--- conflicted
+++ resolved
@@ -1,31 +1,3 @@
-<<<<<<< HEAD
-<nav [ngClass]="{'open': (menuCollapsed | async) === false}" [@slideMobileNav]="(windowService.isXsOrSm()  | async) === false ? 'default' : ((menuCollapsed | async) ? 'collapsed' : 'expanded')"
-  class="navbar navbar-expand-md navbar-light p-0 navbar-container" role="navigation" [attr.aria-label]="'nav.main.description' | translate">
-  <div class="navbar-inner-container w-100 h-100" [class.container]="(isXsOrSm$ | async) === false">
-    <a class="navbar-brand my-2" routerLink="/home">
-      <img src="assets/images/dspace-logo.svg" [attr.alt]="'menu.header.image.logo' | translate" />
-    </a>
-
-    <div id="collapsingNav" class="w-100 h-100">
-      <ul class="navbar-nav me-auto mb-2 mb-lg-0 h-100">
-        <li *ngIf="(isXsOrSm$ | async) && (isAuthenticated$ | async)">
-            <ds-themed-user-menu [inExpandableNavbar]="true"></ds-themed-user-menu>
-        </li>
-        <li *ngFor="let section of (sections | async)">
-          <ng-container *ngComponentOutlet="(sectionMap$ | async).get(section.id)?.component; injector: (sectionMap$ | async).get(section.id)?.injector;"></ng-container>
-        </li>
-      </ul>
-    </div>
-    <div class="navbar-buttons d-flex align-items-center gapx-1">
-      <ds-themed-search-navbar class="navbar-collapsed"></ds-themed-search-navbar>
-      <ds-themed-lang-switch class="navbar-collapsed"></ds-themed-lang-switch>
-      <ds-context-help-toggle class="navbar-collapsed"></ds-context-help-toggle>
-      <ds-themed-auth-nav-menu class="navbar-collapsed"></ds-themed-auth-nav-menu>
-      <ds-impersonate-navbar class="navbar-collapsed"></ds-impersonate-navbar>
-    </div>
-  </div>
-</nav>
-=======
 <ng-container *ngIf="(isMobile$ | async) && (isAuthenticated$ | async)">
   <ds-themed-user-menu [inExpandableNavbar]="true"></ds-themed-user-menu>
 </ng-container>
@@ -34,5 +6,4 @@
     <ng-container
       *ngComponentOutlet="(sectionMap$ | async).get(section.id)?.component; injector: (sectionMap$ | async).get(section.id)?.injector;"></ng-container>
   </ng-container>
-</div>
->>>>>>> 230055ce
+</div>