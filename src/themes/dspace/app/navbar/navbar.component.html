--- conflicted
+++ resolved
@@ -1,14 +1,8 @@
 @if ((isMobile$ | async) && (isAuthenticated$ | async)) {
   <ds-user-menu [inExpandableNavbar]="true"></ds-user-menu>
-<<<<<<< HEAD
-</ng-container>
+}
 <div class="navbar-nav flex-shrink-1 h-100 align-items-md-stretch gapx-3" role="menubar" id="main-site-navigation" [ngClass]="(isMobile$ | async) ? 'navbar-nav-mobile' : 'navbar-nav-desktop'">
-  <ng-container *ngFor="let section of (sections | async)">
-=======
-}
-<div class="navbar-nav h-100 align-items-md-stretch gapx-3" role="menubar" id="main-site-navigation" [ngClass]="(isMobile$ | async) ? 'navbar-nav-mobile' : 'navbar-nav-desktop'">
   @for (section of (sections | async); track section) {
->>>>>>> 353d660f
     <ng-container
     *ngComponentOutlet="(sectionMap$ | async).get(section.id)?.component; injector: (sectionMap$ | async).get(section.id)?.injector;"></ng-container>
   }
