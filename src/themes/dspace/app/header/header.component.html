--- conflicted
+++ resolved
@@ -4,13 +4,8 @@
     <div id="header-left"
       [attr.role]="(isMobile$ | async) ? 'navigation' : 'presentation'"
       [attr.aria-label]="(isMobile$ | async) ? ('nav.main.description' | translate) : null"
-<<<<<<< HEAD
          class="h-100 flex-fill d-flex flex-row flex-nowrap justify-content-start align-items-center gapx-3 flex-grow-1">
-      <a class="d-block my-2 my-md-0" routerLink="/home" [attr.aria-label]="'home.title' | translate">
-=======
-      class="h-100 flex-fill d-flex flex-row flex-nowrap justify-content-start align-items-center gapx-3">
       <a class="d-block my-2 my-md-0" routerLink="/home" [attr.aria-label]="'home.title' | translate" role="button" tabindex="0">
->>>>>>> c2af23b3
         <img id="header-logo" src="assets/images/dspace-logo.svg" [attr.alt]="'menu.header.image.logo' | translate"/>
       </a>
       @if ((isMobile$ | async) !== true) {
