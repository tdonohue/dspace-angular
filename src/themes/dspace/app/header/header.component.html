--- conflicted
+++ resolved
@@ -2,35 +2,20 @@
   <div class="container h-100 d-flex flex-row align-items-center justify-content-between gapx-3 gapy-2" id="main-site-header-container">
     <!-- Logo and navbar wrapper -->
     <div id="header-left"
-<<<<<<< HEAD
-         [attr.role]="(isMobile$ | async) ? 'navigation' : 'presentation'"
-         [attr.aria-label]="(isMobile$ | async) ? ('nav.main.description' | translate) : null"
+      [attr.role]="(isMobile$ | async) ? 'navigation' : 'presentation'"
+      [attr.aria-label]="(isMobile$ | async) ? ('nav.main.description' | translate) : null"
          class="h-100 flex-fill d-flex flex-row flex-nowrap justify-content-start align-items-center gapx-3 flex-grow-1">
       <a class="d-block my-2 my-md-0" routerLink="/home" [attr.aria-label]="'home.title' | translate">
         <img id="header-logo" src="assets/images/dspace-logo.svg" [attr.alt]="'menu.header.image.logo' | translate"/>
       </a>
-      <nav *ngIf="(isMobile$ | async) !== true" class="navbar navbar-expand p-0 align-items-stretch align-self-stretch flex-grow-1 flex-shrink-1" id="desktop-navbar" [attr.aria-label]="'nav.main.description' | translate">
-        <ds-navbar></ds-navbar>
-      </nav>
-    </div>
-    <!-- Search bar and other menus -->
-    <div id="header-right" class="h-100 d-flex flex-row flex-nowrap flex-shrink-0 justify-content-end align-items-center gapx-1 ml-auto">
-=======
-      [attr.role]="(isMobile$ | async) ? 'navigation' : 'presentation'"
-      [attr.aria-label]="(isMobile$ | async) ? ('nav.main.description' | translate) : null"
-      class="h-100 flex-fill d-flex flex-row flex-nowrap justify-content-start align-items-center gapx-3">
-      <a class="d-block my-2 my-md-0" routerLink="/home" [attr.aria-label]="'home.title' | translate">
-        <img id="header-logo" src="assets/images/dspace-logo.svg" [attr.alt]="'menu.header.image.logo' | translate"/>
-      </a>
       @if ((isMobile$ | async) !== true) {
-        <nav class="navbar navbar-expand p-0 align-items-stretch align-self-stretch" id="desktop-navbar" [attr.aria-label]="'nav.main.description' | translate">
+        <nav class="navbar navbar-expand p-0 align-items-stretch align-self-stretch flex-grow-1 flex-shrink-1" id="desktop-navbar" [attr.aria-label]="'nav.main.description' | translate">
           <ds-navbar></ds-navbar>
         </nav>
       }
     </div>
     <!-- Search bar and other menus -->
-    <div id="header-right" class="h-100 d-flex flex-row flex-nowrap justify-content-end align-items-center gapx-1 ms-auto">
->>>>>>> 353d660f
+    <div id="header-right" class="h-100 d-flex flex-row flex-nowrap flex-shrink-0 justify-content-end align-items-center gapx-1 ms-auto">
       <ds-search-navbar></ds-search-navbar>
       <div role="menubar" class="h-100 d-flex flex-row flex-nowrap align-items-center gapx-1">
         <ds-lang-switch></ds-lang-switch>
