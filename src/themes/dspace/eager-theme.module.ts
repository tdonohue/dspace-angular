--- conflicted
+++ resolved
@@ -1,26 +1,20 @@
 import { CommonModule } from '@angular/common';
-<<<<<<< HEAD
 import { HomeNewsComponent } from './app/home-page/home-news/home-news.component';
 import { NavbarComponent } from './app/navbar/navbar.component';
 import { HeaderComponent } from './app/header/header.component';
 import { HeaderNavbarWrapperComponent } from './app/header-nav-wrapper/header-navbar-wrapper.component';
 import { RootModule } from '../../app/root.module';
-=======
 import { NgModule } from '@angular/core';
 
->>>>>>> a8f31948
 import { NavbarModule } from '../../app/navbar/navbar.module';
 import { RootModule } from '../../app/root.module';
 import { SharedBrowseByModule } from '../../app/shared/browse-by/shared-browse-by.module';
-<<<<<<< HEAD
-=======
 import { ResultsBackButtonModule } from '../../app/shared/results-back-button/results-back-button.module';
 import { SharedModule } from '../../app/shared/shared.module';
 import { HeaderComponent } from './app/header/header.component';
 import { HeaderNavbarWrapperComponent } from './app/header-nav-wrapper/header-navbar-wrapper.component';
 import { HomeNewsComponent } from './app/home-page/home-news/home-news.component';
 import { NavbarComponent } from './app/navbar/navbar.component';
->>>>>>> a8f31948
 
 /**
  * Add components that use a custom decorator to ENTRY_COMPONENTS as well as DECLARATIONS.
@@ -42,19 +36,11 @@
     SharedBrowseByModule,
     RootModule,
     NavbarModule,
-<<<<<<< HEAD
     ...DECLARATIONS
 ],
     providers: [
-        ...ENTRY_COMPONENTS.map((component) => ({ provide: component }))
+        ...ENTRY_COMPONENTS.map((component) => ({ provide: component })),
     ]
-=======
-  ],
-  declarations: DECLARATIONS,
-  providers: [
-    ...ENTRY_COMPONENTS.map((component) => ({ provide: component })),
-  ],
->>>>>>> a8f31948
 })
 /**
  * This module is included in the main bundle that gets downloaded at first page load. So it should
