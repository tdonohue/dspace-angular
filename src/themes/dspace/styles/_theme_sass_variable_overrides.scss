// DSpace works with CSS variables for its own components, and has a mapping of all bootstrap Sass
// variables to CSS equivalents (see src/styles/_bootstrap_variables_mapping.scss). However Bootstrap
// still uses Sass variables internally. So if you want to override Bootstrap (or other sass
// variables) you can do so here. Their CSS counterparts will include the changes you make here.

// When this file is going to be compiled, internal Bootstrap variables won't have been declared yet,
// therefore if you want to use any Bootstrap variable you also need to declare it here.

// All SASS variables from the base theme are also included here. Do not use the '!default' flag
// here if you want to override them.


/*** FONT FAMILIES ***/

@import url('https://fonts.googleapis.com/css2?family=Nunito:ital,wght@0,200;0,300;0,400;0,600;0,700;0,800;1,200;1,300;1,400;1,600;1,700;1,800&display=swap');

$font-family-sans-serif: 'Nunito', -apple-system, BlinkMacSystemFont, "Segoe UI", Roboto, "Helvetica Neue", Arial, sans-serif, "Apple Color Emoji", "Segoe UI Emoji", "Segoe UI Symbol", "Noto Color Emoji";


<<<<<<< HEAD
/*** SEMANTIC COLOR SCHEME ***/
=======
/* Reassign color vars to semantic color scheme */
$blue: #2b4e72 !default;
$green: #92C642 !default;
$cyan: #1e6f90 !default;
$yellow: #ec9433 !default;
$red: #CF4444 !default;
$dark: #43515f !default;
>>>>>>> 55c191e7

// Gray scale (uncomment the variables that you want to override or that you need to use in this file)
//$white:    #fff;
//$gray-100: #f8f9fa;
//$gray-200: #e9ecef;
//$gray-300: #dee2e6;
//$gray-400: #ced4da;
//$gray-500: #adb5bd;
//$gray-600: #6c757d;
//$gray-700: #495057;
//$gray-800: #343a40;
//$gray-900: #212529;
//$black:    #000;

// Other colors (uncomment the variables that you want to override or that you need to use in this file)
//$blue:    #007bff !default;
//$indigo:  #6610f2 !default;
//$purple:  #6f42c1 !default;
//$pink:    #e83e8c !default;
//$red:     #dc3545 !default;
//$orange:  #fd7e14 !default;
//$yellow:  #ffc107 !default;
//$green:   #28a745 !default;
//$teal:    #20c997 !default;
//$cyan:    #17a2b8 !default;

// Override semantic colors here
$primary:   #43515f;  // Gray
$secondary: #495057;  // As Bootstrap $gray-700
$success:   #92c642;  // Lime
$info:      #207698;  // Light blue
$warning:   #ec9433;  // Orange
$danger:    #cf4444;  // Red
$light:     #f8f9fa;  // As Bootstrap $gray-100
$dark:      #43515f;  // Dark blue

// Define or override other colors here
// ...

// Add new semantic colors here (you don't need to add existing semantic colors)
$theme-colors: (
  // ...
);


/*** OTHER BOOTSTRAP VARIABLES ***/

// The yiq lightness value that determines when the lightness of color changes from "dark" to "light". Acceptable values are between 0 and 255.
$yiq-contrasted-threshold: 170;

$body-color: #343a40;       // As Bootstrap $gray-800

$link-color: #207698;       // Blue green, as DSpace $info
$link-decoration: none;
$link-hover-color: darken($link-color, 15%);
$link-hover-decoration: underline;

$table-accent-bg: #f8f9fa;  // As Bootstrap $gray-100
$table-hover-bg: #ced4da;   // As Bootstrap $gray-400

$navbar-dark-color: #fff;


/*** CUSTOM DSPACE VARIABLES ***/

$ds-home-news-link-color: #92c642;
$ds-header-navbar-border-bottom-color: #92c642;<|MERGE_RESOLUTION|>--- conflicted
+++ resolved
@@ -17,17 +17,7 @@
 $font-family-sans-serif: 'Nunito', -apple-system, BlinkMacSystemFont, "Segoe UI", Roboto, "Helvetica Neue", Arial, sans-serif, "Apple Color Emoji", "Segoe UI Emoji", "Segoe UI Symbol", "Noto Color Emoji";
 
 
-<<<<<<< HEAD
 /*** SEMANTIC COLOR SCHEME ***/
-=======
-/* Reassign color vars to semantic color scheme */
-$blue: #2b4e72 !default;
-$green: #92C642 !default;
-$cyan: #1e6f90 !default;
-$yellow: #ec9433 !default;
-$red: #CF4444 !default;
-$dark: #43515f !default;
->>>>>>> 55c191e7
 
 // Gray scale (uncomment the variables that you want to override or that you need to use in this file)
 //$white:    #fff;
@@ -58,7 +48,7 @@
 $primary:   #43515f;  // Gray
 $secondary: #495057;  // As Bootstrap $gray-700
 $success:   #92c642;  // Lime
-$info:      #207698;  // Light blue
+$info:      #1e6f90;  // Light blue
 $warning:   #ec9433;  // Orange
 $danger:    #cf4444;  // Red
 $light:     #f8f9fa;  // As Bootstrap $gray-100
@@ -80,7 +70,7 @@
 
 $body-color: #343a40;       // As Bootstrap $gray-800
 
-$link-color: #207698;       // Blue green, as DSpace $info
+$link-color: #1e6f90;       // Blue green, as DSpace $info
 $link-decoration: none;
 $link-hover-color: darken($link-color, 15%);
 $link-hover-decoration: underline;
