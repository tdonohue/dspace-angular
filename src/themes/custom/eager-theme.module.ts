--- conflicted
+++ resolved
@@ -82,23 +82,6 @@
 ];
 
 @NgModule({
-<<<<<<< HEAD
-  imports: [
-    CommonModule,
-    SharedModule,
-    RootModule,
-    NavbarModule,
-    SharedBrowseByModule,
-    ResultsBackButtonModule,
-    ItemPageModule,
-    ItemSharedModule,
-    DsoPageModule,
-  ],
-  declarations: DECLARATIONS,
-  providers: [
-    ...ENTRY_COMPONENTS.map((component) => ({ provide: component })),
-  ],
-=======
     imports: [
         CommonModule,
         SharedModule,
@@ -112,12 +95,11 @@
     ],
     declarations: DECLARATIONS,
     providers: [
-        ...ENTRY_COMPONENTS.map((component) => ({ provide: component }))
+      ...ENTRY_COMPONENTS.map((component) => ({ provide: component })),
     ],
     exports: [
         ItemSearchResultListElementComponent
     ]
->>>>>>> 230055ce
 })
 /**
  * This module is included in the main bundle that gets downloaded at first page load. So it should
