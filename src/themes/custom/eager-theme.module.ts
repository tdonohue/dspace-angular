--- conflicted
+++ resolved
@@ -110,37 +110,18 @@
 
 @NgModule({
     imports: [
-<<<<<<< HEAD
     CommonModule,
-    RootModule,
-    NavbarModule,
-    SharedBrowseByModule,
-    ItemPageModule,
-    ItemSharedModule,
-    DsoPageModule,
+        RootModule,
+        NavbarModule,
+        SharedBrowseByModule,
+        ItemPageModule,
+        ItemSharedModule,
+        DsoPageModule,
     ...DECLARATIONS
 ],
     providers: [
         ...ENTRY_COMPONENTS.map((component) => ({ provide: component }))
-=======
-        CommonModule,
-        SharedModule,
-        RootModule,
-        NavbarModule,
-        SharedBrowseByModule,
-        ResultsBackButtonModule,
-        ItemPageModule,
-        ItemSharedModule,
-        DsoPageModule,
-    ],
-    declarations: DECLARATIONS,
-    providers: [
-        ...ENTRY_COMPONENTS.map((component) => ({ provide: component }))
-    ],
-    exports: [
-        ItemSearchResultListElementComponent
->>>>>>> 061129ec
-    ]
+  ],
 })
 /**
  * This module is included in the main bundle that gets downloaded at first page load. So it should
