/**
 * The contents of this file are subject to the license and copyright
 * detailed in the LICENSE_ATMIRE and NOTICE_ATMIRE files at the root of the source
 * tree and available online at
 *
 * https://www.atmire.com/software-license/
 */
import { Component } from '@angular/core';
<<<<<<< HEAD
import {
  SearchSidebarComponent as BaseComponent,
} from '../../../../../../app/shared/search/search-sidebar/search-sidebar.component';
import { SearchConfigurationService } from '../../../../../../app/core/shared/search/search-configuration.service';
import { NgIf } from '@angular/common';
import { ViewModeSwitchComponent } from '../../../../../../app/shared/view-mode-switch/view-mode-switch.component';
import {
  SearchSwitchConfigurationComponent
} from '../../../../../../app/shared/search/search-switch-configuration/search-switch-configuration.component';
import {
  ThemedSearchFiltersComponent
} from '../../../../../../app/shared/search/search-filters/themed-search-filters.component';
import {
  ThemedSearchSettingsComponent
} from '../../../../../../app/shared/search/search-settings/themed-search-settings.component';
import { TranslateModule } from '@ngx-translate/core';
import { SEARCH_CONFIG_SERVICE } from '../../../../../../app/my-dspace-page/my-dspace-configuration.service';
=======

import { SearchConfigurationService } from '../../../../../../app/core/shared/search/search-configuration.service';
import { SEARCH_CONFIG_SERVICE } from '../../../../../../app/my-dspace-page/my-dspace-page.component';
import { SearchSidebarComponent as BaseComponent } from '../../../../../../app/shared/search/search-sidebar/search-sidebar.component';
>>>>>>> a8f31948


@Component({
  selector: 'ds-search-sidebar',
  // styleUrls: ['./search-sidebar.component.scss'],
  styleUrls: ['../../../../../../app/shared/search/search-sidebar/search-sidebar.component.scss'],
  // templateUrl: './search-sidebar.component.html',
  templateUrl: '../../../../../../app/shared/search/search-sidebar/search-sidebar.component.html',
  providers: [
    {
      provide: SEARCH_CONFIG_SERVICE,
<<<<<<< HEAD
      useClass: SearchConfigurationService
    }
  ],
  standalone: true,
  imports: [NgIf, ViewModeSwitchComponent, SearchSwitchConfigurationComponent, ThemedSearchFiltersComponent, ThemedSearchSettingsComponent, TranslateModule]
=======
      useClass: SearchConfigurationService,
    },
  ],

>>>>>>> a8f31948
})
export class SearchSidebarComponent extends BaseComponent {
}<|MERGE_RESOLUTION|>--- conflicted
+++ resolved
@@ -6,10 +6,10 @@
  * https://www.atmire.com/software-license/
  */
 import { Component } from '@angular/core';
-<<<<<<< HEAD
 import {
   SearchSidebarComponent as BaseComponent,
 } from '../../../../../../app/shared/search/search-sidebar/search-sidebar.component';
+
 import { SearchConfigurationService } from '../../../../../../app/core/shared/search/search-configuration.service';
 import { NgIf } from '@angular/common';
 import { ViewModeSwitchComponent } from '../../../../../../app/shared/view-mode-switch/view-mode-switch.component';
@@ -24,12 +24,6 @@
 } from '../../../../../../app/shared/search/search-settings/themed-search-settings.component';
 import { TranslateModule } from '@ngx-translate/core';
 import { SEARCH_CONFIG_SERVICE } from '../../../../../../app/my-dspace-page/my-dspace-configuration.service';
-=======
-
-import { SearchConfigurationService } from '../../../../../../app/core/shared/search/search-configuration.service';
-import { SEARCH_CONFIG_SERVICE } from '../../../../../../app/my-dspace-page/my-dspace-page.component';
-import { SearchSidebarComponent as BaseComponent } from '../../../../../../app/shared/search/search-sidebar/search-sidebar.component';
->>>>>>> a8f31948
 
 
 @Component({
@@ -41,18 +35,11 @@
   providers: [
     {
       provide: SEARCH_CONFIG_SERVICE,
-<<<<<<< HEAD
-      useClass: SearchConfigurationService
-    }
+      useClass: SearchConfigurationService,
+    },
   ],
   standalone: true,
   imports: [NgIf, ViewModeSwitchComponent, SearchSwitchConfigurationComponent, ThemedSearchFiltersComponent, ThemedSearchSettingsComponent, TranslateModule]
-=======
-      useClass: SearchConfigurationService,
-    },
-  ],
-
->>>>>>> a8f31948
 })
 export class SearchSidebarComponent extends BaseComponent {
 }