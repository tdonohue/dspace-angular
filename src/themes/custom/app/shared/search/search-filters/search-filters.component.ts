--- conflicted
+++ resolved
@@ -6,10 +6,10 @@
  * https://www.atmire.com/software-license/
  */
 import { Component } from '@angular/core';
-<<<<<<< HEAD
 import {
   SearchFiltersComponent as BaseComponent,
 } from '../../../../../../app/shared/search/search-filters/search-filters.component';
+
 import { SearchConfigurationService } from '../../../../../../app/core/shared/search/search-configuration.service';
 import { AsyncPipe, NgFor, NgIf } from '@angular/common';
 import {
@@ -17,14 +17,8 @@
 } from '../../../../../../app/shared/search/search-filters/search-filter/search-filter.component';
 import { RouterLink } from '@angular/router';
 import { TranslateModule } from '@ngx-translate/core';
-import { SEARCH_CONFIG_SERVICE } from '../../../../../../app/my-dspace-page/my-dspace-configuration.service';
 import { AdvancedSearchComponent } from '../../../../../../app/shared/search/advanced-search/advanced-search.component';
-=======
-
-import { SearchConfigurationService } from '../../../../../../app/core/shared/search/search-configuration.service';
 import { SEARCH_CONFIG_SERVICE } from '../../../../../../app/my-dspace-page/my-dspace-page.component';
-import { SearchFiltersComponent as BaseComponent } from '../../../../../../app/shared/search/search-filters/search-filters.component';
->>>>>>> a8f31948
 
 
 @Component({
@@ -36,18 +30,11 @@
   providers: [
     {
       provide: SEARCH_CONFIG_SERVICE,
-<<<<<<< HEAD
-      useClass: SearchConfigurationService
-    }
+      useClass: SearchConfigurationService,
+    },
   ],
   standalone: true,
   imports: [NgIf, NgFor, SearchFilterComponent, RouterLink, AsyncPipe, TranslateModule, AdvancedSearchComponent]
-=======
-      useClass: SearchConfigurationService,
-    },
-  ],
-
->>>>>>> a8f31948
 })
 
 export class SearchFiltersComponent extends BaseComponent {
