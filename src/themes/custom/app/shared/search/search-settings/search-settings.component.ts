/**
 * The contents of this file are subject to the license and copyright
 * detailed in the LICENSE_ATMIRE and NOTICE_ATMIRE files at the root of the source
 * tree and available online at
 *
 * https://www.atmire.com/software-license/
 */
import { Component } from '@angular/core';
<<<<<<< HEAD
import {
  SearchSettingsComponent as BaseComponent,
} from '../../../../../../app/shared/search/search-settings/search-settings.component';
import { SearchConfigurationService } from '../../../../../../app/core/shared/search/search-configuration.service';
import { NgFor, NgIf } from '@angular/common';
import { SidebarDropdownComponent } from '../../../../../../app/shared/sidebar/sidebar-dropdown.component';
import { FormsModule } from '@angular/forms';
import {
  PageSizeSelectorComponent
} from '../../../../../../app/shared/page-size-selector/page-size-selector.component';
import { TranslateModule } from '@ngx-translate/core';
import { SEARCH_CONFIG_SERVICE } from '../../../../../../app/my-dspace-page/my-dspace-configuration.service';
=======

import { SearchConfigurationService } from '../../../../../../app/core/shared/search/search-configuration.service';
import { SEARCH_CONFIG_SERVICE } from '../../../../../../app/my-dspace-page/my-dspace-page.component';
import { SearchSettingsComponent as BaseComponent } from '../../../../../../app/shared/search/search-settings/search-settings.component';
>>>>>>> a8f31948


@Component({
  selector: 'ds-search-settings',
  // styleUrls: ['./search-settings.component.scss'],
  styleUrls: ['../../../../../../app/shared/search/search-settings/search-settings.component.scss'],
  // templateUrl: './search-settings.component.html',
  templateUrl: '../../../../../../app/shared/search/search-settings/search-settings.component.html',
  providers: [
    {
      provide: SEARCH_CONFIG_SERVICE,
<<<<<<< HEAD
      useClass: SearchConfigurationService
    }
  ],
  standalone: true,
  imports: [NgIf, SidebarDropdownComponent, NgFor, FormsModule, PageSizeSelectorComponent, TranslateModule]
=======
      useClass: SearchConfigurationService,
    },
  ],

>>>>>>> a8f31948
})

export class SearchSettingsComponent extends BaseComponent {}<|MERGE_RESOLUTION|>--- conflicted
+++ resolved
@@ -6,10 +6,10 @@
  * https://www.atmire.com/software-license/
  */
 import { Component } from '@angular/core';
-<<<<<<< HEAD
 import {
   SearchSettingsComponent as BaseComponent,
 } from '../../../../../../app/shared/search/search-settings/search-settings.component';
+
 import { SearchConfigurationService } from '../../../../../../app/core/shared/search/search-configuration.service';
 import { NgFor, NgIf } from '@angular/common';
 import { SidebarDropdownComponent } from '../../../../../../app/shared/sidebar/sidebar-dropdown.component';
@@ -18,13 +18,7 @@
   PageSizeSelectorComponent
 } from '../../../../../../app/shared/page-size-selector/page-size-selector.component';
 import { TranslateModule } from '@ngx-translate/core';
-import { SEARCH_CONFIG_SERVICE } from '../../../../../../app/my-dspace-page/my-dspace-configuration.service';
-=======
-
-import { SearchConfigurationService } from '../../../../../../app/core/shared/search/search-configuration.service';
 import { SEARCH_CONFIG_SERVICE } from '../../../../../../app/my-dspace-page/my-dspace-page.component';
-import { SearchSettingsComponent as BaseComponent } from '../../../../../../app/shared/search/search-settings/search-settings.component';
->>>>>>> a8f31948
 
 
 @Component({
@@ -36,18 +30,11 @@
   providers: [
     {
       provide: SEARCH_CONFIG_SERVICE,
-<<<<<<< HEAD
-      useClass: SearchConfigurationService
-    }
+      useClass: SearchConfigurationService,
+    },
   ],
   standalone: true,
   imports: [NgIf, SidebarDropdownComponent, NgFor, FormsModule, PageSizeSelectorComponent, TranslateModule]
-=======
-      useClass: SearchConfigurationService,
-    },
-  ],
-
->>>>>>> a8f31948
 })
 
 export class SearchSettingsComponent extends BaseComponent {}