import { Component } from '@angular/core';

import { LoadingComponent as BaseComponent } from '../../../../../app/shared/loading/loading.component';

@Component({
<<<<<<< HEAD
    selector: 'ds-loading',
    styleUrls: ['../../../../../app/shared/loading/loading.component.scss'],
    // styleUrls: ['./loading.component.scss'],
    templateUrl: '../../../../../app/shared/loading/loading.component.html'
    // templateUrl: './loading.component.html'
    ,
    standalone: true
=======
  selector: 'ds-loading',
  styleUrls: ['../../../../../app/shared/loading/loading.component.scss'],
  // styleUrls: ['./loading.component.scss'],
  templateUrl: '../../../../../app/shared/loading/loading.component.html',
  // templateUrl: './loading.component.html'
>>>>>>> a8f31948
})
export class LoadingComponent extends BaseComponent {

}<|MERGE_RESOLUTION|>--- conflicted
+++ resolved
@@ -3,21 +3,13 @@
 import { LoadingComponent as BaseComponent } from '../../../../../app/shared/loading/loading.component';
 
 @Component({
-<<<<<<< HEAD
     selector: 'ds-loading',
     styleUrls: ['../../../../../app/shared/loading/loading.component.scss'],
     // styleUrls: ['./loading.component.scss'],
-    templateUrl: '../../../../../app/shared/loading/loading.component.html'
+  templateUrl: '../../../../../app/shared/loading/loading.component.html',
     // templateUrl: './loading.component.html'
     ,
     standalone: true
-=======
-  selector: 'ds-loading',
-  styleUrls: ['../../../../../app/shared/loading/loading.component.scss'],
-  // styleUrls: ['./loading.component.scss'],
-  templateUrl: '../../../../../app/shared/loading/loading.component.html',
-  // templateUrl: './loading.component.html'
->>>>>>> a8f31948
 })
 export class LoadingComponent extends BaseComponent {
 
