import { Component } from '@angular/core';

import { fadeIn } from '../../../../../app/shared/animations/fade';
import {
  SubmissionImportExternalComponent as BaseComponent
} from '../../../../../app/submission/import-external/submission-import-external.component';
import { ObjectCollectionComponent } from '../../../../../app/shared/object-collection/object-collection.component';
import { ThemedLoadingComponent } from '../../../../../app/shared/loading/themed-loading.component';
import { AlertComponent } from '../../../../../app/shared/alert/alert.component';
import { AsyncPipe, NgIf } from '@angular/common';
import {
  SubmissionImportExternalSearchbarComponent
} from '../../../../../app/submission/import-external/import-external-searchbar/submission-import-external-searchbar.component';
import { TranslateModule } from '@ngx-translate/core';
import { VarDirective } from '../../../../../app/shared/utils/var.directive';
import { RouterLink } from '@angular/router';

/**
 * This component allows to submit a new workspaceitem importing the data from an external source.
 */
@Component({
  selector: 'ds-submission-import-external',
  // styleUrls: ['./submission-import-external.component.scss'],
  styleUrls: ['../../../../../app/submission/import-external/submission-import-external.component.scss'],
  // templateUrl: './submission-import-external.component.html',
  templateUrl: '../../../../../app/submission/import-external/submission-import-external.component.html',
  animations: [fadeIn],
<<<<<<< HEAD
  standalone: true,
  imports: [
    ObjectCollectionComponent,
    ThemedLoadingComponent,
    AlertComponent,
    NgIf,
    AsyncPipe,
    SubmissionImportExternalSearchbarComponent,
    TranslateModule,
    VarDirective,
    RouterLink
  ],
=======
>>>>>>> a8f31948
})
export class SubmissionImportExternalComponent extends BaseComponent {

}<|MERGE_RESOLUTION|>--- conflicted
+++ resolved
@@ -25,7 +25,6 @@
   // templateUrl: './submission-import-external.component.html',
   templateUrl: '../../../../../app/submission/import-external/submission-import-external.component.html',
   animations: [fadeIn],
-<<<<<<< HEAD
   standalone: true,
   imports: [
     ObjectCollectionComponent,
@@ -38,8 +37,6 @@
     VarDirective,
     RouterLink
   ],
-=======
->>>>>>> a8f31948
 })
 export class SubmissionImportExternalComponent extends BaseComponent {
 
