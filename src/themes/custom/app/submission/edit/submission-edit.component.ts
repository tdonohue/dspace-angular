import { Component } from '@angular/core';

import { SubmissionEditComponent as BaseComponent } from '../../../../../app/submission/edit/submission-edit.component';
import { SubmissionFormComponent } from '../../../../../app/submission/form/submission-form.component';

/**
 * This component allows to edit an existing workspaceitem/workflowitem.
 */
@Component({
  selector: 'ds-submission-edit',
  // styleUrls: ['./submission-edit.component.scss'],
  styleUrls: ['../../../../../app/submission/edit/submission-edit.component.scss'],
  // templateUrl: './submission-edit.component.html'
  templateUrl: '../../../../../app/submission/edit/submission-edit.component.html',
<<<<<<< HEAD
  standalone: true,
  imports: [
    SubmissionFormComponent
  ]
=======
>>>>>>> a8f31948
})
export class SubmissionEditComponent extends BaseComponent {
}<|MERGE_RESOLUTION|>--- conflicted
+++ resolved
@@ -12,13 +12,10 @@
   styleUrls: ['../../../../../app/submission/edit/submission-edit.component.scss'],
   // templateUrl: './submission-edit.component.html'
   templateUrl: '../../../../../app/submission/edit/submission-edit.component.html',
-<<<<<<< HEAD
   standalone: true,
   imports: [
     SubmissionFormComponent
   ]
-=======
->>>>>>> a8f31948
 })
 export class SubmissionEditComponent extends BaseComponent {
 }