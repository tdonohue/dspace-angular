--- conflicted
+++ resolved
@@ -11,11 +11,8 @@
   templateUrl: '../../../../app/forbidden/forbidden.component.html',
   // styleUrls: ['./forbidden.component.scss']
   styleUrls: ['../../../../app/forbidden/forbidden.component.scss'],
-<<<<<<< HEAD
   standalone: true,
   imports: [RouterLink, TranslateModule]
-=======
->>>>>>> a8f31948
 })
 /**
  * This component representing the `Forbidden` DSpace page.
