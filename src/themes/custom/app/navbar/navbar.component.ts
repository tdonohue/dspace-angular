import { Component } from '@angular/core';

import { NavbarComponent as BaseComponent } from '../../../../app/navbar/navbar.component';
import { slideMobileNav } from '../../../../app/shared/animations/slide';
import { NgbDropdownModule } from '@ng-bootstrap/ng-bootstrap';
import { AsyncPipe, NgClass, NgComponentOutlet, NgFor, NgIf } from '@angular/common';
import { UserMenuComponent } from '../../../../app/shared/auth-nav-menu/user-menu/user-menu.component';
import { TranslateModule } from '@ngx-translate/core';
import { ThemedUserMenuComponent } from 'src/app/shared/auth-nav-menu/user-menu/themed-user-menu.component';

/**
 * Component representing the public navbar
 */
@Component({
  selector: 'ds-navbar',
  // styleUrls: ['./navbar.component.scss'],
  styleUrls: ['../../../../app/navbar/navbar.component.scss'],
  // templateUrl: './navbar.component.html',
  templateUrl: '../../../../app/navbar/navbar.component.html',
  animations: [slideMobileNav],
<<<<<<< HEAD
  standalone: true,
  imports: [NgbDropdownModule, NgClass, NgIf, UserMenuComponent, ThemedUserMenuComponent, NgFor, NgComponentOutlet, AsyncPipe, TranslateModule]
=======
>>>>>>> a8f31948
})
export class NavbarComponent extends BaseComponent {
}<|MERGE_RESOLUTION|>--- conflicted
+++ resolved
@@ -18,11 +18,8 @@
   // templateUrl: './navbar.component.html',
   templateUrl: '../../../../app/navbar/navbar.component.html',
   animations: [slideMobileNav],
-<<<<<<< HEAD
   standalone: true,
   imports: [NgbDropdownModule, NgClass, NgIf, UserMenuComponent, ThemedUserMenuComponent, NgFor, NgComponentOutlet, AsyncPipe, TranslateModule]
-=======
->>>>>>> a8f31948
 })
 export class NavbarComponent extends BaseComponent {
 }