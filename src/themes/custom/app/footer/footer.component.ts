import { Component } from '@angular/core';

import { FooterComponent as BaseComponent } from '../../../../app/footer/footer.component';
import { AsyncPipe, DatePipe, NgIf } from '@angular/common';
import { RouterLink } from '@angular/router';
import { TranslateModule } from '@ngx-translate/core';

@Component({
  selector: 'ds-footer',
  // styleUrls: ['./footer.component.scss'],
  styleUrls: ['../../../../app/footer/footer.component.scss'],
  // templateUrl: './footer.component.html'
  templateUrl: '../../../../app/footer/footer.component.html',
<<<<<<< HEAD
  standalone: true,
  imports: [NgIf, RouterLink, AsyncPipe, DatePipe, TranslateModule]
=======
>>>>>>> a8f31948
})
export class FooterComponent extends BaseComponent {
}<|MERGE_RESOLUTION|>--- conflicted
+++ resolved
@@ -11,11 +11,8 @@
   styleUrls: ['../../../../app/footer/footer.component.scss'],
   // templateUrl: './footer.component.html'
   templateUrl: '../../../../app/footer/footer.component.html',
-<<<<<<< HEAD
   standalone: true,
   imports: [NgIf, RouterLink, AsyncPipe, DatePipe, TranslateModule]
-=======
->>>>>>> a8f31948
 })
 export class FooterComponent extends BaseComponent {
 }