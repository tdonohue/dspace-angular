import {
  ChangeDetectionStrategy,
  Component,
} from '@angular/core';

import { PageNotFoundComponent as BaseComponent } from '../../../../app/pagenotfound/pagenotfound.component';
import { RouterLink } from '@angular/router';
import { TranslateModule } from '@ngx-translate/core';

@Component({
  selector: 'ds-pagenotfound',
  // styleUrls: ['./pagenotfound.component.scss'],
  styleUrls: ['../../../../app/pagenotfound/pagenotfound.component.scss'],
  // templateUrl: './pagenotfound.component.html'
  templateUrl: '../../../../app/pagenotfound/pagenotfound.component.html',
  changeDetection: ChangeDetectionStrategy.Default,
<<<<<<< HEAD
  standalone: true,
  imports: [RouterLink, TranslateModule]
=======
>>>>>>> a8f31948
})

/**
 * This component representing the `PageNotFound` DSpace page.
 */
export class PageNotFoundComponent extends BaseComponent {}
<|MERGE_RESOLUTION|>--- conflicted
+++ resolved
@@ -1,7 +1,4 @@
-import {
-  ChangeDetectionStrategy,
-  Component,
-} from '@angular/core';
+import { ChangeDetectionStrategy, Component, } from '@angular/core';
 
 import { PageNotFoundComponent as BaseComponent } from '../../../../app/pagenotfound/pagenotfound.component';
 import { RouterLink } from '@angular/router';
@@ -14,11 +11,8 @@
   // templateUrl: './pagenotfound.component.html'
   templateUrl: '../../../../app/pagenotfound/pagenotfound.component.html',
   changeDetection: ChangeDetectionStrategy.Default,
-<<<<<<< HEAD
   standalone: true,
   imports: [RouterLink, TranslateModule]
-=======
->>>>>>> a8f31948
 })
 
 /**
