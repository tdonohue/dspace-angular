--- conflicted
+++ resolved
@@ -1,4 +1,3 @@
-<<<<<<< HEAD
 import { ChangeDetectionStrategy, Component } from '@angular/core';
 import { pushInOut } from '../../../../app/shared/animations/push';
 import { SearchConfigurationService } from '../../../../app/core/shared/search/search-configuration.service';
@@ -18,17 +17,9 @@
 import { SearchLabelsComponent } from '../../../../app/shared/search/search-labels/search-labels.component';
 import { TranslateModule } from '@ngx-translate/core';
 import { SEARCH_CONFIG_SERVICE } from '../../../../app/my-dspace-page/my-dspace-configuration.service';
-=======
-import {
-  ChangeDetectionStrategy,
-  Component,
-} from '@angular/core';
-
-import { SearchConfigurationService } from '../../../../app/core/shared/search/search-configuration.service';
 import { SEARCH_CONFIG_SERVICE } from '../../../../app/my-dspace-page/my-dspace-page.component';
 import { ConfigurationSearchPageComponent as BaseComponent } from '../../../../app/search-page/configuration-search-page.component';
 import { pushInOut } from '../../../../app/shared/animations/push';
->>>>>>> a8f31948
 
 @Component({
   selector: 'ds-configuration-search-page',
@@ -41,17 +32,11 @@
   providers: [
     {
       provide: SEARCH_CONFIG_SERVICE,
-<<<<<<< HEAD
       useClass: SearchConfigurationService
     }
   ],
   standalone: true,
   imports: [NgIf, NgTemplateOutlet, PageWithSidebarComponent, ViewModeSwitchComponent, ThemedSearchResultsComponent, ThemedSearchSidebarComponent, ThemedSearchFormComponent, SearchLabelsComponent, AsyncPipe, TranslateModule]
-=======
-      useClass: SearchConfigurationService,
-    },
-  ],
->>>>>>> a8f31948
 })
 
 /**
