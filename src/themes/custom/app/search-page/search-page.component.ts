--- conflicted
+++ resolved
@@ -1,15 +1,9 @@
 import { Component } from '@angular/core';
-<<<<<<< HEAD
 import { SearchPageComponent as BaseComponent } from '../../../../app/search-page/search-page.component';
+
 import { SearchConfigurationService } from '../../../../app/core/shared/search/search-configuration.service';
 import { ThemedSearchComponent } from '../../../../app/shared/search/themed-search.component';
-import { SEARCH_CONFIG_SERVICE } from '../../../../app/my-dspace-page/my-dspace-configuration.service';
-=======
-
-import { SearchConfigurationService } from '../../../../app/core/shared/search/search-configuration.service';
-import { SEARCH_CONFIG_SERVICE } from '../../../../app/my-dspace-page/my-dspace-page.component';
-import { SearchPageComponent as BaseComponent } from '../../../../app/search-page/search-page.component';
->>>>>>> a8f31948
+import { SEARCH_CONFIG_SERVICE } from 'src/app/my-dspace-page/my-dspace-configuration.service';
 
 @Component({
   selector: 'ds-search-page',
@@ -19,17 +13,11 @@
   providers: [
     {
       provide: SEARCH_CONFIG_SERVICE,
-<<<<<<< HEAD
       useClass: SearchConfigurationService
     }
   ],
   standalone: true,
   imports: [ThemedSearchComponent]
-=======
-      useClass: SearchConfigurationService,
-    },
-  ],
->>>>>>> a8f31948
 })
 /**
  * This component represents the whole search page
