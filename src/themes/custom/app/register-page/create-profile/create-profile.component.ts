import { Component } from '@angular/core';
<<<<<<< HEAD
import {
  CreateProfileComponent as BaseComponent
} from '../../../../../app/register-page/create-profile/create-profile.component';
import {
  ProfilePageSecurityFormComponent
} from '../../../../../app/profile-page/profile-page-security-form/profile-page-security-form.component';
import { TranslateModule } from '@ngx-translate/core';
import { AsyncPipe, NgForOf, NgIf } from '@angular/common';
import { ReactiveFormsModule } from '@angular/forms';
=======

import { CreateProfileComponent as BaseComponent } from '../../../../../app/register-page/create-profile/create-profile.component';
>>>>>>> a8f31948

/**
 * Component that renders the create profile page to be used by a user registering through a token
 */
@Component({
  selector: 'ds-create-profile',
  // styleUrls: ['./create-profile.component.scss'],
  styleUrls: ['../../../../../app/register-page/create-profile/create-profile.component.scss'],
  // templateUrl: './create-profile.component.html'
  templateUrl: '../../../../../app/register-page/create-profile/create-profile.component.html',
<<<<<<< HEAD
  standalone: true,
  imports: [
    ProfilePageSecurityFormComponent,
    TranslateModule,
    NgIf,
    AsyncPipe,
    ReactiveFormsModule,
    NgForOf
  ],
=======
>>>>>>> a8f31948
})
export class CreateProfileComponent extends BaseComponent {
}<|MERGE_RESOLUTION|>--- conflicted
+++ resolved
@@ -1,5 +1,5 @@
 import { Component } from '@angular/core';
-<<<<<<< HEAD
+
 import {
   CreateProfileComponent as BaseComponent
 } from '../../../../../app/register-page/create-profile/create-profile.component';
@@ -9,10 +9,6 @@
 import { TranslateModule } from '@ngx-translate/core';
 import { AsyncPipe, NgForOf, NgIf } from '@angular/common';
 import { ReactiveFormsModule } from '@angular/forms';
-=======
-
-import { CreateProfileComponent as BaseComponent } from '../../../../../app/register-page/create-profile/create-profile.component';
->>>>>>> a8f31948
 
 /**
  * Component that renders the create profile page to be used by a user registering through a token
@@ -23,7 +19,6 @@
   styleUrls: ['../../../../../app/register-page/create-profile/create-profile.component.scss'],
   // templateUrl: './create-profile.component.html'
   templateUrl: '../../../../../app/register-page/create-profile/create-profile.component.html',
-<<<<<<< HEAD
   standalone: true,
   imports: [
     ProfilePageSecurityFormComponent,
@@ -33,8 +28,6 @@
     ReactiveFormsModule,
     NgForOf
   ],
-=======
->>>>>>> a8f31948
 })
 export class CreateProfileComponent extends BaseComponent {
 }