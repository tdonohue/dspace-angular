import { NgModule } from '@angular/core';
import { CommonModule } from '@angular/common';
import { AdminRegistriesModule } from '../../app/admin/admin-registries/admin-registries.module';
import { AdminSearchModule } from '../../app/admin/admin-search-page/admin-search.module';
import { AdminWorkflowModuleModule } from '../../app/admin/admin-workflow-page/admin-workflow.module';
import { BitstreamFormatsModule } from '../../app/admin/admin-registries/bitstream-formats/bitstream-formats.module';
import { BrowseByModule } from '../../app/browse-by/browse-by.module';
import { CollectionFormModule } from '../../app/collection-page/collection-form/collection-form.module';
import { CommunityFormModule } from '../../app/community-page/community-form/community-form.module';
import { CoreModule } from '../../app/core/core.module';
import { DragDropModule } from '@angular/cdk/drag-drop';
import { EditItemPageModule } from '../../app/item-page/edit-item-page/edit-item-page.module';
import { FormsModule } from '@angular/forms';
import { HttpClientModule } from '@angular/common/http';
import { IdlePreloadModule } from 'angular-idle-preload';
import { JournalEntitiesModule } from '../../app/entity-groups/journal-entities/journal-entities.module';
import { MyDspaceSearchModule } from '../../app/my-dspace-page/my-dspace-search.module';
import { MenuModule } from '../../app/shared/menu/menu.module';
import { NavbarModule } from '../../app/navbar/navbar.module';
import { NgbModule } from '@ng-bootstrap/ng-bootstrap';
import { ProfilePageModule } from '../../app/profile-page/profile-page.module';
import { RegisterEmailFormModule } from '../../app/register-email-form/register-email-form.module';
import { ResearchEntitiesModule } from '../../app/entity-groups/research-entities/research-entities.module';
import { ScrollToModule } from '@nicky-lenaers/ngx-scroll-to';
import { SearchPageModule } from '../../app/search-page/search-page.module';
import { SharedModule } from '../../app/shared/shared.module';
import { StatisticsModule } from '../../app/statistics/statistics.module';
import { StoreModule } from '@ngrx/store';
import { StoreRouterConnectingModule } from '@ngrx/router-store';
import { TranslateModule } from '@ngx-translate/core';
import { HomePageModule } from '../../app/home-page/home-page.module';
import { AppModule } from '../../app/app.module';
import { ItemPageModule } from '../../app/item-page/item-page.module';
import { RouterModule } from '@angular/router';
import { CommunityListPageModule } from '../../app/community-list-page/community-list-page.module';
import { InfoModule } from '../../app/info/info.module';
import { StatisticsPageModule } from '../../app/statistics-page/statistics-page.module';
import { CommunityPageModule } from '../../app/community-page/community-page.module';
import { CollectionPageModule } from '../../app/collection-page/collection-page.module';
import { SubmissionModule } from '../../app/submission/submission.module';
import { MyDSpacePageModule } from '../../app/my-dspace-page/my-dspace-page.module';
import { SearchModule } from '../../app/shared/search/search.module';
import { ResourcePoliciesModule } from '../../app/shared/resource-policies/resource-policies.module';
import { ComcolModule } from '../../app/shared/comcol/comcol.module';
import { RootModule } from '../../app/root.module';
import { FileSectionComponent } from './app/item-page/simple/field-components/file-section/file-section.component';
import { HomePageComponent } from './app/home-page/home-page.component';
import { RootComponent } from './app/root/root.component';
import { BrowseBySwitcherComponent } from './app/browse-by/browse-by-switcher/browse-by-switcher.component';
import { CommunityListPageComponent } from './app/community-list-page/community-list-page.component';
import { SearchPageComponent } from './app/search-page/search-page.component';
import { ConfigurationSearchPageComponent } from './app/search-page/configuration-search-page.component';
import { EndUserAgreementComponent } from './app/info/end-user-agreement/end-user-agreement.component';
import { PageNotFoundComponent } from './app/pagenotfound/pagenotfound.component';
import { ObjectNotFoundComponent } from './app/lookup-by-id/objectnotfound/objectnotfound.component';
import { ForbiddenComponent } from './app/forbidden/forbidden.component';
import { PrivacyComponent } from './app/info/privacy/privacy.component';
import {
  CollectionStatisticsPageComponent
} from './app/statistics-page/collection-statistics-page/collection-statistics-page.component';
import {
  CommunityStatisticsPageComponent
} from './app/statistics-page/community-statistics-page/community-statistics-page.component';
import { ItemStatisticsPageComponent } from './app/statistics-page/item-statistics-page/item-statistics-page.component';
import { SiteStatisticsPageComponent } from './app/statistics-page/site-statistics-page/site-statistics-page.component';
import { CommunityPageComponent } from './app/community-page/community-page.component';
import { CollectionPageComponent } from './app/collection-page/collection-page.component';
import { ItemPageComponent } from './app/item-page/simple/item-page.component';
import { FullItemPageComponent } from './app/item-page/full/full-item-page.component';
import { LoginPageComponent } from './app/login-page/login-page.component';
import { LogoutPageComponent } from './app/logout-page/logout-page.component';
import { CreateProfileComponent } from './app/register-page/create-profile/create-profile.component';
import { ForgotEmailComponent } from './app/forgot-password/forgot-password-email/forgot-email.component';
import { ForgotPasswordFormComponent } from './app/forgot-password/forgot-password-form/forgot-password-form.component';
import { ProfilePageComponent } from './app/profile-page/profile-page.component';
import { RegisterEmailComponent } from './app/register-page/register-email/register-email.component';
import { MyDSpacePageComponent } from './app/my-dspace-page/my-dspace-page.component';
import { SubmissionEditComponent } from './app/submission/edit/submission-edit.component';
import {
  SubmissionImportExternalComponent
} from './app/submission/import-external/submission-import-external.component';
import { SubmissionSubmitComponent } from './app/submission/submit/submission-submit.component';
import { WorkflowItemDeleteComponent
} from './app/workflowitems-edit-page/workflow-item-delete/workflow-item-delete.component';
import {
  WorkflowItemSendBackComponent
} from './app/workflowitems-edit-page/workflow-item-send-back/workflow-item-send-back.component';
import { BreadcrumbsComponent } from './app/breadcrumbs/breadcrumbs.component';
import { FeedbackComponent } from './app/info/feedback/feedback.component';
import { CommunityListComponent } from './app/community-list-page/community-list/community-list.component';

import { ComcolPageHandleComponent } from './app/shared/comcol-page-handle/comcol-page-handle.component';
import { AuthNavMenuComponent } from './app/shared/auth-nav-menu/auth-nav-menu.component';
import {
  ExpandableNavbarSectionComponent
} from './app/navbar/expandable-navbar-section/expandable-navbar-section.component';
import {
  EditItemTemplatePageComponent
} from './app/collection-page/edit-item-template-page/edit-item-template-page.component';
import { LoadingComponent } from './app/shared/loading/loading.component';
import { SearchResultsComponent } from './app/shared/search/search-results/search-results.component';
import { AdminSidebarComponent } from './app/admin/admin-sidebar/admin-sidebar.component';
import { ComcolPageBrowseByComponent } from './app/shared/comcol-page-browse-by/comcol-page-browse-by.component';
import { SearchSettingsComponent } from './app/shared/search/search-settings/search-settings.component';
import {
  CommunityPageSubCommunityListComponent
} from './app/community-page/sub-community-list/community-page-sub-community-list.component';
import {
  CommunityPageSubCollectionListComponent
} from './app/community-page/sub-collection-list/community-page-sub-collection-list.component';
import { ObjectListComponent } from './app/shared/object-list/object-list.component';

import { BrowseByMetadataPageComponent } from './app/browse-by/browse-by-metadata-page/browse-by-metadata-page.component';
import { BrowseByDatePageComponent } from './app/browse-by/browse-by-date-page/browse-by-date-page.component';
import { BrowseByTitlePageComponent } from './app/browse-by/browse-by-title-page/browse-by-title-page.component';
import {
  ExternalSourceEntryImportModalComponent
} from './app/shared/form/builder/ds-dynamic-form-ui/relation-lookup-modal/external-source-tab/external-source-entry-import-modal/external-source-entry-import-modal.component';
import { SharedBrowseByModule } from '../../app/shared/browse-by/shared-browse-by.module';
import { ResultsBackButtonModule } from '../../app/shared/results-back-button/results-back-button.module';
import { ItemVersionsModule } from '../../app/item-page/versions/item-versions.module';
import { ItemSharedModule } from '../../app/item-page/item-shared.module';
import { SearchFiltersComponent } from './app/shared/search/search-filters/search-filters.component';
import { SearchSidebarComponent } from './app/shared/search/search-sidebar/search-sidebar.component';
import { MyDSpaceStatusBadgeComponent } from './app/shared/object-collection/shared/badges/my-dspace-status-badge/my-dspace-status-badge.component';
import { TypeBadgeComponent } from './app/shared/object-collection/shared/badges/type-badge/type-badge.component';
import { StatusBadgeComponent } from './app/shared/object-collection/shared/badges/status-badge/status-badge.component';
import { BadgesComponent } from './app/shared/object-collection/shared/badges/badges.component';
import { AccessStatusBadgeComponent } from './app/shared/object-collection/shared/badges/access-status-badge/access-status-badge.component';
import { ResultsBackButtonComponent } from './app/shared/results-back-button/results-back-button.component';
import { DsoEditMetadataComponent } from './app/dso-shared/dso-edit-metadata/dso-edit-metadata.component';
import { DsoSharedModule } from '../../app/dso-shared/dso-shared.module';

const DECLARATIONS = [
  FileSectionComponent,
  HomePageComponent,
  RootComponent,
  BrowseBySwitcherComponent,
  CommunityListPageComponent,
  SearchPageComponent,
  ConfigurationSearchPageComponent,
  EndUserAgreementComponent,
  PageNotFoundComponent,
  ObjectNotFoundComponent,
  ForbiddenComponent,
  PrivacyComponent,
  CollectionStatisticsPageComponent,
  CommunityStatisticsPageComponent,
  ItemStatisticsPageComponent,
  SiteStatisticsPageComponent,
  CommunityPageComponent,
  CommunityPageSubCommunityListComponent,
  CommunityPageSubCollectionListComponent,
  CollectionPageComponent,
  ItemPageComponent,
  FullItemPageComponent,
  LoginPageComponent,
  LogoutPageComponent,
  CreateProfileComponent,
  ForgotEmailComponent,
  ForgotPasswordFormComponent,
  ProfilePageComponent,
  RegisterEmailComponent,
  MyDSpacePageComponent,
  SubmissionEditComponent,
  SubmissionImportExternalComponent,
  SubmissionSubmitComponent,
  WorkflowItemDeleteComponent,
  WorkflowItemSendBackComponent,
  BreadcrumbsComponent,
  FeedbackComponent,
  CommunityListComponent,
  ComcolPageHandleComponent,
  AuthNavMenuComponent,
  ExpandableNavbarSectionComponent,
  EditItemTemplatePageComponent,
  LoadingComponent,
  SearchResultsComponent,
  AdminSidebarComponent,
  SearchSettingsComponent,
  ComcolPageBrowseByComponent,
  ObjectListComponent,
  BrowseByMetadataPageComponent,
  BrowseByDatePageComponent,
  BrowseByTitlePageComponent,
  ExternalSourceEntryImportModalComponent,
<<<<<<< HEAD
  SearchFiltersComponent,
  SearchSidebarComponent,
  BadgesComponent,
  StatusBadgeComponent,
  TypeBadgeComponent,
  MyDSpaceStatusBadgeComponent,
  AccessStatusBadgeComponent,
  ResultsBackButtonComponent,

=======
  ResultsBackButtonComponent,
  DsoEditMetadataComponent,
>>>>>>> 8acf7c56
];

@NgModule({
  imports: [
    AdminRegistriesModule,
    AdminSearchModule,
    AdminWorkflowModuleModule,
    AppModule,
    RootModule,
    BitstreamFormatsModule,
    BrowseByModule,
    CollectionFormModule,
    CollectionPageModule,
    CommonModule,
    CommunityFormModule,
    CommunityListPageModule,
    CommunityPageModule,
    CoreModule,
    DragDropModule,
    ItemSharedModule,
    ItemPageModule,
    EditItemPageModule,
    ItemVersionsModule,
    FormsModule,
    HomePageModule,
    HttpClientModule,
    IdlePreloadModule,
    InfoModule,
    JournalEntitiesModule,
    MenuModule,
    MyDspaceSearchModule,
    NavbarModule,
    NgbModule,
    ProfilePageModule,
    RegisterEmailFormModule,
    ResearchEntitiesModule,
    RouterModule,
    ScrollToModule,
    SearchPageModule,
    SharedModule,
    SharedBrowseByModule,
    ResultsBackButtonModule,
    StatisticsModule,
    StatisticsPageModule,
    StoreModule,
    StoreRouterConnectingModule,
    TranslateModule,
    SubmissionModule,
    MyDSpacePageModule,
    MyDspaceSearchModule,
    SearchModule,
    FormsModule,
    ResourcePoliciesModule,
    ComcolModule,
    DsoSharedModule,
  ],
  declarations: DECLARATIONS,
  exports: [
    CommunityPageSubCollectionListComponent
  ]
})

  /**
   * This module serves as an index for all the components in this theme.
   * It should import all other modules, so the compiler knows where to find any components referenced
   * from a component in this theme
   * It is purposefully not exported, it should never be imported anywhere else, its only purpose is
   * to give lazily loaded components a context in which they can be compiled successfully
   */
class LazyThemeModule {
}<|MERGE_RESOLUTION|>--- conflicted
+++ resolved
@@ -184,7 +184,6 @@
   BrowseByDatePageComponent,
   BrowseByTitlePageComponent,
   ExternalSourceEntryImportModalComponent,
-<<<<<<< HEAD
   SearchFiltersComponent,
   SearchSidebarComponent,
   BadgesComponent,
@@ -193,11 +192,7 @@
   MyDSpaceStatusBadgeComponent,
   AccessStatusBadgeComponent,
   ResultsBackButtonComponent,
-
-=======
-  ResultsBackButtonComponent,
   DsoEditMetadataComponent,
->>>>>>> 8acf7c56
 ];
 
 @NgModule({
