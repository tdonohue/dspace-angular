--- conflicted
+++ resolved
@@ -304,12 +304,8 @@
     SystemWideAlertModule,
     NgxGalleryModule,
     FormModule,
-<<<<<<< HEAD
-    RequestCopyModule
-=======
     RequestCopyModule,
-    NotificationsModule
->>>>>>> dcf58367
+    NotificationsModule,
   ],
   declarations: DECLARATIONS,
 })
