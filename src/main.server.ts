import 'core-js/es/reflect';
import 'zone.js';
import 'reflect-metadata';
/******************************************************************
 * Load `$localize` - not used for i18n in this project, we use ngx-translate.
 * It's used for localization of dates, numbers, currencies, etc.
 */
import '@angular/localize/init';

import { enableProdMode } from '@angular/core';

import { environment } from './environments/environment';

if (environment.production) {
  enableProdMode();
}

export { ServerAppModule } from './modules/app/server-app.module';
<<<<<<< HEAD
export { ngExpressEngine } from '@nguniversal/express-engine';
export { renderModule } from '@angular/platform-server';
=======
export { renderModuleFactory } from '@angular/platform-server';
export { ngExpressEngine } from '@nguniversal/express-engine';
>>>>>>> 5fc2ed92
<|MERGE_RESOLUTION|>--- conflicted
+++ resolved
@@ -16,10 +16,5 @@
 }
 
 export { ServerAppModule } from './modules/app/server-app.module';
-<<<<<<< HEAD
-export { ngExpressEngine } from '@nguniversal/express-engine';
 export { renderModule } from '@angular/platform-server';
-=======
-export { renderModuleFactory } from '@angular/platform-server';
-export { ngExpressEngine } from '@nguniversal/express-engine';
->>>>>>> 5fc2ed92
+export { ngExpressEngine } from '@nguniversal/express-engine';