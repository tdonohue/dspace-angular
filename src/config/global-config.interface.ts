import { Config } from './config.interface';
import { ServerConfig } from './server-config.interface';
import { CacheConfig } from './cache-config.interface';
import { UniversalConfig } from './universal-config.interface';
import { INotificationBoardOptions } from './notifications-config.interfaces';
import { SubmissionConfig } from './submission-config.interface';
import { FormConfig } from './form-config.interfaces';
import {LangConfig} from './lang-config.interface';
import { BrowseByConfig } from './browse-by-config.interface';
import { ItemPageConfig } from './item-page-config.interface';
<<<<<<< HEAD
import { CollectionPageConfig } from './collection-page-config.interface';
=======
import { Theme } from './theme.inferface';
>>>>>>> 0ad505ba

export interface GlobalConfig extends Config {
  ui: ServerConfig;
  rest: ServerConfig;
  production: boolean;
  cache: CacheConfig;
  form: FormConfig;
  notifications: INotificationBoardOptions;
  submission: SubmissionConfig;
  universal: UniversalConfig;
  gaTrackingId: string;
  logDirectory: string;
  debug: boolean;
  defaultLanguage: string;
  languages: LangConfig[];
  browseBy: BrowseByConfig;
  item: ItemPageConfig;
<<<<<<< HEAD
  collection: CollectionPageConfig;
=======
  themes: Theme[];
>>>>>>> 0ad505ba
}<|MERGE_RESOLUTION|>--- conflicted
+++ resolved
@@ -8,11 +8,8 @@
 import {LangConfig} from './lang-config.interface';
 import { BrowseByConfig } from './browse-by-config.interface';
 import { ItemPageConfig } from './item-page-config.interface';
-<<<<<<< HEAD
 import { CollectionPageConfig } from './collection-page-config.interface';
-=======
 import { Theme } from './theme.inferface';
->>>>>>> 0ad505ba
 
 export interface GlobalConfig extends Config {
   ui: ServerConfig;
@@ -30,9 +27,6 @@
   languages: LangConfig[];
   browseBy: BrowseByConfig;
   item: ItemPageConfig;
-<<<<<<< HEAD
   collection: CollectionPageConfig;
-=======
   themes: Theme[];
->>>>>>> 0ad505ba
 }