import { InjectionToken } from '@angular/core';
import { makeStateKey } from '@angular/platform-browser';
<<<<<<< HEAD

import { ActuatorsConfig } from './actuators.config';
=======
import { Config } from './config.interface';
import { ServerConfig } from './server-config.interface';
import { CacheConfig } from './cache-config.interface';
import { INotificationBoardOptions } from './notifications-config.interfaces';
import { SubmissionConfig } from './submission-config.interface';
import { FormConfig } from './form-config.interfaces';
import { LangConfig } from './lang-config.interface';
import { ItemConfig } from './item-config.interface';
import { CollectionPageConfig } from './collection-page-config.interface';
import { ThemeConfig } from './theme.config';
>>>>>>> 8ba14aa3
import { AuthConfig } from './auth-config.interfaces';
import { BrowseByConfig } from './browse-by-config.interface';
import { BundleConfig } from './bundle-config.interface';
import { CacheConfig } from './cache-config.interface';
import { CollectionPageConfig } from './collection-page-config.interface';
import { CommunityListConfig } from './community-list-config.interface';
import { Config } from './config.interface';
import { DiscoverySortConfig } from './discovery-sort.config';
import { FilterVocabularyConfig } from './filter-vocabulary-config';
import { FormConfig } from './form-config.interfaces';
import { HomeConfig } from './homepage-config.interface';
import { InfoConfig } from './info-config.interface';
import { ItemConfig } from './item-config.interface';
import { LangConfig } from './lang-config.interface';
import { MarkdownConfig } from './markdown-config.interface';
import { MediaViewerConfig } from './media-viewer-config.interface';
import { INotificationBoardOptions } from './notifications-config.interfaces';
import { ServerConfig } from './server-config.interface';
import { SubmissionConfig } from './submission-config.interface';
import { ThemeConfig } from './theme.model';
import { UIServerConfig } from './ui-server-config.interface';

interface AppConfig extends Config {
  ui: UIServerConfig;
  rest: ServerConfig;
  production: boolean;
  cache: CacheConfig;
  auth?: AuthConfig;
  form: FormConfig;
  notifications: INotificationBoardOptions;
  submission: SubmissionConfig;
  debug: boolean;
  defaultLanguage: string;
  languages: LangConfig[];
  browseBy: BrowseByConfig;
  communityList: CommunityListConfig;
  homePage: HomeConfig;
  item: ItemConfig;
  collection: CollectionPageConfig;
  themes: ThemeConfig[];
  mediaViewer: MediaViewerConfig;
  bundle: BundleConfig;
  actuators: ActuatorsConfig
  info: InfoConfig;
  markdown: MarkdownConfig;
  vocabularies: FilterVocabularyConfig[];
  comcolSelectionSort: DiscoverySortConfig;
}

/**
 * Injection token for the app configuration.
 * Provided in {@link InitService.providers}.
 */
const APP_CONFIG = new InjectionToken<AppConfig>('APP_CONFIG');

const APP_CONFIG_STATE = makeStateKey<AppConfig>('APP_CONFIG_STATE');

export {
  APP_CONFIG,
  APP_CONFIG_STATE,
  AppConfig,
};<|MERGE_RESOLUTION|>--- conflicted
+++ resolved
@@ -1,20 +1,7 @@
 import { InjectionToken } from '@angular/core';
 import { makeStateKey } from '@angular/platform-browser';
-<<<<<<< HEAD
 
 import { ActuatorsConfig } from './actuators.config';
-=======
-import { Config } from './config.interface';
-import { ServerConfig } from './server-config.interface';
-import { CacheConfig } from './cache-config.interface';
-import { INotificationBoardOptions } from './notifications-config.interfaces';
-import { SubmissionConfig } from './submission-config.interface';
-import { FormConfig } from './form-config.interfaces';
-import { LangConfig } from './lang-config.interface';
-import { ItemConfig } from './item-config.interface';
-import { CollectionPageConfig } from './collection-page-config.interface';
-import { ThemeConfig } from './theme.config';
->>>>>>> 8ba14aa3
 import { AuthConfig } from './auth-config.interfaces';
 import { BrowseByConfig } from './browse-by-config.interface';
 import { BundleConfig } from './bundle-config.interface';
@@ -34,7 +21,7 @@
 import { INotificationBoardOptions } from './notifications-config.interfaces';
 import { ServerConfig } from './server-config.interface';
 import { SubmissionConfig } from './submission-config.interface';
-import { ThemeConfig } from './theme.model';
+import { ThemeConfig } from './theme.config';
 import { UIServerConfig } from './ui-server-config.interface';
 
 interface AppConfig extends Config {
