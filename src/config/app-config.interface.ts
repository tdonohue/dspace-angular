--- conflicted
+++ resolved
@@ -14,13 +14,9 @@
 import { UIServerConfig } from './ui-server-config.interface';
 import { MediaViewerConfig } from './media-viewer-config.interface';
 import { BrowseByConfig } from './browse-by-config.interface';
-<<<<<<< HEAD
 import {SuggestionConfig} from './layout-config.interfaces';
 import { BundleConfig } from './bundle-config.interface';
-=======
-import { BundleConfig } from './bundle-config.interface';
 import { ActuatorsConfig } from './actuators.config';
->>>>>>> 530db265
 
 interface AppConfig extends Config {
   ui: UIServerConfig;
@@ -39,13 +35,9 @@
   collection: CollectionPageConfig;
   themes: ThemeConfig[];
   mediaViewer: MediaViewerConfig;
-<<<<<<< HEAD
   suggestion: SuggestionConfig[];
   bundle: BundleConfig;
-=======
-  bundle: BundleConfig;
   actuators: ActuatorsConfig
->>>>>>> 530db265
 }
 
 const APP_CONFIG = new InjectionToken<AppConfig>('APP_CONFIG');
