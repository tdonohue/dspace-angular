import { InjectionToken } from '@angular/core';
import { makeStateKey } from '@angular/platform-browser';
import { Config } from './config.interface';
import { ServerConfig } from './server-config.interface';
import { CacheConfig } from './cache-config.interface';
import { INotificationBoardOptions } from './notifications-config.interfaces';
import { SubmissionConfig } from './submission-config.interface';
import { FormConfig } from './form-config.interfaces';
import { LangConfig } from './lang-config.interface';
import { ItemPageConfig } from './item-page-config.interface';
import { CollectionPageConfig } from './collection-page-config.interface';
import { ThemeConfig } from './theme.model';
import { AuthConfig } from './auth-config.interfaces';
import { UIServerConfig } from './ui-server-config.interface';
import { MediaViewerConfig } from './media-viewer-config.interface';
import { BrowseByConfig } from './browse-by-config.interface';
<<<<<<< HEAD
import {SuggestionConfig} from './layout-config.interfaces';
=======
import { BundleConfig } from './bundle-config.interface';
>>>>>>> 37ebe259

interface AppConfig extends Config {
  ui: UIServerConfig;
  rest: ServerConfig;
  production: boolean;
  cache: CacheConfig;
  auth?: AuthConfig;
  form: FormConfig;
  notifications: INotificationBoardOptions;
  submission: SubmissionConfig;
  debug: boolean;
  defaultLanguage: string;
  languages: LangConfig[];
  browseBy: BrowseByConfig;
  item: ItemPageConfig;
  collection: CollectionPageConfig;
  themes: ThemeConfig[];
  mediaViewer: MediaViewerConfig;
<<<<<<< HEAD
  suggestion: SuggestionConfig[];
=======
  bundle: BundleConfig;
>>>>>>> 37ebe259
}

const APP_CONFIG = new InjectionToken<AppConfig>('APP_CONFIG');

const APP_CONFIG_STATE = makeStateKey('APP_CONFIG_STATE');

export {
  AppConfig,
  APP_CONFIG,
  APP_CONFIG_STATE
};<|MERGE_RESOLUTION|>--- conflicted
+++ resolved
@@ -14,11 +14,8 @@
 import { UIServerConfig } from './ui-server-config.interface';
 import { MediaViewerConfig } from './media-viewer-config.interface';
 import { BrowseByConfig } from './browse-by-config.interface';
-<<<<<<< HEAD
 import {SuggestionConfig} from './layout-config.interfaces';
-=======
 import { BundleConfig } from './bundle-config.interface';
->>>>>>> 37ebe259
 
 interface AppConfig extends Config {
   ui: UIServerConfig;
@@ -37,11 +34,8 @@
   collection: CollectionPageConfig;
   themes: ThemeConfig[];
   mediaViewer: MediaViewerConfig;
-<<<<<<< HEAD
   suggestion: SuggestionConfig[];
-=======
   bundle: BundleConfig;
->>>>>>> 37ebe259
 }
 
 const APP_CONFIG = new InjectionToken<AppConfig>('APP_CONFIG');
