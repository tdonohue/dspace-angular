import { InjectionToken } from '@angular/core';
import { makeStateKey } from '@angular/platform-browser';
import { Config } from './config.interface';
import { ServerConfig } from './server-config.interface';
import { CacheConfig } from './cache-config.interface';
import { INotificationBoardOptions } from './notifications-config.interfaces';
import { SubmissionConfig } from './submission-config.interface';
import { FormConfig } from './form-config.interfaces';
import { LangConfig } from './lang-config.interface';
import { ItemConfig } from './item-config.interface';
import { CollectionPageConfig } from './collection-page-config.interface';
import { ThemeConfig } from './theme.config';
import { AuthConfig } from './auth-config.interfaces';
import { UIServerConfig } from './ui-server-config.interface';
import { MediaViewerConfig } from './media-viewer-config.interface';
import { BrowseByConfig } from './browse-by-config.interface';
import { BundleConfig } from './bundle-config.interface';
import { ActuatorsConfig } from './actuators.config';
import { InfoConfig } from './info-config.interface';
import { CommunityListConfig } from './community-list-config.interface';
import { HomeConfig } from './homepage-config.interface';
import { MarkdownConfig } from './markdown-config.interface';
import { FilterVocabularyConfig } from './filter-vocabulary-config';
import { DiscoverySortConfig } from './discovery-sort.config';
import { LiveRegionConfig } from '../app/shared/live-region/live-region.config';
<<<<<<< HEAD
import { AccessibilitySettingsConfig } from '../app/accessibility/accessibility-settings.config';
=======
import { SearchConfig } from './search-page-config.interface';
>>>>>>> 885c52ed

interface AppConfig extends Config {
  ui: UIServerConfig;
  rest: ServerConfig;
  production: boolean;
  cache: CacheConfig;
  auth?: AuthConfig;
  form: FormConfig;
  notifications: INotificationBoardOptions;
  submission: SubmissionConfig;
  debug: boolean;
  defaultLanguage: string;
  languages: LangConfig[];
  browseBy: BrowseByConfig;
  communityList: CommunityListConfig;
  homePage: HomeConfig;
  item: ItemConfig;
  collection: CollectionPageConfig;
  themes: ThemeConfig[];
  mediaViewer: MediaViewerConfig;
  bundle: BundleConfig;
  actuators: ActuatorsConfig
  info: InfoConfig;
  markdown: MarkdownConfig;
  vocabularies: FilterVocabularyConfig[];
  comcolSelectionSort: DiscoverySortConfig;
  liveRegion: LiveRegionConfig;
<<<<<<< HEAD
  accessibility: AccessibilitySettingsConfig;
=======
  search: SearchConfig
>>>>>>> 885c52ed
}

/**
 * Injection token for the app configuration.
 * Provided in {@link InitService.providers}.
 */
const APP_CONFIG = new InjectionToken<AppConfig>('APP_CONFIG');

const APP_CONFIG_STATE = makeStateKey<AppConfig>('APP_CONFIG_STATE');

export {
  AppConfig,
  APP_CONFIG,
  APP_CONFIG_STATE
};<|MERGE_RESOLUTION|>--- conflicted
+++ resolved
@@ -23,11 +23,8 @@
 import { FilterVocabularyConfig } from './filter-vocabulary-config';
 import { DiscoverySortConfig } from './discovery-sort.config';
 import { LiveRegionConfig } from '../app/shared/live-region/live-region.config';
-<<<<<<< HEAD
+import { SearchConfig } from './search-page-config.interface';
 import { AccessibilitySettingsConfig } from '../app/accessibility/accessibility-settings.config';
-=======
-import { SearchConfig } from './search-page-config.interface';
->>>>>>> 885c52ed
 
 interface AppConfig extends Config {
   ui: UIServerConfig;
@@ -55,11 +52,8 @@
   vocabularies: FilterVocabularyConfig[];
   comcolSelectionSort: DiscoverySortConfig;
   liveRegion: LiveRegionConfig;
-<<<<<<< HEAD
+  search: SearchConfig
   accessibility: AccessibilitySettingsConfig;
-=======
-  search: SearchConfig
->>>>>>> 885c52ed
 }
 
 /**
