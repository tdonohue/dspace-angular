import {
  InjectionToken,
  makeStateKey,
  Type,
} from '@angular/core';

import { AccessibilitySettingsConfig } from '../app/accessibility/accessibility-settings.config';
import { AdminNotifyMetricsRow } from '../app/admin/admin-notify-dashboard/admin-notify-metrics/admin-notify-metrics.model';
import { HALDataService } from '../app/core/data/base/hal-data-service.interface';
import { LiveRegionConfig } from '../app/shared/live-region/live-region.config';
import { ActuatorsConfig } from './actuators.config';
import { AuthConfig } from './auth-config.interfaces';
import { BrowseByConfig } from './browse-by-config.interface';
import { BundleConfig } from './bundle-config.interface';
import { CacheConfig } from './cache-config.interface';
import { CollectionPageConfig } from './collection-page-config.interface';
import { CommunityListConfig } from './community-list-config.interface';
import { CommunityPageConfig } from './community-page-config.interface';
import { Config } from './config.interface';
import { DiscoverySortConfig } from './discovery-sort.config';
import { FilterVocabularyConfig } from './filter-vocabulary-config';
import { FormConfig } from './form-config.interfaces';
import { GeospatialMapConfig } from './geospatial-map-config';
import { HomeConfig } from './homepage-config.interface';
import { InfoConfig } from './info-config.interface';
import { ItemConfig } from './item-config.interface';
import { LangConfig } from './lang-config.interface';
import { MarkdownConfig } from './markdown-config.interface';
import { MatomoConfig } from './matomo-config.interface';
import { MediaViewerConfig } from './media-viewer-config.interface';
import { INotificationBoardOptions } from './notifications-config.interfaces';
import { QualityAssuranceConfig } from './quality-assurance.config';
import { SearchConfig } from './search-page-config.interface';
import { ServerConfig } from './server-config.interface';
import { SubmissionConfig } from './submission-config.interface';
import { SuggestionConfig } from './suggestion-config.interfaces';
import { ThemeConfig } from './theme.config';
import { UIServerConfig } from './ui-server-config.interface';

interface AppConfig extends Config {
  ui: UIServerConfig;
  rest: ServerConfig;
  production: boolean;
  cache: CacheConfig;
  auth?: AuthConfig;
  form: FormConfig;
  notifications: INotificationBoardOptions;
  submission: SubmissionConfig;
  debug: boolean;
  defaultLanguage: string;
  languages: LangConfig[];
  browseBy: BrowseByConfig;
  communityList: CommunityListConfig;
  homePage: HomeConfig;
  item: ItemConfig;
  community: CommunityPageConfig;
  collection: CollectionPageConfig;
  themes: ThemeConfig[];
  mediaViewer: MediaViewerConfig;
  suggestion: SuggestionConfig[];
  bundle: BundleConfig;
  actuators: ActuatorsConfig
  info: InfoConfig;
  markdown: MarkdownConfig;
  vocabularies: FilterVocabularyConfig[];
  comcolSelectionSort: DiscoverySortConfig;
  qualityAssuranceConfig: QualityAssuranceConfig;
  search: SearchConfig;
  notifyMetrics: AdminNotifyMetricsRow[];
  liveRegion: LiveRegionConfig;
<<<<<<< HEAD
  accessibility: AccessibilitySettingsConfig;
=======
  matomo?: MatomoConfig;
  geospatialMapViewer: GeospatialMapConfig;
>>>>>>> f95596ba
}

/**
 * Injection token for the app configuration.
 * Provided in {@link InitService.providers}.
 */
const APP_CONFIG = new InjectionToken<AppConfig>('APP_CONFIG');

const APP_CONFIG_STATE = makeStateKey<AppConfig>('APP_CONFIG_STATE');

export type LazyDataServicesMap = Map<string, () => Promise<Type<HALDataService<any>> | { default: HALDataService<any> }>>;

export const APP_DATA_SERVICES_MAP: InjectionToken<LazyDataServicesMap> = new InjectionToken<LazyDataServicesMap>('APP_DATA_SERVICES_MAP');

export {
  APP_CONFIG,
  APP_CONFIG_STATE,
  AppConfig,
};<|MERGE_RESOLUTION|>--- conflicted
+++ resolved
@@ -68,12 +68,9 @@
   search: SearchConfig;
   notifyMetrics: AdminNotifyMetricsRow[];
   liveRegion: LiveRegionConfig;
-<<<<<<< HEAD
-  accessibility: AccessibilitySettingsConfig;
-=======
   matomo?: MatomoConfig;
   geospatialMapViewer: GeospatialMapConfig;
->>>>>>> f95596ba
+  accessibility: AccessibilitySettingsConfig;
 }
 
 /**
