--- conflicted
+++ resolved
@@ -1,10 +1,13 @@
 import { all } from 'deepmerge';
 
 import { hasNoValue } from '../app/shared/empty.util';
+import { BASE_THEME_NAME } from '../app/shared/theme-support/theme.constants';
 import { environment } from '../environments/environment';
 import { AppConfig } from './app-config.interface';
-import { ThemeConfig, NamedThemeConfig } from './theme.config';
-import { BASE_THEME_NAME } from '../app/shared/theme-support/theme.constants';
+import {
+  NamedThemeConfig,
+  ThemeConfig,
+} from './theme.config';
 
 /**
  * Extend Angular environment with app config.
@@ -42,15 +45,10 @@
   return environment.themes.find((themeConfig: any) =>
     hasNoValue(themeConfig.regex) &&
     hasNoValue(themeConfig.handle) &&
-<<<<<<< HEAD
     hasNoValue(themeConfig.uuid),
-  );
-=======
-    hasNoValue(themeConfig.uuid)
   ) ?? {
     name: BASE_THEME_NAME,
   } as NamedThemeConfig;
->>>>>>> 8ba14aa3
 };
 
 export {
