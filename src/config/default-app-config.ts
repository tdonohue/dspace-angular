import { AccessibilitySettingsConfig } from '../app/accessibility/accessibility-settings.config';
import { AdminNotifyMetricsRow } from '../app/admin/admin-notify-dashboard/admin-notify-metrics/admin-notify-metrics.model';
import { RestRequestMethod } from '../app/core/data/rest-request-method';
import { LiveRegionConfig } from '../app/shared/live-region/live-region.config';
import { NotificationAnimationsType } from '../app/shared/notifications/models/notification-animations-type';
import { ActuatorsConfig } from './actuators.config';
import { AppConfig } from './app-config.interface';
import { AuthConfig } from './auth-config.interfaces';
import { BrowseByConfig } from './browse-by-config.interface';
import { BundleConfig } from './bundle-config.interface';
import { CacheConfig } from './cache-config.interface';
import { CollectionPageConfig } from './collection-page-config.interface';
import { CommunityListConfig } from './community-list-config.interface';
import { CommunityPageConfig } from './community-page-config.interface';
import { DiscoverySortConfig } from './discovery-sort.config';
import { FilterVocabularyConfig } from './filter-vocabulary-config';
import { FormConfig } from './form-config.interfaces';
import { GeospatialMapConfig } from './geospatial-map-config';
import { HomeConfig } from './homepage-config.interface';
import { InfoConfig } from './info-config.interface';
import { ItemConfig } from './item-config.interface';
import { LangConfig } from './lang-config.interface';
import { MarkdownConfig } from './markdown-config.interface';
import { MatomoConfig } from './matomo-config.interface';
import { MediaViewerConfig } from './media-viewer-config.interface';
import { INotificationBoardOptions } from './notifications-config.interfaces';
import { QualityAssuranceConfig } from './quality-assurance.config';
import { SearchConfig } from './search-page-config.interface';
import { ServerConfig } from './server-config.interface';
import { SubmissionConfig } from './submission-config.interface';
import { SuggestionConfig } from './suggestion-config.interfaces';
import { ThemeConfig } from './theme.config';
import { UIServerConfig } from './ui-server-config.interface';

export class DefaultAppConfig implements AppConfig {
  production = false;

  // NOTE: will log all redux actions and transfers in console
  debug = false;

  // Angular express server settings
  // NOTE: these must be 'synced' with the 'dspace.ui.url' setting in your backend's local.cfg.
  ui: UIServerConfig = {
    ssl: false,
    host: 'localhost',
    port: 4000,
    // NOTE: Space is capitalized because 'namespace' is a reserved string in TypeScript
    nameSpace: '/',

    // The rateLimiter settings limit each IP to a 'max' of 500 requests per 'windowMs' (1 minute).
    rateLimiter: {
      windowMs: 1 * 60 * 1000, // 1 minute
      max: 500, // limit each IP to 500 requests per windowMs
    },

    // Trust X-FORWARDED-* headers from proxies
    useProxies: true,
  };

  // The REST API server settings
  // NOTE: these must be 'synced' with the 'dspace.server.url' setting in your backend's local.cfg.
  rest: ServerConfig = {
    ssl: false,
    host: 'localhost',
    port: 8080,
    // NOTE: Space is capitalized because 'namespace' is a reserved string in TypeScript
    nameSpace: '/',
  };

  actuators: ActuatorsConfig = {
    endpointPath: '/actuator/health',
  };

  // Caching settings
  cache: CacheConfig = {
    // NOTE: how long should objects be cached for by default
    msToLive: {
      default: 15 * 60 * 1000, // 15 minutes
    },
    // Cache-Control HTTP Header
    control: 'max-age=604800', // revalidate browser
    autoSync: {
      defaultTime: 0,
      maxBufferSize: 100,
      timePerMethod: { [RestRequestMethod.PATCH]: 3 } as any, // time in seconds
    },
    // In-memory cache of server-side rendered content
    serverSide: {
      debug: false,
      // Link header is used for signposting functionality
      headers: ['Link'],
      // Cache specific to known bots.  Allows you to serve cached contents to bots only.
      // Defaults to caching 1,000 pages. Each page expires after 1 day
      botCache: {
        // Maximum number of pages (rendered via SSR) to cache. Setting max=0 disables the cache.
        max: 1000,
        // Amount of time after which cached pages are considered stale (in ms)
        timeToLive: 24 * 60 * 60 * 1000, // 1 day
        allowStale: true,
      },
      // Cache specific to anonymous users. Allows you to serve cached content to non-authenticated users.
      // Defaults to caching 0 pages. But, when enabled, each page expires after 10 seconds (to minimize anonymous users seeing out-of-date content)
      anonymousCache: {
        // Maximum number of pages (rendered via SSR) to cache. Setting max=0 disables the cache.
        max: 0, // disabled by default
        // Amount of time after which cached pages are considered stale (in ms)
        timeToLive: 10 * 1000, // 10 seconds
        allowStale: true,
      },
    },
  };

  // Authentication settings
  auth: AuthConfig = {
    // Authentication UI settings
    ui: {
      // the amount of time before the idle warning is shown
      timeUntilIdle: 15 * 60 * 1000, // 15 minutes
      // the amount of time the user has to react after the idle warning is shown before they are logged out.
      idleGracePeriod: 5 * 60 * 1000, // 5 minutes
    },
    // Authentication REST settings
    rest: {
      // If the rest token expires in less than this amount of time, it will be refreshed automatically.
      // This is independent from the idle warning.
      timeLeftBeforeTokenRefresh: 2 * 60 * 1000, // 2 minutes
    },
  };

  // Form settings
  form: FormConfig = {
    spellCheck: true,
    // NOTE: Map server-side validators to comparative Angular form validators
    validatorMap: {
      required: 'required',
      regex: 'pattern',
    },
  };

  // Notifications
  notifications: INotificationBoardOptions = {
    rtl: false,
    position: ['top', 'right'],
    maxStack: 8,
    // NOTE: after how many seconds notification is closed automatically. If set to zero notifications are not closed automatically
    timeOut: 5000, // 5 second
    clickToClose: true,
    // NOTE: 'fade' | 'fromTop' | 'fromRight' | 'fromBottom' | 'fromLeft' | 'rotate' | 'scale'
    animate: NotificationAnimationsType.Scale,
  };

  // Submission settings
  submission: SubmissionConfig = {
    autosave: {
      // NOTE: which metadata trigger an autosave
      metadata: [],
      /**
       * NOTE: after how many time (milliseconds) submission is saved automatically
       * eg. timer: 5 * (1000 * 60); // 5 minutes
       */
      timer: 0,
    },
    duplicateDetection: {
      alwaysShowSection: false,
    },
    typeBind: {
      field: 'dc.type',
    },
    icons: {
      metadata: [
        /**
         * NOTE: example of configuration
         * {
         *    // NOTE: metadata name
         *    name: 'dc.author',
         *    // NOTE: fontawesome (v6.x) icon classes and bootstrap utility classes can be used
         *    style: 'fa-user'
         * }
         */
        {
          name: 'dc.author',
          style: 'fas fa-user',
        },
        // default configuration
        {
          name: 'default',
          style: '',
        },
      ],
      authority: {
        confidence: [
          /**
           * NOTE: example of configuration
           * {
           *    // NOTE: confidence value
           *    value: 100,
           *    // NOTE: fontawesome (v6.x) icon classes and bootstrap utility classes can be used
           *    style: 'text-success',
           *    icon: 'fa-circle-check'
           *    // NOTE: the class configured in property style is used by default, the icon property could be used in component
           *    //      configured to use a 'icon mode' display (mainly in edit-item page)
           * }
           */
          {
            value: 600,
            style: 'text-success',
            icon: 'fa-circle-check',
          },
          {
            value: 500,
            style: 'text-info',
            icon: 'fa-gear',
          },
          {
            value: 400,
            style: 'text-warning',
            icon: 'fa-circle-question',
          },
          {
            value: 300,
            style: 'text-muted',
            icon: 'fa-circle-question',
          },
          {
            value: 200,
            style: 'text-muted',
            icon: 'fa-circle-exclamation',
          },
          {
            value: 100,
            style: 'text-muted',
            icon: 'fa-circle-stop',
          },
          {
            value: 0,
            style: 'text-muted',
            icon: 'fa-ban',
          },
          {
            value: -1,
            style: 'text-muted',
            icon: 'fa-circle-xmark',
          },
          // default configuration
          {
            value: 'default',
            style: 'text-muted',
            icon: 'fa-circle-xmark',
          },

        ],
      },
    },
  };

  // Default Language in which the UI will be rendered if the user's browser language is not an active language
  defaultLanguage = 'en';

  // Languages. DSpace Angular holds a message catalog for each of the following languages.
  // When set to active, users will be able to switch to the use of this language in the user interface.
  languages: LangConfig[] = [
    { code: 'en', label: 'English', active: true },
    { code: 'ar', label: 'العربية', active: true },
    { code: 'bn', label: 'বাংলা', active: true },
    { code: 'ca', label: 'Català', active: true },
    { code: 'cs', label: 'Čeština', active: true },
    { code: 'de', label: 'Deutsch', active: true },
    { code: 'el', label: 'Ελληνικά', active: true },
    { code: 'es', label: 'Español', active: true },
    { code: 'fi', label: 'Suomi', active: true },
    { code: 'fr', label: 'Français', active: true },
    { code: 'gd', label: 'Gàidhlig', active: true },
    { code: 'hi', label: 'हिंदी', active: true },
    { code: 'hu', label: 'Magyar', active: true },
    { code: 'it', label: 'Italiano', active: true },
    { code: 'kk', label: 'Қазақ', active: true },
    { code: 'lv', label: 'Latviešu', active: true },
    { code: 'nl', label: 'Nederlands', active: true },
    { code: 'pl', label: 'Polski', active: true },
    { code: 'pt-PT', label: 'Português', active: true },
    { code: 'pt-BR', label: 'Português do Brasil', active: true },
    { code: 'sr-lat', label: 'Srpski (lat)', active: true },
    { code: 'sr-cyr', label: 'Српски', active: true },
    { code: 'sv', label: 'Svenska', active: true },
    { code: 'tr', label: 'Türkçe', active: true },
    { code: 'uk', label: 'Yкраї́нська', active: true },
    { code: 'vi', label: 'Tiếng Việt', active: true },
  ];

  // Browse-By Pages
  browseBy: BrowseByConfig = {
    // Amount of years to display using jumps of one year (current year - oneYearLimit)
    oneYearLimit: 10,
    // Limit for years to display using jumps of five years (current year - fiveYearLimit)
    fiveYearLimit: 30,
    // The absolute lowest year to display in the dropdown (only used when no lowest date can be found for all items)
    defaultLowerLimit: 1900,
    // Whether to add item thumbnail images to BOTH browse and search result lists.
    showThumbnails: true,
    // The number of entries in a paginated browse results list.
    // Rounded to the nearest size in the list of selectable sizes on the
    // settings menu.  See pageSizeOptions in 'pagination-component-options.model.ts'.
    pageSize: 20,
  };

  communityList: CommunityListConfig = {
    pageSize: 20,
  };

  homePage: HomeConfig = {
    recentSubmissions: {
      //The number of item showing in recent submission components
      pageSize: 5,
      //sort record of recent submission
      sortField: 'dc.date.accessioned',
    },
    topLevelCommunityList: {
      pageSize: 5,
    },
    showDiscoverFilters: false,
  };

  // Item Config
  item: ItemConfig = {
    edit: {
      undoTimeout: 10000, // 10 seconds
    },
    // Show the item access status label in items lists
    showAccessStatuses: false,
    bitstream: {
      // Number of entries in the bitstream list in the item view page.
      // Rounded to the nearest size in the list of selectable sizes on the
      // settings menu.  See pageSizeOptions in 'pagination-component-options.model.ts'.
      pageSize: 5,
      // Show the bitstream access status label
      showAccessStatuses: false,
    },
  };

  // Community Page Config
  community: CommunityPageConfig = {
    defaultBrowseTab: 'search',
    searchSection: {
      showSidebar: true,
    },
  };

  // Collection Page Config
  collection: CollectionPageConfig = {
    defaultBrowseTab: 'search',
    searchSection: {
      showSidebar: true,
    },
    edit: {
      undoTimeout: 10000, // 10 seconds
    },
  };

  suggestion: SuggestionConfig[] = [
    // {
    //   // Use this configuration to map a suggestion import to a specific collection based on the suggestion type.
    //   source: 'suggestionSource',
    //   collectionId: 'collectionUUID'
    // }
    // This is used as a default fallback in case there aren't collections where to import the suggestion
    // If not mapped the user will be allowed to import the suggestions only in the provided options, shown clicking the button "Approve and import"
    // If not mapped and no options available for import the user won't be able to import the suggestions.
  ];

  // Theme Config
  themes: ThemeConfig[] = [
    // Add additional themes here. In the case where multiple themes match a route, the first one
    // in this list will get priority. It is advisable to always have a theme that matches
    // every route as the last one

    // {
    //   // A theme with a handle property will match the community, collection or item with the given
    //   // handle, and all collections and/or items within it
    //   name: 'custom',
    //   handle: '10673/1233'
    // },
    // {
    //   // A theme with a regex property will match the route using a regular expression. If it
    //   // matches the route for a community or collection it will also apply to all collections
    //   // and/or items within it
    //   name: 'custom',
    //   regex: 'collections\/e8043bc2.*'
    // },
    // {
    //   // A theme with a uuid property will match the community, collection or item with the given
    //   // ID, and all collections and/or items within it
    //   name: 'custom',
    //   uuid: '0958c910-2037-42a9-81c7-dca80e3892b4'
    // },
    // {
    //   // The extends property specifies an ancestor theme (by name). Whenever a themed component is not found
    //   // in the current theme, its ancestor theme(s) will be checked recursively before falling back to default.
    //   name: 'custom-A',
    //   extends: 'custom-B',
    //   // Any of the matching properties above can be used
    //   handle: '10673/34'
    // },
    // {
    //   name: 'custom-B',
    //   extends: 'custom',
    //   handle: '10673/12'
    // },
    // {
    //   // A theme with only a name will match every route
    //   name: 'custom'
    // },
    // {
    //   // This theme will use the default bootstrap styling for DSpace components
    //   name: BASE_THEME_NAME
    // },

    {
      // The default dspace theme
      name: 'dspace',
      // Whenever this theme is active, the following tags will be injected into the <head> of the page.
      // Example use case: set the favicon based on the active theme.
      headTags: [
        {
          // Insert <link rel="icon" href="assets/dspace/images/favicons/favicon.ico" sizes="any"/> into the <head> of the page.
          tagName: 'link',
          attributes: {
            'rel': 'icon',
            'href': 'assets/dspace/images/favicons/favicon.ico',
            'sizes': 'any',
          },
        },
        {
          // Insert <link rel="icon" href="assets/dspace/images/favicons/favicon.svg" type="image/svg+xml"/> into the <head> of the page.
          tagName: 'link',
          attributes: {
            'rel': 'icon',
            'href': 'assets/dspace/images/favicons/favicon.svg',
            'type': 'image/svg+xml',
          },
        },
        {
          // Insert <link rel="apple-touch-icon" href="assets/dspace/images/favicons/apple-touch-icon.png"/> into the <head> of the page.
          tagName: 'link',
          attributes: {
            'rel': 'apple-touch-icon',
            'href': 'assets/dspace/images/favicons/apple-touch-icon.png',
          },
        },
        {
          // Insert <link rel="manifest" href="assets/dspace/images/favicons/manifest.webmanifest"/> into the <head> of the page.
          tagName: 'link',
          attributes: {
            'rel': 'manifest',
            'href': 'assets/dspace/images/favicons/manifest.webmanifest',
          },
        },
      ],
    },
  ];
  // The default bundles that should always be displayed when you edit or add a bundle even when no bundle has been
  // added to the item yet.
  bundle: BundleConfig = {
    standardBundles: ['ORIGINAL', 'THUMBNAIL', 'LICENSE'],
  };
  // Whether to enable media viewer for image and/or video Bitstreams (i.e. Bitstreams whose MIME type starts with "image" or "video").
  // For images, this enables a gallery viewer where you can zoom or page through images.
  // For videos, this enables embedded video streaming
  mediaViewer: MediaViewerConfig = {
    image: false,
    video: false,
  };
  // Whether the end-user-agreement and privacy policy feature should be enabled or not.
  // Disabling the end user agreement feature will result in:
  // - Users no longer being forced to accept the end-user-agreement before they can access the repository
  // - A 404 page if you manually try to navigate to the end-user-agreement page at info/end-user-agreement
  // - All end-user-agreement related links and pages will be removed from the UI (e.g. in the footer)
  // Disabling the privacy policy feature will result in:
  // - A 404 page if you manually try to navigate to the privacy policy page at info/privacy
  // - All mentions of the privacy policy being removed from the UI (e.g. in the footer)
  // Disabling the COAR notify support page feature will result in:
  // - A 404 page if you manually try to navigate to the COAR notify support page
  // - All mentions of the COAR notify support page being removed from the UI (e.g. in the footer)
  info: InfoConfig = {
    enableEndUserAgreement: true,
    enablePrivacyStatement: true,
    enableCOARNotifySupport: true,
  };

  // Whether to enable Markdown (https://commonmark.org/) and MathJax (https://www.mathjax.org/)
  // display in supported metadata fields. By default, only dc.description.abstract is supported.
  markdown: MarkdownConfig = {
    enabled: false,
    mathjax: false,
  };

  // Which vocabularies should be used for which search filters
  // and whether to show the filter in the search sidebar
  // Take a look at the filter-vocabulary-config.ts file for documentation on how the options are obtained
  vocabularies: FilterVocabularyConfig[] = [
    {
      filter: 'subject',
      vocabulary: 'srsc',
      enabled: false,
    },
  ];

  // Configuration that determines the metadata sorting of community and collection edition and creation when there are not a search query.
  comcolSelectionSort: DiscoverySortConfig = {
    sortField:'dc.title',
    sortDirection:'ASC',
  };

  qualityAssuranceConfig: QualityAssuranceConfig = {
    sourceUrlMapForProjectSearch: {
      openaire: 'https://explore.openaire.eu/search/project?projectId=',
    },
    pageSize: 5,
  };


  search: SearchConfig = {
    advancedFilters: {
      enabled: false,
      filter: ['title', 'author', 'subject', 'entityType'],
    },
    filterPlaceholdersCount: 5,
  };

  notifyMetrics: AdminNotifyMetricsRow[] = [
    {
      title: 'admin-notify-dashboard.received-ldn',
      boxes: [
        {
          color: '#B8DAFF',
          title: 'admin-notify-dashboard.NOTIFY.incoming.accepted',
          config: 'NOTIFY.incoming.accepted',
          description: 'admin-notify-dashboard.NOTIFY.incoming.accepted.description',
        },
        {
          color: '#D4EDDA',
          title: 'admin-notify-dashboard.NOTIFY.incoming.processed',
          config: 'NOTIFY.incoming.processed',
          description: 'admin-notify-dashboard.NOTIFY.incoming.processed.description',
        },
        {
          color: '#FDBBC7',
          title: 'admin-notify-dashboard.NOTIFY.incoming.failure',
          config: 'NOTIFY.incoming.failure',
          description: 'admin-notify-dashboard.NOTIFY.incoming.failure.description',
        },
        {
          color: '#FDBBC7',
          title: 'admin-notify-dashboard.NOTIFY.incoming.untrusted',
          config: 'NOTIFY.incoming.untrusted',
          description: 'admin-notify-dashboard.NOTIFY.incoming.untrusted.description',
        },
        {
          color: '#43515F',
          title: 'admin-notify-dashboard.NOTIFY.incoming.involvedItems',
          textColor: '#fff',
          config: 'NOTIFY.incoming.involvedItems',
          description: 'admin-notify-dashboard.NOTIFY.incoming.involvedItems.description',
        },
      ],
    },
    {
      title: 'admin-notify-dashboard.generated-ldn',
      boxes: [
        {
          color: '#D4EDDA',
          title: 'admin-notify-dashboard.NOTIFY.outgoing.delivered',
          config: 'NOTIFY.outgoing.delivered',
          description: 'admin-notify-dashboard.NOTIFY.outgoing.delivered.description',
        },
        {
          color: '#B8DAFF',
          title: 'admin-notify-dashboard.NOTIFY.outgoing.queued',
          config: 'NOTIFY.outgoing.queued',
          description: 'admin-notify-dashboard.NOTIFY.outgoing.queued.description',
        },
        {
          color: '#FDEEBB',
          title: 'admin-notify-dashboard.NOTIFY.outgoing.queued_for_retry',
          config: 'NOTIFY.outgoing.queued_for_retry',
          description: 'admin-notify-dashboard.NOTIFY.outgoing.queued_for_retry.description',
        },
        {
          color: '#FDBBC7',
          title: 'admin-notify-dashboard.NOTIFY.outgoing.failure',
          config: 'NOTIFY.outgoing.failure',
          description: 'admin-notify-dashboard.NOTIFY.outgoing.failure.description',
        },
        {
          color: '#43515F',
          title: 'admin-notify-dashboard.NOTIFY.outgoing.involvedItems',
          textColor: '#fff',
          config: 'NOTIFY.outgoing.involvedItems',
          description: 'admin-notify-dashboard.NOTIFY.outgoing.involvedItems.description',
        },
      ],
    },
  ];

  // Live Region configuration, used by the LiveRegionService
  liveRegion: LiveRegionConfig = {
    messageTimeOutDurationMs: 30000,
    isVisible: false,
  };

<<<<<<< HEAD
  // Accessibility settings configuration, used by the AccessibilitySettingsService
  accessibility: AccessibilitySettingsConfig = {
    cookieExpirationDuration: 7,
=======
  matomo: MatomoConfig = {};

  // Leaflet tile providers and other configurable attributes
  geospatialMapViewer: GeospatialMapConfig = {
    spatialMetadataFields: [
      'dcterms.spatial',
    ],
    spatialFacetDiscoveryConfiguration: 'geospatial',
    spatialPointFilterName: 'point',
    enableItemPageFields: false,
    enableSearchViewMode: false,
    enableBrowseMap: false,
    tileProviders: [
      'OpenStreetMap.Mapnik',
    ],
    // Starting centre point for maps (before drawing and zooming to markers)
    // Defaults to Istanbul
    defaultCentrePoint: {
      lat: 41.015137,
      lng: 28.979530,
    },
>>>>>>> f95596ba
  };
}<|MERGE_RESOLUTION|>--- conflicted
+++ resolved
@@ -607,11 +607,6 @@
     isVisible: false,
   };
 
-<<<<<<< HEAD
-  // Accessibility settings configuration, used by the AccessibilitySettingsService
-  accessibility: AccessibilitySettingsConfig = {
-    cookieExpirationDuration: 7,
-=======
   matomo: MatomoConfig = {};
 
   // Leaflet tile providers and other configurable attributes
@@ -633,6 +628,10 @@
       lat: 41.015137,
       lng: 28.979530,
     },
->>>>>>> f95596ba
+  };
+
+  // Accessibility settings configuration, used by the AccessibilitySettingsService
+  accessibility: AccessibilitySettingsConfig = {
+    cookieExpirationDuration: 7,
   };
 }