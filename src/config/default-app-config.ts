--- conflicted
+++ resolved
@@ -23,25 +23,11 @@
 import { SubmissionConfig } from './submission-config.interface';
 import { ThemeConfig } from './theme.config';
 import { UIServerConfig } from './ui-server-config.interface';
-<<<<<<< HEAD
-
-=======
-import {SuggestionConfig} from './suggestion-config.interfaces';
-import { BundleConfig } from './bundle-config.interface';
-import { ActuatorsConfig } from './actuators.config';
-import { InfoConfig } from './info-config.interface';
-import { CommunityListConfig } from './community-list-config.interface';
-import { HomeConfig } from './homepage-config.interface';
-import { MarkdownConfig } from './markdown-config.interface';
-import { FilterVocabularyConfig } from './filter-vocabulary-config';
-import { DiscoverySortConfig } from './discovery-sort.config';
+import { SuggestionConfig } from './suggestion-config.interfaces';
 import { CommunityPageConfig } from './community-page-config.interface';
-import { QualityAssuranceConfig } from './quality-assurance.config';
 import { SearchConfig } from './search-page-config.interface';
-import {
-  AdminNotifyMetricsRow
-} from '../app/admin/admin-notify-dashboard/admin-notify-metrics/admin-notify-metrics.model';
->>>>>>> 230055ce
+import { AdminNotifyMetricsRow } from '../app/admin/admin-notify-dashboard/admin-notify-metrics/admin-notify-metrics.model';
+
 export class DefaultAppConfig implements AppConfig {
   production = false;
 
@@ -214,24 +200,16 @@
           {
             value: 600,
             style: 'text-success',
-<<<<<<< HEAD
-=======
             icon: 'fa-circle-check'
->>>>>>> 230055ce
           },
           {
             value: 500,
             style: 'text-info',
-<<<<<<< HEAD
-=======
             icon: 'fa-gear'
->>>>>>> 230055ce
           },
           {
             value: 400,
             style: 'text-warning',
-<<<<<<< HEAD
-=======
             icon: 'fa-circle-question'
           },
           {
@@ -258,18 +236,13 @@
             value: -1,
             style: 'text-muted',
             icon: 'fa-circle-xmark'
->>>>>>> 230055ce
           },
           // default configuration
           {
             value: 'default',
             style: 'text-muted',
-<<<<<<< HEAD
-          },
-=======
             icon: 'fa-circle-xmark'
           }
->>>>>>> 230055ce
 
         ],
       },
@@ -337,14 +310,9 @@
       sortField: 'dc.date.accessioned',
     },
     topLevelCommunityList: {
-<<<<<<< HEAD
-      pageSize: 5,
-    },
-=======
       pageSize: 5
     },
     showDiscoverFilters: false
->>>>>>> 230055ce
   };
 
   // Item Config
