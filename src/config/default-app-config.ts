--- conflicted
+++ resolved
@@ -14,11 +14,8 @@
 import { SubmissionConfig } from './submission-config.interface';
 import { ThemeConfig } from './theme.model';
 import { UIServerConfig } from './ui-server-config.interface';
-<<<<<<< HEAD
 import {SuggestionConfig} from './layout-config.interfaces';
-=======
 import { BundleConfig } from './bundle-config.interface';
->>>>>>> 37ebe259
 
 export class DefaultAppConfig implements AppConfig {
   production = false;
