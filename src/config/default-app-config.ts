--- conflicted
+++ resolved
@@ -23,17 +23,9 @@
 import { MarkdownConfig } from './markdown-config.interface';
 import { FilterVocabularyConfig } from './filter-vocabulary-config';
 import { DiscoverySortConfig } from './discovery-sort.config';
-<<<<<<< HEAD
-import {QualityAssuranceConfig} from './quality-assurance.config';
-import {
-  AdminNotifyMetricsRow
-} from '../app/admin/admin-notify-dashboard/admin-notify-metrics/admin-notify-metrics.model';
-
-=======
 import { CommunityPageConfig } from './community-page-config.interface';
 import { QualityAssuranceConfig } from './quality-assurance.config';
 import { SearchConfig } from './search-page-config.interface';
->>>>>>> cd6a00e4
 export class DefaultAppConfig implements AppConfig {
   production = false;
 
@@ -507,82 +499,6 @@
     pageSize: 5,
   };
 
-<<<<<<< HEAD
-  notifyMetrics: AdminNotifyMetricsRow[] = [
-    {
-      title: 'admin-notify-dashboard.received-ldn',
-      boxes: [
-        {
-          color: '#B8DAFF',
-          title: 'admin-notify-dashboard.NOTIFY.incoming.accepted',
-          config: 'NOTIFY.incoming.accepted',
-          description: 'admin-notify-dashboard.NOTIFY.incoming.accepted.description'
-        },
-        {
-          color: '#D4EDDA',
-          title: 'admin-notify-dashboard.NOTIFY.incoming.processed',
-          config: 'NOTIFY.incoming.processed',
-          description: 'admin-notify-dashboard.NOTIFY.incoming.processed.description'
-        },
-        {
-          color: '#FDBBC7',
-          title: 'admin-notify-dashboard.NOTIFY.incoming.failure',
-          config: 'NOTIFY.incoming.failure',
-          description: 'admin-notify-dashboard.NOTIFY.incoming.failure.description'
-        },
-        {
-          color: '#FDBBC7',
-          title: 'admin-notify-dashboard.NOTIFY.incoming.untrusted',
-          config: 'NOTIFY.incoming.untrusted',
-          description: 'admin-notify-dashboard.NOTIFY.incoming.untrusted.description'
-        },
-        {
-          color: '#43515F',
-          title: 'admin-notify-dashboard.NOTIFY.incoming.involvedItems',
-          textColor: '#fff',
-          config: 'NOTIFY.incoming.involvedItems',
-          description: 'admin-notify-dashboard.NOTIFY.incoming.involvedItems.description'
-        },
-      ]
-    },
-    {
-      title: 'admin-notify-dashboard.generated-ldn',
-      boxes: [
-        {
-          color: '#D4EDDA',
-          title: 'admin-notify-dashboard.NOTIFY.outgoing.delivered',
-          config: 'NOTIFY.outgoing.delivered',
-          description: 'admin-notify-dashboard.NOTIFY.outgoing.delivered.description'
-        },
-        {
-          color: '#B8DAFF',
-          title: 'admin-notify-dashboard.NOTIFY.outgoing.queued',
-          config: 'NOTIFY.outgoing.queued',
-          description: 'admin-notify-dashboard.NOTIFY.outgoing.queued.description'
-        },
-        {
-          color: '#FDEEBB',
-          title: 'admin-notify-dashboard.NOTIFY.outgoing.queued_for_retry',
-          config: 'NOTIFY.outgoing.queued_for_retry',
-          description: 'admin-notify-dashboard.NOTIFY.outgoing.queued_for_retry.description'
-        },
-        {
-          color: '#FDBBC7',
-          title: 'admin-notify-dashboard.NOTIFY.outgoing.failure',
-          config: 'NOTIFY.outgoing.failure',
-          description: 'admin-notify-dashboard.NOTIFY.outgoing.failure.description'
-        },
-        {
-          color: '#43515F',
-          title: 'admin-notify-dashboard.NOTIFY.outgoing.involvedItems',
-          textColor: '#fff',
-          config: 'NOTIFY.outgoing.involvedItems',
-          description: 'admin-notify-dashboard.NOTIFY.outgoing.involvedItems.description'
-        },
-      ]
-    }
-  ];
-=======
 
   search: SearchConfig = {
     advancedFilters: {
@@ -590,5 +506,4 @@
       filter: ['title', 'author', 'subject', 'entityType']
     }
   };
->>>>>>> cd6a00e4
 }