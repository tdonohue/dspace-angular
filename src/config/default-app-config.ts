import { RestRequestMethod } from '../app/core/data/rest-request-method';
import { NotificationAnimationsType } from '../app/shared/notifications/models/notification-animations-type';
import { AppConfig } from './app-config.interface';
import { AuthConfig } from './auth-config.interfaces';
import { BrowseByConfig } from './browse-by-config.interface';
import { CacheConfig } from './cache-config.interface';
import { CollectionPageConfig } from './collection-page-config.interface';
import { FormConfig } from './form-config.interfaces';
import { ItemConfig } from './item-config.interface';
import { LangConfig } from './lang-config.interface';
import { MediaViewerConfig } from './media-viewer-config.interface';
import { INotificationBoardOptions } from './notifications-config.interfaces';
import { ServerConfig } from './server-config.interface';
import { SubmissionConfig } from './submission-config.interface';
import { ThemeConfig } from './theme.model';
import { UIServerConfig } from './ui-server-config.interface';
import { BundleConfig } from './bundle-config.interface';
import { ActuatorsConfig } from './actuators.config';
import { InfoConfig } from './info-config.interface';
import { HomeConfig } from './homepage-config.interface';
export class DefaultAppConfig implements AppConfig {
  production = false;

  // NOTE: will log all redux actions and transfers in console
  debug = false;

  // Angular Universal server settings
  // NOTE: these must be 'synced' with the 'dspace.ui.url' setting in your backend's local.cfg.
  ui: UIServerConfig = {
    ssl: false,
    host: 'localhost',
    port: 4000,
    // NOTE: Space is capitalized because 'namespace' is a reserved string in TypeScript
    nameSpace: '/',

    // The rateLimiter settings limit each IP to a 'max' of 500 requests per 'windowMs' (1 minute).
    rateLimiter: {
      windowMs: 1 * 60 * 1000, // 1 minute
      max: 500 // limit each IP to 500 requests per windowMs
    }
  };

  // The REST API server settings
  // NOTE: these must be 'synced' with the 'dspace.server.url' setting in your backend's local.cfg.
  rest: ServerConfig = {
    ssl: false,
    host: 'localhost',
    port: 8080,
    // NOTE: Space is capitalized because 'namespace' is a reserved string in TypeScript
    nameSpace: '/',
  };

  actuators: ActuatorsConfig = {
    endpointPath: '/actuator/health'
  };

  // Caching settings
  cache: CacheConfig = {
    // NOTE: how long should objects be cached for by default
    msToLive: {
      default: 15 * 60 * 1000 // 15 minutes
    },
    control: 'max-age=60', // revalidate browser
    autoSync: {
      defaultTime: 0,
      maxBufferSize: 100,
      timePerMethod: { [RestRequestMethod.PATCH]: 3 } as any // time in seconds
    }
  };

  // Authentication settings
  auth: AuthConfig = {
    // Authentication UI settings
    ui: {
      // the amount of time before the idle warning is shown
      timeUntilIdle: 15 * 60 * 1000, // 15 minutes
      // the amount of time the user has to react after the idle warning is shown before they are logged out.
      idleGracePeriod: 5 * 60 * 1000 // 5 minutes
    },
    // Authentication REST settings
    rest: {
      // If the rest token expires in less than this amount of time, it will be refreshed automatically.
      // This is independent from the idle warning.
      timeLeftBeforeTokenRefresh: 2 * 60 * 1000 // 2 minutes
    }
  };

  // Form settings
  form: FormConfig = {
    // NOTE: Map server-side validators to comparative Angular form validators
    validatorMap: {
      required: 'required',
      regex: 'pattern'
    }
  };

  // Notifications
  notifications: INotificationBoardOptions = {
    rtl: false,
    position: ['top', 'right'],
    maxStack: 8,
    // NOTE: after how many seconds notification is closed automatically. If set to zero notifications are not closed automatically
    timeOut: 5000, // 5 second
    clickToClose: true,
    // NOTE: 'fade' | 'fromTop' | 'fromRight' | 'fromBottom' | 'fromLeft' | 'rotate' | 'scale'
    animate: NotificationAnimationsType.Scale
  };

  // Submission settings
  submission: SubmissionConfig = {
    autosave: {
      // NOTE: which metadata trigger an autosave
      metadata: [],
      /**
       * NOTE: after how many time (milliseconds) submission is saved automatically
       * eg. timer: 5 * (1000 * 60); // 5 minutes
       */
      timer: 0
    },
    typeBind: {
      field: 'dc.type'
    },
    icons: {
      metadata: [
        /**
         * NOTE: example of configuration
         * {
         *    // NOTE: metadata name
         *    name: 'dc.author',
         *    // NOTE: fontawesome (v5.x) icon classes and bootstrap utility classes can be used
         *    style: 'fa-user'
         * }
         */
        {
          name: 'dc.author',
          style: 'fas fa-user'
        },
        // default configuration
        {
          name: 'default',
          style: ''
        }
      ],
      authority: {
        confidence: [
          /**
           * NOTE: example of configuration
           * {
           *    // NOTE: confidence value
           *    value: 'dc.author',
           *    // NOTE: fontawesome (v4.x) icon classes and bootstrap utility classes can be used
           *    style: 'fa-user'
           * }
           */
          {
            value: 600,
            style: 'text-success'
          },
          {
            value: 500,
            style: 'text-info'
          },
          {
            value: 400,
            style: 'text-warning'
          },
          // default configuration
          {
            value: 'default',
            style: 'text-muted'
          }

        ]
      }
    }
  };

  // Default Language in which the UI will be rendered if the user's browser language is not an active language
  defaultLanguage = 'en';

  // Languages. DSpace Angular holds a message catalog for each of the following languages.
  // When set to active, users will be able to switch to the use of this language in the user interface.
  languages: LangConfig[] = [
    { code: 'en', label: 'English', active: true },
    { code: 'cs', label: 'Čeština', active: true },
    { code: 'de', label: 'Deutsch', active: true },
    { code: 'es', label: 'Español', active: true },
    { code: 'fr', label: 'Français', active: true },
    { code: 'gd', label: 'Gàidhlig', active: true },
    { code: 'lv', label: 'Latviešu', active: true },
    { code: 'hu', label: 'Magyar', active: true },
    { code: 'nl', label: 'Nederlands', active: true },
    { code: 'pt-PT', label: 'Português', active: true },
    { code: 'pt-BR', label: 'Português do Brasil', active: true },
    { code: 'fi', label: 'Suomi', active: true },
    { code: 'sv', label: 'Svenska', active: true },
    { code: 'tr', label: 'Türkçe', active: true },
<<<<<<< HEAD
    { code: 'bn', label: 'বাংলা', active: true },
    { code: 'el', label: 'Ελληνικά', active: true }
=======
    { code: 'kk', label: 'Қазақ', active: true },
    { code: 'bn', label: 'বাংলা', active: true }
>>>>>>> 927dfdad
  ];

  // Browse-By Pages
  browseBy: BrowseByConfig = {
    // Amount of years to display using jumps of one year (current year - oneYearLimit)
    oneYearLimit: 10,
    // Limit for years to display using jumps of five years (current year - fiveYearLimit)
    fiveYearLimit: 30,
    // The absolute lowest year to display in the dropdown (only used when no lowest date can be found for all items)
    defaultLowerLimit: 1900
  };

  // Item Config
  item: ItemConfig = {
    edit: {
      undoTimeout: 10000 // 10 seconds
    },
    // Show the item access status label in items lists
    showAccessStatuses: false
  };

  // Collection Page Config
  collection: CollectionPageConfig = {
    edit: {
      undoTimeout: 10000 // 10 seconds
    }
  };

  // Theme Config
  themes: ThemeConfig[] = [
    // Add additional themes here. In the case where multiple themes match a route, the first one
    // in this list will get priority. It is advisable to always have a theme that matches
    // every route as the last one

    // {
    //   // A theme with a handle property will match the community, collection or item with the given
    //   // handle, and all collections and/or items within it
    //   name: 'custom',
    //   handle: '10673/1233'
    // },
    // {
    //   // A theme with a regex property will match the route using a regular expression. If it
    //   // matches the route for a community or collection it will also apply to all collections
    //   // and/or items within it
    //   name: 'custom',
    //   regex: 'collections\/e8043bc2.*'
    // },
    // {
    //   // A theme with a uuid property will match the community, collection or item with the given
    //   // ID, and all collections and/or items within it
    //   name: 'custom',
    //   uuid: '0958c910-2037-42a9-81c7-dca80e3892b4'
    // },
    // {
    //   // The extends property specifies an ancestor theme (by name). Whenever a themed component is not found
    //   // in the current theme, its ancestor theme(s) will be checked recursively before falling back to default.
    //   name: 'custom-A',
    //   extends: 'custom-B',
    //   // Any of the matching properties above can be used
    //   handle: '10673/34'
    // },
    // {
    //   name: 'custom-B',
    //   extends: 'custom',
    //   handle: '10673/12'
    // },
    // {
    //   // A theme with only a name will match every route
    //   name: 'custom'
    // },
    // {
    //   // This theme will use the default bootstrap styling for DSpace components
    //   name: BASE_THEME_NAME
    // },

    {
      // The default dspace theme
      name: 'dspace',
      // Whenever this theme is active, the following tags will be injected into the <head> of the page.
      // Example use case: set the favicon based on the active theme.
      headTags: [
        {
          // Insert <link rel="icon" href="assets/dspace/images/favicons/favicon.ico" sizes="any"/> into the <head> of the page.
          tagName: 'link',
          attributes: {
            'rel': 'icon',
            'href': 'assets/dspace/images/favicons/favicon.ico',
            'sizes': 'any',
          }
        },
        {
          // Insert <link rel="icon" href="assets/dspace/images/favicons/favicon.svg" type="image/svg+xml"/> into the <head> of the page.
          tagName: 'link',
          attributes: {
            'rel': 'icon',
            'href': 'assets/dspace/images/favicons/favicon.svg',
            'type': 'image/svg+xml',
          }
        },
        {
          // Insert <link rel="apple-touch-icon" href="assets/dspace/images/favicons/apple-touch-icon.png"/> into the <head> of the page.
          tagName: 'link',
          attributes: {
            'rel': 'apple-touch-icon',
            'href': 'assets/dspace/images/favicons/apple-touch-icon.png',
          }
        },
        {
          // Insert <link rel="manifest" href="assets/dspace/images/favicons/manifest.webmanifest"/> into the <head> of the page.
          tagName: 'link',
          attributes: {
            'rel': 'manifest',
            'href': 'assets/dspace/images/favicons/manifest.webmanifest',
          }
        },
      ]
    },
  ];
  // The default bundles that should always be displayed when you edit or add a bundle even when no bundle has been
  // added to the item yet.
  bundle: BundleConfig = {
    standardBundles: ['ORIGINAL', 'THUMBNAIL', 'LICENSE']
  };
  // Whether to enable media viewer for image and/or video Bitstreams (i.e. Bitstreams whose MIME type starts with "image" or "video").
  // For images, this enables a gallery viewer where you can zoom or page through images.
  // For videos, this enables embedded video streaming
  mediaViewer: MediaViewerConfig = {
    image: false,
    video: false
  };
  // Whether the end-user-agreement and privacy policy feature should be enabled or not.
  // Disabling the end user agreement feature will result in:
  // - Users no longer being forced to accept the end-user-agreement before they can access the repository
  // - A 404 page if you manually try to navigate to the end-user-agreement page at info/end-user-agreement
  // - All end-user-agreement related links and pages will be removed from the UI (e.g. in the footer)
  // Disabling the privacy policy feature will result in:
  // - A 404 page if you manually try to navigate to the privacy policy page at info/privacy
  // - All mentions of the privacy policy being removed from the UI (e.g. in the footer)
  info: InfoConfig = {
    enableEndUserAgreement: true,
    enablePrivacyStatement: true
  };
  // Home Pages
  homePage: HomeConfig = {
    recentSubmissions: {
      //The number of item showing in recent submission components
      pageSize: 5,
      //sort record of recent submission
      sortField: 'dc.date.accessioned',
    }
  };
}<|MERGE_RESOLUTION|>--- conflicted
+++ resolved
@@ -195,13 +195,9 @@
     { code: 'fi', label: 'Suomi', active: true },
     { code: 'sv', label: 'Svenska', active: true },
     { code: 'tr', label: 'Türkçe', active: true },
-<<<<<<< HEAD
+    { code: 'kk', label: 'Қазақ', active: true },
     { code: 'bn', label: 'বাংলা', active: true },
     { code: 'el', label: 'Ελληνικά', active: true }
-=======
-    { code: 'kk', label: 'Қазақ', active: true },
-    { code: 'bn', label: 'বাংলা', active: true }
->>>>>>> 927dfdad
   ];
 
   // Browse-By Pages
