import { RestRequestMethod } from '../app/core/data/rest-request-method';
import { NotificationAnimationsType } from '../app/shared/notifications/models/notification-animations-type';
import { ActuatorsConfig } from './actuators.config';
import { AppConfig } from './app-config.interface';
import { AuthConfig } from './auth-config.interfaces';
import { BrowseByConfig } from './browse-by-config.interface';
import { BundleConfig } from './bundle-config.interface';
import { CacheConfig } from './cache-config.interface';
import { CollectionPageConfig } from './collection-page-config.interface';
import { CommunityListConfig } from './community-list-config.interface';
import { DiscoverySortConfig } from './discovery-sort.config';
import { FilterVocabularyConfig } from './filter-vocabulary-config';
import { FormConfig } from './form-config.interfaces';
import { HomeConfig } from './homepage-config.interface';
import { InfoConfig } from './info-config.interface';
import { ItemConfig } from './item-config.interface';
import { LangConfig } from './lang-config.interface';
import { MarkdownConfig } from './markdown-config.interface';
import { MediaViewerConfig } from './media-viewer-config.interface';
import { INotificationBoardOptions } from './notifications-config.interfaces';
import { ServerConfig } from './server-config.interface';
import { SubmissionConfig } from './submission-config.interface';
import { ThemeConfig } from './theme.config';
import { UIServerConfig } from './ui-server-config.interface';
<<<<<<< HEAD
=======
import { BundleConfig } from './bundle-config.interface';
import { ActuatorsConfig } from './actuators.config';
import { InfoConfig } from './info-config.interface';
import { CommunityListConfig } from './community-list-config.interface';
import { HomeConfig } from './homepage-config.interface';
import { MarkdownConfig } from './markdown-config.interface';
import { FilterVocabularyConfig } from './filter-vocabulary-config';
import { DiscoverySortConfig } from './discovery-sort.config';
import {QualityAssuranceConfig} from './quality-assurance.config';
>>>>>>> 92a10ce9

export class DefaultAppConfig implements AppConfig {
  production = false;

  // NOTE: will log all redux actions and transfers in console
  debug = false;

  // Angular Universal server settings
  // NOTE: these must be 'synced' with the 'dspace.ui.url' setting in your backend's local.cfg.
  ui: UIServerConfig = {
    ssl: false,
    host: 'localhost',
    port: 4000,
    // NOTE: Space is capitalized because 'namespace' is a reserved string in TypeScript
    nameSpace: '/',

    // The rateLimiter settings limit each IP to a 'max' of 500 requests per 'windowMs' (1 minute).
    rateLimiter: {
      windowMs: 1 * 60 * 1000, // 1 minute
      max: 500, // limit each IP to 500 requests per windowMs
    },

    // Trust X-FORWARDED-* headers from proxies
    useProxies: true,
  };

  // The REST API server settings
  // NOTE: these must be 'synced' with the 'dspace.server.url' setting in your backend's local.cfg.
  rest: ServerConfig = {
    ssl: false,
    host: 'localhost',
    port: 8080,
    // NOTE: Space is capitalized because 'namespace' is a reserved string in TypeScript
    nameSpace: '/',
  };

  actuators: ActuatorsConfig = {
    endpointPath: '/actuator/health',
  };

  // Caching settings
  cache: CacheConfig = {
    // NOTE: how long should objects be cached for by default
    msToLive: {
      default: 15 * 60 * 1000, // 15 minutes
    },
    // Cache-Control HTTP Header
    control: 'max-age=604800', // revalidate browser
    autoSync: {
      defaultTime: 0,
      maxBufferSize: 100,
      timePerMethod: { [RestRequestMethod.PATCH]: 3 } as any, // time in seconds
    },
    // In-memory cache of server-side rendered content
    serverSide: {
      debug: false,
      // Link header is used for signposting functionality
      headers: ['Link'],
      // Cache specific to known bots.  Allows you to serve cached contents to bots only.
      // Defaults to caching 1,000 pages. Each page expires after 1 day
      botCache: {
        // Maximum number of pages (rendered via SSR) to cache. Setting max=0 disables the cache.
        max: 1000,
        // Amount of time after which cached pages are considered stale (in ms)
        timeToLive: 24 * 60 * 60 * 1000, // 1 day
        allowStale: true,
      },
      // Cache specific to anonymous users. Allows you to serve cached content to non-authenticated users.
      // Defaults to caching 0 pages. But, when enabled, each page expires after 10 seconds (to minimize anonymous users seeing out-of-date content)
      anonymousCache: {
        // Maximum number of pages (rendered via SSR) to cache. Setting max=0 disables the cache.
        max: 0, // disabled by default
        // Amount of time after which cached pages are considered stale (in ms)
        timeToLive: 10 * 1000, // 10 seconds
        allowStale: true,
      },
    },
  };

  // Authentication settings
  auth: AuthConfig = {
    // Authentication UI settings
    ui: {
      // the amount of time before the idle warning is shown
      timeUntilIdle: 15 * 60 * 1000, // 15 minutes
      // the amount of time the user has to react after the idle warning is shown before they are logged out.
      idleGracePeriod: 5 * 60 * 1000, // 5 minutes
    },
    // Authentication REST settings
    rest: {
      // If the rest token expires in less than this amount of time, it will be refreshed automatically.
      // This is independent from the idle warning.
      timeLeftBeforeTokenRefresh: 2 * 60 * 1000, // 2 minutes
    },
  };

  // Form settings
  form: FormConfig = {
    spellCheck: true,
    // NOTE: Map server-side validators to comparative Angular form validators
    validatorMap: {
      required: 'required',
      regex: 'pattern',
    },
  };

  // Notifications
  notifications: INotificationBoardOptions = {
    rtl: false,
    position: ['top', 'right'],
    maxStack: 8,
    // NOTE: after how many seconds notification is closed automatically. If set to zero notifications are not closed automatically
    timeOut: 5000, // 5 second
    clickToClose: true,
    // NOTE: 'fade' | 'fromTop' | 'fromRight' | 'fromBottom' | 'fromLeft' | 'rotate' | 'scale'
    animate: NotificationAnimationsType.Scale,
  };

  // Submission settings
  submission: SubmissionConfig = {
    autosave: {
      // NOTE: which metadata trigger an autosave
      metadata: [],
      /**
       * NOTE: after how many time (milliseconds) submission is saved automatically
       * eg. timer: 5 * (1000 * 60); // 5 minutes
       */
      timer: 0,
    },
    typeBind: {
      field: 'dc.type',
    },
    icons: {
      metadata: [
        /**
         * NOTE: example of configuration
         * {
         *    // NOTE: metadata name
         *    name: 'dc.author',
         *    // NOTE: fontawesome (v5.x) icon classes and bootstrap utility classes can be used
         *    style: 'fa-user'
         * }
         */
        {
          name: 'dc.author',
          style: 'fas fa-user',
        },
        // default configuration
        {
          name: 'default',
          style: '',
        },
      ],
      authority: {
        confidence: [
          /**
           * NOTE: example of configuration
           * {
           *    // NOTE: confidence value
           *    value: 'dc.author',
           *    // NOTE: fontawesome (v4.x) icon classes and bootstrap utility classes can be used
           *    style: 'fa-user'
           * }
           */
          {
            value: 600,
            style: 'text-success',
          },
          {
            value: 500,
            style: 'text-info',
          },
          {
            value: 400,
            style: 'text-warning',
          },
          // default configuration
          {
            value: 'default',
            style: 'text-muted',
          },

        ],
      },
    },
  };

  // Default Language in which the UI will be rendered if the user's browser language is not an active language
  defaultLanguage = 'en';

  // Languages. DSpace Angular holds a message catalog for each of the following languages.
  // When set to active, users will be able to switch to the use of this language in the user interface.
  languages: LangConfig[] = [
    { code: 'en', label: 'English', active: true },
    { code: 'ca', label: 'Català', active: true },
    { code: 'cs', label: 'Čeština', active: true },
    { code: 'de', label: 'Deutsch', active: true },
    { code: 'es', label: 'Español', active: true },
    { code: 'fr', label: 'Français', active: true },
    { code: 'gd', label: 'Gàidhlig', active: true },
    { code: 'it', label: 'Italiano', active: true },
    { code: 'lv', label: 'Latviešu', active: true },
    { code: 'hu', label: 'Magyar', active: true },
    { code: 'nl', label: 'Nederlands', active: true },
    { code: 'pl', label: 'Polski', active: true },
    { code: 'pt-PT', label: 'Português', active: true },
    { code: 'pt-BR', label: 'Português do Brasil', active: true },
    { code: 'sr-lat', label: 'Srpski (lat)', active: true },
    { code: 'fi', label: 'Suomi', active: true },
    { code: 'sv', label: 'Svenska', active: true },
    { code: 'tr', label: 'Türkçe', active: true },
    { code: 'vi', label: 'Tiếng Việt', active: true },
    { code: 'kk', label: 'Қазақ', active: true },
    { code: 'bn', label: 'বাংলা', active: true },
    { code: 'hi', label: 'हिंदी', active: true },
    { code: 'el', label: 'Ελληνικά', active: true },
    { code: 'sr-cyr', label: 'Српски', active: true },
    { code: 'uk', label: 'Yкраї́нська', active: true },
  ];

  // Browse-By Pages
  browseBy: BrowseByConfig = {
    // Amount of years to display using jumps of one year (current year - oneYearLimit)
    oneYearLimit: 10,
    // Limit for years to display using jumps of five years (current year - fiveYearLimit)
    fiveYearLimit: 30,
    // The absolute lowest year to display in the dropdown (only used when no lowest date can be found for all items)
    defaultLowerLimit: 1900,
    // Whether to add item thumbnail images to BOTH browse and search result lists.
    showThumbnails: true,
    // The number of entries in a paginated browse results list.
    // Rounded to the nearest size in the list of selectable sizes on the
    // settings menu.  See pageSizeOptions in 'pagination-component-options.model.ts'.
    pageSize: 20,
  };

  communityList: CommunityListConfig = {
    pageSize: 20,
  };

  homePage: HomeConfig = {
    recentSubmissions: {
      //The number of item showing in recent submission components
      pageSize: 5,
      //sort record of recent submission
      sortField: 'dc.date.accessioned',
    },
    topLevelCommunityList: {
      pageSize: 5,
    },
  };

  // Item Config
  item: ItemConfig = {
    edit: {
      undoTimeout: 10000, // 10 seconds
    },
    // Show the item access status label in items lists
    showAccessStatuses: false,
    bitstream: {
      // Number of entries in the bitstream list in the item view page.
      // Rounded to the nearest size in the list of selectable sizes on the
      // settings menu.  See pageSizeOptions in 'pagination-component-options.model.ts'.
      pageSize: 5,
    },
  };

  // Collection Page Config
  collection: CollectionPageConfig = {
    edit: {
      undoTimeout: 10000, // 10 seconds
    },
  };

  // Theme Config
  themes: ThemeConfig[] = [
    // Add additional themes here. In the case where multiple themes match a route, the first one
    // in this list will get priority. It is advisable to always have a theme that matches
    // every route as the last one

    // {
    //   // A theme with a handle property will match the community, collection or item with the given
    //   // handle, and all collections and/or items within it
    //   name: 'custom',
    //   handle: '10673/1233'
    // },
    // {
    //   // A theme with a regex property will match the route using a regular expression. If it
    //   // matches the route for a community or collection it will also apply to all collections
    //   // and/or items within it
    //   name: 'custom',
    //   regex: 'collections\/e8043bc2.*'
    // },
    // {
    //   // A theme with a uuid property will match the community, collection or item with the given
    //   // ID, and all collections and/or items within it
    //   name: 'custom',
    //   uuid: '0958c910-2037-42a9-81c7-dca80e3892b4'
    // },
    // {
    //   // The extends property specifies an ancestor theme (by name). Whenever a themed component is not found
    //   // in the current theme, its ancestor theme(s) will be checked recursively before falling back to default.
    //   name: 'custom-A',
    //   extends: 'custom-B',
    //   // Any of the matching properties above can be used
    //   handle: '10673/34'
    // },
    // {
    //   name: 'custom-B',
    //   extends: 'custom',
    //   handle: '10673/12'
    // },
    // {
    //   // A theme with only a name will match every route
    //   name: 'custom'
    // },
    // {
    //   // This theme will use the default bootstrap styling for DSpace components
    //   name: BASE_THEME_NAME
    // },

    {
      // The default dspace theme
      name: 'dspace',
      // Whenever this theme is active, the following tags will be injected into the <head> of the page.
      // Example use case: set the favicon based on the active theme.
      headTags: [
        {
          // Insert <link rel="icon" href="assets/dspace/images/favicons/favicon.ico" sizes="any"/> into the <head> of the page.
          tagName: 'link',
          attributes: {
            'rel': 'icon',
            'href': 'assets/dspace/images/favicons/favicon.ico',
            'sizes': 'any',
          },
        },
        {
          // Insert <link rel="icon" href="assets/dspace/images/favicons/favicon.svg" type="image/svg+xml"/> into the <head> of the page.
          tagName: 'link',
          attributes: {
            'rel': 'icon',
            'href': 'assets/dspace/images/favicons/favicon.svg',
            'type': 'image/svg+xml',
          },
        },
        {
          // Insert <link rel="apple-touch-icon" href="assets/dspace/images/favicons/apple-touch-icon.png"/> into the <head> of the page.
          tagName: 'link',
          attributes: {
            'rel': 'apple-touch-icon',
            'href': 'assets/dspace/images/favicons/apple-touch-icon.png',
          },
        },
        {
          // Insert <link rel="manifest" href="assets/dspace/images/favicons/manifest.webmanifest"/> into the <head> of the page.
          tagName: 'link',
          attributes: {
            'rel': 'manifest',
            'href': 'assets/dspace/images/favicons/manifest.webmanifest',
          },
        },
      ],
    },
  ];
  // The default bundles that should always be displayed when you edit or add a bundle even when no bundle has been
  // added to the item yet.
  bundle: BundleConfig = {
    standardBundles: ['ORIGINAL', 'THUMBNAIL', 'LICENSE'],
  };
  // Whether to enable media viewer for image and/or video Bitstreams (i.e. Bitstreams whose MIME type starts with "image" or "video").
  // For images, this enables a gallery viewer where you can zoom or page through images.
  // For videos, this enables embedded video streaming
  mediaViewer: MediaViewerConfig = {
    image: false,
    video: false,
  };
  // Whether the end-user-agreement and privacy policy feature should be enabled or not.
  // Disabling the end user agreement feature will result in:
  // - Users no longer being forced to accept the end-user-agreement before they can access the repository
  // - A 404 page if you manually try to navigate to the end-user-agreement page at info/end-user-agreement
  // - All end-user-agreement related links and pages will be removed from the UI (e.g. in the footer)
  // Disabling the privacy policy feature will result in:
  // - A 404 page if you manually try to navigate to the privacy policy page at info/privacy
  // - All mentions of the privacy policy being removed from the UI (e.g. in the footer)
  info: InfoConfig = {
    enableEndUserAgreement: true,
    enablePrivacyStatement: true,
  };

  // Whether to enable Markdown (https://commonmark.org/) and MathJax (https://www.mathjax.org/)
  // display in supported metadata fields. By default, only dc.description.abstract is supported.
  markdown: MarkdownConfig = {
    enabled: false,
    mathjax: false,
  };

  // Which vocabularies should be used for which search filters
  // and whether to show the filter in the search sidebar
  // Take a look at the filter-vocabulary-config.ts file for documentation on how the options are obtained
  vocabularies: FilterVocabularyConfig[] = [
    {
      filter: 'subject',
      vocabulary: 'srsc',
      enabled: false,
    },
  ];

  // Configuration that determines the metadata sorting of community and collection edition and creation when there are not a search query.
  comcolSelectionSort: DiscoverySortConfig = {
    sortField:'dc.title',
    sortDirection:'ASC',
  };

  qualityAssuranceConfig: QualityAssuranceConfig = {
    sourceUrlMapForProjectSearch: {
      openaire: 'https://explore.openaire.eu/search/project?projectId='
    },
    pageSize: 5,
  };
}<|MERGE_RESOLUTION|>--- conflicted
+++ resolved
@@ -22,18 +22,7 @@
 import { SubmissionConfig } from './submission-config.interface';
 import { ThemeConfig } from './theme.config';
 import { UIServerConfig } from './ui-server-config.interface';
-<<<<<<< HEAD
-=======
-import { BundleConfig } from './bundle-config.interface';
-import { ActuatorsConfig } from './actuators.config';
-import { InfoConfig } from './info-config.interface';
-import { CommunityListConfig } from './community-list-config.interface';
-import { HomeConfig } from './homepage-config.interface';
-import { MarkdownConfig } from './markdown-config.interface';
-import { FilterVocabularyConfig } from './filter-vocabulary-config';
-import { DiscoverySortConfig } from './discovery-sort.config';
-import {QualityAssuranceConfig} from './quality-assurance.config';
->>>>>>> 92a10ce9
+import { QualityAssuranceConfig } from './quality-assurance.config';
 
 export class DefaultAppConfig implements AppConfig {
   production = false;
