--- conflicted
+++ resolved
@@ -754,9 +754,9 @@
 
   // "admin.access-control.groups.form.subgroups-list.no-subgroups-yet": "No subgroups in group yet.",
   "admin.access-control.groups.form.subgroups-list.no-subgroups-yet": "Ainda não há subgrupos no grupo.",
-  
-  // "admin.access-control.groups.form.return": "Return to groups",
-  "admin.access-control.groups.form.return": "Retornar aos grupos",
+
+  // "admin.access-control.groups.form.return": "Back",
+  "admin.access-control.groups.form.return": "Voltar",
 
   //"admin.reports.collections.title": "Collection Filter Report",
   // TODO New key - Add a translation
@@ -996,7 +996,6 @@
   // TODO New key - Add a translation
   "admin.reports.commons.filters.matches_all": "Matches all specified filters",
 
-<<<<<<< HEAD
 
   //"admin.reports.commons.filters.property": "Item Property Filters",
   // TODO New key - Add a translation
@@ -1162,15 +1161,11 @@
   // TODO New key - Add a translation
   "admin.reports.commons.filters.permission.has_restricted_metadata.tooltip": "Item has metadata that is not accessible to Anonymous user",
 
-  //"admin.batch-import.page.validateOnly.hint": "When selected, the uploaded ZIP will be validated. You will receive a report of detected changes, but no changes will be saved.",
-  "admin.batch-import.page.validateOnly.hint": "Quando selecionado , o ZIP enviado sera validado. Você receberá um relatório das alterações detectadas, mas nenhuma alteração será salva.",
-=======
   // "admin.access-control.groups.form.tooltip.editGroupPage": "On this page, you can modify the properties and members of a group. In the top section, you can edit the group name and description, unless this is an admin group for a collection or community, in which case the group name and description are auto-generated and cannot be edited. In the following sections, you can edit group membership. See [the wiki](https://wiki.lyrasis.org/display/DSDOC7x/Create+or+manage+a+user+group) for more details.", (Auto-Translated)
   "admin.access-control.groups.form.tooltip.editGroupPage": "Nesta página, você pode modificar as propriedades e os membros de um grupo. Na seção superior, você pode editar o nome e a descrição do grupo, a menos que este seja um grupo de administração para uma coleção ou comunidade; nesse caso, o nome e a descrição do grupo são gerados automaticamente e não podem ser editados. Nas seções a seguir, você pode editar a associação ao grupo.Veja [o wiki] (https://wiki.lyrasis.org/display/DSDOC7x/Create+or+manage+a+user+group) para obter mais detalhes.",
 
   // "admin.access-control.groups.form.tooltip.editGroup.addEpeople": "To add or remove an EPerson to/from this group, either click the 'Browse All' button or use the search bar below to search for users (use the dropdown to the left of the search bar to choose whether to search by metadata or by email). Then click the plus icon for each user you wish to add in the list below, or the trash can icon for each user you wish to remove. The list below may have several pages: use the page controls below the list to navigate to the next pages.", (Auto-Translated)
   "admin.access-control.groups.form.tooltip.editGroup.addEpeople": "Para adicionar ou remover uma EPerson para/deste grupo, clique no botão 'Navegar por tudo' ou use a barra de pesquisa abaixo para pesquisar usuários (use o dropdown à esquerda da barra de pesquisa para escolher se deve pesquisar por metadados ou por e-mail). Em seguida, clique no ícone mais para cada usuário que você deseja adicionar na lista abaixo, ou o ícone da lata de lixo para cada usuário que você deseja remover. A lista abaixo pode ter várias páginas: use os controles da página abaixo da lista para navegar até as próximas páginas.",
->>>>>>> 0d7d9f15
 
   // "admin.access-control.groups.form.tooltip.editGroup.addSubgroups": "To add or remove a Subgroup to/from this group, either click the 'Browse All' button or use the search bar below to search for groups. Then click the plus icon for each group you wish to add in the list below, or the trash can icon for each group you wish to remove. The list below may have several pages: use the page controls below the list to navigate to the next pages.", (Auto-Translated)
   "admin.access-control.groups.form.tooltip.editGroup.addSubgroups": "Para adicionar ou remover um subgrupo de/para este grupo, clique no botão 'Navegar por tudo' ou use a barra de pesquisa abaixo para pesquisar por grupos. Em seguida, clique no ícone mais para cada grupo que você deseja adicionar na lista abaixo, ou o ícone da lata de lixo para cada grupo que você deseja remover. A lista abaixo pode ter várias páginas: use os controles da página abaixo da lista para navegar até as próximas páginas.",
