--- conflicted
+++ resolved
@@ -878,7 +878,6 @@
   // TODO New key - Add a translation
   "admin.access-control.groups.form.return": "Return to groups",
 
-<<<<<<< HEAD
   //"admin.reports.collections.title": "Collection Filter Report",
   // TODO New key - Add a translation
   "admin.reports.collections.title": "Collection Filter Report",
@@ -1281,9 +1280,6 @@
   //"admin.reports.commons.filters.permission.has_restricted_metadata.tooltip": "Item has metadata that is not accessible to Anonymous user",
   // TODO New key - Add a translation
   "admin.reports.commons.filters.permission.has_restricted_metadata.tooltip": "Item has metadata that is not accessible to Anonymous user",
-=======
-
->>>>>>> 4847fc6f
 
   // "admin.search.breadcrumbs": "Administrative Search",
   // TODO New key - Add a translation
@@ -4284,7 +4280,6 @@
   // "menu.section.access_control_people": "People",
   // TODO New key - Add a translation
   "menu.section.access_control_people": "People",
-<<<<<<< HEAD
   
   
   
@@ -4299,10 +4294,6 @@
   // "menu.section.reports.queries": "Metadata Query",
   // TODO New key - Add a translation
   "menu.section.reports.queries": "Metadata Query",
-=======
-
-
->>>>>>> 4847fc6f
 
   // "menu.section.admin_search": "Admin Search",
   // TODO New key - Add a translation
@@ -4406,13 +4397,10 @@
   // TODO New key - Add a translation
   "menu.section.icon.access_control": "Access Control menu section",
 
-<<<<<<< HEAD
   //"menu.section.icon.reports": "Reports menu section",
   // TODO New key - Add a translation
   "menu.section.icon.reports": "Reports menu section",
 
-=======
->>>>>>> 4847fc6f
   // "menu.section.icon.admin_search": "Admin search menu section",
   // TODO New key - Add a translation
   "menu.section.icon.admin_search": "Admin search menu section",
@@ -4544,16 +4532,11 @@
   // "menu.section.statistics_task": "Statistics Task",
   // TODO New key - Add a translation
   "menu.section.statistics_task": "Statistics Task",
-<<<<<<< HEAD
   
   
   //"menu.section.toggle.reports": "Toggle Reports section",
   // TODO New key - Add a translation
   "menu.section.toggle.reports": "Toggle Reports section",
-=======
-
-
->>>>>>> 4847fc6f
 
   // "menu.section.toggle.access_control": "Toggle Access Control section",
   // TODO New key - Add a translation
