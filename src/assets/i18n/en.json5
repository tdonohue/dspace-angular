--- conflicted
+++ resolved
@@ -3446,7 +3446,6 @@
 
   "process.detail.refreshing": "Auto-refreshing…",
 
-<<<<<<< HEAD
   "process.overview.table.completed.info": "Finish time (UTC)",
 
   "process.overview.table.completed.title": "Succeeded processes",
@@ -3457,8 +3456,6 @@
 
   "process.overview.table.failed.title": "Failed processes",
 
-=======
->>>>>>> 049fbb87
   "process.overview.table.finish": "Finish time (UTC)",
 
   "process.overview.table.id": "Process ID",
