{

  "401.help": "You're not authorized to access this page. You can use the button below to get back to the home page.",

  "401.link.home-page": "Take me to the home page",

  "401.unauthorized": "Unauthorized",

  "403.help": "You don't have permission to access this page. You can use the button below to get back to the home page.",

  "403.link.home-page": "Take me to the home page",

  "403.forbidden": "Forbidden",

  "500.page-internal-server-error": "Service unavailable",

  "500.help": "The server is temporarily unable to service your request due to maintenance downtime or capacity problems. Please try again later.",

  "500.link.home-page": "Take me to the home page",

  "404.help": "We can't find the page you're looking for. The page may have been moved or deleted. You can use the button below to get back to the home page. ",

  "404.link.home-page": "Take me to the home page",

  "404.page-not-found": "Page not found",

  "error-page.description.401": "Unauthorized",

  "error-page.description.403": "Forbidden",

  "error-page.description.500": "Service unavailable",

  "error-page.description.404": "Page not found",

  "error-page.orcid.generic-error": "An error occurred during login via ORCID. Make sure you have shared your ORCID account email address with DSpace. If the error persists, contact the administrator",

  "access-status.embargo.listelement.badge": "Embargo",

  "access-status.metadata.only.listelement.badge": "Metadata only",

  "access-status.open.access.listelement.badge": "Open Access",

  "access-status.restricted.listelement.badge": "Restricted",

  "access-status.unknown.listelement.badge": "Unknown",

  "admin.curation-tasks.breadcrumbs": "System curation tasks",

  "admin.curation-tasks.title": "System curation tasks",

  "admin.curation-tasks.header": "System curation tasks",

  "admin.registries.bitstream-formats.breadcrumbs": "Format registry",

  "admin.registries.bitstream-formats.create.breadcrumbs": "Bitstream format",

  "admin.registries.bitstream-formats.create.failure.content": "An error occurred while creating the new bitstream format.",

  "admin.registries.bitstream-formats.create.failure.head": "Failure",

  "admin.registries.bitstream-formats.create.head": "Create bitstream format",

  "admin.registries.bitstream-formats.create.new": "Add a new bitstream format",

  "admin.registries.bitstream-formats.create.success.content": "The new bitstream format was successfully created.",

  "admin.registries.bitstream-formats.create.success.head": "Success",

  "admin.registries.bitstream-formats.delete.failure.amount": "Failed to remove {{ amount }} format(s)",

  "admin.registries.bitstream-formats.delete.failure.head": "Failure",

  "admin.registries.bitstream-formats.delete.success.amount": "Successfully removed {{ amount }} format(s)",

  "admin.registries.bitstream-formats.delete.success.head": "Success",

  "admin.registries.bitstream-formats.description": "This list of bitstream formats provides information about known formats and their support level.",

  "admin.registries.bitstream-formats.edit.breadcrumbs": "Bitstream format",

  "admin.registries.bitstream-formats.edit.description.hint": "",

  "admin.registries.bitstream-formats.edit.description.label": "Description",

  "admin.registries.bitstream-formats.edit.extensions.hint": "Extensions are file extensions that are used to automatically identify the format of uploaded files. You can enter several extensions for each format.",

  "admin.registries.bitstream-formats.edit.extensions.label": "File extensions",

  "admin.registries.bitstream-formats.edit.extensions.placeholder": "Enter a file extension without the dot",

  "admin.registries.bitstream-formats.edit.failure.content": "An error occurred while editing the bitstream format.",

  "admin.registries.bitstream-formats.edit.failure.head": "Failure",

  "admin.registries.bitstream-formats.edit.head": "Bitstream format: {{ format }}",

  "admin.registries.bitstream-formats.edit.internal.hint": "Formats marked as internal are hidden from the user, and used for administrative purposes.",

  "admin.registries.bitstream-formats.edit.internal.label": "Internal",

  "admin.registries.bitstream-formats.edit.mimetype.hint": "The MIME type associated with this format, does not have to be unique.",

  "admin.registries.bitstream-formats.edit.mimetype.label": "MIME Type",

  "admin.registries.bitstream-formats.edit.shortDescription.hint": "A unique name for this format, (e.g. Microsoft Word XP or Microsoft Word 2000)",

  "admin.registries.bitstream-formats.edit.shortDescription.label": "Name",

  "admin.registries.bitstream-formats.edit.success.content": "The bitstream format was successfully edited.",

  "admin.registries.bitstream-formats.edit.success.head": "Success",

  "admin.registries.bitstream-formats.edit.supportLevel.hint": "The level of support your institution pledges for this format.",

  "admin.registries.bitstream-formats.edit.supportLevel.label": "Support level",

  "admin.registries.bitstream-formats.head": "Bitstream Format Registry",

  "admin.registries.bitstream-formats.no-items": "No bitstream formats to show.",

  "admin.registries.bitstream-formats.table.delete": "Delete selected",

  "admin.registries.bitstream-formats.table.deselect-all": "Deselect all",

  "admin.registries.bitstream-formats.table.internal": "internal",

  "admin.registries.bitstream-formats.table.mimetype": "MIME Type",

  "admin.registries.bitstream-formats.table.name": "Name",

  "admin.registries.bitstream-formats.table.selected": "Selected bitstream formats",

  "admin.registries.bitstream-formats.table.id": "ID",

  "admin.registries.bitstream-formats.table.return": "Back",

  "admin.registries.bitstream-formats.table.supportLevel.KNOWN": "Known",

  "admin.registries.bitstream-formats.table.supportLevel.SUPPORTED": "Supported",

  "admin.registries.bitstream-formats.table.supportLevel.UNKNOWN": "Unknown",

  "admin.registries.bitstream-formats.table.supportLevel.head": "Support Level",

  "admin.registries.bitstream-formats.title": "Bitstream Format Registry",

  "admin.registries.bitstream-formats.select": "Select",

  "admin.registries.bitstream-formats.deselect": "Deselect",

  "admin.registries.metadata.breadcrumbs": "Metadata registry",

  "admin.registries.metadata.description": "The metadata registry maintains a list of all metadata fields available in the repository. These fields may be divided amongst multiple schemas. However, DSpace requires the qualified Dublin Core schema.",

  "admin.registries.metadata.form.create": "Create metadata schema",

  "admin.registries.metadata.form.edit": "Edit metadata schema",

  "admin.registries.metadata.form.name": "Name",

  "admin.registries.metadata.form.namespace": "Namespace",

  "admin.registries.metadata.head": "Metadata Registry",

  "admin.registries.metadata.schemas.no-items": "No metadata schemas to show.",

  "admin.registries.metadata.schemas.select": "Select",

  "admin.registries.metadata.schemas.deselect": "Deselect",

  "admin.registries.metadata.schemas.table.delete": "Delete selected",

  "admin.registries.metadata.schemas.table.selected": "Selected schemas",

  "admin.registries.metadata.schemas.table.id": "ID",

  "admin.registries.metadata.schemas.table.name": "Name",

  "admin.registries.metadata.schemas.table.namespace": "Namespace",

  "admin.registries.metadata.title": "Metadata Registry",

  "admin.registries.schema.breadcrumbs": "Metadata schema",

  "admin.registries.schema.description": "This is the metadata schema for \"{{namespace}}\".",

  "admin.registries.schema.fields.select": "Select",

  "admin.registries.schema.fields.deselect": "Deselect",

  "admin.registries.schema.fields.head": "Schema metadata fields",

  "admin.registries.schema.fields.no-items": "No metadata fields to show.",

  "admin.registries.schema.fields.table.delete": "Delete selected",

  "admin.registries.schema.fields.table.field": "Field",

  "admin.registries.schema.fields.table.selected": "Selected metadata fields",

  "admin.registries.schema.fields.table.id": "ID",

  "admin.registries.schema.fields.table.scopenote": "Scope Note",

  "admin.registries.schema.form.create": "Create metadata field",

  "admin.registries.schema.form.edit": "Edit metadata field",

  "admin.registries.schema.form.element": "Element",

  "admin.registries.schema.form.qualifier": "Qualifier",

  "admin.registries.schema.form.scopenote": "Scope Note",

  "admin.registries.schema.head": "Metadata Schema",

  "admin.registries.schema.notification.created": "Successfully created metadata schema \"{{prefix}}\"",

  "admin.registries.schema.notification.deleted.failure": "Failed to delete {{amount}} metadata schemas",

  "admin.registries.schema.notification.deleted.success": "Successfully deleted {{amount}} metadata schemas",

  "admin.registries.schema.notification.edited": "Successfully edited metadata schema \"{{prefix}}\"",

  "admin.registries.schema.notification.failure": "Error",

  "admin.registries.schema.notification.field.created": "Successfully created metadata field \"{{field}}\"",

  "admin.registries.schema.notification.field.deleted.failure": "Failed to delete {{amount}} metadata fields",

  "admin.registries.schema.notification.field.deleted.success": "Successfully deleted {{amount}} metadata fields",

  "admin.registries.schema.notification.field.edited": "Successfully edited metadata field \"{{field}}\"",

  "admin.registries.schema.notification.success": "Success",

  "admin.registries.schema.return": "Back",

  "admin.registries.schema.title": "Metadata Schema Registry",

  "admin.access-control.bulk-access.breadcrumbs": "Bulk Access Management",

  "administrativeBulkAccess.search.results.head": "Search Results",

  "admin.access-control.bulk-access": "Bulk Access Management",

  "admin.access-control.bulk-access.title": "Bulk Access Management",

  "admin.access-control.bulk-access-browse.header": "Step 1: Select Objects",

  "admin.access-control.bulk-access-browse.search.header": "Search",

  "admin.access-control.bulk-access-browse.selected.header": "Current selection({{number}})",

  "admin.access-control.bulk-access-settings.header": "Step 2: Operation to Perform",

  "admin.access-control.epeople.actions.delete": "Delete EPerson",

  "admin.access-control.epeople.actions.impersonate": "Impersonate EPerson",

  "admin.access-control.epeople.actions.reset": "Reset password",

  "admin.access-control.epeople.actions.stop-impersonating": "Stop impersonating EPerson",

  "admin.access-control.epeople.breadcrumbs": "EPeople",

  "admin.access-control.epeople.title": "EPeople",

  "admin.access-control.epeople.edit.breadcrumbs": "New EPerson",

  "admin.access-control.epeople.edit.title": "New EPerson",

  "admin.access-control.epeople.add.breadcrumbs": "Add EPerson",

  "admin.access-control.epeople.add.title": "Add EPerson",

  "admin.access-control.epeople.head": "EPeople",

  "admin.access-control.epeople.search.head": "Search",

  "admin.access-control.epeople.button.see-all": "Browse All",

  "admin.access-control.epeople.search.scope.metadata": "Metadata",

  "admin.access-control.epeople.search.scope.email": "Email (exact)",

  "admin.access-control.epeople.search.button": "Search",

  "admin.access-control.epeople.search.placeholder": "Search people...",

  "admin.access-control.epeople.button.add": "Add EPerson",

  "admin.access-control.epeople.table.id": "ID",

  "admin.access-control.epeople.table.name": "Name",

  "admin.access-control.epeople.table.email": "Email (exact)",

  "admin.access-control.epeople.table.edit": "Edit",

  "admin.access-control.epeople.table.edit.buttons.edit": "Edit \"{{name}}\"",

  "admin.access-control.epeople.table.edit.buttons.edit-disabled": "You are not authorized to edit this group",

  "admin.access-control.epeople.table.edit.buttons.remove": "Delete \"{{name}}\"",

  "admin.access-control.epeople.no-items": "No EPeople to show.",

  "admin.access-control.epeople.form.create": "Create EPerson",

  "admin.access-control.epeople.form.edit": "Edit EPerson",

  "admin.access-control.epeople.form.firstName": "First name",

  "admin.access-control.epeople.form.lastName": "Last name",

  "admin.access-control.epeople.form.email": "Email",

  "admin.access-control.epeople.form.emailHint": "Must be a valid email address",

  "admin.access-control.epeople.form.canLogIn": "Can log in",

  "admin.access-control.epeople.form.requireCertificate": "Requires certificate",

  "admin.access-control.epeople.form.return": "Back",

  "admin.access-control.epeople.form.notification.created.success": "Successfully created EPerson \"{{name}}\"",

  "admin.access-control.epeople.form.notification.created.failure": "Failed to create EPerson \"{{name}}\"",

  "admin.access-control.epeople.form.notification.created.failure.emailInUse": "Failed to create EPerson \"{{name}}\", email \"{{email}}\" already in use.",

  "admin.access-control.epeople.form.notification.edited.failure.emailInUse": "Failed to edit EPerson \"{{name}}\", email \"{{email}}\" already in use.",

  "admin.access-control.epeople.form.notification.edited.success": "Successfully edited EPerson \"{{name}}\"",

  "admin.access-control.epeople.form.notification.edited.failure": "Failed to edit EPerson \"{{name}}\"",

  "admin.access-control.epeople.form.notification.deleted.success": "Successfully deleted EPerson \"{{name}}\"",

  "admin.access-control.epeople.form.notification.deleted.failure": "Failed to delete EPerson \"{{name}}\"",

  "admin.access-control.epeople.form.groupsEPersonIsMemberOf": "Member of these groups:",

  "admin.access-control.epeople.form.table.id": "ID",

  "admin.access-control.epeople.form.table.name": "Name",

  "admin.access-control.epeople.form.table.collectionOrCommunity": "Collection/Community",

  "admin.access-control.epeople.form.memberOfNoGroups": "This EPerson is not a member of any groups",

  "admin.access-control.epeople.form.goToGroups": "Add to groups",

  "admin.access-control.epeople.notification.deleted.failure": "Error occurred when trying to delete EPerson with id \"{{id}}\" with code: \"{{statusCode}}\" and message: \"{{restResponse.errorMessage}}\"",

  "admin.access-control.epeople.notification.deleted.success": "Successfully deleted EPerson: \"{{name}}\"",

  "admin.access-control.groups.title": "Groups",

  "admin.access-control.groups.breadcrumbs": "Groups",

  "admin.access-control.groups.singleGroup.breadcrumbs": "Edit Group",

  "admin.access-control.groups.title.singleGroup": "Edit Group",

  "admin.access-control.groups.title.addGroup": "New Group",

  "admin.access-control.groups.addGroup.breadcrumbs": "New Group",

  "admin.access-control.groups.head": "Groups",

  "admin.access-control.groups.button.add": "Add group",

  "admin.access-control.groups.search.head": "Search groups",

  "admin.access-control.groups.button.see-all": "Browse all",

  "admin.access-control.groups.search.button": "Search",

  "admin.access-control.groups.search.placeholder": "Search groups...",

  "admin.access-control.groups.table.id": "ID",

  "admin.access-control.groups.table.name": "Name",

  "admin.access-control.groups.table.collectionOrCommunity": "Collection/Community",

  "admin.access-control.groups.table.members": "Members",

  "admin.access-control.groups.table.edit": "Edit",

  "admin.access-control.groups.table.edit.buttons.edit": "Edit \"{{name}}\"",

  "admin.access-control.groups.table.edit.buttons.remove": "Delete \"{{name}}\"",

  "admin.access-control.groups.no-items": "No groups found with this in their name or this as UUID",

  "admin.access-control.groups.notification.deleted.success": "Successfully deleted group \"{{name}}\"",

  "admin.access-control.groups.notification.deleted.failure.title": "Failed to delete group \"{{name}}\"",

  "admin.access-control.groups.notification.deleted.failure.content": "Cause: \"{{cause}}\"",

  "admin.access-control.groups.form.alert.permanent": "This group is permanent, so it can't be edited or deleted. You can still add and remove group members using this page.",

  "admin.access-control.groups.form.alert.workflowGroup": "This group can’t be modified or deleted because it corresponds to a role in the submission and workflow process in the \"{{name}}\" {{comcol}}. You can delete it from the <a href='{{comcolEditRolesRoute}}'>\"assign roles\"</a> tab on the edit {{comcol}} page. You can still add and remove group members using this page.",

  "admin.access-control.groups.form.head.create": "Create group",

  "admin.access-control.groups.form.head.edit": "Edit group",

  "admin.access-control.groups.form.groupName": "Group name",

  "admin.access-control.groups.form.groupCommunity": "Community or Collection",

  "admin.access-control.groups.form.groupDescription": "Description",

  "admin.access-control.groups.form.notification.created.success": "Successfully created Group \"{{name}}\"",

  "admin.access-control.groups.form.notification.created.failure": "Failed to create Group \"{{name}}\"",

  "admin.access-control.groups.form.notification.created.failure.groupNameInUse": "Failed to create Group with name: \"{{name}}\", make sure the name is not already in use.",

  "admin.access-control.groups.form.notification.edited.failure": "Failed to edit Group \"{{name}}\"",

  "admin.access-control.groups.form.notification.edited.failure.groupNameInUse": "Name \"{{name}}\" already in use!",

  "admin.access-control.groups.form.notification.edited.success": "Successfully edited Group \"{{name}}\"",

  "admin.access-control.groups.form.actions.delete": "Delete Group",

  "admin.access-control.groups.form.delete-group.modal.header": "Delete Group \"{{ dsoName }}\"",

  "admin.access-control.groups.form.delete-group.modal.info": "Are you sure you want to delete Group \"{{ dsoName }}\"",

  "admin.access-control.groups.form.delete-group.modal.cancel": "Cancel",

  "admin.access-control.groups.form.delete-group.modal.confirm": "Delete",

  "admin.access-control.groups.form.notification.deleted.success": "Successfully deleted group \"{{ name }}\"",

  "admin.access-control.groups.form.notification.deleted.failure.title": "Failed to delete group \"{{ name }}\"",

  "admin.access-control.groups.form.notification.deleted.failure.content": "Cause: \"{{ cause }}\"",

  "admin.access-control.groups.form.members-list.head": "EPeople",

  "admin.access-control.groups.form.members-list.search.head": "Add EPeople",

  "admin.access-control.groups.form.members-list.button.see-all": "Browse All",

  "admin.access-control.groups.form.members-list.headMembers": "Current Members",

  "admin.access-control.groups.form.members-list.search.button": "Search",

  "admin.access-control.groups.form.members-list.table.id": "ID",

  "admin.access-control.groups.form.members-list.table.name": "Name",

  "admin.access-control.groups.form.members-list.table.identity": "Identity",

  "admin.access-control.groups.form.members-list.table.email": "Email",

  "admin.access-control.groups.form.members-list.table.netid": "NetID",

  "admin.access-control.groups.form.members-list.table.edit": "Remove / Add",

  "admin.access-control.groups.form.members-list.table.edit.buttons.remove": "Remove member with name \"{{name}}\"",

  "admin.access-control.groups.form.members-list.notification.success.addMember": "Successfully added member: \"{{name}}\"",

  "admin.access-control.groups.form.members-list.notification.failure.addMember": "Failed to add member: \"{{name}}\"",

  "admin.access-control.groups.form.members-list.notification.success.deleteMember": "Successfully deleted member: \"{{name}}\"",

  "admin.access-control.groups.form.members-list.notification.failure.deleteMember": "Failed to delete member: \"{{name}}\"",

  "admin.access-control.groups.form.members-list.table.edit.buttons.add": "Add member with name \"{{name}}\"",

  "admin.access-control.groups.form.members-list.notification.failure.noActiveGroup": "No current active group, submit a name first.",

  "admin.access-control.groups.form.members-list.no-members-yet": "No members in group yet, search and add.",

  "admin.access-control.groups.form.members-list.no-items": "No EPeople found in that search",

  "admin.access-control.groups.form.subgroups-list.notification.failure": "Something went wrong: \"{{cause}}\"",

  "admin.access-control.groups.form.subgroups-list.head": "Groups",

  "admin.access-control.groups.form.subgroups-list.search.head": "Add Subgroup",

  "admin.access-control.groups.form.subgroups-list.button.see-all": "Browse All",

  "admin.access-control.groups.form.subgroups-list.headSubgroups": "Current Subgroups",

  "admin.access-control.groups.form.subgroups-list.search.button": "Search",

  "admin.access-control.groups.form.subgroups-list.table.id": "ID",

  "admin.access-control.groups.form.subgroups-list.table.name": "Name",

  "admin.access-control.groups.form.subgroups-list.table.collectionOrCommunity": "Collection/Community",

  "admin.access-control.groups.form.subgroups-list.table.edit": "Remove / Add",

  "admin.access-control.groups.form.subgroups-list.table.edit.buttons.remove": "Remove subgroup with name \"{{name}}\"",

  "admin.access-control.groups.form.subgroups-list.table.edit.buttons.add": "Add subgroup with name \"{{name}}\"",

  "admin.access-control.groups.form.subgroups-list.notification.success.addSubgroup": "Successfully added subgroup: \"{{name}}\"",

  "admin.access-control.groups.form.subgroups-list.notification.failure.addSubgroup": "Failed to add subgroup: \"{{name}}\"",

  "admin.access-control.groups.form.subgroups-list.notification.success.deleteSubgroup": "Successfully deleted subgroup: \"{{name}}\"",

  "admin.access-control.groups.form.subgroups-list.notification.failure.deleteSubgroup": "Failed to delete subgroup: \"{{name}}\"",

  "admin.access-control.groups.form.subgroups-list.notification.failure.noActiveGroup": "No current active group, submit a name first.",

  "admin.access-control.groups.form.subgroups-list.notification.failure.subgroupToAddIsActiveGroup": "This is the current group, can't be added.",

  "admin.access-control.groups.form.subgroups-list.no-items": "No groups found with this in their name or this as UUID",

  "admin.access-control.groups.form.subgroups-list.no-subgroups-yet": "No subgroups in group yet.",

  "admin.access-control.groups.form.return": "Back",

  "admin.quality-assurance.breadcrumbs": "Quality Assurance",

  "admin.notifications.event.breadcrumbs": "Quality Assurance Suggestions",

  "admin.notifications.event.page.title": "Quality Assurance Suggestions",

  "admin.quality-assurance.page.title": "Quality Assurance",

  "admin.notifications.source.breadcrumbs": "Quality Assurance",

  "admin.access-control.groups.form.tooltip.editGroupPage": "On this page, you can modify the properties and members of a group. In the top section, you can edit the group name and description, unless this is an admin group for a collection or community, in which case the group name and description are auto-generated and cannot be edited. In the following sections, you can edit group membership. See [the wiki](https://wiki.lyrasis.org/display/DSDOC7x/Create+or+manage+a+user+group) for more details.",

  "admin.access-control.groups.form.tooltip.editGroup.addEpeople": "To add or remove an EPerson to/from this group, either click the 'Browse All' button or use the search bar below to search for users (use the dropdown to the left of the search bar to choose whether to search by metadata or by email). Then click the plus icon for each user you wish to add in the list below, or the trash can icon for each user you wish to remove. The list below may have several pages: use the page controls below the list to navigate to the next pages.",

  "admin.access-control.groups.form.tooltip.editGroup.addSubgroups": "To add or remove a Subgroup to/from this group, either click the 'Browse All' button or use the search bar below to search for groups. Then click the plus icon for each group you wish to add in the list below, or the trash can icon for each group you wish to remove. The list below may have several pages: use the page controls below the list to navigate to the next pages.",

  "admin.reports.collections.title": "Collection Filter Report",

  "admin.reports.collections.breadcrumbs": "Collection Filter Report",

  "admin.reports.collections.head": "Collection Filter Report",

  "admin.reports.button.show-collections": "Show Collections",

  "admin.reports.collections.collections-report": "Collection Report",

  "admin.reports.collections.item-results": "Item Results",

  "admin.reports.collections.community": "Community",

  "admin.reports.collections.collection": "Collection",

  "admin.reports.collections.nb_items": "Nb. Items",

  "admin.reports.collections.match_all_selected_filters": "Matching all selected filters",

  "admin.reports.items.breadcrumbs": "Metadata Query Report",

  "admin.reports.items.head": "Metadata Query Report",

  "admin.reports.items.run": "Run Item Query",

  "admin.reports.items.section.collectionSelector": "Collection Selector",

  "admin.reports.items.section.metadataFieldQueries": "Metadata Field Queries",

  "admin.reports.items.predefinedQueries": "Predefined Queries",

  "admin.reports.items.section.limitPaginateQueries": "Limit/Paginate Queries",

  "admin.reports.items.limit": "Limit/",

  "admin.reports.items.offset": "Offset",

  "admin.reports.items.wholeRepo": "Whole Repository",

  "admin.reports.items.anyField": "Any field",

  "admin.reports.items.predicate.exists": "exists",

  "admin.reports.items.predicate.doesNotExist": "does not exist",

  "admin.reports.items.predicate.equals": "equals",

  "admin.reports.items.predicate.doesNotEqual": "does not equal",

  "admin.reports.items.predicate.like": "like",

  "admin.reports.items.predicate.notLike": "not like",

  "admin.reports.items.predicate.contains": "contains",

  "admin.reports.items.predicate.doesNotContain": "does not contain",

  "admin.reports.items.predicate.matches": "matches",

  "admin.reports.items.predicate.doesNotMatch": "does not match",

  "admin.reports.items.preset.new": "New Query",

  "admin.reports.items.preset.hasNoTitle": "Has No Title",

  "admin.reports.items.preset.hasNoIdentifierUri": "Has No dc.identifier.uri",

  "admin.reports.items.preset.hasCompoundSubject": "Has compound subject",

  "admin.reports.items.preset.hasCompoundAuthor": "Has compound dc.contributor.author",

  "admin.reports.items.preset.hasCompoundCreator": "Has compound dc.creator",

  "admin.reports.items.preset.hasUrlInDescription": "Has URL in dc.description",

  "admin.reports.items.preset.hasFullTextInProvenance": "Has full text in dc.description.provenance",

  "admin.reports.items.preset.hasNonFullTextInProvenance": "Has non-full text in dc.description.provenance",

  "admin.reports.items.preset.hasEmptyMetadata": "Has empty metadata",

  "admin.reports.items.preset.hasUnbreakingDataInDescription": "Has unbreaking metadata in description",

  "admin.reports.items.preset.hasXmlEntityInMetadata": "Has XML entity in metadata",

  "admin.reports.items.preset.hasNonAsciiCharInMetadata": "Has non-ascii character in metadata",

  "admin.reports.items.number": "No.",

  "admin.reports.items.id": "UUID",

  "admin.reports.items.collection": "Collection",

  "admin.reports.items.handle": "URI",

  "admin.reports.items.title": "Title",


  "admin.reports.commons.filters": "Filters",

  "admin.reports.commons.additional-data": "Additional data to return",

  "admin.reports.commons.previous-page": "Prev Page",

  "admin.reports.commons.next-page": "Next Page",

  "admin.reports.commons.page": "Page",

  "admin.reports.commons.of": "of",

  "admin.reports.commons.export": "Export for Metadata Update",

  "admin.reports.commons.filters.deselect_all": "Deselect all filters",

  "admin.reports.commons.filters.select_all": "Select all filters",

  "admin.reports.commons.filters.matches_all": "Matches all specified filters",


  "admin.reports.commons.filters.property": "Item Property Filters",

  "admin.reports.commons.filters.property.is_item": "Is Item - always true",

  "admin.reports.commons.filters.property.is_withdrawn": "Withdrawn Items",

  "admin.reports.commons.filters.property.is_not_withdrawn": "Available Items - Not Withdrawn",

  "admin.reports.commons.filters.property.is_discoverable": "Discoverable Items - Not Private",

  "admin.reports.commons.filters.property.is_not_discoverable": "Not Discoverable - Private Item",

  "admin.reports.commons.filters.bitstream": "Basic Bitstream Filters",

  "admin.reports.commons.filters.bitstream.has_multiple_originals": "Item has Multiple Original Bitstreams",

  "admin.reports.commons.filters.bitstream.has_no_originals": "Item has No Original Bitstreams",

  "admin.reports.commons.filters.bitstream.has_one_original": "Item has One Original Bitstream",

  "admin.reports.commons.filters.bitstream_mime": "Bitstream Filters by MIME Type",

  "admin.reports.commons.filters.bitstream_mime.has_doc_original": "Item has a Doc Original Bitstream (PDF, Office, Text, HTML, XML, etc)",

  "admin.reports.commons.filters.bitstream_mime.has_image_original": "Item has an Image Original Bitstream",

  "admin.reports.commons.filters.bitstream_mime.has_unsupp_type": "Has Other Bitstream Types (not Doc or Image)",

  "admin.reports.commons.filters.bitstream_mime.has_mixed_original": "Item has multiple types of Original Bitstreams (Doc, Image, Other)",

  "admin.reports.commons.filters.bitstream_mime.has_pdf_original": "Item has a PDF Original Bitstream",

  "admin.reports.commons.filters.bitstream_mime.has_jpg_original": "Item has JPG Original Bitstream",

  "admin.reports.commons.filters.bitstream_mime.has_small_pdf": "Has unusually small PDF",

  "admin.reports.commons.filters.bitstream_mime.has_large_pdf": "Has unusually large PDF",

  "admin.reports.commons.filters.bitstream_mime.has_doc_without_text": "Has document bitstream without TEXT item",

  "admin.reports.commons.filters.mime": "Supported MIME Type Filters",

  "admin.reports.commons.filters.mime.has_only_supp_image_type": "Item Image Bitstreams are Supported",

  "admin.reports.commons.filters.mime.has_unsupp_image_type": "Item has Image Bitstream that is Unsupported",

  "admin.reports.commons.filters.mime.has_only_supp_doc_type": "Item Document Bitstreams are Supported",

  "admin.reports.commons.filters.mime.has_unsupp_doc_type": "Item has Document Bitstream that is Unsupported",

  "admin.reports.commons.filters.bundle": "Bitstream Bundle Filters",

  "admin.reports.commons.filters.bundle.has_unsupported_bundle": "Has bitstream in an unsupported bundle",

  "admin.reports.commons.filters.bundle.has_small_thumbnail": "Has unusually small thumbnail",

  "admin.reports.commons.filters.bundle.has_original_without_thumbnail": "Has original bitstream without thumbnail",

  "admin.reports.commons.filters.bundle.has_invalid_thumbnail_name": "Has invalid thumbnail name (assumes one thumbnail for each original)",

  "admin.reports.commons.filters.bundle.has_non_generated_thumb": "Has non-generated thumbnail",

  "admin.reports.commons.filters.bundle.no_license": "Doesn't have a license",

  "admin.reports.commons.filters.bundle.has_license_documentation": "Has documentation in the license bundle",

  "admin.reports.commons.filters.permission": "Permission Filters",

  "admin.reports.commons.filters.permission.has_restricted_original": "Item has Restricted Original Bitstream",

  "admin.reports.commons.filters.permission.has_restricted_original.tooltip": "Item has at least one original bitstream that is not accessible to Anonymous user",

  "admin.reports.commons.filters.permission.has_restricted_thumbnail": "Item has Restricted Thumbnail",

  "admin.reports.commons.filters.permission.has_restricted_thumbnail.tooltip": "Item has at least one thumbnail that is not accessible to Anonymous user",

  "admin.reports.commons.filters.permission.has_restricted_metadata": "Item has Restricted Metadata",

  "admin.reports.commons.filters.permission.has_restricted_metadata.tooltip": "Item has metadata that is not accessible to Anonymous user",

  "admin.search.breadcrumbs": "Administrative Search",

  "admin.search.collection.edit": "Edit",

  "admin.search.community.edit": "Edit",

  "admin.search.item.delete": "Delete",

  "admin.search.item.edit": "Edit",

  "admin.search.item.make-private": "Make non-discoverable",

  "admin.search.item.make-public": "Make discoverable",

  "admin.search.item.move": "Move",

  "admin.search.item.reinstate": "Reinstate",

  "admin.search.item.withdraw": "Withdraw",

  "admin.search.title": "Administrative Search",

  "administrativeView.search.results.head": "Administrative Search",

  "admin.workflow.breadcrumbs": "Administer Workflow",

  "admin.workflow.title": "Administer Workflow",

  "admin.workflow.item.workflow": "Workflow",

  "admin.workflow.item.workspace": "Workspace",

  "admin.workflow.item.delete": "Delete",

  "admin.workflow.item.send-back": "Send back",

  "admin.workflow.item.policies": "Policies",

  "admin.workflow.item.supervision": "Supervision",

  "admin.metadata-import.breadcrumbs": "Import Metadata",

  "admin.batch-import.breadcrumbs": "Import Batch",

  "admin.metadata-import.title": "Import Metadata",

  "admin.batch-import.title": "Import Batch",

  "admin.metadata-import.page.header": "Import Metadata",

  "admin.batch-import.page.header": "Import Batch",

  "admin.metadata-import.page.help": "You can drop or browse CSV files that contain batch metadata operations on files here",

  "admin.batch-import.page.help": "Select the Collection to import into. Then, drop or browse to a Simple Archive Format (SAF) zip file that includes the Items to import",

  "admin.batch-import.page.toggle.help": "It is possible to perform import either with file upload or via URL, use above toggle to set the input source",

  "admin.metadata-import.page.dropMsg": "Drop a metadata CSV to import",

  "admin.batch-import.page.dropMsg": "Drop a batch ZIP to import",

  "admin.metadata-import.page.dropMsgReplace": "Drop to replace the metadata CSV to import",

  "admin.batch-import.page.dropMsgReplace": "Drop to replace the batch ZIP to import",

  "admin.metadata-import.page.button.return": "Back",

  "admin.metadata-import.page.button.proceed": "Proceed",

  "admin.metadata-import.page.button.select-collection": "Select Collection",

  "admin.metadata-import.page.error.addFile": "Select file first!",

  "admin.metadata-import.page.error.addFileUrl": "Insert file URL first!",

  "admin.batch-import.page.error.addFile": "Select ZIP file first!",

  "admin.metadata-import.page.toggle.upload": "Upload",

  "admin.metadata-import.page.toggle.url": "URL",

  "admin.metadata-import.page.urlMsg": "Insert the batch ZIP url to import",

  "admin.metadata-import.page.validateOnly": "Validate Only",

  "admin.metadata-import.page.validateOnly.hint": "When selected, the uploaded CSV will be validated. You will receive a report of detected changes, but no changes will be saved.",

  "advanced-workflow-action.rating.form.rating.label": "Rating",

  "advanced-workflow-action.rating.form.rating.error": "You must rate the item",

  "advanced-workflow-action.rating.form.review.label": "Review",

  "advanced-workflow-action.rating.form.review.error": "You must enter a review to submit this rating",

  "advanced-workflow-action.rating.description": "Please select a rating below",

  "advanced-workflow-action.rating.description-requiredDescription": "Please select a rating below and also add a review",

  "advanced-workflow-action.select-reviewer.description-single": "Please select a single reviewer below before submitting",

  "advanced-workflow-action.select-reviewer.description-multiple": "Please select one or more reviewers below before submitting",

  "advanced-workflow-action-select-reviewer.groups.form.reviewers-list.head": "EPeople",

  "advanced-workflow-action-select-reviewer.groups.form.reviewers-list.search.head": "Add EPeople",

  "advanced-workflow-action-select-reviewer.groups.form.reviewers-list.button.see-all": "Browse All",

  "advanced-workflow-action-select-reviewer.groups.form.reviewers-list.headMembers": "Current Members",

  "advanced-workflow-action-select-reviewer.groups.form.reviewers-list.search.button": "Search",

  "advanced-workflow-action-select-reviewer.groups.form.reviewers-list.table.id": "ID",

  "advanced-workflow-action-select-reviewer.groups.form.reviewers-list.table.name": "Name",

  "advanced-workflow-action-select-reviewer.groups.form.reviewers-list.table.identity": "Identity",

  "advanced-workflow-action-select-reviewer.groups.form.reviewers-list.table.email": "Email",

  "advanced-workflow-action-select-reviewer.groups.form.reviewers-list.table.netid": "NetID",

  "advanced-workflow-action-select-reviewer.groups.form.reviewers-list.table.edit": "Remove / Add",

  "advanced-workflow-action-select-reviewer.groups.form.reviewers-list.table.edit.buttons.remove": "Remove member with name \"{{name}}\"",

  "advanced-workflow-action-select-reviewer.groups.form.reviewers-list.notification.success.addMember": "Successfully added member: \"{{name}}\"",

  "advanced-workflow-action-select-reviewer.groups.form.reviewers-list.notification.failure.addMember": "Failed to add member: \"{{name}}\"",

  "advanced-workflow-action-select-reviewer.groups.form.reviewers-list.notification.success.deleteMember": "Successfully deleted member: \"{{name}}\"",

  "advanced-workflow-action-select-reviewer.groups.form.reviewers-list.notification.failure.deleteMember": "Failed to delete member: \"{{name}}\"",

  "advanced-workflow-action-select-reviewer.groups.form.reviewers-list.table.edit.buttons.add": "Add member with name \"{{name}}\"",

  "advanced-workflow-action-select-reviewer.groups.form.reviewers-list.notification.failure.noActiveGroup": "No current active group, submit a name first.",

  "advanced-workflow-action-select-reviewer.groups.form.reviewers-list.no-members-yet": "No members in group yet, search and add.",

  "advanced-workflow-action-select-reviewer.groups.form.reviewers-list.no-items": "No EPeople found in that search",

  "advanced-workflow-action.select-reviewer.no-reviewer-selected.error": "No reviewer selected.",

  "admin.batch-import.page.validateOnly.hint": "When selected, the uploaded ZIP will be validated. You will receive a report of detected changes, but no changes will be saved.",

  "admin.batch-import.page.remove": "remove",

  "auth.errors.invalid-user": "Invalid email address or password.",

  "auth.messages.expired": "Your session has expired. Please log in again.",

  "auth.messages.token-refresh-failed": "Refreshing your session token failed. Please log in again.",

  "bitstream.download.page": "Now downloading {{bitstream}}...",

  "bitstream.download.page.back": "Back",

  "bitstream.edit.authorizations.link": "Edit bitstream's Policies",

  "bitstream.edit.authorizations.title": "Edit bitstream's Policies",

  "bitstream.edit.return": "Back",

  "bitstream.edit.bitstream": "Bitstream: ",

  "bitstream.edit.form.description.hint": "Optionally, provide a brief description of the file, for example \"<i>Main article</i>\" or \"<i>Experiment data readings</i>\".",

  "bitstream.edit.form.description.label": "Description",

  "bitstream.edit.form.embargo.hint": "The first day from which access is allowed. <b>This date cannot be modified on this form.</b> To set an embargo date for a bitstream, go to the <i>Item Status</i> tab, click <i>Authorizations...</i>, create or edit the bitstream's <i>READ</i> policy, and set the <i>Start Date</i> as desired.",

  "bitstream.edit.form.embargo.label": "Embargo until specific date",

  "bitstream.edit.form.fileName.hint": "Change the filename for the bitstream. Note that this will change the display bitstream URL, but old links will still resolve as long as the sequence ID does not change.",

  "bitstream.edit.form.fileName.label": "Filename",

  "bitstream.edit.form.newFormat.label": "Describe new format",

  "bitstream.edit.form.newFormat.hint": "The application you used to create the file, and the version number (for example, \"<i>ACMESoft SuperApp version 1.5</i>\").",

  "bitstream.edit.form.primaryBitstream.label": "Primary File",

  "bitstream.edit.form.selectedFormat.hint": "If the format is not in the above list, <b>select \"format not in list\" above</b> and describe it under \"Describe new format\".",

  "bitstream.edit.form.selectedFormat.label": "Selected Format",

  "bitstream.edit.form.selectedFormat.unknown": "Format not in list",

  "bitstream.edit.notifications.error.format.title": "An error occurred saving the bitstream's format",

  "bitstream.edit.notifications.error.primaryBitstream.title": "An error occurred saving the primary bitstream",

  "bitstream.edit.form.iiifLabel.label": "IIIF Label",

  "bitstream.edit.form.iiifLabel.hint": "Canvas label for this image. If not provided default label will be used.",

  "bitstream.edit.form.iiifToc.label": "IIIF Table of Contents",

  "bitstream.edit.form.iiifToc.hint": "Adding text here makes this the start of a new table of contents range.",

  "bitstream.edit.form.iiifWidth.label": "IIIF Canvas Width",

  "bitstream.edit.form.iiifWidth.hint": "The canvas width should usually match the image width.",

  "bitstream.edit.form.iiifHeight.label": "IIIF Canvas Height",

  "bitstream.edit.form.iiifHeight.hint": "The canvas height should usually match the image height.",

  "bitstream.edit.notifications.saved.content": "Your changes to this bitstream were saved.",

  "bitstream.edit.notifications.saved.title": "Bitstream saved",

  "bitstream.edit.title": "Edit bitstream",

  "bitstream-request-a-copy.alert.canDownload1": "You already have access to this file. If you want to download the file, click ",

  "bitstream-request-a-copy.alert.canDownload2": "here",

  "bitstream-request-a-copy.header": "Request a copy of the file",

  "bitstream-request-a-copy.intro": "Enter the following information to request a copy for the following item: ",

  "bitstream-request-a-copy.intro.bitstream.one": "Requesting the following file: ",

  "bitstream-request-a-copy.intro.bitstream.all": "Requesting all files. ",

  "bitstream-request-a-copy.name.label": "Name *",

  "bitstream-request-a-copy.name.error": "The name is required",

  "bitstream-request-a-copy.email.label": "Your email address *",

  "bitstream-request-a-copy.email.hint": "This email address is used for sending the file.",

  "bitstream-request-a-copy.email.error": "Please enter a valid email address.",

  "bitstream-request-a-copy.allfiles.label": "Files",

  "bitstream-request-a-copy.files-all-false.label": "Only the requested file",

  "bitstream-request-a-copy.files-all-true.label": "All files (of this item) in restricted access",

  "bitstream-request-a-copy.message.label": "Message",

  "bitstream-request-a-copy.return": "Back",

  "bitstream-request-a-copy.submit": "Request copy",

  "bitstream-request-a-copy.submit.success": "The item request was submitted successfully.",

  "bitstream-request-a-copy.submit.error": "Something went wrong with submitting the item request.",

  "browse.back.all-results": "All browse results",

  "browse.comcol.by.author": "By Author",

  "browse.comcol.by.dateissued": "By Issue Date",

  "browse.comcol.by.subject": "By Subject",

  "browse.comcol.by.srsc": "By Subject Category",

  "browse.comcol.by.nsi": "By Norwegian Science Index",

  "browse.comcol.by.title": "By Title",

  "browse.comcol.head": "Browse",

  "browse.empty": "No items to show.",

  "browse.metadata.author": "Author",

  "browse.metadata.dateissued": "Issue Date",

  "browse.metadata.subject": "Subject",

  "browse.metadata.title": "Title",

  "browse.metadata.srsc": "Subject Category",

  "browse.metadata.author.breadcrumbs": "Browse by Author",

  "browse.metadata.dateissued.breadcrumbs": "Browse by Date",

  "browse.metadata.subject.breadcrumbs": "Browse by Subject",

  "browse.metadata.srsc.breadcrumbs": "Browse by Subject Category",

  "browse.metadata.srsc.tree.description": "Select a subject to add as search filter",

  "browse.metadata.nsi.breadcrumbs": "Browse by Norwegian Science Index",

  "browse.metadata.nsi.tree.description": "Select an index to add as search filter",

  "browse.metadata.title.breadcrumbs": "Browse by Title",

  "pagination.next.button": "Next",

  "pagination.previous.button": "Previous",

  "pagination.next.button.disabled.tooltip": "No more pages of results",

  "pagination.page-number-bar": "Control bar for page navigation, relative to element with ID: ",

  "browse.startsWith": ", starting with {{ startsWith }}",

  "browse.startsWith.choose_start": "(Choose start)",

  "browse.startsWith.choose_year": "(Choose year)",

  "browse.startsWith.choose_year.label": "Choose the issue year",

  "browse.startsWith.jump": "Filter results by year or month",

  "browse.startsWith.months.april": "April",

  "browse.startsWith.months.august": "August",

  "browse.startsWith.months.december": "December",

  "browse.startsWith.months.february": "February",

  "browse.startsWith.months.january": "January",

  "browse.startsWith.months.july": "July",

  "browse.startsWith.months.june": "June",

  "browse.startsWith.months.march": "March",

  "browse.startsWith.months.may": "May",

  "browse.startsWith.months.none": "(Choose month)",

  "browse.startsWith.months.none.label": "Choose the issue month",

  "browse.startsWith.months.november": "November",

  "browse.startsWith.months.october": "October",

  "browse.startsWith.months.september": "September",

  "browse.startsWith.submit": "Browse",

  "browse.startsWith.type_date": "Filter results by date",

  "browse.startsWith.type_date.label": "Or type in a date (year-month) and click on the Browse button",

  "browse.startsWith.type_text": "Filter results by typing the first few letters",

  "browse.startsWith.input": "Filter",

  "browse.taxonomy.button": "Browse",

  "browse.title": "Browsing by {{ field }}{{ startsWith }} {{ value }}",

  "browse.title.page": "Browsing by {{ field }} {{ value }}",

  "search.browse.item-back": "Back to Results",

  "chips.remove": "Remove chip",

  "claimed-approved-search-result-list-element.title": "Approved",

  "claimed-declined-search-result-list-element.title": "Rejected, sent back to submitter",

  "claimed-declined-task-search-result-list-element.title": "Declined, sent back to Review Manager's workflow",

  "collection.create.breadcrumbs": "Create collection",

  "collection.browse.logo": "Browse for a collection logo",

  "collection.create.head": "Create a Collection",

  "collection.create.notifications.success": "Successfully created the Collection",

  "collection.create.sub-head": "Create a Collection for Community {{ parent }}",

  "collection.curate.header": "Curate Collection: {{collection}}",

  "collection.delete.cancel": "Cancel",

  "collection.delete.confirm": "Confirm",

  "collection.delete.processing": "Deleting",

  "collection.delete.head": "Delete Collection",

  "collection.delete.notification.fail": "Collection could not be deleted",

  "collection.delete.notification.success": "Successfully deleted collection",

  "collection.delete.text": "Are you sure you want to delete collection \"{{ dso }}\"",

  "collection.edit.delete": "Delete this collection",

  "collection.edit.head": "Edit Collection",

  "collection.edit.breadcrumbs": "Edit Collection",

  "collection.edit.tabs.mapper.head": "Item Mapper",

  "collection.edit.tabs.item-mapper.title": "Collection Edit - Item Mapper",

  "collection.edit.item-mapper.cancel": "Cancel",

  "collection.edit.item-mapper.collection": "Collection: \"<b>{{name}}</b>\"",

  "collection.edit.item-mapper.confirm": "Map selected items",

  "collection.edit.item-mapper.description": "This is the item mapper tool that allows collection administrators to map items from other collections into this collection. You can search for items from other collections and map them, or browse the list of currently mapped items.",

  "collection.edit.item-mapper.head": "Item Mapper - Map Items from Other Collections",

  "collection.edit.item-mapper.no-search": "Please enter a query to search",

  "collection.edit.item-mapper.notifications.map.error.content": "Errors occurred for mapping of {{amount}} items.",

  "collection.edit.item-mapper.notifications.map.error.head": "Mapping errors",

  "collection.edit.item-mapper.notifications.map.success.content": "Successfully mapped {{amount}} items.",

  "collection.edit.item-mapper.notifications.map.success.head": "Mapping completed",

  "collection.edit.item-mapper.notifications.unmap.error.content": "Errors occurred for removing the mappings of {{amount}} items.",

  "collection.edit.item-mapper.notifications.unmap.error.head": "Remove mapping errors",

  "collection.edit.item-mapper.notifications.unmap.success.content": "Successfully removed the mappings of {{amount}} items.",

  "collection.edit.item-mapper.notifications.unmap.success.head": "Remove mapping completed",

  "collection.edit.item-mapper.remove": "Remove selected item mappings",

  "collection.edit.item-mapper.search-form.placeholder": "Search items...",

  "collection.edit.item-mapper.tabs.browse": "Browse mapped items",

  "collection.edit.item-mapper.tabs.map": "Map new items",

  "collection.edit.logo.delete.title": "Delete logo",

  "collection.edit.logo.delete-undo.title": "Undo delete",

  "collection.edit.logo.label": "Collection logo",

  "collection.edit.logo.notifications.add.error": "Uploading Collection logo failed. Please verify the content before retrying.",

  "collection.edit.logo.notifications.add.success": "Upload Collection logo successful.",

  "collection.edit.logo.notifications.delete.success.title": "Logo deleted",

  "collection.edit.logo.notifications.delete.success.content": "Successfully deleted the collection's logo",

  "collection.edit.logo.notifications.delete.error.title": "Error deleting logo",

  "collection.edit.logo.upload": "Drop a Collection Logo to upload",

  "collection.edit.notifications.success": "Successfully edited the Collection",

  "collection.edit.return": "Back",

  "collection.edit.tabs.access-control.head": "Access Control",

  "collection.edit.tabs.access-control.title": "Collection Edit - Access Control",

  "collection.edit.tabs.curate.head": "Curate",

  "collection.edit.tabs.curate.title": "Collection Edit - Curate",

  "collection.edit.tabs.authorizations.head": "Authorizations",

  "collection.edit.tabs.authorizations.title": "Collection Edit - Authorizations",

  "collection.edit.item.authorizations.load-bundle-button": "Load more bundles",

  "collection.edit.item.authorizations.load-more-button": "Load more",

  "collection.edit.item.authorizations.show-bitstreams-button": "Show bitstream policies for bundle",

  "collection.edit.tabs.metadata.head": "Edit Metadata",

  "collection.edit.tabs.metadata.title": "Collection Edit - Metadata",

  "collection.edit.tabs.roles.head": "Assign Roles",

  "collection.edit.tabs.roles.title": "Collection Edit - Roles",

  "collection.edit.tabs.source.external": "This collection harvests its content from an external source",

  "collection.edit.tabs.source.form.errors.oaiSource.required": "You must provide a set id of the target collection.",

  "collection.edit.tabs.source.form.harvestType": "Content being harvested",

  "collection.edit.tabs.source.form.head": "Configure an external source",

  "collection.edit.tabs.source.form.metadataConfigId": "Metadata Format",

  "collection.edit.tabs.source.form.oaiSetId": "OAI specific set id",

  "collection.edit.tabs.source.form.oaiSource": "OAI Provider",

  "collection.edit.tabs.source.form.options.harvestType.METADATA_AND_BITSTREAMS": "Harvest metadata and bitstreams (requires ORE support)",

  "collection.edit.tabs.source.form.options.harvestType.METADATA_AND_REF": "Harvest metadata and references to bitstreams (requires ORE support)",

  "collection.edit.tabs.source.form.options.harvestType.METADATA_ONLY": "Harvest metadata only",

  "collection.edit.tabs.source.head": "Content Source",

  "collection.edit.tabs.source.notifications.discarded.content": "Your changes were discarded. To reinstate your changes click the 'Undo' button",

  "collection.edit.tabs.source.notifications.discarded.title": "Changes discarded",

  "collection.edit.tabs.source.notifications.invalid.content": "Your changes were not saved. Please make sure all fields are valid before you save.",

  "collection.edit.tabs.source.notifications.invalid.title": "Metadata invalid",

  "collection.edit.tabs.source.notifications.saved.content": "Your changes to this collection's content source were saved.",

  "collection.edit.tabs.source.notifications.saved.title": "Content Source saved",

  "collection.edit.tabs.source.title": "Collection Edit - Content Source",

  "collection.edit.template.add-button": "Add",

  "collection.edit.template.breadcrumbs": "Item template",

  "collection.edit.template.cancel": "Cancel",

  "collection.edit.template.delete-button": "Delete",

  "collection.edit.template.edit-button": "Edit",

  "collection.edit.template.error": "An error occurred retrieving the template item",

  "collection.edit.template.head": "Edit Template Item for Collection \"{{ collection }}\"",

  "collection.edit.template.label": "Template item",

  "collection.edit.template.loading": "Loading template item...",

  "collection.edit.template.notifications.delete.error": "Failed to delete the item template",

  "collection.edit.template.notifications.delete.success": "Successfully deleted the item template",

  "collection.edit.template.title": "Edit Template Item",

  "collection.form.abstract": "Short Description",

  "collection.form.description": "Introductory text (HTML)",

  "collection.form.errors.title.required": "Please enter a collection name",

  "collection.form.license": "License",

  "collection.form.provenance": "Provenance",

  "collection.form.rights": "Copyright text (HTML)",

  "collection.form.tableofcontents": "News (HTML)",

  "collection.form.title": "Name",

  "collection.form.entityType": "Entity Type",

  "collection.listelement.badge": "Collection",

  "collection.logo": "Collection logo",

  "collection.page.browse.search.head": "Search",

  "collection.page.edit": "Edit this collection",

  "collection.page.handle": "Permanent URI for this collection",

  "collection.page.license": "License",

  "collection.page.news": "News",

  "collection.search.results.head": "Search Results",

  "collection.select.confirm": "Confirm selected",

  "collection.select.empty": "No collections to show",

  "collection.select.table.selected": "Selected collections",

  "collection.select.table.select": "Select collection",

  "collection.select.table.deselect": "Deselect collection",

  "collection.select.table.title": "Title",

  "collection.source.controls.head": "Harvest Controls",

  "collection.source.controls.test.submit.error": "Something went wrong with initiating the testing of the settings",

  "collection.source.controls.test.failed": "The script to test the settings has failed",

  "collection.source.controls.test.completed": "The script to test the settings has successfully finished",

  "collection.source.controls.test.submit": "Test configuration",

  "collection.source.controls.test.running": "Testing configuration...",

  "collection.source.controls.import.submit.success": "The import has been successfully initiated",

  "collection.source.controls.import.submit.error": "Something went wrong with initiating the import",

  "collection.source.controls.import.submit": "Import now",

  "collection.source.controls.import.running": "Importing...",

  "collection.source.controls.import.failed": "An error occurred during the import",

  "collection.source.controls.import.completed": "The import completed",

  "collection.source.controls.reset.submit.success": "The reset and reimport has been successfully initiated",

  "collection.source.controls.reset.submit.error": "Something went wrong with initiating the reset and reimport",

  "collection.source.controls.reset.failed": "An error occurred during the reset and reimport",

  "collection.source.controls.reset.completed": "The reset and reimport completed",

  "collection.source.controls.reset.submit": "Reset and reimport",

  "collection.source.controls.reset.running": "Resetting and reimporting...",

  "collection.source.controls.harvest.status": "Harvest status:",

  "collection.source.controls.harvest.start": "Harvest start time:",

  "collection.source.controls.harvest.last": "Last time harvested:",

  "collection.source.controls.harvest.message": "Harvest info:",

  "collection.source.controls.harvest.no-information": "N/A",

  "collection.source.update.notifications.error.content": "The provided settings have been tested and didn't work.",

  "collection.source.update.notifications.error.title": "Server Error",

  "communityList.breadcrumbs": "Community List",

  "communityList.tabTitle": "Community List",

  "communityList.title": "List of Communities",

  "communityList.showMore": "Show More",

  "communityList.expand": "Expand {{ name }}",

  "communityList.collapse": "Collapse {{ name }}",

  "community.browse.logo": "Browse for a community logo",

  "community.subcoms-cols.breadcrumbs": "Subcommunities and Collections",

  "community.create.breadcrumbs": "Create Community",

  "community.create.head": "Create a Community",

  "community.create.notifications.success": "Successfully created the Community",

  "community.create.sub-head": "Create a Sub-Community for Community {{ parent }}",

  "community.curate.header": "Curate Community: {{community}}",

  "community.delete.cancel": "Cancel",

  "community.delete.confirm": "Confirm",

  "community.delete.processing": "Deleting...",

  "community.delete.head": "Delete Community",

  "community.delete.notification.fail": "Community could not be deleted",

  "community.delete.notification.success": "Successfully deleted community",

  "community.delete.text": "Are you sure you want to delete community \"{{ dso }}\"",

  "community.edit.delete": "Delete this community",

  "community.edit.head": "Edit Community",

  "community.edit.breadcrumbs": "Edit Community",

  "community.edit.logo.delete.title": "Delete logo",

  "community-collection.edit.logo.delete.title": "Confirm deletion",

  "community.edit.logo.delete-undo.title": "Undo delete",

  "community-collection.edit.logo.delete-undo.title": "Undo delete",

  "community.edit.logo.label": "Community logo",

  "community.edit.logo.notifications.add.error": "Uploading community logo failed. Please verify the content before retrying.",

  "community.edit.logo.notifications.add.success": "Upload community logo successful.",

  "community.edit.logo.notifications.delete.success.title": "Logo deleted",

  "community.edit.logo.notifications.delete.success.content": "Successfully deleted the community's logo",

  "community.edit.logo.notifications.delete.error.title": "Error deleting logo",

  "community.edit.logo.upload": "Drop a community logo to upload",

  "community.edit.notifications.success": "Successfully edited the Community",

  "community.edit.notifications.unauthorized": "You do not have privileges to make this change",

  "community.edit.notifications.error": "An error occurred while editing the community",

  "community.edit.return": "Back",

  "community.edit.tabs.curate.head": "Curate",

  "community.edit.tabs.curate.title": "Community Edit - Curate",

  "community.edit.tabs.access-control.head": "Access Control",

  "community.edit.tabs.access-control.title": "Community Edit - Access Control",

  "community.edit.tabs.metadata.head": "Edit Metadata",

  "community.edit.tabs.metadata.title": "Community Edit - Metadata",

  "community.edit.tabs.roles.head": "Assign Roles",

  "community.edit.tabs.roles.title": "Community Edit - Roles",

  "community.edit.tabs.authorizations.head": "Authorizations",

  "community.edit.tabs.authorizations.title": "Community Edit - Authorizations",

  "community.listelement.badge": "Community",

  "community.logo": "Community logo",

  "comcol-role.edit.no-group": "None",

  "comcol-role.edit.create": "Create",

  "comcol-role.edit.create.error.title": "Failed to create a group for the '{{ role }}' role",

  "comcol-role.edit.restrict": "Restrict",

  "comcol-role.edit.delete": "Delete",

  "comcol-role.edit.delete.error.title": "Failed to delete the '{{ role }}' role's group",

  "comcol-role.edit.community-admin.name": "Administrators",

  "comcol-role.edit.collection-admin.name": "Administrators",

  "comcol-role.edit.community-admin.description": "Community administrators can create sub-communities or collections, and manage or assign management for those sub-communities or collections. In addition, they decide who can submit items to any sub-collections, edit item metadata (after submission), and add (map) existing items from other collections (subject to authorization).",

  "comcol-role.edit.collection-admin.description": "Collection administrators decide who can submit items to the collection, edit item metadata (after submission), and add (map) existing items from other collections to this collection (subject to authorization for that collection).",

  "comcol-role.edit.submitters.name": "Submitters",

  "comcol-role.edit.submitters.description": "The E-People and Groups that have permission to submit new items to this collection.",

  "comcol-role.edit.item_read.name": "Default item read access",

  "comcol-role.edit.item_read.description": "E-People and Groups that can read new items submitted to this collection. Changes to this role are not retroactive. Existing items in the system will still be viewable by those who had read access at the time of their addition.",

  "comcol-role.edit.item_read.anonymous-group": "Default read for incoming items is currently set to Anonymous.",

  "comcol-role.edit.bitstream_read.name": "Default bitstream read access",

  "comcol-role.edit.bitstream_read.description": "E-People and Groups that can read new bitstreams submitted to this collection. Changes to this role are not retroactive. Existing bitstreams in the system will still be viewable by those who had read access at the time of their addition.",

  "comcol-role.edit.bitstream_read.anonymous-group": "Default read for incoming bitstreams is currently set to Anonymous.",

  "comcol-role.edit.editor.name": "Editors",

  "comcol-role.edit.editor.description": "Editors are able to edit the metadata of incoming submissions, and then accept or reject them.",

  "comcol-role.edit.finaleditor.name": "Final editors",

  "comcol-role.edit.finaleditor.description": "Final editors are able to edit the metadata of incoming submissions, but will not be able to reject them.",

  "comcol-role.edit.reviewer.name": "Reviewers",

  "comcol-role.edit.reviewer.description": "Reviewers are able to accept or reject incoming submissions. However, they are not able to edit the submission's metadata.",

  "comcol-role.edit.scorereviewers.name": "Score Reviewers",

  "comcol-role.edit.scorereviewers.description": "Reviewers are able to give a score to incoming submissions, this will define whether the submission will be rejected or not.",

  "community.form.abstract": "Short Description",

  "community.form.description": "Introductory text (HTML)",

  "community.form.errors.title.required": "Please enter a community name",

  "community.form.rights": "Copyright text (HTML)",

  "community.form.tableofcontents": "News (HTML)",

  "community.form.title": "Name",

  "community.page.edit": "Edit this community",

  "community.page.handle": "Permanent URI for this community",

  "community.page.license": "License",

  "community.page.news": "News",

  "community.all-lists.head": "Subcommunities and Collections",

  "community.search.results.head": "Search Results",

  "community.sub-collection-list.head": "Collections in this Community",

  "community.sub-community-list.head": "Communities in this Community",

  "cookies.consent.accept-all": "Accept all",

  "cookies.consent.accept-selected": "Accept selected",

  "cookies.consent.app.opt-out.description": "This app is loaded by default (but you can opt out)",

  "cookies.consent.app.opt-out.title": "(opt-out)",

  "cookies.consent.app.purpose": "purpose",

  "cookies.consent.app.required.description": "This application is always required",

  "cookies.consent.app.required.title": "(always required)",

  "cookies.consent.update": "There were changes since your last visit, please update your consent.",

  "cookies.consent.close": "Close",

  "cookies.consent.decline": "Decline",

  "cookies.consent.decline-all": "Decline all",

  "cookies.consent.ok": "That's ok",

  "cookies.consent.save": "Save",

  "cookies.consent.content-notice.description": "We collect and process your personal information for the following purposes: {purposes}",

  "cookies.consent.content-notice.learnMore": "Customize",

  "cookies.consent.content-modal.description": "Here you can see and customize the information that we collect about you.",

  "cookies.consent.content-modal.privacy-policy.name": "privacy policy",

  "cookies.consent.content-modal.privacy-policy.text": "To learn more, please read our {privacyPolicy}.",

  "cookies.consent.content-modal.no-privacy-policy.text": "",

  "cookies.consent.content-modal.title": "Information that we collect",

  "cookies.consent.app.title.authentication": "Authentication",

  "cookies.consent.app.description.authentication": "Required for signing you in",

  "cookies.consent.app.title.preferences": "Preferences",

  "cookies.consent.app.description.preferences": "Required for saving your preferences",

  "cookies.consent.app.title.acknowledgement": "Acknowledgement",

  "cookies.consent.app.description.acknowledgement": "Required for saving your acknowledgements and consents",

  "cookies.consent.app.title.google-analytics": "Google Analytics",

  "cookies.consent.app.description.google-analytics": "Allows us to track statistical data",

  "cookies.consent.app.title.google-recaptcha": "Google reCaptcha",

  "cookies.consent.app.description.google-recaptcha": "We use google reCAPTCHA service during registration and password recovery",

  "cookies.consent.purpose.functional": "Functional",

  "cookies.consent.purpose.statistical": "Statistical",

  "cookies.consent.purpose.registration-password-recovery": "Registration and Password recovery",

  "cookies.consent.purpose.sharing": "Sharing",

  "curation-task.task.citationpage.label": "Generate Citation Page",

  "curation-task.task.checklinks.label": "Check Links in Metadata",

  "curation-task.task.noop.label": "NOOP",

  "curation-task.task.profileformats.label": "Profile Bitstream Formats",

  "curation-task.task.requiredmetadata.label": "Check for Required Metadata",

  "curation-task.task.translate.label": "Microsoft Translator",

  "curation-task.task.vscan.label": "Virus Scan",

  "curation-task.task.registerdoi.label": "Register DOI",

  "curation.form.task-select.label": "Task:",

  "curation.form.submit": "Start",

  "curation.form.submit.success.head": "The curation task has been started successfully",

  "curation.form.submit.success.content": "You will be redirected to the corresponding process page.",

  "curation.form.submit.error.head": "Running the curation task failed",

  "curation.form.submit.error.content": "An error occurred when trying to start the curation task.",

  "curation.form.submit.error.invalid-handle": "Couldn't determine the handle for this object",

  "curation.form.handle.label": "Handle:",

  "curation.form.handle.hint": "Hint: Enter [your-handle-prefix]/0 to run a task across entire site (not all tasks may support this capability)",

  "deny-request-copy.email.message": "Dear {{ recipientName }},\nIn response to your request I regret to inform you that it's not possible to send you a copy of the file(s) you have requested, concerning the document: \"{{ itemUrl }}\" ({{ itemName }}), of which I am an author.\n\nBest regards,\n{{ authorName }} <{{ authorEmail }}>",

  "deny-request-copy.email.subject": "Request copy of document",

  "deny-request-copy.error": "An error occurred",

  "deny-request-copy.header": "Deny document copy request",

  "deny-request-copy.intro": "This message will be sent to the applicant of the request",

  "deny-request-copy.success": "Successfully denied item request",

  "dynamic-list.load-more": "Load more",

  "dropdown.clear": "Clear selection",

  "dropdown.clear.tooltip": "Clear the selected option",

  "dso.name.untitled": "Untitled",

  "dso.name.unnamed": "Unnamed",

  "dso-selector.create.collection.head": "New collection",

  "dso-selector.create.collection.sub-level": "Create a new collection in",

  "dso-selector.create.community.head": "New community",

  "dso-selector.create.community.or-divider": "or",

  "dso-selector.create.community.sub-level": "Create a new community in",

  "dso-selector.create.community.top-level": "Create a new top-level community",

  "dso-selector.create.item.head": "New item",

  "dso-selector.create.item.sub-level": "Create a new item in",

  "dso-selector.create.submission.head": "New submission",

  "dso-selector.edit.collection.head": "Edit collection",

  "dso-selector.edit.community.head": "Edit community",

  "dso-selector.edit.item.head": "Edit item",

  "dso-selector.error.title": "An error occurred searching for a {{ type }}",

  "dso-selector.export-metadata.dspaceobject.head": "Export metadata from",

  "dso-selector.export-batch.dspaceobject.head": "Export Batch (ZIP) from",

  "dso-selector.import-batch.dspaceobject.head": "Import batch from",

  "dso-selector.no-results": "No {{ type }} found",

  "dso-selector.placeholder": "Search for a {{ type }}",

  "dso-selector.placeholder.type.community": "community",

  "dso-selector.placeholder.type.collection": "collection",

  "dso-selector.placeholder.type.item": "item",

  "dso-selector.select.collection.head": "Select a collection",

  "dso-selector.set-scope.community.head": "Select a search scope",

  "dso-selector.set-scope.community.button": "Search all of DSpace",

  "dso-selector.set-scope.community.or-divider": "or",

  "dso-selector.set-scope.community.input-header": "Search for a community or collection",

  "dso-selector.claim.item.head": "Profile tips",

  "dso-selector.claim.item.body": "These are existing profiles that may be related to you. If you recognize yourself in one of these profiles, select it and on the detail page, among the options, choose to claim it. Otherwise you can create a new profile from scratch using the button below.",

  "dso-selector.claim.item.not-mine-label": "None of these are mine",

  "dso-selector.claim.item.create-from-scratch": "Create a new one",

  "dso-selector.results-could-not-be-retrieved": "Something went wrong, please refresh again ↻",

  "supervision-group-selector.header": "Supervision Group Selector",

  "supervision-group-selector.select.type-of-order.label": "Select a type of Order",

  "supervision-group-selector.select.type-of-order.option.none": "NONE",

  "supervision-group-selector.select.type-of-order.option.editor": "EDITOR",

  "supervision-group-selector.select.type-of-order.option.observer": "OBSERVER",

  "supervision-group-selector.select.group.label": "Select a Group",

  "supervision-group-selector.button.cancel": "Cancel",

  "supervision-group-selector.button.save": "Save",

  "supervision-group-selector.select.type-of-order.error": "Please select a type of order",

  "supervision-group-selector.select.group.error": "Please select a group",

  "supervision-group-selector.notification.create.success.title": "Successfully created supervision order for group {{ name }}",

  "supervision-group-selector.notification.create.failure.title": "Error",

  "supervision-group-selector.notification.create.already-existing": "A supervision order already exists on this item for selected group",

  "confirmation-modal.export-metadata.header": "Export metadata for {{ dsoName }}",

  "confirmation-modal.export-metadata.info": "Are you sure you want to export metadata for {{ dsoName }}",

  "confirmation-modal.export-metadata.cancel": "Cancel",

  "confirmation-modal.export-metadata.confirm": "Export",

  "confirmation-modal.export-batch.header": "Export batch (ZIP) for {{ dsoName }}",

  "confirmation-modal.export-batch.info": "Are you sure you want to export batch (ZIP) for {{ dsoName }}",

  "confirmation-modal.export-batch.cancel": "Cancel",

  "confirmation-modal.export-batch.confirm": "Export",

  "confirmation-modal.delete-eperson.header": "Delete EPerson \"{{ dsoName }}\"",

  "confirmation-modal.delete-eperson.info": "Are you sure you want to delete EPerson \"{{ dsoName }}\"",

  "confirmation-modal.delete-eperson.cancel": "Cancel",

  "confirmation-modal.delete-eperson.confirm": "Delete",

  "confirmation-modal.delete-community-collection-logo.info": "Are you sure you want to delete the logo?",

  "confirmation-modal.delete-profile.header": "Delete Profile",

  "confirmation-modal.delete-profile.info": "Are you sure you want to delete your profile",

  "confirmation-modal.delete-profile.cancel": "Cancel",

  "confirmation-modal.delete-profile.confirm": "Delete",

  "confirmation-modal.delete-subscription.header": "Delete Subscription",

  "confirmation-modal.delete-subscription.info": "Are you sure you want to delete subscription for \"{{ dsoName }}\"",

  "confirmation-modal.delete-subscription.cancel": "Cancel",

  "confirmation-modal.delete-subscription.confirm": "Delete",

  "error.bitstream": "Error fetching bitstream",

  "error.browse-by": "Error fetching items",

  "error.collection": "Error fetching collection",

  "error.collections": "Error fetching collections",

  "error.community": "Error fetching community",

  "error.identifier": "No item found for the identifier",

  "error.default": "Error",

  "error.item": "Error fetching item",

  "error.items": "Error fetching items",

  "error.objects": "Error fetching objects",

  "error.recent-submissions": "Error fetching recent submissions",

  "error.profile-groups": "Error retrieving profile groups",

  "error.search-results": "Error fetching search results",

  "error.invalid-search-query": "Search query is not valid. Please check <a href=\"https://solr.apache.org/guide/query-syntax-and-parsing.html\" target=\"_blank\">Solr query syntax</a> best practices for further information about this error.",

  "error.sub-collections": "Error fetching sub-collections",

  "error.sub-communities": "Error fetching sub-communities",

  "error.submission.sections.init-form-error": "An error occurred during section initialize, please check your input-form configuration. Details are below : <br> <br>",

  "error.top-level-communities": "Error fetching top-level communities",

  "error.validation.license.notgranted": "You must grant this license to complete your submission. If you are unable to grant this license at this time you may save your work and return later or remove the submission.",

  "error.validation.cclicense.required": "You must grant this cclicense to complete your submission. If you are unable to grant the cclicense at this time, you may save your work and return later or remove the submission.",

  "error.validation.pattern": "This input is restricted by the current pattern: {{ pattern }}.",

  "error.validation.filerequired": "The file upload is mandatory",

  "error.validation.required": "This field is required",

  "error.validation.NotValidEmail": "This is not a valid email",

  "error.validation.emailTaken": "This email is already taken",

  "error.validation.groupExists": "This group already exists",

  "error.validation.metadata.name.invalid-pattern": "This field cannot contain dots, commas or spaces. Please use the Element & Qualifier fields instead",

  "error.validation.metadata.name.max-length": "This field may not contain more than 32 characters",

  "error.validation.metadata.namespace.max-length": "This field may not contain more than 256 characters",

  "error.validation.metadata.element.invalid-pattern": "This field cannot contain dots, commas or spaces. Please use the Qualifier field instead",

  "error.validation.metadata.element.max-length": "This field may not contain more than 64 characters",

  "error.validation.metadata.qualifier.invalid-pattern": "This field cannot contain dots, commas or spaces",

  "error.validation.metadata.qualifier.max-length": "This field may not contain more than 64 characters",

  "feed.description": "Syndication feed",

  "file-download-link.restricted": "Restricted bitstream",

  "file-section.error.header": "Error obtaining files for this item",

  "footer.copyright": "copyright © 2002-{{ year }}",

  "footer.link.dspace": "DSpace software",

  "footer.link.lyrasis": "LYRASIS",

  "footer.link.cookies": "Cookie settings",

  "footer.link.privacy-policy": "Privacy policy",

  "footer.link.end-user-agreement": "End User Agreement",

  "footer.link.feedback": "Send Feedback",

  "footer.link.coar-notify-support": "COAR Notify",

  "forgot-email.form.header": "Forgot Password",

  "forgot-email.form.info": "Enter the email address associated with the account.",

  "forgot-email.form.email": "Email Address *",

  "forgot-email.form.email.error.required": "Please fill in an email address",

  "forgot-email.form.email.error.not-email-form": "Please fill in a valid email address",

  "forgot-email.form.email.hint": "An email will be sent to this address with a further instructions.",

  "forgot-email.form.submit": "Reset password",

  "forgot-email.form.success.head": "Password reset email sent",

  "forgot-email.form.success.content": "An email has been sent to {{ email }} containing a special URL and further instructions.",

  "forgot-email.form.error.head": "Error when trying to reset password",

  "forgot-email.form.error.content": "An error occurred when attempting to reset the password for the account associated with the following email address: {{ email }}",

  "forgot-password.title": "Forgot Password",

  "forgot-password.form.head": "Forgot Password",

  "forgot-password.form.info": "Enter a new password in the box below, and confirm it by typing it again into the second box.",

  "forgot-password.form.card.security": "Security",

  "forgot-password.form.identification.header": "Identify",

  "forgot-password.form.identification.email": "Email address: ",

  "forgot-password.form.label.password": "Password",

  "forgot-password.form.label.passwordrepeat": "Retype to confirm",

  "forgot-password.form.error.empty-password": "Please enter a password in the boxes above.",

  "forgot-password.form.error.matching-passwords": "The passwords do not match.",

  "forgot-password.form.notification.error.title": "Error when trying to submit new password",

  "forgot-password.form.notification.success.content": "The password reset was successful. You have been logged in as the created user.",

  "forgot-password.form.notification.success.title": "Password reset completed",

  "forgot-password.form.submit": "Submit password",

  "form.add": "Add more",

  "form.add-help": "Click here to add the current entry and to add another one",

  "form.cancel": "Cancel",

  "form.clear": "Clear",

  "form.clear-help": "Click here to remove the selected value",

  "form.discard": "Discard",

  "form.drag": "Drag",

  "form.edit": "Edit",

  "form.edit-help": "Click here to edit the selected value",

  "form.first-name": "First name",

  "form.group-collapse": "Collapse",

  "form.group-collapse-help": "Click here to collapse",

  "form.group-expand": "Expand",

  "form.group-expand-help": "Click here to expand and add more elements",

  "form.last-name": "Last name",

  "form.loading": "Loading...",

  "form.lookup": "Lookup",

  "form.lookup-help": "Click here to look up an existing relation",

  "form.no-results": "No results found",

  "form.no-value": "No value entered",

  "form.other-information.email": "Email",

  "form.other-information.first-name": "First Name",

  "form.other-information.insolr": "In Solr Index",

  "form.other-information.institution": "Institution",

  "form.other-information.last-name": "Last Name",

  "form.other-information.orcid": "ORCID",

  "form.remove": "Remove",

  "form.save": "Save",

  "form.save-help": "Save changes",

  "form.search": "Search",

  "form.search-help": "Click here to look for an existing correspondence",

  "form.submit": "Save",

  "form.create": "Create",

  "form.number-picker.decrement": "Decrement {{field}}",

  "form.number-picker.increment": "Increment {{field}}",

  "form.repeatable.sort.tip": "Drop the item in the new position",

  "grant-deny-request-copy.deny": "Don't send copy",

  "grant-deny-request-copy.email.back": "Back",

  "grant-deny-request-copy.email.message": "Optional additional message",

  "grant-deny-request-copy.email.message.empty": "Please enter a message",

  "grant-deny-request-copy.email.permissions.info": "You may use this occasion to reconsider the access restrictions on the document, to avoid having to respond to these requests. If you’d like to ask the repository administrators to remove these restrictions, please check the box below.",

  "grant-deny-request-copy.email.permissions.label": "Change to open access",

  "grant-deny-request-copy.email.send": "Send",

  "grant-deny-request-copy.email.subject": "Subject",

  "grant-deny-request-copy.email.subject.empty": "Please enter a subject",

  "grant-deny-request-copy.grant": "Send copy",

  "grant-deny-request-copy.header": "Document copy request",

  "grant-deny-request-copy.home-page": "Take me to the home page",

  "grant-deny-request-copy.intro1": "If you are one of the authors of the document <a href='{{ url }}'>{{ name }}</a>, then please use one of the options below to respond to the user's request.",

  "grant-deny-request-copy.intro2": "After choosing an option, you will be presented with a suggested email reply which you may edit.",

  "grant-deny-request-copy.processed": "This request has already been processed. You can use the button below to get back to the home page.",

  "grant-request-copy.email.subject": "Request copy of document",

  "grant-request-copy.error": "An error occurred",

  "grant-request-copy.header": "Grant document copy request",

  "grant-request-copy.intro": "A message will be sent to the applicant of the request. The requested document(s) will be attached.",

  "grant-request-copy.success": "Successfully granted item request",

  "health.breadcrumbs": "Health",

  "health-page.heading": "Health",

  "health-page.info-tab": "Info",

  "health-page.status-tab": "Status",

  "health-page.error.msg": "The health check service is temporarily unavailable",

  "health-page.property.status": "Status code",

  "health-page.section.db.title": "Database",

  "health-page.section.geoIp.title": "GeoIp",

  "health-page.section.solrAuthorityCore.title": "Solr: authority core",

  "health-page.section.solrOaiCore.title": "Solr: oai core",

  "health-page.section.solrSearchCore.title": "Solr: search core",

  "health-page.section.solrStatisticsCore.title": "Solr: statistics core",

  "health-page.section-info.app.title": "Application Backend",

  "health-page.section-info.java.title": "Java",

  "health-page.status": "Status",

  "health-page.status.ok.info": "Operational",

  "health-page.status.error.info": "Problems detected",

  "health-page.status.warning.info": "Possible issues detected",

  "health-page.title": "Health",

  "health-page.section.no-issues": "No issues detected",

  "home.description": "",

  "home.breadcrumbs": "Home",

  "home.search-form.placeholder": "Search the repository ...",

  "home.title": "Home",

  "home.top-level-communities.head": "Communities in DSpace",

  "home.top-level-communities.help": "Select a community to browse its collections.",

  "info.end-user-agreement.accept": "I have read and I agree to the End User Agreement",

  "info.end-user-agreement.accept.error": "An error occurred accepting the End User Agreement",

  "info.end-user-agreement.accept.success": "Successfully updated the End User Agreement",

  "info.end-user-agreement.breadcrumbs": "End User Agreement",

  "info.end-user-agreement.buttons.cancel": "Cancel",

  "info.end-user-agreement.buttons.save": "Save",

  "info.end-user-agreement.head": "End User Agreement",

  "info.end-user-agreement.title": "End User Agreement",

  "info.end-user-agreement.hosting-country": "the United States",

  "info.privacy.breadcrumbs": "Privacy Statement",

  "info.privacy.head": "Privacy Statement",

  "info.privacy.title": "Privacy Statement",

  "info.feedback.breadcrumbs": "Feedback",

  "info.feedback.head": "Feedback",

  "info.feedback.title": "Feedback",

  "info.feedback.info": "Thanks for sharing your feedback about the DSpace system. Your comments are appreciated!",

  "info.feedback.email_help": "This address will be used to follow up on your feedback.",

  "info.feedback.send": "Send Feedback",

  "info.feedback.comments": "Comments",

  "info.feedback.email-label": "Your Email",

  "info.feedback.create.success": "Feedback Sent Successfully!",

  "info.feedback.error.email.required": "A valid email address is required",

  "info.feedback.error.message.required": "A comment is required",

  "info.feedback.page-label": "Page",

  "info.feedback.page_help": "The page related to your feedback",

  "info.coar-notify-support.title": "COAR Notify Support",

  "info.coar-notify-support.breadcrumbs": "COAR Notify Support",

  "item.alerts.private": "This item is non-discoverable",

  "item.alerts.withdrawn": "This item has been withdrawn",

  "item.alerts.reinstate-request": "Request reinstate",

  "quality-assurance.event.table.person-who-requested": "Requested by",

  "item.edit.authorizations.heading": "With this editor you can view and alter the policies of an item, plus alter policies of individual item components: bundles and bitstreams. Briefly, an item is a container of bundles, and bundles are containers of bitstreams. Containers usually have ADD/REMOVE/READ/WRITE policies, while bitstreams only have READ/WRITE policies.",

  "item.edit.authorizations.title": "Edit item's Policies",

  "item.badge.private": "Non-discoverable",

  "item.badge.withdrawn": "Withdrawn",

  "item.bitstreams.upload.bundle": "Bundle",

  "item.bitstreams.upload.bundle.placeholder": "Select a bundle or input new bundle name",

  "item.bitstreams.upload.bundle.new": "Create bundle",

  "item.bitstreams.upload.bundles.empty": "This item doesn't contain any bundles to upload a bitstream to.",

  "item.bitstreams.upload.cancel": "Cancel",

  "item.bitstreams.upload.drop-message": "Drop a file to upload",

  "item.bitstreams.upload.item": "Item: ",

  "item.bitstreams.upload.notifications.bundle.created.content": "Successfully created new bundle.",

  "item.bitstreams.upload.notifications.bundle.created.title": "Created bundle",

  "item.bitstreams.upload.notifications.upload.failed": "Upload failed. Please verify the content before retrying.",

  "item.bitstreams.upload.title": "Upload bitstream",

  "item.edit.bitstreams.bundle.edit.buttons.upload": "Upload",

  "item.edit.bitstreams.bundle.displaying": "Currently displaying {{ amount }} bitstreams of {{ total }}.",

  "item.edit.bitstreams.bundle.load.all": "Load all ({{ total }})",

  "item.edit.bitstreams.bundle.load.more": "Load more",

  "item.edit.bitstreams.bundle.name": "BUNDLE: {{ name }}",

  "item.edit.bitstreams.bundle.table.aria-label": "Bitstreams in the  {{ bundle }} Bundle",

  "item.edit.bitstreams.bundle.tooltip": "You can move a bitstream to a different page by dropping it on the page number.",

  "item.edit.bitstreams.discard-button": "Discard",

  "item.edit.bitstreams.edit.buttons.download": "Download",

  "item.edit.bitstreams.edit.buttons.drag": "Drag",

  "item.edit.bitstreams.edit.buttons.edit": "Edit",

  "item.edit.bitstreams.edit.buttons.remove": "Remove",

  "item.edit.bitstreams.edit.buttons.undo": "Undo changes",

  "item.edit.bitstreams.edit.live.cancel": "{{ bitstream }} was returned to position {{ toIndex }} and is no longer selected.",

  "item.edit.bitstreams.edit.live.clear": "{{ bitstream }} is no longer selected.",

  "item.edit.bitstreams.edit.live.loading": "Waiting for move to complete.",

  "item.edit.bitstreams.edit.live.select": "{{ bitstream }} is selected.",

  "item.edit.bitstreams.edit.live.move": "{{ bitstream }} is now in position {{ toIndex }}.",

  "item.edit.bitstreams.empty": "This item doesn't contain any bitstreams. Click the upload button to create one.",

  "item.edit.bitstreams.info-alert": "Bitstreams can be reordered within their bundles by holding the drag handle and moving the mouse. Alternatively, bitstreams can be moved using the keyboard in the following way: Select the bitstream by pressing enter when the bitstream's drag handle is in focus. Move the bitstream up or down using the arrow keys. Press enter again to confirm the current position of the bitstream.",

  "item.edit.bitstreams.headers.actions": "Actions",

  "item.edit.bitstreams.headers.bundle": "Bundle",

  "item.edit.bitstreams.headers.description": "Description",

  "item.edit.bitstreams.headers.format": "Format",

  "item.edit.bitstreams.headers.name": "Name",

  "item.edit.bitstreams.notifications.discarded.content": "Your changes were discarded. To reinstate your changes click the 'Undo' button",

  "item.edit.bitstreams.notifications.discarded.title": "Changes discarded",

  "item.edit.bitstreams.notifications.move.failed.title": "Error moving bitstreams",

  "item.edit.bitstreams.notifications.move.saved.content": "Your move changes to this item's bitstreams and bundles have been saved.",

  "item.edit.bitstreams.notifications.move.saved.title": "Move changes saved",

  "item.edit.bitstreams.notifications.outdated.content": "The item you're currently working on has been changed by another user. Your current changes are discarded to prevent conflicts",

  "item.edit.bitstreams.notifications.outdated.title": "Changes outdated",

  "item.edit.bitstreams.notifications.remove.failed.title": "Error deleting bitstream",

  "item.edit.bitstreams.notifications.remove.saved.content": "Your removal changes to this item's bitstreams have been saved.",

  "item.edit.bitstreams.notifications.remove.saved.title": "Removal changes saved",

  "item.edit.bitstreams.reinstate-button": "Undo",

  "item.edit.bitstreams.save-button": "Save",

  "item.edit.bitstreams.upload-button": "Upload",

  "item.edit.bitstreams.load-more.link": "Load more",

  "item.edit.delete.cancel": "Cancel",

  "item.edit.delete.confirm": "Delete",

  "item.edit.delete.description": "Are you sure this item should be completely deleted? Caution: At present, no tombstone would be left.",

  "item.edit.delete.error": "An error occurred while deleting the item",

  "item.edit.delete.header": "Delete item: {{ id }}",

  "item.edit.delete.success": "The item has been deleted",

  "item.edit.head": "Edit Item",

  "item.edit.breadcrumbs": "Edit Item",

  "item.edit.tabs.disabled.tooltip": "You're not authorized to access this tab",

  "item.edit.tabs.mapper.head": "Collection Mapper",

  "item.edit.tabs.item-mapper.title": "Item Edit - Collection Mapper",

  "item.edit.identifiers.doi.status.UNKNOWN": "Unknown",

  "item.edit.identifiers.doi.status.TO_BE_REGISTERED": "Queued for registration",

  "item.edit.identifiers.doi.status.TO_BE_RESERVED": "Queued for reservation",

  "item.edit.identifiers.doi.status.IS_REGISTERED": "Registered",

  "item.edit.identifiers.doi.status.IS_RESERVED": "Reserved",

  "item.edit.identifiers.doi.status.UPDATE_RESERVED": "Reserved (update queued)",

  "item.edit.identifiers.doi.status.UPDATE_REGISTERED": "Registered (update queued)",

  "item.edit.identifiers.doi.status.UPDATE_BEFORE_REGISTRATION": "Queued for update and registration",

  "item.edit.identifiers.doi.status.TO_BE_DELETED": "Queued for deletion",

  "item.edit.identifiers.doi.status.DELETED": "Deleted",

  "item.edit.identifiers.doi.status.PENDING": "Pending (not registered)",

  "item.edit.identifiers.doi.status.MINTED": "Minted (not registered)",

  "item.edit.tabs.status.buttons.register-doi.label": "Register a new or pending DOI",

  "item.edit.tabs.status.buttons.register-doi.button": "Register DOI...",

  "item.edit.register-doi.header": "Register a new or pending DOI",

  "item.edit.register-doi.description": "Review any pending identifiers and item metadata below and click Confirm to proceed with DOI registration, or Cancel to back out",

  "item.edit.register-doi.confirm": "Confirm",

  "item.edit.register-doi.cancel": "Cancel",

  "item.edit.register-doi.success": "DOI queued for registration successfully.",

  "item.edit.register-doi.error": "Error registering DOI",

  "item.edit.register-doi.to-update": "The following DOI has already been minted and will be queued for registration online",

  "item.edit.item-mapper.buttons.add": "Map item to selected collections",

  "item.edit.item-mapper.buttons.remove": "Remove item's mapping for selected collections",

  "item.edit.item-mapper.cancel": "Cancel",

  "item.edit.item-mapper.description": "This is the item mapper tool that allows administrators to map this item to other collections. You can search for collections and map them, or browse the list of collections the item is currently mapped to.",

  "item.edit.item-mapper.head": "Item Mapper - Map Item to Collections",

  "item.edit.item-mapper.item": "Item: \"<b>{{name}}</b>\"",

  "item.edit.item-mapper.no-search": "Please enter a query to search",

  "item.edit.item-mapper.notifications.add.error.content": "Errors occurred for mapping of item to {{amount}} collections.",

  "item.edit.item-mapper.notifications.add.error.head": "Mapping errors",

  "item.edit.item-mapper.notifications.add.success.content": "Successfully mapped item to {{amount}} collections.",

  "item.edit.item-mapper.notifications.add.success.head": "Mapping completed",

  "item.edit.item-mapper.notifications.remove.error.content": "Errors occurred for the removal of the mapping to {{amount}} collections.",

  "item.edit.item-mapper.notifications.remove.error.head": "Removal of mapping errors",

  "item.edit.item-mapper.notifications.remove.success.content": "Successfully removed mapping of item to {{amount}} collections.",

  "item.edit.item-mapper.notifications.remove.success.head": "Removal of mapping completed",

  "item.edit.item-mapper.search-form.placeholder": "Search collections...",

  "item.edit.item-mapper.tabs.browse": "Browse mapped collections",

  "item.edit.item-mapper.tabs.map": "Map new collections",

  "item.edit.metadata.add-button": "Add",

  "item.edit.metadata.discard-button": "Discard",

  "item.edit.metadata.edit.language": "Edit language",

  "item.edit.metadata.edit.value": "Edit value",

  "item.edit.metadata.edit.authority.key": "Edit authority key",

  "item.edit.metadata.edit.buttons.enable-free-text-editing": "Enable free-text editing",

  "item.edit.metadata.edit.buttons.disable-free-text-editing": "Disable free-text editing",

  "item.edit.metadata.edit.buttons.confirm": "Confirm",

  "item.edit.metadata.edit.buttons.drag": "Drag to reorder",

  "item.edit.metadata.edit.buttons.edit": "Edit",

  "item.edit.metadata.edit.buttons.remove": "Remove",

  "item.edit.metadata.edit.buttons.undo": "Undo changes",

  "item.edit.metadata.edit.buttons.unedit": "Stop editing",

  "item.edit.metadata.edit.buttons.virtual": "This is a virtual metadata value, i.e. a value inherited from a related entity. It can’t be modified directly. Add or remove the corresponding relationship in the \"Relationships\" tab",

  "item.edit.metadata.empty": "The item currently doesn't contain any metadata. Click Add to start adding a metadata value.",

  "item.edit.metadata.headers.edit": "Edit",

  "item.edit.metadata.headers.field": "Field",

  "item.edit.metadata.headers.language": "Lang",

  "item.edit.metadata.headers.value": "Value",

  "item.edit.metadata.metadatafield": "Edit field",

  "item.edit.metadata.metadatafield.error": "An error occurred validating the metadata field",

  "item.edit.metadata.metadatafield.invalid": "Please choose a valid metadata field",

  "item.edit.metadata.notifications.discarded.content": "Your changes were discarded. To reinstate your changes click the 'Undo' button",

  "item.edit.metadata.notifications.discarded.title": "Changes discarded",

  "item.edit.metadata.notifications.error.title": "An error occurred",

  "item.edit.metadata.notifications.invalid.content": "Your changes were not saved. Please make sure all fields are valid before you save.",

  "item.edit.metadata.notifications.invalid.title": "Metadata invalid",

  "item.edit.metadata.notifications.outdated.content": "The item you're currently working on has been changed by another user. Your current changes are discarded to prevent conflicts",

  "item.edit.metadata.notifications.outdated.title": "Changes outdated",

  "item.edit.metadata.notifications.saved.content": "Your changes to this item's metadata were saved.",

  "item.edit.metadata.notifications.saved.title": "Metadata saved",

  "item.edit.metadata.reinstate-button": "Undo",

  "item.edit.metadata.reset-order-button": "Undo reorder",

  "item.edit.metadata.save-button": "Save",

  "item.edit.metadata.authority.label": "Authority: ",

  "item.edit.metadata.edit.buttons.open-authority-edition": "Unlock the authority key value for manual editing",

  "item.edit.metadata.edit.buttons.close-authority-edition": "Lock the authority key value for manual editing",

  "item.edit.modify.overview.field": "Field",

  "item.edit.modify.overview.language": "Language",

  "item.edit.modify.overview.value": "Value",

  "item.edit.move.cancel": "Back",

  "item.edit.move.save-button": "Save",

  "item.edit.move.discard-button": "Discard",

  "item.edit.move.description": "Select the collection you wish to move this item to. To narrow down the list of displayed collections, you can enter a search query in the box.",

  "item.edit.move.error": "An error occurred when attempting to move the item",

  "item.edit.move.head": "Move item: {{id}}",

  "item.edit.move.inheritpolicies.checkbox": "Inherit policies",

  "item.edit.move.inheritpolicies.description": "Inherit the default policies of the destination collection",

  "item.edit.move.inheritpolicies.tooltip": "Warning: When enabled, the read access policy for the item and any files associated with the item will be replaced by the default read access policy of the collection. This cannot be undone.",

  "item.edit.move.move": "Move",

  "item.edit.move.processing": "Moving...",

  "item.edit.move.search.placeholder": "Enter a search query to look for collections",

  "item.edit.move.success": "The item has been moved successfully",

  "item.edit.move.title": "Move item",

  "item.edit.private.cancel": "Cancel",

  "item.edit.private.confirm": "Make it non-discoverable",

  "item.edit.private.description": "Are you sure this item should be made non-discoverable in the archive?",

  "item.edit.private.error": "An error occurred while making the item non-discoverable",

  "item.edit.private.header": "Make item non-discoverable: {{ id }}",

  "item.edit.private.success": "The item is now non-discoverable",

  "item.edit.public.cancel": "Cancel",

  "item.edit.public.confirm": "Make it discoverable",

  "item.edit.public.description": "Are you sure this item should be made discoverable in the archive?",

  "item.edit.public.error": "An error occurred while making the item discoverable",

  "item.edit.public.header": "Make item discoverable: {{ id }}",

  "item.edit.public.success": "The item is now discoverable",

  "item.edit.reinstate.cancel": "Cancel",

  "item.edit.reinstate.confirm": "Reinstate",

  "item.edit.reinstate.description": "Are you sure this item should be reinstated to the archive?",

  "item.edit.reinstate.error": "An error occurred while reinstating the item",

  "item.edit.reinstate.header": "Reinstate item: {{ id }}",

  "item.edit.reinstate.success": "The item was reinstated successfully",

  "item.edit.relationships.discard-button": "Discard",

  "item.edit.relationships.edit.buttons.add": "Add",

  "item.edit.relationships.edit.buttons.remove": "Remove",

  "item.edit.relationships.edit.buttons.undo": "Undo changes",

  "item.edit.relationships.no-relationships": "No relationships",

  "item.edit.relationships.notifications.discarded.content": "Your changes were discarded. To reinstate your changes click the 'Undo' button",

  "item.edit.relationships.notifications.discarded.title": "Changes discarded",

  "item.edit.relationships.notifications.failed.title": "Error editing relationships",

  "item.edit.relationships.notifications.outdated.content": "The item you're currently working on has been changed by another user. Your current changes are discarded to prevent conflicts",

  "item.edit.relationships.notifications.outdated.title": "Changes outdated",

  "item.edit.relationships.notifications.saved.content": "Your changes to this item's relationships were saved.",

  "item.edit.relationships.notifications.saved.title": "Relationships saved",

  "item.edit.relationships.reinstate-button": "Undo",

  "item.edit.relationships.save-button": "Save",

  "item.edit.relationships.no-entity-type": "Add 'dspace.entity.type' metadata to enable relationships for this item",

  "item.edit.return": "Back",

  "item.edit.tabs.bitstreams.head": "Bitstreams",

  "item.edit.tabs.bitstreams.title": "Item Edit - Bitstreams",

  "item.edit.tabs.curate.head": "Curate",

  "item.edit.tabs.curate.title": "Item Edit - Curate",

  "item.edit.curate.title": "Curate Item: {{item}}",

  "item.edit.tabs.access-control.head": "Access Control",

  "item.edit.tabs.access-control.title": "Item Edit - Access Control",

  "item.edit.tabs.metadata.head": "Metadata",

  "item.edit.tabs.metadata.title": "Item Edit -  Metadata",

  "item.edit.tabs.relationships.head": "Relationships",

  "item.edit.tabs.relationships.title": "Item Edit - Relationships",

  "item.edit.tabs.status.buttons.authorizations.button": "Authorizations...",

  "item.edit.tabs.status.buttons.authorizations.label": "Edit item's authorization policies",

  "item.edit.tabs.status.buttons.delete.button": "Permanently delete",

  "item.edit.tabs.status.buttons.delete.label": "Completely expunge item",

  "item.edit.tabs.status.buttons.mappedCollections.button": "Mapped collections",

  "item.edit.tabs.status.buttons.mappedCollections.label": "Manage mapped collections",

  "item.edit.tabs.status.buttons.move.button": "Move this Item to a different Collection",

  "item.edit.tabs.status.buttons.move.label": "Move item to another collection",

  "item.edit.tabs.status.buttons.private.button": "Make it non-discoverable...",

  "item.edit.tabs.status.buttons.private.label": "Make item non-discoverable",

  "item.edit.tabs.status.buttons.public.button": "Make it discoverable...",

  "item.edit.tabs.status.buttons.public.label": "Make item discoverable",

  "item.edit.tabs.status.buttons.reinstate.button": "Reinstate...",

  "item.edit.tabs.status.buttons.reinstate.label": "Reinstate item into the repository",

  "item.edit.tabs.status.buttons.unauthorized": "You're not authorized to perform this action",

  "item.edit.tabs.status.buttons.withdraw.button": "Withdraw this item",

  "item.edit.tabs.status.buttons.withdraw.label": "Withdraw item from the repository",

  "item.edit.tabs.status.description": "Welcome to the item management page. From here you can withdraw, reinstate, move or delete the item. You may also update or add new metadata / bitstreams on the other tabs.",

  "item.edit.tabs.status.head": "Status",

  "item.edit.tabs.status.labels.handle": "Handle",

  "item.edit.tabs.status.labels.id": "Item Internal ID",

  "item.edit.tabs.status.labels.itemPage": "Item Page",

  "item.edit.tabs.status.labels.lastModified": "Last Modified",

  "item.edit.tabs.status.title": "Item Edit -  Status",

  "item.edit.tabs.versionhistory.head": "Version History",

  "item.edit.tabs.versionhistory.title": "Item Edit - Version History",

  "item.edit.tabs.versionhistory.under-construction": "Editing or adding new versions is not yet possible in this user interface.",

  "item.edit.tabs.view.head": "View Item",

  "item.edit.tabs.view.title": "Item Edit -  View",

  "item.edit.withdraw.cancel": "Cancel",

  "item.edit.withdraw.confirm": "Withdraw",

  "item.edit.withdraw.description": "Are you sure this item should be withdrawn from the archive?",

  "item.edit.withdraw.error": "An error occurred while withdrawing the item",

  "item.edit.withdraw.header": "Withdraw item: {{ id }}",

  "item.edit.withdraw.success": "The item was withdrawn successfully",

  "item.orcid.return": "Back",

  "item.listelement.badge": "Item",

  "item.page.description": "Description",

  "item.page.journal-issn": "Journal ISSN",

  "item.page.journal-title": "Journal Title",

  "item.page.publisher": "Publisher",

  "item.page.titleprefix": "Item: ",

  "item.page.volume-title": "Volume Title",

  "item.search.results.head": "Item Search Results",

  "item.search.title": "Item Search",

  "item.truncatable-part.show-more": "Show more",

  "item.truncatable-part.show-less": "Collapse",

  "item.qa-event-notification.check.notification-info": "There are {{num}} pending suggestions related to your account",

  "item.qa-event-notification-info.check.button": "View",

  "mydspace.qa-event-notification.check.notification-info": "There are {{num}} pending suggestions related to your account",

  "mydspace.qa-event-notification-info.check.button": "View",

  "workflow-item.search.result.delete-supervision.modal.header": "Delete Supervision Order",

  "workflow-item.search.result.delete-supervision.modal.info": "Are you sure you want to delete Supervision Order",

  "workflow-item.search.result.delete-supervision.modal.cancel": "Cancel",

  "workflow-item.search.result.delete-supervision.modal.confirm": "Delete",

  "workflow-item.search.result.notification.deleted.success": "Successfully deleted supervision order \"{{name}}\"",

  "workflow-item.search.result.notification.deleted.failure": "Failed to delete supervision order \"{{name}}\"",

  "workflow-item.search.result.list.element.supervised-by": "Supervised by:",

  "workflow-item.search.result.list.element.supervised.remove-tooltip": "Remove supervision group",

  "confidence.indicator.help-text.accepted": "This authority value has been confirmed as accurate by an interactive user",

  "confidence.indicator.help-text.uncertain": "Value is singular and valid but has not been seen and accepted by a human so it is still uncertain",

  "confidence.indicator.help-text.ambiguous": "There are multiple matching authority values of equal validity",

  "confidence.indicator.help-text.notfound": "There are no matching answers in the authority",

  "confidence.indicator.help-text.failed": "The authority encountered an internal failure",

  "confidence.indicator.help-text.rejected": "The authority recommends this submission be rejected",

  "confidence.indicator.help-text.novalue": "No reasonable confidence value was returned from the authority",

  "confidence.indicator.help-text.unset": "Confidence was never recorded for this value",

  "confidence.indicator.help-text.unknown": "Unknown confidence value",

  "item.page.abstract": "Abstract",

  "item.page.author": "Authors",

  "item.page.citation": "Citation",

  "item.page.collections": "Collections",

  "item.page.collections.loading": "Loading...",

  "item.page.collections.load-more": "Load more",

  "item.page.date": "Date",

  "item.page.edit": "Edit this item",

  "item.page.files": "Files",

  "item.page.filesection.description": "Description:",

  "item.page.filesection.download": "Download",

  "item.page.filesection.format": "Format:",

  "item.page.filesection.name": "Name:",

  "item.page.filesection.size": "Size:",

  "item.page.journal.search.title": "Articles in this journal",

  "item.page.link.full": "Full item page",

  "item.page.link.simple": "Simple item page",

  "item.page.orcid.title": "ORCID",

  "item.page.orcid.tooltip": "Open ORCID setting page",

  "item.page.person.search.title": "Articles by this author",

  "item.page.related-items.view-more": "Show {{ amount }} more",

  "item.page.related-items.view-less": "Hide last {{ amount }}",

  "item.page.relationships.isAuthorOfPublication": "Publications",

  "item.page.relationships.isJournalOfPublication": "Publications",

  "item.page.relationships.isOrgUnitOfPerson": "Authors",

  "item.page.relationships.isOrgUnitOfProject": "Research Projects",

  "item.page.subject": "Keywords",

  "item.page.uri": "URI",

  "item.page.bitstreams.view-more": "Show more",

  "item.page.bitstreams.collapse": "Collapse",

  "item.page.bitstreams.primary": "Primary",

  "item.page.filesection.original.bundle": "Original bundle",

  "item.page.filesection.license.bundle": "License bundle",

  "item.page.return": "Back",

  "item.page.version.create": "Create new version",

  "item.page.withdrawn": "Request a withdrawal for this item",

  "item.page.reinstate": "Request reinstatement",

  "item.page.version.hasDraft": "A new version cannot be created because there is an in-progress submission in the version history",

  "item.page.claim.button": "Claim",

  "item.page.claim.tooltip": "Claim this item as profile",

  "item.page.image.alt.ROR": "ROR logo",

  "item.preview.dc.identifier.uri": "Identifier:",

  "item.preview.dc.contributor.author": "Authors:",

  "item.preview.dc.date.issued": "Published date:",

  "item.preview.dc.description.abstract": "Abstract:",

  "item.preview.dc.identifier.other": "Other identifier:",

  "item.preview.dc.language.iso": "Language:",

  "item.preview.dc.subject": "Subjects:",

  "item.preview.dc.title": "Title:",

  "item.preview.dc.type": "Type:",

  "item.preview.oaire.citation.issue": "Issue",

  "item.preview.oaire.citation.volume": "Volume",

  "item.preview.dc.relation.issn": "ISSN",

  "item.preview.dc.identifier.isbn": "ISBN",

  "item.preview.dc.identifier": "Identifier:",

  "item.preview.dc.relation.ispartof": "Journal or Series",

  "item.preview.dc.identifier.doi": "DOI",

  "item.preview.dc.publisher": "Publisher:",

  "item.preview.person.familyName": "Surname:",

  "item.preview.person.givenName": "Name:",

  "item.preview.person.identifier.orcid": "ORCID:",

  "item.preview.project.funder.name": "Funder:",

  "item.preview.project.funder.identifier": "Funder Identifier:",

  "item.preview.oaire.awardNumber": "Funding ID:",

  "item.preview.dc.title.alternative": "Acronym:",

  "item.preview.dc.coverage.spatial": "Jurisdiction:",

  "item.preview.oaire.fundingStream": "Funding Stream:",

  "item.preview.oairecerif.identifier.url": "URL",

  "item.preview.organization.address.addressCountry": "Country",

  "item.preview.organization.foundingDate": "Founding Date",

  "item.preview.organization.identifier.crossrefid": "Crossref ID",

  "item.preview.organization.identifier.isni": "ISNI",

  "item.preview.organization.identifier.ror": "ROR ID",

  "item.preview.organization.legalName": "Legal Name",

  "item.preview.dspace.entity.type": "Entity Type:",

  "item.select.confirm": "Confirm selected",

  "item.select.empty": "No items to show",

  "item.select.table.selected": "Selected items",

  "item.select.table.select": "Select item",

  "item.select.table.deselect": "Deselect item",

  "item.select.table.author": "Author",

  "item.select.table.collection": "Collection",

  "item.select.table.title": "Title",

  "item.version.history.empty": "There are no other versions for this item yet.",

  "item.version.history.head": "Version History",

  "item.version.history.return": "Back",

  "item.version.history.selected": "Selected version",

  "item.version.history.selected.alert": "You are currently viewing version {{version}} of the item.",

  "item.version.history.table.version": "Version",

  "item.version.history.table.item": "Item",

  "item.version.history.table.editor": "Editor",

  "item.version.history.table.date": "Date",

  "item.version.history.table.summary": "Summary",

  "item.version.history.table.workspaceItem": "Workspace item",

  "item.version.history.table.workflowItem": "Workflow item",

  "item.version.history.table.actions": "Action",

  "item.version.history.table.action.editWorkspaceItem": "Edit workspace item",

  "item.version.history.table.action.editSummary": "Edit summary",

  "item.version.history.table.action.saveSummary": "Save summary edits",

  "item.version.history.table.action.discardSummary": "Discard summary edits",

  "item.version.history.table.action.newVersion": "Create new version from this one",

  "item.version.history.table.action.deleteVersion": "Delete version",

  "item.version.history.table.action.hasDraft": "A new version cannot be created because there is an in-progress submission in the version history",

  "item.version.notice": "This is not the latest version of this item. The latest version can be found <a href='{{destination}}'>here</a>.",

  "item.version.create.modal.header": "New version",

  "item.qa.withdrawn.modal.header": "Request withdrawal",

  "item.qa.reinstate.modal.header": "Request reinstate",

  "item.qa.reinstate.create.modal.header": "New version",

  "item.version.create.modal.text": "Create a new version for this item",

  "item.version.create.modal.text.startingFrom": "starting from version {{version}}",

  "item.version.create.modal.button.confirm": "Create",

  "item.version.create.modal.button.confirm.tooltip": "Create new version",

  "item.qa.withdrawn-reinstate.modal.button.confirm.tooltip": "Send request",

  "qa-withdrown.create.modal.button.confirm": "Withdraw",

  "qa-reinstate.create.modal.button.confirm": "Reinstate",

  "item.version.create.modal.button.cancel": "Cancel",

  "item.qa.withdrawn-reinstate.create.modal.button.cancel": "Cancel",

  "item.version.create.modal.button.cancel.tooltip": "Do not create new version",

  "item.qa.withdrawn-reinstate.create.modal.button.cancel.tooltip": "Do not send request",

  "item.version.create.modal.form.summary.label": "Summary",

  "qa-withdrawn.create.modal.form.summary.label": "You are requesting to withdraw this item",

  "qa-withdrawn.create.modal.form.summary2.label": "Please enter the reason for the withdrawal",

  "qa-reinstate.create.modal.form.summary.label": "You are requesting to reinstate this item",

  "qa-reinstate.create.modal.form.summary2.label": "Please enter the reason for the reinstatment",

  "item.version.create.modal.form.summary.placeholder": "Insert the summary for the new version",

  "qa-withdrown.modal.form.summary.placeholder": "Enter the reason for the withdrawal",

  "qa-reinstate.modal.form.summary.placeholder": "Enter the reason for the reinstatement",

  "item.version.create.modal.submitted.header": "Creating new version...",

  "item.qa.withdrawn.modal.submitted.header": "Sending withdrawn request...",

  "correction-type.manage-relation.action.notification.reinstate": "Reinstate request sent.",

  "correction-type.manage-relation.action.notification.withdrawn": "Withdraw request sent.",

  "item.version.create.modal.submitted.text": "The new version is being created. This may take some time if the item has a lot of relationships.",

  "item.version.create.notification.success": "New version has been created with version number {{version}}",

  "item.version.create.notification.failure": "New version has not been created",

  "item.version.create.notification.inProgress": "A new version cannot be created because there is an in-progress submission in the version history",

  "item.version.delete.modal.header": "Delete version",

  "item.version.delete.modal.text": "Do you want to delete version {{version}}?",

  "item.version.delete.modal.button.confirm": "Delete",

  "item.version.delete.modal.button.confirm.tooltip": "Delete this version",

  "item.version.delete.modal.button.cancel": "Cancel",

  "item.version.delete.modal.button.cancel.tooltip": "Do not delete this version",

  "item.version.delete.notification.success": "Version number {{version}} has been deleted",

  "item.version.delete.notification.failure": "Version number {{version}} has not been deleted",

  "item.version.edit.notification.success": "The summary of version number {{version}} has been changed",

  "item.version.edit.notification.failure": "The summary of version number {{version}} has not been changed",

  "itemtemplate.edit.metadata.add-button": "Add",

  "itemtemplate.edit.metadata.discard-button": "Discard",

  "itemtemplate.edit.metadata.edit.language": "Edit language",

  "itemtemplate.edit.metadata.edit.value": "Edit value",

  "itemtemplate.edit.metadata.edit.buttons.confirm": "Confirm",

  "itemtemplate.edit.metadata.edit.buttons.drag": "Drag to reorder",

  "itemtemplate.edit.metadata.edit.buttons.edit": "Edit",

  "itemtemplate.edit.metadata.edit.buttons.remove": "Remove",

  "itemtemplate.edit.metadata.edit.buttons.undo": "Undo changes",

  "itemtemplate.edit.metadata.edit.buttons.unedit": "Stop editing",

  "itemtemplate.edit.metadata.empty": "The item template currently doesn't contain any metadata. Click Add to start adding a metadata value.",

  "itemtemplate.edit.metadata.headers.edit": "Edit",

  "itemtemplate.edit.metadata.headers.field": "Field",

  "itemtemplate.edit.metadata.headers.language": "Lang",

  "itemtemplate.edit.metadata.headers.value": "Value",

  "itemtemplate.edit.metadata.metadatafield": "Edit field",

  "itemtemplate.edit.metadata.metadatafield.error": "An error occurred validating the metadata field",

  "itemtemplate.edit.metadata.metadatafield.invalid": "Please choose a valid metadata field",

  "itemtemplate.edit.metadata.notifications.discarded.content": "Your changes were discarded. To reinstate your changes click the 'Undo' button",

  "itemtemplate.edit.metadata.notifications.discarded.title": "Changes discarded",

  "itemtemplate.edit.metadata.notifications.error.title": "An error occurred",

  "itemtemplate.edit.metadata.notifications.invalid.content": "Your changes were not saved. Please make sure all fields are valid before you save.",

  "itemtemplate.edit.metadata.notifications.invalid.title": "Metadata invalid",

  "itemtemplate.edit.metadata.notifications.outdated.content": "The item template you're currently working on has been changed by another user. Your current changes are discarded to prevent conflicts",

  "itemtemplate.edit.metadata.notifications.outdated.title": "Changes outdated",

  "itemtemplate.edit.metadata.notifications.saved.content": "Your changes to this item template's metadata were saved.",

  "itemtemplate.edit.metadata.notifications.saved.title": "Metadata saved",

  "itemtemplate.edit.metadata.reinstate-button": "Undo",

  "itemtemplate.edit.metadata.reset-order-button": "Undo reorder",

  "itemtemplate.edit.metadata.save-button": "Save",

  "journal.listelement.badge": "Journal",

  "journal.page.description": "Description",

  "journal.page.edit": "Edit this item",

  "journal.page.editor": "Editor-in-Chief",

  "journal.page.issn": "ISSN",

  "journal.page.publisher": "Publisher",

  "journal.page.titleprefix": "Journal: ",

  "journal.search.results.head": "Journal Search Results",

  "journal-relationships.search.results.head": "Journal Search Results",

  "journal.search.title": "Journal Search",

  "journalissue.listelement.badge": "Journal Issue",

  "journalissue.page.description": "Description",

  "journalissue.page.edit": "Edit this item",

  "journalissue.page.issuedate": "Issue Date",

  "journalissue.page.journal-issn": "Journal ISSN",

  "journalissue.page.journal-title": "Journal Title",

  "journalissue.page.keyword": "Keywords",

  "journalissue.page.number": "Number",

  "journalissue.page.titleprefix": "Journal Issue: ",

  "journalissue.search.results.head": "Journal Issue Search Results",

  "journalvolume.listelement.badge": "Journal Volume",

  "journalvolume.page.description": "Description",

  "journalvolume.page.edit": "Edit this item",

  "journalvolume.page.issuedate": "Issue Date",

  "journalvolume.page.titleprefix": "Journal Volume: ",

  "journalvolume.page.volume": "Volume",

  "journalvolume.search.results.head": "Journal Volume Search Results",

  "iiifsearchable.listelement.badge": "Document Media",

  "iiifsearchable.page.titleprefix": "Document: ",

  "iiifsearchable.page.doi": "Permanent Link: ",

  "iiifsearchable.page.issue": "Issue: ",

  "iiifsearchable.page.description": "Description: ",

  "iiifviewer.fullscreen.notice": "Use full screen for better viewing.",

  "iiif.listelement.badge": "Image Media",

  "iiif.page.titleprefix": "Image: ",

  "iiif.page.doi": "Permanent Link: ",

  "iiif.page.issue": "Issue: ",

  "iiif.page.description": "Description: ",

  "loading.bitstream": "Loading bitstream...",

  "loading.bitstreams": "Loading bitstreams...",

  "loading.browse-by": "Loading items...",

  "loading.browse-by-page": "Loading page...",

  "loading.collection": "Loading collection...",

  "loading.collections": "Loading collections...",

  "loading.content-source": "Loading content source...",

  "loading.community": "Loading community...",

  "loading.default": "Loading...",

  "loading.item": "Loading item...",

  "loading.items": "Loading items...",

  "loading.mydspace-results": "Loading items...",

  "loading.objects": "Loading...",

  "loading.recent-submissions": "Loading recent submissions...",

  "loading.search-results": "Loading search results...",

  "loading.sub-collections": "Loading sub-collections...",

  "loading.sub-communities": "Loading sub-communities...",

  "loading.top-level-communities": "Loading top-level communities...",

  "login.form.email": "Email address",

  "login.form.forgot-password": "Have you forgotten your password?",

  "login.form.header": "Please log in to DSpace",

  "login.form.new-user": "New user? Click here to register.",

  "login.form.oidc": "Log in with OIDC",

  "login.form.orcid": "Log in with ORCID",

  "login.form.password": "Password",

  "login.form.shibboleth": "Log in with Shibboleth",

  "login.form.submit": "Log in",

  "login.title": "Login",

  "login.breadcrumbs": "Login",

  "logout.form.header": "Log out from DSpace",

  "logout.form.submit": "Log out",

  "logout.title": "Logout",

  "menu.header.nav.description": "Admin navigation bar",

  "menu.header.admin": "Management",

  "menu.header.image.logo": "Repository logo",

  "menu.header.admin.description": "Management menu",

  "menu.section.access_control": "Access Control",

  "menu.section.access_control_authorizations": "Authorizations",

  "menu.section.access_control_bulk": "Bulk Access Management",

  "menu.section.access_control_groups": "Groups",

  "menu.section.access_control_people": "People",

  "menu.section.reports": "Reports",

  "menu.section.reports.collections": "Filtered Collections",

  "menu.section.reports.queries": "Metadata Query",

  "menu.section.admin_search": "Admin Search",

  "menu.section.browse_community": "This Community",

  "menu.section.browse_community_by_author": "By Author",

  "menu.section.browse_community_by_issue_date": "By Issue Date",

  "menu.section.browse_community_by_title": "By Title",

  "menu.section.browse_global": "All of DSpace",

  "menu.section.browse_global_by_author": "By Author",

  "menu.section.browse_global_by_dateissued": "By Issue Date",

  "menu.section.browse_global_by_subject": "By Subject",

  "menu.section.browse_global_by_srsc": "By Subject Category",

  "menu.section.browse_global_by_nsi": "By Norwegian Science Index",

  "menu.section.browse_global_by_title": "By Title",

  "menu.section.browse_global_communities_and_collections": "Communities & Collections",

  "menu.section.control_panel": "Control Panel",

  "menu.section.curation_task": "Curation Task",

  "menu.section.edit": "Edit",

  "menu.section.edit_collection": "Collection",

  "menu.section.edit_community": "Community",

  "menu.section.edit_item": "Item",

  "menu.section.export": "Export",

  "menu.section.export_collection": "Collection",

  "menu.section.export_community": "Community",

  "menu.section.export_item": "Item",

  "menu.section.export_metadata": "Metadata",

  "menu.section.export_batch": "Batch Export (ZIP)",

  "menu.section.icon.access_control": "Access Control menu section",

  "menu.section.icon.reports": "Reports menu section",

  "menu.section.icon.admin_search": "Admin search menu section",

  "menu.section.icon.control_panel": "Control Panel menu section",

  "menu.section.icon.curation_tasks": "Curation Task menu section",

  "menu.section.icon.edit": "Edit menu section",

  "menu.section.icon.export": "Export menu section",

  "menu.section.icon.find": "Find menu section",

  "menu.section.icon.health": "Health check menu section",

  "menu.section.icon.import": "Import menu section",

  "menu.section.icon.new": "New menu section",

  "menu.section.icon.pin": "Pin sidebar",

  "menu.section.icon.processes": "Processes Health",

  "menu.section.icon.registries": "Registries menu section",

  "menu.section.icon.statistics_task": "Statistics Task menu section",

  "menu.section.icon.workflow": "Administer workflow menu section",

  "menu.section.icon.unpin": "Unpin sidebar",

  "menu.section.icon.notifications": "Notifications menu section",

  "menu.section.import": "Import",

  "menu.section.import_batch": "Batch Import (ZIP)",

  "menu.section.import_metadata": "Metadata",

  "menu.section.new": "New",

  "menu.section.new_collection": "Collection",

  "menu.section.new_community": "Community",

  "menu.section.new_item": "Item",

  "menu.section.new_item_version": "Item Version",

  "menu.section.new_process": "Process",

  "menu.section.notifications": "Notifications",

  "menu.section.quality-assurance": "Quality Assurance",

  "menu.section.notifications_publication-claim": "Publication Claim",

  "menu.section.pin": "Pin sidebar",

  "menu.section.unpin": "Unpin sidebar",

  "menu.section.processes": "Processes",

  "menu.section.health": "Health",

  "menu.section.registries": "Registries",

  "menu.section.registries_format": "Format",

  "menu.section.registries_metadata": "Metadata",

  "menu.section.statistics": "Statistics",

  "menu.section.statistics_task": "Statistics Task",

  "menu.section.toggle.access_control": "Toggle Access Control section",

  "menu.section.toggle.reports": "Toggle Reports section",

  "menu.section.toggle.control_panel": "Toggle Control Panel section",

  "menu.section.toggle.curation_task": "Toggle Curation Task section",

  "menu.section.toggle.edit": "Toggle Edit section",

  "menu.section.toggle.export": "Toggle Export section",

  "menu.section.toggle.find": "Toggle Find section",

  "menu.section.toggle.import": "Toggle Import section",

  "menu.section.toggle.new": "Toggle New section",

  "menu.section.toggle.registries": "Toggle Registries section",

  "menu.section.toggle.statistics_task": "Toggle Statistics Task section",

  "menu.section.workflow": "Administer Workflow",

  "metadata-export-search.tooltip": "Export search results as CSV",

  "metadata-export-search.submit.success": "The export was started successfully",

  "metadata-export-search.submit.error": "Starting the export has failed",

  "mydspace.breadcrumbs": "MyDSpace",

  "mydspace.description": "",

  "mydspace.messages.controller-help": "Select this option to send a message to item's submitter.",

  "mydspace.messages.description-placeholder": "Insert your message here...",

  "mydspace.messages.hide-msg": "Hide message",

  "mydspace.messages.mark-as-read": "Mark as read",

  "mydspace.messages.mark-as-unread": "Mark as unread",

  "mydspace.messages.no-content": "No content.",

  "mydspace.messages.no-messages": "No messages yet.",

  "mydspace.messages.send-btn": "Send",

  "mydspace.messages.show-msg": "Show message",

  "mydspace.messages.subject-placeholder": "Subject...",

  "mydspace.messages.submitter-help": "Select this option to send a message to controller.",

  "mydspace.messages.title": "Messages",

  "mydspace.messages.to": "To",

  "mydspace.new-submission": "New submission",

  "mydspace.new-submission-external": "Import metadata from external source",

  "mydspace.new-submission-external-short": "Import metadata",

  "mydspace.results.head": "Your submissions",

  "mydspace.results.no-abstract": "No Abstract",

  "mydspace.results.no-authors": "No Authors",

  "mydspace.results.no-collections": "No Collections",

  "mydspace.results.no-date": "No Date",

  "mydspace.results.no-files": "No Files",

  "mydspace.results.no-results": "There were no items to show",

  "mydspace.results.no-title": "No title",

  "mydspace.results.no-uri": "No URI",

  "mydspace.search-form.placeholder": "Search in MyDSpace...",

  "mydspace.show.workflow": "Workflow tasks",

  "mydspace.show.workspace": "Your submissions",

  "mydspace.show.supervisedWorkspace": "Supervised items",

  "mydspace.status.mydspaceArchived": "Archived",

  "mydspace.status.mydspaceValidation": "Validation",

  "mydspace.status.mydspaceWaitingController": "Waiting for reviewer",

  "mydspace.status.mydspaceWorkflow": "Workflow",

  "mydspace.status.mydspaceWorkspace": "Workspace",

  "mydspace.title": "MyDSpace",

  "mydspace.upload.upload-failed": "Error creating new workspace. Please verify the content uploaded before retry.",

  "mydspace.upload.upload-failed-manyentries": "Unprocessable file. Detected too many entries but allowed only one for file.",

  "mydspace.upload.upload-failed-moreonefile": "Unprocessable request. Only one file is allowed.",

  "mydspace.upload.upload-multiple-successful": "{{qty}} new workspace items created.",

  "mydspace.view-btn": "View",

  "nav.expandable-navbar-section-suffix": "(submenu)",

  "notification.suggestion": "We found <b>{{count}} publications</b> in the {{source}} that seems to be related to your profile.<br>",

  "notification.suggestion.review": "review the suggestions",

  "notification.suggestion.please": "Please",

  "nav.browse.header": "All of DSpace",

  "nav.community-browse.header": "By Community",

  "nav.context-help-toggle": "Toggle context help",

  "nav.language": "Language switch",

  "nav.login": "Log In",

  "nav.user-profile-menu-and-logout": "User profile menu and log out",

  "nav.logout": "Log Out",

  "nav.main.description": "Main navigation bar",

  "nav.mydspace": "MyDSpace",

  "nav.profile": "Profile",

  "nav.search": "Search",

  "nav.search.button": "Submit search",

  "nav.statistics.header": "Statistics",

  "nav.stop-impersonating": "Stop impersonating EPerson",

  "nav.subscriptions": "Subscriptions",

  "nav.toggle": "Toggle navigation",

  "nav.user.description": "User profile bar",

  "none.listelement.badge": "Item",

  "quality-assurance.title": "Quality Assurance",

  "quality-assurance.topics.description": "Below you can see all the topics received from the subscriptions to {{source}}.",

  "quality-assurance.source.description": "Below you can see all the notification's sources.",

  "quality-assurance.topics": "Current Topics",

  "quality-assurance.source": "Current Sources",

  "quality-assurance.table.topic": "Topic",

  "quality-assurance.table.source": "Source",

  "quality-assurance.table.last-event": "Last Event",

  "quality-assurance.table.actions": "Actions",

  "quality-assurance.source-list.button.detail": "Show topics for {{param}}",

  "quality-assurance.topics-list.button.detail": "Show suggestions for {{param}}",

  "quality-assurance.noTopics": "No topics found.",

  "quality-assurance.noSource": "No sources found.",

  "notifications.events.title": "Quality Assurance Suggestions",

  "quality-assurance.topic.error.service.retrieve": "An error occurred while loading the Quality Assurance topics",

  "quality-assurance.source.error.service.retrieve": "An error occurred while loading the Quality Assurance source",

  "quality-assurance.loading": "Loading ...",

  "quality-assurance.events.topic": "Topic:",

  "quality-assurance.noEvents": "No suggestions found.",

  "quality-assurance.event.table.trust": "Trust",

  "quality-assurance.event.table.publication": "Publication",

  "quality-assurance.event.table.details": "Details",

  "quality-assurance.event.table.project-details": "Project details",

  "quality-assurance.event.table.reasons": "Reasons",

  "quality-assurance.event.table.actions": "Actions",

  "quality-assurance.event.action.accept": "Accept suggestion",

  "quality-assurance.event.action.ignore": "Ignore suggestion",

  "quality-assurance.event.action.undo": "Delete",

  "quality-assurance.event.action.reject": "Reject suggestion",

  "quality-assurance.event.action.import": "Import project and accept suggestion",

  "quality-assurance.event.table.pidtype": "PID Type:",

  "quality-assurance.event.table.pidvalue": "PID Value:",

  "quality-assurance.event.table.subjectValue": "Subject Value:",

  "quality-assurance.event.table.abstract": "Abstract:",

  "quality-assurance.event.table.suggestedProject": "OpenAIRE Suggested Project data",

  "quality-assurance.event.table.project": "Project title:",

  "quality-assurance.event.table.acronym": "Acronym:",

  "quality-assurance.event.table.code": "Code:",

  "quality-assurance.event.table.funder": "Funder:",

  "quality-assurance.event.table.fundingProgram": "Funding program:",

  "quality-assurance.event.table.jurisdiction": "Jurisdiction:",

  "quality-assurance.events.back": "Back to topics",

  "quality-assurance.events.back-to-sources": "Back to sources",

  "quality-assurance.event.table.less": "Show less",

  "quality-assurance.event.table.more": "Show more",

  "quality-assurance.event.project.found": "Bound to the local record:",

  "quality-assurance.event.project.notFound": "No local record found",

  "quality-assurance.event.sure": "Are you sure?",

  "quality-assurance.event.ignore.description": "This operation can't be undone. Ignore this suggestion?",

  "quality-assurance.event.undo.description": "This operation can't be undone!",

  "quality-assurance.event.reject.description": "This operation can't be undone. Reject this suggestion?",

  "quality-assurance.event.accept.description": "No DSpace project selected. A new project will be created based on the suggestion data.",

  "quality-assurance.event.action.cancel": "Cancel",

  "quality-assurance.event.action.saved": "Your decision has been saved successfully.",

  "quality-assurance.event.action.error": "An error has occurred. Your decision has not been saved.",

  "quality-assurance.event.modal.project.title": "Choose a project to bound",

  "quality-assurance.event.modal.project.publication": "Publication:",

  "quality-assurance.event.modal.project.bountToLocal": "Bound to the local record:",

  "quality-assurance.event.modal.project.select": "Project search",

  "quality-assurance.event.modal.project.search": "Search",

  "quality-assurance.event.modal.project.clear": "Clear",

  "quality-assurance.event.modal.project.cancel": "Cancel",

  "quality-assurance.event.modal.project.bound": "Bound project",

  "quality-assurance.event.modal.project.remove": "Remove",

  "quality-assurance.event.modal.project.placeholder": "Enter a project name",

  "quality-assurance.event.modal.project.notFound": "No project found.",

  "quality-assurance.event.project.bounded": "The project has been linked successfully.",

  "quality-assurance.event.project.removed": "The project has been successfully unlinked.",

  "quality-assurance.event.project.error": "An error has occurred. No operation performed.",

  "quality-assurance.event.reason": "Reason",

  "orgunit.listelement.badge": "Organizational Unit",

  "orgunit.listelement.no-title": "Untitled",

  "orgunit.page.city": "City",

  "orgunit.page.country": "Country",

  "orgunit.page.dateestablished": "Date established",

  "orgunit.page.description": "Description",

  "orgunit.page.edit": "Edit this item",

  "orgunit.page.id": "ID",

  "orgunit.page.titleprefix": "Organizational Unit: ",

  "orgunit.page.ror": "ROR Identifier",

  "orgunit.search.results.head": "Organizational Unit Search Results",

  "pagination.options.description": "Pagination options",

  "pagination.results-per-page": "Results Per Page",

  "pagination.showing.detail": "{{ range }} of {{ total }}",

  "pagination.showing.label": "Now showing ",

  "pagination.sort-direction": "Sort Options",

  "person.listelement.badge": "Person",

  "person.listelement.no-title": "No name found",

  "person.page.birthdate": "Birth Date",

  "person.page.edit": "Edit this item",

  "person.page.email": "Email Address",

  "person.page.firstname": "First Name",

  "person.page.jobtitle": "Job Title",

  "person.page.lastname": "Last Name",

  "person.page.name": "Name",

  "person.page.link.full": "Show all metadata",

  "person.page.orcid": "ORCID",

  "person.page.staffid": "Staff ID",

  "person.page.titleprefix": "Person: ",

  "person.search.results.head": "Person Search Results",

  "person-relationships.search.results.head": "Person Search Results",

  "person.search.title": "Person Search",

  "process.new.select-parameters": "Parameters",

  "process.new.select-parameter": "Select parameter",

  "process.new.add-parameter": "Add a parameter...",

  "process.new.delete-parameter": "Delete parameter",

  "process.new.parameter.label": "Parameter value",

  "process.new.cancel": "Cancel",

  "process.new.submit": "Save",

  "process.new.select-script": "Script",

  "process.new.select-script.placeholder": "Choose a script...",

  "process.new.select-script.required": "Script is required",

  "process.new.parameter.file.upload-button": "Select file...",

  "process.new.parameter.file.required": "Please select a file",

  "process.new.parameter.string.required": "Parameter value is required",

  "process.new.parameter.type.value": "value",

  "process.new.parameter.type.file": "file",

  "process.new.parameter.required.missing": "The following parameters are required but still missing:",

  "process.new.notification.success.title": "Success",

  "process.new.notification.success.content": "The process was successfully created",

  "process.new.notification.error.title": "Error",

  "process.new.notification.error.content": "An error occurred while creating this process",

  "process.new.notification.error.max-upload.content": "The file exceeds the maximum upload size",

  "process.new.header": "Create a new process",

  "process.new.title": "Create a new process",

  "process.new.breadcrumbs": "Create a new process",

  "process.detail.arguments": "Arguments",

  "process.detail.arguments.empty": "This process doesn't contain any arguments",

  "process.detail.back": "Back",

  "process.detail.output": "Process Output",

  "process.detail.logs.button": "Retrieve process output",

  "process.detail.logs.loading": "Retrieving",

  "process.detail.logs.none": "This process has no output",

  "process.detail.output-files": "Output Files",

  "process.detail.output-files.empty": "This process doesn't contain any output files",

  "process.detail.script": "Script",

  "process.detail.title": "Process: {{ id }} - {{ name }}",

  "process.detail.start-time": "Start time",

  "process.detail.end-time": "Finish time",

  "process.detail.status": "Status",

  "process.detail.create": "Create similar process",

  "process.detail.actions": "Actions",

  "process.detail.delete.button": "Delete process",

  "process.detail.delete.header": "Delete process",

  "process.detail.delete.body": "Are you sure you want to delete the current process?",

  "process.detail.delete.cancel": "Cancel",

  "process.detail.delete.confirm": "Delete process",

  "process.detail.delete.success": "The process was successfully deleted.",

  "process.detail.delete.error": "Something went wrong when deleting the process",

  "process.detail.refreshing": "Auto-refreshing…",

  "process.overview.table.completed.info": "Finish time (UTC)",

  "process.overview.table.completed.title": "Succeeded processes",

  "process.overview.table.empty": "No matching processes found.",

  "process.overview.table.failed.info": "Finish time (UTC)",

  "process.overview.table.failed.title": "Failed processes",

  "process.overview.table.finish": "Finish time (UTC)",

  "process.overview.table.id": "Process ID",

  "process.overview.table.name": "Name",

  "process.overview.table.running.info": "Start time (UTC)",

  "process.overview.table.running.title": "Running processes",

  "process.overview.table.scheduled.info": "Creation time (UTC)",

  "process.overview.table.scheduled.title": "Scheduled processes",

  "process.overview.table.start": "Start time (UTC)",

  "process.overview.table.status": "Status",

  "process.overview.table.user": "User",

  "process.overview.title": "Processes Overview",

  "process.overview.breadcrumbs": "Processes Overview",

  "process.overview.new": "New",

  "process.overview.table.actions": "Actions",

  "process.overview.delete": "Delete {{count}} processes",

  "process.overview.delete-process": "Delete process",

  "process.overview.delete.clear": "Clear delete selection",

  "process.overview.delete.processing": "{{count}} process(es) are being deleted. Please wait for the deletion to fully complete. Note that this can take a while.",

  "process.overview.delete.body": "Are you sure you want to delete {{count}} process(es)?",

  "process.overview.delete.header": "Delete processes",

  "process.overview.unknown.user": "Unknown",

  "process.bulk.delete.error.head": "Error on deleteing process",

  "process.bulk.delete.error.body": "The process with ID {{processId}} could not be deleted. The remaining processes will continue being deleted. ",

  "process.bulk.delete.success": "{{count}} process(es) have been succesfully deleted",

  "profile.breadcrumbs": "Update Profile",

  "profile.card.identify": "Identify",

  "profile.card.security": "Security",

  "profile.form.submit": "Save",

  "profile.groups.head": "Authorization groups you belong to",

  "profile.special.groups.head": "Authorization special groups you belong to",

  "profile.metadata.form.error.firstname.required": "First Name is required",

  "profile.metadata.form.error.lastname.required": "Last Name is required",

  "profile.metadata.form.label.email": "Email Address",

  "profile.metadata.form.label.firstname": "First Name",

  "profile.metadata.form.label.language": "Language",

  "profile.metadata.form.label.lastname": "Last Name",

  "profile.metadata.form.label.phone": "Contact Telephone",

  "profile.metadata.form.notifications.success.content": "Your changes to the profile were saved.",

  "profile.metadata.form.notifications.success.title": "Profile saved",

  "profile.notifications.warning.no-changes.content": "No changes were made to the Profile.",

  "profile.notifications.warning.no-changes.title": "No changes",

  "profile.security.form.error.matching-passwords": "The passwords do not match.",

  "profile.security.form.info": "Optionally, you can enter a new password in the box below, and confirm it by typing it again into the second box.",

  "profile.security.form.label.password": "Password",

  "profile.security.form.label.passwordrepeat": "Retype to confirm",

  "profile.security.form.label.current-password": "Current password",

  "profile.security.form.notifications.success.content": "Your changes to the password were saved.",

  "profile.security.form.notifications.success.title": "Password saved",

  "profile.security.form.notifications.error.title": "Error changing passwords",

  "profile.security.form.notifications.error.change-failed": "An error occurred while trying to change the password. Please check if the current password is correct.",

  "profile.security.form.notifications.error.not-same": "The provided passwords are not the same.",

  "profile.security.form.notifications.error.general": "Please fill required fields of security form.",

  "profile.title": "Update Profile",

  "profile.card.researcher": "Researcher Profile",

  "project.listelement.badge": "Research Project",

  "project.page.contributor": "Contributors",

  "project.page.description": "Description",

  "project.page.edit": "Edit this item",

  "project.page.expectedcompletion": "Expected Completion",

  "project.page.funder": "Funders",

  "project.page.id": "ID",

  "project.page.keyword": "Keywords",

  "project.page.status": "Status",

  "project.page.titleprefix": "Research Project: ",

  "project.search.results.head": "Project Search Results",

  "project-relationships.search.results.head": "Project Search Results",

  "publication.listelement.badge": "Publication",

  "publication.page.description": "Description",

  "publication.page.edit": "Edit this item",

  "publication.page.journal-issn": "Journal ISSN",

  "publication.page.journal-title": "Journal Title",

  "publication.page.publisher": "Publisher",

  "publication.page.titleprefix": "Publication: ",

  "publication.page.volume-title": "Volume Title",

  "publication.search.results.head": "Publication Search Results",

  "publication-relationships.search.results.head": "Publication Search Results",

  "publication.search.title": "Publication Search",

  "media-viewer.next": "Next",

  "media-viewer.previous": "Previous",

  "media-viewer.playlist": "Playlist",

  "suggestion.loading": "Loading ...",

  "suggestion.title": "Publication Claim",

  "suggestion.title.breadcrumbs": "Publication Claim",

  "suggestion.targets.description": "Below you can see all the suggestions ",

  "suggestion.targets": "Current Suggestions",

  "suggestion.table.name": "Researcher Name",

  "suggestion.table.actions": "Actions",

  "suggestion.button.review": "Review {{ total }} suggestion(s)",

  "suggestion.button.review.title": "Review {{ total }} suggestion(s) for ",

  "suggestion.noTargets": "No target found.",

  "suggestion.target.error.service.retrieve": "An error occurred while loading the Suggestion targets",

  "suggestion.evidence.type": "Type",

  "suggestion.evidence.score": "Score",

  "suggestion.evidence.notes": "Notes",

  "suggestion.approveAndImport": "Approve & import",

  "suggestion.approveAndImport.success": "The suggestion has been imported successfully. <a href='{{ url }}'>View.</a>",

  "suggestion.approveAndImport.bulk": "Approve & import Selected",

  "suggestion.approveAndImport.bulk.success": "{{ count }} suggestions have been imported successfully ",

  "suggestion.approveAndImport.bulk.error": "{{ count }} suggestions haven't been imported due to unexpected server errors",

  "suggestion.ignoreSuggestion": "Ignore Suggestion",

  "suggestion.ignoreSuggestion.success": "The suggestion has been discarded",

  "suggestion.ignoreSuggestion.bulk": "Ignore Suggestion Selected",

  "suggestion.ignoreSuggestion.bulk.success": "{{ count }} suggestions have been discarded ",

  "suggestion.ignoreSuggestion.bulk.error": "{{ count }} suggestions haven't been discarded due to unexpected server errors",

  "suggestion.seeEvidence": "See evidence",

  "suggestion.hideEvidence": "Hide evidence",

  "suggestion.suggestionFor": "Suggestions for",

  "suggestion.suggestionFor.breadcrumb": "Suggestions for {{ name }}",

  "suggestion.source.openaire": "OpenAIRE Graph",

  "suggestion.from.source": "from the ",

  "suggestion.count.missing": "You have no publication claims left",

  "suggestion.totalScore": "Total Score",

  "suggestion.type.openaire": "OpenAIRE",

  "register-email.title": "New user registration",

  "register-page.create-profile.header": "Create Profile",

  "register-page.create-profile.identification.header": "Identify",

  "register-page.create-profile.identification.email": "Email Address",

  "register-page.create-profile.identification.first-name": "First Name *",

  "register-page.create-profile.identification.first-name.error": "Please fill in a First Name",

  "register-page.create-profile.identification.last-name": "Last Name *",

  "register-page.create-profile.identification.last-name.error": "Please fill in a Last Name",

  "register-page.create-profile.identification.contact": "Contact Telephone",

  "register-page.create-profile.identification.language": "Language",

  "register-page.create-profile.security.header": "Security",

  "register-page.create-profile.security.info": "Please enter a password in the box below, and confirm it by typing it again into the second box.",

  "register-page.create-profile.security.label.password": "Password *",

  "register-page.create-profile.security.label.passwordrepeat": "Retype to confirm *",

  "register-page.create-profile.security.error.empty-password": "Please enter a password in the box below.",

  "register-page.create-profile.security.error.matching-passwords": "The passwords do not match.",

  "register-page.create-profile.submit": "Complete Registration",

  "register-page.create-profile.submit.error.content": "Something went wrong while registering a new user.",

  "register-page.create-profile.submit.error.head": "Registration failed",

  "register-page.create-profile.submit.success.content": "The registration was successful. You have been logged in as the created user.",

  "register-page.create-profile.submit.success.head": "Registration completed",

  "register-page.registration.header": "New user registration",

  "register-page.registration.info": "Register an account to subscribe to collections for email updates, and submit new items to DSpace.",

  "register-page.registration.email": "Email Address *",

  "register-page.registration.email.error.required": "Please fill in an email address",

  "register-page.registration.email.error.not-email-form": "Please fill in a valid email address.",

  "register-page.registration.email.error.not-valid-domain": "Use email with allowed domains: {{ domains }}",

  "register-page.registration.email.hint": "This address will be verified and used as your login name.",

  "register-page.registration.submit": "Register",

  "register-page.registration.success.head": "Verification email sent",

  "register-page.registration.success.content": "An email has been sent to {{ email }} containing a special URL and further instructions.",

  "register-page.registration.error.head": "Error when trying to register email",

  "register-page.registration.error.content": "An error occurred when registering the following email address: {{ email }}",

  "register-page.registration.error.recaptcha": "Error when trying to authenticate with recaptcha",

  "register-page.registration.google-recaptcha.must-accept-cookies": "In order to register you must accept the <b>Registration and Password recovery</b> (Google reCaptcha) cookies.",

  "register-page.registration.error.maildomain": "This email address is not on the list of domains who can register. Allowed domains are {{ domains }}",

  "register-page.registration.google-recaptcha.open-cookie-settings": "Open cookie settings",

  "register-page.registration.google-recaptcha.notification.title": "Google reCaptcha",

  "register-page.registration.google-recaptcha.notification.message.error": "An error occurred during reCaptcha verification",

  "register-page.registration.google-recaptcha.notification.message.expired": "Verification expired. Please verify again.",

  "register-page.registration.info.maildomain": "Accounts can be registered for mail addresses of the domains",

  "relationships.add.error.relationship-type.content": "No suitable match could be found for relationship type {{ type }} between the two items",

  "relationships.add.error.server.content": "The server returned an error",

  "relationships.add.error.title": "Unable to add relationship",

  "relationships.isAuthorOf": "Authors",

  "relationships.isAuthorOf.Person": "Authors (persons)",

  "relationships.isAuthorOf.OrgUnit": "Authors (organizational units)",

  "relationships.isIssueOf": "Journal Issues",

  "relationships.isIssueOf.JournalIssue": "Journal Issue",

  "relationships.isJournalIssueOf": "Journal Issue",

  "relationships.isJournalOf": "Journals",

  "relationships.isJournalVolumeOf": "Journal Volume",

  "relationships.isOrgUnitOf": "Organizational Units",

  "relationships.isPersonOf": "Authors",

  "relationships.isProjectOf": "Research Projects",

  "relationships.isPublicationOf": "Publications",

  "relationships.isPublicationOfJournalIssue": "Articles",

  "relationships.isSingleJournalOf": "Journal",

  "relationships.isSingleVolumeOf": "Journal Volume",

  "relationships.isVolumeOf": "Journal Volumes",

  "relationships.isVolumeOf.JournalVolume": "Journal Volume",

  "relationships.isContributorOf": "Contributors",

  "relationships.isContributorOf.OrgUnit": "Contributor (Organizational Unit)",

  "relationships.isContributorOf.Person": "Contributor",

  "relationships.isFundingAgencyOf.OrgUnit": "Funder",

  "repository.image.logo": "Repository logo",

  "repository.title": "DSpace Repository",

  "repository.title.prefix": "DSpace Repository :: ",

  "resource-policies.add.button": "Add",

  "resource-policies.add.for.": "Add a new policy",

  "resource-policies.add.for.bitstream": "Add a new Bitstream policy",

  "resource-policies.add.for.bundle": "Add a new Bundle policy",

  "resource-policies.add.for.item": "Add a new Item policy",

  "resource-policies.add.for.community": "Add a new Community policy",

  "resource-policies.add.for.collection": "Add a new Collection policy",

  "resource-policies.create.page.heading": "Create new resource policy for ",

  "resource-policies.create.page.failure.content": "An error occurred while creating the resource policy.",

  "resource-policies.create.page.success.content": "Operation successful",

  "resource-policies.create.page.title": "Create new resource policy",

  "resource-policies.delete.btn": "Delete selected",

  "resource-policies.delete.btn.title": "Delete selected resource policies",

  "resource-policies.delete.failure.content": "An error occurred while deleting selected resource policies.",

  "resource-policies.delete.success.content": "Operation successful",

  "resource-policies.edit.page.heading": "Edit resource policy ",

  "resource-policies.edit.page.failure.content": "An error occurred while editing the resource policy.",

  "resource-policies.edit.page.target-failure.content": "An error occurred while editing the target (ePerson or group) of the resource policy.",

  "resource-policies.edit.page.other-failure.content": "An error occurred while editing the resource policy. The target (ePerson or group) has been successfully updated.",

  "resource-policies.edit.page.success.content": "Operation successful",

  "resource-policies.edit.page.title": "Edit resource policy",

  "resource-policies.form.action-type.label": "Select the action type",

  "resource-policies.form.action-type.required": "You must select the resource policy action.",

  "resource-policies.form.eperson-group-list.label": "The eperson or group that will be granted the permission",

  "resource-policies.form.eperson-group-list.select.btn": "Select",

  "resource-policies.form.eperson-group-list.tab.eperson": "Search for a ePerson",

  "resource-policies.form.eperson-group-list.tab.group": "Search for a group",

  "resource-policies.form.eperson-group-list.table.headers.action": "Action",

  "resource-policies.form.eperson-group-list.table.headers.id": "ID",

  "resource-policies.form.eperson-group-list.table.headers.name": "Name",

  "resource-policies.form.eperson-group-list.modal.header": "Cannot change type",

  "resource-policies.form.eperson-group-list.modal.text1.toGroup": "It is not possible to replace an ePerson with a group.",

  "resource-policies.form.eperson-group-list.modal.text1.toEPerson": "It is not possible to replace a group with an ePerson.",

  "resource-policies.form.eperson-group-list.modal.text2": "Delete the current resource policy and create a new one with the desired type.",

  "resource-policies.form.eperson-group-list.modal.close": "Ok",

  "resource-policies.form.date.end.label": "End Date",

  "resource-policies.form.date.start.label": "Start Date",

  "resource-policies.form.description.label": "Description",

  "resource-policies.form.name.label": "Name",

  "resource-policies.form.name.hint": "Max 30 characters",

  "resource-policies.form.policy-type.label": "Select the policy type",

  "resource-policies.form.policy-type.required": "You must select the resource policy type.",

  "resource-policies.table.headers.action": "Action",

  "resource-policies.table.headers.date.end": "End Date",

  "resource-policies.table.headers.date.start": "Start Date",

  "resource-policies.table.headers.edit": "Edit",

  "resource-policies.table.headers.edit.group": "Edit group",

  "resource-policies.table.headers.edit.policy": "Edit policy",

  "resource-policies.table.headers.eperson": "EPerson",

  "resource-policies.table.headers.group": "Group",

  "resource-policies.table.headers.select-all": "Select all",

  "resource-policies.table.headers.deselect-all": "Deselect all",

  "resource-policies.table.headers.select": "Select",

  "resource-policies.table.headers.deselect": "Deselect",

  "resource-policies.table.headers.id": "ID",

  "resource-policies.table.headers.name": "Name",

  "resource-policies.table.headers.policyType": "type",

  "resource-policies.table.headers.title.for.bitstream": "Policies for Bitstream",

  "resource-policies.table.headers.title.for.bundle": "Policies for Bundle",

  "resource-policies.table.headers.title.for.item": "Policies for Item",

  "resource-policies.table.headers.title.for.community": "Policies for Community",

  "resource-policies.table.headers.title.for.collection": "Policies for Collection",

  "root.skip-to-content": "Skip to main content",

  "search.description": "",

  "search.switch-configuration.title": "Show",

  "search.title": "Search",

  "search.breadcrumbs": "Search",

  "search.search-form.placeholder": "Search the repository ...",

  "search.filters.remove": "Remove filter of type {{ type }} with value {{ value }}",

  "search.filters.applied.f.title": "Title",

  "search.filters.applied.f.author": "Author",

  "search.filters.applied.f.dateIssued.max": "End date",

  "search.filters.applied.f.dateIssued.min": "Start date",

  "search.filters.applied.f.dateSubmitted": "Date submitted",

  "search.filters.applied.f.discoverable": "Non-discoverable",

  "search.filters.applied.f.entityType": "Item Type",

  "search.filters.applied.f.has_content_in_original_bundle": "Has files",

  "search.filters.applied.f.original_bundle_filenames": "File name",

  "search.filters.applied.f.original_bundle_descriptions": "File description",

  "search.filters.applied.f.itemtype": "Type",

  "search.filters.applied.f.namedresourcetype": "Status",

  "search.filters.applied.f.subject": "Subject",

  "search.filters.applied.f.submitter": "Submitter",

  "search.filters.applied.f.jobTitle": "Job Title",

  "search.filters.applied.f.birthDate.max": "End birth date",

  "search.filters.applied.f.birthDate.min": "Start birth date",

  "search.filters.applied.f.supervisedBy": "Supervised by",

  "search.filters.applied.f.withdrawn": "Withdrawn",

  "search.filters.applied.operator.equals": "",

  "search.filters.applied.operator.notequals": " not equals",

  "search.filters.applied.operator.authority": "",

  "search.filters.applied.operator.notauthority": " not authority",

  "search.filters.applied.operator.contains": " contains",

  "search.filters.applied.operator.notcontains": " not contains",

  "search.filters.applied.operator.query": "",

  "search.filters.filter.title.head": "Title",

  "search.filters.filter.title.placeholder": "Title",

  "search.filters.filter.title.label": "Search Title",

  "search.filters.filter.author.head": "Author",

  "search.filters.filter.author.placeholder": "Author name",

  "search.filters.filter.author.label": "Search author name",

  "search.filters.filter.birthDate.head": "Birth Date",

  "search.filters.filter.birthDate.placeholder": "Birth Date",

  "search.filters.filter.birthDate.label": "Search birth date",

  "search.filters.filter.collapse": "Collapse filter",

  "search.filters.filter.creativeDatePublished.head": "Date Published",

  "search.filters.filter.creativeDatePublished.placeholder": "Date Published",

  "search.filters.filter.creativeDatePublished.label": "Search date published",

  "search.filters.filter.creativeWorkEditor.head": "Editor",

  "search.filters.filter.creativeWorkEditor.placeholder": "Editor",

  "search.filters.filter.creativeWorkEditor.label": "Search editor",

  "search.filters.filter.creativeWorkKeywords.head": "Subject",

  "search.filters.filter.creativeWorkKeywords.placeholder": "Subject",

  "search.filters.filter.creativeWorkKeywords.label": "Search subject",

  "search.filters.filter.creativeWorkPublisher.head": "Publisher",

  "search.filters.filter.creativeWorkPublisher.placeholder": "Publisher",

  "search.filters.filter.creativeWorkPublisher.label": "Search publisher",

  "search.filters.filter.dateIssued.head": "Date",

  "search.filters.filter.dateIssued.max.placeholder": "Maximum Date",

  "search.filters.filter.dateIssued.max.label": "End",

  "search.filters.filter.dateIssued.min.placeholder": "Minimum Date",

  "search.filters.filter.dateIssued.min.label": "Start",

  "search.filters.filter.dateSubmitted.head": "Date submitted",

  "search.filters.filter.dateSubmitted.placeholder": "Date submitted",

  "search.filters.filter.dateSubmitted.label": "Search date submitted",

  "search.filters.filter.discoverable.head": "Non-discoverable",

  "search.filters.filter.withdrawn.head": "Withdrawn",

  "search.filters.filter.entityType.head": "Item Type",

  "search.filters.filter.entityType.placeholder": "Item Type",

  "search.filters.filter.entityType.label": "Search item type",

  "search.filters.filter.expand": "Expand filter",

  "search.filters.filter.has_content_in_original_bundle.head": "Has files",

  "search.filters.filter.original_bundle_filenames.head": "File name",

  "search.filters.filter.original_bundle_filenames.placeholder": "File name",

  "search.filters.filter.original_bundle_filenames.label": "Search File name",

  "search.filters.filter.original_bundle_descriptions.head": "File description",

  "search.filters.filter.original_bundle_descriptions.placeholder": "File description",

  "search.filters.filter.original_bundle_descriptions.label": "Search File description",

  "search.filters.filter.itemtype.head": "Type",

  "search.filters.filter.itemtype.placeholder": "Type",

  "search.filters.filter.itemtype.label": "Search type",

  "search.filters.filter.jobTitle.head": "Job Title",

  "search.filters.filter.jobTitle.placeholder": "Job Title",

  "search.filters.filter.jobTitle.label": "Search job title",

  "search.filters.filter.knowsLanguage.head": "Known language",

  "search.filters.filter.knowsLanguage.placeholder": "Known language",

  "search.filters.filter.knowsLanguage.label": "Search known language",

  "search.filters.filter.namedresourcetype.head": "Status",

  "search.filters.filter.namedresourcetype.placeholder": "Status",

  "search.filters.filter.namedresourcetype.label": "Search status",

  "search.filters.filter.objectpeople.head": "People",

  "search.filters.filter.objectpeople.placeholder": "People",

  "search.filters.filter.objectpeople.label": "Search people",

  "search.filters.filter.organizationAddressCountry.head": "Country",

  "search.filters.filter.organizationAddressCountry.placeholder": "Country",

  "search.filters.filter.organizationAddressCountry.label": "Search country",

  "search.filters.filter.organizationAddressLocality.head": "City",

  "search.filters.filter.organizationAddressLocality.placeholder": "City",

  "search.filters.filter.organizationAddressLocality.label": "Search city",

  "search.filters.filter.organizationFoundingDate.head": "Date Founded",

  "search.filters.filter.organizationFoundingDate.placeholder": "Date Founded",

  "search.filters.filter.organizationFoundingDate.label": "Search date founded",

  "search.filters.filter.scope.head": "Scope",

  "search.filters.filter.scope.placeholder": "Scope filter",

  "search.filters.filter.scope.label": "Search scope filter",

  "search.filters.filter.show-less": "Collapse",

  "search.filters.filter.show-more": "Show more",

  "search.filters.filter.subject.head": "Subject",

  "search.filters.filter.subject.placeholder": "Subject",

  "search.filters.filter.subject.label": "Search subject",

  "search.filters.filter.submitter.head": "Submitter",

  "search.filters.filter.submitter.placeholder": "Submitter",

  "search.filters.filter.submitter.label": "Search submitter",

  "search.filters.filter.show-tree": "Browse {{ name }} tree",

  "search.filters.filter.funding.head": "Funding",

  "search.filters.filter.funding.placeholder": "Funding",

  "search.filters.filter.supervisedBy.head": "Supervised By",

  "search.filters.filter.supervisedBy.placeholder": "Supervised By",

  "search.filters.filter.supervisedBy.label": "Search Supervised By",

  "search.filters.entityType.JournalIssue": "Journal Issue",

  "search.filters.entityType.JournalVolume": "Journal Volume",

  "search.filters.entityType.OrgUnit": "Organizational Unit",

  "search.filters.entityType.Person": "Person",

  "search.filters.entityType.Project": "Project",

  "search.filters.entityType.Publication": "Publication",

  "search.filters.has_content_in_original_bundle.true": "Yes",

  "search.filters.has_content_in_original_bundle.false": "No",

  "search.filters.discoverable.true": "No",

  "search.filters.discoverable.false": "Yes",

  "search.filters.namedresourcetype.Archived": "Archived",

  "search.filters.namedresourcetype.Validation": "Validation",

  "search.filters.namedresourcetype.Waiting for Controller": "Waiting for reviewer",

  "search.filters.namedresourcetype.Workflow": "Workflow",

  "search.filters.namedresourcetype.Workspace": "Workspace",

  "search.filters.withdrawn.true": "Yes",

  "search.filters.withdrawn.false": "No",

  "search.filters.head": "Filters",

  "search.filters.reset": "Reset filters",

  "search.filters.search.submit": "Submit",

  "search.filters.operator.equals.text": "Equals",

  "search.filters.operator.notequals.text": "Not Equals",

  "search.filters.operator.authority.text": "Authority",

  "search.filters.operator.notauthority.text": "Not Authority",

  "search.filters.operator.contains.text": "Contains",

  "search.filters.operator.notcontains.text": "Not Contains",

  "search.filters.operator.query.text": "Query",

  "search.form.search": "Search",

  "search.form.search_dspace": "All repository",

  "search.form.scope.all": "All of DSpace",

  "search.results.head": "Search Results",

  "search.results.no-results": "Your search returned no results. Having trouble finding what you're looking for? Try putting",

  "search.results.no-results-link": "quotes around it",

  "search.results.empty": "Your search returned no results.",

  "search.results.view-result": "View",

  "search.results.response.500": "An error occurred during query execution, please try again later",

  "default.search.results.head": "Search Results",

  "default-relationships.search.results.head": "Search Results",

  "search.sidebar.close": "Back to results",

  "search.sidebar.filters.title": "Filters",

  "search.sidebar.open": "Search Tools",

  "search.sidebar.results": "results",

  "search.sidebar.settings.rpp": "Results per page",

  "search.sidebar.settings.sort-by": "Sort By",

  "search.sidebar.advanced-search.title": "Advanced Search",

  "search.sidebar.advanced-search.filter-by": "Filter by",

  "search.sidebar.advanced-search.filters": "Filters",

  "search.sidebar.advanced-search.operators": "Operators",

  "search.sidebar.advanced-search.add": "Add",

  "search.sidebar.settings.title": "Settings",

  "search.view-switch.show-detail": "Show detail",

  "search.view-switch.show-grid": "Show as grid",

  "search.view-switch.show-list": "Show as list",

  "selectable-list-item-control.deselect": "Deselect item",

  "selectable-list-item-control.select": "Select item",

  "sorting.ASC": "Ascending",

  "sorting.DESC": "Descending",

  "sorting.dc.title.ASC": "Title Ascending",

  "sorting.dc.title.DESC": "Title Descending",

  "sorting.score.ASC": "Least Relevant",

  "sorting.score.DESC": "Most Relevant",

  "sorting.dc.date.issued.ASC": "Date Issued Ascending",

  "sorting.dc.date.issued.DESC": "Date Issued Descending",

  "sorting.dc.date.accessioned.ASC": "Accessioned Date Ascending",

  "sorting.dc.date.accessioned.DESC": "Accessioned Date Descending",

  "sorting.lastModified.ASC": "Last modified Ascending",

  "sorting.lastModified.DESC": "Last modified Descending",

  "sorting.person.familyName.ASC": "Surname Ascending",

  "sorting.person.familyName.DESC": "Surname Descending",

  "sorting.person.givenName.ASC": "Name Ascending",

  "sorting.person.givenName.DESC": "Name Descending",

  "sorting.person.birthDate.ASC": "Birth Date Ascending",

  "sorting.person.birthDate.DESC": "Birth Date Descending",

  "statistics.title": "Statistics",

  "statistics.header": "Statistics for {{ scope }}",

  "statistics.breadcrumbs": "Statistics",

  "statistics.page.no-data": "No data available",

  "statistics.table.no-data": "No data available",

  "statistics.table.title.TotalVisits": "Total visits",

  "statistics.table.title.TotalVisitsPerMonth": "Total visits per month",

  "statistics.table.title.TotalDownloads": "File Visits",

  "statistics.table.title.TopCountries": "Top country views",

  "statistics.table.title.TopCities": "Top city views",

  "statistics.table.header.views": "Views",

  "statistics.table.no-name": "(object name could not be loaded)",

  "submission.edit.breadcrumbs": "Edit Submission",

  "submission.edit.title": "Edit Submission",

  "submission.general.cancel": "Cancel",

  "submission.general.cannot_submit": "You don't have permission to make a new submission.",

  "submission.general.deposit": "Deposit",

  "submission.general.discard.confirm.cancel": "Cancel",

  "submission.general.discard.confirm.info": "This operation can't be undone. Are you sure?",

  "submission.general.discard.confirm.submit": "Yes, I'm sure",

  "submission.general.discard.confirm.title": "Discard submission",

  "submission.general.discard.submit": "Discard",

  "submission.general.back.submit": "Back",

  "submission.general.info.saved": "Saved",

  "submission.general.info.pending-changes": "Unsaved changes",

  "submission.general.save": "Save",

  "submission.general.save-later": "Save for later",

  "submission.import-external.page.title": "Import metadata from an external source",

  "submission.import-external.title": "Import metadata from an external source",

  "submission.import-external.title.Journal": "Import a journal from an external source",

  "submission.import-external.title.JournalIssue": "Import a journal issue from an external source",

  "submission.import-external.title.JournalVolume": "Import a journal volume from an external source",

  "submission.import-external.title.OrgUnit": "Import a publisher from an external source",

  "submission.import-external.title.Person": "Import a person from an external source",

  "submission.import-external.title.Project": "Import a project from an external source",

  "submission.import-external.title.Publication": "Import a publication from an external source",

  "submission.import-external.title.none": "Import metadata from an external source",

  "submission.import-external.page.hint": "Enter a query above to find items from the web to import in to DSpace.",

  "submission.import-external.back-to-my-dspace": "Back to MyDSpace",

  "submission.import-external.search.placeholder": "Search the external source",

  "submission.import-external.search.button": "Search",

  "submission.import-external.search.button.hint": "Write some words to search",

  "submission.import-external.search.source.hint": "Pick an external source",

  "submission.import-external.source.arxiv": "arXiv",

  "submission.import-external.source.ads": "NASA/ADS",

  "submission.import-external.source.cinii": "CiNii",

  "submission.import-external.source.crossref": "Crossref",

  "submission.import-external.source.datacite": "DataCite",

  "submission.import-external.source.doi": "DOI",

  "submission.import-external.source.scielo": "SciELO",

  "submission.import-external.source.scopus": "Scopus",

  "submission.import-external.source.vufind": "VuFind",

  "submission.import-external.source.wos": "Web Of Science",

  "submission.import-external.source.orcidWorks": "ORCID",

  "submission.import-external.source.epo": "European Patent Office (EPO)",

  "submission.import-external.source.loading": "Loading ...",

  "submission.import-external.source.sherpaJournal": "SHERPA Journals",

  "submission.import-external.source.sherpaJournalIssn": "SHERPA Journals by ISSN",

  "submission.import-external.source.sherpaPublisher": "SHERPA Publishers",

  "submission.import-external.source.openaire": "OpenAIRE Search by Authors",

  "submission.import-external.source.openaireTitle": "OpenAIRE Search by Title",

  "submission.import-external.source.openaireFunding": "OpenAIRE Search by Funder",

  "submission.import-external.source.orcid": "ORCID",

  "submission.import-external.source.pubmed": "Pubmed",

  "submission.import-external.source.pubmedeu": "Pubmed Europe",

  "submission.import-external.source.lcname": "Library of Congress Names",

  "submission.import-external.source.ror": "Research Organization Registry (ROR)",

  "submission.import-external.preview.title": "Item Preview",

  "submission.import-external.preview.title.Publication": "Publication Preview",

  "submission.import-external.preview.title.none": "Item Preview",

  "submission.import-external.preview.title.Journal": "Journal Preview",

  "submission.import-external.preview.title.OrgUnit": "Organizational Unit Preview",

  "submission.import-external.preview.title.Person": "Person Preview",

  "submission.import-external.preview.title.Project": "Project Preview",

  "submission.import-external.preview.subtitle": "The metadata below was imported from an external source. It will be pre-filled when you start the submission.",

  "submission.import-external.preview.button.import": "Start submission",

  "submission.import-external.preview.error.import.title": "Submission error",

  "submission.import-external.preview.error.import.body": "An error occurs during the external source entry import process.",

  "submission.sections.describe.relationship-lookup.close": "Close",

  "submission.sections.describe.relationship-lookup.external-source.added": "Successfully added local entry to the selection",

  "submission.sections.describe.relationship-lookup.external-source.import-button-title.isAuthorOfPublication": "Import remote author",

  "submission.sections.describe.relationship-lookup.external-source.import-button-title.Journal": "Import remote journal",

  "submission.sections.describe.relationship-lookup.external-source.import-button-title.Journal Issue": "Import remote journal issue",

  "submission.sections.describe.relationship-lookup.external-source.import-button-title.Journal Volume": "Import remote journal volume",

  "submission.sections.describe.relationship-lookup.external-source.import-button-title.isProjectOfPublication": "Project",

  "submission.sections.describe.relationship-lookup.external-source.import-button-title.none": "Import remote item",

  "submission.sections.describe.relationship-lookup.external-source.import-button-title.Event": "Import remote event",

  "submission.sections.describe.relationship-lookup.external-source.import-button-title.Product": "Import remote product",

  "submission.sections.describe.relationship-lookup.external-source.import-button-title.Equipment": "Import remote equipment",

  "submission.sections.describe.relationship-lookup.external-source.import-button-title.OrgUnit": "Import remote organizational unit",

  "submission.sections.describe.relationship-lookup.external-source.import-button-title.Funding": "Import remote fund",

  "submission.sections.describe.relationship-lookup.external-source.import-button-title.Person": "Import remote person",

  "submission.sections.describe.relationship-lookup.external-source.import-button-title.Patent": "Import remote patent",

  "submission.sections.describe.relationship-lookup.external-source.import-button-title.Project": "Import remote project",

  "submission.sections.describe.relationship-lookup.external-source.import-button-title.Publication": "Import remote publication",

  "submission.sections.describe.relationship-lookup.external-source.import-modal.isProjectOfPublication.added.new-entity": "New Entity Added!",

  "submission.sections.describe.relationship-lookup.external-source.import-modal.isProjectOfPublication.title": "Project",

  "submission.sections.describe.relationship-lookup.external-source.import-modal.isAuthorOfPublication.title": "Import Remote Author",

  "submission.sections.describe.relationship-lookup.external-source.import-modal.isAuthorOfPublication.added.local-entity": "Successfully added local author to the selection",

  "submission.sections.describe.relationship-lookup.external-source.import-modal.isAuthorOfPublication.added.new-entity": "Successfully imported and added external author to the selection",

  "submission.sections.describe.relationship-lookup.external-source.import-modal.authority": "Authority",

  "submission.sections.describe.relationship-lookup.external-source.import-modal.authority.new": "Import as a new local authority entry",

  "submission.sections.describe.relationship-lookup.external-source.import-modal.cancel": "Cancel",

  "submission.sections.describe.relationship-lookup.external-source.import-modal.collection": "Select a collection to import new entries to",

  "submission.sections.describe.relationship-lookup.external-source.import-modal.entities": "Entities",

  "submission.sections.describe.relationship-lookup.external-source.import-modal.entities.new": "Import as a new local entity",

  "submission.sections.describe.relationship-lookup.external-source.import-modal.head.lcname": "Importing from LC Name",

  "submission.sections.describe.relationship-lookup.external-source.import-modal.head.orcid": "Importing from ORCID",

  "submission.sections.describe.relationship-lookup.external-source.import-modal.head.openaire": "Importing from OpenAIRE",

  "submission.sections.describe.relationship-lookup.external-source.import-modal.head.openaireTitle": "Importing from OpenAIRE",

  "submission.sections.describe.relationship-lookup.external-source.import-modal.head.openaireFunding": "Importing from OpenAIRE",

  "submission.sections.describe.relationship-lookup.external-source.import-modal.head.sherpaJournal": "Importing from Sherpa Journal",

  "submission.sections.describe.relationship-lookup.external-source.import-modal.head.sherpaPublisher": "Importing from Sherpa Publisher",

  "submission.sections.describe.relationship-lookup.external-source.import-modal.head.pubmed": "Importing from PubMed",

  "submission.sections.describe.relationship-lookup.external-source.import-modal.head.arxiv": "Importing from arXiv",

  "submission.sections.describe.relationship-lookup.external-source.import-modal.head.ror": "Import from ROR",

  "submission.sections.describe.relationship-lookup.external-source.import-modal.import": "Import",

  "submission.sections.describe.relationship-lookup.external-source.import-modal.Journal.title": "Import Remote Journal",

  "submission.sections.describe.relationship-lookup.external-source.import-modal.Journal.added.local-entity": "Successfully added local journal to the selection",

  "submission.sections.describe.relationship-lookup.external-source.import-modal.Journal.added.new-entity": "Successfully imported and added external journal to the selection",

  "submission.sections.describe.relationship-lookup.external-source.import-modal.Journal Issue.title": "Import Remote Journal Issue",

  "submission.sections.describe.relationship-lookup.external-source.import-modal.Journal Issue.added.local-entity": "Successfully added local journal issue to the selection",

  "submission.sections.describe.relationship-lookup.external-source.import-modal.Journal Issue.added.new-entity": "Successfully imported and added external journal issue to the selection",

  "submission.sections.describe.relationship-lookup.external-source.import-modal.Journal Volume.title": "Import Remote Journal Volume",

  "submission.sections.describe.relationship-lookup.external-source.import-modal.Journal Volume.added.local-entity": "Successfully added local journal volume to the selection",

  "submission.sections.describe.relationship-lookup.external-source.import-modal.Journal Volume.added.new-entity": "Successfully imported and added external journal volume to the selection",

  "submission.sections.describe.relationship-lookup.external-source.import-modal.select": "Select a local match:",

  "submission.sections.describe.relationship-lookup.external-source.import-modal.isOrgUnitOfProject.title": "Import Remote Organization",

  "submission.sections.describe.relationship-lookup.external-source.import-modal.isOrgUnitOfProject.added.local-entity": "Successfully added local organization to the selection",

  "submission.sections.describe.relationship-lookup.external-source.import-modal.isOrgUnitOfProject.added.new-entity": "Successfully imported and added external organization to the selection",

  "submission.sections.describe.relationship-lookup.search-tab.deselect-all": "Deselect all",

  "submission.sections.describe.relationship-lookup.search-tab.deselect-page": "Deselect page",

  "submission.sections.describe.relationship-lookup.search-tab.loading": "Loading...",

  "submission.sections.describe.relationship-lookup.search-tab.placeholder": "Search query",

  "submission.sections.describe.relationship-lookup.search-tab.search": "Go",

  "submission.sections.describe.relationship-lookup.search-tab.search-form.placeholder": "Search...",

  "submission.sections.describe.relationship-lookup.search-tab.select-all": "Select all",

  "submission.sections.describe.relationship-lookup.search-tab.select-page": "Select page",

  "submission.sections.describe.relationship-lookup.selected": "Selected {{ size }} items",

  "submission.sections.describe.relationship-lookup.search-tab.tab-title.isAuthorOfPublication": "Local Authors ({{ count }})",

  "submission.sections.describe.relationship-lookup.search-tab.tab-title.isJournalOfPublication": "Local Journals ({{ count }})",

  "submission.sections.describe.relationship-lookup.search-tab.tab-title.Project": "Local Projects ({{ count }})",

  "submission.sections.describe.relationship-lookup.search-tab.tab-title.Publication": "Local Publications ({{ count }})",

  "submission.sections.describe.relationship-lookup.search-tab.tab-title.Person": "Local Authors ({{ count }})",

  "submission.sections.describe.relationship-lookup.search-tab.tab-title.OrgUnit": "Local Organizational Units ({{ count }})",

  "submission.sections.describe.relationship-lookup.search-tab.tab-title.DataPackage": "Local Data Packages ({{ count }})",

  "submission.sections.describe.relationship-lookup.search-tab.tab-title.DataFile": "Local Data Files ({{ count }})",

  "submission.sections.describe.relationship-lookup.search-tab.tab-title.Journal": "Local Journals ({{ count }})",

  "submission.sections.describe.relationship-lookup.search-tab.tab-title.isJournalIssueOfPublication": "Local Journal Issues ({{ count }})",

  "submission.sections.describe.relationship-lookup.search-tab.tab-title.JournalIssue": "Local Journal Issues ({{ count }})",

  "submission.sections.describe.relationship-lookup.search-tab.tab-title.isJournalVolumeOfPublication": "Local Journal Volumes ({{ count }})",

  "submission.sections.describe.relationship-lookup.search-tab.tab-title.JournalVolume": "Local Journal Volumes ({{ count }})",

  "submission.sections.describe.relationship-lookup.search-tab.tab-title.sherpaJournal": "Sherpa Journals ({{ count }})",

  "submission.sections.describe.relationship-lookup.search-tab.tab-title.sherpaPublisher": "Sherpa Publishers ({{ count }})",

  "submission.sections.describe.relationship-lookup.search-tab.tab-title.orcid": "ORCID ({{ count }})",

  "submission.sections.describe.relationship-lookup.search-tab.tab-title.lcname": "LC Names ({{ count }})",

  "submission.sections.describe.relationship-lookup.search-tab.tab-title.pubmed": "PubMed ({{ count }})",

  "submission.sections.describe.relationship-lookup.search-tab.tab-title.arxiv": "arXiv ({{ count }})",

  "submission.sections.describe.relationship-lookup.search-tab.tab-title.ror": "ROR ({{ count }})",

  "submission.sections.describe.relationship-lookup.search-tab.tab-title.orcidWorks": "ORCID ({{ count }})",

  "submission.sections.describe.relationship-lookup.search-tab.tab-title.crossref": "Crossref ({{ count }})",

  "submission.sections.describe.relationship-lookup.search-tab.tab-title.scopus": "Scopus ({{ count }})",

  "submission.sections.describe.relationship-lookup.search-tab.tab-title.openaire": "OpenAIRE Search by Authors ({{ count }})",

  "submission.sections.describe.relationship-lookup.search-tab.tab-title.openaireTitle": "OpenAIRE Search by Title ({{ count }})",

  "submission.sections.describe.relationship-lookup.search-tab.tab-title.openaireFunding": "OpenAIRE Search by Funder ({{ count }})",

  "submission.sections.describe.relationship-lookup.search-tab.tab-title.sherpaJournalIssn": "Sherpa Journals by ISSN ({{ count }})",

  "submission.sections.describe.relationship-lookup.search-tab.tab-title.isFundingAgencyOfPublication": "Search for Funding Agencies",

  "submission.sections.describe.relationship-lookup.search-tab.tab-title.isFundingOfPublication": "Search for Funding",

  "submission.sections.describe.relationship-lookup.search-tab.tab-title.isChildOrgUnitOf": "Search for Organizational Units",

  "submission.sections.describe.relationship-lookup.search-tab.tab-title.isProjectOfPublication": "Projects",

  "submission.sections.describe.relationship-lookup.search-tab.tab-title.isFundingAgencyOfProject": "Funder of the Project",

  "submission.sections.describe.relationship-lookup.search-tab.tab-title.isPublicationOfAuthor": "Publication of the Author",

  "submission.sections.describe.relationship-lookup.search-tab.tab-title.isOrgUnitOfProject": "OrgUnit of the Project",

  "submission.sections.describe.relationship-lookup.selection-tab.title.isProjectOfPublication": "Project",

  "submission.sections.describe.relationship-lookup.title.isProjectOfPublication": "Projects",

  "submission.sections.describe.relationship-lookup.title.isFundingAgencyOfProject": "Funder of the Project",

  "submission.sections.describe.relationship-lookup.selection-tab.search-form.placeholder": "Search...",

  "submission.sections.describe.relationship-lookup.selection-tab.tab-title": "Current Selection ({{ count }})",

  "submission.sections.describe.relationship-lookup.title.Journal": "Journal",

  "submission.sections.describe.relationship-lookup.title.isJournalIssueOfPublication": "Journal Issues",

  "submission.sections.describe.relationship-lookup.title.JournalIssue": "Journal Issues",

  "submission.sections.describe.relationship-lookup.title.isJournalVolumeOfPublication": "Journal Volumes",

  "submission.sections.describe.relationship-lookup.title.JournalVolume": "Journal Volumes",

  "submission.sections.describe.relationship-lookup.title.isJournalOfPublication": "Journals",

  "submission.sections.describe.relationship-lookup.title.isAuthorOfPublication": "Authors",

  "submission.sections.describe.relationship-lookup.title.isFundingAgencyOfPublication": "Funding Agency",

  "submission.sections.describe.relationship-lookup.title.Project": "Projects",

  "submission.sections.describe.relationship-lookup.title.Publication": "Publications",

  "submission.sections.describe.relationship-lookup.title.Person": "Authors",

  "submission.sections.describe.relationship-lookup.title.OrgUnit": "Organizational Units",

  "submission.sections.describe.relationship-lookup.title.DataPackage": "Data Packages",

  "submission.sections.describe.relationship-lookup.title.DataFile": "Data Files",

  "submission.sections.describe.relationship-lookup.title.Funding Agency": "Funding Agency",

  "submission.sections.describe.relationship-lookup.title.isFundingOfPublication": "Funding",

  "submission.sections.describe.relationship-lookup.title.isChildOrgUnitOf": "Parent Organizational Unit",

  "submission.sections.describe.relationship-lookup.title.isPublicationOfAuthor": "Publication",

  "submission.sections.describe.relationship-lookup.title.isOrgUnitOfProject": "OrgUnit",

  "submission.sections.describe.relationship-lookup.search-tab.toggle-dropdown": "Toggle dropdown",

  "submission.sections.describe.relationship-lookup.selection-tab.settings": "Settings",

  "submission.sections.describe.relationship-lookup.selection-tab.no-selection": "Your selection is currently empty.",

  "submission.sections.describe.relationship-lookup.selection-tab.title.isAuthorOfPublication": "Selected Authors",

  "submission.sections.describe.relationship-lookup.selection-tab.title.isJournalOfPublication": "Selected Journals",

  "submission.sections.describe.relationship-lookup.selection-tab.title.isJournalVolumeOfPublication": "Selected Journal Volume",

  "submission.sections.describe.relationship-lookup.selection-tab.title.Project": "Selected Projects",

  "submission.sections.describe.relationship-lookup.selection-tab.title.Publication": "Selected Publications",

  "submission.sections.describe.relationship-lookup.selection-tab.title.Person": "Selected Authors",

  "submission.sections.describe.relationship-lookup.selection-tab.title.OrgUnit": "Selected Organizational Units",

  "submission.sections.describe.relationship-lookup.selection-tab.title.DataPackage": "Selected Data Packages",

  "submission.sections.describe.relationship-lookup.selection-tab.title.DataFile": "Selected Data Files",

  "submission.sections.describe.relationship-lookup.selection-tab.title.Journal": "Selected Journals",

  "submission.sections.describe.relationship-lookup.selection-tab.title.isJournalIssueOfPublication": "Selected Issue",

  "submission.sections.describe.relationship-lookup.selection-tab.title.JournalVolume": "Selected Journal Volume",

  "submission.sections.describe.relationship-lookup.selection-tab.title.isFundingAgencyOfPublication": "Selected Funding Agency",

  "submission.sections.describe.relationship-lookup.selection-tab.title.isFundingOfPublication": "Selected Funding",

  "submission.sections.describe.relationship-lookup.selection-tab.title.JournalIssue": "Selected Issue",

  "submission.sections.describe.relationship-lookup.selection-tab.title.isChildOrgUnitOf": "Selected Organizational Unit",

  "submission.sections.describe.relationship-lookup.selection-tab.title.sherpaJournal": "Search Results",

  "submission.sections.describe.relationship-lookup.selection-tab.title.sherpaPublisher": "Search Results",

  "submission.sections.describe.relationship-lookup.selection-tab.title.orcid": "Search Results",

  "submission.sections.describe.relationship-lookup.selection-tab.title.orcidv2": "Search Results",

  "submission.sections.describe.relationship-lookup.selection-tab.title.openaire": "Search Results",

  "submission.sections.describe.relationship-lookup.selection-tab.title.openaireTitle": "Search Results",

  "submission.sections.describe.relationship-lookup.selection-tab.title.openaireFundin": "Search Results",

  "submission.sections.describe.relationship-lookup.selection-tab.title.lcname": "Search Results",

  "submission.sections.describe.relationship-lookup.selection-tab.title.pubmed": "Search Results",

  "submission.sections.describe.relationship-lookup.selection-tab.title.arxiv": "Search Results",

  "submission.sections.describe.relationship-lookup.selection-tab.title.crossref": "Search Results",

  "submission.sections.describe.relationship-lookup.selection-tab.title.epo": "Search Results",

  "submission.sections.describe.relationship-lookup.selection-tab.title.scopus": "Search Results",

  "submission.sections.describe.relationship-lookup.selection-tab.title.scielo": "Search Results",

  "submission.sections.describe.relationship-lookup.selection-tab.title.wos": "Search Results",

  "submission.sections.describe.relationship-lookup.selection-tab.title.ror": "Search Results",

  "submission.sections.describe.relationship-lookup.selection-tab.title": "Search Results",

  "submission.sections.describe.relationship-lookup.name-variant.notification.content": "Would you like to save \"{{ value }}\" as a name variant for this person so you and others can reuse it for future submissions? If you don't you can still use it for this submission.",

  "submission.sections.describe.relationship-lookup.name-variant.notification.confirm": "Save a new name variant",

  "submission.sections.describe.relationship-lookup.name-variant.notification.decline": "Use only for this submission",

  "submission.sections.ccLicense.type": "License Type",

  "submission.sections.ccLicense.select": "Select a license type…",

  "submission.sections.ccLicense.change": "Change your license type…",

  "submission.sections.ccLicense.none": "No licenses available",

  "submission.sections.ccLicense.option.select": "Select an option…",

  "submission.sections.ccLicense.link": "You’ve selected the following license:",

  "submission.sections.ccLicense.confirmation": "I grant the license above",

  "submission.sections.general.add-more": "Add more",

  "submission.sections.general.cannot_deposit": "Deposit cannot be completed due to errors in the form.<br>Please fill out all required fields to complete the deposit.",

  "submission.sections.general.collection": "Collection",

  "submission.sections.general.deposit_error_notice": "There was an issue when submitting the item, please try again later.",

  "submission.sections.general.deposit_success_notice": "Submission deposited successfully.",

  "submission.sections.general.discard_error_notice": "There was an issue when discarding the item, please try again later.",

  "submission.sections.general.discard_success_notice": "Submission discarded successfully.",

  "submission.sections.general.metadata-extracted": "New metadata have been extracted and added to the <strong>{{sectionId}}</strong> section.",

  "submission.sections.general.metadata-extracted-new-section": "New <strong>{{sectionId}}</strong> section has been added to submission.",

  "submission.sections.general.no-collection": "No collection found",

  "submission.sections.general.no-entity": "No entity types found",

  "submission.sections.general.no-sections": "No options available",

  "submission.sections.general.save_error_notice": "There was an issue when saving the item, please try again later.",

  "submission.sections.general.save_success_notice": "Submission saved successfully.",

  "submission.sections.general.search-collection": "Search for a collection",

  "submission.sections.general.sections_not_valid": "There are incomplete sections.",

  "submission.sections.identifiers.info": "The following identifiers will be created for your item:",

  "submission.sections.identifiers.no_handle": "No handles have been minted for this item.",

  "submission.sections.identifiers.no_doi": "No DOIs have been minted for this item.",

  "submission.sections.identifiers.handle_label": "Handle: ",

  "submission.sections.identifiers.doi_label": "DOI: ",

  "submission.sections.identifiers.otherIdentifiers_label": "Other identifiers: ",

  "submission.sections.submit.progressbar.accessCondition": "Item access conditions",

  "submission.sections.submit.progressbar.CClicense": "Creative commons license",

  "submission.sections.submit.progressbar.describe.recycle": "Recycle",

  "submission.sections.submit.progressbar.describe.stepcustom": "Describe",

  "submission.sections.submit.progressbar.describe.stepone": "Describe",

  "submission.sections.submit.progressbar.describe.steptwo": "Describe",

  "submission.sections.submit.progressbar.duplicates": "Potential duplicates",

  "submission.sections.submit.progressbar.identifiers": "Identifiers",

  "submission.sections.submit.progressbar.license": "Deposit license",

  "submission.sections.submit.progressbar.sherpapolicy": "Sherpa policies",

  "submission.sections.submit.progressbar.upload": "Upload files",

  "submission.sections.submit.progressbar.sherpaPolicies": "Publisher open access policy information",

  "submission.sections.sherpa-policy.title-empty": "No publisher policy information available. If your work has an associated ISSN, please enter it above to see any related publisher open access policies.",

  "submission.sections.status.errors.title": "Errors",

  "submission.sections.status.valid.title": "Valid",

  "submission.sections.status.warnings.title": "Warnings",

  "submission.sections.status.errors.aria": "has errors",

  "submission.sections.status.valid.aria": "is valid",

  "submission.sections.status.warnings.aria": "has warnings",

  "submission.sections.status.info.title": "Additional Information",

  "submission.sections.status.info.aria": "Additional Information",

  "submission.sections.toggle.open": "Open section",

  "submission.sections.toggle.close": "Close section",

  "submission.sections.toggle.aria.open": "Expand {{sectionHeader}} section",

  "submission.sections.toggle.aria.close": "Collapse {{sectionHeader}} section",

  "submission.sections.upload.primary.make": "Make {{fileName}} the primary bitstream",

  "submission.sections.upload.primary.remove": "Remove {{fileName}} as the primary bitstream",

  "submission.sections.upload.delete.confirm.cancel": "Cancel",

  "submission.sections.upload.delete.confirm.info": "This operation can't be undone. Are you sure?",

  "submission.sections.upload.delete.confirm.submit": "Yes, I'm sure",

  "submission.sections.upload.delete.confirm.title": "Delete bitstream",

  "submission.sections.upload.delete.submit": "Delete",

  "submission.sections.upload.download.title": "Download bitstream",

  "submission.sections.upload.drop-message": "Drop files to attach them to the item",

  "submission.sections.upload.edit.title": "Edit bitstream",

  "submission.sections.upload.form.access-condition-label": "Access condition type",

  "submission.sections.upload.form.access-condition-hint": "Select an access condition to apply on the bitstream once the item is deposited",

  "submission.sections.upload.form.date-required": "Date is required.",

  "submission.sections.upload.form.date-required-from": "Grant access from date is required.",

  "submission.sections.upload.form.date-required-until": "Grant access until date is required.",

  "submission.sections.upload.form.from-label": "Grant access from",

  "submission.sections.upload.form.from-hint": "Select the date from which the related access condition is applied",

  "submission.sections.upload.form.from-placeholder": "From",

  "submission.sections.upload.form.group-label": "Group",

  "submission.sections.upload.form.group-required": "Group is required.",

  "submission.sections.upload.form.until-label": "Grant access until",

  "submission.sections.upload.form.until-hint": "Select the date until which the related access condition is applied",

  "submission.sections.upload.form.until-placeholder": "Until",

  "submission.sections.upload.header.policy.default.nolist": "Uploaded files in the {{collectionName}} collection will be accessible according to the following group(s):",

  "submission.sections.upload.header.policy.default.withlist": "Please note that uploaded files in the {{collectionName}} collection will be accessible, in addition to what is explicitly decided for the single file, with the following group(s):",

  "submission.sections.upload.info": "Here you will find all the files currently in the item. You can update the file metadata and access conditions or <strong>upload additional files by dragging & dropping them anywhere on the page.</strong>",

  "submission.sections.upload.no-entry": "No",

  "submission.sections.upload.no-file-uploaded": "No file uploaded yet.",

  "submission.sections.upload.save-metadata": "Save metadata",

  "submission.sections.upload.undo": "Cancel",

  "submission.sections.upload.upload-failed": "Upload failed",

  "submission.sections.upload.upload-successful": "Upload successful",

  "submission.sections.accesses.form.discoverable-description": "When checked, this item will be discoverable in search/browse. When unchecked, the item will only be available via a direct link and will never appear in search/browse.",

  "submission.sections.accesses.form.discoverable-label": "Discoverable",

  "submission.sections.accesses.form.access-condition-label": "Access condition type",

  "submission.sections.accesses.form.access-condition-hint": "Select an access condition to apply on the item once it is deposited",

  "submission.sections.accesses.form.date-required": "Date is required.",

  "submission.sections.accesses.form.date-required-from": "Grant access from date is required.",

  "submission.sections.accesses.form.date-required-until": "Grant access until date is required.",

  "submission.sections.accesses.form.from-label": "Grant access from",

  "submission.sections.accesses.form.from-hint": "Select the date from which the related access condition is applied",

  "submission.sections.accesses.form.from-placeholder": "From",

  "submission.sections.accesses.form.group-label": "Group",

  "submission.sections.accesses.form.group-required": "Group is required.",

  "submission.sections.accesses.form.until-label": "Grant access until",

  "submission.sections.accesses.form.until-hint": "Select the date until which the related access condition is applied",

  "submission.sections.accesses.form.until-placeholder": "Until",

  "submission.sections.duplicates.none": "No duplicates were detected.",

  "submission.sections.duplicates.detected": "Potential duplicates were detected. Please review the list below.",

  "submission.sections.duplicates.in-workspace": "This item is in workspace",

  "submission.sections.duplicates.in-workflow": "This item is in workflow",

  "submission.sections.license.granted-label": "I confirm the license above",

  "submission.sections.license.required": "You must accept the license",

  "submission.sections.license.notgranted": "You must accept the license",

  "submission.sections.sherpa.publication.information": "Publication information",

  "submission.sections.sherpa.publication.information.title": "Title",

  "submission.sections.sherpa.publication.information.issns": "ISSNs",

  "submission.sections.sherpa.publication.information.url": "URL",

  "submission.sections.sherpa.publication.information.publishers": "Publisher",

  "submission.sections.sherpa.publication.information.romeoPub": "Romeo Pub",

  "submission.sections.sherpa.publication.information.zetoPub": "Zeto Pub",

  "submission.sections.sherpa.publisher.policy": "Publisher Policy",

  "submission.sections.sherpa.publisher.policy.description": "The below information was found via Sherpa Romeo. Based on the policies of your publisher, it provides advice regarding whether an embargo may be necessary and/or which files you are allowed to upload. If you have questions, please contact your site administrator via the feedback form in the footer.",

  "submission.sections.sherpa.publisher.policy.openaccess": "Open Access pathways permitted by this journal's policy are listed below by article version. Click on a pathway for a more detailed view",

  "submission.sections.sherpa.publisher.policy.more.information": "For more information, please see the following links:",

  "submission.sections.sherpa.publisher.policy.version": "Version",

  "submission.sections.sherpa.publisher.policy.embargo": "Embargo",

  "submission.sections.sherpa.publisher.policy.noembargo": "No Embargo",

  "submission.sections.sherpa.publisher.policy.nolocation": "None",

  "submission.sections.sherpa.publisher.policy.license": "License",

  "submission.sections.sherpa.publisher.policy.prerequisites": "Prerequisites",

  "submission.sections.sherpa.publisher.policy.location": "Location",

  "submission.sections.sherpa.publisher.policy.conditions": "Conditions",

  "submission.sections.sherpa.publisher.policy.refresh": "Refresh",

  "submission.sections.sherpa.record.information": "Record Information",

  "submission.sections.sherpa.record.information.id": "ID",

  "submission.sections.sherpa.record.information.date.created": "Date Created",

  "submission.sections.sherpa.record.information.date.modified": "Last Modified",

  "submission.sections.sherpa.record.information.uri": "URI",

  "submission.sections.sherpa.error.message": "There was an error retrieving sherpa informations",

  "submission.submit.breadcrumbs": "New submission",

  "submission.submit.title": "New submission",

  "submission.workflow.generic.delete": "Delete",

  "submission.workflow.generic.delete-help": "Select this option to discard this item. You will then be asked to confirm it.",

  "submission.workflow.generic.edit": "Edit",

  "submission.workflow.generic.edit-help": "Select this option to change the item's metadata.",

  "submission.workflow.generic.view": "View",

  "submission.workflow.generic.view-help": "Select this option to view the item's metadata.",

  "submission.workflow.generic.submit_select_reviewer": "Select Reviewer",

  "submission.workflow.generic.submit_select_reviewer-help": "",

  "submission.workflow.generic.submit_score": "Rate",

  "submission.workflow.generic.submit_score-help": "",

  "submission.workflow.tasks.claimed.approve": "Approve",

  "submission.workflow.tasks.claimed.approve_help": "If you have reviewed the item and it is suitable for inclusion in the collection, select \"Approve\".",

  "submission.workflow.tasks.claimed.edit": "Edit",

  "submission.workflow.tasks.claimed.edit_help": "Select this option to change the item's metadata.",

  "submission.workflow.tasks.claimed.decline": "Decline",

  "submission.workflow.tasks.claimed.decline_help": "",

  "submission.workflow.tasks.claimed.reject.reason.info": "Please enter your reason for rejecting the submission into the box below, indicating whether the submitter may fix a problem and resubmit.",

  "submission.workflow.tasks.claimed.reject.reason.placeholder": "Describe the reason of reject",

  "submission.workflow.tasks.claimed.reject.reason.submit": "Reject item",

  "submission.workflow.tasks.claimed.reject.reason.title": "Reason",

  "submission.workflow.tasks.claimed.reject.submit": "Reject",

  "submission.workflow.tasks.claimed.reject_help": "If you have reviewed the item and found it is <strong>not</strong> suitable for inclusion in the collection, select \"Reject\".  You will then be asked to enter a message indicating why the item is unsuitable, and whether the submitter should change something and resubmit.",

  "submission.workflow.tasks.claimed.return": "Return to pool",

  "submission.workflow.tasks.claimed.return_help": "Return the task to the pool so that another user may perform the task.",

  "submission.workflow.tasks.generic.error": "Error occurred during operation...",

  "submission.workflow.tasks.generic.processing": "Processing...",

  "submission.workflow.tasks.generic.submitter": "Submitter",

  "submission.workflow.tasks.generic.success": "Operation successful",

  "submission.workflow.tasks.pool.claim": "Claim",

  "submission.workflow.tasks.pool.claim_help": "Assign this task to yourself.",

  "submission.workflow.tasks.pool.hide-detail": "Hide detail",

  "submission.workflow.tasks.pool.show-detail": "Show detail",

  "submission.workflow.tasks.duplicates": "potential duplicates were detected for this item. Claim and edit this item to see details.",

  "submission.workspace.generic.view": "View",

  "submission.workspace.generic.view-help": "Select this option to view the item's metadata.",

  "submitter.empty": "N/A",

  "subscriptions.title": "Subscriptions",

  "subscriptions.item": "Subscriptions for items",

  "subscriptions.collection": "Subscriptions for collections",

  "subscriptions.community": "Subscriptions for communities",

  "subscriptions.subscription_type": "Subscription type",

  "subscriptions.frequency": "Subscription frequency",

  "subscriptions.frequency.D": "Daily",

  "subscriptions.frequency.M": "Monthly",

  "subscriptions.frequency.W": "Weekly",

  "subscriptions.tooltip": "Subscribe",

  "subscriptions.modal.title": "Subscriptions",

  "subscriptions.modal.type-frequency": "Type and frequency",

  "subscriptions.modal.close": "Close",

  "subscriptions.modal.delete-info": "To remove this subscription, please visit the \"Subscriptions\" page under your user profile",

  "subscriptions.modal.new-subscription-form.type.content": "Content",

  "subscriptions.modal.new-subscription-form.frequency.D": "Daily",

  "subscriptions.modal.new-subscription-form.frequency.W": "Weekly",

  "subscriptions.modal.new-subscription-form.frequency.M": "Monthly",

  "subscriptions.modal.new-subscription-form.submit": "Submit",

  "subscriptions.modal.new-subscription-form.processing": "Processing...",

  "subscriptions.modal.create.success": "Subscribed to {{ type }} successfully.",

  "subscriptions.modal.delete.success": "Subscription deleted successfully",

  "subscriptions.modal.update.success": "Subscription to {{ type }} updated successfully",

  "subscriptions.modal.create.error": "An error occurs during the subscription creation",

  "subscriptions.modal.delete.error": "An error occurs during the subscription delete",

  "subscriptions.modal.update.error": "An error occurs during the subscription update",

  "subscriptions.table.dso": "Subject",

  "subscriptions.table.subscription_type": "Subscription Type",

  "subscriptions.table.subscription_frequency": "Subscription Frequency",

  "subscriptions.table.action": "Action",

  "subscriptions.table.edit": "Edit",

  "subscriptions.table.delete": "Delete",

  "subscriptions.table.not-available": "Not available",

  "subscriptions.table.not-available-message": "The subscribed item has been deleted, or you don't currently have the permission to view it",

  "subscriptions.table.empty.message": "You do not have any subscriptions at this time. To subscribe to email updates for a Community or Collection, use the subscription button on the object's page.",

  "thumbnail.default.alt": "Thumbnail Image",

  "thumbnail.default.placeholder": "No Thumbnail Available",

  "thumbnail.project.alt": "Project Logo",

  "thumbnail.project.placeholder": "Project Placeholder Image",

  "thumbnail.orgunit.alt": "OrgUnit Logo",

  "thumbnail.orgunit.placeholder": "OrgUnit Placeholder Image",

  "thumbnail.person.alt": "Profile Picture",

  "thumbnail.person.placeholder": "No Profile Picture Available",

  "title": "DSpace",

  "vocabulary-treeview.header": "Hierarchical tree view",

  "vocabulary-treeview.load-more": "Load more",

  "vocabulary-treeview.search.form.reset": "Reset",

  "vocabulary-treeview.search.form.search": "Search",

  "vocabulary-treeview.search.form.search-placeholder": "Filter results by typing the first few letters",

  "vocabulary-treeview.search.no-result": "There were no items to show",

  "vocabulary-treeview.tree.description.nsi": "The Norwegian Science Index",

  "vocabulary-treeview.tree.description.srsc": "Research Subject Categories",

  "vocabulary-treeview.info": "Select a subject to add as search filter",

  "uploader.browse": "browse",

  "uploader.drag-message": "Drag & Drop your files here",

  "uploader.delete.btn-title": "Delete",

  "uploader.or": ", or ",

  "uploader.processing": "Processing uploaded file(s)... (it's now safe to close this page)",

  "uploader.queue-length": "Queue length",

  "virtual-metadata.delete-item.info": "Select the types for which you want to save the virtual metadata as real metadata",

  "virtual-metadata.delete-item.modal-head": "The virtual metadata of this relation",

  "virtual-metadata.delete-relationship.modal-head": "Select the items for which you want to save the virtual metadata as real metadata",

  "supervisedWorkspace.search.results.head": "Supervised Items",

  "workspace.search.results.head": "Your submissions",

  "workflowAdmin.search.results.head": "Administer Workflow",

  "workflow.search.results.head": "Workflow tasks",

  "supervision.search.results.head": "Workflow and Workspace tasks",

  "workflow-item.edit.breadcrumbs": "Edit workflowitem",

  "workflow-item.edit.title": "Edit workflowitem",

  "workflow-item.delete.notification.success.title": "Deleted",

  "workflow-item.delete.notification.success.content": "This workflow item was successfully deleted",

  "workflow-item.delete.notification.error.title": "Something went wrong",

  "workflow-item.delete.notification.error.content": "The workflow item could not be deleted",

  "workflow-item.delete.title": "Delete workflow item",

  "workflow-item.delete.header": "Delete workflow item",

  "workflow-item.delete.button.cancel": "Cancel",

  "workflow-item.delete.button.confirm": "Delete",

  "workflow-item.send-back.notification.success.title": "Sent back to submitter",

  "workflow-item.send-back.notification.success.content": "This workflow item was successfully sent back to the submitter",

  "workflow-item.send-back.notification.error.title": "Something went wrong",

  "workflow-item.send-back.notification.error.content": "The workflow item could not be sent back to the submitter",

  "workflow-item.send-back.title": "Send workflow item back to submitter",

  "workflow-item.send-back.header": "Send workflow item back to submitter",

  "workflow-item.send-back.button.cancel": "Cancel",

  "workflow-item.send-back.button.confirm": "Send back",

  "workflow-item.view.breadcrumbs": "Workflow View",

  "workspace-item.view.breadcrumbs": "Workspace View",

  "workspace-item.view.title": "Workspace View",

  "workspace-item.delete.breadcrumbs": "Workspace Delete",

  "workspace-item.delete.header": "Delete workspace item",

  "workspace-item.delete.button.confirm": "Delete",

  "workspace-item.delete.button.cancel": "Cancel",

  "workspace-item.delete.notification.success.title": "Deleted",

  "workspace-item.delete.title": "This workspace item was successfully deleted",

  "workspace-item.delete.notification.error.title": "Something went wrong",

  "workspace-item.delete.notification.error.content": "The workspace item could not be deleted",

  "workflow-item.advanced.title": "Advanced workflow",

  "workflow-item.selectrevieweraction.notification.success.title": "Selected reviewer",

  "workflow-item.selectrevieweraction.notification.success.content": "The reviewer for this workflow item has been successfully selected",

  "workflow-item.selectrevieweraction.notification.error.title": "Something went wrong",

  "workflow-item.selectrevieweraction.notification.error.content": "Couldn't select the reviewer for this workflow item",

  "workflow-item.selectrevieweraction.title": "Select Reviewer",

  "workflow-item.selectrevieweraction.header": "Select Reviewer",

  "workflow-item.selectrevieweraction.button.cancel": "Cancel",

  "workflow-item.selectrevieweraction.button.confirm": "Confirm",

  "workflow-item.scorereviewaction.notification.success.title": "Rating review",

  "workflow-item.scorereviewaction.notification.success.content": "The rating for this item workflow item has been successfully submitted",

  "workflow-item.scorereviewaction.notification.error.title": "Something went wrong",

  "workflow-item.scorereviewaction.notification.error.content": "Couldn't rate this item",

  "workflow-item.scorereviewaction.title": "Rate this item",

  "workflow-item.scorereviewaction.header": "Rate this item",

  "workflow-item.scorereviewaction.button.cancel": "Cancel",

  "workflow-item.scorereviewaction.button.confirm": "Confirm",

  "idle-modal.header": "Session will expire soon",

  "idle-modal.info": "For security reasons, user sessions expire after {{ timeToExpire }} minutes of inactivity. Your session will expire soon. Would you like to extend it or log out?",

  "idle-modal.log-out": "Log out",

  "idle-modal.extend-session": "Extend session",

  "researcher.profile.action.processing": "Processing...",

  "researcher.profile.associated": "Researcher profile associated",

  "researcher.profile.change-visibility.fail": "An unexpected error occurs while changing the profile visibility",

  "researcher.profile.create.new": "Create new",

  "researcher.profile.create.success": "Researcher profile created successfully",

  "researcher.profile.create.fail": "An error occurs during the researcher profile creation",

  "researcher.profile.delete": "Delete",

  "researcher.profile.expose": "Expose",

  "researcher.profile.hide": "Hide",

  "researcher.profile.not.associated": "Researcher profile not yet associated",

  "researcher.profile.view": "View",

  "researcher.profile.private.visibility": "PRIVATE",

  "researcher.profile.public.visibility": "PUBLIC",

  "researcher.profile.status": "Status:",

  "researcherprofile.claim.not-authorized": "You are not authorized to claim this item. For more details contact the administrator(s).",

  "researcherprofile.error.claim.body": "An error occurred while claiming the profile, please try again later",

  "researcherprofile.error.claim.title": "Error",

  "researcherprofile.success.claim.body": "Profile claimed with success",

  "researcherprofile.success.claim.title": "Success",

  "person.page.orcid.create": "Create an ORCID ID",

  "person.page.orcid.granted-authorizations": "Granted authorizations",

  "person.page.orcid.grant-authorizations": "Grant authorizations",

  "person.page.orcid.link": "Connect to ORCID ID",

  "person.page.orcid.link.processing": "Linking profile to ORCID...",

  "person.page.orcid.link.error.message": "Something went wrong while connecting the profile with ORCID. If the problem persists, contact the administrator.",

  "person.page.orcid.orcid-not-linked-message": "The ORCID iD of this profile ({{ orcid }}) has not yet been connected to an account on the ORCID registry or the connection is expired.",

  "person.page.orcid.unlink": "Disconnect from ORCID",

  "person.page.orcid.unlink.processing": "Processing...",

  "person.page.orcid.missing-authorizations": "Missing authorizations",

  "person.page.orcid.missing-authorizations-message": "The following authorizations are missing:",

  "person.page.orcid.no-missing-authorizations-message": "Great! This box is empty, so you have granted all access rights to use all functions offers by your institution.",

  "person.page.orcid.no-orcid-message": "No ORCID iD associated yet. By clicking on the button below it is possible to link this profile with an ORCID account.",

  "person.page.orcid.profile-preferences": "Profile preferences",

  "person.page.orcid.funding-preferences": "Funding preferences",

  "person.page.orcid.publications-preferences": "Publication preferences",

  "person.page.orcid.remove-orcid-message": "If you need to remove your ORCID, please contact the repository administrator",

  "person.page.orcid.save.preference.changes": "Update settings",

  "person.page.orcid.sync-profile.affiliation": "Affiliation",

  "person.page.orcid.sync-profile.biographical": "Biographical data",

  "person.page.orcid.sync-profile.education": "Education",

  "person.page.orcid.sync-profile.identifiers": "Identifiers",

  "person.page.orcid.sync-fundings.all": "All fundings",

  "person.page.orcid.sync-fundings.mine": "My fundings",

  "person.page.orcid.sync-fundings.my_selected": "Selected fundings",

  "person.page.orcid.sync-fundings.disabled": "Disabled",

  "person.page.orcid.sync-publications.all": "All publications",

  "person.page.orcid.sync-publications.mine": "My publications",

  "person.page.orcid.sync-publications.my_selected": "Selected publications",

  "person.page.orcid.sync-publications.disabled": "Disabled",

  "person.page.orcid.sync-queue.discard": "Discard the change and do not synchronize with the ORCID registry",

  "person.page.orcid.sync-queue.discard.error": "The discarding of the ORCID queue record failed",

  "person.page.orcid.sync-queue.discard.success": "The ORCID queue record have been discarded successfully",

  "person.page.orcid.sync-queue.empty-message": "The ORCID queue registry is empty",

  "person.page.orcid.sync-queue.table.header.type": "Type",

  "person.page.orcid.sync-queue.table.header.description": "Description",

  "person.page.orcid.sync-queue.table.header.action": "Action",

  "person.page.orcid.sync-queue.description.affiliation": "Affiliations",

  "person.page.orcid.sync-queue.description.country": "Country",

  "person.page.orcid.sync-queue.description.education": "Educations",

  "person.page.orcid.sync-queue.description.external_ids": "External ids",

  "person.page.orcid.sync-queue.description.other_names": "Other names",

  "person.page.orcid.sync-queue.description.qualification": "Qualifications",

  "person.page.orcid.sync-queue.description.researcher_urls": "Researcher urls",

  "person.page.orcid.sync-queue.description.keywords": "Keywords",

  "person.page.orcid.sync-queue.tooltip.insert": "Add a new entry in the ORCID registry",

  "person.page.orcid.sync-queue.tooltip.update": "Update this entry on the ORCID registry",

  "person.page.orcid.sync-queue.tooltip.delete": "Remove this entry from the ORCID registry",

  "person.page.orcid.sync-queue.tooltip.publication": "Publication",

  "person.page.orcid.sync-queue.tooltip.project": "Project",

  "person.page.orcid.sync-queue.tooltip.affiliation": "Affiliation",

  "person.page.orcid.sync-queue.tooltip.education": "Education",

  "person.page.orcid.sync-queue.tooltip.qualification": "Qualification",

  "person.page.orcid.sync-queue.tooltip.other_names": "Other name",

  "person.page.orcid.sync-queue.tooltip.country": "Country",

  "person.page.orcid.sync-queue.tooltip.keywords": "Keyword",

  "person.page.orcid.sync-queue.tooltip.external_ids": "External identifier",

  "person.page.orcid.sync-queue.tooltip.researcher_urls": "Researcher url",

  "person.page.orcid.sync-queue.send": "Synchronize with ORCID registry",

  "person.page.orcid.sync-queue.send.unauthorized-error.title": "The submission to ORCID failed for missing authorizations.",

  "person.page.orcid.sync-queue.send.unauthorized-error.content": "Click <a href='{{orcid}}'>here</a> to grant again the required permissions. If the problem persists, contact the administrator",

  "person.page.orcid.sync-queue.send.bad-request-error": "The submission to ORCID failed because the resource sent to ORCID registry is not valid",

  "person.page.orcid.sync-queue.send.error": "The submission to ORCID failed",

  "person.page.orcid.sync-queue.send.conflict-error": "The submission to ORCID failed because the resource is already present on the ORCID registry",

  "person.page.orcid.sync-queue.send.not-found-warning": "The resource does not exists anymore on the ORCID registry.",

  "person.page.orcid.sync-queue.send.success": "The submission to ORCID was completed successfully",

  "person.page.orcid.sync-queue.send.validation-error": "The data that you want to synchronize with ORCID is not valid",

  "person.page.orcid.sync-queue.send.validation-error.amount-currency.required": "The amount's currency is required",

  "person.page.orcid.sync-queue.send.validation-error.external-id.required": "The resource to be sent requires at least one identifier",

  "person.page.orcid.sync-queue.send.validation-error.title.required": "The title is required",

  "person.page.orcid.sync-queue.send.validation-error.type.required": "The dc.type is required",

  "person.page.orcid.sync-queue.send.validation-error.start-date.required": "The start date is required",

  "person.page.orcid.sync-queue.send.validation-error.funder.required": "The funder is required",

  "person.page.orcid.sync-queue.send.validation-error.country.invalid": "Invalid 2 digits ISO 3166 country",

  "person.page.orcid.sync-queue.send.validation-error.organization.required": "The organization is required",

  "person.page.orcid.sync-queue.send.validation-error.organization.name-required": "The organization's name is required",

  "person.page.orcid.sync-queue.send.validation-error.publication.date-invalid": "The publication date must be one year after 1900",

  "person.page.orcid.sync-queue.send.validation-error.organization.address-required": "The organization to be sent requires an address",

  "person.page.orcid.sync-queue.send.validation-error.organization.city-required": "The address of the organization to be sent requires a city",

  "person.page.orcid.sync-queue.send.validation-error.organization.country-required": "The address of the organization to be sent requires a valid 2 digits ISO 3166 country",

  "person.page.orcid.sync-queue.send.validation-error.disambiguated-organization.required": "An identifier to disambiguate organizations is required. Supported ids are GRID, Ringgold, Legal Entity identifiers (LEIs) and Crossref Funder Registry identifiers",

  "person.page.orcid.sync-queue.send.validation-error.disambiguated-organization.value-required": "The organization's identifiers requires a value",

  "person.page.orcid.sync-queue.send.validation-error.disambiguation-source.required": "The organization's identifiers requires a source",

  "person.page.orcid.sync-queue.send.validation-error.disambiguation-source.invalid": "The source of one of the organization identifiers is invalid. Supported sources are RINGGOLD, GRID, LEI and FUNDREF",

  "person.page.orcid.synchronization-mode": "Synchronization mode",

  "person.page.orcid.synchronization-mode.batch": "Batch",

  "person.page.orcid.synchronization-mode.label": "Synchronization mode",

  "person.page.orcid.synchronization-mode-message": "Please select how you would like synchronization to ORCID to occur. The options include \"Manual\" (you must send your data to ORCID manually), or \"Batch\" (the system will send your data to ORCID via a scheduled script).",

  "person.page.orcid.synchronization-mode-funding-message": "Select whether to send your linked Project entities to your ORCID record's list of funding information.",

  "person.page.orcid.synchronization-mode-publication-message": "Select whether to send your linked Publication entities to your ORCID record's list of works.",

  "person.page.orcid.synchronization-mode-profile-message": "Select whether to send your biographical data or personal identifiers to your ORCID record.",

  "person.page.orcid.synchronization-settings-update.success": "The synchronization settings have been updated successfully",

  "person.page.orcid.synchronization-settings-update.error": "The update of the synchronization settings failed",

  "person.page.orcid.synchronization-mode.manual": "Manual",

  "person.page.orcid.scope.authenticate": "Get your ORCID iD",

  "person.page.orcid.scope.read-limited": "Read your information with visibility set to Trusted Parties",

  "person.page.orcid.scope.activities-update": "Add/update your research activities",

  "person.page.orcid.scope.person-update": "Add/update other information about you",

  "person.page.orcid.unlink.success": "The disconnection between the profile and the ORCID registry was successful",

  "person.page.orcid.unlink.error": "An error occurred while disconnecting between the profile and the ORCID registry. Try again",

  "person.orcid.sync.setting": "ORCID Synchronization settings",

  "person.orcid.registry.queue": "ORCID Registry Queue",

  "person.orcid.registry.auth": "ORCID Authorizations",

  "person.orcid-tooltip.authenticated": "{{orcid}}",

  "person.orcid-tooltip.not-authenticated": "{{orcid}} (unconfirmed)",

  "home.recent-submissions.head": "Recent Submissions",

  "listable-notification-object.default-message": "This object couldn't be retrieved",

  "system-wide-alert-banner.retrieval.error": "Something went wrong retrieving the system-wide alert banner",

  "system-wide-alert-banner.countdown.prefix": "In",

  "system-wide-alert-banner.countdown.days": "{{days}} day(s),",

  "system-wide-alert-banner.countdown.hours": "{{hours}} hour(s) and",

  "system-wide-alert-banner.countdown.minutes": "{{minutes}} minute(s):",

  "menu.section.system-wide-alert": "System-wide Alert",

  "system-wide-alert.form.header": "System-wide Alert",

  "system-wide-alert-form.retrieval.error": "Something went wrong retrieving the system-wide alert",

  "system-wide-alert.form.cancel": "Cancel",

  "system-wide-alert.form.save": "Save",

  "system-wide-alert.form.label.active": "ACTIVE",

  "system-wide-alert.form.label.inactive": "INACTIVE",

  "system-wide-alert.form.error.message": "The system wide alert must have a message",

  "system-wide-alert.form.label.message": "Alert message",

  "system-wide-alert.form.label.countdownTo.enable": "Enable a countdown timer",

  "system-wide-alert.form.label.countdownTo.hint": "Hint: Set a countdown timer. When enabled, a date can be set in the future and the system-wide alert banner will perform a countdown to the set date. When this timer ends, it will disappear from the alert. The server will NOT be automatically stopped.",

  "system-wide-alert-form.select-date-by-calendar": "Select date using calendar",

  "system-wide-alert.form.label.preview": "System-wide alert preview",

  "system-wide-alert.form.update.success": "The system-wide alert was successfully updated",

  "system-wide-alert.form.update.error": "Something went wrong when updating the system-wide alert",

  "system-wide-alert.form.create.success": "The system-wide alert was successfully created",

  "system-wide-alert.form.create.error": "Something went wrong when creating the system-wide alert",

  "admin.system-wide-alert.breadcrumbs": "System-wide Alerts",

  "admin.system-wide-alert.title": "System-wide Alerts",

  "discover.filters.head": "Discover",

  "item-access-control-title": "This form allows you to perform changes to the access conditions of the item's metadata or its bitstreams.",

  "collection-access-control-title": "This form allows you to perform changes to the access conditions of all the items owned by this collection. Changes may be performed to either all Item metadata or all content (bitstreams).",

  "community-access-control-title": "This form allows you to perform changes to the access conditions of all the items owned by any collection under this community. Changes may be performed to either all Item metadata or all content (bitstreams).",

  "access-control-item-header-toggle": "Item's Metadata",

  "access-control-item-toggle.enable": "Enable option to perform changes on the item's metadata",

  "access-control-item-toggle.disable": "Disable option to perform changes on the item's metadata",

  "access-control-bitstream-header-toggle": "Bitstreams",

  "access-control-bitstream-toggle.enable": "Enable option to perform changes on the bitstreams",

  "access-control-bitstream-toggle.disable": "Disable option to perform changes on the bitstreams",

  "access-control-mode": "Mode",

  "access-control-access-conditions": "Access conditions",

  "access-control-no-access-conditions-warning-message": "Currently, no access conditions are specified below. If executed, this will replace the current access conditions with the default access conditions inherited from the owning collection.",

  "access-control-replace-all": "Replace access conditions",

  "access-control-add-to-existing": "Add to existing ones",

  "access-control-limit-to-specific": "Limit the changes to specific bitstreams",

  "access-control-process-all-bitstreams": "Update all the bitstreams in the item",

  "access-control-bitstreams-selected": "bitstreams selected",

  "access-control-bitstreams-select": "Select bitstreams",

  "access-control-cancel": "Cancel",

  "access-control-execute": "Execute",

  "access-control-add-more": "Add more",

  "access-control-remove": "Remove access condition",

  "access-control-select-bitstreams-modal.title": "Select bitstreams",

  "access-control-select-bitstreams-modal.no-items": "No items to show.",

  "access-control-select-bitstreams-modal.close": "Close",

  "access-control-option-label": "Access condition type",

  "access-control-option-note": "Choose an access condition to apply to selected objects.",

  "access-control-option-start-date": "Grant access from",

  "access-control-option-start-date-note": "Select the date from which the related access condition is applied",

  "access-control-option-end-date": "Grant access until",

  "access-control-option-end-date-note": "Select the date until which the related access condition is applied",

  "vocabulary-treeview.search.form.add": "Add",

  "admin.notifications.publicationclaim.breadcrumbs": "Publication Claim",

  "admin.notifications.publicationclaim.page.title": "Publication Claim",

  "coar-notify-support.title": "COAR Notify Protocol",

  "coar-notify-support-title.content": "Here, we fully support the COAR Notify protocol, which is designed to enhance the communication between repositories. To learn more about the COAR Notify protocol, visit the <a href=\"https://notify.coar-repositories.org/\" rel=\"noopener noreferrer\">COAR Notify website</a>.",

  "coar-notify-support.ldn-inbox.title": "LDN InBox",

  "coar-notify-support.ldn-inbox.content": "For your convenience, our LDN (Linked Data Notifications) InBox is easily accessible at {{ ldnInboxUrl }}. The LDN InBox enables seamless communication and data exchange, ensuring efficient and effective collaboration.",

  "coar-notify-support.message-moderation.title": "Message Moderation",

  "coar-notify-support.message-moderation.content": "To ensure a secure and productive environment, all incoming LDN messages are moderated. If you are planning to exchange information with us, kindly reach out via our dedicated",

  "coar-notify-support.message-moderation.feedback-form": " Feedback form.",

  "service.overview.delete.header": "Delete Service",

  "ldn-registered-services.title": "Registered Services",
  "ldn-registered-services.table.name": "Name",
  "ldn-registered-services.table.description": "Description",
  "ldn-registered-services.table.status": "Status",
  "ldn-registered-services.table.action": "Action",
  "ldn-registered-services.new": "NEW",
  "ldn-registered-services.new.breadcrumbs": "Registered Services",

  "ldn-service.overview.table.enabled": "Enabled",
  "ldn-service.overview.table.disabled": "Disabled",
  "ldn-service.overview.table.clickToEnable": "Click to enable",
  "ldn-service.overview.table.clickToDisable": "Click to disable",

  "ldn-edit-registered-service.title": "Edit Service",
  "ldn-create-service.title": "Create service",
  "service.overview.create.modal": "Create Service",
  "service.overview.create.body": "Please confirm the creation of this service.",
  "ldn-service-status": "Status",
  "service.confirm.create": "Create",
  "service.refuse.create": "Cancel",
  "ldn-register-new-service.title": "Register a new service",
  "ldn-new-service.form.label.submit": "Save",
  "ldn-new-service.form.label.name": "Name",
  "ldn-new-service.form.label.description": "Description",
  "ldn-new-service.form.label.url": "Service URL",
  "ldn-new-service.form.label.ip-range": "Service IP range",
  "ldn-new-service.form.label.score": "Level of trust",
  "ldn-new-service.form.label.ldnUrl": "LDN Inbox URL",
  "ldn-new-service.form.placeholder.name": "Please provide service name",
  "ldn-new-service.form.placeholder.description": "Please provide a description regarding your service",
  "ldn-new-service.form.placeholder.url": "Please input the URL for users to check out more information about the service",
  "ldn-new-service.form.placeholder.lowerIp": "IPv4 range lower bound",
  "ldn-new-service.form.placeholder.upperIp": "IPv4 range upper bound",
  "ldn-new-service.form.placeholder.ldnUrl": "Please specify the URL of the LDN Inbox",
  "ldn-new-service.form.placeholder.score": "Please enter a value between 0 and 1. Use the “.” as decimal separator",
  "ldn-service.form.label.placeholder.default-select": "Select a pattern",

  "ldn-service.form.pattern.ack-accept.label": "Acknowledge and Accept",
  "ldn-service.form.pattern.ack-accept.description": "This pattern is used to acknowledge and accept a request (offer). It implies an intention to act on the request.",
  "ldn-service.form.pattern.ack-accept.category": "Acknowledgements",

  "ldn-service.form.pattern.ack-reject.label": "Acknowledge and Reject",
  "ldn-service.form.pattern.ack-reject.description": "This pattern is used to acknowledge and reject a request (offer). It signifies no further action regarding the request.",
  "ldn-service.form.pattern.ack-reject.category": "Acknowledgements",

  "ldn-service.form.pattern.ack-tentative-accept.label": "Acknowledge and Tentatively Accept",
  "ldn-service.form.pattern.ack-tentative-accept.description": "This pattern is used to acknowledge and tentatively accept a request (offer). It implies an intention to act, which may change.",
  "ldn-service.form.pattern.ack-tentative-accept.category": "Acknowledgements",

  "ldn-service.form.pattern.ack-tentative-reject.label": "Acknowledge and Tentatively Reject",
  "ldn-service.form.pattern.ack-tentative-reject.description": "This pattern is used to acknowledge and tentatively reject a request (offer). It signifies no further action, subject to change.",
  "ldn-service.form.pattern.ack-tentative-reject.category": "Acknowledgements",

  "ldn-service.form.pattern.announce-endorsement.label": "Announce Endorsement",
  "ldn-service.form.pattern.announce-endorsement.description": "This pattern is used to announce the existence of an endorsement, referencing the endorsed resource.",
  "ldn-service.form.pattern.announce-endorsement.category": "Announcements",

  "ldn-service.form.pattern.announce-ingest.label": "Announce Ingest",
  "ldn-service.form.pattern.announce-ingest.description": "This pattern is used to announce that a resource has been ingested.",
  "ldn-service.form.pattern.announce-ingest.category": "Announcements",

  "ldn-service.form.pattern.announce-relationship.label": "Announce Relationship",
  "ldn-service.form.pattern.announce-relationship.description": "This pattern is used to announce a relationship between two resources.",
  "ldn-service.form.pattern.announce-relationship.category": "Announcements",

  "ldn-service.form.pattern.announce-review.label": "Announce Review",
  "ldn-service.form.pattern.announce-review.description": "This pattern is used to announce the existence of a review, referencing the reviewed resource.",
  "ldn-service.form.pattern.announce-review.category": "Announcements",

  "ldn-service.form.pattern.announce-service-result.label": "Announce Service Result",
  "ldn-service.form.pattern.announce-service-result.description": "This pattern is used to announce the existence of a 'service result', referencing the relevant resource.",
  "ldn-service.form.pattern.announce-service-result.category": "Announcements",

  "ldn-service.form.pattern.request-endorsement.label": "Request Endorsement",
  "ldn-service.form.pattern.request-endorsement.description": "This pattern is used to request endorsement of a resource owned by the origin system.",
  "ldn-service.form.pattern.request-endorsement.category": "Requests",

  "ldn-service.form.pattern.request-ingest.label": "Request Ingest",
  "ldn-service.form.pattern.request-ingest.description": "This pattern is used to request that the target system ingest a resource.",
  "ldn-service.form.pattern.request-ingest.category": "Requests",

  "ldn-service.form.pattern.request-review.label": "Request Review",
  "ldn-service.form.pattern.request-review.description": "This pattern is used to request a review of a resource owned by the origin system.",
  "ldn-service.form.pattern.request-review.category": "Requests",

  "ldn-service.form.pattern.undo-offer.label": "Undo Offer",
  "ldn-service.form.pattern.undo-offer.description": "This pattern is used to undo (retract) an offer previously made.",
  "ldn-service.form.pattern.undo-offer.category": "Undo",

  "ldn-new-service.form.label.placeholder.selectedItemFilter": "No Item Filter Selected",
  "ldn-new-service.form.label.ItemFilter": "Item Filter",
  "ldn-new-service.form.label.automatic": "Automatic",
  "ldn-new-service.form.error.name": "Name is required",
  "ldn-new-service.form.error.url": "URL is required",
  "ldn-new-service.form.error.ipRange": "Please enter a valid IP range",
  "ldn-new-service.form.hint.ipRange": "Please enter a valid IpV4 in both range bounds (note: for single IP, please enter the same value in both fields)",
  "ldn-new-service.form.error.ldnurl": "LDN URL is required",
  "ldn-new-service.form.error.patterns": "At least a pattern is required",
  "ldn-new-service.form.error.score": "Please enter a valid score (between 0 and 1). Use the “.” as decimal separator",

  "ldn-new-service.form.label.inboundPattern": "Supported Pattern",
  "ldn-new-service.form.label.addPattern": "+ Add more",
  "ldn-new-service.form.label.removeItemFilter": "Remove",
  "ldn-register-new-service.breadcrumbs": "New Service",
  "service.overview.delete.body": "Are you sure you want to delete this service?",
  "service.overview.edit.body": "Do you confirm the changes?",
  "service.overview.edit.modal": "Edit Service",
  "service.detail.update": "Confirm",
  "service.detail.return": "Cancel",
  "service.overview.reset-form.body": "Are you sure you want to discard the changes and leave?",
  "service.overview.reset-form.modal": "Discard Changes",
  "service.overview.reset-form.reset-confirm": "Discard",
  "admin.registries.services-formats.modify.success.head": "Successful Edit",
  "admin.registries.services-formats.modify.success.content": "The service has been edited",
  "admin.registries.services-formats.modify.failure.head": "Failed Edit",
  "admin.registries.services-formats.modify.failure.content": "The service has not been edited",
  "ldn-service-notification.created.success.title": "Successful Create",
  "ldn-service-notification.created.success.body": "The service has been created",
  "ldn-service-notification.created.failure.title": "Failed Create",
  "ldn-service-notification.created.failure.body": "The service has not been created",
  "ldn-service-notification.created.warning.title": "Please select at least one Inbound Pattern",
  "ldn-enable-service.notification.success.title": "Successful status updated",
  "ldn-enable-service.notification.success.content": "The service status has been updated",
  "ldn-service-delete.notification.success.title": "Successful Deletion",
  "ldn-service-delete.notification.success.content": "The service has been deleted",
  "ldn-service-delete.notification.error.title": "Failed Deletion",
  "ldn-service-delete.notification.error.content": "The service has not been deleted",
  "service.overview.reset-form.reset-return": "Cancel",
  "service.overview.delete": "Delete service",
  "ldn-edit-service.title": "Edit service",
  "ldn-edit-service.form.label.name": "Name",
  "ldn-edit-service.form.label.description": "Description",
  "ldn-edit-service.form.label.url": "Service URL",
  "ldn-edit-service.form.label.ldnUrl": "LDN Inbox URL",
  "ldn-edit-service.form.label.inboundPattern": "Inbound Pattern",
  "ldn-edit-service.form.label.noInboundPatternSelected": "No Inbound Pattern",
  "ldn-edit-service.form.label.selectedItemFilter": "Selected Item Filter",
  "ldn-edit-service.form.label.selectItemFilter": "No Item Filter",
  "ldn-edit-service.form.label.automatic": "Automatic",
  "ldn-edit-service.form.label.addInboundPattern": "+ Add more",
  "ldn-edit-service.form.label.submit": "Save",
  "ldn-edit-service.breadcrumbs": "Edit Service",
  "ldn-service.control-constaint-select-none": "Select none",

  "ldn-register-new-service.notification.error.title": "Error",
  "ldn-register-new-service.notification.error.content": "An error occurred while creating this process",
  "ldn-register-new-service.notification.success.title": "Success",
  "ldn-register-new-service.notification.success.content": "The process was successfully created",

  "submission.sections.notify.info": "The selected service is compatible with the item according to its current status. {{ service.name }}: {{ service.description }}",

  "item.page.endorsement": "Endorsement",

  "item.page.review": "Review",

  "item.page.referenced": "Referenced By",

  "item.page.supplemented": "Supplemented By",

  "menu.section.icon.ldn_services": "LDN Services overview",

  "menu.section.services": "LDN Services",

  "menu.section.services_new": "LDN Service",

  "quality-assurance.topics.description-with-target": "Below you can see all the topics received from the subscriptions to {{source}} in regards to the",
  "quality-assurance.events.description": "Below the list of all the suggestions for the selected topic <b>{{topic}}</b>, related to <b>{{source}}</b>.",

  "quality-assurance.events.description-with-topic-and-target": "Below the list of all the suggestions for the selected topic <b>{{topic}}</b>, related to <b>{{source}}</b> and ",

  "quality-assurance.event.table.event.message.serviceUrl": "Service URL:",

  "quality-assurance.event.table.event.message.link": "Link:",

  "service.detail.delete.cancel": "Cancel",

  "service.detail.delete.button": "Delete service",

  "service.detail.delete.header": "Delete service",

  "service.detail.delete.body": "Are you sure you want to delete the current service?",

  "service.detail.delete.confirm": "Delete service",

  "service.detail.delete.success": "The service was successfully deleted.",

  "service.detail.delete.error": "Something went wrong when deleting the service",

  "service.overview.table.id": "Services ID",

  "service.overview.table.name": "Name",

  "service.overview.table.start": "Start time (UTC)",

  "service.overview.table.status": "Status",

  "service.overview.table.user": "User",

  "service.overview.title": "Services Overview",

  "service.overview.breadcrumbs": "Services Overview",

  "service.overview.table.actions": "Actions",

  "service.overview.table.description": "Description",

  "submission.sections.submit.progressbar.coarnotify": "COAR Notify",

  "submission.section.section-coar-notify.control.request-review.label": "You can request a review to one of the following services",

  "submission.section.section-coar-notify.control.request-endorsement.label": "You can request an Endorsement to one of the following overlay journals",

  "submission.section.section-coar-notify.control.request-ingest.label": "You can request to ingest a copy of your submission to one of the following services",

  "submission.section.section-coar-notify.dropdown.no-data": "No data available",

  "submission.section.section-coar-notify.dropdown.select-none": "Select none",

  "submission.section.section-coar-notify.small.notification": "Select a service for {{ pattern }} of this item",

  "submission.section.section-coar-notify.selection.description": "Selected service's description:",

  "submission.section.section-coar-notify.selection.no-description": "No further information is available",

  "submission.section.section-coar-notify.notification.error": "The selected service is not suitable for the current item. Please check the description for details about which record can be managed by this service.",

  "submission.section.section-coar-notify.info.no-pattern": "No configurable patterns found.",

  "error.validation.coarnotify.invalidfilter": "Invalid filter, try to select another service or none.",

  "request-status-alert-box.accepted": "The requested {{ offerType }} for <a href='{{serviceUrl}}' target='_blank'> {{ serviceName }}  </a> has been taken in charge.",

  "request-status-alert-box.rejected": "The requested {{ offerType }} for <a href='{{serviceUrl}}' target='_blank'> {{ serviceName }}  </a> has been rejected.",

  "request-status-alert-box.requested": "The requested {{ offerType }} for <a href='{{serviceUrl}}' target='_blank'> {{ serviceName }}  </a> is pending.",

  "ldn-service-button-mark-inbound-deletion": "Mark supported pattern for deletion",

  "ldn-service-button-unmark-inbound-deletion": "Unmark supported pattern for deletion",

  "ldn-service-input-inbound-item-filter-dropdown": "Select Item filter for the pattern",

  "ldn-service-input-inbound-pattern-dropdown": "Select a pattern for service",

  "ldn-service-overview-select-delete": "Select service for deletion",

  "ldn-service-overview-select-edit": "Edit LDN service",

  "ldn-service-overview-close-modal": "Close modal",

  "a-common-or_statement.label": "Item type is Journal Article or Dataset",

  "always_true_filter.label": "Always true",

  "automatic_processing_collection_filter_16.label": "Automatic processing",

  "dc-identifier-uri-contains-doi_condition.label": "URI contains DOI",

  "doi-filter.label": "DOI filter",

  "driver-document-type_condition.label": "Document type equals driver",

  "has-at-least-one-bitstream_condition.label": "Has at least one Bitstream",

  "has-bitstream_filter.label": "Has Bitstream",

  "has-one-bitstream_condition.label": "Has one Bitstream",

  "is-archived_condition.label": "Is archived",

  "is-withdrawn_condition.label": "Is withdrawn",

  "item-is-public_condition.label": "Item is public",

  "journals_ingest_suggestion_collection_filter_18.label": "Journals ingest",

  "title-starts-with-pattern_condition.label": "Title starts with pattern",

  "type-equals-dataset_condition.label": "Type equals Dataset",

  "type-equals-journal-article_condition.label": "Type equals Journal Article",

  "ldn.no-filter.label": "None",

  "admin.notify.dashboard": "Dashboard",

  "menu.section.notify_dashboard": "Dashboard",

  "menu.section.coar_notify": "COAR Notify",

  "admin-notify-dashboard.title": "Notify Dashboard",

  "admin-notify-dashboard.description": "The Notify dashboard monitor the general usage of the COAR Notify protocol across the repository. In the “Metrics” tab are statistics about usage of the COAR Notify protocol. In the “Logs/Inbound” and “Logs/Outbound” tabs it’s possible to search and check the individual status of each LDN message, either received or sent.",

  "admin-notify-dashboard.metrics": "Metrics",

  "admin-notify-dashboard.received-ldn": "Number of received LDN",

  "admin-notify-dashboard.generated-ldn": "Number of generated LDN",

  "admin-notify-dashboard.NOTIFY.incoming.accepted": "Accepted",

  "admin-notify-dashboard.NOTIFY.incoming.accepted.description": "Accepted inbound notifications",

  "admin-notify-logs.NOTIFY.incoming.accepted": "Currently displaying: Accepted notifications",

  "admin-notify-dashboard.NOTIFY.incoming.processed": "Processed LDN",

  "admin-notify-dashboard.NOTIFY.incoming.processed.description": "Processed inbound notifications",

  "admin-notify-logs.NOTIFY.incoming.processed": "Currently displaying: Processed LDN",

  "admin-notify-logs.NOTIFY.incoming.failure": "Currently displaying: Failed notifications",

  "admin-notify-dashboard.NOTIFY.incoming.failure": "Failure",

  "admin-notify-dashboard.NOTIFY.incoming.failure.description": "Failed inbound notifications",

  "admin-notify-logs.NOTIFY.outgoing.failure": "Currently displaying: Failed notifications",

  "admin-notify-dashboard.NOTIFY.outgoing.failure": "Failure",

  "admin-notify-dashboard.NOTIFY.outgoing.failure.description": "Failed outbound notifications",

  "admin-notify-logs.NOTIFY.incoming.untrusted": "Currently displaying: Untrusted notifications",

  "admin-notify-dashboard.NOTIFY.incoming.untrusted": "Untrusted",

  "admin-notify-dashboard.NOTIFY.incoming.untrusted.description": "Inbound notifications not trusted",

  "admin-notify-logs.NOTIFY.incoming.delivered": "Currently displaying: Delivered notifications",

  "admin-notify-dashboard.NOTIFY.incoming.delivered.description": "Inbound notifications successfully delivered",

  "admin-notify-dashboard.NOTIFY.outgoing.delivered": "Delivered",

  "admin-notify-logs.NOTIFY.outgoing.delivered": "Currently displaying: Delivered notifications",

  "admin-notify-dashboard.NOTIFY.outgoing.delivered.description": "Outbound notifications successfully delivered",

  "admin-notify-logs.NOTIFY.outgoing.queued": "Currently displaying: Queued notifications",

  "admin-notify-dashboard.NOTIFY.outgoing.queued.description": "Notifications currently queued",

  "admin-notify-dashboard.NOTIFY.outgoing.queued": "Queued",

  "admin-notify-logs.NOTIFY.outgoing.queued_for_retry": "Currently displaying: Queued for retry notifications",

  "admin-notify-dashboard.NOTIFY.outgoing.queued_for_retry": "Queued for retry",

  "admin-notify-dashboard.NOTIFY.outgoing.queued_for_retry.description": "Notifications currently queued for retry",

  "admin-notify-dashboard.NOTIFY.incoming.involvedItems": "Items involved",

  "admin-notify-dashboard.NOTIFY.incoming.involvedItems.description": "Items related to inbound notifications",

  "admin-notify-dashboard.NOTIFY.outgoing.involvedItems": "Items involved",

  "admin-notify-dashboard.NOTIFY.outgoing.involvedItems.description": "Items related to outbound notifications",

  "admin.notify.dashboard.breadcrumbs": "Dashboard",

  "admin.notify.dashboard.inbound": "Inbound messages",

  "admin.notify.dashboard.inbound-logs": "Logs/Inbound",

  "admin.notify.dashboard.filter": "Filter: ",

  "search.filters.applied.f.relateditem": "Related items",

  "search.filters.applied.f.ldn_service": "LDN Service",

  "search.filters.applied.f.notifyReview": "Notify Review",

  "search.filters.applied.f.notifyEndorsement": "Notify Endorsement",

  "search.filters.applied.f.notifyRelation": "Notify Relation",

  "search.filters.filter.queue_last_start_time.head": "Last processing time ",

  "search.filters.filter.queue_last_start_time.min.label": "Min range",

  "search.filters.filter.queue_last_start_time.max.label": "Max range",

  "search.filters.applied.f.queue_last_start_time.min": "Min range",

  "search.filters.applied.f.queue_last_start_time.max": "Max range",

  "admin.notify.dashboard.outbound": "Outbound messages",

  "admin.notify.dashboard.outbound-logs": "Logs/Outbound",

  "NOTIFY.incoming.search.results.head": "Incoming",

  "search.filters.filter.relateditem.head": "Related item",

  "search.filters.filter.origin.head": "Origin",

  "search.filters.filter.ldn_service.head": "LDN Service",

  "search.filters.filter.target.head": "Target",

  "search.filters.filter.queue_status.head": "Queue status",

  "search.filters.filter.activity_stream_type.head": "Activity stream type",

  "search.filters.filter.coar_notify_type.head": "COAR Notify type",

  "search.filters.filter.notification_type.head": "Notification type",

  "search.filters.filter.relateditem.label": "Search related items",

  "search.filters.filter.queue_status.label": "Search queue status",

  "search.filters.filter.target.label": "Search target",

  "search.filters.filter.activity_stream_type.label": "Search activity stream type",

  "search.filters.applied.f.queue_status": "Queue Status",

  "search.filters.queue_status.0,authority": "Untrusted Ip",

  "search.filters.queue_status.1,authority": "Queued",

  "search.filters.queue_status.2,authority": "Processing",

  "search.filters.queue_status.3,authority": "Processed",

  "search.filters.queue_status.4,authority": "Failed",

  "search.filters.queue_status.5,authority": "Untrusted",

  "search.filters.queue_status.6,authority": "Unmapped Action",

  "search.filters.queue_status.7,authority": "Queued for retry",

  "search.filters.applied.f.activity_stream_type": "Activity stream type",

  "search.filters.applied.f.coar_notify_type": "COAR Notify type",

  "search.filters.applied.f.notification_type": "Notification type",

  "search.filters.filter.coar_notify_type.label": "Search COAR Notify type",

  "search.filters.filter.notification_type.label": "Search notification type",

  "search.filters.filter.relateditem.placeholder": "Related items",

  "search.filters.filter.target.placeholder": "Target",

  "search.filters.filter.origin.label": "Search source",

  "search.filters.filter.origin.placeholder": "Source",

  "search.filters.filter.ldn_service.label": "Search LDN Service",

  "search.filters.filter.ldn_service.placeholder": "LDN Service",

  "search.filters.filter.queue_status.placeholder": "Queue status",

  "search.filters.filter.activity_stream_type.placeholder": "Activity stream type",

  "search.filters.filter.coar_notify_type.placeholder": "COAR Notify type",

  "search.filters.filter.notification_type.placeholder": "Notification",

  "search.filters.filter.notifyRelation.head": "Notify Relation",

  "search.filters.filter.notifyRelation.label": "Search Notify Relation",

  "search.filters.filter.notifyRelation.placeholder": "Notify Relation",

  "search.filters.filter.notifyReview.head": "Notify Review",

  "search.filters.filter.notifyReview.label": "Search Notify Review",

  "search.filters.filter.notifyReview.placeholder": "Notify Review",

  "search.filters.coar_notify_type.coar-notify:ReviewAction": "Review action",

  "search.filters.coar_notify_type.coar-notify:ReviewAction,authority": "Review action",

  "notify-detail-modal.coar-notify:ReviewAction": "Review action",

  "search.filters.coar_notify_type.coar-notify:EndorsementAction": "Endorsement action",

  "search.filters.coar_notify_type.coar-notify:EndorsementAction,authority": "Endorsement action",

  "notify-detail-modal.coar-notify:EndorsementAction": "Endorsement action",

  "search.filters.coar_notify_type.coar-notify:IngestAction": "Ingest action",

  "search.filters.coar_notify_type.coar-notify:IngestAction,authority": "Ingest action",

  "notify-detail-modal.coar-notify:IngestAction": "Ingest action",

  "search.filters.coar_notify_type.coar-notify:RelationshipAction": "Relationship action",

  "search.filters.coar_notify_type.coar-notify:RelationshipAction,authority": "Relationship action",

  "notify-detail-modal.coar-notify:RelationshipAction": "Relationship action",

  "search.filters.queue_status.QUEUE_STATUS_QUEUED": "Queued",

  "notify-detail-modal.QUEUE_STATUS_QUEUED": "Queued",

  "search.filters.queue_status.QUEUE_STATUS_QUEUED_FOR_RETRY": "Queued for retry",

  "notify-detail-modal.QUEUE_STATUS_QUEUED_FOR_RETRY": "Queued for retry",

  "search.filters.queue_status.QUEUE_STATUS_PROCESSING": "Processing",

  "notify-detail-modal.QUEUE_STATUS_PROCESSING": "Processing",

  "search.filters.queue_status.QUEUE_STATUS_PROCESSED": "Processed",

  "notify-detail-modal.QUEUE_STATUS_PROCESSED": "Processed",

  "search.filters.queue_status.QUEUE_STATUS_FAILED": "Failed",

  "notify-detail-modal.QUEUE_STATUS_FAILED": "Failed",

  "search.filters.queue_status.QUEUE_STATUS_UNTRUSTED": "Untrusted",

  "search.filters.queue_status.QUEUE_STATUS_UNTRUSTED_IP": "Untrusted Ip",

  "notify-detail-modal.QUEUE_STATUS_UNTRUSTED": "Untrusted",

  "notify-detail-modal.QUEUE_STATUS_UNTRUSTED_IP": "Untrusted Ip",

  "search.filters.queue_status.QUEUE_STATUS_UNMAPPED_ACTION": "Unmapped Action",

  "notify-detail-modal.QUEUE_STATUS_UNMAPPED_ACTION": "Unmapped Action",

  "sorting.queue_last_start_time.DESC": "Last started queue Descending",

  "sorting.queue_last_start_time.ASC": "Last started queue Ascending",

  "sorting.queue_attempts.DESC": "Queue attempted Descending",

  "sorting.queue_attempts.ASC": "Queue attempted Ascending",

  "NOTIFY.incoming.involvedItems.search.results.head": "Items involved in incoming LDN",

  "NOTIFY.outgoing.involvedItems.search.results.head": "Items involved in outgoing LDN",

  "type.notify-detail-modal": "Type",

  "id.notify-detail-modal": "Id",

  "coarNotifyType.notify-detail-modal": "COAR Notify type",

  "activityStreamType.notify-detail-modal": "Activity stream type",

  "inReplyTo.notify-detail-modal": "In reply to",

  "object.notify-detail-modal": "Repository Item",

  "context.notify-detail-modal": "Repository Item",

  "queueAttempts.notify-detail-modal": "Queue attempts",

  "queueLastStartTime.notify-detail-modal": "Queue last started",

  "origin.notify-detail-modal": "LDN Service",

  "target.notify-detail-modal": "LDN Service",

  "queueStatusLabel.notify-detail-modal": "Queue status",

  "queueTimeout.notify-detail-modal": "Queue timeout",

  "notify-message-modal.title": "Message Detail",

  "notify-message-modal.show-message": "Show message",

  "notify-message-result.timestamp": "Timestamp",

  "notify-message-result.repositoryItem": "Repository Item",

  "notify-message-result.ldnService": "LDN Service",

  "notify-message-result.type": "Type",

  "notify-message-result.status": "Status",

  "notify-message-result.action": "Action",

  "notify-message-result.detail": "Detail",

  "notify-message-result.reprocess": "Reprocess",

  "notify-queue-status.processed": "Processed",

  "notify-queue-status.failed": "Failed",

  "notify-queue-status.queue_retry": "Queued for retry",

  "notify-queue-status.unmapped_action": "Unmapped action",

  "notify-queue-status.processing": "Processing",

  "notify-queue-status.queued": "Queued",

  "notify-queue-status.untrusted": "Untrusted",

  "ldnService.notify-detail-modal": "LDN Service",

  "relatedItem.notify-detail-modal": "Related Item",

  "search.filters.filter.notifyEndorsement.head": "Notify Endorsement",

  "search.filters.filter.notifyEndorsement.placeholder": "Notify Endorsement",

  "search.filters.filter.notifyEndorsement.label": "Search Notify Endorsement",

  "item.page.cc.license.title": "Creative Commons license",

  "item.page.cc.license.disclaimer": "Except where otherwised noted, this item's license is described as",

  "browse.search-form.placeholder": "Search the repository",

  "file-download-link.download": "Download ",

  "register-page.registration.aria.label": "Enter your e-mail address",

  "forgot-email.form.aria.label": "Enter your e-mail address",

<<<<<<< HEAD
  "metadata-export-search.submit.error.limit-exceeded": "Only the first {{limit}} items will be exported",
=======
  "search-facet-option.update.announcement": "The page will be reloaded. Filter {{ filter }} is selected.",

  "live-region.ordering.instructions": "Press spacebar to reorder {{ itemName }}.",

  "live-region.ordering.status": "{{ itemName }}, grabbed. Current position in list: {{ index }} of  {{ length }}. Press up and down arrow keys to change position, SpaceBar to drop, Escape to cancel.",

  "live-region.ordering.moved": "{{ itemName }}, moved to position {{ index }} of {{ length }}. Press up and down arrow keys to change position, SpaceBar to drop, Escape to cancel.",

  "live-region.ordering.dropped": "{{ itemName }}, dropped at position {{ index }} of {{ length }}.",

  "dynamic-form-array.sortable-list.label": "Sortable list",
>>>>>>> 7e69b448
}<|MERGE_RESOLUTION|>--- conflicted
+++ resolved
@@ -6770,19 +6770,17 @@
 
   "forgot-email.form.aria.label": "Enter your e-mail address",
 
-<<<<<<< HEAD
+  "search-facet-option.update.announcement": "The page will be reloaded. Filter {{ filter }} is selected.",
+
+  "live-region.ordering.instructions": "Press spacebar to reorder {{ itemName }}.",
+
+  "live-region.ordering.status": "{{ itemName }}, grabbed. Current position in list: {{ index }} of  {{ length }}. Press up and down arrow keys to change position, SpaceBar to drop, Escape to cancel.",
+
+  "live-region.ordering.moved": "{{ itemName }}, moved to position {{ index }} of {{ length }}. Press up and down arrow keys to change position, SpaceBar to drop, Escape to cancel.",
+
+  "live-region.ordering.dropped": "{{ itemName }}, dropped at position {{ index }} of {{ length }}.",
+
+  "dynamic-form-array.sortable-list.label": "Sortable list",
+
   "metadata-export-search.submit.error.limit-exceeded": "Only the first {{limit}} items will be exported",
-=======
-  "search-facet-option.update.announcement": "The page will be reloaded. Filter {{ filter }} is selected.",
-
-  "live-region.ordering.instructions": "Press spacebar to reorder {{ itemName }}.",
-
-  "live-region.ordering.status": "{{ itemName }}, grabbed. Current position in list: {{ index }} of  {{ length }}. Press up and down arrow keys to change position, SpaceBar to drop, Escape to cancel.",
-
-  "live-region.ordering.moved": "{{ itemName }}, moved to position {{ index }} of {{ length }}. Press up and down arrow keys to change position, SpaceBar to drop, Escape to cancel.",
-
-  "live-region.ordering.dropped": "{{ itemName }}, dropped at position {{ index }} of {{ length }}.",
-
-  "dynamic-form-array.sortable-list.label": "Sortable list",
->>>>>>> 7e69b448
 }