--- conflicted
+++ resolved
@@ -3114,11 +3114,8 @@
 
   "menu.section.icon.notifications": "Notifications menu section",
 
-<<<<<<< HEAD
   "menu.section.icon.ldn_services": "LDN Services overview",
 
-=======
->>>>>>> 92a10ce9
   "menu.section.import": "Import",
 
   "menu.section.import_batch": "Batch Import (ZIP)",
@@ -3323,11 +3320,8 @@
 
   "quality-assurance.topics.description": "Below you can see all the topics received from the subscriptions to {{source}}.",
 
-<<<<<<< HEAD
   "quality-assurance.topics.description-with-target": "Below you can see all the topics received from the subscriptions to {{source}} in regards to the",
 
-=======
->>>>>>> 92a10ce9
   "quality-assurance.source.description": "Below you can see all the notification's sources.",
 
   "quality-assurance.topics": "Current Topics",
@@ -3354,13 +3348,9 @@
 
   "quality-assurance.source.error.service.retrieve": "An error occurred while loading the Quality Assurance source",
 
-<<<<<<< HEAD
   "quality-assurance.events.description": "Below the list of all the suggestions for the selected topic <b>{{topic}}</b>, related to <b>{{source}}</b>.",
 
   "quality-assurance.events.description-with-topic-and-target": "Below the list of all the suggestions for the selected topic <b>{{topic}}</b>, related to <b>{{source}}</b> and ",
-=======
-  "quality-assurance.events.description": "Below the list of all the suggestions for the selected topic.",
->>>>>>> 92a10ce9
 
   "quality-assurance.loading": "Loading ...",
 
@@ -3414,13 +3404,10 @@
 
   "quality-assurance.event.table.more": "Show more",
 
-<<<<<<< HEAD
   "quality-assurance.event.table.event.message.serviceName": "Service Name:",
 
   "quality-assurance.event.table.event.message.link": "Link:",
 
-=======
->>>>>>> 92a10ce9
   "quality-assurance.event.project.found": "Bound to the local record:",
 
   "quality-assurance.event.project.notFound": "No local record found",
@@ -3455,11 +3442,8 @@
 
   "quality-assurance.event.modal.project.bound": "Bound project",
 
-<<<<<<< HEAD
-=======
   "quality-assurance.event.modal.project.remove": "Remove",
 
->>>>>>> 92a10ce9
   "quality-assurance.event.modal.project.placeholder": "Enter a project name",
 
   "quality-assurance.event.modal.project.notFound": "No project found.",
