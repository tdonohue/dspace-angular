{

  "401.help": "You're not authorized to access this page. You can use the button below to get back to the home page.",

  "401.link.home-page": "Take me to the home page",

  "401.unauthorized": "unauthorized",

  "403.help": "You don't have permission to access this page. You can use the button below to get back to the home page.",

  "403.link.home-page": "Take me to the home page",

  "403.forbidden": "forbidden",

  "500.page-internal-server-error": "Service Unavailable",

  "500.help": "The server is temporarily unable to service your request due to maintenance downtime or capacity problems. Please try again later.",

  "500.link.home-page": "Take me to the home page",

  "404.help": "We can't find the page you're looking for. The page may have been moved or deleted. You can use the button below to get back to the home page. ",

  "404.link.home-page": "Take me to the home page",

  "404.page-not-found": "page not found",

  "error-page.description.401": "unauthorized",

  "error-page.description.403": "forbidden",

  "error-page.description.500": "Service Unavailable",

  "error-page.description.404": "page not found",

  "error-page.orcid.generic-error": "An error occurred during login via ORCID. Make sure you have shared your ORCID account email address with DSpace. If the error persists, contact the administrator",

  "access-status.embargo.listelement.badge": "Embargo",

  "access-status.metadata.only.listelement.badge": "Metadata only",

  "access-status.open.access.listelement.badge": "Open Access",

  "access-status.restricted.listelement.badge": "Restricted",

  "access-status.unknown.listelement.badge": "Unknown",

  "admin.curation-tasks.breadcrumbs": "System curation tasks",

  "admin.curation-tasks.title": "System curation tasks",

  "admin.curation-tasks.header": "System curation tasks",

  "admin.registries.bitstream-formats.breadcrumbs": "Format registry",

  "admin.registries.bitstream-formats.create.breadcrumbs": "Bitstream format",

  "admin.registries.bitstream-formats.create.failure.content": "An error occurred while creating the new bitstream format.",

  "admin.registries.bitstream-formats.create.failure.head": "Failure",

  "admin.registries.bitstream-formats.create.head": "Create Bitstream format",

  "admin.registries.bitstream-formats.create.new": "Add a new bitstream format",

  "admin.registries.bitstream-formats.create.success.content": "The new bitstream format was successfully created.",

  "admin.registries.bitstream-formats.create.success.head": "Success",

  "admin.registries.bitstream-formats.delete.failure.amount": "Failed to remove {{ amount }} format(s)",

  "admin.registries.bitstream-formats.delete.failure.head": "Failure",

  "admin.registries.bitstream-formats.delete.success.amount": "Successfully removed {{ amount }} format(s)",

  "admin.registries.bitstream-formats.delete.success.head": "Success",

  "admin.registries.bitstream-formats.description": "This list of bitstream formats provides information about known formats and their support level.",

  "admin.registries.bitstream-formats.edit.breadcrumbs": "Bitstream format",

  "admin.registries.bitstream-formats.edit.description.hint": "",

  "admin.registries.bitstream-formats.edit.description.label": "Description",

  "admin.registries.bitstream-formats.edit.extensions.hint": "Extensions are file extensions that are used to automatically identify the format of uploaded files. You can enter several extensions for each format.",

  "admin.registries.bitstream-formats.edit.extensions.label": "File extensions",

  "admin.registries.bitstream-formats.edit.extensions.placeholder": "Enter a file extension without the dot",

  "admin.registries.bitstream-formats.edit.failure.content": "An error occurred while editing the bitstream format.",

  "admin.registries.bitstream-formats.edit.failure.head": "Failure",

  "admin.registries.bitstream-formats.edit.head": "Bitstream format: {{ format }}",

  "admin.registries.bitstream-formats.edit.internal.hint": "Formats marked as internal are hidden from the user, and used for administrative purposes.",

  "admin.registries.bitstream-formats.edit.internal.label": "Internal",

  "admin.registries.bitstream-formats.edit.mimetype.hint": "The MIME type associated with this format, does not have to be unique.",

  "admin.registries.bitstream-formats.edit.mimetype.label": "MIME Type",

  "admin.registries.bitstream-formats.edit.shortDescription.hint": "A unique name for this format, (e.g. Microsoft Word XP or Microsoft Word 2000)",

  "admin.registries.bitstream-formats.edit.shortDescription.label": "Name",

  "admin.registries.bitstream-formats.edit.success.content": "The bitstream format was successfully edited.",

  "admin.registries.bitstream-formats.edit.success.head": "Success",

  "admin.registries.bitstream-formats.edit.supportLevel.hint": "The level of support your institution pledges for this format.",

  "admin.registries.bitstream-formats.edit.supportLevel.label": "Support level",

  "admin.registries.bitstream-formats.head": "Bitstream Format Registry",

  "admin.registries.bitstream-formats.no-items": "No bitstream formats to show.",

  "admin.registries.bitstream-formats.table.delete": "Delete selected",

  "admin.registries.bitstream-formats.table.deselect-all": "Deselect all",

  "admin.registries.bitstream-formats.table.internal": "internal",

  "admin.registries.bitstream-formats.table.mimetype": "MIME Type",

  "admin.registries.bitstream-formats.table.name": "Name",

  "admin.registries.bitstream-formats.table.id": "ID",

  "admin.registries.bitstream-formats.table.return": "Back",

  "admin.registries.bitstream-formats.table.supportLevel.KNOWN": "Known",

  "admin.registries.bitstream-formats.table.supportLevel.SUPPORTED": "Supported",

  "admin.registries.bitstream-formats.table.supportLevel.UNKNOWN": "Unknown",

  "admin.registries.bitstream-formats.table.supportLevel.head": "Support Level",

  "admin.registries.bitstream-formats.title": "Bitstream Format Registry",

  "admin.registries.metadata.breadcrumbs": "Metadata registry",

  "admin.registries.metadata.description": "The metadata registry maintains a list of all metadata fields available in the repository. These fields may be divided amongst multiple schemas. However, DSpace requires the qualified Dublin Core schema.",

  "admin.registries.metadata.form.create": "Create metadata schema",

  "admin.registries.metadata.form.edit": "Edit metadata schema",

  "admin.registries.metadata.form.name": "Name",

  "admin.registries.metadata.form.namespace": "Namespace",

  "admin.registries.metadata.head": "Metadata Registry",

  "admin.registries.metadata.schemas.no-items": "No metadata schemas to show.",

  "admin.registries.metadata.schemas.table.delete": "Delete selected",

  "admin.registries.metadata.schemas.table.id": "ID",

  "admin.registries.metadata.schemas.table.name": "Name",

  "admin.registries.metadata.schemas.table.namespace": "Namespace",

  "admin.registries.metadata.title": "Metadata Registry",

  "admin.registries.schema.breadcrumbs": "Metadata schema",

  "admin.registries.schema.description": "This is the metadata schema for \"{{namespace}}\".",

  "admin.registries.schema.fields.head": "Schema metadata fields",

  "admin.registries.schema.fields.no-items": "No metadata fields to show.",

  "admin.registries.schema.fields.table.delete": "Delete selected",

  "admin.registries.schema.fields.table.field": "Field",

  "admin.registries.schema.fields.table.id": "ID",

  "admin.registries.schema.fields.table.scopenote": "Scope Note",

  "admin.registries.schema.form.create": "Create metadata field",

  "admin.registries.schema.form.edit": "Edit metadata field",

  "admin.registries.schema.form.element": "Element",

  "admin.registries.schema.form.qualifier": "Qualifier",

  "admin.registries.schema.form.scopenote": "Scope Note",

  "admin.registries.schema.head": "Metadata Schema",

  "admin.registries.schema.notification.created": "Successfully created metadata schema \"{{prefix}}\"",

  "admin.registries.schema.notification.deleted.failure": "Failed to delete {{amount}} metadata schemas",

  "admin.registries.schema.notification.deleted.success": "Successfully deleted {{amount}} metadata schemas",

  "admin.registries.schema.notification.edited": "Successfully edited metadata schema \"{{prefix}}\"",

  "admin.registries.schema.notification.failure": "Error",

  "admin.registries.schema.notification.field.created": "Successfully created metadata field \"{{field}}\"",

  "admin.registries.schema.notification.field.deleted.failure": "Failed to delete {{amount}} metadata fields",

  "admin.registries.schema.notification.field.deleted.success": "Successfully deleted {{amount}} metadata fields",

  "admin.registries.schema.notification.field.edited": "Successfully edited metadata field \"{{field}}\"",

  "admin.registries.schema.notification.success": "Success",

  "admin.registries.schema.return": "Back",

  "admin.registries.schema.title": "Metadata Schema Registry",

  "admin.access-control.bulk-access.breadcrumbs": "Bulk Access Management",

  "administrativeBulkAccess.search.results.head": "Search Results",

  "admin.access-control.bulk-access": "Bulk Access Management",

  "admin.access-control.bulk-access.title": "Bulk Access Management",

  "admin.access-control.bulk-access-browse.header": "Step 1: Select Objects",

  "admin.access-control.bulk-access-browse.search.header": "Search",

  "admin.access-control.bulk-access-browse.selected.header": "Current selection({{number}})",

  "admin.access-control.bulk-access-settings.header": "Step 2: Operation to Perform",

  "admin.access-control.epeople.actions.delete": "Delete EPerson",

  "admin.access-control.epeople.actions.impersonate": "Impersonate EPerson",

  "admin.access-control.epeople.actions.reset": "Reset password",

  "admin.access-control.epeople.actions.stop-impersonating": "Stop impersonating EPerson",

  "admin.access-control.epeople.breadcrumbs": "EPeople",

  "admin.access-control.epeople.title": "EPeople",

  "admin.access-control.epeople.edit.breadcrumbs": "New EPerson",

  "admin.access-control.epeople.edit.title": "New EPerson",

  "admin.access-control.epeople.add.breadcrumbs": "Add EPerson",

  "admin.access-control.epeople.add.title": "Add EPerson",

  "admin.access-control.epeople.head": "EPeople",

  "admin.access-control.epeople.search.head": "Search",

  "admin.access-control.epeople.button.see-all": "Browse All",

  "admin.access-control.epeople.search.scope.metadata": "Metadata",

  "admin.access-control.epeople.search.scope.email": "E-mail (exact)",

  "admin.access-control.epeople.search.button": "Search",

  "admin.access-control.epeople.search.placeholder": "Search people...",

  "admin.access-control.epeople.button.add": "Add EPerson",

  "admin.access-control.epeople.table.id": "ID",

  "admin.access-control.epeople.table.name": "Name",

  "admin.access-control.epeople.table.email": "E-mail (exact)",

  "admin.access-control.epeople.table.edit": "Edit",

  "admin.access-control.epeople.table.edit.buttons.edit": "Edit \"{{name}}\"",

  "admin.access-control.epeople.table.edit.buttons.edit-disabled": "You are not authorized to edit this group",

  "admin.access-control.epeople.table.edit.buttons.remove": "Delete \"{{name}}\"",

  "admin.access-control.epeople.no-items": "No EPeople to show.",

  "admin.access-control.epeople.form.create": "Create EPerson",

  "admin.access-control.epeople.form.edit": "Edit EPerson",

  "admin.access-control.epeople.form.firstName": "First name",

  "admin.access-control.epeople.form.lastName": "Last name",

  "admin.access-control.epeople.form.email": "E-mail",

  "admin.access-control.epeople.form.emailHint": "Must be valid e-mail address",

  "admin.access-control.epeople.form.canLogIn": "Can log in",

  "admin.access-control.epeople.form.requireCertificate": "Requires certificate",

  "admin.access-control.epeople.form.return": "Back",

  "admin.access-control.epeople.form.notification.created.success": "Successfully created EPerson \"{{name}}\"",

  "admin.access-control.epeople.form.notification.created.failure": "Failed to create EPerson \"{{name}}\"",

  "admin.access-control.epeople.form.notification.created.failure.emailInUse": "Failed to create EPerson \"{{name}}\", email \"{{email}}\" already in use.",

  "admin.access-control.epeople.form.notification.edited.failure.emailInUse": "Failed to edit EPerson \"{{name}}\", email \"{{email}}\" already in use.",

  "admin.access-control.epeople.form.notification.edited.success": "Successfully edited EPerson \"{{name}}\"",

  "admin.access-control.epeople.form.notification.edited.failure": "Failed to edit EPerson \"{{name}}\"",

  "admin.access-control.epeople.form.notification.deleted.success": "Successfully deleted EPerson \"{{name}}\"",

  "admin.access-control.epeople.form.notification.deleted.failure": "Failed to delete EPerson \"{{name}}\"",

  "admin.access-control.epeople.form.groupsEPersonIsMemberOf": "Member of these groups:",

  "admin.access-control.epeople.form.table.id": "ID",

  "admin.access-control.epeople.form.table.name": "Name",

  "admin.access-control.epeople.form.table.collectionOrCommunity": "Collection/Community",

  "admin.access-control.epeople.form.memberOfNoGroups": "This EPerson is not a member of any groups",

  "admin.access-control.epeople.form.goToGroups": "Add to groups",

  "admin.access-control.epeople.notification.deleted.failure": "Error occurred when trying to delete EPerson with id \"{{id}}\" with code: \"{{statusCode}}\" and message: \"{{restResponse.errorMessage}}\"",

  "admin.access-control.epeople.notification.deleted.success": "Successfully deleted EPerson: \"{{name}}\"",

  "admin.access-control.groups.title": "Groups",

  "admin.access-control.groups.breadcrumbs": "Groups",

  "admin.access-control.groups.singleGroup.breadcrumbs": "Edit Group",

  "admin.access-control.groups.title.singleGroup": "Edit Group",

  "admin.access-control.groups.title.addGroup": "New Group",

  "admin.access-control.groups.addGroup.breadcrumbs": "New Group",

  "admin.access-control.groups.head": "Groups",

  "admin.access-control.groups.button.add": "Add group",

  "admin.access-control.groups.search.head": "Search groups",

  "admin.access-control.groups.button.see-all": "Browse all",

  "admin.access-control.groups.search.button": "Search",

  "admin.access-control.groups.search.placeholder": "Search groups...",

  "admin.access-control.groups.table.id": "ID",

  "admin.access-control.groups.table.name": "Name",

  "admin.access-control.groups.table.collectionOrCommunity": "Collection/Community",

  "admin.access-control.groups.table.members": "Members",

  "admin.access-control.groups.table.edit": "Edit",

  "admin.access-control.groups.table.edit.buttons.edit": "Edit \"{{name}}\"",

  "admin.access-control.groups.table.edit.buttons.remove": "Delete \"{{name}}\"",

  "admin.access-control.groups.no-items": "No groups found with this in their name or this as UUID",

  "admin.access-control.groups.notification.deleted.success": "Successfully deleted group \"{{name}}\"",

  "admin.access-control.groups.notification.deleted.failure.title": "Failed to delete group \"{{name}}\"",

  "admin.access-control.groups.notification.deleted.failure.content": "Cause: \"{{cause}}\"",

  "admin.access-control.groups.form.alert.permanent": "This group is permanent, so it can't be edited or deleted. You can still add and remove group members using this page.",

  "admin.access-control.groups.form.alert.workflowGroup": "This group can’t be modified or deleted because it corresponds to a role in the submission and workflow process in the \"{{name}}\" {{comcol}}. You can delete it from the <a href='{{comcolEditRolesRoute}}'>\"assign roles\"</a> tab on the edit {{comcol}} page. You can still add and remove group members using this page.",

  "admin.access-control.groups.form.head.create": "Create group",

  "admin.access-control.groups.form.head.edit": "Edit group",

  "admin.access-control.groups.form.groupName": "Group name",

  "admin.access-control.groups.form.groupCommunity": "Community or Collection",

  "admin.access-control.groups.form.groupDescription": "Description",

  "admin.access-control.groups.form.notification.created.success": "Successfully created Group \"{{name}}\"",

  "admin.access-control.groups.form.notification.created.failure": "Failed to create Group \"{{name}}\"",

  "admin.access-control.groups.form.notification.created.failure.groupNameInUse": "Failed to create Group with name: \"{{name}}\", make sure the name is not already in use.",

  "admin.access-control.groups.form.notification.edited.failure": "Failed to edit Group \"{{name}}\"",

  "admin.access-control.groups.form.notification.edited.failure.groupNameInUse": "Name \"{{name}}\" already in use!",

  "admin.access-control.groups.form.notification.edited.success": "Successfully edited Group \"{{name}}\"",

  "admin.access-control.groups.form.actions.delete": "Delete Group",

  "admin.access-control.groups.form.delete-group.modal.header": "Delete Group \"{{ dsoName }}\"",

  "admin.access-control.groups.form.delete-group.modal.info": "Are you sure you want to delete Group \"{{ dsoName }}\"",

  "admin.access-control.groups.form.delete-group.modal.cancel": "Cancel",

  "admin.access-control.groups.form.delete-group.modal.confirm": "Delete",

  "admin.access-control.groups.form.notification.deleted.success": "Successfully deleted group \"{{ name }}\"",

  "admin.access-control.groups.form.notification.deleted.failure.title": "Failed to delete group \"{{ name }}\"",

  "admin.access-control.groups.form.notification.deleted.failure.content": "Cause: \"{{ cause }}\"",

  "admin.access-control.groups.form.members-list.head": "EPeople",

  "admin.access-control.groups.form.members-list.search.head": "Add EPeople",

  "admin.access-control.groups.form.members-list.button.see-all": "Browse All",

  "admin.access-control.groups.form.members-list.headMembers": "Current Members",

  "admin.access-control.groups.form.members-list.search.button": "Search",

  "admin.access-control.groups.form.members-list.table.id": "ID",

  "admin.access-control.groups.form.members-list.table.name": "Name",

  "admin.access-control.groups.form.members-list.table.identity": "Identity",

  "admin.access-control.groups.form.members-list.table.email": "Email",

  "admin.access-control.groups.form.members-list.table.netid": "NetID",

  "admin.access-control.groups.form.members-list.table.edit": "Remove / Add",

  "admin.access-control.groups.form.members-list.table.edit.buttons.remove": "Remove member with name \"{{name}}\"",

  "admin.access-control.groups.form.members-list.notification.success.addMember": "Successfully added member: \"{{name}}\"",

  "admin.access-control.groups.form.members-list.notification.failure.addMember": "Failed to add member: \"{{name}}\"",

  "admin.access-control.groups.form.members-list.notification.success.deleteMember": "Successfully deleted member: \"{{name}}\"",

  "admin.access-control.groups.form.members-list.notification.failure.deleteMember": "Failed to delete member: \"{{name}}\"",

  "admin.access-control.groups.form.members-list.table.edit.buttons.add": "Add member with name \"{{name}}\"",

  "admin.access-control.groups.form.members-list.notification.failure.noActiveGroup": "No current active group, submit a name first.",

  "admin.access-control.groups.form.members-list.no-members-yet": "No members in group yet, search and add.",

  "admin.access-control.groups.form.members-list.no-items": "No EPeople found in that search",

  "admin.access-control.groups.form.subgroups-list.notification.failure": "Something went wrong: \"{{cause}}\"",

  "admin.access-control.groups.form.subgroups-list.head": "Groups",

  "admin.access-control.groups.form.subgroups-list.search.head": "Add Subgroup",

  "admin.access-control.groups.form.subgroups-list.button.see-all": "Browse All",

  "admin.access-control.groups.form.subgroups-list.headSubgroups": "Current Subgroups",

  "admin.access-control.groups.form.subgroups-list.search.button": "Search",

  "admin.access-control.groups.form.subgroups-list.table.id": "ID",

  "admin.access-control.groups.form.subgroups-list.table.name": "Name",

  "admin.access-control.groups.form.subgroups-list.table.collectionOrCommunity": "Collection/Community",

  "admin.access-control.groups.form.subgroups-list.table.edit": "Remove / Add",

  "admin.access-control.groups.form.subgroups-list.table.edit.buttons.remove": "Remove subgroup with name \"{{name}}\"",

  "admin.access-control.groups.form.subgroups-list.table.edit.buttons.add": "Add subgroup with name \"{{name}}\"",

  "admin.access-control.groups.form.subgroups-list.notification.success.addSubgroup": "Successfully added subgroup: \"{{name}}\"",

  "admin.access-control.groups.form.subgroups-list.notification.failure.addSubgroup": "Failed to add subgroup: \"{{name}}\"",

  "admin.access-control.groups.form.subgroups-list.notification.success.deleteSubgroup": "Successfully deleted subgroup: \"{{name}}\"",

  "admin.access-control.groups.form.subgroups-list.notification.failure.deleteSubgroup": "Failed to delete subgroup: \"{{name}}\"",

  "admin.access-control.groups.form.subgroups-list.notification.failure.noActiveGroup": "No current active group, submit a name first.",

  "admin.access-control.groups.form.subgroups-list.notification.failure.subgroupToAddIsActiveGroup": "This is the current group, can't be added.",

  "admin.access-control.groups.form.subgroups-list.no-items": "No groups found with this in their name or this as UUID",

  "admin.access-control.groups.form.subgroups-list.no-subgroups-yet": "No subgroups in group yet.",

  "admin.access-control.groups.form.return": "Back",

  "admin.access-control.groups.form.tooltip.editGroupPage": "On this page, you can modify the properties and members of a group. In the top section, you can edit the group name and description, unless this is an admin group for a collection or community, in which case the group name and description are auto-generated and cannot be edited. In the following sections, you can edit group membership. See [the wiki](https://wiki.lyrasis.org/display/DSDOC7x/Create+or+manage+a+user+group) for more details.",

  "admin.access-control.groups.form.tooltip.editGroup.addEpeople": "To add or remove an EPerson to/from this group, either click the 'Browse All' button or use the search bar below to search for users (use the dropdown to the left of the search bar to choose whether to search by metadata or by email). Then click the plus icon for each user you wish to add in the list below, or the trash can icon for each user you wish to remove. The list below may have several pages: use the page controls below the list to navigate to the next pages.",

  "admin.access-control.groups.form.tooltip.editGroup.addSubgroups": "To add or remove a Subgroup to/from this group, either click the 'Browse All' button or use the search bar below to search for groups. Then click the plus icon for each group you wish to add in the list below, or the trash can icon for each group you wish to remove. The list below may have several pages: use the page controls below the list to navigate to the next pages.",

  "admin.reports.collections.title": "Collection Filter Report",

  "admin.reports.collections.breadcrumbs": "Collection Filter Report",

  "admin.reports.collections.head": "Collection Filter Report",

  "admin.reports.button.show-collections": "Show Collections",

  "admin.reports.collections.collections-report": "Collection Report",

  "admin.reports.collections.item-results": "Item Results",

  "admin.reports.collections.community": "Community",

  "admin.reports.collections.collection": "Collection",

  "admin.reports.collections.nb_items": "Nb. Items",

  "admin.reports.collections.match_all_selected_filters": "Matching all selected filters",


  "admin.reports.items.title": "Metadata Query Report",

  "admin.reports.items.breadcrumbs": "Metadata Query Report",

  "admin.reports.items.head": "Metadata Query Report",

  "admin.reports.items.run": "Run Item Query",

  "admin.reports.items.section.collectionSelector": "Collection Selector",

  "admin.reports.items.section.metadataFieldQueries": "Metadata Field Queries",

  "admin.reports.items.predefinedQueries": "Predefined Queries",

  "admin.reports.items.section.limitPaginateQueries": "Limit/Paginate Queries",

  "admin.reports.items.limit": "Limit/",

  "admin.reports.items.wholeRepo": "Whole Repository",

  "admin.reports.items.anyField": "Any field",

  "admin.reports.items.predicate.exists": "exists",

  "admin.reports.items.predicate.doesNotExist": "does not exist",

  "admin.reports.items.predicate.equals": "equals",

  "admin.reports.items.predicate.doesNotEqual": "does not equal",

  "admin.reports.items.predicate.like": "like",

  "admin.reports.items.predicate.notLike": "not like",

  "admin.reports.items.predicate.contains": "contains",

  "admin.reports.items.predicate.doesNotContain": "does not contain",

  "admin.reports.items.predicate.matches": "matches",

  "admin.reports.items.predicate.doesNotMatch": "does not match",

  "admin.reports.items.preset.new": "New Query",

  "admin.reports.items.preset.hasNoTitle": "Has No Title",

  "admin.reports.items.preset.hasNoIdentifierUri": "Has No dc.identifier.uri",

  "admin.reports.items.preset.hasCompoundSubject": "Has compound subject",

  "admin.reports.items.preset.hasCompoundAuthor": "Has compound dc.contributor.author",

  "admin.reports.items.preset.hasCompoundCreator": "Has compound dc.creator",

  "admin.reports.items.preset.hasUrlInDescription": "Has URL in dc.description",

  "admin.reports.items.preset.hasFullTextInProvenance": "Has full text in dc.description.provenance",

  "admin.reports.items.preset.hasNonFullTextInProvenance": "Has non-full text in dc.description.provenance",

  "admin.reports.items.preset.hasEmptyMetadata": "Has empty metadata",

  "admin.reports.items.preset.hasUnbreakingDataInDescription": "Has unbreaking metadata in description",

  "admin.reports.items.preset.hasXmlEntityInMetadata": "Has XML entity in metadata",

  "admin.reports.items.preset.hasNonAsciiCharInMetadata": "Has non-ascii character in metadata",

  "admin.reports.items.number": "No.",

  "admin.reports.items.id": "UUID",

  "admin.reports.items.collection": "Collection",

  "admin.reports.items.handle": "URI",

  "admin.reports.items.title": "Title",


  "admin.reports.commons.filters": "Filters",

  "admin.reports.commons.additional-data": "Additional data to return",

  "admin.reports.commons.previous-page": "Prev Page",

  "admin.reports.commons.next-page": "Next Page",

  "admin.reports.commons.page": "Page",

  "admin.reports.commons.of": "of",

  "admin.reports.commons.export": "Export for Metadata Update",

  "admin.reports.commons.filters.deselect_all": "Deselect all filters",

  "admin.reports.commons.filters.select_all": "Select all filters",

  "admin.reports.commons.filters.matches_all": "Matches all specified filters",


  "admin.reports.commons.filters.property": "Item Property Filters",

  "admin.reports.commons.filters.property.is_item": "Is Item - always true",

  "admin.reports.commons.filters.property.is_withdrawn": "Withdrawn Items",

  "admin.reports.commons.filters.property.is_not_withdrawn": "Available Items - Not Withdrawn",

  "admin.reports.commons.filters.property.is_discoverable": "Discoverable Items - Not Private",

  "admin.reports.commons.filters.property.is_not_discoverable": "Not Discoverable - Private Item",

  "admin.reports.commons.filters.bitstream": "Basic Bitstream Filters",

  "admin.reports.commons.filters.bitstream.has_multiple_originals": "Item has Multiple Original Bitstreams",

  "admin.reports.commons.filters.bitstream.has_no_originals": "Item has No Original Bitstreams",

  "admin.reports.commons.filters.bitstream.has_one_original": "Item has One Original Bitstream",

  "admin.reports.commons.filters.bitstream_mime": "Bitstream Filters by MIME Type",

  "admin.reports.commons.filters.bitstream_mime.has_doc_original": "Item has a Doc Original Bitstream (PDF, Office, Text, HTML, XML, etc)",

  "admin.reports.commons.filters.bitstream_mime.has_image_original": "Item has an Image Original Bitstream",

  "admin.reports.commons.filters.bitstream_mime.has_unsupp_type": "Has Other Bitstream Types (not Doc or Image)",

  "admin.reports.commons.filters.bitstream_mime.has_mixed_original": "Item has multiple types of Original Bitstreams (Doc, Image, Other)",

  "admin.reports.commons.filters.bitstream_mime.has_pdf_original": "Item has a PDF Original Bitstream",

  "admin.reports.commons.filters.bitstream_mime.has_jpg_original": "Item has JPG Original Bitstream",

  "admin.reports.commons.filters.bitstream_mime.has_small_pdf": "Has unusually small PDF",

  "admin.reports.commons.filters.bitstream_mime.has_large_pdf": "Has unusually large PDF",

  "admin.reports.commons.filters.bitstream_mime.has_doc_without_text": "Has document bitstream without TEXT item",

  "admin.reports.commons.filters.mime": "Supported MIME Type Filters",

  "admin.reports.commons.filters.mime.has_only_supp_image_type": "Item Image Bitstreams are Supported",

  "admin.reports.commons.filters.mime.has_unsupp_image_type": "Item has Image Bitstream that is Unsupported",

  "admin.reports.commons.filters.mime.has_only_supp_doc_type": "Item Document Bitstreams are Supported",

  "admin.reports.commons.filters.mime.has_unsupp_doc_type": "Item has Document Bitstream that is Unsupported",

  "admin.reports.commons.filters.bundle": "Bitstream Bundle Filters",

  "admin.reports.commons.filters.bundle.has_unsupported_bundle": "Has bitstream in an unsupported bundle",

  "admin.reports.commons.filters.bundle.has_small_thumbnail": "Has unusually small thumbnail",

  "admin.reports.commons.filters.bundle.has_original_without_thumbnail": "Has original bitstream without thumbnail",

  "admin.reports.commons.filters.bundle.has_invalid_thumbnail_name": "Has invalid thumbnail name (assumes one thumbnail for each original)",

  "admin.reports.commons.filters.bundle.has_non_generated_thumb": "Has non-generated thumbnail",

  "admin.reports.commons.filters.bundle.no_license": "Doesn't have a license",

  "admin.reports.commons.filters.bundle.has_license_documentation": "Has documentation in the license bundle",

  "admin.reports.commons.filters.permission": "Permission Filters",

  "admin.reports.commons.filters.permission.has_restricted_original": "Item has Restricted Original Bitstream",

  "admin.reports.commons.filters.permission.has_restricted_original.tooltip":  "Item has at least one original bitstream that is not accessible to Anonymous user",

  "admin.reports.commons.filters.permission.has_restricted_thumbnail": "Item has Restricted Thumbnail",

  "admin.reports.commons.filters.permission.has_restricted_thumbnail.tooltip": "Item has at least one thumbnail that is not accessible to Anonymous user",

  "admin.reports.commons.filters.permission.has_restricted_metadata": "Item has Restricted Metadata",

  "admin.reports.commons.filters.permission.has_restricted_metadata.tooltip": "Item has metadata that is not accessible to Anonymous user",

  "admin.search.breadcrumbs": "Administrative Search",

  "admin.search.collection.edit": "Edit",

  "admin.search.community.edit": "Edit",

  "admin.search.item.delete": "Delete",

  "admin.search.item.edit": "Edit",

  "admin.search.item.make-private": "Make non-discoverable",

  "admin.search.item.make-public": "Make discoverable",

  "admin.search.item.move": "Move",

  "admin.search.item.reinstate": "Reinstate",

  "admin.search.item.withdraw": "Withdraw",

  "admin.search.title": "Administrative Search",

  "administrativeView.search.results.head": "Administrative Search",

  "admin.workflow.breadcrumbs": "Administer Workflow",

  "admin.workflow.title": "Administer Workflow",

  "admin.workflow.item.workflow": "Workflow",

  "admin.workflow.item.workspace": "Workspace",

  "admin.workflow.item.delete": "Delete",

  "admin.workflow.item.send-back": "Send back",

  "admin.workflow.item.policies": "Policies",

  "admin.workflow.item.supervision": "Supervision",

  "admin.metadata-import.breadcrumbs": "Import Metadata",

  "admin.batch-import.breadcrumbs": "Import Batch",

  "admin.metadata-import.title": "Import Metadata",

  "admin.batch-import.title": "Import Batch",

  "admin.metadata-import.page.header": "Import Metadata",

  "admin.batch-import.page.header": "Import Batch",

  "admin.metadata-import.page.help": "You can drop or browse CSV files that contain batch metadata operations on files here",

  "admin.batch-import.page.help": "Select the Collection to import into. Then, drop or browse to a Simple Archive Format (SAF) zip file that includes the Items to import",

  "admin.batch-import.page.toggle.help": "It is possible to perform import either with file upload or via URL, use above toggle to set the input source",

  "admin.metadata-import.page.dropMsg": "Drop a metadata CSV to import",

  "admin.batch-import.page.dropMsg": "Drop a batch ZIP to import",

  "admin.metadata-import.page.dropMsgReplace": "Drop to replace the metadata CSV to import",

  "admin.batch-import.page.dropMsgReplace": "Drop to replace the batch ZIP to import",

  "admin.metadata-import.page.button.return": "Back",

  "admin.metadata-import.page.button.proceed": "Proceed",

  "admin.metadata-import.page.button.select-collection": "Select Collection",

  "admin.metadata-import.page.error.addFile": "Select file first!",

  "admin.metadata-import.page.error.addFileUrl": "Insert file url first!",

  "admin.batch-import.page.error.addFile": "Select Zip file first!",

  "admin.metadata-import.page.toggle.upload": "Upload",

  "admin.metadata-import.page.toggle.url": "URL",

  "admin.metadata-import.page.urlMsg": "Insert the batch ZIP url to import",

  "admin.metadata-import.page.validateOnly": "Validate Only",

  "admin.metadata-import.page.validateOnly.hint": "When selected, the uploaded CSV will be validated. You will receive a report of detected changes, but no changes will be saved.",

  "advanced-workflow-action.rating.form.rating.label": "Rating",

  "advanced-workflow-action.rating.form.rating.error": "You must rate the item",

  "advanced-workflow-action.rating.form.review.label": "Review",

  "advanced-workflow-action.rating.form.review.error": "You must enter a review to submit this rating",

  "advanced-workflow-action.rating.description": "Please select a rating below",

  "advanced-workflow-action.rating.description-requiredDescription": "Please select a rating below and also add a review",

  "advanced-workflow-action.select-reviewer.description-single": "Please select a single reviewer below before submitting",

  "advanced-workflow-action.select-reviewer.description-multiple": "Please select one or more reviewers below before submitting",

  "advanced-workflow-action-select-reviewer.groups.form.reviewers-list.head": "EPeople",

  "advanced-workflow-action-select-reviewer.groups.form.reviewers-list.search.head": "Add EPeople",

  "advanced-workflow-action-select-reviewer.groups.form.reviewers-list.button.see-all": "Browse All",

  "advanced-workflow-action-select-reviewer.groups.form.reviewers-list.headMembers": "Current Members",

  "advanced-workflow-action-select-reviewer.groups.form.reviewers-list.search.button": "Search",

  "advanced-workflow-action-select-reviewer.groups.form.reviewers-list.table.id": "ID",

  "advanced-workflow-action-select-reviewer.groups.form.reviewers-list.table.name": "Name",

  "advanced-workflow-action-select-reviewer.groups.form.reviewers-list.table.identity": "Identity",

  "advanced-workflow-action-select-reviewer.groups.form.reviewers-list.table.email": "Email",

  "advanced-workflow-action-select-reviewer.groups.form.reviewers-list.table.netid": "NetID",

  "advanced-workflow-action-select-reviewer.groups.form.reviewers-list.table.edit": "Remove / Add",

  "advanced-workflow-action-select-reviewer.groups.form.reviewers-list.table.edit.buttons.remove": "Remove member with name \"{{name}}\"",

  "advanced-workflow-action-select-reviewer.groups.form.reviewers-list.notification.success.addMember": "Successfully added member: \"{{name}}\"",

  "advanced-workflow-action-select-reviewer.groups.form.reviewers-list.notification.failure.addMember": "Failed to add member: \"{{name}}\"",

  "advanced-workflow-action-select-reviewer.groups.form.reviewers-list.notification.success.deleteMember": "Successfully deleted member: \"{{name}}\"",

  "advanced-workflow-action-select-reviewer.groups.form.reviewers-list.notification.failure.deleteMember": "Failed to delete member: \"{{name}}\"",

  "advanced-workflow-action-select-reviewer.groups.form.reviewers-list.table.edit.buttons.add": "Add member with name \"{{name}}\"",

  "advanced-workflow-action-select-reviewer.groups.form.reviewers-list.notification.failure.noActiveGroup": "No current active group, submit a name first.",

  "advanced-workflow-action-select-reviewer.groups.form.reviewers-list.no-members-yet": "No members in group yet, search and add.",

  "advanced-workflow-action-select-reviewer.groups.form.reviewers-list.no-items": "No EPeople found in that search",

  "advanced-workflow-action.select-reviewer.no-reviewer-selected.error": "No reviewer selected.",

  "admin.batch-import.page.validateOnly.hint": "When selected, the uploaded ZIP will be validated. You will receive a report of detected changes, but no changes will be saved.",

  "admin.batch-import.page.remove": "remove",

  "auth.errors.invalid-user": "Invalid email address or password.",

  "auth.messages.expired": "Your session has expired. Please log in again.",

  "auth.messages.token-refresh-failed": "Refreshing your session token failed. Please log in again.",

  "bitstream.download.page": "Now downloading {{bitstream}}...",

  "bitstream.download.page.back": "Back",

  "bitstream.edit.authorizations.link": "Edit bitstream's Policies",

  "bitstream.edit.authorizations.title": "Edit bitstream's Policies",

  "bitstream.edit.return": "Back",

  "bitstream.edit.bitstream": "Bitstream: ",

  "bitstream.edit.form.description.hint": "Optionally, provide a brief description of the file, for example \"<i>Main article</i>\" or \"<i>Experiment data readings</i>\".",

  "bitstream.edit.form.description.label": "Description",

  "bitstream.edit.form.embargo.hint": "The first day from which access is allowed. <b>This date cannot be modified on this form.</b> To set an embargo date for a bitstream, go to the <i>Item Status</i> tab, click <i>Authorizations...</i>, create or edit the bitstream's <i>READ</i> policy, and set the <i>Start Date</i> as desired.",

  "bitstream.edit.form.embargo.label": "Embargo until specific date",

  "bitstream.edit.form.fileName.hint": "Change the filename for the bitstream. Note that this will change the display bitstream URL, but old links will still resolve as long as the sequence ID does not change.",

  "bitstream.edit.form.fileName.label": "Filename",

  "bitstream.edit.form.newFormat.label": "Describe new format",

  "bitstream.edit.form.newFormat.hint": "The application you used to create the file, and the version number (for example, \"<i>ACMESoft SuperApp version 1.5</i>\").",

  "bitstream.edit.form.primaryBitstream.label": "Primary bitstream",

  "bitstream.edit.form.selectedFormat.hint": "If the format is not in the above list, <b>select \"format not in list\" above</b> and describe it under \"Describe new format\".",

  "bitstream.edit.form.selectedFormat.label": "Selected Format",

  "bitstream.edit.form.selectedFormat.unknown": "Format not in list",

  "bitstream.edit.notifications.error.format.title": "An error occurred saving the bitstream's format",

  "bitstream.edit.notifications.error.primaryBitstream.title": "An error occurred saving the primary bitstream",

  "bitstream.edit.form.iiifLabel.label": "IIIF Label",

  "bitstream.edit.form.iiifLabel.hint": "Canvas label for this image. If not provided default label will be used.",

  "bitstream.edit.form.iiifToc.label": "IIIF Table of Contents",

  "bitstream.edit.form.iiifToc.hint": "Adding text here makes this the start of a new table of contents range.",

  "bitstream.edit.form.iiifWidth.label": "IIIF Canvas Width",

  "bitstream.edit.form.iiifWidth.hint": "The canvas width should usually match the image width.",

  "bitstream.edit.form.iiifHeight.label": "IIIF Canvas Height",

  "bitstream.edit.form.iiifHeight.hint": "The canvas height should usually match the image height.",

  "bitstream.edit.notifications.saved.content": "Your changes to this bitstream were saved.",

  "bitstream.edit.notifications.saved.title": "Bitstream saved",

  "bitstream.edit.title": "Edit bitstream",

  "bitstream-request-a-copy.alert.canDownload1": "You already have access to this file. If you want to download the file, click ",

  "bitstream-request-a-copy.alert.canDownload2": "here",

  "bitstream-request-a-copy.header": "Request a copy of the file",

  "bitstream-request-a-copy.intro": "Enter the following information to request a copy for the following item: ",

  "bitstream-request-a-copy.intro.bitstream.one": "Requesting the following file: ",

  "bitstream-request-a-copy.intro.bitstream.all": "Requesting all files. ",

  "bitstream-request-a-copy.name.label": "Name *",

  "bitstream-request-a-copy.name.error": "The name is required",

  "bitstream-request-a-copy.email.label": "Your e-mail address *",

  "bitstream-request-a-copy.email.hint": "This email address is used for sending the file.",

  "bitstream-request-a-copy.email.error": "Please enter a valid email address.",

  "bitstream-request-a-copy.allfiles.label": "Files",

  "bitstream-request-a-copy.files-all-false.label": "Only the requested file",

  "bitstream-request-a-copy.files-all-true.label": "All files (of this item) in restricted access",

  "bitstream-request-a-copy.message.label": "Message",

  "bitstream-request-a-copy.return": "Back",

  "bitstream-request-a-copy.submit": "Request copy",

  "bitstream-request-a-copy.submit.success": "The item request was submitted successfully.",

  "bitstream-request-a-copy.submit.error": "Something went wrong with submitting the item request.",

  "browse.back.all-results": "All browse results",

  "browse.comcol.by.author": "By Author",

  "browse.comcol.by.dateissued": "By Issue Date",

  "browse.comcol.by.subject": "By Subject",

  "browse.comcol.by.srsc": "By Subject Category",

  "browse.comcol.by.nsi": "By Norwegian Science Index",

  "browse.comcol.by.title": "By Title",

  "browse.comcol.head": "Browse",

  "browse.empty": "No items to show.",

  "browse.metadata.author": "Author",

  "browse.metadata.dateissued": "Issue Date",

  "browse.metadata.subject": "Subject",

  "browse.metadata.title": "Title",

  "browse.metadata.author.breadcrumbs": "Browse by Author",

  "browse.metadata.dateissued.breadcrumbs": "Browse by Date",

  "browse.metadata.subject.breadcrumbs": "Browse by Subject",

  "browse.metadata.srsc.breadcrumbs": "Browse by Subject Category",

  "browse.metadata.nsi.breadcrumbs": "Browse by Norwegian Science Index",

  "browse.metadata.title.breadcrumbs": "Browse by Title",

  "pagination.next.button": "Next",

  "pagination.previous.button": "Previous",

  "pagination.next.button.disabled.tooltip": "No more pages of results",

  "browse.startsWith": ", starting with {{ startsWith }}",

  "browse.startsWith.choose_start": "(Choose start)",

  "browse.startsWith.choose_year": "(Choose year)",

  "browse.startsWith.choose_year.label": "Choose the issue year",

  "browse.startsWith.jump": "Filter results by year or month",

  "browse.startsWith.months.april": "April",

  "browse.startsWith.months.august": "August",

  "browse.startsWith.months.december": "December",

  "browse.startsWith.months.february": "February",

  "browse.startsWith.months.january": "January",

  "browse.startsWith.months.july": "July",

  "browse.startsWith.months.june": "June",

  "browse.startsWith.months.march": "March",

  "browse.startsWith.months.may": "May",

  "browse.startsWith.months.none": "(Choose month)",

  "browse.startsWith.months.none.label": "Choose the issue month",

  "browse.startsWith.months.november": "November",

  "browse.startsWith.months.october": "October",

  "browse.startsWith.months.september": "September",

  "browse.startsWith.submit": "Browse",

  "browse.startsWith.type_date": "Filter results by date",

  "browse.startsWith.type_date.label": "Or type in a date (year-month) and click on the Browse button",

  "browse.startsWith.type_text": "Filter results by typing the first few letters",

  "browse.startsWith.input": "Filter",

  "browse.taxonomy.button": "Browse",

  "browse.title": "Browsing {{ collection }} by {{ field }}{{ startsWith }} {{ value }}",

  "browse.title.page": "Browsing {{ collection }} by {{ field }} {{ value }}",

  "search.browse.item-back": "Back to Results",

  "chips.remove": "Remove chip",

  "claimed-approved-search-result-list-element.title": "Approved",

  "claimed-declined-search-result-list-element.title": "Rejected, sent back to submitter",

  "claimed-declined-task-search-result-list-element.title": "Declined, sent back to Review Manager's workflow",

  "collection.create.head": "Create a Collection",

  "collection.create.notifications.success": "Successfully created the Collection",

  "collection.create.sub-head": "Create a Collection for Community {{ parent }}",

  "collection.curate.header": "Curate Collection: {{collection}}",

  "collection.delete.cancel": "Cancel",

  "collection.delete.confirm": "Confirm",

  "collection.delete.processing": "Deleting",

  "collection.delete.head": "Delete Collection",

  "collection.delete.notification.fail": "Collection could not be deleted",

  "collection.delete.notification.success": "Successfully deleted collection",

  "collection.delete.text": "Are you sure you want to delete collection \"{{ dso }}\"",

  "collection.edit.delete": "Delete this collection",

  "collection.edit.head": "Edit Collection",

  "collection.edit.breadcrumbs": "Edit Collection",

  "collection.edit.tabs.mapper.head": "Item Mapper",

  "collection.edit.tabs.item-mapper.title": "Collection Edit - Item Mapper",

  "collection.edit.item-mapper.cancel": "Cancel",

  "collection.edit.item-mapper.collection": "Collection: \"<b>{{name}}</b>\"",

  "collection.edit.item-mapper.confirm": "Map selected items",

  "collection.edit.item-mapper.description": "This is the item mapper tool that allows collection administrators to map items from other collections into this collection. You can search for items from other collections and map them, or browse the list of currently mapped items.",

  "collection.edit.item-mapper.head": "Item Mapper - Map Items from Other Collections",

  "collection.edit.item-mapper.no-search": "Please enter a query to search",

  "collection.edit.item-mapper.notifications.map.error.content": "Errors occurred for mapping of {{amount}} items.",

  "collection.edit.item-mapper.notifications.map.error.head": "Mapping errors",

  "collection.edit.item-mapper.notifications.map.success.content": "Successfully mapped {{amount}} items.",

  "collection.edit.item-mapper.notifications.map.success.head": "Mapping completed",

  "collection.edit.item-mapper.notifications.unmap.error.content": "Errors occurred for removing the mappings of {{amount}} items.",

  "collection.edit.item-mapper.notifications.unmap.error.head": "Remove mapping errors",

  "collection.edit.item-mapper.notifications.unmap.success.content": "Successfully removed the mappings of {{amount}} items.",

  "collection.edit.item-mapper.notifications.unmap.success.head": "Remove mapping completed",

  "collection.edit.item-mapper.remove": "Remove selected item mappings",

  "collection.edit.item-mapper.search-form.placeholder": "Search items...",

  "collection.edit.item-mapper.tabs.browse": "Browse mapped items",

  "collection.edit.item-mapper.tabs.map": "Map new items",

  "collection.edit.logo.delete.title": "Delete logo",

  "collection.edit.logo.delete-undo.title": "Undo delete",

  "collection.edit.logo.label": "Collection logo",

  "collection.edit.logo.notifications.add.error": "Uploading Collection logo failed. Please verify the content before retrying.",

  "collection.edit.logo.notifications.add.success": "Upload Collection logo successful.",

  "collection.edit.logo.notifications.delete.success.title": "Logo deleted",

  "collection.edit.logo.notifications.delete.success.content": "Successfully deleted the collection's logo",

  "collection.edit.logo.notifications.delete.error.title": "Error deleting logo",

  "collection.edit.logo.upload": "Drop a Collection Logo to upload",

  "collection.edit.notifications.success": "Successfully edited the Collection",

  "collection.edit.return": "Back",

  "collection.edit.tabs.access-control.head": "Access Control",

  "collection.edit.tabs.access-control.title": "Collection Edit - Access Control",

  "collection.edit.tabs.curate.head": "Curate",

  "collection.edit.tabs.curate.title": "Collection Edit - Curate",

  "collection.edit.tabs.authorizations.head": "Authorizations",

  "collection.edit.tabs.authorizations.title": "Collection Edit - Authorizations",

  "collection.edit.item.authorizations.load-bundle-button": "Load more bundles",

  "collection.edit.item.authorizations.load-more-button": "Load more",

  "collection.edit.item.authorizations.show-bitstreams-button": "Show bitstream policies for bundle",

  "collection.edit.tabs.metadata.head": "Edit Metadata",

  "collection.edit.tabs.metadata.title": "Collection Edit - Metadata",

  "collection.edit.tabs.roles.head": "Assign Roles",

  "collection.edit.tabs.roles.title": "Collection Edit - Roles",

  "collection.edit.tabs.source.external": "This collection harvests its content from an external source",

  "collection.edit.tabs.source.form.errors.oaiSource.required": "You must provide a set id of the target collection.",

  "collection.edit.tabs.source.form.harvestType": "Content being harvested",

  "collection.edit.tabs.source.form.head": "Configure an external source",

  "collection.edit.tabs.source.form.metadataConfigId": "Metadata Format",

  "collection.edit.tabs.source.form.oaiSetId": "OAI specific set id",

  "collection.edit.tabs.source.form.oaiSource": "OAI Provider",

  "collection.edit.tabs.source.form.options.harvestType.METADATA_AND_BITSTREAMS": "Harvest metadata and bitstreams (requires ORE support)",

  "collection.edit.tabs.source.form.options.harvestType.METADATA_AND_REF": "Harvest metadata and references to bitstreams (requires ORE support)",

  "collection.edit.tabs.source.form.options.harvestType.METADATA_ONLY": "Harvest metadata only",

  "collection.edit.tabs.source.head": "Content Source",

  "collection.edit.tabs.source.notifications.discarded.content": "Your changes were discarded. To reinstate your changes click the 'Undo' button",

  "collection.edit.tabs.source.notifications.discarded.title": "Changes discarded",

  "collection.edit.tabs.source.notifications.invalid.content": "Your changes were not saved. Please make sure all fields are valid before you save.",

  "collection.edit.tabs.source.notifications.invalid.title": "Metadata invalid",

  "collection.edit.tabs.source.notifications.saved.content": "Your changes to this collection's content source were saved.",

  "collection.edit.tabs.source.notifications.saved.title": "Content Source saved",

  "collection.edit.tabs.source.title": "Collection Edit - Content Source",

  "collection.edit.template.add-button": "Add",

  "collection.edit.template.breadcrumbs": "Item template",

  "collection.edit.template.cancel": "Cancel",

  "collection.edit.template.delete-button": "Delete",

  "collection.edit.template.edit-button": "Edit",

  "collection.edit.template.error": "An error occurred retrieving the template item",

  "collection.edit.template.head": "Edit Template Item for Collection \"{{ collection }}\"",

  "collection.edit.template.label": "Template item",

  "collection.edit.template.loading": "Loading template item...",

  "collection.edit.template.notifications.delete.error": "Failed to delete the item template",

  "collection.edit.template.notifications.delete.success": "Successfully deleted the item template",

  "collection.edit.template.title": "Edit Template Item",

  "collection.form.abstract": "Short Description",

  "collection.form.description": "Introductory text (HTML)",

  "collection.form.errors.title.required": "Please enter a collection name",

  "collection.form.license": "License",

  "collection.form.provenance": "Provenance",

  "collection.form.rights": "Copyright text (HTML)",

  "collection.form.tableofcontents": "News (HTML)",

  "collection.form.title": "Name",

  "collection.form.entityType": "Entity Type",

  "collection.listelement.badge": "Collection",

  "collection.page.browse.recent.head": "Recent Submissions",

  "collection.page.browse.recent.empty": "No items to show",

  "collection.page.edit": "Edit this collection",

  "collection.page.handle": "Permanent URI for this collection",

  "collection.page.license": "License",

  "collection.page.news": "News",

  "collection.select.confirm": "Confirm selected",

  "collection.select.empty": "No collections to show",

  "collection.select.table.title": "Title",

  "collection.source.controls.head": "Harvest Controls",

  "collection.source.controls.test.submit.error": "Something went wrong with initiating the testing of the settings",

  "collection.source.controls.test.failed": "The script to test the settings has failed",

  "collection.source.controls.test.completed": "The script to test the settings has successfully finished",

  "collection.source.controls.test.submit": "Test configuration",

  "collection.source.controls.test.running": "Testing configuration...",

  "collection.source.controls.import.submit.success": "The import has been successfully initiated",

  "collection.source.controls.import.submit.error": "Something went wrong with initiating the import",

  "collection.source.controls.import.submit": "Import now",

  "collection.source.controls.import.running": "Importing...",

  "collection.source.controls.import.failed": "An error occurred during the import",

  "collection.source.controls.import.completed": "The import completed",

  "collection.source.controls.reset.submit.success": "The reset and reimport has been successfully initiated",

  "collection.source.controls.reset.submit.error": "Something went wrong with initiating the reset and reimport",

  "collection.source.controls.reset.failed": "An error occurred during the reset and reimport",

  "collection.source.controls.reset.completed": "The reset and reimport completed",

  "collection.source.controls.reset.submit": "Reset and reimport",

  "collection.source.controls.reset.running": "Resetting and reimporting...",

  "collection.source.controls.harvest.status": "Harvest status:",

  "collection.source.controls.harvest.start": "Harvest start time:",

  "collection.source.controls.harvest.last": "Last time harvested:",

  "collection.source.controls.harvest.message": "Harvest info:",

  "collection.source.controls.harvest.no-information": "N/A",

  "collection.source.update.notifications.error.content": "The provided settings have been tested and didn't work.",

  "collection.source.update.notifications.error.title": "Server Error",

  "communityList.breadcrumbs": "Community List",

  "communityList.tabTitle": "Community List",

  "communityList.title": "List of Communities",

  "communityList.showMore": "Show More",

  "community.create.head": "Create a Community",

  "community.create.notifications.success": "Successfully created the Community",

  "community.create.sub-head": "Create a Sub-Community for Community {{ parent }}",

  "community.curate.header": "Curate Community: {{community}}",

  "community.delete.cancel": "Cancel",

  "community.delete.confirm": "Confirm",

  "community.delete.processing": "Deleting...",

  "community.delete.head": "Delete Community",

  "community.delete.notification.fail": "Community could not be deleted",

  "community.delete.notification.success": "Successfully deleted community",

  "community.delete.text": "Are you sure you want to delete community \"{{ dso }}\"",

  "community.edit.delete": "Delete this community",

  "community.edit.head": "Edit Community",

  "community.edit.breadcrumbs": "Edit Community",

  "community.edit.logo.delete.title": "Delete logo",

  "community.edit.logo.delete-undo.title": "Undo delete",

  "community.edit.logo.label": "Community logo",

  "community.edit.logo.notifications.add.error": "Uploading Community logo failed. Please verify the content before retrying.",

  "community.edit.logo.notifications.add.success": "Upload Community logo successful.",

  "community.edit.logo.notifications.delete.success.title": "Logo deleted",

  "community.edit.logo.notifications.delete.success.content": "Successfully deleted the community's logo",

  "community.edit.logo.notifications.delete.error.title": "Error deleting logo",

  "community.edit.logo.upload": "Drop a Community Logo to upload",

  "community.edit.notifications.success": "Successfully edited the Community",

  "community.edit.notifications.unauthorized": "You do not have privileges to make this change",

  "community.edit.notifications.error": "An error occured while editing the Community",

  "community.edit.return": "Back",

  "community.edit.tabs.curate.head": "Curate",

  "community.edit.tabs.curate.title": "Community Edit - Curate",

  "community.edit.tabs.access-control.head": "Access Control",

  "community.edit.tabs.access-control.title": "Community Edit - Access Control",

  "community.edit.tabs.metadata.head": "Edit Metadata",

  "community.edit.tabs.metadata.title": "Community Edit - Metadata",

  "community.edit.tabs.roles.head": "Assign Roles",

  "community.edit.tabs.roles.title": "Community Edit - Roles",

  "community.edit.tabs.authorizations.head": "Authorizations",

  "community.edit.tabs.authorizations.title": "Community Edit - Authorizations",

  "community.listelement.badge": "Community",

  "comcol-role.edit.no-group": "None",

  "comcol-role.edit.create": "Create",

  "comcol-role.edit.create.error.title": "Failed to create a group for the '{{ role }}' role",

  "comcol-role.edit.restrict": "Restrict",

  "comcol-role.edit.delete": "Delete",

  "comcol-role.edit.delete.error.title": "Failed to delete the '{{ role }}' role's group",

  "comcol-role.edit.community-admin.name": "Administrators",

  "comcol-role.edit.collection-admin.name": "Administrators",

  "comcol-role.edit.community-admin.description": "Community administrators can create sub-communities or collections, and manage or assign management for those sub-communities or collections. In addition, they decide who can submit items to any sub-collections, edit item metadata (after submission), and add (map) existing items from other collections (subject to authorization).",

  "comcol-role.edit.collection-admin.description": "Collection administrators decide who can submit items to the collection, edit item metadata (after submission), and add (map) existing items from other collections to this collection (subject to authorization for that collection).",

  "comcol-role.edit.submitters.name": "Submitters",

  "comcol-role.edit.submitters.description": "The E-People and Groups that have permission to submit new items to this collection.",

  "comcol-role.edit.item_read.name": "Default item read access",

  "comcol-role.edit.item_read.description": "E-People and Groups that can read new items submitted to this collection. Changes to this role are not retroactive. Existing items in the system will still be viewable by those who had read access at the time of their addition.",

  "comcol-role.edit.item_read.anonymous-group": "Default read for incoming items is currently set to Anonymous.",

  "comcol-role.edit.bitstream_read.name": "Default bitstream read access",

  "comcol-role.edit.bitstream_read.description": "Community administrators can create sub-communities or collections, and manage or assign management for those sub-communities or collections. In addition, they decide who can submit items to any sub-collections, edit item metadata (after submission), and add (map) existing items from other collections (subject to authorization).",

  "comcol-role.edit.bitstream_read.anonymous-group": "Default read for incoming bitstreams is currently set to Anonymous.",

  "comcol-role.edit.editor.name": "Editors",

  "comcol-role.edit.editor.description": "Editors are able to edit the metadata of incoming submissions, and then accept or reject them.",

  "comcol-role.edit.finaleditor.name": "Final editors",

  "comcol-role.edit.finaleditor.description": "Final editors are able to edit the metadata of incoming submissions, but will not be able to reject them.",

  "comcol-role.edit.reviewer.name": "Reviewers",

  "comcol-role.edit.reviewer.description": "Reviewers are able to accept or reject incoming submissions. However, they are not able to edit the submission's metadata.",

  "comcol-role.edit.scorereviewers.name": "Score Reviewers",

  "comcol-role.edit.scorereviewers.description": "Reviewers are able to give a score to incoming submissions, this will define whether the submission will be rejected or not.",

  "community.form.abstract": "Short Description",

  "community.form.description": "Introductory text (HTML)",

  "community.form.errors.title.required": "Please enter a community name",

  "community.form.rights": "Copyright text (HTML)",

  "community.form.tableofcontents": "News (HTML)",

  "community.form.title": "Name",

  "community.page.edit": "Edit this community",

  "community.page.handle": "Permanent URI for this community",

  "community.page.license": "License",

  "community.page.news": "News",

  "community.all-lists.head": "Subcommunities and Collections",

  "community.sub-collection-list.head": "Collections in this Community",

  "community.sub-community-list.head": "Communities in this Community",

  "cookies.consent.accept-all": "Accept all",

  "cookies.consent.accept-selected": "Accept selected",

  "cookies.consent.app.opt-out.description": "This app is loaded by default (but you can opt out)",

  "cookies.consent.app.opt-out.title": "(opt-out)",

  "cookies.consent.app.purpose": "purpose",

  "cookies.consent.app.required.description": "This application is always required",

  "cookies.consent.app.required.title": "(always required)",

  "cookies.consent.app.disable-all.description": "Use this switch to enable or disable all services.",

  "cookies.consent.app.disable-all.title": "Enable or disable all services",

  "cookies.consent.update": "There were changes since your last visit, please update your consent.",

  "cookies.consent.close": "Close",

  "cookies.consent.decline": "Decline",

  "cookies.consent.ok": "That's ok",

  "cookies.consent.save": "Save",

  "cookies.consent.content-notice.title": "Cookie Consent",

  "cookies.consent.content-notice.description": "We collect and process your personal information for the following purposes: <strong>Authentication, Preferences, Acknowledgement and Statistics</strong>. <br/> To learn more, please read our {privacyPolicy}.",

  "cookies.consent.content-notice.description.no-privacy": "We collect and process your personal information for the following purposes: <strong>Authentication, Preferences, Acknowledgement and Statistics</strong>.",

  "cookies.consent.content-notice.learnMore": "Customize",

  "cookies.consent.content-modal.description": "Here you can see and customize the information that we collect about you.",

  "cookies.consent.content-modal.privacy-policy.name": "privacy policy",

  "cookies.consent.content-modal.privacy-policy.text": "To learn more, please read our {privacyPolicy}.",

  "cookies.consent.content-modal.title": "Information that we collect",

  "cookies.consent.content-modal.services": "services",

  "cookies.consent.content-modal.service": "service",

  "cookies.consent.app.title.authentication": "Authentication",

  "cookies.consent.app.description.authentication": "Required for signing you in",

  "cookies.consent.app.title.preferences": "Preferences",

  "cookies.consent.app.description.preferences": "Required for saving your preferences",

  "cookies.consent.app.title.acknowledgement": "Acknowledgement",

  "cookies.consent.app.description.acknowledgement": "Required for saving your acknowledgements and consents",

  "cookies.consent.app.title.google-analytics": "Google Analytics",

  "cookies.consent.app.description.google-analytics": "Allows us to track statistical data",

  "cookies.consent.app.title.google-recaptcha": "Google reCaptcha",

  "cookies.consent.app.description.google-recaptcha": "We use google reCAPTCHA service during registration and password recovery",

  "cookies.consent.purpose.functional": "Functional",

  "cookies.consent.purpose.statistical": "Statistical",

  "cookies.consent.purpose.registration-password-recovery": "Registration and Password recovery",

  "cookies.consent.purpose.sharing": "Sharing",

  "curation-task.task.citationpage.label": "Generate Citation Page",

  "curation-task.task.checklinks.label": "Check Links in Metadata",

  "curation-task.task.noop.label": "NOOP",

  "curation-task.task.profileformats.label": "Profile Bitstream Formats",

  "curation-task.task.requiredmetadata.label": "Check for Required Metadata",

  "curation-task.task.translate.label": "Microsoft Translator",

  "curation-task.task.vscan.label": "Virus Scan",

  "curation-task.task.registerdoi.label": "Register DOI",

  "curation.form.task-select.label": "Task:",

  "curation.form.submit": "Start",

  "curation.form.submit.success.head": "The curation task has been started successfully",

  "curation.form.submit.success.content": "You will be redirected to the corresponding process page.",

  "curation.form.submit.error.head": "Running the curation task failed",

  "curation.form.submit.error.content": "An error occured when trying to start the curation task.",

  "curation.form.submit.error.invalid-handle": "Couldn't determine the handle for this object",

  "curation.form.handle.label": "Handle:",

  "curation.form.handle.hint": "Hint: Enter [your-handle-prefix]/0 to run a task across entire site (not all tasks may support this capability)",

  "deny-request-copy.email.message": "Dear {{ recipientName }},\nIn response to your request I regret to inform you that it's not possible to send you a copy of the file(s) you have requested, concerning the document: \"{{ itemUrl }}\" ({{ itemName }}), of which I am an author.\n\nBest regards,\n{{ authorName }} <{{ authorEmail }}>",

  "deny-request-copy.email.subject": "Request copy of document",

  "deny-request-copy.error": "An error occurred",

  "deny-request-copy.header": "Deny document copy request",

  "deny-request-copy.intro": "This message will be sent to the applicant of the request",

  "deny-request-copy.success": "Successfully denied item request",

  "dso.name.untitled": "Untitled",

  "dso.name.unnamed": "Unnamed",

  "dso-selector.create.collection.head": "New collection",

  "dso-selector.create.collection.sub-level": "Create a new collection in",

  "dso-selector.create.community.head": "New community",

  "dso-selector.create.community.or-divider": "or",

  "dso-selector.create.community.sub-level": "Create a new community in",

  "dso-selector.create.community.top-level": "Create a new top-level community",

  "dso-selector.create.item.head": "New item",

  "dso-selector.create.item.sub-level": "Create a new item in",

  "dso-selector.create.submission.head": "New submission",

  "dso-selector.edit.collection.head": "Edit collection",

  "dso-selector.edit.community.head": "Edit community",

  "dso-selector.edit.item.head": "Edit item",

  "dso-selector.error.title": "An error occurred searching for a {{ type }}",

  "dso-selector.export-metadata.dspaceobject.head": "Export metadata from",

  "dso-selector.export-batch.dspaceobject.head": "Export Batch (ZIP) from",

  "dso-selector.import-batch.dspaceobject.head": "Import batch from",

  "dso-selector.no-results": "No {{ type }} found",

  "dso-selector.placeholder": "Search for a {{ type }}",

  "dso-selector.select.collection.head": "Select a collection",

  "dso-selector.set-scope.community.head": "Select a search scope",

  "dso-selector.set-scope.community.button": "Search all of DSpace",

  "dso-selector.set-scope.community.or-divider": "or",

  "dso-selector.set-scope.community.input-header": "Search for a community or collection",

  "dso-selector.claim.item.head": "Profile tips",

  "dso-selector.claim.item.body": "These are existing profiles that may be related to you. If you recognize yourself in one of these profiles, select it and on the detail page, among the options, choose to claim it. Otherwise you can create a new profile from scratch using the button below.",

  "dso-selector.claim.item.not-mine-label": "None of these are mine",

  "dso-selector.claim.item.create-from-scratch": "Create a new one",

  "dso-selector.results-could-not-be-retrieved": "Something went wrong, please refresh again ↻",

  "supervision-group-selector.header": "Supervision Group Selector",

  "supervision-group-selector.select.type-of-order.label": "Select a type of Order",

  "supervision-group-selector.select.type-of-order.option.none": "NONE",

  "supervision-group-selector.select.type-of-order.option.editor": "EDITOR",

  "supervision-group-selector.select.type-of-order.option.observer": "OBSERVER",

  "supervision-group-selector.select.group.label": "Select a Group",

  "supervision-group-selector.button.cancel": "Cancel",

  "supervision-group-selector.button.save": "Save",

  "supervision-group-selector.select.type-of-order.error": "Please select a type of order",

  "supervision-group-selector.select.group.error": "Please select a group",

  "supervision-group-selector.notification.create.success.title": "Successfully created supervision order for group {{ name }}",

  "supervision-group-selector.notification.create.failure.title": "Error",

  "supervision-group-selector.notification.create.already-existing": "A supervision order already exists on this item for selected group",

  "confirmation-modal.export-metadata.header": "Export metadata for {{ dsoName }}",

  "confirmation-modal.export-metadata.info": "Are you sure you want to export metadata for {{ dsoName }}",

  "confirmation-modal.export-metadata.cancel": "Cancel",

  "confirmation-modal.export-metadata.confirm": "Export",

  "confirmation-modal.export-batch.header": "Export batch (ZIP) for {{ dsoName }}",

  "confirmation-modal.export-batch.info": "Are you sure you want to export batch (ZIP) for {{ dsoName }}",

  "confirmation-modal.export-batch.cancel": "Cancel",

  "confirmation-modal.export-batch.confirm": "Export",

  "confirmation-modal.delete-eperson.header": "Delete EPerson \"{{ dsoName }}\"",

  "confirmation-modal.delete-eperson.info": "Are you sure you want to delete EPerson \"{{ dsoName }}\"",

  "confirmation-modal.delete-eperson.cancel": "Cancel",

  "confirmation-modal.delete-eperson.confirm": "Delete",

  "confirmation-modal.delete-profile.header": "Delete Profile",

  "confirmation-modal.delete-profile.info": "Are you sure you want to delete your profile",

  "confirmation-modal.delete-profile.cancel": "Cancel",

  "confirmation-modal.delete-profile.confirm": "Delete",

  "confirmation-modal.delete-subscription.header": "Delete Subscription",

  "confirmation-modal.delete-subscription.info": "Are you sure you want to delete subscription for \"{{ dsoName }}\"",

  "confirmation-modal.delete-subscription.cancel": "Cancel",

  "confirmation-modal.delete-subscription.confirm": "Delete",

  "error.bitstream": "Error fetching bitstream",

  "error.browse-by": "Error fetching items",

  "error.collection": "Error fetching collection",

  "error.collections": "Error fetching collections",

  "error.community": "Error fetching community",

  "error.identifier": "No item found for the identifier",

  "error.default": "Error",

  "error.item": "Error fetching item",

  "error.items": "Error fetching items",

  "error.objects": "Error fetching objects",

  "error.recent-submissions": "Error fetching recent submissions",

  "error.search-results": "Error fetching search results",

  "error.invalid-search-query": "Search query is not valid. Please check <a href=\"https://solr.apache.org/guide/query-syntax-and-parsing.html\" target=\"_blank\">Solr query syntax</a> best practices for further information about this error.",

  "error.sub-collections": "Error fetching sub-collections",

  "error.sub-communities": "Error fetching sub-communities",

  "error.submission.sections.init-form-error": "An error occurred during section initialize, please check your input-form configuration. Details are below : <br> <br>",

  "error.top-level-communities": "Error fetching top-level communities",

  "error.validation.license.notgranted": "You must grant this license to complete your submission. If you are unable to grant this license at this time you may save your work and return later or remove the submission.",

  "error.validation.pattern": "This input is restricted by the current pattern: {{ pattern }}.",

  "error.validation.filerequired": "The file upload is mandatory",

  "error.validation.required": "This field is required",

  "error.validation.NotValidEmail": "This E-mail is not a valid email",

  "error.validation.emailTaken": "This E-mail is already taken",

  "error.validation.groupExists": "This group already exists",

  "error.validation.metadata.name.invalid-pattern": "This field cannot contain dots, commas or spaces. Please use the Element & Qualifier fields instead",

  "error.validation.metadata.name.max-length": "This field may not contain more than 32 characters",

  "error.validation.metadata.namespace.max-length": "This field may not contain more than 256 characters",

  "error.validation.metadata.element.invalid-pattern": "This field cannot contain dots, commas or spaces. Please use the Qualifier field instead",

  "error.validation.metadata.element.max-length": "This field may not contain more than 64 characters",

  "error.validation.metadata.qualifier.invalid-pattern": "This field cannot contain dots, commas or spaces",

  "error.validation.metadata.qualifier.max-length": "This field may not contain more than 64 characters",

  "feed.description": "Syndication feed",

  "file-section.error.header": "Error obtaining files for this item",

  "footer.copyright": "copyright © 2002-{{ year }}",

  "footer.link.dspace": "DSpace software",

  "footer.link.lyrasis": "LYRASIS",

  "footer.link.cookies": "Cookie settings",

  "footer.link.privacy-policy": "Privacy policy",

  "footer.link.end-user-agreement": "End User Agreement",

  "footer.link.feedback": "Send Feedback",

  "forgot-email.form.header": "Forgot Password",

  "forgot-email.form.info": "Enter the email address associated with the account.",

  "forgot-email.form.email": "Email Address *",

  "forgot-email.form.email.error.required": "Please fill in an email address",

  "forgot-email.form.email.error.not-email-form": "Please fill in a valid email address",

  "forgot-email.form.email.hint": "An email will be sent to this address with a further instructions.",

  "forgot-email.form.submit": "Reset password",

  "forgot-email.form.success.head": "Password reset email sent",

  "forgot-email.form.success.content": "An email has been sent to {{ email }} containing a special URL and further instructions.",

  "forgot-email.form.error.head": "Error when trying to reset password",

  "forgot-email.form.error.content": "An error occured when attempting to reset the password for the account associated with the following email address: {{ email }}",

  "forgot-password.title": "Forgot Password",

  "forgot-password.form.head": "Forgot Password",

  "forgot-password.form.info": "Enter a new password in the box below, and confirm it by typing it again into the second box.",

  "forgot-password.form.card.security": "Security",

  "forgot-password.form.identification.header": "Identify",

  "forgot-password.form.identification.email": "Email address: ",

  "forgot-password.form.label.password": "Password",

  "forgot-password.form.label.passwordrepeat": "Retype to confirm",

  "forgot-password.form.error.empty-password": "Please enter a password in the box below.",

  "forgot-password.form.error.matching-passwords": "The passwords do not match.",

  "forgot-password.form.notification.error.title": "Error when trying to submit new password",

  "forgot-password.form.notification.success.content": "The password reset was successful. You have been logged in as the created user.",

  "forgot-password.form.notification.success.title": "Password reset completed",

  "forgot-password.form.submit": "Submit password",

  "form.add": "Add more",

  "form.add-help": "Click here to add the current entry and to add another one",

  "form.cancel": "Cancel",

  "form.clear": "Clear",

  "form.clear-help": "Click here to remove the selected value",

  "form.discard": "Discard",

  "form.drag": "Drag",

  "form.edit": "Edit",

  "form.edit-help": "Click here to edit the selected value",

  "form.first-name": "First name",

  "form.group-collapse": "Collapse",

  "form.group-collapse-help": "Click here to collapse",

  "form.group-expand": "Expand",

  "form.group-expand-help": "Click here to expand and add more elements",

  "form.last-name": "Last name",

  "form.loading": "Loading...",

  "form.lookup": "Lookup",

  "form.lookup-help": "Click here to look up an existing relation",

  "form.no-results": "No results found",

  "form.no-value": "No value entered",

  "form.other-information.email": "Email",

  "form.other-information.first-name": "First Name",

  "form.other-information.insolr": "In Solr Index",

  "form.other-information.institution": "Institution",

  "form.other-information.last-name": "Last Name",

  "form.other-information.orcid": "ORCID",

  "form.remove": "Remove",

  "form.save": "Save",

  "form.save-help": "Save changes",

  "form.search": "Search",

  "form.search-help": "Click here to look for an existing correspondence",

  "form.submit": "Save",

  "form.create": "Create",

  "form.repeatable.sort.tip": "Drop the item in the new position",

  "grant-deny-request-copy.deny": "Don't send copy",

  "grant-deny-request-copy.email.back": "Back",

  "grant-deny-request-copy.email.message": "Optional additional message",

  "grant-deny-request-copy.email.message.empty": "Please enter a message",

  "grant-deny-request-copy.email.permissions.info": "You may use this occasion to reconsider the access restrictions on the document, to avoid having to respond to these requests. If you’d like to ask the repository administrators to remove these restrictions, please check the box below.",

  "grant-deny-request-copy.email.permissions.label": "Change to open access",

  "grant-deny-request-copy.email.send": "Send",

  "grant-deny-request-copy.email.subject": "Subject",

  "grant-deny-request-copy.email.subject.empty": "Please enter a subject",

  "grant-deny-request-copy.grant": "Send copy",

  "grant-deny-request-copy.header": "Document copy request",

  "grant-deny-request-copy.home-page": "Take me to the home page",

  "grant-deny-request-copy.intro1": "If you are one of the authors of the document <a href='{{ url }}'>{{ name }}</a>, then please use one of the options below to respond to the user's request.",

  "grant-deny-request-copy.intro2": "After choosing an option, you will be presented with a suggested email reply which you may edit.",

  "grant-deny-request-copy.processed": "This request has already been processed. You can use the button below to get back to the home page.",

  "grant-request-copy.email.subject": "Request copy of document",

  "grant-request-copy.error": "An error occurred",

  "grant-request-copy.header": "Grant document copy request",

  "grant-request-copy.intro": "A message will be sent to the applicant of the request. The requested document(s) will be attached.",

  "grant-request-copy.success": "Successfully granted item request",

  "health.breadcrumbs": "Health",

  "health-page.heading": "Health",

  "health-page.info-tab": "Info",

  "health-page.status-tab": "Status",

  "health-page.error.msg": "The health check service is temporarily unavailable",

  "health-page.property.status": "Status code",

  "health-page.section.db.title": "Database",

  "health-page.section.geoIp.title": "GeoIp",

  "health-page.section.solrAuthorityCore.title": "Solr: authority core",

  "health-page.section.solrOaiCore.title": "Solr: oai core",

  "health-page.section.solrSearchCore.title": "Solr: search core",

  "health-page.section.solrStatisticsCore.title": "Solr: statistics core",

  "health-page.section-info.app.title": "Application Backend",

  "health-page.section-info.java.title": "Java",

  "health-page.status": "Status",

  "health-page.status.ok.info": "Operational",

  "health-page.status.error.info": "Problems detected",

  "health-page.status.warning.info": "Possible issues detected",

  "health-page.title": "Health",

  "health-page.section.no-issues": "No issues detected",

  "home.description": "",

  "home.breadcrumbs": "Home",

  "home.search-form.placeholder": "Search the repository ...",

  "home.title": "Home",

  "home.top-level-communities.head": "Communities in DSpace",

  "home.top-level-communities.help": "Select a community to browse its collections.",

  "info.end-user-agreement.accept": "I have read and I agree to the End User Agreement",

  "info.end-user-agreement.accept.error": "An error occurred accepting the End User Agreement",

  "info.end-user-agreement.accept.success": "Successfully updated the End User Agreement",

  "info.end-user-agreement.breadcrumbs": "End User Agreement",

  "info.end-user-agreement.buttons.cancel": "Cancel",

  "info.end-user-agreement.buttons.save": "Save",

  "info.end-user-agreement.head": "End User Agreement",

  "info.end-user-agreement.title": "End User Agreement",

  "info.end-user-agreement.hosting-country": "the United States",

  "info.privacy.breadcrumbs": "Privacy Statement",

  "info.privacy.head": "Privacy Statement",

  "info.privacy.title": "Privacy Statement",

  "info.feedback.breadcrumbs": "Feedback",

  "info.feedback.head": "Feedback",

  "info.feedback.title": "Feedback",

  "info.feedback.info": "Thanks for sharing your feedback about the DSpace system. Your comments are appreciated!",

  "info.feedback.email_help": "This address will be used to follow up on your feedback.",

  "info.feedback.send": "Send Feedback",

  "info.feedback.comments": "Comments",

  "info.feedback.email-label": "Your Email",

  "info.feedback.create.success": "Feedback Sent Successfully!",

  "info.feedback.error.email.required": "A valid email address is required",

  "info.feedback.error.message.required": "A comment is required",

  "info.feedback.page-label": "Page",

  "info.feedback.page_help": "Tha page related to your feedback",

  "item.alerts.private": "This item is non-discoverable",

  "item.alerts.withdrawn": "This item has been withdrawn",

  "item.edit.authorizations.heading": "With this editor you can view and alter the policies of an item, plus alter policies of individual item components: bundles and bitstreams. Briefly, an item is a container of bundles, and bundles are containers of bitstreams. Containers usually have ADD/REMOVE/READ/WRITE policies, while bitstreams only have READ/WRITE policies.",

  "item.edit.authorizations.title": "Edit item's Policies",

  "item.badge.private": "Non-discoverable",

  "item.badge.withdrawn": "Withdrawn",

  "item.bitstreams.upload.bundle": "Bundle",

  "item.bitstreams.upload.bundle.placeholder": "Select a bundle or input new bundle name",

  "item.bitstreams.upload.bundle.new": "Create bundle",

  "item.bitstreams.upload.bundles.empty": "This item doesn't contain any bundles to upload a bitstream to.",

  "item.bitstreams.upload.cancel": "Cancel",

  "item.bitstreams.upload.drop-message": "Drop a file to upload",

  "item.bitstreams.upload.item": "Item: ",

  "item.bitstreams.upload.notifications.bundle.created.content": "Successfully created new bundle.",

  "item.bitstreams.upload.notifications.bundle.created.title": "Created bundle",

  "item.bitstreams.upload.notifications.upload.failed": "Upload failed. Please verify the content before retrying.",

  "item.bitstreams.upload.title": "Upload bitstream",

  "item.edit.bitstreams.bundle.edit.buttons.upload": "Upload",

  "item.edit.bitstreams.bundle.displaying": "Currently displaying {{ amount }} bitstreams of {{ total }}.",

  "item.edit.bitstreams.bundle.load.all": "Load all ({{ total }})",

  "item.edit.bitstreams.bundle.load.more": "Load more",

  "item.edit.bitstreams.bundle.name": "BUNDLE: {{ name }}",

  "item.edit.bitstreams.discard-button": "Discard",

  "item.edit.bitstreams.edit.buttons.download": "Download",

  "item.edit.bitstreams.edit.buttons.drag": "Drag",

  "item.edit.bitstreams.edit.buttons.edit": "Edit",

  "item.edit.bitstreams.edit.buttons.remove": "Remove",

  "item.edit.bitstreams.edit.buttons.undo": "Undo changes",

  "item.edit.bitstreams.empty": "This item doesn't contain any bitstreams. Click the upload button to create one.",

  "item.edit.bitstreams.headers.actions": "Actions",

  "item.edit.bitstreams.headers.bundle": "Bundle",

  "item.edit.bitstreams.headers.description": "Description",

  "item.edit.bitstreams.headers.format": "Format",

  "item.edit.bitstreams.headers.name": "Name",

  "item.edit.bitstreams.notifications.discarded.content": "Your changes were discarded. To reinstate your changes click the 'Undo' button",

  "item.edit.bitstreams.notifications.discarded.title": "Changes discarded",

  "item.edit.bitstreams.notifications.move.failed.title": "Error moving bitstreams",

  "item.edit.bitstreams.notifications.move.saved.content": "Your move changes to this item's bitstreams and bundles have been saved.",

  "item.edit.bitstreams.notifications.move.saved.title": "Move changes saved",

  "item.edit.bitstreams.notifications.outdated.content": "The item you're currently working on has been changed by another user. Your current changes are discarded to prevent conflicts",

  "item.edit.bitstreams.notifications.outdated.title": "Changes outdated",

  "item.edit.bitstreams.notifications.remove.failed.title": "Error deleting bitstream",

  "item.edit.bitstreams.notifications.remove.saved.content": "Your removal changes to this item's bitstreams have been saved.",

  "item.edit.bitstreams.notifications.remove.saved.title": "Removal changes saved",

  "item.edit.bitstreams.reinstate-button": "Undo",

  "item.edit.bitstreams.save-button": "Save",

  "item.edit.bitstreams.upload-button": "Upload",

  "item.edit.delete.cancel": "Cancel",

  "item.edit.delete.confirm": "Delete",

  "item.edit.delete.description": "Are you sure this item should be completely deleted? Caution: At present, no tombstone would be left.",

  "item.edit.delete.error": "An error occurred while deleting the item",

  "item.edit.delete.header": "Delete item: {{ id }}",

  "item.edit.delete.success": "The item has been deleted",

  "item.edit.head": "Edit Item",

  "item.edit.breadcrumbs": "Edit Item",

  "item.edit.tabs.disabled.tooltip": "You're not authorized to access this tab",

  "item.edit.tabs.mapper.head": "Collection Mapper",

  "item.edit.tabs.item-mapper.title": "Item Edit - Collection Mapper",

  "item.edit.identifiers.doi.status.UNKNOWN": "Unknown",

  "item.edit.identifiers.doi.status.TO_BE_REGISTERED": "Queued for registration",

  "item.edit.identifiers.doi.status.TO_BE_RESERVED": "Queued for reservation",

  "item.edit.identifiers.doi.status.IS_REGISTERED": "Registered",

  "item.edit.identifiers.doi.status.IS_RESERVED": "Reserved",

  "item.edit.identifiers.doi.status.UPDATE_RESERVED": "Reserved (update queued)",

  "item.edit.identifiers.doi.status.UPDATE_REGISTERED": "Registered (update queued)",

  "item.edit.identifiers.doi.status.UPDATE_BEFORE_REGISTRATION": "Queued for update and registration",

  "item.edit.identifiers.doi.status.TO_BE_DELETED": "Queued for deletion",

  "item.edit.identifiers.doi.status.DELETED": "Deleted",

  "item.edit.identifiers.doi.status.PENDING": "Pending (not registered)",

  "item.edit.identifiers.doi.status.MINTED": "Minted (not registered)",

  "item.edit.tabs.status.buttons.register-doi.label": "Register a new or pending DOI",

  "item.edit.tabs.status.buttons.register-doi.button": "Register DOI...",

  "item.edit.register-doi.header": "Register a new or pending DOI",

  "item.edit.register-doi.description": "Review any pending identifiers and item metadata below and click Confirm to proceed with DOI registration, or Cancel to back out",

  "item.edit.register-doi.confirm": "Confirm",

  "item.edit.register-doi.cancel": "Cancel",

  "item.edit.register-doi.success": "DOI queued for registration successfully.",

  "item.edit.register-doi.error": "Error registering DOI",

  "item.edit.register-doi.to-update": "The following DOI has already been minted and will be queued for registration online",

  "item.edit.item-mapper.buttons.add": "Map item to selected collections",

  "item.edit.item-mapper.buttons.remove": "Remove item's mapping for selected collections",

  "item.edit.item-mapper.cancel": "Cancel",

  "item.edit.item-mapper.description": "This is the item mapper tool that allows administrators to map this item to other collections. You can search for collections and map them, or browse the list of collections the item is currently mapped to.",

  "item.edit.item-mapper.head": "Item Mapper - Map Item to Collections",

  "item.edit.item-mapper.item": "Item: \"<b>{{name}}</b>\"",

  "item.edit.item-mapper.no-search": "Please enter a query to search",

  "item.edit.item-mapper.notifications.add.error.content": "Errors occurred for mapping of item to {{amount}} collections.",

  "item.edit.item-mapper.notifications.add.error.head": "Mapping errors",

  "item.edit.item-mapper.notifications.add.success.content": "Successfully mapped item to {{amount}} collections.",

  "item.edit.item-mapper.notifications.add.success.head": "Mapping completed",

  "item.edit.item-mapper.notifications.remove.error.content": "Errors occurred for the removal of the mapping to {{amount}} collections.",

  "item.edit.item-mapper.notifications.remove.error.head": "Removal of mapping errors",

  "item.edit.item-mapper.notifications.remove.success.content": "Successfully removed mapping of item to {{amount}} collections.",

  "item.edit.item-mapper.notifications.remove.success.head": "Removal of mapping completed",

  "item.edit.item-mapper.search-form.placeholder": "Search collections...",

  "item.edit.item-mapper.tabs.browse": "Browse mapped collections",

  "item.edit.item-mapper.tabs.map": "Map new collections",

  "item.edit.metadata.add-button": "Add",

  "item.edit.metadata.discard-button": "Discard",

  "item.edit.metadata.edit.buttons.confirm": "Confirm",

  "item.edit.metadata.edit.buttons.drag": "Drag to reorder",

  "item.edit.metadata.edit.buttons.edit": "Edit",

  "item.edit.metadata.edit.buttons.remove": "Remove",

  "item.edit.metadata.edit.buttons.undo": "Undo changes",

  "item.edit.metadata.edit.buttons.unedit": "Stop editing",

  "item.edit.metadata.edit.buttons.virtual": "This is a virtual metadata value, i.e. a value inherited from a related entity. It can’t be modified directly. Add or remove the corresponding relationship in the \"Relationships\" tab",

  "item.edit.metadata.empty": "The item currently doesn't contain any metadata. Click Add to start adding a metadata value.",

  "item.edit.metadata.headers.edit": "Edit",

  "item.edit.metadata.headers.field": "Field",

  "item.edit.metadata.headers.language": "Lang",

  "item.edit.metadata.headers.value": "Value",

  "item.edit.metadata.metadatafield.error": "An error occurred validating the metadata field",

  "item.edit.metadata.metadatafield.invalid": "Please choose a valid metadata field",

  "item.edit.metadata.notifications.discarded.content": "Your changes were discarded. To reinstate your changes click the 'Undo' button",

  "item.edit.metadata.notifications.discarded.title": "Changes discarded",

  "item.edit.metadata.notifications.error.title": "An error occurred",

  "item.edit.metadata.notifications.invalid.content": "Your changes were not saved. Please make sure all fields are valid before you save.",

  "item.edit.metadata.notifications.invalid.title": "Metadata invalid",

  "item.edit.metadata.notifications.outdated.content": "The item you're currently working on has been changed by another user. Your current changes are discarded to prevent conflicts",

  "item.edit.metadata.notifications.outdated.title": "Changes outdated",

  "item.edit.metadata.notifications.saved.content": "Your changes to this item's metadata were saved.",

  "item.edit.metadata.notifications.saved.title": "Metadata saved",

  "item.edit.metadata.reinstate-button": "Undo",

  "item.edit.metadata.reset-order-button": "Undo reorder",

  "item.edit.metadata.save-button": "Save",

  "item.edit.modify.overview.field": "Field",

  "item.edit.modify.overview.language": "Language",

  "item.edit.modify.overview.value": "Value",

  "item.edit.move.cancel": "Back",

  "item.edit.move.save-button": "Save",

  "item.edit.move.discard-button": "Discard",

  "item.edit.move.description": "Select the collection you wish to move this item to. To narrow down the list of displayed collections, you can enter a search query in the box.",

  "item.edit.move.error": "An error occurred when attempting to move the item",

  "item.edit.move.head": "Move item: {{id}}",

  "item.edit.move.inheritpolicies.checkbox": "Inherit policies",

  "item.edit.move.inheritpolicies.description": "Inherit the default policies of the destination collection",

  "item.edit.move.inheritpolicies.tooltip": "Warning: When enabled, the read access policy for the item and any files associated with the item will be replaced by the default read access policy of the collection. This cannot be undone.",

  "item.edit.move.move": "Move",

  "item.edit.move.processing": "Moving...",

  "item.edit.move.search.placeholder": "Enter a search query to look for collections",

  "item.edit.move.success": "The item has been moved successfully",

  "item.edit.move.title": "Move item",

  "item.edit.private.cancel": "Cancel",

  "item.edit.private.confirm": "Make it non-discoverable",

  "item.edit.private.description": "Are you sure this item should be made non-discoverable in the archive?",

  "item.edit.private.error": "An error occurred while making the item non-discoverable",

  "item.edit.private.header": "Make item non-discoverable: {{ id }}",

  "item.edit.private.success": "The item is now non-discoverable",

  "item.edit.public.cancel": "Cancel",

  "item.edit.public.confirm": "Make it discoverable",

  "item.edit.public.description": "Are you sure this item should be made discoverable in the archive?",

  "item.edit.public.error": "An error occurred while making the item discoverable",

  "item.edit.public.header": "Make item discoverable: {{ id }}",

  "item.edit.public.success": "The item is now discoverable",

  "item.edit.reinstate.cancel": "Cancel",

  "item.edit.reinstate.confirm": "Reinstate",

  "item.edit.reinstate.description": "Are you sure this item should be reinstated to the archive?",

  "item.edit.reinstate.error": "An error occurred while reinstating the item",

  "item.edit.reinstate.header": "Reinstate item: {{ id }}",

  "item.edit.reinstate.success": "The item was reinstated successfully",

  "item.edit.relationships.discard-button": "Discard",

  "item.edit.relationships.edit.buttons.add": "Add",

  "item.edit.relationships.edit.buttons.remove": "Remove",

  "item.edit.relationships.edit.buttons.undo": "Undo changes",

  "item.edit.relationships.no-relationships": "No relationships",

  "item.edit.relationships.notifications.discarded.content": "Your changes were discarded. To reinstate your changes click the 'Undo' button",

  "item.edit.relationships.notifications.discarded.title": "Changes discarded",

  "item.edit.relationships.notifications.failed.title": "Error editing relationships",

  "item.edit.relationships.notifications.outdated.content": "The item you're currently working on has been changed by another user. Your current changes are discarded to prevent conflicts",

  "item.edit.relationships.notifications.outdated.title": "Changes outdated",

  "item.edit.relationships.notifications.saved.content": "Your changes to this item's relationships were saved.",

  "item.edit.relationships.notifications.saved.title": "Relationships saved",

  "item.edit.relationships.reinstate-button": "Undo",

  "item.edit.relationships.save-button": "Save",

  "item.edit.relationships.no-entity-type": "Add 'dspace.entity.type' metadata to enable relationships for this item",

  "item.edit.return": "Back",

  "item.edit.tabs.bitstreams.head": "Bitstreams",

  "item.edit.tabs.bitstreams.title": "Item Edit - Bitstreams",

  "item.edit.tabs.curate.head": "Curate",

  "item.edit.tabs.curate.title": "Item Edit - Curate",

  "item.edit.curate.title": "Curate Item: {{item}}",

  "item.edit.tabs.access-control.head": "Access Control",

  "item.edit.tabs.access-control.title": "Item Edit - Access Control",

  "item.edit.tabs.metadata.head": "Metadata",

  "item.edit.tabs.metadata.title": "Item Edit -  Metadata",

  "item.edit.tabs.relationships.head": "Relationships",

  "item.edit.tabs.relationships.title": "Item Edit - Relationships",

  "item.edit.tabs.status.buttons.authorizations.button": "Authorizations...",

  "item.edit.tabs.status.buttons.authorizations.label": "Edit item's authorization policies",

  "item.edit.tabs.status.buttons.delete.button": "Permanently delete",

  "item.edit.tabs.status.buttons.delete.label": "Completely expunge item",

  "item.edit.tabs.status.buttons.mappedCollections.button": "Mapped collections",

  "item.edit.tabs.status.buttons.mappedCollections.label": "Manage mapped collections",

  "item.edit.tabs.status.buttons.move.button": "Move this Item to a different Collection",

  "item.edit.tabs.status.buttons.move.label": "Move item to another collection",

  "item.edit.tabs.status.buttons.private.button": "Make it non-discoverable...",

  "item.edit.tabs.status.buttons.private.label": "Make item non-discoverable",

  "item.edit.tabs.status.buttons.public.button": "Make it discoverable...",

  "item.edit.tabs.status.buttons.public.label": "Make item discoverable",

  "item.edit.tabs.status.buttons.reinstate.button": "Reinstate...",

  "item.edit.tabs.status.buttons.reinstate.label": "Reinstate item into the repository",

  "item.edit.tabs.status.buttons.unauthorized": "You're not authorized to perform this action",

  "item.edit.tabs.status.buttons.withdraw.button": "Withdraw this item",

  "item.edit.tabs.status.buttons.withdraw.label": "Withdraw item from the repository",

  "item.edit.tabs.status.description": "Welcome to the item management page. From here you can withdraw, reinstate, move or delete the item. You may also update or add new metadata / bitstreams on the other tabs.",

  "item.edit.tabs.status.head": "Status",

  "item.edit.tabs.status.labels.handle": "Handle",

  "item.edit.tabs.status.labels.id": "Item Internal ID",

  "item.edit.tabs.status.labels.itemPage": "Item Page",

  "item.edit.tabs.status.labels.lastModified": "Last Modified",

  "item.edit.tabs.status.title": "Item Edit -  Status",

  "item.edit.tabs.versionhistory.head": "Version History",

  "item.edit.tabs.versionhistory.title": "Item Edit - Version History",

  "item.edit.tabs.versionhistory.under-construction": "Editing or adding new versions is not yet possible in this user interface.",

  "item.edit.tabs.view.head": "View Item",

  "item.edit.tabs.view.title": "Item Edit -  View",

  "item.edit.withdraw.cancel": "Cancel",

  "item.edit.withdraw.confirm": "Withdraw",

  "item.edit.withdraw.description": "Are you sure this item should be withdrawn from the archive?",

  "item.edit.withdraw.error": "An error occurred while withdrawing the item",

  "item.edit.withdraw.header": "Withdraw item: {{ id }}",

  "item.edit.withdraw.success": "The item was withdrawn successfully",

  "item.orcid.return": "Back",

  "item.listelement.badge": "Item",

  "item.page.description": "Description",

  "item.page.journal-issn": "Journal ISSN",

  "item.page.journal-title": "Journal Title",

  "item.page.publisher": "Publisher",

  "item.page.titleprefix": "Item: ",

  "item.page.volume-title": "Volume Title",

  "item.search.results.head": "Item Search Results",

  "item.search.title": "Item Search",

  "item.truncatable-part.show-more": "Show more",

  "item.truncatable-part.show-less": "Collapse",

  "workflow-item.search.result.delete-supervision.modal.header": "Delete Supervision Order",

  "workflow-item.search.result.delete-supervision.modal.info": "Are you sure you want to delete Supervision Order",

  "workflow-item.search.result.delete-supervision.modal.cancel": "Cancel",

  "workflow-item.search.result.delete-supervision.modal.confirm": "Delete",

  "workflow-item.search.result.notification.deleted.success": "Successfully deleted supervision order \"{{name}}\"",

  "workflow-item.search.result.notification.deleted.failure": "Failed to delete supervision order \"{{name}}\"",

  "workflow-item.search.result.list.element.supervised-by": "Supervised by:",

  "workflow-item.search.result.list.element.supervised.remove-tooltip": "Remove supervision group",

  "item.page.abstract": "Abstract",

  "item.page.author": "Authors",

  "item.page.citation": "Citation",

  "item.page.collections": "Collections",

  "item.page.collections.loading": "Loading...",

  "item.page.collections.load-more": "Load more",

  "item.page.date": "Date",

  "item.page.edit": "Edit this item",

  "item.page.files": "Files",

  "item.page.filesection.description": "Description:",

  "item.page.filesection.download": "Download",

  "item.page.filesection.format": "Format:",

  "item.page.filesection.name": "Name:",

  "item.page.filesection.size": "Size:",

  "item.page.journal.search.title": "Articles in this journal",

  "item.page.link.full": "Full item page",

  "item.page.link.simple": "Simple item page",

  "item.page.orcid.title": "ORCID",

  "item.page.orcid.tooltip": "Open ORCID setting page",

  "item.page.person.search.title": "Articles by this author",

  "item.page.related-items.view-more": "Show {{ amount }} more",

  "item.page.related-items.view-less": "Hide last {{ amount }}",

  "item.page.relationships.isAuthorOfPublication": "Publications",

  "item.page.relationships.isJournalOfPublication": "Publications",

  "item.page.relationships.isOrgUnitOfPerson": "Authors",

  "item.page.relationships.isOrgUnitOfProject": "Research Projects",

  "item.page.subject": "Keywords",

  "item.page.uri": "URI",

  "item.page.bitstreams.view-more": "Show more",

  "item.page.bitstreams.collapse": "Collapse",

  "item.page.filesection.original.bundle": "Original bundle",

  "item.page.filesection.license.bundle": "License bundle",

  "item.page.return": "Back",

  "item.page.version.create": "Create new version",

  "item.page.version.hasDraft": "A new version cannot be created because there is an inprogress submission in the version history",

  "item.page.claim.button": "Claim",

  "item.page.claim.tooltip": "Claim this item as profile",

  "item.preview.dc.identifier.uri": "Identifier:",

  "item.preview.dc.contributor.author": "Authors:",

  "item.preview.dc.date.issued": "Published date:",

  "item.preview.dc.description.abstract": "Abstract:",

  "item.preview.dc.identifier.other": "Other identifier:",

  "item.preview.dc.language.iso": "Language:",

  "item.preview.dc.subject": "Subjects:",

  "item.preview.dc.title": "Title:",

  "item.preview.dc.type": "Type:",

  "item.preview.oaire.citation.issue": "Issue",

  "item.preview.oaire.citation.volume": "Volume",

  "item.preview.dc.relation.issn": "ISSN",

  "item.preview.dc.identifier.isbn": "ISBN",

  "item.preview.dc.identifier": "Identifier:",

  "item.preview.dc.relation.ispartof": "Journal or Series",

  "item.preview.dc.identifier.doi": "DOI",

  "item.preview.dc.publisher": "Publisher:",

  "item.preview.person.familyName": "Surname:",

  "item.preview.person.givenName": "Name:",

  "item.preview.person.identifier.orcid": "ORCID:",

  "item.preview.project.funder.name": "Funder:",

  "item.preview.project.funder.identifier": "Funder Identifier:",

  "item.preview.oaire.awardNumber": "Funding ID:",

  "item.preview.dc.title.alternative": "Acronym:",

  "item.preview.dc.coverage.spatial": "Jurisdiction:",

  "item.preview.oaire.fundingStream": "Funding Stream:",

  "item.select.confirm": "Confirm selected",

  "item.select.empty": "No items to show",

  "item.select.table.author": "Author",

  "item.select.table.collection": "Collection",

  "item.select.table.title": "Title",

  "item.version.history.empty": "There are no other versions for this item yet.",

  "item.version.history.head": "Version History",

  "item.version.history.return": "Back",

  "item.version.history.selected": "Selected version",

  "item.version.history.selected.alert": "You are currently viewing version {{version}} of the item.",

  "item.version.history.table.version": "Version",

  "item.version.history.table.item": "Item",

  "item.version.history.table.editor": "Editor",

  "item.version.history.table.date": "Date",

  "item.version.history.table.summary": "Summary",

  "item.version.history.table.workspaceItem": "Workspace item",

  "item.version.history.table.workflowItem": "Workflow item",

  "item.version.history.table.actions": "Action",

  "item.version.history.table.action.editWorkspaceItem": "Edit workspace item",

  "item.version.history.table.action.editSummary": "Edit summary",

  "item.version.history.table.action.saveSummary": "Save summary edits",

  "item.version.history.table.action.discardSummary": "Discard summary edits",

  "item.version.history.table.action.newVersion": "Create new version from this one",

  "item.version.history.table.action.deleteVersion": "Delete version",

  "item.version.history.table.action.hasDraft": "A new version cannot be created because there is an inprogress submission in the version history",

  "item.version.notice": "This is not the latest version of this item. The latest version can be found <a href='{{destination}}'>here</a>.",

  "item.version.create.modal.header": "New version",

  "item.version.create.modal.text": "Create a new version for this item",

  "item.version.create.modal.text.startingFrom": "starting from version {{version}}",

  "item.version.create.modal.button.confirm": "Create",

  "item.version.create.modal.button.confirm.tooltip": "Create new version",

  "item.version.create.modal.button.cancel": "Cancel",

  "item.version.create.modal.button.cancel.tooltip": "Do not create new version",

  "item.version.create.modal.form.summary.label": "Summary",

  "item.version.create.modal.form.summary.placeholder": "Insert the summary for the new version",

  "item.version.create.modal.submitted.header": "Creating new version...",

  "item.version.create.modal.submitted.text": "The new version is being created. This may take some time if the item has a lot of relationships.",

  "item.version.create.notification.success": "New version has been created with version number {{version}}",

  "item.version.create.notification.failure": "New version has not been created",

  "item.version.create.notification.inProgress": "A new version cannot be created because there is an inprogress submission in the version history",

  "item.version.delete.modal.header": "Delete version",

  "item.version.delete.modal.text": "Do you want to delete version {{version}}?",

  "item.version.delete.modal.button.confirm": "Delete",

  "item.version.delete.modal.button.confirm.tooltip": "Delete this version",

  "item.version.delete.modal.button.cancel": "Cancel",

  "item.version.delete.modal.button.cancel.tooltip": "Do not delete this version",

  "item.version.delete.notification.success": "Version number {{version}} has been deleted",

  "item.version.delete.notification.failure": "Version number {{version}} has not been deleted",

  "item.version.edit.notification.success": "The summary of version number {{version}} has been changed",

  "item.version.edit.notification.failure": "The summary of version number {{version}} has not been changed",

  "itemtemplate.edit.metadata.add-button": "Add",

  "itemtemplate.edit.metadata.discard-button": "Discard",

  "itemtemplate.edit.metadata.edit.buttons.confirm": "Confirm",

  "itemtemplate.edit.metadata.edit.buttons.drag": "Drag to reorder",

  "itemtemplate.edit.metadata.edit.buttons.edit": "Edit",

  "itemtemplate.edit.metadata.edit.buttons.remove": "Remove",

  "itemtemplate.edit.metadata.edit.buttons.undo": "Undo changes",

  "itemtemplate.edit.metadata.edit.buttons.unedit": "Stop editing",

  "itemtemplate.edit.metadata.empty": "The item template currently doesn't contain any metadata. Click Add to start adding a metadata value.",

  "itemtemplate.edit.metadata.headers.edit": "Edit",

  "itemtemplate.edit.metadata.headers.field": "Field",

  "itemtemplate.edit.metadata.headers.language": "Lang",

  "itemtemplate.edit.metadata.headers.value": "Value",

  "itemtemplate.edit.metadata.metadatafield.error": "An error occurred validating the metadata field",

  "itemtemplate.edit.metadata.metadatafield.invalid": "Please choose a valid metadata field",

  "itemtemplate.edit.metadata.notifications.discarded.content": "Your changes were discarded. To reinstate your changes click the 'Undo' button",

  "itemtemplate.edit.metadata.notifications.discarded.title": "Changes discarded",

  "itemtemplate.edit.metadata.notifications.error.title": "An error occurred",

  "itemtemplate.edit.metadata.notifications.invalid.content": "Your changes were not saved. Please make sure all fields are valid before you save.",

  "itemtemplate.edit.metadata.notifications.invalid.title": "Metadata invalid",

  "itemtemplate.edit.metadata.notifications.outdated.content": "The item template you're currently working on has been changed by another user. Your current changes are discarded to prevent conflicts",

  "itemtemplate.edit.metadata.notifications.outdated.title": "Changes outdated",

  "itemtemplate.edit.metadata.notifications.saved.content": "Your changes to this item template's metadata were saved.",

  "itemtemplate.edit.metadata.notifications.saved.title": "Metadata saved",

  "itemtemplate.edit.metadata.reinstate-button": "Undo",

  "itemtemplate.edit.metadata.reset-order-button": "Undo reorder",

  "itemtemplate.edit.metadata.save-button": "Save",

  "journal.listelement.badge": "Journal",

  "journal.page.description": "Description",

  "journal.page.edit": "Edit this item",

  "journal.page.editor": "Editor-in-Chief",

  "journal.page.issn": "ISSN",

  "journal.page.publisher": "Publisher",

  "journal.page.titleprefix": "Journal: ",

  "journal.search.results.head": "Journal Search Results",

  "journal-relationships.search.results.head": "Journal Search Results",

  "journal.search.title": "Journal Search",

  "journalissue.listelement.badge": "Journal Issue",

  "journalissue.page.description": "Description",

  "journalissue.page.edit": "Edit this item",

  "journalissue.page.issuedate": "Issue Date",

  "journalissue.page.journal-issn": "Journal ISSN",

  "journalissue.page.journal-title": "Journal Title",

  "journalissue.page.keyword": "Keywords",

  "journalissue.page.number": "Number",

  "journalissue.page.titleprefix": "Journal Issue: ",

  "journalvolume.listelement.badge": "Journal Volume",

  "journalvolume.page.description": "Description",

  "journalvolume.page.edit": "Edit this item",

  "journalvolume.page.issuedate": "Issue Date",

  "journalvolume.page.titleprefix": "Journal Volume: ",

  "journalvolume.page.volume": "Volume",

  "iiifsearchable.listelement.badge": "Document Media",

  "iiifsearchable.page.titleprefix": "Document: ",

  "iiifsearchable.page.doi": "Permanent Link: ",

  "iiifsearchable.page.issue": "Issue: ",

  "iiifsearchable.page.description": "Description: ",

  "iiifviewer.fullscreen.notice": "Use full screen for better viewing.",

  "iiif.listelement.badge": "Image Media",

  "iiif.page.titleprefix": "Image: ",

  "iiif.page.doi": "Permanent Link: ",

  "iiif.page.issue": "Issue: ",

  "iiif.page.description": "Description: ",

  "loading.bitstream": "Loading bitstream...",

  "loading.bitstreams": "Loading bitstreams...",

  "loading.browse-by": "Loading items...",

  "loading.browse-by-page": "Loading page...",

  "loading.collection": "Loading collection...",

  "loading.collections": "Loading collections...",

  "loading.content-source": "Loading content source...",

  "loading.community": "Loading community...",

  "loading.default": "Loading...",

  "loading.item": "Loading item...",

  "loading.items": "Loading items...",

  "loading.mydspace-results": "Loading items...",

  "loading.objects": "Loading...",

  "loading.recent-submissions": "Loading recent submissions...",

  "loading.search-results": "Loading search results...",

  "loading.sub-collections": "Loading sub-collections...",

  "loading.sub-communities": "Loading sub-communities...",

  "loading.top-level-communities": "Loading top-level communities...",

  "login.form.email": "Email address",

  "login.form.forgot-password": "Have you forgotten your password?",

  "login.form.header": "Please log in to DSpace",

  "login.form.new-user": "New user? Click here to register.",

  "login.form.oidc": "Log in with OIDC",

  "login.form.orcid": "Log in with ORCID",

  "login.form.password": "Password",

  "login.form.shibboleth": "Log in with Shibboleth",

  "login.form.submit": "Log in",

  "login.title": "Login",

  "login.breadcrumbs": "Login",

  "logout.form.header": "Log out from DSpace",

  "logout.form.submit": "Log out",

  "logout.title": "Logout",

  "menu.header.admin": "Management",

  "menu.header.image.logo": "Repository logo",

  "menu.header.admin.description": "Management menu",

  "menu.section.access_control": "Access Control",

  "menu.section.access_control_authorizations": "Authorizations",

  "menu.section.access_control_bulk": "Bulk Access Management",

  "menu.section.access_control_groups": "Groups",

  "menu.section.access_control_people": "People",

<<<<<<< HEAD


  "menu.section.reports": "Reports",

  "menu.section.reports.collections": "Filtered Collections",

  "menu.section.reports.queries": "Metadata Query",

=======
>>>>>>> 0d7d9f15
  "menu.section.admin_search": "Admin Search",

  "menu.section.browse_community": "This Community",

  "menu.section.browse_community_by_author": "By Author",

  "menu.section.browse_community_by_issue_date": "By Issue Date",

  "menu.section.browse_community_by_title": "By Title",

  "menu.section.browse_global": "All of DSpace",

  "menu.section.browse_global_by_author": "By Author",

  "menu.section.browse_global_by_dateissued": "By Issue Date",

  "menu.section.browse_global_by_subject": "By Subject",

  "menu.section.browse_global_by_srsc": "By Subject Category",

  "menu.section.browse_global_by_nsi": "By Norwegian Science Index",

  "menu.section.browse_global_by_title": "By Title",

  "menu.section.browse_global_communities_and_collections": "Communities & Collections",

  "menu.section.control_panel": "Control Panel",

  "menu.section.curation_task": "Curation Task",

  "menu.section.edit": "Edit",

  "menu.section.edit_collection": "Collection",

  "menu.section.edit_community": "Community",

  "menu.section.edit_item": "Item",

  "menu.section.export": "Export",

  "menu.section.export_collection": "Collection",

  "menu.section.export_community": "Community",

  "menu.section.export_item": "Item",

  "menu.section.export_metadata": "Metadata",

  "menu.section.export_batch": "Batch Export (ZIP)",

  "menu.section.icon.access_control": "Access Control menu section",

  "menu.section.icon.reports": "Reports menu section",

  "menu.section.icon.admin_search": "Admin search menu section",

  "menu.section.icon.control_panel": "Control Panel menu section",

  "menu.section.icon.curation_tasks": "Curation Task menu section",

  "menu.section.icon.edit": "Edit menu section",

  "menu.section.icon.export": "Export menu section",

  "menu.section.icon.find": "Find menu section",

  "menu.section.icon.health": "Health check menu section",

  "menu.section.icon.import": "Import menu section",

  "menu.section.icon.new": "New menu section",

  "menu.section.icon.pin": "Pin sidebar",

  "menu.section.icon.processes": "Processes Health",

  "menu.section.icon.registries": "Registries menu section",

  "menu.section.icon.statistics_task": "Statistics Task menu section",

  "menu.section.icon.workflow": "Administer workflow menu section",

  "menu.section.icon.unpin": "Unpin sidebar",

  "menu.section.import": "Import",

  "menu.section.import_batch": "Batch Import (ZIP)",

  "menu.section.import_metadata": "Metadata",

  "menu.section.new": "New",

  "menu.section.new_collection": "Collection",

  "menu.section.new_community": "Community",

  "menu.section.new_item": "Item",

  "menu.section.new_item_version": "Item Version",

  "menu.section.new_process": "Process",

  "menu.section.pin": "Pin sidebar",

  "menu.section.unpin": "Unpin sidebar",

  "menu.section.processes": "Processes",

  "menu.section.health": "Health",

  "menu.section.registries": "Registries",

  "menu.section.registries_format": "Format",

  "menu.section.registries_metadata": "Metadata",

  "menu.section.statistics": "Statistics",

  "menu.section.statistics_task": "Statistics Task",

  "menu.section.toggle.access_control": "Toggle Access Control section",

  "menu.section.toggle.reports": "Toggle Reports section",

  "menu.section.toggle.control_panel": "Toggle Control Panel section",

  "menu.section.toggle.curation_task": "Toggle Curation Task section",

  "menu.section.toggle.edit": "Toggle Edit section",

  "menu.section.toggle.export": "Toggle Export section",

  "menu.section.toggle.find": "Toggle Find section",

  "menu.section.toggle.import": "Toggle Import section",

  "menu.section.toggle.new": "Toggle New section",

  "menu.section.toggle.registries": "Toggle Registries section",

  "menu.section.toggle.statistics_task": "Toggle Statistics Task section",

  "menu.section.workflow": "Administer Workflow",

  "metadata-export-search.tooltip": "Export search results as CSV",

  "metadata-export-search.submit.success": "The export was started successfully",

  "metadata-export-search.submit.error": "Starting the export has failed",

  "mydspace.breadcrumbs": "MyDSpace",

  "mydspace.description": "",

  "mydspace.messages.controller-help": "Select this option to send a message to item's submitter.",

  "mydspace.messages.description-placeholder": "Insert your message here...",

  "mydspace.messages.hide-msg": "Hide message",

  "mydspace.messages.mark-as-read": "Mark as read",

  "mydspace.messages.mark-as-unread": "Mark as unread",

  "mydspace.messages.no-content": "No content.",

  "mydspace.messages.no-messages": "No messages yet.",

  "mydspace.messages.send-btn": "Send",

  "mydspace.messages.show-msg": "Show message",

  "mydspace.messages.subject-placeholder": "Subject...",

  "mydspace.messages.submitter-help": "Select this option to send a message to controller.",

  "mydspace.messages.title": "Messages",

  "mydspace.messages.to": "To",

  "mydspace.new-submission": "New submission",

  "mydspace.new-submission-external": "Import metadata from external source",

  "mydspace.new-submission-external-short": "Import metadata",

  "mydspace.results.head": "Your submissions",

  "mydspace.results.no-abstract": "No Abstract",

  "mydspace.results.no-authors": "No Authors",

  "mydspace.results.no-collections": "No Collections",

  "mydspace.results.no-date": "No Date",

  "mydspace.results.no-files": "No Files",

  "mydspace.results.no-results": "There were no items to show",

  "mydspace.results.no-title": "No title",

  "mydspace.results.no-uri": "No Uri",

  "mydspace.search-form.placeholder": "Search in mydspace...",

  "mydspace.show.workflow": "Workflow tasks",

  "mydspace.show.workspace": "Your Submissions",

  "mydspace.show.supervisedWorkspace": "Supervised items",

  "mydspace.status.mydspaceArchived": "Archived",

  "mydspace.status.mydspaceValidation": "Validation",

  "mydspace.status.mydspaceWaitingController": "Waiting for controller",

  "mydspace.status.mydspaceWorkflow": "Workflow",

  "mydspace.status.mydspaceWorkspace": "Workspace",

  "mydspace.title": "MyDSpace",

  "mydspace.upload.upload-failed": "Error creating new workspace. Please verify the content uploaded before retry.",

  "mydspace.upload.upload-failed-manyentries": "Unprocessable file. Detected too many entries but allowed only one for file.",

  "mydspace.upload.upload-failed-moreonefile": "Unprocessable request. Only one file is allowed.",

  "mydspace.upload.upload-multiple-successful": "{{qty}} new workspace items created.",

  "mydspace.view-btn": "View",

  "nav.browse.header": "All of DSpace",

  "nav.community-browse.header": "By Community",

  "nav.context-help-toggle": "Toggle context help",

  "nav.language": "Language switch",

  "nav.login": "Log In",

  "nav.user-profile-menu-and-logout": "User profile menu and Log Out",

  "nav.logout": "Log Out",

  "nav.main.description": "Main navigation bar",

  "nav.mydspace": "MyDSpace",

  "nav.profile": "Profile",

  "nav.search": "Search",

  "nav.search.button": "Submit search",

  "nav.statistics.header": "Statistics",

  "nav.stop-impersonating": "Stop impersonating EPerson",

  "nav.subscriptions": "Subscriptions",

  "nav.toggle": "Toggle navigation",

  "nav.user.description": "User profile bar",

  "none.listelement.badge": "Item",

  "orgunit.listelement.badge": "Organizational Unit",

  "orgunit.listelement.no-title": "Untitled",

  "orgunit.page.city": "City",

  "orgunit.page.country": "Country",

  "orgunit.page.dateestablished": "Date established",

  "orgunit.page.description": "Description",

  "orgunit.page.edit": "Edit this item",

  "orgunit.page.id": "ID",

  "orgunit.page.titleprefix": "Organizational Unit: ",

  "pagination.options.description": "Pagination options",

  "pagination.results-per-page": "Results Per Page",

  "pagination.showing.detail": "{{ range }} of {{ total }}",

  "pagination.showing.label": "Now showing ",

  "pagination.sort-direction": "Sort Options",

  "person.listelement.badge": "Person",

  "person.listelement.no-title": "No name found",

  "person.page.birthdate": "Birth Date",

  "person.page.edit": "Edit this item",

  "person.page.email": "Email Address",

  "person.page.firstname": "First Name",

  "person.page.jobtitle": "Job Title",

  "person.page.lastname": "Last Name",

  "person.page.name": "Name",

  "person.page.link.full": "Show all metadata",

  "person.page.orcid": "ORCID",

  "person.page.staffid": "Staff ID",

  "person.page.titleprefix": "Person: ",

  "person.search.results.head": "Person Search Results",

  "person-relationships.search.results.head": "Person Search Results",

  "person.search.title": "Person Search",

  "process.new.select-parameters": "Parameters",

  "process.new.cancel": "Cancel",

  "process.new.submit": "Save",

  "process.new.select-script": "Script",

  "process.new.select-script.placeholder": "Choose a script...",

  "process.new.select-script.required": "Script is required",

  "process.new.parameter.file.upload-button": "Select file...",

  "process.new.parameter.file.required": "Please select a file",

  "process.new.parameter.string.required": "Parameter value is required",

  "process.new.parameter.type.value": "value",

  "process.new.parameter.type.file": "file",

  "process.new.parameter.required.missing": "The following parameters are required but still missing:",

  "process.new.notification.success.title": "Success",

  "process.new.notification.success.content": "The process was successfully created",

  "process.new.notification.error.title": "Error",

  "process.new.notification.error.content": "An error occurred while creating this process",

  "process.new.notification.error.max-upload.content": "The file exceeds the maximum upload size",

  "process.new.header": "Create a new process",

  "process.new.title": "Create a new process",

  "process.new.breadcrumbs": "Create a new process",

  "process.detail.arguments": "Arguments",

  "process.detail.arguments.empty": "This process doesn't contain any arguments",

  "process.detail.back": "Back",

  "process.detail.output": "Process Output",

  "process.detail.logs.button": "Retrieve process output",

  "process.detail.logs.loading": "Retrieving",

  "process.detail.logs.none": "This process has no output",

  "process.detail.output-files": "Output Files",

  "process.detail.output-files.empty": "This process doesn't contain any output files",

  "process.detail.script": "Script",

  "process.detail.title": "Process: {{ id }} - {{ name }}",

  "process.detail.start-time": "Start time",

  "process.detail.end-time": "Finish time",

  "process.detail.status": "Status",

  "process.detail.create": "Create similar process",

  "process.detail.actions": "Actions",

  "process.detail.delete.button": "Delete process",

  "process.detail.delete.header": "Delete process",

  "process.detail.delete.body": "Are you sure you want to delete the current process?",

  "process.detail.delete.cancel": "Cancel",

  "process.detail.delete.confirm": "Delete process",

  "process.detail.delete.success": "The process was successfully deleted.",

  "process.detail.delete.error": "Something went wrong when deleting the process",

  "process.overview.table.finish": "Finish time (UTC)",

  "process.overview.table.id": "Process ID",

  "process.overview.table.name": "Name",

  "process.overview.table.start": "Start time (UTC)",

  "process.overview.table.status": "Status",

  "process.overview.table.user": "User",

  "process.overview.title": "Processes Overview",

  "process.overview.breadcrumbs": "Processes Overview",

  "process.overview.new": "New",

  "process.overview.table.actions": "Actions",

  "process.overview.delete": "Delete {{count}} processes",

  "process.overview.delete.clear": "Clear delete selection",

  "process.overview.delete.processing": "{{count}} process(es) are being deleted. Please wait for the deletion to fully complete. Note that this can take a while.",

  "process.overview.delete.body": "Are you sure you want to delete {{count}} process(es)?",

  "process.overview.delete.header": "Delete processes",

  "process.bulk.delete.error.head": "Error on deleteing process",

  "process.bulk.delete.error.body": "The process with ID {{processId}} could not be deleted. The remaining processes will continue being deleted. ",

  "process.bulk.delete.success": "{{count}} process(es) have been succesfully deleted",

  "profile.breadcrumbs": "Update Profile",

  "profile.card.identify": "Identify",

  "profile.card.security": "Security",

  "profile.form.submit": "Save",

  "profile.groups.head": "Authorization groups you belong to",

  "profile.special.groups.head": "Authorization special groups you belong to",

  "profile.head": "Update Profile",

  "profile.metadata.form.error.firstname.required": "First Name is required",

  "profile.metadata.form.error.lastname.required": "Last Name is required",

  "profile.metadata.form.label.email": "Email Address",

  "profile.metadata.form.label.firstname": "First Name",

  "profile.metadata.form.label.language": "Language",

  "profile.metadata.form.label.lastname": "Last Name",

  "profile.metadata.form.label.phone": "Contact Telephone",

  "profile.metadata.form.notifications.success.content": "Your changes to the profile were saved.",

  "profile.metadata.form.notifications.success.title": "Profile saved",

  "profile.notifications.warning.no-changes.content": "No changes were made to the Profile.",

  "profile.notifications.warning.no-changes.title": "No changes",

  "profile.security.form.error.matching-passwords": "The passwords do not match.",

  "profile.security.form.info": "Optionally, you can enter a new password in the box below, and confirm it by typing it again into the second box.",

  "profile.security.form.label.password": "Password",

  "profile.security.form.label.passwordrepeat": "Retype to confirm",

  "profile.security.form.label.current-password": "Current password",

  "profile.security.form.notifications.success.content": "Your changes to the password were saved.",

  "profile.security.form.notifications.success.title": "Password saved",

  "profile.security.form.notifications.error.title": "Error changing passwords",

  "profile.security.form.notifications.error.change-failed": "An error occurred while trying to change the password. Please check if the current password is correct.",

  "profile.security.form.notifications.error.not-same": "The provided passwords are not the same.",

  "profile.security.form.notifications.error.general": "Please fill required fields of security form.",

  "profile.title": "Update Profile",

  "profile.card.researcher": "Researcher Profile",

  "project.listelement.badge": "Research Project",

  "project.page.contributor": "Contributors",

  "project.page.description": "Description",

  "project.page.edit": "Edit this item",

  "project.page.expectedcompletion": "Expected Completion",

  "project.page.funder": "Funders",

  "project.page.id": "ID",

  "project.page.keyword": "Keywords",

  "project.page.status": "Status",

  "project.page.titleprefix": "Research Project: ",

  "project.search.results.head": "Project Search Results",

  "project-relationships.search.results.head": "Project Search Results",

  "publication.listelement.badge": "Publication",

  "publication.page.description": "Description",

  "publication.page.edit": "Edit this item",

  "publication.page.journal-issn": "Journal ISSN",

  "publication.page.journal-title": "Journal Title",

  "publication.page.publisher": "Publisher",

  "publication.page.titleprefix": "Publication: ",

  "publication.page.volume-title": "Volume Title",

  "publication.search.results.head": "Publication Search Results",

  "publication-relationships.search.results.head": "Publication Search Results",

  "publication.search.title": "Publication Search",

  "media-viewer.next": "Next",

  "media-viewer.previous": "Previous",

  "media-viewer.playlist": "Playlist",

  "register-email.title": "New user registration",

  "register-page.create-profile.header": "Create Profile",

  "register-page.create-profile.identification.header": "Identify",

  "register-page.create-profile.identification.email": "Email Address",

  "register-page.create-profile.identification.first-name": "First Name *",

  "register-page.create-profile.identification.first-name.error": "Please fill in a First Name",

  "register-page.create-profile.identification.last-name": "Last Name *",

  "register-page.create-profile.identification.last-name.error": "Please fill in a Last Name",

  "register-page.create-profile.identification.contact": "Contact Telephone",

  "register-page.create-profile.identification.language": "Language",

  "register-page.create-profile.security.header": "Security",

  "register-page.create-profile.security.info": "Please enter a password in the box below, and confirm it by typing it again into the second box.",

  "register-page.create-profile.security.label.password": "Password *",

  "register-page.create-profile.security.label.passwordrepeat": "Retype to confirm *",

  "register-page.create-profile.security.error.empty-password": "Please enter a password in the box below.",

  "register-page.create-profile.security.error.matching-passwords": "The passwords do not match.",

  "register-page.create-profile.submit": "Complete Registration",

  "register-page.create-profile.submit.error.content": "Something went wrong while registering a new user.",

  "register-page.create-profile.submit.error.head": "Registration failed",

  "register-page.create-profile.submit.success.content": "The registration was successful. You have been logged in as the created user.",

  "register-page.create-profile.submit.success.head": "Registration completed",

  "register-page.registration.header": "New user registration",

  "register-page.registration.info": "Register an account to subscribe to collections for email updates, and submit new items to DSpace.",

  "register-page.registration.email": "Email Address *",

  "register-page.registration.email.error.required": "Please fill in an email address",

  "register-page.registration.email.error.not-email-form": "Please fill in a valid email address.",

  "register-page.registration.email.error.not-valid-domain": "Use email with allowed domains: {{ domains }}",

  "register-page.registration.email.hint": "This address will be verified and used as your login name.",

  "register-page.registration.submit": "Register",

  "register-page.registration.success.head": "Verification email sent",

  "register-page.registration.success.content": "An email has been sent to {{ email }} containing a special URL and further instructions.",

  "register-page.registration.error.head": "Error when trying to register email",

  "register-page.registration.error.content": "An error occured when registering the following email address: {{ email }}",

  "register-page.registration.error.recaptcha": "Error when trying to authenticate with recaptcha",

  "register-page.registration.google-recaptcha.must-accept-cookies": "In order to register you must accept the <b>Registration and Password recovery</b> (Google reCaptcha) cookies.",

  "register-page.registration.error.maildomain": "This email address is not on the list of domains who can register. Allowed domains are {{ domains }}",

  "register-page.registration.google-recaptcha.open-cookie-settings": "Open cookie settings",

  "register-page.registration.google-recaptcha.notification.title": "Google reCaptcha",

  "register-page.registration.google-recaptcha.notification.message.error": "An error occurred during reCaptcha verification",

  "register-page.registration.google-recaptcha.notification.message.expired": "Verification expired. Please verify again.",

  "register-page.registration.info.maildomain": "Accounts can be registered for mail addresses of the domains",

  "relationships.add.error.relationship-type.content": "No suitable match could be found for relationship type {{ type }} between the two items",

  "relationships.add.error.server.content": "The server returned an error",

  "relationships.add.error.title": "Unable to add relationship",

  "relationships.isAuthorOf": "Authors",

  "relationships.isAuthorOf.Person": "Authors (persons)",

  "relationships.isAuthorOf.OrgUnit": "Authors (organizational units)",

  "relationships.isIssueOf": "Journal Issues",

  "relationships.isJournalIssueOf": "Journal Issue",

  "relationships.isJournalOf": "Journals",

  "relationships.isOrgUnitOf": "Organizational Units",

  "relationships.isPersonOf": "Authors",

  "relationships.isProjectOf": "Research Projects",

  "relationships.isPublicationOf": "Publications",

  "relationships.isPublicationOfJournalIssue": "Articles",

  "relationships.isSingleJournalOf": "Journal",

  "relationships.isSingleVolumeOf": "Journal Volume",

  "relationships.isVolumeOf": "Journal Volumes",

  "relationships.isContributorOf": "Contributors",

  "relationships.isContributorOf.OrgUnit": "Contributor (Organizational Unit)",

  "relationships.isContributorOf.Person": "Contributor",

  "relationships.isFundingAgencyOf.OrgUnit": "Funder",

  "repository.image.logo": "Repository logo",

  "repository.title": "DSpace Repository",

  "repository.title.prefix": "DSpace Repository :: ",

  "resource-policies.add.button": "Add",

  "resource-policies.add.for.": "Add a new policy",

  "resource-policies.add.for.bitstream": "Add a new Bitstream policy",

  "resource-policies.add.for.bundle": "Add a new Bundle policy",

  "resource-policies.add.for.item": "Add a new Item policy",

  "resource-policies.add.for.community": "Add a new Community policy",

  "resource-policies.add.for.collection": "Add a new Collection policy",

  "resource-policies.create.page.heading": "Create new resource policy for ",

  "resource-policies.create.page.failure.content": "An error occurred while creating the resource policy.",

  "resource-policies.create.page.success.content": "Operation successful",

  "resource-policies.create.page.title": "Create new resource policy",

  "resource-policies.delete.btn": "Delete selected",

  "resource-policies.delete.btn.title": "Delete selected resource policies",

  "resource-policies.delete.failure.content": "An error occurred while deleting selected resource policies.",

  "resource-policies.delete.success.content": "Operation successful",

  "resource-policies.edit.page.heading": "Edit resource policy ",

  "resource-policies.edit.page.failure.content": "An error occurred while editing the resource policy.",

  "resource-policies.edit.page.target-failure.content": "An error occurred while editing the target (ePerson or group) of the resource policy.",

  "resource-policies.edit.page.other-failure.content": "An error occurred while editing the resource policy. The target (ePerson or group) has been successfully updated.",

  "resource-policies.edit.page.success.content": "Operation successful",

  "resource-policies.edit.page.title": "Edit resource policy",

  "resource-policies.form.action-type.label": "Select the action type",

  "resource-policies.form.action-type.required": "You must select the resource policy action.",

  "resource-policies.form.eperson-group-list.label": "The eperson or group that will be granted the permission",

  "resource-policies.form.eperson-group-list.select.btn": "Select",

  "resource-policies.form.eperson-group-list.tab.eperson": "Search for a ePerson",

  "resource-policies.form.eperson-group-list.tab.group": "Search for a group",

  "resource-policies.form.eperson-group-list.table.headers.action": "Action",

  "resource-policies.form.eperson-group-list.table.headers.id": "ID",

  "resource-policies.form.eperson-group-list.table.headers.name": "Name",

  "resource-policies.form.eperson-group-list.modal.header": "Cannot change type",

  "resource-policies.form.eperson-group-list.modal.text1.toGroup": "It is not possible to replace an ePerson with a group.",

  "resource-policies.form.eperson-group-list.modal.text1.toEPerson": "It is not possible to replace a group with an ePerson.",

  "resource-policies.form.eperson-group-list.modal.text2": "Delete the current resource policy and create a new one with the desired type.",

  "resource-policies.form.eperson-group-list.modal.close": "Ok",

  "resource-policies.form.date.end.label": "End Date",

  "resource-policies.form.date.start.label": "Start Date",

  "resource-policies.form.description.label": "Description",

  "resource-policies.form.name.label": "Name",

  "resource-policies.form.policy-type.label": "Select the policy type",

  "resource-policies.form.policy-type.required": "You must select the resource policy type.",

  "resource-policies.table.headers.action": "Action",

  "resource-policies.table.headers.date.end": "End Date",

  "resource-policies.table.headers.date.start": "Start Date",

  "resource-policies.table.headers.edit": "Edit",

  "resource-policies.table.headers.edit.group": "Edit group",

  "resource-policies.table.headers.edit.policy": "Edit policy",

  "resource-policies.table.headers.eperson": "EPerson",

  "resource-policies.table.headers.group": "Group",

  "resource-policies.table.headers.id": "ID",

  "resource-policies.table.headers.name": "Name",

  "resource-policies.table.headers.policyType": "type",

  "resource-policies.table.headers.title.for.bitstream": "Policies for Bitstream",

  "resource-policies.table.headers.title.for.bundle": "Policies for Bundle",

  "resource-policies.table.headers.title.for.item": "Policies for Item",

  "resource-policies.table.headers.title.for.community": "Policies for Community",

  "resource-policies.table.headers.title.for.collection": "Policies for Collection",

  "root.skip-to-content": "Skip to main content",

  "search.description": "",

  "search.switch-configuration.title": "Show",

  "search.title": "Search",

  "search.breadcrumbs": "Search",

  "search.search-form.placeholder": "Search the repository ...",

  "search.filters.applied.f.author": "Author",

  "search.filters.applied.f.dateIssued.max": "End date",

  "search.filters.applied.f.dateIssued.min": "Start date",

  "search.filters.applied.f.dateSubmitted": "Date submitted",

  "search.filters.applied.f.discoverable": "Non-discoverable",

  "search.filters.applied.f.entityType": "Item Type",

  "search.filters.applied.f.has_content_in_original_bundle": "Has files",

  "search.filters.applied.f.itemtype": "Type",

  "search.filters.applied.f.namedresourcetype": "Status",

  "search.filters.applied.f.subject": "Subject",

  "search.filters.applied.f.submitter": "Submitter",

  "search.filters.applied.f.jobTitle": "Job Title",

  "search.filters.applied.f.birthDate.max": "End birth date",

  "search.filters.applied.f.birthDate.min": "Start birth date",

  "search.filters.applied.f.supervisedBy": "Supervised by",

  "search.filters.applied.f.withdrawn": "Withdrawn",

  "search.filters.filter.author.head": "Author",

  "search.filters.filter.author.placeholder": "Author name",

  "search.filters.filter.author.label": "Search author name",

  "search.filters.filter.birthDate.head": "Birth Date",

  "search.filters.filter.birthDate.placeholder": "Birth Date",

  "search.filters.filter.birthDate.label": "Search birth date",

  "search.filters.filter.collapse": "Collapse filter",

  "search.filters.filter.creativeDatePublished.head": "Date Published",

  "search.filters.filter.creativeDatePublished.placeholder": "Date Published",

  "search.filters.filter.creativeDatePublished.label": "Search date published",

  "search.filters.filter.creativeWorkEditor.head": "Editor",

  "search.filters.filter.creativeWorkEditor.placeholder": "Editor",

  "search.filters.filter.creativeWorkEditor.label": "Search editor",

  "search.filters.filter.creativeWorkKeywords.head": "Subject",

  "search.filters.filter.creativeWorkKeywords.placeholder": "Subject",

  "search.filters.filter.creativeWorkKeywords.label": "Search subject",

  "search.filters.filter.creativeWorkPublisher.head": "Publisher",

  "search.filters.filter.creativeWorkPublisher.placeholder": "Publisher",

  "search.filters.filter.creativeWorkPublisher.label": "Search publisher",

  "search.filters.filter.dateIssued.head": "Date",

  "search.filters.filter.dateIssued.max.placeholder": "Maximum Date",

  "search.filters.filter.dateIssued.max.label": "End",

  "search.filters.filter.dateIssued.min.placeholder": "Minimum Date",

  "search.filters.filter.dateIssued.min.label": "Start",

  "search.filters.filter.dateSubmitted.head": "Date submitted",

  "search.filters.filter.dateSubmitted.placeholder": "Date submitted",

  "search.filters.filter.dateSubmitted.label": "Search date submitted",

  "search.filters.filter.discoverable.head": "Non-discoverable",

  "search.filters.filter.withdrawn.head": "Withdrawn",

  "search.filters.filter.entityType.head": "Item Type",

  "search.filters.filter.entityType.placeholder": "Item Type",

  "search.filters.filter.entityType.label": "Search item type",

  "search.filters.filter.expand": "Expand filter",

  "search.filters.filter.has_content_in_original_bundle.head": "Has files",

  "search.filters.filter.itemtype.head": "Type",

  "search.filters.filter.itemtype.placeholder": "Type",

  "search.filters.filter.itemtype.label": "Search type",

  "search.filters.filter.jobTitle.head": "Job Title",

  "search.filters.filter.jobTitle.placeholder": "Job Title",

  "search.filters.filter.jobTitle.label": "Search job title",

  "search.filters.filter.knowsLanguage.head": "Known language",

  "search.filters.filter.knowsLanguage.placeholder": "Known language",

  "search.filters.filter.knowsLanguage.label": "Search known language",

  "search.filters.filter.namedresourcetype.head": "Status",

  "search.filters.filter.namedresourcetype.placeholder": "Status",

  "search.filters.filter.namedresourcetype.label": "Search status",

  "search.filters.filter.objectpeople.head": "People",

  "search.filters.filter.objectpeople.placeholder": "People",

  "search.filters.filter.objectpeople.label": "Search people",

  "search.filters.filter.organizationAddressCountry.head": "Country",

  "search.filters.filter.organizationAddressCountry.placeholder": "Country",

  "search.filters.filter.organizationAddressCountry.label": "Search country",

  "search.filters.filter.organizationAddressLocality.head": "City",

  "search.filters.filter.organizationAddressLocality.placeholder": "City",

  "search.filters.filter.organizationAddressLocality.label": "Search city",

  "search.filters.filter.organizationFoundingDate.head": "Date Founded",

  "search.filters.filter.organizationFoundingDate.placeholder": "Date Founded",

  "search.filters.filter.organizationFoundingDate.label": "Search date founded",

  "search.filters.filter.scope.head": "Scope",

  "search.filters.filter.scope.placeholder": "Scope filter",

  "search.filters.filter.scope.label": "Search scope filter",

  "search.filters.filter.show-less": "Collapse",

  "search.filters.filter.show-more": "Show more",

  "search.filters.filter.subject.head": "Subject",

  "search.filters.filter.subject.placeholder": "Subject",

  "search.filters.filter.subject.label": "Search subject",

  "search.filters.filter.submitter.head": "Submitter",

  "search.filters.filter.submitter.placeholder": "Submitter",

  "search.filters.filter.submitter.label": "Search submitter",

  "search.filters.filter.show-tree": "Browse {{ name }} tree",

  "search.filters.filter.supervisedBy.head": "Supervised By",

  "search.filters.filter.supervisedBy.placeholder": "Supervised By",

  "search.filters.filter.supervisedBy.label": "Search Supervised By",

  "search.filters.entityType.JournalIssue": "Journal Issue",

  "search.filters.entityType.JournalVolume": "Journal Volume",

  "search.filters.entityType.OrgUnit": "Organizational Unit",

  "search.filters.has_content_in_original_bundle.true": "Yes",

  "search.filters.has_content_in_original_bundle.false": "No",

  "search.filters.discoverable.true": "No",

  "search.filters.discoverable.false": "Yes",

  "search.filters.namedresourcetype.Archived": "Archived",

  "search.filters.namedresourcetype.Validation": "Validation",

  "search.filters.namedresourcetype.Waiting for Controller": "Waiting for Controller",

  "search.filters.namedresourcetype.Workflow": "Workflow",

  "search.filters.namedresourcetype.Workspace": "Workspace",

  "search.filters.withdrawn.true": "Yes",

  "search.filters.withdrawn.false": "No",

  "search.filters.head": "Filters",

  "search.filters.reset": "Reset filters",

  "search.filters.search.submit": "Submit",

  "search.form.search": "Search",

  "search.form.search_dspace": "All repository",

  "search.form.scope.all": "All of DSpace",

  "search.results.head": "Search Results",

  "search.results.no-results": "Your search returned no results. Having trouble finding what you're looking for? Try putting",

  "search.results.no-results-link": "quotes around it",

  "search.results.empty": "Your search returned no results.",

  "search.results.view-result": "View",

  "search.results.response.500": "An error occurred during query execution, please try again later",

  "default.search.results.head": "Search Results",

  "default-relationships.search.results.head": "Search Results",

  "search.sidebar.close": "Back to results",

  "search.sidebar.filters.title": "Filters",

  "search.sidebar.open": "Search Tools",

  "search.sidebar.results": "results",

  "search.sidebar.settings.rpp": "Results per page",

  "search.sidebar.settings.sort-by": "Sort By",

  "search.sidebar.settings.title": "Settings",

  "search.view-switch.show-detail": "Show detail",

  "search.view-switch.show-grid": "Show as grid",

  "search.view-switch.show-list": "Show as list",

  "sorting.ASC": "Ascending",

  "sorting.DESC": "Descending",

  "sorting.dc.title.ASC": "Title Ascending",

  "sorting.dc.title.DESC": "Title Descending",

  "sorting.score.ASC": "Least Relevant",

  "sorting.score.DESC": "Most Relevant",

  "sorting.dc.date.issued.ASC": "Date Issued Ascending",

  "sorting.dc.date.issued.DESC": "Date Issued Descending",

  "sorting.dc.date.accessioned.ASC": "Accessioned Date Ascending",

  "sorting.dc.date.accessioned.DESC": "Accessioned Date Descending",

  "sorting.lastModified.ASC": "Last modified Ascending",

  "sorting.lastModified.DESC": "Last modified Descending",

  "statistics.title": "Statistics",

  "statistics.header": "Statistics for {{ scope }}",

  "statistics.breadcrumbs": "Statistics",

  "statistics.page.no-data": "No data available",

  "statistics.table.no-data": "No data available",

  "statistics.table.title.TotalVisits": "Total visits",

  "statistics.table.title.TotalVisitsPerMonth": "Total visits per month",

  "statistics.table.title.TotalDownloads": "File Visits",

  "statistics.table.title.TopCountries": "Top country views",

  "statistics.table.title.TopCities": "Top city views",

  "statistics.table.header.views": "Views",

  "statistics.table.no-name": "(object name could not be loaded)",

  "submission.edit.breadcrumbs": "Edit Submission",

  "submission.edit.title": "Edit Submission",

  "submission.general.cancel": "Cancel",

  "submission.general.cannot_submit": "You don't have permission to make a new submission.",

  "submission.general.deposit": "Deposit",

  "submission.general.discard.confirm.cancel": "Cancel",

  "submission.general.discard.confirm.info": "This operation can't be undone. Are you sure?",

  "submission.general.discard.confirm.submit": "Yes, I'm sure",

  "submission.general.discard.confirm.title": "Discard submission",

  "submission.general.discard.submit": "Discard",

  "submission.general.info.saved": "Saved",

  "submission.general.info.pending-changes": "Unsaved changes",

  "submission.general.save": "Save",

  "submission.general.save-later": "Save for later",

  "submission.import-external.page.title": "Import metadata from an external source",

  "submission.import-external.title": "Import metadata from an external source",

  "submission.import-external.title.Journal": "Import a journal from an external source",

  "submission.import-external.title.JournalIssue": "Import a journal issue from an external source",

  "submission.import-external.title.JournalVolume": "Import a journal volume from an external source",

  "submission.import-external.title.OrgUnit": "Import a publisher from an external source",

  "submission.import-external.title.Person": "Import a person from an external source",

  "submission.import-external.title.Project": "Import a project from an external source",

  "submission.import-external.title.Publication": "Import a publication from an external source",

  "submission.import-external.title.none": "Import metadata from an external source",

  "submission.import-external.page.hint": "Enter a query above to find items from the web to import in to DSpace.",

  "submission.import-external.back-to-my-dspace": "Back to MyDSpace",

  "submission.import-external.search.placeholder": "Search the external source",

  "submission.import-external.search.button": "Search",

  "submission.import-external.search.button.hint": "Write some words to search",

  "submission.import-external.search.source.hint": "Pick an external source",

  "submission.import-external.source.arxiv": "arXiv",

  "submission.import-external.source.ads": "NASA/ADS",

  "submission.import-external.source.cinii": "CiNii",

  "submission.import-external.source.crossref": "CrossRef",

  "submission.import-external.source.datacite": "DataCite",

  "submission.import-external.source.scielo": "SciELO",

  "submission.import-external.source.scopus": "Scopus",

  "submission.import-external.source.vufind": "VuFind",

  "submission.import-external.source.wos": "Web Of Science",

  "submission.import-external.source.orcidWorks": "ORCID",

  "submission.import-external.source.epo": "European Patent Office (EPO)",

  "submission.import-external.source.loading": "Loading ...",

  "submission.import-external.source.sherpaJournal": "SHERPA Journals",

  "submission.import-external.source.sherpaJournalIssn": "SHERPA Journals by ISSN",

  "submission.import-external.source.sherpaPublisher": "SHERPA Publishers",

  "submission.import-external.source.openAIREFunding": "Funding OpenAIRE API",

  "submission.import-external.source.orcid": "ORCID",

  "submission.import-external.source.pubmed": "Pubmed",

  "submission.import-external.source.pubmedeu": "Pubmed Europe",

  "submission.import-external.source.lcname": "Library of Congress Names",

  "submission.import-external.preview.title": "Item Preview",

  "submission.import-external.preview.title.Publication": "Publication Preview",

  "submission.import-external.preview.title.none": "Item Preview",

  "submission.import-external.preview.title.Journal": "Journal Preview",

  "submission.import-external.preview.title.OrgUnit": "Organizational Unit Preview",

  "submission.import-external.preview.title.Person": "Person Preview",

  "submission.import-external.preview.title.Project": "Project Preview",

  "submission.import-external.preview.subtitle": "The metadata below was imported from an external source. It will be pre-filled when you start the submission.",

  "submission.import-external.preview.button.import": "Start submission",

  "submission.import-external.preview.error.import.title": "Submission error",

  "submission.import-external.preview.error.import.body": "An error occurs during the external source entry import process.",

  "submission.sections.describe.relationship-lookup.close": "Close",

  "submission.sections.describe.relationship-lookup.external-source.added": "Successfully added local entry to the selection",

  "submission.sections.describe.relationship-lookup.external-source.import-button-title.isAuthorOfPublication": "Import remote author",

  "submission.sections.describe.relationship-lookup.external-source.import-button-title.Journal": "Import remote journal",

  "submission.sections.describe.relationship-lookup.external-source.import-button-title.Journal Issue": "Import remote journal issue",

  "submission.sections.describe.relationship-lookup.external-source.import-button-title.Journal Volume": "Import remote journal volume",

  "submission.sections.describe.relationship-lookup.external-source.import-button-title.isProjectOfPublication": "Project",

  "submission.sections.describe.relationship-lookup.external-source.import-button-title.none": "Import remote item",

  "submission.sections.describe.relationship-lookup.external-source.import-button-title.Event": "Import remote event",

  "submission.sections.describe.relationship-lookup.external-source.import-button-title.Product": "Import remote product",

  "submission.sections.describe.relationship-lookup.external-source.import-button-title.Equipment": "Import remote equipment",

  "submission.sections.describe.relationship-lookup.external-source.import-button-title.OrgUnit": "Import remote organizational unit",

  "submission.sections.describe.relationship-lookup.external-source.import-button-title.Funding": "Import remote fund",

  "submission.sections.describe.relationship-lookup.external-source.import-button-title.Person": "Import remote person",

  "submission.sections.describe.relationship-lookup.external-source.import-button-title.Patent": "Import remote patent",

  "submission.sections.describe.relationship-lookup.external-source.import-button-title.Project": "Import remote project",

  "submission.sections.describe.relationship-lookup.external-source.import-button-title.Publication": "Import remote publication",

  "submission.sections.describe.relationship-lookup.external-source.import-modal.isProjectOfPublication.added.new-entity": "New Entity Added!",

  "submission.sections.describe.relationship-lookup.external-source.import-modal.isProjectOfPublication.title": "Project",

  "submission.sections.describe.relationship-lookup.external-source.import-modal.head.openAIREFunding": "Funding OpenAIRE API",

  "submission.sections.describe.relationship-lookup.external-source.import-modal.isAuthorOfPublication.title": "Import Remote Author",

  "submission.sections.describe.relationship-lookup.external-source.import-modal.isAuthorOfPublication.added.local-entity": "Successfully added local author to the selection",

  "submission.sections.describe.relationship-lookup.external-source.import-modal.isAuthorOfPublication.added.new-entity": "Successfully imported and added external author to the selection",

  "submission.sections.describe.relationship-lookup.external-source.import-modal.authority": "Authority",

  "submission.sections.describe.relationship-lookup.external-source.import-modal.authority.new": "Import as a new local authority entry",

  "submission.sections.describe.relationship-lookup.external-source.import-modal.cancel": "Cancel",

  "submission.sections.describe.relationship-lookup.external-source.import-modal.collection": "Select a collection to import new entries to",

  "submission.sections.describe.relationship-lookup.external-source.import-modal.entities": "Entities",

  "submission.sections.describe.relationship-lookup.external-source.import-modal.entities.new": "Import as a new local entity",

  "submission.sections.describe.relationship-lookup.external-source.import-modal.head.lcname": "Importing from LC Name",

  "submission.sections.describe.relationship-lookup.external-source.import-modal.head.orcid": "Importing from ORCID",

  "submission.sections.describe.relationship-lookup.external-source.import-modal.head.sherpaJournal": "Importing from Sherpa Journal",

  "submission.sections.describe.relationship-lookup.external-source.import-modal.head.sherpaPublisher": "Importing from Sherpa Publisher",

  "submission.sections.describe.relationship-lookup.external-source.import-modal.head.pubmed": "Importing from PubMed",

  "submission.sections.describe.relationship-lookup.external-source.import-modal.head.arxiv": "Importing from arXiv",

  "submission.sections.describe.relationship-lookup.external-source.import-modal.import": "Import",

  "submission.sections.describe.relationship-lookup.external-source.import-modal.Journal.title": "Import Remote Journal",

  "submission.sections.describe.relationship-lookup.external-source.import-modal.Journal.added.local-entity": "Successfully added local journal to the selection",

  "submission.sections.describe.relationship-lookup.external-source.import-modal.Journal.added.new-entity": "Successfully imported and added external journal to the selection",

  "submission.sections.describe.relationship-lookup.external-source.import-modal.Journal Issue.title": "Import Remote Journal Issue",

  "submission.sections.describe.relationship-lookup.external-source.import-modal.Journal Issue.added.local-entity": "Successfully added local journal issue to the selection",

  "submission.sections.describe.relationship-lookup.external-source.import-modal.Journal Issue.added.new-entity": "Successfully imported and added external journal issue to the selection",

  "submission.sections.describe.relationship-lookup.external-source.import-modal.Journal Volume.title": "Import Remote Journal Volume",

  "submission.sections.describe.relationship-lookup.external-source.import-modal.Journal Volume.added.local-entity": "Successfully added local journal volume to the selection",

  "submission.sections.describe.relationship-lookup.external-source.import-modal.Journal Volume.added.new-entity": "Successfully imported and added external journal volume to the selection",

  "submission.sections.describe.relationship-lookup.external-source.import-modal.select": "Select a local match:",

  "submission.sections.describe.relationship-lookup.search-tab.deselect-all": "Deselect all",

  "submission.sections.describe.relationship-lookup.search-tab.deselect-page": "Deselect page",

  "submission.sections.describe.relationship-lookup.search-tab.loading": "Loading...",

  "submission.sections.describe.relationship-lookup.search-tab.placeholder": "Search query",

  "submission.sections.describe.relationship-lookup.search-tab.search": "Go",

  "submission.sections.describe.relationship-lookup.search-tab.search-form.placeholder": "Search...",

  "submission.sections.describe.relationship-lookup.search-tab.select-all": "Select all",

  "submission.sections.describe.relationship-lookup.search-tab.select-page": "Select page",

  "submission.sections.describe.relationship-lookup.selected": "Selected {{ size }} items",

  "submission.sections.describe.relationship-lookup.search-tab.tab-title.isAuthorOfPublication": "Local Authors ({{ count }})",

  "submission.sections.describe.relationship-lookup.search-tab.tab-title.isJournalOfPublication": "Local Journals ({{ count }})",

  "submission.sections.describe.relationship-lookup.search-tab.tab-title.Project": "Local Projects ({{ count }})",

  "submission.sections.describe.relationship-lookup.search-tab.tab-title.Publication": "Local Publications ({{ count }})",

  "submission.sections.describe.relationship-lookup.search-tab.tab-title.Person": "Local Authors ({{ count }})",

  "submission.sections.describe.relationship-lookup.search-tab.tab-title.OrgUnit": "Local Organizational Units ({{ count }})",

  "submission.sections.describe.relationship-lookup.search-tab.tab-title.DataPackage": "Local Data Packages ({{ count }})",

  "submission.sections.describe.relationship-lookup.search-tab.tab-title.DataFile": "Local Data Files ({{ count }})",

  "submission.sections.describe.relationship-lookup.search-tab.tab-title.Journal": "Local Journals ({{ count }})",

  "submission.sections.describe.relationship-lookup.search-tab.tab-title.isJournalIssueOfPublication": "Local Journal Issues ({{ count }})",

  "submission.sections.describe.relationship-lookup.search-tab.tab-title.JournalIssue": "Local Journal Issues ({{ count }})",

  "submission.sections.describe.relationship-lookup.search-tab.tab-title.isJournalVolumeOfPublication": "Local Journal Volumes ({{ count }})",

  "submission.sections.describe.relationship-lookup.search-tab.tab-title.JournalVolume": "Local Journal Volumes ({{ count }})",

  "submission.sections.describe.relationship-lookup.search-tab.tab-title.sherpaJournal": "Sherpa Journals ({{ count }})",

  "submission.sections.describe.relationship-lookup.search-tab.tab-title.sherpaPublisher": "Sherpa Publishers ({{ count }})",

  "submission.sections.describe.relationship-lookup.search-tab.tab-title.orcid": "ORCID ({{ count }})",

  "submission.sections.describe.relationship-lookup.search-tab.tab-title.lcname": "LC Names ({{ count }})",

  "submission.sections.describe.relationship-lookup.search-tab.tab-title.pubmed": "PubMed ({{ count }})",

  "submission.sections.describe.relationship-lookup.search-tab.tab-title.arxiv": "arXiv ({{ count }})",

  "submission.sections.describe.relationship-lookup.search-tab.tab-title.isFundingAgencyOfPublication": "Search for Funding Agencies",

  "submission.sections.describe.relationship-lookup.search-tab.tab-title.isFundingOfPublication": "Search for Funding",

  "submission.sections.describe.relationship-lookup.search-tab.tab-title.isChildOrgUnitOf": "Search for Organizational Units",

  "submission.sections.describe.relationship-lookup.search-tab.tab-title.openAIREFunding": "Funding OpenAIRE API",

  "submission.sections.describe.relationship-lookup.search-tab.tab-title.isProjectOfPublication": "Projects",

  "submission.sections.describe.relationship-lookup.search-tab.tab-title.isFundingAgencyOfProject": "Funder of the Project",

  "submission.sections.describe.relationship-lookup.search-tab.tab-title.isPublicationOfAuthor": "Publication of the Author",

  "submission.sections.describe.relationship-lookup.selection-tab.title.openAIREFunding": "Funding OpenAIRE API",

  "submission.sections.describe.relationship-lookup.selection-tab.title.isProjectOfPublication": "Project",

  "submission.sections.describe.relationship-lookup.title.isProjectOfPublication": "Projects",

  "submission.sections.describe.relationship-lookup.title.isFundingAgencyOfProject": "Funder of the Project",

  "submission.sections.describe.relationship-lookup.selection-tab.search-form.placeholder": "Search...",

  "submission.sections.describe.relationship-lookup.selection-tab.tab-title": "Current Selection ({{ count }})",

  "submission.sections.describe.relationship-lookup.title.isJournalIssueOfPublication": "Journal Issues",

  "submission.sections.describe.relationship-lookup.title.JournalIssue": "Journal Issues",

  "submission.sections.describe.relationship-lookup.title.isJournalVolumeOfPublication": "Journal Volumes",

  "submission.sections.describe.relationship-lookup.title.JournalVolume": "Journal Volumes",

  "submission.sections.describe.relationship-lookup.title.isJournalOfPublication": "Journals",

  "submission.sections.describe.relationship-lookup.title.isAuthorOfPublication": "Authors",

  "submission.sections.describe.relationship-lookup.title.isFundingAgencyOfPublication": "Funding Agency",

  "submission.sections.describe.relationship-lookup.title.Project": "Projects",

  "submission.sections.describe.relationship-lookup.title.Publication": "Publications",

  "submission.sections.describe.relationship-lookup.title.Person": "Authors",

  "submission.sections.describe.relationship-lookup.title.OrgUnit": "Organizational Units",

  "submission.sections.describe.relationship-lookup.title.DataPackage": "Data Packages",

  "submission.sections.describe.relationship-lookup.title.DataFile": "Data Files",

  "submission.sections.describe.relationship-lookup.title.Funding Agency": "Funding Agency",

  "submission.sections.describe.relationship-lookup.title.isFundingOfPublication": "Funding",

  "submission.sections.describe.relationship-lookup.title.isChildOrgUnitOf": "Parent Organizational Unit",

  "submission.sections.describe.relationship-lookup.title.isPublicationOfAuthor": "Publication",

  "submission.sections.describe.relationship-lookup.search-tab.toggle-dropdown": "Toggle dropdown",

  "submission.sections.describe.relationship-lookup.selection-tab.settings": "Settings",

  "submission.sections.describe.relationship-lookup.selection-tab.no-selection": "Your selection is currently empty.",

  "submission.sections.describe.relationship-lookup.selection-tab.title.isAuthorOfPublication": "Selected Authors",

  "submission.sections.describe.relationship-lookup.selection-tab.title.isJournalOfPublication": "Selected Journals",

  "submission.sections.describe.relationship-lookup.selection-tab.title.isJournalVolumeOfPublication": "Selected Journal Volume",

  "submission.sections.describe.relationship-lookup.selection-tab.title.Project": "Selected Projects",

  "submission.sections.describe.relationship-lookup.selection-tab.title.Publication": "Selected Publications",

  "submission.sections.describe.relationship-lookup.selection-tab.title.Person": "Selected Authors",

  "submission.sections.describe.relationship-lookup.selection-tab.title.OrgUnit": "Selected Organizational Units",

  "submission.sections.describe.relationship-lookup.selection-tab.title.DataPackage": "Selected Data Packages",

  "submission.sections.describe.relationship-lookup.selection-tab.title.DataFile": "Selected Data Files",

  "submission.sections.describe.relationship-lookup.selection-tab.title.Journal": "Selected Journals",

  "submission.sections.describe.relationship-lookup.selection-tab.title.isJournalIssueOfPublication": "Selected Issue",

  "submission.sections.describe.relationship-lookup.selection-tab.title.JournalVolume": "Selected Journal Volume",

  "submission.sections.describe.relationship-lookup.selection-tab.title.isFundingAgencyOfPublication": "Selected Funding Agency",

  "submission.sections.describe.relationship-lookup.selection-tab.title.isFundingOfPublication": "Selected Funding",

  "submission.sections.describe.relationship-lookup.selection-tab.title.JournalIssue": "Selected Issue",

  "submission.sections.describe.relationship-lookup.selection-tab.title.isChildOrgUnitOf": "Selected Organizational Unit",

  "submission.sections.describe.relationship-lookup.selection-tab.title.sherpaJournal": "Search Results",

  "submission.sections.describe.relationship-lookup.selection-tab.title.sherpaPublisher": "Search Results",

  "submission.sections.describe.relationship-lookup.selection-tab.title.orcid": "Search Results",

  "submission.sections.describe.relationship-lookup.selection-tab.title.orcidv2": "Search Results",

  "submission.sections.describe.relationship-lookup.selection-tab.title.lcname": "Search Results",

  "submission.sections.describe.relationship-lookup.selection-tab.title.pubmed": "Search Results",

  "submission.sections.describe.relationship-lookup.selection-tab.title.arxiv": "Search Results",

  "submission.sections.describe.relationship-lookup.selection-tab.title.crossref": "Search Results",

  "submission.sections.describe.relationship-lookup.selection-tab.title.epo": "Search Results",

  "submission.sections.describe.relationship-lookup.selection-tab.title.scopus": "Search Results",

  "submission.sections.describe.relationship-lookup.selection-tab.title.scielo": "Search Results",

  "submission.sections.describe.relationship-lookup.selection-tab.title.wos": "Search Results",

  "submission.sections.describe.relationship-lookup.selection-tab.title": "Search Results",

  "submission.sections.describe.relationship-lookup.name-variant.notification.content": "Would you like to save \"{{ value }}\" as a name variant for this person so you and others can reuse it for future submissions? If you don't you can still use it for this submission.",

  "submission.sections.describe.relationship-lookup.name-variant.notification.confirm": "Save a new name variant",

  "submission.sections.describe.relationship-lookup.name-variant.notification.decline": "Use only for this submission",

  "submission.sections.ccLicense.type": "License Type",

  "submission.sections.ccLicense.select": "Select a license type…",

  "submission.sections.ccLicense.change": "Change your license type…",

  "submission.sections.ccLicense.none": "No licenses available",

  "submission.sections.ccLicense.option.select": "Select an option…",

  "submission.sections.ccLicense.link": "You’ve selected the following license:",

  "submission.sections.ccLicense.confirmation": "I grant the license above",

  "submission.sections.general.add-more": "Add more",

  "submission.sections.general.cannot_deposit": "Deposit cannot be completed due to errors in the form.<br>Please fill out all required fields to complete the deposit.",

  "submission.sections.general.collection": "Collection",

  "submission.sections.general.deposit_error_notice": "There was an issue when submitting the item, please try again later.",

  "submission.sections.general.deposit_success_notice": "Submission deposited successfully.",

  "submission.sections.general.discard_error_notice": "There was an issue when discarding the item, please try again later.",

  "submission.sections.general.discard_success_notice": "Submission discarded successfully.",

  "submission.sections.general.metadata-extracted": "New metadata have been extracted and added to the <strong>{{sectionId}}</strong> section.",

  "submission.sections.general.metadata-extracted-new-section": "New <strong>{{sectionId}}</strong> section has been added to submission.",

  "submission.sections.general.no-collection": "No collection found",

  "submission.sections.general.no-sections": "No options available",

  "submission.sections.general.save_error_notice": "There was an issue when saving the item, please try again later.",

  "submission.sections.general.save_success_notice": "Submission saved successfully.",

  "submission.sections.general.search-collection": "Search for a collection",

  "submission.sections.general.sections_not_valid": "There are incomplete sections.",

  "submission.sections.identifiers.info": "The following identifiers will be created for your item:",

  "submission.sections.identifiers.no_handle": "No handles have been minted for this item.",

  "submission.sections.identifiers.no_doi": "No DOIs have been minted for this item.",

  "submission.sections.identifiers.handle_label": "Handle: ",

  "submission.sections.identifiers.doi_label": "DOI: ",

  "submission.sections.identifiers.otherIdentifiers_label": "Other identifiers: ",

  "submission.sections.submit.progressbar.accessCondition": "Item access conditions",

  "submission.sections.submit.progressbar.CClicense": "Creative commons license",

  "submission.sections.submit.progressbar.describe.recycle": "Recycle",

  "submission.sections.submit.progressbar.describe.stepcustom": "Describe",

  "submission.sections.submit.progressbar.describe.stepone": "Describe",

  "submission.sections.submit.progressbar.describe.steptwo": "Describe",

  "submission.sections.submit.progressbar.detect-duplicate": "Potential duplicates",

  "submission.sections.submit.progressbar.identifiers": "Identifiers",

  "submission.sections.submit.progressbar.license": "Deposit license",

  "submission.sections.submit.progressbar.sherpapolicy": "Sherpa policies",

  "submission.sections.submit.progressbar.upload": "Upload files",

  "submission.sections.submit.progressbar.sherpaPolicies": "Publisher open access policy information",

  "submission.sections.sherpa-policy.title-empty": "No publisher policy information available. If your work has an associated ISSN, please enter it above to see any related publisher open access policies.",

  "submission.sections.status.errors.title": "Errors",

  "submission.sections.status.valid.title": "Valid",

  "submission.sections.status.warnings.title": "Warnings",

  "submission.sections.status.errors.aria": "has errors",

  "submission.sections.status.valid.aria": "is valid",

  "submission.sections.status.warnings.aria": "has warnings",

  "submission.sections.status.info.title": "Additional Information",

  "submission.sections.status.info.aria": "Additional Information",

  "submission.sections.toggle.open": "Open section",

  "submission.sections.toggle.close": "Close section",

  "submission.sections.toggle.aria.open": "Expand {{sectionHeader}} section",

  "submission.sections.toggle.aria.close": "Collapse {{sectionHeader}} section",

  "submission.sections.upload.delete.confirm.cancel": "Cancel",

  "submission.sections.upload.delete.confirm.info": "This operation can't be undone. Are you sure?",

  "submission.sections.upload.delete.confirm.submit": "Yes, I'm sure",

  "submission.sections.upload.delete.confirm.title": "Delete bitstream",

  "submission.sections.upload.delete.submit": "Delete",

  "submission.sections.upload.download.title": "Download bitstream",

  "submission.sections.upload.drop-message": "Drop files to attach them to the item",

  "submission.sections.upload.edit.title": "Edit bitstream",

  "submission.sections.upload.form.access-condition-label": "Access condition type",

  "submission.sections.upload.form.access-condition-hint": "Select an access condition to apply on the bitstream once the item is deposited",

  "submission.sections.upload.form.date-required": "Date is required.",

  "submission.sections.upload.form.date-required-from": "Grant access from date is required.",

  "submission.sections.upload.form.date-required-until": "Grant access until date is required.",

  "submission.sections.upload.form.from-label": "Grant access from",

  "submission.sections.upload.form.from-hint": "Select the date from which the related access condition is applied",

  "submission.sections.upload.form.from-placeholder": "From",

  "submission.sections.upload.form.group-label": "Group",

  "submission.sections.upload.form.group-required": "Group is required.",

  "submission.sections.upload.form.until-label": "Grant access until",

  "submission.sections.upload.form.until-hint": "Select the date until which the related access condition is applied",

  "submission.sections.upload.form.until-placeholder": "Until",

  "submission.sections.upload.header.policy.default.nolist": "Uploaded files in the {{collectionName}} collection will be accessible according to the following group(s):",

  "submission.sections.upload.header.policy.default.withlist": "Please note that uploaded files in the {{collectionName}} collection will be accessible, in addition to what is explicitly decided for the single file, with the following group(s):",

  "submission.sections.upload.info": "Here you will find all the files currently in the item. You can update the file metadata and access conditions or <strong>upload additional files by dragging & dropping them anywhere on the page.</strong>",

  "submission.sections.upload.no-entry": "No",

  "submission.sections.upload.no-file-uploaded": "No file uploaded yet.",

  "submission.sections.upload.save-metadata": "Save metadata",

  "submission.sections.upload.undo": "Cancel",

  "submission.sections.upload.upload-failed": "Upload failed",

  "submission.sections.upload.upload-successful": "Upload successful",

  "submission.sections.accesses.form.discoverable-description": "When checked, this item will be discoverable in search/browse. When unchecked, the item will only be available via a direct link and will never appear in search/browse.",

  "submission.sections.accesses.form.discoverable-label": "Discoverable",

  "submission.sections.accesses.form.access-condition-label": "Access condition type",

  "submission.sections.accesses.form.access-condition-hint": "Select an access condition to apply on the item once it is deposited",

  "submission.sections.accesses.form.date-required": "Date is required.",

  "submission.sections.accesses.form.date-required-from": "Grant access from date is required.",

  "submission.sections.accesses.form.date-required-until": "Grant access until date is required.",

  "submission.sections.accesses.form.from-label": "Grant access from",

  "submission.sections.accesses.form.from-hint": "Select the date from which the related access condition is applied",

  "submission.sections.accesses.form.from-placeholder": "From",

  "submission.sections.accesses.form.group-label": "Group",

  "submission.sections.accesses.form.group-required": "Group is required.",

  "submission.sections.accesses.form.until-label": "Grant access until",

  "submission.sections.accesses.form.until-hint": "Select the date until which the related access condition is applied",

  "submission.sections.accesses.form.until-placeholder": "Until",

  "submission.sections.license.granted-label": "I confirm the license above",

  "submission.sections.license.required": "You must accept the license",

  "submission.sections.license.notgranted": "You must accept the license",

  "submission.sections.sherpa.publication.information": "Publication information",

  "submission.sections.sherpa.publication.information.title": "Title",

  "submission.sections.sherpa.publication.information.issns": "ISSNs",

  "submission.sections.sherpa.publication.information.url": "URL",

  "submission.sections.sherpa.publication.information.publishers": "Publisher",

  "submission.sections.sherpa.publication.information.romeoPub": "Romeo Pub",

  "submission.sections.sherpa.publication.information.zetoPub": "Zeto Pub",

  "submission.sections.sherpa.publisher.policy": "Publisher Policy",

  "submission.sections.sherpa.publisher.policy.description": "The below information was found via Sherpa Romeo. Based on the policies of your publisher, it provides advice regarding whether an embargo may be necessary and/or which files you are allowed to upload. If you have questions, please contact your site administrator via the feedback form in the footer.",

  "submission.sections.sherpa.publisher.policy.openaccess": "Open Access pathways permitted by this journal's policy are listed below by article version. Click on a pathway for a more detailed view",

  "submission.sections.sherpa.publisher.policy.more.information": "For more information, please see the following links:",

  "submission.sections.sherpa.publisher.policy.version": "Version",

  "submission.sections.sherpa.publisher.policy.embargo": "Embargo",

  "submission.sections.sherpa.publisher.policy.noembargo": "No Embargo",

  "submission.sections.sherpa.publisher.policy.nolocation": "None",

  "submission.sections.sherpa.publisher.policy.license": "License",

  "submission.sections.sherpa.publisher.policy.prerequisites": "Prerequisites",

  "submission.sections.sherpa.publisher.policy.location": "Location",

  "submission.sections.sherpa.publisher.policy.conditions": "Conditions",

  "submission.sections.sherpa.publisher.policy.refresh": "Refresh",

  "submission.sections.sherpa.record.information": "Record Information",

  "submission.sections.sherpa.record.information.id": "ID",

  "submission.sections.sherpa.record.information.date.created": "Date Created",

  "submission.sections.sherpa.record.information.date.modified": "Last Modified",

  "submission.sections.sherpa.record.information.uri": "URI",

  "submission.sections.sherpa.error.message": "There was an error retrieving sherpa informations",

  "submission.submit.breadcrumbs": "New submission",

  "submission.submit.title": "New submission",

  "submission.workflow.generic.delete": "Delete",

  "submission.workflow.generic.delete-help": "Select this option to discard this item. You will then be asked to confirm it.",

  "submission.workflow.generic.edit": "Edit",

  "submission.workflow.generic.edit-help": "Select this option to change the item's metadata.",

  "submission.workflow.generic.view": "View",

  "submission.workflow.generic.view-help": "Select this option to view the item's metadata.",

  "submission.workflow.generic.submit_select_reviewer": "Select Reviewer",

  "submission.workflow.generic.submit_select_reviewer-help": "",

  "submission.workflow.generic.submit_score": "Rate",

  "submission.workflow.generic.submit_score-help": "",

  "submission.workflow.tasks.claimed.approve": "Approve",

  "submission.workflow.tasks.claimed.approve_help": "If you have reviewed the item and it is suitable for inclusion in the collection, select \"Approve\".",

  "submission.workflow.tasks.claimed.edit": "Edit",

  "submission.workflow.tasks.claimed.edit_help": "Select this option to change the item's metadata.",

  "submission.workflow.tasks.claimed.decline": "Decline",

  "submission.workflow.tasks.claimed.decline_help": "",

  "submission.workflow.tasks.claimed.reject.reason.info": "Please enter your reason for rejecting the submission into the box below, indicating whether the submitter may fix a problem and resubmit.",

  "submission.workflow.tasks.claimed.reject.reason.placeholder": "Describe the reason of reject",

  "submission.workflow.tasks.claimed.reject.reason.submit": "Reject item",

  "submission.workflow.tasks.claimed.reject.reason.title": "Reason",

  "submission.workflow.tasks.claimed.reject.submit": "Reject",

  "submission.workflow.tasks.claimed.reject_help": "If you have reviewed the item and found it is <strong>not</strong> suitable for inclusion in the collection, select \"Reject\".  You will then be asked to enter a message indicating why the item is unsuitable, and whether the submitter should change something and resubmit.",

  "submission.workflow.tasks.claimed.return": "Return to pool",

  "submission.workflow.tasks.claimed.return_help": "Return the task to the pool so that another user may perform the task.",

  "submission.workflow.tasks.generic.error": "Error occurred during operation...",

  "submission.workflow.tasks.generic.processing": "Processing...",

  "submission.workflow.tasks.generic.submitter": "Submitter",

  "submission.workflow.tasks.generic.success": "Operation successful",

  "submission.workflow.tasks.pool.claim": "Claim",

  "submission.workflow.tasks.pool.claim_help": "Assign this task to yourself.",

  "submission.workflow.tasks.pool.hide-detail": "Hide detail",

  "submission.workflow.tasks.pool.show-detail": "Show detail",

  "submission.workspace.generic.view": "View",

  "submission.workspace.generic.view-help": "Select this option to view the item's metadata.",

  "submitter.empty": "N/A",

  "subscriptions.title": "Subscriptions",

  "subscriptions.item": "Subscriptions for items",

  "subscriptions.collection": "Subscriptions for collections",

  "subscriptions.community": "Subscriptions for communities",

  "subscriptions.subscription_type": "Subscription type",

  "subscriptions.frequency": "Subscription frequency",

  "subscriptions.frequency.D": "Daily",

  "subscriptions.frequency.M": "Monthly",

  "subscriptions.frequency.W": "Weekly",

  "subscriptions.tooltip": "Subscribe",

  "subscriptions.modal.title": "Subscriptions",

  "subscriptions.modal.type-frequency": "Type and frequency",

  "subscriptions.modal.close": "Close",

  "subscriptions.modal.delete-info": "To remove this subscription, please visit the \"Subscriptions\" page under your user profile",

  "subscriptions.modal.new-subscription-form.type.content": "Content",

  "subscriptions.modal.new-subscription-form.frequency.D": "Daily",

  "subscriptions.modal.new-subscription-form.frequency.W": "Weekly",

  "subscriptions.modal.new-subscription-form.frequency.M": "Monthly",

  "subscriptions.modal.new-subscription-form.submit": "Submit",

  "subscriptions.modal.new-subscription-form.processing": "Processing...",

  "subscriptions.modal.create.success": "Subscribed to {{ type }} successfully.",

  "subscriptions.modal.delete.success": "Subscription deleted successfully",

  "subscriptions.modal.update.success": "Subscription to {{ type }} updated successfully",

  "subscriptions.modal.create.error": "An error occurs during the subscription creation",

  "subscriptions.modal.delete.error": "An error occurs during the subscription delete",

  "subscriptions.modal.update.error": "An error occurs during the subscription update",

  "subscriptions.table.dso": "Subject",

  "subscriptions.table.subscription_type": "Subscription Type",

  "subscriptions.table.subscription_frequency": "Subscription Frequency",

  "subscriptions.table.action": "Action",

  "subscriptions.table.edit": "Edit",

  "subscriptions.table.delete": "Delete",

  "subscriptions.table.not-available": "Not available",

  "subscriptions.table.not-available-message": "The subscribed item has been deleted, or you don't currently have the permission to view it",

  "subscriptions.table.empty.message": "You do not have any subscriptions at this time. To subscribe to email updates for a Community or Collection, use the subscription button on the object's page.",

  "thumbnail.default.alt": "Thumbnail Image",

  "thumbnail.default.placeholder": "No Thumbnail Available",

  "thumbnail.project.alt": "Project Logo",

  "thumbnail.project.placeholder": "Project Placeholder Image",

  "thumbnail.orgunit.alt": "OrgUnit Logo",

  "thumbnail.orgunit.placeholder": "OrgUnit Placeholder Image",

  "thumbnail.person.alt": "Profile Picture",

  "thumbnail.person.placeholder": "No Profile Picture Available",

  "title": "DSpace",

  "vocabulary-treeview.header": "Hierarchical tree view",

  "vocabulary-treeview.load-more": "Load more",

  "vocabulary-treeview.search.form.reset": "Reset",

  "vocabulary-treeview.search.form.search": "Search",

  "vocabulary-treeview.search.no-result": "There were no items to show",

  "vocabulary-treeview.tree.description.nsi": "The Norwegian Science Index",

  "vocabulary-treeview.tree.description.srsc": "Research Subject Categories",

  "vocabulary-treeview.info": "Select a subject to add as search filter",

  "uploader.browse": "browse",

  "uploader.drag-message": "Drag & Drop your files here",

  "uploader.delete.btn-title": "Delete",

  "uploader.or": ", or ",

  "uploader.processing": "Processing uploaded file(s)... (it's now safe to close this page)",

  "uploader.queue-length": "Queue length",

  "virtual-metadata.delete-item.info": "Select the types for which you want to save the virtual metadata as real metadata",

  "virtual-metadata.delete-item.modal-head": "The virtual metadata of this relation",

  "virtual-metadata.delete-relationship.modal-head": "Select the items for which you want to save the virtual metadata as real metadata",

  "supervisedWorkspace.search.results.head": "Supervised Items",

  "workspace.search.results.head": "Your submissions",

  "workflowAdmin.search.results.head": "Administer Workflow",

  "workflow.search.results.head": "Workflow tasks",

  "supervision.search.results.head": "Workflow and Workspace tasks",

  "workflow-item.edit.breadcrumbs": "Edit workflowitem",

  "workflow-item.edit.title": "Edit workflowitem",

  "workflow-item.delete.notification.success.title": "Deleted",

  "workflow-item.delete.notification.success.content": "This workflow item was successfully deleted",

  "workflow-item.delete.notification.error.title": "Something went wrong",

  "workflow-item.delete.notification.error.content": "The workflow item could not be deleted",

  "workflow-item.delete.title": "Delete workflow item",

  "workflow-item.delete.header": "Delete workflow item",

  "workflow-item.delete.button.cancel": "Cancel",

  "workflow-item.delete.button.confirm": "Delete",

  "workflow-item.send-back.notification.success.title": "Sent back to submitter",

  "workflow-item.send-back.notification.success.content": "This workflow item was successfully sent back to the submitter",

  "workflow-item.send-back.notification.error.title": "Something went wrong",

  "workflow-item.send-back.notification.error.content": "The workflow item could not be sent back to the submitter",

  "workflow-item.send-back.title": "Send workflow item back to submitter",

  "workflow-item.send-back.header": "Send workflow item back to submitter",

  "workflow-item.send-back.button.cancel": "Cancel",

  "workflow-item.send-back.button.confirm": "Send back",

  "workflow-item.view.breadcrumbs": "Workflow View",

  "workspace-item.view.breadcrumbs": "Workspace View",

  "workspace-item.view.title": "Workspace View",

  "workspace-item.delete.breadcrumbs": "Workspace Delete",

  "workspace-item.delete.header": "Delete workspace item",

  "workspace-item.delete.button.confirm": "Delete",

  "workspace-item.delete.button.cancel": "Cancel",

  "workspace-item.delete.notification.success.title": "Deleted",

  "workspace-item.delete.title": "This workspace item was successfully deleted",

  "workspace-item.delete.notification.error.title": "Something went wrong",

  "workspace-item.delete.notification.error.content": "The workspace item could not be deleted",

  "workflow-item.advanced.title": "Advanced workflow",

  "workflow-item.selectrevieweraction.notification.success.title": "Selected reviewer",

  "workflow-item.selectrevieweraction.notification.success.content": "The reviewer for this workflow item has been successfully selected",

  "workflow-item.selectrevieweraction.notification.error.title": "Something went wrong",

  "workflow-item.selectrevieweraction.notification.error.content": "Couldn't select the reviewer for this workflow item",

  "workflow-item.selectrevieweraction.title": "Select Reviewer",

  "workflow-item.selectrevieweraction.header": "Select Reviewer",

  "workflow-item.selectrevieweraction.button.cancel": "Cancel",

  "workflow-item.selectrevieweraction.button.confirm": "Confirm",

  "workflow-item.scorereviewaction.notification.success.title": "Rating review",

  "workflow-item.scorereviewaction.notification.success.content": "The rating for this item workflow item has been successfully submitted",

  "workflow-item.scorereviewaction.notification.error.title": "Something went wrong",

  "workflow-item.scorereviewaction.notification.error.content": "Couldn't rate this item",

  "workflow-item.scorereviewaction.title": "Rate this item",

  "workflow-item.scorereviewaction.header": "Rate this item",

  "workflow-item.scorereviewaction.button.cancel": "Cancel",

  "workflow-item.scorereviewaction.button.confirm": "Confirm",

  "idle-modal.header": "Session will expire soon",

  "idle-modal.info": "For security reasons, user sessions expire after {{ timeToExpire }} minutes of inactivity. Your session will expire soon. Would you like to extend it or log out?",

  "idle-modal.log-out": "Log out",

  "idle-modal.extend-session": "Extend session",

  "researcher.profile.action.processing": "Processing...",

  "researcher.profile.associated": "Researcher profile associated",

  "researcher.profile.change-visibility.fail": "An unexpected error occurs while changing the profile visibility",

  "researcher.profile.create.new": "Create new",

  "researcher.profile.create.success": "Researcher profile created successfully",

  "researcher.profile.create.fail": "An error occurs during the researcher profile creation",

  "researcher.profile.delete": "Delete",

  "researcher.profile.expose": "Expose",

  "researcher.profile.hide": "Hide",

  "researcher.profile.not.associated": "Researcher profile not yet associated",

  "researcher.profile.view": "View",

  "researcher.profile.private.visibility": "PRIVATE",

  "researcher.profile.public.visibility": "PUBLIC",

  "researcher.profile.status": "Status:",

  "researcherprofile.claim.not-authorized": "You are not authorized to claim this item. For more details contact the administrator(s).",

  "researcherprofile.error.claim.body": "An error occurred while claiming the profile, please try again later",

  "researcherprofile.error.claim.title": "Error",

  "researcherprofile.success.claim.body": "Profile claimed with success",

  "researcherprofile.success.claim.title": "Success",

  "person.page.orcid.create": "Create an ORCID ID",

  "person.page.orcid.granted-authorizations": "Granted authorizations",

  "person.page.orcid.grant-authorizations": "Grant authorizations",

  "person.page.orcid.link": "Connect to ORCID ID",

  "person.page.orcid.link.processing": "Linking profile to ORCID...",

  "person.page.orcid.link.error.message": "Something went wrong while connecting the profile with ORCID. If the problem persists, contact the administrator.",

  "person.page.orcid.orcid-not-linked-message": "The ORCID iD of this profile ({{ orcid }}) has not yet been connected to an account on the ORCID registry or the connection is expired.",

  "person.page.orcid.unlink": "Disconnect from ORCID",

  "person.page.orcid.unlink.processing": "Processing...",

  "person.page.orcid.missing-authorizations": "Missing authorizations",

  "person.page.orcid.missing-authorizations-message": "The following authorizations are missing:",

  "person.page.orcid.no-missing-authorizations-message": "Great! This box is empty, so you have granted all access rights to use all functions offers by your institution.",

  "person.page.orcid.no-orcid-message": "No ORCID iD associated yet. By clicking on the button below it is possible to link this profile with an ORCID account.",

  "person.page.orcid.profile-preferences": "Profile preferences",

  "person.page.orcid.funding-preferences": "Funding preferences",

  "person.page.orcid.publications-preferences": "Publication preferences",

  "person.page.orcid.remove-orcid-message": "If you need to remove your ORCID, please contact the repository administrator",

  "person.page.orcid.save.preference.changes": "Update settings",

  "person.page.orcid.sync-profile.affiliation": "Affiliation",

  "person.page.orcid.sync-profile.biographical": "Biographical data",

  "person.page.orcid.sync-profile.education": "Education",

  "person.page.orcid.sync-profile.identifiers": "Identifiers",

  "person.page.orcid.sync-fundings.all": "All fundings",

  "person.page.orcid.sync-fundings.mine": "My fundings",

  "person.page.orcid.sync-fundings.my_selected": "Selected fundings",

  "person.page.orcid.sync-fundings.disabled": "Disabled",

  "person.page.orcid.sync-publications.all": "All publications",

  "person.page.orcid.sync-publications.mine": "My publications",

  "person.page.orcid.sync-publications.my_selected": "Selected publications",

  "person.page.orcid.sync-publications.disabled": "Disabled",

  "person.page.orcid.sync-queue.discard": "Discard the change and do not synchronize with the ORCID registry",

  "person.page.orcid.sync-queue.discard.error": "The discarding of the ORCID queue record failed",

  "person.page.orcid.sync-queue.discard.success": "The ORCID queue record have been discarded successfully",

  "person.page.orcid.sync-queue.empty-message": "The ORCID queue registry is empty",

  "person.page.orcid.sync-queue.table.header.type": "Type",

  "person.page.orcid.sync-queue.table.header.description": "Description",

  "person.page.orcid.sync-queue.table.header.action": "Action",

  "person.page.orcid.sync-queue.description.affiliation": "Affiliations",

  "person.page.orcid.sync-queue.description.country": "Country",

  "person.page.orcid.sync-queue.description.education": "Educations",

  "person.page.orcid.sync-queue.description.external_ids": "External ids",

  "person.page.orcid.sync-queue.description.other_names": "Other names",

  "person.page.orcid.sync-queue.description.qualification": "Qualifications",

  "person.page.orcid.sync-queue.description.researcher_urls": "Researcher urls",

  "person.page.orcid.sync-queue.description.keywords": "Keywords",

  "person.page.orcid.sync-queue.tooltip.insert": "Add a new entry in the ORCID registry",

  "person.page.orcid.sync-queue.tooltip.update": "Update this entry on the ORCID registry",

  "person.page.orcid.sync-queue.tooltip.delete": "Remove this entry from the ORCID registry",

  "person.page.orcid.sync-queue.tooltip.publication": "Publication",

  "person.page.orcid.sync-queue.tooltip.project": "Project",

  "person.page.orcid.sync-queue.tooltip.affiliation": "Affiliation",

  "person.page.orcid.sync-queue.tooltip.education": "Education",

  "person.page.orcid.sync-queue.tooltip.qualification": "Qualification",

  "person.page.orcid.sync-queue.tooltip.other_names": "Other name",

  "person.page.orcid.sync-queue.tooltip.country": "Country",

  "person.page.orcid.sync-queue.tooltip.keywords": "Keyword",

  "person.page.orcid.sync-queue.tooltip.external_ids": "External identifier",

  "person.page.orcid.sync-queue.tooltip.researcher_urls": "Researcher url",

  "person.page.orcid.sync-queue.send": "Synchronize with ORCID registry",

  "person.page.orcid.sync-queue.send.unauthorized-error.title": "The submission to ORCID failed for missing authorizations.",

  "person.page.orcid.sync-queue.send.unauthorized-error.content": "Click <a href='{{orcid}}'>here</a> to grant again the required permissions. If the problem persists, contact the administrator",

  "person.page.orcid.sync-queue.send.bad-request-error": "The submission to ORCID failed because the resource sent to ORCID registry is not valid",

  "person.page.orcid.sync-queue.send.error": "The submission to ORCID failed",

  "person.page.orcid.sync-queue.send.conflict-error": "The submission to ORCID failed because the resource is already present on the ORCID registry",

  "person.page.orcid.sync-queue.send.not-found-warning": "The resource does not exists anymore on the ORCID registry.",

  "person.page.orcid.sync-queue.send.success": "The submission to ORCID was completed successfully",

  "person.page.orcid.sync-queue.send.validation-error": "The data that you want to synchronize with ORCID is not valid",

  "person.page.orcid.sync-queue.send.validation-error.amount-currency.required": "The amount's currency is required",

  "person.page.orcid.sync-queue.send.validation-error.external-id.required": "The resource to be sent requires at least one identifier",

  "person.page.orcid.sync-queue.send.validation-error.title.required": "The title is required",

  "person.page.orcid.sync-queue.send.validation-error.type.required": "The dc.type is required",

  "person.page.orcid.sync-queue.send.validation-error.start-date.required": "The start date is required",

  "person.page.orcid.sync-queue.send.validation-error.funder.required": "The funder is required",

  "person.page.orcid.sync-queue.send.validation-error.country.invalid": "Invalid 2 digits ISO 3166 country",

  "person.page.orcid.sync-queue.send.validation-error.organization.required": "The organization is required",

  "person.page.orcid.sync-queue.send.validation-error.organization.name-required": "The organization's name is required",

  "person.page.orcid.sync-queue.send.validation-error.publication.date-invalid": "The publication date must be one year after 1900",

  "person.page.orcid.sync-queue.send.validation-error.organization.address-required": "The organization to be sent requires an address",

  "person.page.orcid.sync-queue.send.validation-error.organization.city-required": "The address of the organization to be sent requires a city",

  "person.page.orcid.sync-queue.send.validation-error.organization.country-required": "The address of the organization to be sent requires a valid 2 digits ISO 3166 country",

  "person.page.orcid.sync-queue.send.validation-error.disambiguated-organization.required": "An identifier to disambiguate organizations is required. Supported ids are GRID, Ringgold, Legal Entity identifiers (LEIs) and Crossref Funder Registry identifiers",

  "person.page.orcid.sync-queue.send.validation-error.disambiguated-organization.value-required": "The organization's identifiers requires a value",

  "person.page.orcid.sync-queue.send.validation-error.disambiguation-source.required": "The organization's identifiers requires a source",

  "person.page.orcid.sync-queue.send.validation-error.disambiguation-source.invalid": "The source of one of the organization identifiers is invalid. Supported sources are RINGGOLD, GRID, LEI and FUNDREF",

  "person.page.orcid.synchronization-mode": "Synchronization mode",

  "person.page.orcid.synchronization-mode.batch": "Batch",

  "person.page.orcid.synchronization-mode.label": "Synchronization mode",

  "person.page.orcid.synchronization-mode-message": "Please select how you would like synchronization to ORCID to occur. The options include \"Manual\" (you must send your data to ORCID manually), or \"Batch\" (the system will send your data to ORCID via a scheduled script).",

  "person.page.orcid.synchronization-mode-funding-message": "Select whether to send your linked Project entities to your ORCID record's list of funding information.",

  "person.page.orcid.synchronization-mode-publication-message": "Select whether to send your linked Publication entities to your ORCID record's list of works.",

  "person.page.orcid.synchronization-mode-profile-message": "Select whether to send your biographical data or personal identifiers to your ORCID record.",

  "person.page.orcid.synchronization-settings-update.success": "The synchronization settings have been updated successfully",

  "person.page.orcid.synchronization-settings-update.error": "The update of the synchronization settings failed",

  "person.page.orcid.synchronization-mode.manual": "Manual",

  "person.page.orcid.scope.authenticate": "Get your ORCID iD",

  "person.page.orcid.scope.read-limited": "Read your information with visibility set to Trusted Parties",

  "person.page.orcid.scope.activities-update": "Add/update your research activities",

  "person.page.orcid.scope.person-update": "Add/update other information about you",

  "person.page.orcid.unlink.success": "The disconnection between the profile and the ORCID registry was successful",

  "person.page.orcid.unlink.error": "An error occurred while disconnecting between the profile and the ORCID registry. Try again",

  "person.orcid.sync.setting": "ORCID Synchronization settings",

  "person.orcid.registry.queue": "ORCID Registry Queue",

  "person.orcid.registry.auth": "ORCID Authorizations",

  "home.recent-submissions.head": "Recent Submissions",

  "listable-notification-object.default-message": "This object couldn't be retrieved",

  "system-wide-alert-banner.retrieval.error": "Something went wrong retrieving the system-wide alert banner",

  "system-wide-alert-banner.countdown.prefix": "In",

  "system-wide-alert-banner.countdown.days": "{{days}} day(s),",

  "system-wide-alert-banner.countdown.hours": "{{hours}} hour(s) and",

  "system-wide-alert-banner.countdown.minutes": "{{minutes}} minute(s):",

  "menu.section.system-wide-alert": "System-wide Alert",

  "system-wide-alert.form.header": "System-wide Alert",

  "system-wide-alert-form.retrieval.error": "Something went wrong retrieving the system-wide alert",

  "system-wide-alert.form.cancel": "Cancel",

  "system-wide-alert.form.save": "Save",

  "system-wide-alert.form.label.active": "ACTIVE",

  "system-wide-alert.form.label.inactive": "INACTIVE",

  "system-wide-alert.form.error.message": "The system wide alert must have a message",

  "system-wide-alert.form.label.message": "Alert message",

  "system-wide-alert.form.label.countdownTo.enable": "Enable a countdown timer",

  "system-wide-alert.form.label.countdownTo.hint": "Hint: Set a countdown timer. When enabled, a date can be set in the future and the system-wide alert banner will perform a countdown to the set date. When this timer ends, it will disappear from the alert. The server will NOT be automatically stopped.",

  "system-wide-alert.form.label.preview": "System-wide alert preview",

  "system-wide-alert.form.update.success": "The system-wide alert was successfully updated",

  "system-wide-alert.form.update.error": "Something went wrong when updating the system-wide alert",

  "system-wide-alert.form.create.success": "The system-wide alert was successfully created",

  "system-wide-alert.form.create.error": "Something went wrong when creating the system-wide alert",

  "admin.system-wide-alert.breadcrumbs": "System-wide Alerts",

  "admin.system-wide-alert.title": "System-wide Alerts",

  "item-access-control-title": "This form allows you to perform changes to the access conditions of the item's metadata or its bitstreams.",

  "collection-access-control-title": "This form allows you to perform changes to the access conditions of all the items owned by this collection. Changes may be performed to either all Item metadata or all content (bitstreams).",

  "community-access-control-title": "This form allows you to perform changes to the access conditions of all the items owned by any collection under this community. Changes may be performed to either all Item metadata or all content (bitstreams).",

  "access-control-item-header-toggle": "Item's Metadata",

  "access-control-bitstream-header-toggle": "Bitstreams",

  "access-control-mode": "Mode",

  "access-control-access-conditions": "Access conditions",

  "access-control-no-access-conditions-warning-message": "Currently, no access conditions are specified below. If executed, this will replace the current access conditions with the default access conditions inherited from the owning collection.",

  "access-control-replace-all": "Replace access conditions",

  "access-control-add-to-existing": "Add to existing ones",

  "access-control-limit-to-specific": "Limit the changes to specific bitstreams",

  "access-control-process-all-bitstreams": "Update all the bitstreams in the item",

  "access-control-bitstreams-selected": "bitstreams selected",

  "access-control-cancel": "Cancel",

  "access-control-execute": "Execute",

  "access-control-add-more": "Add more",

  "access-control-select-bitstreams-modal.title": "Select bitstreams",

  "access-control-select-bitstreams-modal.no-items": "No items to show.",

  "access-control-select-bitstreams-modal.close": "Close",

  "access-control-option-label": "Access condition type",

  "access-control-option-note": "Choose an access condition to apply to selected objects.",

  "access-control-option-start-date": "Grant access from",

  "access-control-option-start-date-note": "Select the date from which the related access condition is applied",

  "access-control-option-end-date": "Grant access until",

  "access-control-option-end-date-note": "Select the date until which the related access condition is applied",

  "vocabulary-treeview.search.form.add": "Add",

}<|MERGE_RESOLUTION|>--- conflicted
+++ resolved
@@ -3009,17 +3009,12 @@
 
   "menu.section.access_control_people": "People",
 
-<<<<<<< HEAD
-
-
   "menu.section.reports": "Reports",
 
   "menu.section.reports.collections": "Filtered Collections",
 
   "menu.section.reports.queries": "Metadata Query",
 
-=======
->>>>>>> 0d7d9f15
   "menu.section.admin_search": "Admin Search",
 
   "menu.section.browse_community": "This Community",
