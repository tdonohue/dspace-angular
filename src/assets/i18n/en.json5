{

  "401.help": "You're not authorized to access this page. You can use the button below to get back to the home page.",

  "401.link.home-page": "Take me to the home page",

  "401.unauthorized": "Unauthorized",

  "403.help": "You don't have permission to access this page. You can use the button below to get back to the home page.",

  "403.link.home-page": "Take me to the home page",

  "403.forbidden": "Forbidden",

  "500.page-internal-server-error": "Service unavailable",

  "500.help": "The server is temporarily unable to service your request due to maintenance downtime or capacity problems. Please try again later.",

  "500.link.home-page": "Take me to the home page",

  "404.help": "We can't find the page you're looking for. The page may have been moved or deleted. You can use the button below to get back to the home page. ",

  "404.link.home-page": "Take me to the home page",

  "404.page-not-found": "Page not found",

  "error-page.description.401": "Unauthorized",

  "error-page.description.403": "Forbidden",

  "error-page.description.500": "Service unavailable",

  "error-page.description.404": "Page not found",

  "error-page.orcid.generic-error": "An error occurred during login via ORCID. Make sure you have shared your ORCID account email address with DSpace. If the error persists, contact the administrator",

  "access-status.embargo.listelement.badge": "Embargo",

  "access-status.metadata.only.listelement.badge": "Metadata only",

  "access-status.open.access.listelement.badge": "Open Access",

  "access-status.restricted.listelement.badge": "Restricted",

  "access-status.unknown.listelement.badge": "Unknown",

  "admin.curation-tasks.breadcrumbs": "System curation tasks",

  "admin.curation-tasks.title": "System curation tasks",

  "admin.curation-tasks.header": "System curation tasks",

  "admin.registries.bitstream-formats.breadcrumbs": "Format registry",

  "admin.registries.bitstream-formats.create.breadcrumbs": "Bitstream format",

  "admin.registries.bitstream-formats.create.failure.content": "An error occurred while creating the new bitstream format.",

  "admin.registries.bitstream-formats.create.failure.head": "Failure",

  "admin.registries.bitstream-formats.create.head": "Create bitstream format",

  "admin.registries.bitstream-formats.create.new": "Add a new bitstream format",

  "admin.registries.bitstream-formats.create.success.content": "The new bitstream format was successfully created.",

  "admin.registries.bitstream-formats.create.success.head": "Success",

  "admin.registries.bitstream-formats.delete.failure.amount": "Failed to remove {{ amount }} format(s)",

  "admin.registries.bitstream-formats.delete.failure.head": "Failure",

  "admin.registries.bitstream-formats.delete.success.amount": "Successfully removed {{ amount }} format(s)",

  "admin.registries.bitstream-formats.delete.success.head": "Success",

  "admin.registries.bitstream-formats.description": "This list of bitstream formats provides information about known formats and their support level.",

  "admin.registries.bitstream-formats.edit.breadcrumbs": "Bitstream format",

  "admin.registries.bitstream-formats.edit.description.hint": "",

  "admin.registries.bitstream-formats.edit.description.label": "Description",

  "admin.registries.bitstream-formats.edit.extensions.hint": "Extensions are file extensions that are used to automatically identify the format of uploaded files. You can enter several extensions for each format.",

  "admin.registries.bitstream-formats.edit.extensions.label": "File extensions",

  "admin.registries.bitstream-formats.edit.extensions.placeholder": "Enter a file extension without the dot",

  "admin.registries.bitstream-formats.edit.failure.content": "An error occurred while editing the bitstream format.",

  "admin.registries.bitstream-formats.edit.failure.head": "Failure",

  "admin.registries.bitstream-formats.edit.head": "Bitstream format: {{ format }}",

  "admin.registries.bitstream-formats.edit.internal.hint": "Formats marked as internal are hidden from the user, and used for administrative purposes.",

  "admin.registries.bitstream-formats.edit.internal.label": "Internal",

  "admin.registries.bitstream-formats.edit.mimetype.hint": "The MIME type associated with this format, does not have to be unique.",

  "admin.registries.bitstream-formats.edit.mimetype.label": "MIME Type",

  "admin.registries.bitstream-formats.edit.shortDescription.hint": "A unique name for this format, (e.g. Microsoft Word XP or Microsoft Word 2000)",

  "admin.registries.bitstream-formats.edit.shortDescription.label": "Name",

  "admin.registries.bitstream-formats.edit.success.content": "The bitstream format was successfully edited.",

  "admin.registries.bitstream-formats.edit.success.head": "Success",

  "admin.registries.bitstream-formats.edit.supportLevel.hint": "The level of support your institution pledges for this format.",

  "admin.registries.bitstream-formats.edit.supportLevel.label": "Support level",

  "admin.registries.bitstream-formats.head": "Bitstream Format Registry",

  "admin.registries.bitstream-formats.no-items": "No bitstream formats to show.",

  "admin.registries.bitstream-formats.table.delete": "Delete selected",

  "admin.registries.bitstream-formats.table.deselect-all": "Deselect all",

  "admin.registries.bitstream-formats.table.internal": "internal",

  "admin.registries.bitstream-formats.table.mimetype": "MIME Type",

  "admin.registries.bitstream-formats.table.name": "Name",

  "admin.registries.bitstream-formats.table.selected": "Selected bitstream formats",

  "admin.registries.bitstream-formats.table.id": "ID",

  "admin.registries.bitstream-formats.table.return": "Back",

  "admin.registries.bitstream-formats.table.supportLevel.KNOWN": "Known",

  "admin.registries.bitstream-formats.table.supportLevel.SUPPORTED": "Supported",

  "admin.registries.bitstream-formats.table.supportLevel.UNKNOWN": "Unknown",

  "admin.registries.bitstream-formats.table.supportLevel.head": "Support Level",

  "admin.registries.bitstream-formats.title": "Bitstream Format Registry",

  "admin.registries.bitstream-formats.select": "Select",

  "admin.registries.bitstream-formats.deselect": "Deselect",

  "admin.registries.metadata.breadcrumbs": "Metadata registry",

  "admin.registries.metadata.description": "The metadata registry maintains a list of all metadata fields available in the repository. These fields may be divided amongst multiple schemas. However, DSpace requires the qualified Dublin Core schema.",

  "admin.registries.metadata.form.create": "Create metadata schema",

  "admin.registries.metadata.form.edit": "Edit metadata schema",

  "admin.registries.metadata.form.name": "Name",

  "admin.registries.metadata.form.namespace": "Namespace",

  "admin.registries.metadata.head": "Metadata Registry",

  "admin.registries.metadata.schemas.no-items": "No metadata schemas to show.",

  "admin.registries.metadata.schemas.select": "Select",

  "admin.registries.metadata.schemas.deselect": "Deselect",

  "admin.registries.metadata.schemas.table.delete": "Delete selected",

  "admin.registries.metadata.schemas.table.selected": "Selected schemas",

  "admin.registries.metadata.schemas.table.id": "ID",

  "admin.registries.metadata.schemas.table.name": "Name",

  "admin.registries.metadata.schemas.table.namespace": "Namespace",

  "admin.registries.metadata.title": "Metadata Registry",

  "admin.registries.schema.breadcrumbs": "Metadata schema",

  "admin.registries.schema.description": "This is the metadata schema for \"{{namespace}}\".",

  "admin.registries.schema.fields.select": "Select",

  "admin.registries.schema.fields.deselect": "Deselect",

  "admin.registries.schema.fields.head": "Schema metadata fields",

  "admin.registries.schema.fields.no-items": "No metadata fields to show.",

  "admin.registries.schema.fields.table.delete": "Delete selected",

  "admin.registries.schema.fields.table.field": "Field",

  "admin.registries.schema.fields.table.selected": "Selected metadata fields",

  "admin.registries.schema.fields.table.id": "ID",

  "admin.registries.schema.fields.table.scopenote": "Scope Note",

  "admin.registries.schema.form.create": "Create metadata field",

  "admin.registries.schema.form.edit": "Edit metadata field",

  "admin.registries.schema.form.element": "Element",

  "admin.registries.schema.form.qualifier": "Qualifier",

  "admin.registries.schema.form.scopenote": "Scope Note",

  "admin.registries.schema.head": "Metadata Schema",

  "admin.registries.schema.notification.created": "Successfully created metadata schema \"{{prefix}}\"",

  "admin.registries.schema.notification.deleted.failure": "Failed to delete {{amount}} metadata schemas",

  "admin.registries.schema.notification.deleted.success": "Successfully deleted {{amount}} metadata schemas",

  "admin.registries.schema.notification.edited": "Successfully edited metadata schema \"{{prefix}}\"",

  "admin.registries.schema.notification.failure": "Error",

  "admin.registries.schema.notification.field.created": "Successfully created metadata field \"{{field}}\"",

  "admin.registries.schema.notification.field.deleted.failure": "Failed to delete {{amount}} metadata fields",

  "admin.registries.schema.notification.field.deleted.success": "Successfully deleted {{amount}} metadata fields",

  "admin.registries.schema.notification.field.edited": "Successfully edited metadata field \"{{field}}\"",

  "admin.registries.schema.notification.success": "Success",

  "admin.registries.schema.return": "Back",

  "admin.registries.schema.title": "Metadata Schema Registry",

  "admin.access-control.bulk-access.breadcrumbs": "Bulk Access Management",

  "administrativeBulkAccess.search.results.head": "Search Results",

  "admin.access-control.bulk-access": "Bulk Access Management",

  "admin.access-control.bulk-access.title": "Bulk Access Management",

  "admin.access-control.bulk-access-browse.header": "Step 1: Select Objects",

  "admin.access-control.bulk-access-browse.search.header": "Search",

  "admin.access-control.bulk-access-browse.selected.header": "Current selection({{number}})",

  "admin.access-control.bulk-access-settings.header": "Step 2: Operation to Perform",

  "admin.access-control.epeople.actions.delete": "Delete EPerson",

  "admin.access-control.epeople.actions.impersonate": "Impersonate EPerson",

  "admin.access-control.epeople.actions.reset": "Reset password",

  "admin.access-control.epeople.actions.stop-impersonating": "Stop impersonating EPerson",

  "admin.access-control.epeople.breadcrumbs": "EPeople",

  "admin.access-control.epeople.title": "EPeople",

  "admin.access-control.epeople.edit.breadcrumbs": "New EPerson",

  "admin.access-control.epeople.edit.title": "New EPerson",

  "admin.access-control.epeople.add.breadcrumbs": "Add EPerson",

  "admin.access-control.epeople.add.title": "Add EPerson",

  "admin.access-control.epeople.head": "EPeople",

  "admin.access-control.epeople.search.head": "Search",

  "admin.access-control.epeople.button.see-all": "Browse All",

  "admin.access-control.epeople.search.scope.metadata": "Metadata",

  "admin.access-control.epeople.search.scope.email": "Email (exact)",

  "admin.access-control.epeople.search.button": "Search",

  "admin.access-control.epeople.search.placeholder": "Search people...",

  "admin.access-control.epeople.button.add": "Add EPerson",

  "admin.access-control.epeople.table.id": "ID",

  "admin.access-control.epeople.table.name": "Name",

  "admin.access-control.epeople.table.email": "Email (exact)",

  "admin.access-control.epeople.table.edit": "Edit",

  "admin.access-control.epeople.table.edit.buttons.edit": "Edit \"{{name}}\"",

  "admin.access-control.epeople.table.edit.buttons.edit-disabled": "You are not authorized to edit this group",

  "admin.access-control.epeople.table.edit.buttons.remove": "Delete \"{{name}}\"",

  "admin.access-control.epeople.no-items": "No EPeople to show.",

  "admin.access-control.epeople.form.create": "Create EPerson",

  "admin.access-control.epeople.form.edit": "Edit EPerson",

  "admin.access-control.epeople.form.firstName": "First name",

  "admin.access-control.epeople.form.lastName": "Last name",

  "admin.access-control.epeople.form.email": "Email",

  "admin.access-control.epeople.form.emailHint": "Must be a valid email address",

  "admin.access-control.epeople.form.canLogIn": "Can log in",

  "admin.access-control.epeople.form.requireCertificate": "Requires certificate",

  "admin.access-control.epeople.form.return": "Back",

  "admin.access-control.epeople.form.notification.created.success": "Successfully created EPerson \"{{name}}\"",

  "admin.access-control.epeople.form.notification.created.failure": "Failed to create EPerson \"{{name}}\"",

  "admin.access-control.epeople.form.notification.created.failure.emailInUse": "Failed to create EPerson \"{{name}}\", email \"{{email}}\" already in use.",

  "admin.access-control.epeople.form.notification.edited.failure.emailInUse": "Failed to edit EPerson \"{{name}}\", email \"{{email}}\" already in use.",

  "admin.access-control.epeople.form.notification.edited.success": "Successfully edited EPerson \"{{name}}\"",

  "admin.access-control.epeople.form.notification.edited.failure": "Failed to edit EPerson \"{{name}}\"",

  "admin.access-control.epeople.form.notification.deleted.success": "Successfully deleted EPerson \"{{name}}\"",

  "admin.access-control.epeople.form.notification.deleted.failure": "Failed to delete EPerson \"{{name}}\"",

  "admin.access-control.epeople.form.groupsEPersonIsMemberOf": "Member of these groups:",

  "admin.access-control.epeople.form.table.id": "ID",

  "admin.access-control.epeople.form.table.name": "Name",

  "admin.access-control.epeople.form.table.collectionOrCommunity": "Collection/Community",

  "admin.access-control.epeople.form.memberOfNoGroups": "This EPerson is not a member of any groups",

  "admin.access-control.epeople.form.goToGroups": "Add to groups",

  "admin.access-control.epeople.notification.deleted.failure": "Error occurred when trying to delete EPerson with id \"{{id}}\" with code: \"{{statusCode}}\" and message: \"{{restResponse.errorMessage}}\"",

  "admin.access-control.epeople.notification.deleted.success": "Successfully deleted EPerson: \"{{name}}\"",

  "admin.access-control.groups.title": "Groups",

  "admin.access-control.groups.breadcrumbs": "Groups",

  "admin.access-control.groups.singleGroup.breadcrumbs": "Edit Group",

  "admin.access-control.groups.title.singleGroup": "Edit Group",

  "admin.access-control.groups.title.addGroup": "New Group",

  "admin.access-control.groups.addGroup.breadcrumbs": "New Group",

  "admin.access-control.groups.head": "Groups",

  "admin.access-control.groups.button.add": "Add group",

  "admin.access-control.groups.search.head": "Search groups",

  "admin.access-control.groups.button.see-all": "Browse all",

  "admin.access-control.groups.search.button": "Search",

  "admin.access-control.groups.search.placeholder": "Search groups...",

  "admin.access-control.groups.table.id": "ID",

  "admin.access-control.groups.table.name": "Name",

  "admin.access-control.groups.table.collectionOrCommunity": "Collection/Community",

  "admin.access-control.groups.table.members": "Members",

  "admin.access-control.groups.table.edit": "Edit",

  "admin.access-control.groups.table.edit.buttons.edit": "Edit \"{{name}}\"",

  "admin.access-control.groups.table.edit.buttons.remove": "Delete \"{{name}}\"",

  "admin.access-control.groups.no-items": "No groups found with this in their name or this as UUID",

  "admin.access-control.groups.notification.deleted.success": "Successfully deleted group \"{{name}}\"",

  "admin.access-control.groups.notification.deleted.failure.title": "Failed to delete group \"{{name}}\"",

  "admin.access-control.groups.notification.deleted.failure.content": "Cause: \"{{cause}}\"",

  "admin.access-control.groups.form.alert.permanent": "This group is permanent, so it can't be edited or deleted. You can still add and remove group members using this page.",

  "admin.access-control.groups.form.alert.workflowGroup": "This group can’t be modified or deleted because it corresponds to a role in the submission and workflow process in the \"{{name}}\" {{comcol}}. You can delete it from the <a href='{{comcolEditRolesRoute}}'>\"assign roles\"</a> tab on the edit {{comcol}} page. You can still add and remove group members using this page.",

  "admin.access-control.groups.form.head.create": "Create group",

  "admin.access-control.groups.form.head.edit": "Edit group",

  "admin.access-control.groups.form.groupName": "Group name",

  "admin.access-control.groups.form.groupCommunity": "Community or Collection",

  "admin.access-control.groups.form.groupDescription": "Description",

  "admin.access-control.groups.form.notification.created.success": "Successfully created Group \"{{name}}\"",

  "admin.access-control.groups.form.notification.created.failure": "Failed to create Group \"{{name}}\"",

  "admin.access-control.groups.form.notification.created.failure.groupNameInUse": "Failed to create Group with name: \"{{name}}\", make sure the name is not already in use.",

  "admin.access-control.groups.form.notification.edited.failure": "Failed to edit Group \"{{name}}\"",

  "admin.access-control.groups.form.notification.edited.failure.groupNameInUse": "Name \"{{name}}\" already in use!",

  "admin.access-control.groups.form.notification.edited.success": "Successfully edited Group \"{{name}}\"",

  "admin.access-control.groups.form.actions.delete": "Delete Group",

  "admin.access-control.groups.form.delete-group.modal.header": "Delete Group \"{{ dsoName }}\"",

  "admin.access-control.groups.form.delete-group.modal.info": "Are you sure you want to delete Group \"{{ dsoName }}\"",

  "admin.access-control.groups.form.delete-group.modal.cancel": "Cancel",

  "admin.access-control.groups.form.delete-group.modal.confirm": "Delete",

  "admin.access-control.groups.form.notification.deleted.success": "Successfully deleted group \"{{ name }}\"",

  "admin.access-control.groups.form.notification.deleted.failure.title": "Failed to delete group \"{{ name }}\"",

  "admin.access-control.groups.form.notification.deleted.failure.content": "Cause: \"{{ cause }}\"",

  "admin.access-control.groups.form.members-list.head": "EPeople",

  "admin.access-control.groups.form.members-list.search.head": "Add EPeople",

  "admin.access-control.groups.form.members-list.button.see-all": "Browse All",

  "admin.access-control.groups.form.members-list.headMembers": "Current Members",

  "admin.access-control.groups.form.members-list.search.button": "Search",

  "admin.access-control.groups.form.members-list.table.id": "ID",

  "admin.access-control.groups.form.members-list.table.name": "Name",

  "admin.access-control.groups.form.members-list.table.identity": "Identity",

  "admin.access-control.groups.form.members-list.table.email": "Email",

  "admin.access-control.groups.form.members-list.table.netid": "NetID",

  "admin.access-control.groups.form.members-list.table.edit": "Remove / Add",

  "admin.access-control.groups.form.members-list.table.edit.buttons.remove": "Remove member with name \"{{name}}\"",

  "admin.access-control.groups.form.members-list.notification.success.addMember": "Successfully added member: \"{{name}}\"",

  "admin.access-control.groups.form.members-list.notification.failure.addMember": "Failed to add member: \"{{name}}\"",

  "admin.access-control.groups.form.members-list.notification.success.deleteMember": "Successfully deleted member: \"{{name}}\"",

  "admin.access-control.groups.form.members-list.notification.failure.deleteMember": "Failed to delete member: \"{{name}}\"",

  "admin.access-control.groups.form.members-list.table.edit.buttons.add": "Add member with name \"{{name}}\"",

  "admin.access-control.groups.form.members-list.notification.failure.noActiveGroup": "No current active group, submit a name first.",

  "admin.access-control.groups.form.members-list.no-members-yet": "No members in group yet, search and add.",

  "admin.access-control.groups.form.members-list.no-items": "No EPeople found in that search",

  "admin.access-control.groups.form.subgroups-list.notification.failure": "Something went wrong: \"{{cause}}\"",

  "admin.access-control.groups.form.subgroups-list.head": "Groups",

  "admin.access-control.groups.form.subgroups-list.search.head": "Add Subgroup",

  "admin.access-control.groups.form.subgroups-list.button.see-all": "Browse All",

  "admin.access-control.groups.form.subgroups-list.headSubgroups": "Current Subgroups",

  "admin.access-control.groups.form.subgroups-list.search.button": "Search",

  "admin.access-control.groups.form.subgroups-list.table.id": "ID",

  "admin.access-control.groups.form.subgroups-list.table.name": "Name",

  "admin.access-control.groups.form.subgroups-list.table.collectionOrCommunity": "Collection/Community",

  "admin.access-control.groups.form.subgroups-list.table.edit": "Remove / Add",

  "admin.access-control.groups.form.subgroups-list.table.edit.buttons.remove": "Remove subgroup with name \"{{name}}\"",

  "admin.access-control.groups.form.subgroups-list.table.edit.buttons.add": "Add subgroup with name \"{{name}}\"",

  "admin.access-control.groups.form.subgroups-list.notification.success.addSubgroup": "Successfully added subgroup: \"{{name}}\"",

  "admin.access-control.groups.form.subgroups-list.notification.failure.addSubgroup": "Failed to add subgroup: \"{{name}}\"",

  "admin.access-control.groups.form.subgroups-list.notification.success.deleteSubgroup": "Successfully deleted subgroup: \"{{name}}\"",

  "admin.access-control.groups.form.subgroups-list.notification.failure.deleteSubgroup": "Failed to delete subgroup: \"{{name}}\"",

  "admin.access-control.groups.form.subgroups-list.notification.failure.noActiveGroup": "No current active group, submit a name first.",

  "admin.access-control.groups.form.subgroups-list.notification.failure.subgroupToAddIsActiveGroup": "This is the current group, can't be added.",

  "admin.access-control.groups.form.subgroups-list.no-items": "No groups found with this in their name or this as UUID",

  "admin.access-control.groups.form.subgroups-list.no-subgroups-yet": "No subgroups in group yet.",

  "admin.access-control.groups.form.return": "Back",

  "admin.access-control.groups.form.tooltip.editGroupPage": "On this page, you can modify the properties and members of a group. In the top section, you can edit the group name and description, unless this is an admin group for a collection or community, in which case the group name and description are auto-generated and cannot be edited. In the following sections, you can edit group membership. See [the wiki](https://wiki.lyrasis.org/display/DSDOC7x/Create+or+manage+a+user+group) for more details.",

  "admin.access-control.groups.form.tooltip.editGroup.addEpeople": "To add or remove an EPerson to/from this group, either click the 'Browse All' button or use the search bar below to search for users (use the dropdown to the left of the search bar to choose whether to search by metadata or by email). Then click the plus icon for each user you wish to add in the list below, or the trash can icon for each user you wish to remove. The list below may have several pages: use the page controls below the list to navigate to the next pages.",

  "admin.access-control.groups.form.tooltip.editGroup.addSubgroups": "To add or remove a Subgroup to/from this group, either click the 'Browse All' button or use the search bar below to search for groups. Then click the plus icon for each group you wish to add in the list below, or the trash can icon for each group you wish to remove. The list below may have several pages: use the page controls below the list to navigate to the next pages.",

  "admin.search.breadcrumbs": "Administrative Search",

  "admin.search.collection.edit": "Edit",

  "admin.search.community.edit": "Edit",

  "admin.search.item.delete": "Delete",

  "admin.search.item.edit": "Edit",

  "admin.search.item.make-private": "Make non-discoverable",

  "admin.search.item.make-public": "Make discoverable",

  "admin.search.item.move": "Move",

  "admin.search.item.reinstate": "Reinstate",

  "admin.search.item.withdraw": "Withdraw",

  "admin.search.title": "Administrative Search",

  "administrativeView.search.results.head": "Administrative Search",

  "admin.workflow.breadcrumbs": "Administer Workflow",

  "admin.workflow.title": "Administer Workflow",

  "admin.workflow.item.workflow": "Workflow",

  "admin.workflow.item.workspace": "Workspace",

  "admin.workflow.item.delete": "Delete",

  "admin.workflow.item.send-back": "Send back",

  "admin.workflow.item.policies": "Policies",

  "admin.workflow.item.supervision": "Supervision",

  "admin.metadata-import.breadcrumbs": "Import Metadata",

  "admin.batch-import.breadcrumbs": "Import Batch",

  "admin.metadata-import.title": "Import Metadata",

  "admin.batch-import.title": "Import Batch",

  "admin.metadata-import.page.header": "Import Metadata",

  "admin.batch-import.page.header": "Import Batch",

  "admin.metadata-import.page.help": "You can drop or browse CSV files that contain batch metadata operations on files here",

  "admin.batch-import.page.help": "Select the Collection to import into. Then, drop or browse to a Simple Archive Format (SAF) zip file that includes the Items to import",

  "admin.batch-import.page.toggle.help": "It is possible to perform import either with file upload or via URL, use above toggle to set the input source",

  "admin.metadata-import.page.dropMsg": "Drop a metadata CSV to import",

  "admin.batch-import.page.dropMsg": "Drop a batch ZIP to import",

  "admin.metadata-import.page.dropMsgReplace": "Drop to replace the metadata CSV to import",

  "admin.batch-import.page.dropMsgReplace": "Drop to replace the batch ZIP to import",

  "admin.metadata-import.page.button.return": "Back",

  "admin.metadata-import.page.button.proceed": "Proceed",

  "admin.metadata-import.page.button.select-collection": "Select Collection",

  "admin.metadata-import.page.error.addFile": "Select file first!",

  "admin.metadata-import.page.error.addFileUrl": "Insert file URL first!",

  "admin.batch-import.page.error.addFile": "Select ZIP file first!",

  "admin.metadata-import.page.toggle.upload": "Upload",

  "admin.metadata-import.page.toggle.url": "URL",

  "admin.metadata-import.page.urlMsg": "Insert the batch ZIP url to import",

  "admin.metadata-import.page.validateOnly": "Validate Only",

  "admin.metadata-import.page.validateOnly.hint": "When selected, the uploaded CSV will be validated. You will receive a report of detected changes, but no changes will be saved.",

  "advanced-workflow-action.rating.form.rating.label": "Rating",

  "advanced-workflow-action.rating.form.rating.error": "You must rate the item",

  "advanced-workflow-action.rating.form.review.label": "Review",

  "advanced-workflow-action.rating.form.review.error": "You must enter a review to submit this rating",

  "advanced-workflow-action.rating.description": "Please select a rating below",

  "advanced-workflow-action.rating.description-requiredDescription": "Please select a rating below and also add a review",

  "advanced-workflow-action.select-reviewer.description-single": "Please select a single reviewer below before submitting",

  "advanced-workflow-action.select-reviewer.description-multiple": "Please select one or more reviewers below before submitting",

  "advanced-workflow-action-select-reviewer.groups.form.reviewers-list.head": "EPeople",

  "advanced-workflow-action-select-reviewer.groups.form.reviewers-list.search.head": "Add EPeople",

  "advanced-workflow-action-select-reviewer.groups.form.reviewers-list.button.see-all": "Browse All",

  "advanced-workflow-action-select-reviewer.groups.form.reviewers-list.headMembers": "Current Members",

  "advanced-workflow-action-select-reviewer.groups.form.reviewers-list.search.button": "Search",

  "advanced-workflow-action-select-reviewer.groups.form.reviewers-list.table.id": "ID",

  "advanced-workflow-action-select-reviewer.groups.form.reviewers-list.table.name": "Name",

  "advanced-workflow-action-select-reviewer.groups.form.reviewers-list.table.identity": "Identity",

  "advanced-workflow-action-select-reviewer.groups.form.reviewers-list.table.email": "Email",

  "advanced-workflow-action-select-reviewer.groups.form.reviewers-list.table.netid": "NetID",

  "advanced-workflow-action-select-reviewer.groups.form.reviewers-list.table.edit": "Remove / Add",

  "advanced-workflow-action-select-reviewer.groups.form.reviewers-list.table.edit.buttons.remove": "Remove member with name \"{{name}}\"",

  "advanced-workflow-action-select-reviewer.groups.form.reviewers-list.notification.success.addMember": "Successfully added member: \"{{name}}\"",

  "advanced-workflow-action-select-reviewer.groups.form.reviewers-list.notification.failure.addMember": "Failed to add member: \"{{name}}\"",

  "advanced-workflow-action-select-reviewer.groups.form.reviewers-list.notification.success.deleteMember": "Successfully deleted member: \"{{name}}\"",

  "advanced-workflow-action-select-reviewer.groups.form.reviewers-list.notification.failure.deleteMember": "Failed to delete member: \"{{name}}\"",

  "advanced-workflow-action-select-reviewer.groups.form.reviewers-list.table.edit.buttons.add": "Add member with name \"{{name}}\"",

  "advanced-workflow-action-select-reviewer.groups.form.reviewers-list.notification.failure.noActiveGroup": "No current active group, submit a name first.",

  "advanced-workflow-action-select-reviewer.groups.form.reviewers-list.no-members-yet": "No members in group yet, search and add.",

  "advanced-workflow-action-select-reviewer.groups.form.reviewers-list.no-items": "No EPeople found in that search",

  "advanced-workflow-action.select-reviewer.no-reviewer-selected.error": "No reviewer selected.",

  "admin.batch-import.page.validateOnly.hint": "When selected, the uploaded ZIP will be validated. You will receive a report of detected changes, but no changes will be saved.",

  "admin.batch-import.page.remove": "remove",

  "auth.errors.invalid-user": "Invalid email address or password.",

  "auth.messages.expired": "Your session has expired. Please log in again.",

  "auth.messages.token-refresh-failed": "Refreshing your session token failed. Please log in again.",

  "bitstream.download.page": "Now downloading {{bitstream}}...",

  "bitstream.download.page.back": "Back",

  "bitstream.edit.authorizations.link": "Edit bitstream's Policies",

  "bitstream.edit.authorizations.title": "Edit bitstream's Policies",

  "bitstream.edit.return": "Back",

  "bitstream.edit.bitstream": "Bitstream: ",

  "bitstream.edit.form.description.hint": "Optionally, provide a brief description of the file, for example \"<i>Main article</i>\" or \"<i>Experiment data readings</i>\".",

  "bitstream.edit.form.description.label": "Description",

  "bitstream.edit.form.embargo.hint": "The first day from which access is allowed. <b>This date cannot be modified on this form.</b> To set an embargo date for a bitstream, go to the <i>Item Status</i> tab, click <i>Authorizations...</i>, create or edit the bitstream's <i>READ</i> policy, and set the <i>Start Date</i> as desired.",

  "bitstream.edit.form.embargo.label": "Embargo until specific date",

  "bitstream.edit.form.fileName.hint": "Change the filename for the bitstream. Note that this will change the display bitstream URL, but old links will still resolve as long as the sequence ID does not change.",

  "bitstream.edit.form.fileName.label": "Filename",

  "bitstream.edit.form.newFormat.label": "Describe new format",

  "bitstream.edit.form.newFormat.hint": "The application you used to create the file, and the version number (for example, \"<i>ACMESoft SuperApp version 1.5</i>\").",

  "bitstream.edit.form.primaryBitstream.label": "Primary bitstream",

  "bitstream.edit.form.selectedFormat.hint": "If the format is not in the above list, <b>select \"format not in list\" above</b> and describe it under \"Describe new format\".",

  "bitstream.edit.form.selectedFormat.label": "Selected Format",

  "bitstream.edit.form.selectedFormat.unknown": "Format not in list",

  "bitstream.edit.notifications.error.format.title": "An error occurred saving the bitstream's format",

  "bitstream.edit.notifications.error.primaryBitstream.title": "An error occurred saving the primary bitstream",

  "bitstream.edit.form.iiifLabel.label": "IIIF Label",

  "bitstream.edit.form.iiifLabel.hint": "Canvas label for this image. If not provided default label will be used.",

  "bitstream.edit.form.iiifToc.label": "IIIF Table of Contents",

  "bitstream.edit.form.iiifToc.hint": "Adding text here makes this the start of a new table of contents range.",

  "bitstream.edit.form.iiifWidth.label": "IIIF Canvas Width",

  "bitstream.edit.form.iiifWidth.hint": "The canvas width should usually match the image width.",

  "bitstream.edit.form.iiifHeight.label": "IIIF Canvas Height",

  "bitstream.edit.form.iiifHeight.hint": "The canvas height should usually match the image height.",

  "bitstream.edit.notifications.saved.content": "Your changes to this bitstream were saved.",

  "bitstream.edit.notifications.saved.title": "Bitstream saved",

  "bitstream.edit.title": "Edit bitstream",

  "bitstream-request-a-copy.alert.canDownload1": "You already have access to this file. If you want to download the file, click ",

  "bitstream-request-a-copy.alert.canDownload2": "here",

  "bitstream-request-a-copy.header": "Request a copy of the file",

  "bitstream-request-a-copy.intro": "Enter the following information to request a copy for the following item: ",

  "bitstream-request-a-copy.intro.bitstream.one": "Requesting the following file: ",

  "bitstream-request-a-copy.intro.bitstream.all": "Requesting all files. ",

  "bitstream-request-a-copy.name.label": "Name *",

  "bitstream-request-a-copy.name.error": "The name is required",

  "bitstream-request-a-copy.email.label": "Your email address *",

  "bitstream-request-a-copy.email.hint": "This email address is used for sending the file.",

  "bitstream-request-a-copy.email.error": "Please enter a valid email address.",

  "bitstream-request-a-copy.allfiles.label": "Files",

  "bitstream-request-a-copy.files-all-false.label": "Only the requested file",

  "bitstream-request-a-copy.files-all-true.label": "All files (of this item) in restricted access",

  "bitstream-request-a-copy.message.label": "Message",

  "bitstream-request-a-copy.return": "Back",

  "bitstream-request-a-copy.submit": "Request copy",

  "bitstream-request-a-copy.submit.success": "The item request was submitted successfully.",

  "bitstream-request-a-copy.submit.error": "Something went wrong with submitting the item request.",

  "browse.back.all-results": "All browse results",

  "browse.comcol.by.author": "By Author",

  "browse.comcol.by.dateissued": "By Issue Date",

  "browse.comcol.by.subject": "By Subject",

  "browse.comcol.by.srsc": "By Subject Category",

  "browse.comcol.by.nsi": "By Norwegian Science Index",

  "browse.comcol.by.title": "By Title",

  "browse.comcol.head": "Browse",

  "browse.empty": "No items to show.",

  "browse.metadata.author": "Author",

  "browse.metadata.dateissued": "Issue Date",

  "browse.metadata.subject": "Subject",

  "browse.metadata.title": "Title",

  "browse.metadata.author.breadcrumbs": "Browse by Author",

  "browse.metadata.dateissued.breadcrumbs": "Browse by Date",

  "browse.metadata.subject.breadcrumbs": "Browse by Subject",

  "browse.metadata.srsc.breadcrumbs": "Browse by Subject Category",

  "browse.metadata.nsi.breadcrumbs": "Browse by Norwegian Science Index",

  "browse.metadata.title.breadcrumbs": "Browse by Title",

  "pagination.next.button": "Next",

  "pagination.previous.button": "Previous",

  "pagination.next.button.disabled.tooltip": "No more pages of results",

  "browse.startsWith": ", starting with {{ startsWith }}",

  "browse.startsWith.choose_start": "(Choose start)",

  "browse.startsWith.choose_year": "(Choose year)",

  "browse.startsWith.choose_year.label": "Choose the issue year",

  "browse.startsWith.jump": "Filter results by year or month",

  "browse.startsWith.months.april": "April",

  "browse.startsWith.months.august": "August",

  "browse.startsWith.months.december": "December",

  "browse.startsWith.months.february": "February",

  "browse.startsWith.months.january": "January",

  "browse.startsWith.months.july": "July",

  "browse.startsWith.months.june": "June",

  "browse.startsWith.months.march": "March",

  "browse.startsWith.months.may": "May",

  "browse.startsWith.months.none": "(Choose month)",

  "browse.startsWith.months.none.label": "Choose the issue month",

  "browse.startsWith.months.november": "November",

  "browse.startsWith.months.october": "October",

  "browse.startsWith.months.september": "September",

  "browse.startsWith.submit": "Browse",

  "browse.startsWith.type_date": "Filter results by date",

  "browse.startsWith.type_date.label": "Or type in a date (year-month) and click on the Browse button",

  "browse.startsWith.type_text": "Filter results by typing the first few letters",

  "browse.startsWith.input": "Filter",

  "browse.taxonomy_srsc.title": "Browsing by Subject Category",

  "browse.taxonomy.button": "Browse",

  "browse.title": "Browsing {{ collection }} by {{ field }}{{ startsWith }} {{ value }}",

  "browse.title.page": "Browsing {{ collection }} by {{ field }} {{ value }}",

  "search.browse.item-back": "Back to Results",

  "chips.remove": "Remove chip",

  "claimed-approved-search-result-list-element.title": "Approved",

  "claimed-declined-search-result-list-element.title": "Rejected, sent back to submitter",

  "claimed-declined-task-search-result-list-element.title": "Declined, sent back to Review Manager's workflow",

<<<<<<< HEAD
  "collection.browse.logo": "Browse for a collection logo",
=======
  "collection.create.breadcrumbs": "Create collection",
>>>>>>> 4251630a

  "collection.create.head": "Create a Collection",

  "collection.create.notifications.success": "Successfully created the Collection",

  "collection.create.sub-head": "Create a Collection for Community {{ parent }}",

  "collection.curate.header": "Curate Collection: {{collection}}",

  "collection.delete.cancel": "Cancel",

  "collection.delete.confirm": "Confirm",

  "collection.delete.processing": "Deleting",

  "collection.delete.head": "Delete Collection",

  "collection.delete.notification.fail": "Collection could not be deleted",

  "collection.delete.notification.success": "Successfully deleted collection",

  "collection.delete.text": "Are you sure you want to delete collection \"{{ dso }}\"",

  "collection.edit.delete": "Delete this collection",

  "collection.edit.head": "Edit Collection",

  "collection.edit.breadcrumbs": "Edit Collection",

  "collection.edit.tabs.mapper.head": "Item Mapper",

  "collection.edit.tabs.item-mapper.title": "Collection Edit - Item Mapper",

  "collection.edit.item-mapper.cancel": "Cancel",

  "collection.edit.item-mapper.collection": "Collection: \"<b>{{name}}</b>\"",

  "collection.edit.item-mapper.confirm": "Map selected items",

  "collection.edit.item-mapper.description": "This is the item mapper tool that allows collection administrators to map items from other collections into this collection. You can search for items from other collections and map them, or browse the list of currently mapped items.",

  "collection.edit.item-mapper.head": "Item Mapper - Map Items from Other Collections",

  "collection.edit.item-mapper.no-search": "Please enter a query to search",

  "collection.edit.item-mapper.notifications.map.error.content": "Errors occurred for mapping of {{amount}} items.",

  "collection.edit.item-mapper.notifications.map.error.head": "Mapping errors",

  "collection.edit.item-mapper.notifications.map.success.content": "Successfully mapped {{amount}} items.",

  "collection.edit.item-mapper.notifications.map.success.head": "Mapping completed",

  "collection.edit.item-mapper.notifications.unmap.error.content": "Errors occurred for removing the mappings of {{amount}} items.",

  "collection.edit.item-mapper.notifications.unmap.error.head": "Remove mapping errors",

  "collection.edit.item-mapper.notifications.unmap.success.content": "Successfully removed the mappings of {{amount}} items.",

  "collection.edit.item-mapper.notifications.unmap.success.head": "Remove mapping completed",

  "collection.edit.item-mapper.remove": "Remove selected item mappings",

  "collection.edit.item-mapper.search-form.placeholder": "Search items...",

  "collection.edit.item-mapper.tabs.browse": "Browse mapped items",

  "collection.edit.item-mapper.tabs.map": "Map new items",

  "collection.edit.logo.delete.title": "Delete logo",

  "collection.edit.logo.delete-undo.title": "Undo delete",

  "collection.edit.logo.label": "Collection logo",

  "collection.edit.logo.notifications.add.error": "Uploading Collection logo failed. Please verify the content before retrying.",

  "collection.edit.logo.notifications.add.success": "Upload Collection logo successful.",

  "collection.edit.logo.notifications.delete.success.title": "Logo deleted",

  "collection.edit.logo.notifications.delete.success.content": "Successfully deleted the collection's logo",

  "collection.edit.logo.notifications.delete.error.title": "Error deleting logo",

  "collection.edit.logo.upload": "Drop a Collection Logo to upload",

  "collection.edit.notifications.success": "Successfully edited the Collection",

  "collection.edit.return": "Back",

  "collection.edit.tabs.access-control.head": "Access Control",

  "collection.edit.tabs.access-control.title": "Collection Edit - Access Control",

  "collection.edit.tabs.curate.head": "Curate",

  "collection.edit.tabs.curate.title": "Collection Edit - Curate",

  "collection.edit.tabs.authorizations.head": "Authorizations",

  "collection.edit.tabs.authorizations.title": "Collection Edit - Authorizations",

  "collection.edit.item.authorizations.load-bundle-button": "Load more bundles",

  "collection.edit.item.authorizations.load-more-button": "Load more",

  "collection.edit.item.authorizations.show-bitstreams-button": "Show bitstream policies for bundle",

  "collection.edit.tabs.metadata.head": "Edit Metadata",

  "collection.edit.tabs.metadata.title": "Collection Edit - Metadata",

  "collection.edit.tabs.roles.head": "Assign Roles",

  "collection.edit.tabs.roles.title": "Collection Edit - Roles",

  "collection.edit.tabs.source.external": "This collection harvests its content from an external source",

  "collection.edit.tabs.source.form.errors.oaiSource.required": "You must provide a set id of the target collection.",

  "collection.edit.tabs.source.form.harvestType": "Content being harvested",

  "collection.edit.tabs.source.form.head": "Configure an external source",

  "collection.edit.tabs.source.form.metadataConfigId": "Metadata Format",

  "collection.edit.tabs.source.form.oaiSetId": "OAI specific set id",

  "collection.edit.tabs.source.form.oaiSource": "OAI Provider",

  "collection.edit.tabs.source.form.options.harvestType.METADATA_AND_BITSTREAMS": "Harvest metadata and bitstreams (requires ORE support)",

  "collection.edit.tabs.source.form.options.harvestType.METADATA_AND_REF": "Harvest metadata and references to bitstreams (requires ORE support)",

  "collection.edit.tabs.source.form.options.harvestType.METADATA_ONLY": "Harvest metadata only",

  "collection.edit.tabs.source.head": "Content Source",

  "collection.edit.tabs.source.notifications.discarded.content": "Your changes were discarded. To reinstate your changes click the 'Undo' button",

  "collection.edit.tabs.source.notifications.discarded.title": "Changes discarded",

  "collection.edit.tabs.source.notifications.invalid.content": "Your changes were not saved. Please make sure all fields are valid before you save.",

  "collection.edit.tabs.source.notifications.invalid.title": "Metadata invalid",

  "collection.edit.tabs.source.notifications.saved.content": "Your changes to this collection's content source were saved.",

  "collection.edit.tabs.source.notifications.saved.title": "Content Source saved",

  "collection.edit.tabs.source.title": "Collection Edit - Content Source",

  "collection.edit.template.add-button": "Add",

  "collection.edit.template.breadcrumbs": "Item template",

  "collection.edit.template.cancel": "Cancel",

  "collection.edit.template.delete-button": "Delete",

  "collection.edit.template.edit-button": "Edit",

  "collection.edit.template.error": "An error occurred retrieving the template item",

  "collection.edit.template.head": "Edit Template Item for Collection \"{{ collection }}\"",

  "collection.edit.template.label": "Template item",

  "collection.edit.template.loading": "Loading template item...",

  "collection.edit.template.notifications.delete.error": "Failed to delete the item template",

  "collection.edit.template.notifications.delete.success": "Successfully deleted the item template",

  "collection.edit.template.title": "Edit Template Item",

  "collection.form.abstract": "Short Description",

  "collection.form.description": "Introductory text (HTML)",

  "collection.form.errors.title.required": "Please enter a collection name",

  "collection.form.license": "License",

  "collection.form.provenance": "Provenance",

  "collection.form.rights": "Copyright text (HTML)",

  "collection.form.tableofcontents": "News (HTML)",

  "collection.form.title": "Name",

  "collection.form.entityType": "Entity Type",

  "collection.listelement.badge": "Collection",

  "collection.logo": "Collection logo",

  "collection.page.browse.recent.head": "Recent Submissions",

  "collection.page.browse.recent.empty": "No items to show",

  "collection.page.edit": "Edit this collection",

  "collection.page.handle": "Permanent URI for this collection",

  "collection.page.license": "License",

  "collection.page.news": "News",

  "collection.select.confirm": "Confirm selected",

  "collection.select.empty": "No collections to show",

  "collection.select.table.selected": "Selected collections",

  "collection.select.table.select": "Select collection",

  "collection.select.table.deselect": "Deselect collection",

  "collection.select.table.title": "Title",

  "collection.source.controls.head": "Harvest Controls",

  "collection.source.controls.test.submit.error": "Something went wrong with initiating the testing of the settings",

  "collection.source.controls.test.failed": "The script to test the settings has failed",

  "collection.source.controls.test.completed": "The script to test the settings has successfully finished",

  "collection.source.controls.test.submit": "Test configuration",

  "collection.source.controls.test.running": "Testing configuration...",

  "collection.source.controls.import.submit.success": "The import has been successfully initiated",

  "collection.source.controls.import.submit.error": "Something went wrong with initiating the import",

  "collection.source.controls.import.submit": "Import now",

  "collection.source.controls.import.running": "Importing...",

  "collection.source.controls.import.failed": "An error occurred during the import",

  "collection.source.controls.import.completed": "The import completed",

  "collection.source.controls.reset.submit.success": "The reset and reimport has been successfully initiated",

  "collection.source.controls.reset.submit.error": "Something went wrong with initiating the reset and reimport",

  "collection.source.controls.reset.failed": "An error occurred during the reset and reimport",

  "collection.source.controls.reset.completed": "The reset and reimport completed",

  "collection.source.controls.reset.submit": "Reset and reimport",

  "collection.source.controls.reset.running": "Resetting and reimporting...",

  "collection.source.controls.harvest.status": "Harvest status:",

  "collection.source.controls.harvest.start": "Harvest start time:",

  "collection.source.controls.harvest.last": "Last time harvested:",

  "collection.source.controls.harvest.message": "Harvest info:",

  "collection.source.controls.harvest.no-information": "N/A",

  "collection.source.update.notifications.error.content": "The provided settings have been tested and didn't work.",

  "collection.source.update.notifications.error.title": "Server Error",

  "communityList.breadcrumbs": "Community List",

  "communityList.tabTitle": "Community List",

  "communityList.title": "List of Communities",

  "communityList.showMore": "Show More",

  "communityList.expand": "Expand {{ name }}",

  "communityList.collapse": "Collapse {{ name }}",

  "community.browse.logo": "Browse for a community logo",

  "community.create.breadcrumbs": "Create Community",

  "community.create.head": "Create a Community",

  "community.create.notifications.success": "Successfully created the Community",

  "community.create.sub-head": "Create a Sub-Community for Community {{ parent }}",

  "community.curate.header": "Curate Community: {{community}}",

  "community.delete.cancel": "Cancel",

  "community.delete.confirm": "Confirm",

  "community.delete.processing": "Deleting...",

  "community.delete.head": "Delete Community",

  "community.delete.notification.fail": "Community could not be deleted",

  "community.delete.notification.success": "Successfully deleted community",

  "community.delete.text": "Are you sure you want to delete community \"{{ dso }}\"",

  "community.edit.delete": "Delete this community",

  "community.edit.head": "Edit Community",

  "community.edit.breadcrumbs": "Edit Community",

  "community.edit.logo.delete.title": "Delete logo",

  "community.edit.logo.delete-undo.title": "Undo delete",

  "community.edit.logo.label": "Community logo",

  "community.edit.logo.notifications.add.error": "Uploading community logo failed. Please verify the content before retrying.",

  "community.edit.logo.notifications.add.success": "Upload community logo successful.",

  "community.edit.logo.notifications.delete.success.title": "Logo deleted",

  "community.edit.logo.notifications.delete.success.content": "Successfully deleted the community's logo",

  "community.edit.logo.notifications.delete.error.title": "Error deleting logo",

  "community.edit.logo.upload": "Drop a community logo to upload",

  "community.edit.notifications.success": "Successfully edited the Community",

  "community.edit.notifications.unauthorized": "You do not have privileges to make this change",

  "community.edit.notifications.error": "An error occured while editing the community",

  "community.edit.return": "Back",

  "community.edit.tabs.curate.head": "Curate",

  "community.edit.tabs.curate.title": "Community Edit - Curate",

  "community.edit.tabs.access-control.head": "Access Control",

  "community.edit.tabs.access-control.title": "Community Edit - Access Control",

  "community.edit.tabs.metadata.head": "Edit Metadata",

  "community.edit.tabs.metadata.title": "Community Edit - Metadata",

  "community.edit.tabs.roles.head": "Assign Roles",

  "community.edit.tabs.roles.title": "Community Edit - Roles",

  "community.edit.tabs.authorizations.head": "Authorizations",

  "community.edit.tabs.authorizations.title": "Community Edit - Authorizations",

  "community.listelement.badge": "Community",

  "community.logo": "Community logo",

  "comcol-role.edit.no-group": "None",

  "comcol-role.edit.create": "Create",

  "comcol-role.edit.create.error.title": "Failed to create a group for the '{{ role }}' role",

  "comcol-role.edit.restrict": "Restrict",

  "comcol-role.edit.delete": "Delete",

  "comcol-role.edit.delete.error.title": "Failed to delete the '{{ role }}' role's group",

  "comcol-role.edit.community-admin.name": "Administrators",

  "comcol-role.edit.collection-admin.name": "Administrators",

  "comcol-role.edit.community-admin.description": "Community administrators can create sub-communities or collections, and manage or assign management for those sub-communities or collections. In addition, they decide who can submit items to any sub-collections, edit item metadata (after submission), and add (map) existing items from other collections (subject to authorization).",

  "comcol-role.edit.collection-admin.description": "Collection administrators decide who can submit items to the collection, edit item metadata (after submission), and add (map) existing items from other collections to this collection (subject to authorization for that collection).",

  "comcol-role.edit.submitters.name": "Submitters",

  "comcol-role.edit.submitters.description": "The E-People and Groups that have permission to submit new items to this collection.",

  "comcol-role.edit.item_read.name": "Default item read access",

  "comcol-role.edit.item_read.description": "E-People and Groups that can read new items submitted to this collection. Changes to this role are not retroactive. Existing items in the system will still be viewable by those who had read access at the time of their addition.",

  "comcol-role.edit.item_read.anonymous-group": "Default read for incoming items is currently set to Anonymous.",

  "comcol-role.edit.bitstream_read.name": "Default bitstream read access",

  "comcol-role.edit.bitstream_read.description": "E-People and Groups that can read new bitstreams submitted to this collection. Changes to this role are not retroactive. Existing bitstreams in the system will still be viewable by those who had read access at the time of their addition.",

  "comcol-role.edit.bitstream_read.anonymous-group": "Default read for incoming bitstreams is currently set to Anonymous.",

  "comcol-role.edit.editor.name": "Editors",

  "comcol-role.edit.editor.description": "Editors are able to edit the metadata of incoming submissions, and then accept or reject them.",

  "comcol-role.edit.finaleditor.name": "Final editors",

  "comcol-role.edit.finaleditor.description": "Final editors are able to edit the metadata of incoming submissions, but will not be able to reject them.",

  "comcol-role.edit.reviewer.name": "Reviewers",

  "comcol-role.edit.reviewer.description": "Reviewers are able to accept or reject incoming submissions. However, they are not able to edit the submission's metadata.",

  "comcol-role.edit.scorereviewers.name": "Score Reviewers",

  "comcol-role.edit.scorereviewers.description": "Reviewers are able to give a score to incoming submissions, this will define whether the submission will be rejected or not.",

  "community.form.abstract": "Short Description",

  "community.form.description": "Introductory text (HTML)",

  "community.form.errors.title.required": "Please enter a community name",

  "community.form.rights": "Copyright text (HTML)",

  "community.form.tableofcontents": "News (HTML)",

  "community.form.title": "Name",

  "community.page.edit": "Edit this community",

  "community.page.handle": "Permanent URI for this community",

  "community.page.license": "License",

  "community.page.news": "News",

  "community.all-lists.head": "Subcommunities and Collections",

  "community.sub-collection-list.head": "Collections in this Community",

  "community.sub-community-list.head": "Communities in this Community",

  "cookies.consent.accept-all": "Accept all",

  "cookies.consent.accept-selected": "Accept selected",

  "cookies.consent.app.opt-out.description": "This app is loaded by default (but you can opt out)",

  "cookies.consent.app.opt-out.title": "(opt-out)",

  "cookies.consent.app.purpose": "purpose",

  "cookies.consent.app.required.description": "This application is always required",

  "cookies.consent.app.required.title": "(always required)",

  "cookies.consent.app.disable-all.description": "Use this switch to enable or disable all services.",

  "cookies.consent.app.disable-all.title": "Enable or disable all services",

  "cookies.consent.update": "There were changes since your last visit, please update your consent.",

  "cookies.consent.close": "Close",

  "cookies.consent.decline": "Decline",

  "cookies.consent.ok": "That's ok",

  "cookies.consent.save": "Save",

  "cookies.consent.content-notice.title": "Cookie Consent",

  "cookies.consent.content-notice.description": "We collect and process your personal information for the following purposes: <strong>Authentication, Preferences, Acknowledgement and Statistics</strong>. <br/> To learn more, please read our {privacyPolicy}.",

  "cookies.consent.content-notice.description.no-privacy": "We collect and process your personal information for the following purposes: <strong>Authentication, Preferences, Acknowledgement and Statistics</strong>.",

  "cookies.consent.content-notice.learnMore": "Customize",

  "cookies.consent.content-modal.description": "Here you can see and customize the information that we collect about you.",

  "cookies.consent.content-modal.privacy-policy.name": "privacy policy",

  "cookies.consent.content-modal.privacy-policy.text": "To learn more, please read our {privacyPolicy}.",

  "cookies.consent.content-modal.title": "Information that we collect",

  "cookies.consent.content-modal.services": "services",

  "cookies.consent.content-modal.service": "service",

  "cookies.consent.app.title.authentication": "Authentication",

  "cookies.consent.app.description.authentication": "Required for signing you in",

  "cookies.consent.app.title.preferences": "Preferences",

  "cookies.consent.app.description.preferences": "Required for saving your preferences",

  "cookies.consent.app.title.acknowledgement": "Acknowledgement",

  "cookies.consent.app.description.acknowledgement": "Required for saving your acknowledgements and consents",

  "cookies.consent.app.title.google-analytics": "Google Analytics",

  "cookies.consent.app.description.google-analytics": "Allows us to track statistical data",

  "cookies.consent.app.title.google-recaptcha": "Google reCaptcha",

  "cookies.consent.app.description.google-recaptcha": "We use google reCAPTCHA service during registration and password recovery",

  "cookies.consent.purpose.functional": "Functional",

  "cookies.consent.purpose.statistical": "Statistical",

  "cookies.consent.purpose.registration-password-recovery": "Registration and Password recovery",

  "cookies.consent.purpose.sharing": "Sharing",

  "curation-task.task.citationpage.label": "Generate Citation Page",

  "curation-task.task.checklinks.label": "Check Links in Metadata",

  "curation-task.task.noop.label": "NOOP",

  "curation-task.task.profileformats.label": "Profile Bitstream Formats",

  "curation-task.task.requiredmetadata.label": "Check for Required Metadata",

  "curation-task.task.translate.label": "Microsoft Translator",

  "curation-task.task.vscan.label": "Virus Scan",

  "curation-task.task.registerdoi.label": "Register DOI",

  "curation.form.task-select.label": "Task:",

  "curation.form.submit": "Start",

  "curation.form.submit.success.head": "The curation task has been started successfully",

  "curation.form.submit.success.content": "You will be redirected to the corresponding process page.",

  "curation.form.submit.error.head": "Running the curation task failed",

  "curation.form.submit.error.content": "An error occured when trying to start the curation task.",

  "curation.form.submit.error.invalid-handle": "Couldn't determine the handle for this object",

  "curation.form.handle.label": "Handle:",

  "curation.form.handle.hint": "Hint: Enter [your-handle-prefix]/0 to run a task across entire site (not all tasks may support this capability)",

  "deny-request-copy.email.message": "Dear {{ recipientName }},\nIn response to your request I regret to inform you that it's not possible to send you a copy of the file(s) you have requested, concerning the document: \"{{ itemUrl }}\" ({{ itemName }}), of which I am an author.\n\nBest regards,\n{{ authorName }} <{{ authorEmail }}>",

  "deny-request-copy.email.subject": "Request copy of document",

  "deny-request-copy.error": "An error occurred",

  "deny-request-copy.header": "Deny document copy request",

  "deny-request-copy.intro": "This message will be sent to the applicant of the request",

  "deny-request-copy.success": "Successfully denied item request",

  "dso.name.untitled": "Untitled",

  "dso.name.unnamed": "Unnamed",

  "dso-selector.create.collection.head": "New collection",

  "dso-selector.create.collection.sub-level": "Create a new collection in",

  "dso-selector.create.community.head": "New community",

  "dso-selector.create.community.or-divider": "or",

  "dso-selector.create.community.sub-level": "Create a new community in",

  "dso-selector.create.community.top-level": "Create a new top-level community",

  "dso-selector.create.item.head": "New item",

  "dso-selector.create.item.sub-level": "Create a new item in",

  "dso-selector.create.submission.head": "New submission",

  "dso-selector.edit.collection.head": "Edit collection",

  "dso-selector.edit.community.head": "Edit community",

  "dso-selector.edit.item.head": "Edit item",

  "dso-selector.error.title": "An error occurred searching for a {{ type }}",

  "dso-selector.export-metadata.dspaceobject.head": "Export metadata from",

  "dso-selector.export-batch.dspaceobject.head": "Export Batch (ZIP) from",

  "dso-selector.import-batch.dspaceobject.head": "Import batch from",

  "dso-selector.no-results": "No {{ type }} found",

  "dso-selector.placeholder": "Search for a {{ type }}",

  "dso-selector.select.collection.head": "Select a collection",

  "dso-selector.set-scope.community.head": "Select a search scope",

  "dso-selector.set-scope.community.button": "Search all of DSpace",

  "dso-selector.set-scope.community.or-divider": "or",

  "dso-selector.set-scope.community.input-header": "Search for a community or collection",

  "dso-selector.claim.item.head": "Profile tips",

  "dso-selector.claim.item.body": "These are existing profiles that may be related to you. If you recognize yourself in one of these profiles, select it and on the detail page, among the options, choose to claim it. Otherwise you can create a new profile from scratch using the button below.",

  "dso-selector.claim.item.not-mine-label": "None of these are mine",

  "dso-selector.claim.item.create-from-scratch": "Create a new one",

  "dso-selector.results-could-not-be-retrieved": "Something went wrong, please refresh again ↻",

  "supervision-group-selector.header": "Supervision Group Selector",

  "supervision-group-selector.select.type-of-order.label": "Select a type of Order",

  "supervision-group-selector.select.type-of-order.option.none": "NONE",

  "supervision-group-selector.select.type-of-order.option.editor": "EDITOR",

  "supervision-group-selector.select.type-of-order.option.observer": "OBSERVER",

  "supervision-group-selector.select.group.label": "Select a Group",

  "supervision-group-selector.button.cancel": "Cancel",

  "supervision-group-selector.button.save": "Save",

  "supervision-group-selector.select.type-of-order.error": "Please select a type of order",

  "supervision-group-selector.select.group.error": "Please select a group",

  "supervision-group-selector.notification.create.success.title": "Successfully created supervision order for group {{ name }}",

  "supervision-group-selector.notification.create.failure.title": "Error",

  "supervision-group-selector.notification.create.already-existing": "A supervision order already exists on this item for selected group",

  "confirmation-modal.export-metadata.header": "Export metadata for {{ dsoName }}",

  "confirmation-modal.export-metadata.info": "Are you sure you want to export metadata for {{ dsoName }}",

  "confirmation-modal.export-metadata.cancel": "Cancel",

  "confirmation-modal.export-metadata.confirm": "Export",

  "confirmation-modal.export-batch.header": "Export batch (ZIP) for {{ dsoName }}",

  "confirmation-modal.export-batch.info": "Are you sure you want to export batch (ZIP) for {{ dsoName }}",

  "confirmation-modal.export-batch.cancel": "Cancel",

  "confirmation-modal.export-batch.confirm": "Export",

  "confirmation-modal.delete-eperson.header": "Delete EPerson \"{{ dsoName }}\"",

  "confirmation-modal.delete-eperson.info": "Are you sure you want to delete EPerson \"{{ dsoName }}\"",

  "confirmation-modal.delete-eperson.cancel": "Cancel",

  "confirmation-modal.delete-eperson.confirm": "Delete",

  "confirmation-modal.delete-profile.header": "Delete Profile",

  "confirmation-modal.delete-profile.info": "Are you sure you want to delete your profile",

  "confirmation-modal.delete-profile.cancel": "Cancel",

  "confirmation-modal.delete-profile.confirm": "Delete",

  "confirmation-modal.delete-subscription.header": "Delete Subscription",

  "confirmation-modal.delete-subscription.info": "Are you sure you want to delete subscription for \"{{ dsoName }}\"",

  "confirmation-modal.delete-subscription.cancel": "Cancel",

  "confirmation-modal.delete-subscription.confirm": "Delete",

  "error.bitstream": "Error fetching bitstream",

  "error.browse-by": "Error fetching items",

  "error.collection": "Error fetching collection",

  "error.collections": "Error fetching collections",

  "error.community": "Error fetching community",

  "error.identifier": "No item found for the identifier",

  "error.default": "Error",

  "error.item": "Error fetching item",

  "error.items": "Error fetching items",

  "error.objects": "Error fetching objects",

  "error.recent-submissions": "Error fetching recent submissions",

  "error.search-results": "Error fetching search results",

  "error.invalid-search-query": "Search query is not valid. Please check <a href=\"https://solr.apache.org/guide/query-syntax-and-parsing.html\" target=\"_blank\">Solr query syntax</a> best practices for further information about this error.",

  "error.sub-collections": "Error fetching sub-collections",

  "error.sub-communities": "Error fetching sub-communities",

  "error.submission.sections.init-form-error": "An error occurred during section initialize, please check your input-form configuration. Details are below : <br> <br>",

  "error.top-level-communities": "Error fetching top-level communities",

  "error.validation.license.notgranted": "You must grant this license to complete your submission. If you are unable to grant this license at this time you may save your work and return later or remove the submission.",

  "error.validation.pattern": "This input is restricted by the current pattern: {{ pattern }}.",

  "error.validation.filerequired": "The file upload is mandatory",

  "error.validation.required": "This field is required",

  "error.validation.NotValidEmail": "This is not a valid email",

  "error.validation.emailTaken": "This email is already taken",

  "error.validation.groupExists": "This group already exists",

  "error.validation.metadata.name.invalid-pattern": "This field cannot contain dots, commas or spaces. Please use the Element & Qualifier fields instead",

  "error.validation.metadata.name.max-length": "This field may not contain more than 32 characters",

  "error.validation.metadata.namespace.max-length": "This field may not contain more than 256 characters",

  "error.validation.metadata.element.invalid-pattern": "This field cannot contain dots, commas or spaces. Please use the Qualifier field instead",

  "error.validation.metadata.element.max-length": "This field may not contain more than 64 characters",

  "error.validation.metadata.qualifier.invalid-pattern": "This field cannot contain dots, commas or spaces",

  "error.validation.metadata.qualifier.max-length": "This field may not contain more than 64 characters",

  "feed.description": "Syndication feed",

  "file-download-link.restricted": "Restricted bitstream",

  "file-section.error.header": "Error obtaining files for this item",

  "footer.copyright": "copyright © 2002-{{ year }}",

  "footer.link.dspace": "DSpace software",

  "footer.link.lyrasis": "LYRASIS",

  "footer.link.cookies": "Cookie settings",

  "footer.link.privacy-policy": "Privacy policy",

  "footer.link.end-user-agreement": "End User Agreement",

  "footer.link.feedback": "Send Feedback",

  "forgot-email.form.header": "Forgot Password",

  "forgot-email.form.info": "Enter the email address associated with the account.",

  "forgot-email.form.email": "Email Address *",

  "forgot-email.form.email.error.required": "Please fill in an email address",

  "forgot-email.form.email.error.not-email-form": "Please fill in a valid email address",

  "forgot-email.form.email.hint": "An email will be sent to this address with a further instructions.",

  "forgot-email.form.submit": "Reset password",

  "forgot-email.form.success.head": "Password reset email sent",

  "forgot-email.form.success.content": "An email has been sent to {{ email }} containing a special URL and further instructions.",

  "forgot-email.form.error.head": "Error when trying to reset password",

  "forgot-email.form.error.content": "An error occured when attempting to reset the password for the account associated with the following email address: {{ email }}",

  "forgot-password.title": "Forgot Password",

  "forgot-password.form.head": "Forgot Password",

  "forgot-password.form.info": "Enter a new password in the box below, and confirm it by typing it again into the second box.",

  "forgot-password.form.card.security": "Security",

  "forgot-password.form.identification.header": "Identify",

  "forgot-password.form.identification.email": "Email address: ",

  "forgot-password.form.label.password": "Password",

  "forgot-password.form.label.passwordrepeat": "Retype to confirm",

  "forgot-password.form.error.empty-password": "Please enter a password in the boxes above.",

  "forgot-password.form.error.matching-passwords": "The passwords do not match.",

  "forgot-password.form.notification.error.title": "Error when trying to submit new password",

  "forgot-password.form.notification.success.content": "The password reset was successful. You have been logged in as the created user.",

  "forgot-password.form.notification.success.title": "Password reset completed",

  "forgot-password.form.submit": "Submit password",

  "form.add": "Add more",

  "form.add-help": "Click here to add the current entry and to add another one",

  "form.cancel": "Cancel",

  "form.clear": "Clear",

  "form.clear-help": "Click here to remove the selected value",

  "form.discard": "Discard",

  "form.drag": "Drag",

  "form.edit": "Edit",

  "form.edit-help": "Click here to edit the selected value",

  "form.first-name": "First name",

  "form.group-collapse": "Collapse",

  "form.group-collapse-help": "Click here to collapse",

  "form.group-expand": "Expand",

  "form.group-expand-help": "Click here to expand and add more elements",

  "form.last-name": "Last name",

  "form.loading": "Loading...",

  "form.lookup": "Lookup",

  "form.lookup-help": "Click here to look up an existing relation",

  "form.no-results": "No results found",

  "form.no-value": "No value entered",

  "form.other-information.email": "Email",

  "form.other-information.first-name": "First Name",

  "form.other-information.insolr": "In Solr Index",

  "form.other-information.institution": "Institution",

  "form.other-information.last-name": "Last Name",

  "form.other-information.orcid": "ORCID",

  "form.remove": "Remove",

  "form.save": "Save",

  "form.save-help": "Save changes",

  "form.search": "Search",

  "form.search-help": "Click here to look for an existing correspondence",

  "form.submit": "Save",

  "form.create": "Create",

  "form.repeatable.sort.tip": "Drop the item in the new position",

  "form.number-picker.decrement": "Decrement {{field}}",

  "form.number-picker.increment": "Increment {{field}}",

  "grant-deny-request-copy.deny": "Don't send copy",

  "grant-deny-request-copy.email.back": "Back",

  "grant-deny-request-copy.email.message": "Optional additional message",

  "grant-deny-request-copy.email.message.empty": "Please enter a message",

  "grant-deny-request-copy.email.permissions.info": "You may use this occasion to reconsider the access restrictions on the document, to avoid having to respond to these requests. If you’d like to ask the repository administrators to remove these restrictions, please check the box below.",

  "grant-deny-request-copy.email.permissions.label": "Change to open access",

  "grant-deny-request-copy.email.send": "Send",

  "grant-deny-request-copy.email.subject": "Subject",

  "grant-deny-request-copy.email.subject.empty": "Please enter a subject",

  "grant-deny-request-copy.grant": "Send copy",

  "grant-deny-request-copy.header": "Document copy request",

  "grant-deny-request-copy.home-page": "Take me to the home page",

  "grant-deny-request-copy.intro1": "If you are one of the authors of the document <a href='{{ url }}'>{{ name }}</a>, then please use one of the options below to respond to the user's request.",

  "grant-deny-request-copy.intro2": "After choosing an option, you will be presented with a suggested email reply which you may edit.",

  "grant-deny-request-copy.processed": "This request has already been processed. You can use the button below to get back to the home page.",

  "grant-request-copy.email.subject": "Request copy of document",

  "grant-request-copy.error": "An error occurred",

  "grant-request-copy.header": "Grant document copy request",

  "grant-request-copy.intro": "A message will be sent to the applicant of the request. The requested document(s) will be attached.",

  "grant-request-copy.success": "Successfully granted item request",

  "health.breadcrumbs": "Health",

  "health-page.heading": "Health",

  "health-page.info-tab": "Info",

  "health-page.status-tab": "Status",

  "health-page.error.msg": "The health check service is temporarily unavailable",

  "health-page.property.status": "Status code",

  "health-page.section.db.title": "Database",

  "health-page.section.geoIp.title": "GeoIp",

  "health-page.section.solrAuthorityCore.title": "Solr: authority core",

  "health-page.section.solrOaiCore.title": "Solr: oai core",

  "health-page.section.solrSearchCore.title": "Solr: search core",

  "health-page.section.solrStatisticsCore.title": "Solr: statistics core",

  "health-page.section-info.app.title": "Application Backend",

  "health-page.section-info.java.title": "Java",

  "health-page.status": "Status",

  "health-page.status.ok.info": "Operational",

  "health-page.status.error.info": "Problems detected",

  "health-page.status.warning.info": "Possible issues detected",

  "health-page.title": "Health",

  "health-page.section.no-issues": "No issues detected",

  "home.description": "",

  "home.breadcrumbs": "Home",

  "home.search-form.placeholder": "Search the repository ...",

  "home.title": "Home",

  "home.top-level-communities.head": "Communities in DSpace",

  "home.top-level-communities.help": "Select a community to browse its collections.",

  "info.end-user-agreement.accept": "I have read and I agree to the End User Agreement",

  "info.end-user-agreement.accept.error": "An error occurred accepting the End User Agreement",

  "info.end-user-agreement.accept.success": "Successfully updated the End User Agreement",

  "info.end-user-agreement.breadcrumbs": "End User Agreement",

  "info.end-user-agreement.buttons.cancel": "Cancel",

  "info.end-user-agreement.buttons.save": "Save",

  "info.end-user-agreement.head": "End User Agreement",

  "info.end-user-agreement.title": "End User Agreement",

  "info.end-user-agreement.hosting-country": "the United States",

  "info.privacy.breadcrumbs": "Privacy Statement",

  "info.privacy.head": "Privacy Statement",

  "info.privacy.title": "Privacy Statement",

  "info.feedback.breadcrumbs": "Feedback",

  "info.feedback.head": "Feedback",

  "info.feedback.title": "Feedback",

  "info.feedback.info": "Thanks for sharing your feedback about the DSpace system. Your comments are appreciated!",

  "info.feedback.email_help": "This address will be used to follow up on your feedback.",

  "info.feedback.send": "Send Feedback",

  "info.feedback.comments": "Comments",

  "info.feedback.email-label": "Your Email",

  "info.feedback.create.success": "Feedback Sent Successfully!",

  "info.feedback.error.email.required": "A valid email address is required",

  "info.feedback.error.message.required": "A comment is required",

  "info.feedback.page-label": "Page",

  "info.feedback.page_help": "The page related to your feedback",

  "item.alerts.private": "This item is non-discoverable",

  "item.alerts.withdrawn": "This item has been withdrawn",

  "item.edit.authorizations.heading": "With this editor you can view and alter the policies of an item, plus alter policies of individual item components: bundles and bitstreams. Briefly, an item is a container of bundles, and bundles are containers of bitstreams. Containers usually have ADD/REMOVE/READ/WRITE policies, while bitstreams only have READ/WRITE policies.",

  "item.edit.authorizations.title": "Edit item's Policies",

  "item.badge.private": "Non-discoverable",

  "item.badge.withdrawn": "Withdrawn",

  "item.bitstreams.upload.bundle": "Bundle",

  "item.bitstreams.upload.bundle.placeholder": "Select a bundle or input new bundle name",

  "item.bitstreams.upload.bundle.new": "Create bundle",

  "item.bitstreams.upload.bundles.empty": "This item doesn't contain any bundles to upload a bitstream to.",

  "item.bitstreams.upload.cancel": "Cancel",

  "item.bitstreams.upload.drop-message": "Drop a file to upload",

  "item.bitstreams.upload.item": "Item: ",

  "item.bitstreams.upload.notifications.bundle.created.content": "Successfully created new bundle.",

  "item.bitstreams.upload.notifications.bundle.created.title": "Created bundle",

  "item.bitstreams.upload.notifications.upload.failed": "Upload failed. Please verify the content before retrying.",

  "item.bitstreams.upload.title": "Upload bitstream",

  "item.edit.bitstreams.bundle.edit.buttons.upload": "Upload",

  "item.edit.bitstreams.bundle.displaying": "Currently displaying {{ amount }} bitstreams of {{ total }}.",

  "item.edit.bitstreams.bundle.load.all": "Load all ({{ total }})",

  "item.edit.bitstreams.bundle.load.more": "Load more",

  "item.edit.bitstreams.bundle.name": "BUNDLE: {{ name }}",

  "item.edit.bitstreams.discard-button": "Discard",

  "item.edit.bitstreams.edit.buttons.download": "Download",

  "item.edit.bitstreams.edit.buttons.drag": "Drag",

  "item.edit.bitstreams.edit.buttons.edit": "Edit",

  "item.edit.bitstreams.edit.buttons.remove": "Remove",

  "item.edit.bitstreams.edit.buttons.undo": "Undo changes",

  "item.edit.bitstreams.empty": "This item doesn't contain any bitstreams. Click the upload button to create one.",

  "item.edit.bitstreams.headers.actions": "Actions",

  "item.edit.bitstreams.headers.bundle": "Bundle",

  "item.edit.bitstreams.headers.description": "Description",

  "item.edit.bitstreams.headers.format": "Format",

  "item.edit.bitstreams.headers.name": "Name",

  "item.edit.bitstreams.notifications.discarded.content": "Your changes were discarded. To reinstate your changes click the 'Undo' button",

  "item.edit.bitstreams.notifications.discarded.title": "Changes discarded",

  "item.edit.bitstreams.notifications.move.failed.title": "Error moving bitstreams",

  "item.edit.bitstreams.notifications.move.saved.content": "Your move changes to this item's bitstreams and bundles have been saved.",

  "item.edit.bitstreams.notifications.move.saved.title": "Move changes saved",

  "item.edit.bitstreams.notifications.outdated.content": "The item you're currently working on has been changed by another user. Your current changes are discarded to prevent conflicts",

  "item.edit.bitstreams.notifications.outdated.title": "Changes outdated",

  "item.edit.bitstreams.notifications.remove.failed.title": "Error deleting bitstream",

  "item.edit.bitstreams.notifications.remove.saved.content": "Your removal changes to this item's bitstreams have been saved.",

  "item.edit.bitstreams.notifications.remove.saved.title": "Removal changes saved",

  "item.edit.bitstreams.reinstate-button": "Undo",

  "item.edit.bitstreams.save-button": "Save",

  "item.edit.bitstreams.upload-button": "Upload",

  "item.edit.delete.cancel": "Cancel",

  "item.edit.delete.confirm": "Delete",

  "item.edit.delete.description": "Are you sure this item should be completely deleted? Caution: At present, no tombstone would be left.",

  "item.edit.delete.error": "An error occurred while deleting the item",

  "item.edit.delete.header": "Delete item: {{ id }}",

  "item.edit.delete.success": "The item has been deleted",

  "item.edit.head": "Edit Item",

  "item.edit.breadcrumbs": "Edit Item",

  "item.edit.tabs.disabled.tooltip": "You're not authorized to access this tab",

  "item.edit.tabs.mapper.head": "Collection Mapper",

  "item.edit.tabs.item-mapper.title": "Item Edit - Collection Mapper",

  "item.edit.identifiers.doi.status.UNKNOWN": "Unknown",

  "item.edit.identifiers.doi.status.TO_BE_REGISTERED": "Queued for registration",

  "item.edit.identifiers.doi.status.TO_BE_RESERVED": "Queued for reservation",

  "item.edit.identifiers.doi.status.IS_REGISTERED": "Registered",

  "item.edit.identifiers.doi.status.IS_RESERVED": "Reserved",

  "item.edit.identifiers.doi.status.UPDATE_RESERVED": "Reserved (update queued)",

  "item.edit.identifiers.doi.status.UPDATE_REGISTERED": "Registered (update queued)",

  "item.edit.identifiers.doi.status.UPDATE_BEFORE_REGISTRATION": "Queued for update and registration",

  "item.edit.identifiers.doi.status.TO_BE_DELETED": "Queued for deletion",

  "item.edit.identifiers.doi.status.DELETED": "Deleted",

  "item.edit.identifiers.doi.status.PENDING": "Pending (not registered)",

  "item.edit.identifiers.doi.status.MINTED": "Minted (not registered)",

  "item.edit.tabs.status.buttons.register-doi.label": "Register a new or pending DOI",

  "item.edit.tabs.status.buttons.register-doi.button": "Register DOI...",

  "item.edit.register-doi.header": "Register a new or pending DOI",

  "item.edit.register-doi.description": "Review any pending identifiers and item metadata below and click Confirm to proceed with DOI registration, or Cancel to back out",

  "item.edit.register-doi.confirm": "Confirm",

  "item.edit.register-doi.cancel": "Cancel",

  "item.edit.register-doi.success": "DOI queued for registration successfully.",

  "item.edit.register-doi.error": "Error registering DOI",

  "item.edit.register-doi.to-update": "The following DOI has already been minted and will be queued for registration online",

  "item.edit.item-mapper.buttons.add": "Map item to selected collections",

  "item.edit.item-mapper.buttons.remove": "Remove item's mapping for selected collections",

  "item.edit.item-mapper.cancel": "Cancel",

  "item.edit.item-mapper.description": "This is the item mapper tool that allows administrators to map this item to other collections. You can search for collections and map them, or browse the list of collections the item is currently mapped to.",

  "item.edit.item-mapper.head": "Item Mapper - Map Item to Collections",

  "item.edit.item-mapper.item": "Item: \"<b>{{name}}</b>\"",

  "item.edit.item-mapper.no-search": "Please enter a query to search",

  "item.edit.item-mapper.notifications.add.error.content": "Errors occurred for mapping of item to {{amount}} collections.",

  "item.edit.item-mapper.notifications.add.error.head": "Mapping errors",

  "item.edit.item-mapper.notifications.add.success.content": "Successfully mapped item to {{amount}} collections.",

  "item.edit.item-mapper.notifications.add.success.head": "Mapping completed",

  "item.edit.item-mapper.notifications.remove.error.content": "Errors occurred for the removal of the mapping to {{amount}} collections.",

  "item.edit.item-mapper.notifications.remove.error.head": "Removal of mapping errors",

  "item.edit.item-mapper.notifications.remove.success.content": "Successfully removed mapping of item to {{amount}} collections.",

  "item.edit.item-mapper.notifications.remove.success.head": "Removal of mapping completed",

  "item.edit.item-mapper.search-form.placeholder": "Search collections...",

  "item.edit.item-mapper.tabs.browse": "Browse mapped collections",

  "item.edit.item-mapper.tabs.map": "Map new collections",

  "item.edit.metadata.add-button": "Add",

  "item.edit.metadata.discard-button": "Discard",

  "item.edit.metadata.edit.language": "Edit language",

  "item.edit.metadata.edit.value": "Edit value",

  "item.edit.metadata.edit.buttons.confirm": "Confirm",

  "item.edit.metadata.edit.buttons.drag": "Drag to reorder",

  "item.edit.metadata.edit.buttons.edit": "Edit",

  "item.edit.metadata.edit.buttons.remove": "Remove",

  "item.edit.metadata.edit.buttons.undo": "Undo changes",

  "item.edit.metadata.edit.buttons.unedit": "Stop editing",

  "item.edit.metadata.edit.buttons.virtual": "This is a virtual metadata value, i.e. a value inherited from a related entity. It can’t be modified directly. Add or remove the corresponding relationship in the \"Relationships\" tab",

  "item.edit.metadata.empty": "The item currently doesn't contain any metadata. Click Add to start adding a metadata value.",

  "item.edit.metadata.headers.edit": "Edit",

  "item.edit.metadata.headers.field": "Field",

  "item.edit.metadata.headers.language": "Lang",

  "item.edit.metadata.headers.value": "Value",

  "item.edit.metadata.metadatafield": "Edit field",

  "item.edit.metadata.metadatafield.error": "An error occurred validating the metadata field",

  "item.edit.metadata.metadatafield.invalid": "Please choose a valid metadata field",

  "item.edit.metadata.notifications.discarded.content": "Your changes were discarded. To reinstate your changes click the 'Undo' button",

  "item.edit.metadata.notifications.discarded.title": "Changes discarded",

  "item.edit.metadata.notifications.error.title": "An error occurred",

  "item.edit.metadata.notifications.invalid.content": "Your changes were not saved. Please make sure all fields are valid before you save.",

  "item.edit.metadata.notifications.invalid.title": "Metadata invalid",

  "item.edit.metadata.notifications.outdated.content": "The item you're currently working on has been changed by another user. Your current changes are discarded to prevent conflicts",

  "item.edit.metadata.notifications.outdated.title": "Changes outdated",

  "item.edit.metadata.notifications.saved.content": "Your changes to this item's metadata were saved.",

  "item.edit.metadata.notifications.saved.title": "Metadata saved",

  "item.edit.metadata.reinstate-button": "Undo",

  "item.edit.metadata.reset-order-button": "Undo reorder",

  "item.edit.metadata.save-button": "Save",

  "item.edit.modify.overview.field": "Field",

  "item.edit.modify.overview.language": "Language",

  "item.edit.modify.overview.value": "Value",

  "item.edit.move.cancel": "Back",

  "item.edit.move.save-button": "Save",

  "item.edit.move.discard-button": "Discard",

  "item.edit.move.description": "Select the collection you wish to move this item to. To narrow down the list of displayed collections, you can enter a search query in the box.",

  "item.edit.move.error": "An error occurred when attempting to move the item",

  "item.edit.move.head": "Move item: {{id}}",

  "item.edit.move.inheritpolicies.checkbox": "Inherit policies",

  "item.edit.move.inheritpolicies.description": "Inherit the default policies of the destination collection",

  "item.edit.move.inheritpolicies.tooltip": "Warning: When enabled, the read access policy for the item and any files associated with the item will be replaced by the default read access policy of the collection. This cannot be undone.",

  "item.edit.move.move": "Move",

  "item.edit.move.processing": "Moving...",

  "item.edit.move.search.placeholder": "Enter a search query to look for collections",

  "item.edit.move.success": "The item has been moved successfully",

  "item.edit.move.title": "Move item",

  "item.edit.private.cancel": "Cancel",

  "item.edit.private.confirm": "Make it non-discoverable",

  "item.edit.private.description": "Are you sure this item should be made non-discoverable in the archive?",

  "item.edit.private.error": "An error occurred while making the item non-discoverable",

  "item.edit.private.header": "Make item non-discoverable: {{ id }}",

  "item.edit.private.success": "The item is now non-discoverable",

  "item.edit.public.cancel": "Cancel",

  "item.edit.public.confirm": "Make it discoverable",

  "item.edit.public.description": "Are you sure this item should be made discoverable in the archive?",

  "item.edit.public.error": "An error occurred while making the item discoverable",

  "item.edit.public.header": "Make item discoverable: {{ id }}",

  "item.edit.public.success": "The item is now discoverable",

  "item.edit.reinstate.cancel": "Cancel",

  "item.edit.reinstate.confirm": "Reinstate",

  "item.edit.reinstate.description": "Are you sure this item should be reinstated to the archive?",

  "item.edit.reinstate.error": "An error occurred while reinstating the item",

  "item.edit.reinstate.header": "Reinstate item: {{ id }}",

  "item.edit.reinstate.success": "The item was reinstated successfully",

  "item.edit.relationships.discard-button": "Discard",

  "item.edit.relationships.edit.buttons.add": "Add",

  "item.edit.relationships.edit.buttons.remove": "Remove",

  "item.edit.relationships.edit.buttons.undo": "Undo changes",

  "item.edit.relationships.no-relationships": "No relationships",

  "item.edit.relationships.notifications.discarded.content": "Your changes were discarded. To reinstate your changes click the 'Undo' button",

  "item.edit.relationships.notifications.discarded.title": "Changes discarded",

  "item.edit.relationships.notifications.failed.title": "Error editing relationships",

  "item.edit.relationships.notifications.outdated.content": "The item you're currently working on has been changed by another user. Your current changes are discarded to prevent conflicts",

  "item.edit.relationships.notifications.outdated.title": "Changes outdated",

  "item.edit.relationships.notifications.saved.content": "Your changes to this item's relationships were saved.",

  "item.edit.relationships.notifications.saved.title": "Relationships saved",

  "item.edit.relationships.reinstate-button": "Undo",

  "item.edit.relationships.save-button": "Save",

  "item.edit.relationships.no-entity-type": "Add 'dspace.entity.type' metadata to enable relationships for this item",

  "item.edit.return": "Back",

  "item.edit.tabs.bitstreams.head": "Bitstreams",

  "item.edit.tabs.bitstreams.title": "Item Edit - Bitstreams",

  "item.edit.tabs.curate.head": "Curate",

  "item.edit.tabs.curate.title": "Item Edit - Curate",

  "item.edit.curate.title": "Curate Item: {{item}}",

  "item.edit.tabs.access-control.head": "Access Control",

  "item.edit.tabs.access-control.title": "Item Edit - Access Control",

  "item.edit.tabs.metadata.head": "Metadata",

  "item.edit.tabs.metadata.title": "Item Edit -  Metadata",

  "item.edit.tabs.relationships.head": "Relationships",

  "item.edit.tabs.relationships.title": "Item Edit - Relationships",

  "item.edit.tabs.status.buttons.authorizations.button": "Authorizations...",

  "item.edit.tabs.status.buttons.authorizations.label": "Edit item's authorization policies",

  "item.edit.tabs.status.buttons.delete.button": "Permanently delete",

  "item.edit.tabs.status.buttons.delete.label": "Completely expunge item",

  "item.edit.tabs.status.buttons.mappedCollections.button": "Mapped collections",

  "item.edit.tabs.status.buttons.mappedCollections.label": "Manage mapped collections",

  "item.edit.tabs.status.buttons.move.button": "Move this Item to a different Collection",

  "item.edit.tabs.status.buttons.move.label": "Move item to another collection",

  "item.edit.tabs.status.buttons.private.button": "Make it non-discoverable...",

  "item.edit.tabs.status.buttons.private.label": "Make item non-discoverable",

  "item.edit.tabs.status.buttons.public.button": "Make it discoverable...",

  "item.edit.tabs.status.buttons.public.label": "Make item discoverable",

  "item.edit.tabs.status.buttons.reinstate.button": "Reinstate...",

  "item.edit.tabs.status.buttons.reinstate.label": "Reinstate item into the repository",

  "item.edit.tabs.status.buttons.unauthorized": "You're not authorized to perform this action",

  "item.edit.tabs.status.buttons.withdraw.button": "Withdraw this item",

  "item.edit.tabs.status.buttons.withdraw.label": "Withdraw item from the repository",

  "item.edit.tabs.status.description": "Welcome to the item management page. From here you can withdraw, reinstate, move or delete the item. You may also update or add new metadata / bitstreams on the other tabs.",

  "item.edit.tabs.status.head": "Status",

  "item.edit.tabs.status.labels.handle": "Handle",

  "item.edit.tabs.status.labels.id": "Item Internal ID",

  "item.edit.tabs.status.labels.itemPage": "Item Page",

  "item.edit.tabs.status.labels.lastModified": "Last Modified",

  "item.edit.tabs.status.title": "Item Edit -  Status",

  "item.edit.tabs.versionhistory.head": "Version History",

  "item.edit.tabs.versionhistory.title": "Item Edit - Version History",

  "item.edit.tabs.versionhistory.under-construction": "Editing or adding new versions is not yet possible in this user interface.",

  "item.edit.tabs.view.head": "View Item",

  "item.edit.tabs.view.title": "Item Edit -  View",

  "item.edit.withdraw.cancel": "Cancel",

  "item.edit.withdraw.confirm": "Withdraw",

  "item.edit.withdraw.description": "Are you sure this item should be withdrawn from the archive?",

  "item.edit.withdraw.error": "An error occurred while withdrawing the item",

  "item.edit.withdraw.header": "Withdraw item: {{ id }}",

  "item.edit.withdraw.success": "The item was withdrawn successfully",

  "item.orcid.return": "Back",

  "item.listelement.badge": "Item",

  "item.page.description": "Description",

  "item.page.journal-issn": "Journal ISSN",

  "item.page.journal-title": "Journal Title",

  "item.page.publisher": "Publisher",

  "item.page.titleprefix": "Item: ",

  "item.page.volume-title": "Volume Title",

  "item.search.results.head": "Item Search Results",

  "item.search.title": "Item Search",

  "item.truncatable-part.show-more": "Show more",

  "item.truncatable-part.show-less": "Collapse",

  "workflow-item.search.result.delete-supervision.modal.header": "Delete Supervision Order",

  "workflow-item.search.result.delete-supervision.modal.info": "Are you sure you want to delete Supervision Order",

  "workflow-item.search.result.delete-supervision.modal.cancel": "Cancel",

  "workflow-item.search.result.delete-supervision.modal.confirm": "Delete",

  "workflow-item.search.result.notification.deleted.success": "Successfully deleted supervision order \"{{name}}\"",

  "workflow-item.search.result.notification.deleted.failure": "Failed to delete supervision order \"{{name}}\"",

  "workflow-item.search.result.list.element.supervised-by": "Supervised by:",

  "workflow-item.search.result.list.element.supervised.remove-tooltip": "Remove supervision group",

  "item.page.abstract": "Abstract",

  "item.page.author": "Authors",

  "item.page.citation": "Citation",

  "item.page.collections": "Collections",

  "item.page.collections.loading": "Loading...",

  "item.page.collections.load-more": "Load more",

  "item.page.date": "Date",

  "item.page.edit": "Edit this item",

  "item.page.files": "Files",

  "item.page.filesection.description": "Description:",

  "item.page.filesection.download": "Download",

  "item.page.filesection.format": "Format:",

  "item.page.filesection.name": "Name:",

  "item.page.filesection.size": "Size:",

  "item.page.journal.search.title": "Articles in this journal",

  "item.page.link.full": "Full item page",

  "item.page.link.simple": "Simple item page",

  "item.page.orcid.title": "ORCID",

  "item.page.orcid.tooltip": "Open ORCID setting page",

  "item.page.person.search.title": "Articles by this author",

  "item.page.related-items.view-more": "Show {{ amount }} more",

  "item.page.related-items.view-less": "Hide last {{ amount }}",

  "item.page.relationships.isAuthorOfPublication": "Publications",

  "item.page.relationships.isJournalOfPublication": "Publications",

  "item.page.relationships.isOrgUnitOfPerson": "Authors",

  "item.page.relationships.isOrgUnitOfProject": "Research Projects",

  "item.page.subject": "Keywords",

  "item.page.uri": "URI",

  "item.page.bitstreams.view-more": "Show more",

  "item.page.bitstreams.collapse": "Collapse",

  "item.page.filesection.original.bundle": "Original bundle",

  "item.page.filesection.license.bundle": "License bundle",

  "item.page.return": "Back",

  "item.page.version.create": "Create new version",

  "item.page.version.hasDraft": "A new version cannot be created because there is an inprogress submission in the version history",

  "item.page.claim.button": "Claim",

  "item.page.claim.tooltip": "Claim this item as profile",

  "item.preview.dc.identifier.uri": "Identifier:",

  "item.preview.dc.contributor.author": "Authors:",

  "item.preview.dc.date.issued": "Published date:",

  "item.preview.dc.description.abstract": "Abstract:",

  "item.preview.dc.identifier.other": "Other identifier:",

  "item.preview.dc.language.iso": "Language:",

  "item.preview.dc.subject": "Subjects:",

  "item.preview.dc.title": "Title:",

  "item.preview.dc.type": "Type:",

  "item.preview.oaire.citation.issue": "Issue",

  "item.preview.oaire.citation.volume": "Volume",

  "item.preview.dc.relation.issn": "ISSN",

  "item.preview.dc.identifier.isbn": "ISBN",

  "item.preview.dc.identifier": "Identifier:",

  "item.preview.dc.relation.ispartof": "Journal or Series",

  "item.preview.dc.identifier.doi": "DOI",

  "item.preview.dc.publisher": "Publisher:",

  "item.preview.person.familyName": "Surname:",

  "item.preview.person.givenName": "Name:",

  "item.preview.person.identifier.orcid": "ORCID:",

  "item.preview.project.funder.name": "Funder:",

  "item.preview.project.funder.identifier": "Funder Identifier:",

  "item.preview.oaire.awardNumber": "Funding ID:",

  "item.preview.dc.title.alternative": "Acronym:",

  "item.preview.dc.coverage.spatial": "Jurisdiction:",

  "item.preview.oaire.fundingStream": "Funding Stream:",

  "item.select.confirm": "Confirm selected",

  "item.select.empty": "No items to show",

  "item.select.table.selected": "Selected items",

  "item.select.table.select": "Select item",

  "item.select.table.deselect": "Deselect item",

  "item.select.table.author": "Author",

  "item.select.table.collection": "Collection",

  "item.select.table.title": "Title",

  "item.version.history.empty": "There are no other versions for this item yet.",

  "item.version.history.head": "Version History",

  "item.version.history.return": "Back",

  "item.version.history.selected": "Selected version",

  "item.version.history.selected.alert": "You are currently viewing version {{version}} of the item.",

  "item.version.history.table.version": "Version",

  "item.version.history.table.item": "Item",

  "item.version.history.table.editor": "Editor",

  "item.version.history.table.date": "Date",

  "item.version.history.table.summary": "Summary",

  "item.version.history.table.workspaceItem": "Workspace item",

  "item.version.history.table.workflowItem": "Workflow item",

  "item.version.history.table.actions": "Action",

  "item.version.history.table.action.editWorkspaceItem": "Edit workspace item",

  "item.version.history.table.action.editSummary": "Edit summary",

  "item.version.history.table.action.saveSummary": "Save summary edits",

  "item.version.history.table.action.discardSummary": "Discard summary edits",

  "item.version.history.table.action.newVersion": "Create new version from this one",

  "item.version.history.table.action.deleteVersion": "Delete version",

  "item.version.history.table.action.hasDraft": "A new version cannot be created because there is an inprogress submission in the version history",

  "item.version.notice": "This is not the latest version of this item. The latest version can be found <a href='{{destination}}'>here</a>.",

  "item.version.create.modal.header": "New version",

  "item.version.create.modal.text": "Create a new version for this item",

  "item.version.create.modal.text.startingFrom": "starting from version {{version}}",

  "item.version.create.modal.button.confirm": "Create",

  "item.version.create.modal.button.confirm.tooltip": "Create new version",

  "item.version.create.modal.button.cancel": "Cancel",

  "item.version.create.modal.button.cancel.tooltip": "Do not create new version",

  "item.version.create.modal.form.summary.label": "Summary",

  "item.version.create.modal.form.summary.placeholder": "Insert the summary for the new version",

  "item.version.create.modal.submitted.header": "Creating new version...",

  "item.version.create.modal.submitted.text": "The new version is being created. This may take some time if the item has a lot of relationships.",

  "item.version.create.notification.success": "New version has been created with version number {{version}}",

  "item.version.create.notification.failure": "New version has not been created",

  "item.version.create.notification.inProgress": "A new version cannot be created because there is an inprogress submission in the version history",

  "item.version.delete.modal.header": "Delete version",

  "item.version.delete.modal.text": "Do you want to delete version {{version}}?",

  "item.version.delete.modal.button.confirm": "Delete",

  "item.version.delete.modal.button.confirm.tooltip": "Delete this version",

  "item.version.delete.modal.button.cancel": "Cancel",

  "item.version.delete.modal.button.cancel.tooltip": "Do not delete this version",

  "item.version.delete.notification.success": "Version number {{version}} has been deleted",

  "item.version.delete.notification.failure": "Version number {{version}} has not been deleted",

  "item.version.edit.notification.success": "The summary of version number {{version}} has been changed",

  "item.version.edit.notification.failure": "The summary of version number {{version}} has not been changed",

  "itemtemplate.edit.metadata.add-button": "Add",

  "itemtemplate.edit.metadata.discard-button": "Discard",

  "itemtemplate.edit.metadata.edit.language": "Edit language",

  "itemtemplate.edit.metadata.edit.value": "Edit value",

  "itemtemplate.edit.metadata.edit.buttons.confirm": "Confirm",

  "itemtemplate.edit.metadata.edit.buttons.drag": "Drag to reorder",

  "itemtemplate.edit.metadata.edit.buttons.edit": "Edit",

  "itemtemplate.edit.metadata.edit.buttons.remove": "Remove",

  "itemtemplate.edit.metadata.edit.buttons.undo": "Undo changes",

  "itemtemplate.edit.metadata.edit.buttons.unedit": "Stop editing",

  "itemtemplate.edit.metadata.empty": "The item template currently doesn't contain any metadata. Click Add to start adding a metadata value.",

  "itemtemplate.edit.metadata.headers.edit": "Edit",

  "itemtemplate.edit.metadata.headers.field": "Field",

  "itemtemplate.edit.metadata.headers.language": "Lang",

  "itemtemplate.edit.metadata.headers.value": "Value",

  "itemtemplate.edit.metadata.metadatafield": "Edit field",

  "itemtemplate.edit.metadata.metadatafield.error": "An error occurred validating the metadata field",

  "itemtemplate.edit.metadata.metadatafield.invalid": "Please choose a valid metadata field",

  "itemtemplate.edit.metadata.notifications.discarded.content": "Your changes were discarded. To reinstate your changes click the 'Undo' button",

  "itemtemplate.edit.metadata.notifications.discarded.title": "Changes discarded",

  "itemtemplate.edit.metadata.notifications.error.title": "An error occurred",

  "itemtemplate.edit.metadata.notifications.invalid.content": "Your changes were not saved. Please make sure all fields are valid before you save.",

  "itemtemplate.edit.metadata.notifications.invalid.title": "Metadata invalid",

  "itemtemplate.edit.metadata.notifications.outdated.content": "The item template you're currently working on has been changed by another user. Your current changes are discarded to prevent conflicts",

  "itemtemplate.edit.metadata.notifications.outdated.title": "Changes outdated",

  "itemtemplate.edit.metadata.notifications.saved.content": "Your changes to this item template's metadata were saved.",

  "itemtemplate.edit.metadata.notifications.saved.title": "Metadata saved",

  "itemtemplate.edit.metadata.reinstate-button": "Undo",

  "itemtemplate.edit.metadata.reset-order-button": "Undo reorder",

  "itemtemplate.edit.metadata.save-button": "Save",

  "journal.listelement.badge": "Journal",

  "journal.page.description": "Description",

  "journal.page.edit": "Edit this item",

  "journal.page.editor": "Editor-in-Chief",

  "journal.page.issn": "ISSN",

  "journal.page.publisher": "Publisher",

  "journal.page.titleprefix": "Journal: ",

  "journal.search.results.head": "Journal Search Results",

  "journal-relationships.search.results.head": "Journal Search Results",

  "journal.search.title": "Journal Search",

  "journalissue.listelement.badge": "Journal Issue",

  "journalissue.page.description": "Description",

  "journalissue.page.edit": "Edit this item",

  "journalissue.page.issuedate": "Issue Date",

  "journalissue.page.journal-issn": "Journal ISSN",

  "journalissue.page.journal-title": "Journal Title",

  "journalissue.page.keyword": "Keywords",

  "journalissue.page.number": "Number",

  "journalissue.page.titleprefix": "Journal Issue: ",

  "journalvolume.listelement.badge": "Journal Volume",

  "journalvolume.page.description": "Description",

  "journalvolume.page.edit": "Edit this item",

  "journalvolume.page.issuedate": "Issue Date",

  "journalvolume.page.titleprefix": "Journal Volume: ",

  "journalvolume.page.volume": "Volume",

  "iiifsearchable.listelement.badge": "Document Media",

  "iiifsearchable.page.titleprefix": "Document: ",

  "iiifsearchable.page.doi": "Permanent Link: ",

  "iiifsearchable.page.issue": "Issue: ",

  "iiifsearchable.page.description": "Description: ",

  "iiifviewer.fullscreen.notice": "Use full screen for better viewing.",

  "iiif.listelement.badge": "Image Media",

  "iiif.page.titleprefix": "Image: ",

  "iiif.page.doi": "Permanent Link: ",

  "iiif.page.issue": "Issue: ",

  "iiif.page.description": "Description: ",

  "loading.bitstream": "Loading bitstream...",

  "loading.bitstreams": "Loading bitstreams...",

  "loading.browse-by": "Loading items...",

  "loading.browse-by-page": "Loading page...",

  "loading.collection": "Loading collection...",

  "loading.collections": "Loading collections...",

  "loading.content-source": "Loading content source...",

  "loading.community": "Loading community...",

  "loading.default": "Loading...",

  "loading.item": "Loading item...",

  "loading.items": "Loading items...",

  "loading.mydspace-results": "Loading items...",

  "loading.objects": "Loading...",

  "loading.recent-submissions": "Loading recent submissions...",

  "loading.search-results": "Loading search results...",

  "loading.sub-collections": "Loading sub-collections...",

  "loading.sub-communities": "Loading sub-communities...",

  "loading.top-level-communities": "Loading top-level communities...",

  "login.form.email": "Email address",

  "login.form.forgot-password": "Have you forgotten your password?",

  "login.form.header": "Please log in to DSpace",

  "login.form.new-user": "New user? Click here to register.",

  "login.form.oidc": "Log in with OIDC",

  "login.form.orcid": "Log in with ORCID",

  "login.form.password": "Password",

  "login.form.shibboleth": "Log in with Shibboleth",

  "login.form.submit": "Log in",

  "login.title": "Login",

  "login.breadcrumbs": "Login",

  "logout.form.header": "Log out from DSpace",

  "logout.form.submit": "Log out",

  "logout.title": "Logout",

  "menu.header.nav.description": "Admin navigation bar",

  "menu.header.admin": "Management",

  "menu.header.image.logo": "Repository logo",

  "menu.header.admin.description": "Management menu",

  "menu.section.access_control": "Access Control",

  "menu.section.access_control_authorizations": "Authorizations",

  "menu.section.access_control_bulk": "Bulk Access Management",

  "menu.section.access_control_groups": "Groups",

  "menu.section.access_control_people": "People",

  "menu.section.admin_search": "Admin Search",

  "menu.section.browse_community": "This Community",

  "menu.section.browse_community_by_author": "By Author",

  "menu.section.browse_community_by_issue_date": "By Issue Date",

  "menu.section.browse_community_by_title": "By Title",

  "menu.section.browse_global": "All of DSpace",

  "menu.section.browse_global_by_author": "By Author",

  "menu.section.browse_global_by_dateissued": "By Issue Date",

  "menu.section.browse_global_by_subject": "By Subject",

  "menu.section.browse_global_by_srsc": "By Subject Category",

  "menu.section.browse_global_by_nsi": "By Norwegian Science Index",

  "menu.section.browse_global_by_title": "By Title",

  "menu.section.browse_global_communities_and_collections": "Communities & Collections",

  "menu.section.control_panel": "Control Panel",

  "menu.section.curation_task": "Curation Task",

  "menu.section.edit": "Edit",

  "menu.section.edit_collection": "Collection",

  "menu.section.edit_community": "Community",

  "menu.section.edit_item": "Item",

  "menu.section.export": "Export",

  "menu.section.export_collection": "Collection",

  "menu.section.export_community": "Community",

  "menu.section.export_item": "Item",

  "menu.section.export_metadata": "Metadata",

  "menu.section.export_batch": "Batch Export (ZIP)",

  "menu.section.icon.access_control": "Access Control menu section",

  "menu.section.icon.admin_search": "Admin search menu section",

  "menu.section.icon.control_panel": "Control Panel menu section",

  "menu.section.icon.curation_tasks": "Curation Task menu section",

  "menu.section.icon.edit": "Edit menu section",

  "menu.section.icon.export": "Export menu section",

  "menu.section.icon.find": "Find menu section",

  "menu.section.icon.health": "Health check menu section",

  "menu.section.icon.import": "Import menu section",

  "menu.section.icon.new": "New menu section",

  "menu.section.icon.pin": "Pin sidebar",

  "menu.section.icon.processes": "Processes Health",

  "menu.section.icon.registries": "Registries menu section",

  "menu.section.icon.statistics_task": "Statistics Task menu section",

  "menu.section.icon.workflow": "Administer workflow menu section",

  "menu.section.icon.unpin": "Unpin sidebar",

  "menu.section.import": "Import",

  "menu.section.import_batch": "Batch Import (ZIP)",

  "menu.section.import_metadata": "Metadata",

  "menu.section.new": "New",

  "menu.section.new_collection": "Collection",

  "menu.section.new_community": "Community",

  "menu.section.new_item": "Item",

  "menu.section.new_item_version": "Item Version",

  "menu.section.new_process": "Process",

  "menu.section.pin": "Pin sidebar",

  "menu.section.unpin": "Unpin sidebar",

  "menu.section.processes": "Processes",

  "menu.section.health": "Health",

  "menu.section.registries": "Registries",

  "menu.section.registries_format": "Format",

  "menu.section.registries_metadata": "Metadata",

  "menu.section.statistics": "Statistics",

  "menu.section.statistics_task": "Statistics Task",

  "menu.section.toggle.access_control": "Toggle Access Control section",

  "menu.section.toggle.control_panel": "Toggle Control Panel section",

  "menu.section.toggle.curation_task": "Toggle Curation Task section",

  "menu.section.toggle.edit": "Toggle Edit section",

  "menu.section.toggle.export": "Toggle Export section",

  "menu.section.toggle.find": "Toggle Find section",

  "menu.section.toggle.import": "Toggle Import section",

  "menu.section.toggle.new": "Toggle New section",

  "menu.section.toggle.registries": "Toggle Registries section",

  "menu.section.toggle.statistics_task": "Toggle Statistics Task section",

  "menu.section.workflow": "Administer Workflow",

  "metadata-export-search.tooltip": "Export search results as CSV",

  "metadata-export-search.submit.success": "The export was started successfully",

  "metadata-export-search.submit.error": "Starting the export has failed",

  "mydspace.breadcrumbs": "MyDSpace",

  "mydspace.description": "",

  "mydspace.messages.controller-help": "Select this option to send a message to item's submitter.",

  "mydspace.messages.description-placeholder": "Insert your message here...",

  "mydspace.messages.hide-msg": "Hide message",

  "mydspace.messages.mark-as-read": "Mark as read",

  "mydspace.messages.mark-as-unread": "Mark as unread",

  "mydspace.messages.no-content": "No content.",

  "mydspace.messages.no-messages": "No messages yet.",

  "mydspace.messages.send-btn": "Send",

  "mydspace.messages.show-msg": "Show message",

  "mydspace.messages.subject-placeholder": "Subject...",

  "mydspace.messages.submitter-help": "Select this option to send a message to controller.",

  "mydspace.messages.title": "Messages",

  "mydspace.messages.to": "To",

  "mydspace.new-submission": "New submission",

  "mydspace.new-submission-external": "Import metadata from external source",

  "mydspace.new-submission-external-short": "Import metadata",

  "mydspace.results.head": "Your submissions",

  "mydspace.results.no-abstract": "No Abstract",

  "mydspace.results.no-authors": "No Authors",

  "mydspace.results.no-collections": "No Collections",

  "mydspace.results.no-date": "No Date",

  "mydspace.results.no-files": "No Files",

  "mydspace.results.no-results": "There were no items to show",

  "mydspace.results.no-title": "No title",

  "mydspace.results.no-uri": "No URI",

  "mydspace.search-form.placeholder": "Search in MyDSpace...",

  "mydspace.show.workflow": "Workflow tasks",

  "mydspace.show.workspace": "Your submissions",

  "mydspace.show.supervisedWorkspace": "Supervised items",

  "mydspace.status.mydspaceArchived": "Archived",

  "mydspace.status.mydspaceValidation": "Validation",

  "mydspace.status.mydspaceWaitingController": "Waiting for reviewer",

  "mydspace.status.mydspaceWorkflow": "Workflow",

  "mydspace.status.mydspaceWorkspace": "Workspace",

  "mydspace.title": "MyDSpace",

  "mydspace.upload.upload-failed": "Error creating new workspace. Please verify the content uploaded before retry.",

  "mydspace.upload.upload-failed-manyentries": "Unprocessable file. Detected too many entries but allowed only one for file.",

  "mydspace.upload.upload-failed-moreonefile": "Unprocessable request. Only one file is allowed.",

  "mydspace.upload.upload-multiple-successful": "{{qty}} new workspace items created.",

  "mydspace.view-btn": "View",

  "nav.expandable-navbar-section-suffix": "(submenu)",

  "nav.browse.header": "All of DSpace",

  "nav.community-browse.header": "By Community",

  "nav.context-help-toggle": "Toggle context help",

  "nav.language": "Language switch",

  "nav.login": "Log In",

  "nav.user-profile-menu-and-logout": "User profile menu and log out",

  "nav.logout": "Log Out",

  "nav.main.description": "Main navigation bar",

  "nav.mydspace": "MyDSpace",

  "nav.profile": "Profile",

  "nav.search": "Search",

  "nav.search.button": "Submit search",

  "nav.statistics.header": "Statistics",

  "nav.stop-impersonating": "Stop impersonating EPerson",

  "nav.subscriptions": "Subscriptions",

  "nav.toggle": "Toggle navigation",

  "nav.user.description": "User profile bar",

  "none.listelement.badge": "Item",

  "orgunit.listelement.badge": "Organizational Unit",

  "orgunit.listelement.no-title": "Untitled",

  "orgunit.page.city": "City",

  "orgunit.page.country": "Country",

  "orgunit.page.dateestablished": "Date established",

  "orgunit.page.description": "Description",

  "orgunit.page.edit": "Edit this item",

  "orgunit.page.id": "ID",

  "orgunit.page.titleprefix": "Organizational Unit: ",

  "pagination.options.description": "Pagination options",

  "pagination.results-per-page": "Results Per Page",

  "pagination.showing.detail": "{{ range }} of {{ total }}",

  "pagination.showing.label": "Now showing ",

  "pagination.sort-direction": "Sort Options",

  "person.listelement.badge": "Person",

  "person.listelement.no-title": "No name found",

  "person.page.birthdate": "Birth Date",

  "person.page.edit": "Edit this item",

  "person.page.email": "Email Address",

  "person.page.firstname": "First Name",

  "person.page.jobtitle": "Job Title",

  "person.page.lastname": "Last Name",

  "person.page.name": "Name",

  "person.page.link.full": "Show all metadata",

  "person.page.orcid": "ORCID",

  "person.page.staffid": "Staff ID",

  "person.page.titleprefix": "Person: ",

  "person.search.results.head": "Person Search Results",

  "person-relationships.search.results.head": "Person Search Results",

  "person.search.title": "Person Search",

  "process.new.select-parameters": "Parameters",

  "process.new.select-parameter": "Select parameter",

  "process.new.add-parameter": "Add a parameter...",

  "process.new.delete-parameter": "Delete parameter",

  "process.new.parameter.label": "Parameter value",

  "process.new.cancel": "Cancel",

  "process.new.submit": "Save",

  "process.new.select-script": "Script",

  "process.new.select-script.placeholder": "Choose a script...",

  "process.new.select-script.required": "Script is required",

  "process.new.parameter.file.upload-button": "Select file...",

  "process.new.parameter.file.required": "Please select a file",

  "process.new.parameter.string.required": "Parameter value is required",

  "process.new.parameter.type.value": "value",

  "process.new.parameter.type.file": "file",

  "process.new.parameter.required.missing": "The following parameters are required but still missing:",

  "process.new.notification.success.title": "Success",

  "process.new.notification.success.content": "The process was successfully created",

  "process.new.notification.error.title": "Error",

  "process.new.notification.error.content": "An error occurred while creating this process",

  "process.new.notification.error.max-upload.content": "The file exceeds the maximum upload size",

  "process.new.header": "Create a new process",

  "process.new.title": "Create a new process",

  "process.new.breadcrumbs": "Create a new process",

  "process.detail.arguments": "Arguments",

  "process.detail.arguments.empty": "This process doesn't contain any arguments",

  "process.detail.back": "Back",

  "process.detail.output": "Process Output",

  "process.detail.logs.button": "Retrieve process output",

  "process.detail.logs.loading": "Retrieving",

  "process.detail.logs.none": "This process has no output",

  "process.detail.output-files": "Output Files",

  "process.detail.output-files.empty": "This process doesn't contain any output files",

  "process.detail.script": "Script",

  "process.detail.title": "Process: {{ id }} - {{ name }}",

  "process.detail.start-time": "Start time",

  "process.detail.end-time": "Finish time",

  "process.detail.status": "Status",

  "process.detail.create": "Create similar process",

  "process.detail.actions": "Actions",

  "process.detail.delete.button": "Delete process",

  "process.detail.delete.header": "Delete process",

  "process.detail.delete.body": "Are you sure you want to delete the current process?",

  "process.detail.delete.cancel": "Cancel",

  "process.detail.delete.confirm": "Delete process",

  "process.detail.delete.success": "The process was successfully deleted.",

  "process.detail.delete.error": "Something went wrong when deleting the process",

  "process.overview.table.finish": "Finish time (UTC)",

  "process.overview.table.id": "Process ID",

  "process.overview.table.name": "Name",

  "process.overview.table.start": "Start time (UTC)",

  "process.overview.table.status": "Status",

  "process.overview.table.user": "User",

  "process.overview.title": "Processes Overview",

  "process.overview.breadcrumbs": "Processes Overview",

  "process.overview.new": "New",

  "process.overview.table.actions": "Actions",

  "process.overview.delete": "Delete {{count}} processes",

  "process.overview.delete-process": "Delete process",

  "process.overview.delete.clear": "Clear delete selection",

  "process.overview.delete.processing": "{{count}} process(es) are being deleted. Please wait for the deletion to fully complete. Note that this can take a while.",

  "process.overview.delete.body": "Are you sure you want to delete {{count}} process(es)?",

  "process.overview.delete.header": "Delete processes",

  "process.bulk.delete.error.head": "Error on deleteing process",

  "process.bulk.delete.error.body": "The process with ID {{processId}} could not be deleted. The remaining processes will continue being deleted. ",

  "process.bulk.delete.success": "{{count}} process(es) have been succesfully deleted",

  "profile.breadcrumbs": "Update Profile",

  "profile.card.identify": "Identify",

  "profile.card.security": "Security",

  "profile.form.submit": "Save",

  "profile.groups.head": "Authorization groups you belong to",

  "profile.special.groups.head": "Authorization special groups you belong to",

  "profile.metadata.form.error.firstname.required": "First Name is required",

  "profile.metadata.form.error.lastname.required": "Last Name is required",

  "profile.metadata.form.label.email": "Email Address",

  "profile.metadata.form.label.firstname": "First Name",

  "profile.metadata.form.label.language": "Language",

  "profile.metadata.form.label.lastname": "Last Name",

  "profile.metadata.form.label.phone": "Contact Telephone",

  "profile.metadata.form.notifications.success.content": "Your changes to the profile were saved.",

  "profile.metadata.form.notifications.success.title": "Profile saved",

  "profile.notifications.warning.no-changes.content": "No changes were made to the Profile.",

  "profile.notifications.warning.no-changes.title": "No changes",

  "profile.security.form.error.matching-passwords": "The passwords do not match.",

  "profile.security.form.info": "Optionally, you can enter a new password in the box below, and confirm it by typing it again into the second box.",

  "profile.security.form.label.password": "Password",

  "profile.security.form.label.passwordrepeat": "Retype to confirm",

  "profile.security.form.label.current-password": "Current password",

  "profile.security.form.notifications.success.content": "Your changes to the password were saved.",

  "profile.security.form.notifications.success.title": "Password saved",

  "profile.security.form.notifications.error.title": "Error changing passwords",

  "profile.security.form.notifications.error.change-failed": "An error occurred while trying to change the password. Please check if the current password is correct.",

  "profile.security.form.notifications.error.not-same": "The provided passwords are not the same.",

  "profile.security.form.notifications.error.general": "Please fill required fields of security form.",

  "profile.title": "Update Profile",

  "profile.card.researcher": "Researcher Profile",

  "project.listelement.badge": "Research Project",

  "project.page.contributor": "Contributors",

  "project.page.description": "Description",

  "project.page.edit": "Edit this item",

  "project.page.expectedcompletion": "Expected Completion",

  "project.page.funder": "Funders",

  "project.page.id": "ID",

  "project.page.keyword": "Keywords",

  "project.page.status": "Status",

  "project.page.titleprefix": "Research Project: ",

  "project.search.results.head": "Project Search Results",

  "project-relationships.search.results.head": "Project Search Results",

  "publication.listelement.badge": "Publication",

  "publication.page.description": "Description",

  "publication.page.edit": "Edit this item",

  "publication.page.journal-issn": "Journal ISSN",

  "publication.page.journal-title": "Journal Title",

  "publication.page.publisher": "Publisher",

  "publication.page.titleprefix": "Publication: ",

  "publication.page.volume-title": "Volume Title",

  "publication.search.results.head": "Publication Search Results",

  "publication-relationships.search.results.head": "Publication Search Results",

  "publication.search.title": "Publication Search",

  "media-viewer.next": "Next",

  "media-viewer.previous": "Previous",

  "media-viewer.playlist": "Playlist",

  "register-email.title": "New user registration",

  "register-page.create-profile.header": "Create Profile",

  "register-page.create-profile.identification.header": "Identify",

  "register-page.create-profile.identification.email": "Email Address",

  "register-page.create-profile.identification.first-name": "First Name *",

  "register-page.create-profile.identification.first-name.error": "Please fill in a First Name",

  "register-page.create-profile.identification.last-name": "Last Name *",

  "register-page.create-profile.identification.last-name.error": "Please fill in a Last Name",

  "register-page.create-profile.identification.contact": "Contact Telephone",

  "register-page.create-profile.identification.language": "Language",

  "register-page.create-profile.security.header": "Security",

  "register-page.create-profile.security.info": "Please enter a password in the box below, and confirm it by typing it again into the second box.",

  "register-page.create-profile.security.label.password": "Password *",

  "register-page.create-profile.security.label.passwordrepeat": "Retype to confirm *",

  "register-page.create-profile.security.error.empty-password": "Please enter a password in the box below.",

  "register-page.create-profile.security.error.matching-passwords": "The passwords do not match.",

  "register-page.create-profile.submit": "Complete Registration",

  "register-page.create-profile.submit.error.content": "Something went wrong while registering a new user.",

  "register-page.create-profile.submit.error.head": "Registration failed",

  "register-page.create-profile.submit.success.content": "The registration was successful. You have been logged in as the created user.",

  "register-page.create-profile.submit.success.head": "Registration completed",

  "register-page.registration.header": "New user registration",

  "register-page.registration.info": "Register an account to subscribe to collections for email updates, and submit new items to DSpace.",

  "register-page.registration.email": "Email Address *",

  "register-page.registration.email.error.required": "Please fill in an email address",

  "register-page.registration.email.error.not-email-form": "Please fill in a valid email address.",

  "register-page.registration.email.error.not-valid-domain": "Use email with allowed domains: {{ domains }}",

  "register-page.registration.email.hint": "This address will be verified and used as your login name.",

  "register-page.registration.submit": "Register",

  "register-page.registration.success.head": "Verification email sent",

  "register-page.registration.success.content": "An email has been sent to {{ email }} containing a special URL and further instructions.",

  "register-page.registration.error.head": "Error when trying to register email",

  "register-page.registration.error.content": "An error occured when registering the following email address: {{ email }}",

  "register-page.registration.error.recaptcha": "Error when trying to authenticate with recaptcha",

  "register-page.registration.google-recaptcha.must-accept-cookies": "In order to register you must accept the <b>Registration and Password recovery</b> (Google reCaptcha) cookies.",

  "register-page.registration.error.maildomain": "This email address is not on the list of domains who can register. Allowed domains are {{ domains }}",

  "register-page.registration.google-recaptcha.open-cookie-settings": "Open cookie settings",

  "register-page.registration.google-recaptcha.notification.title": "Google reCaptcha",

  "register-page.registration.google-recaptcha.notification.message.error": "An error occurred during reCaptcha verification",

  "register-page.registration.google-recaptcha.notification.message.expired": "Verification expired. Please verify again.",

  "register-page.registration.info.maildomain": "Accounts can be registered for mail addresses of the domains",

  "relationships.add.error.relationship-type.content": "No suitable match could be found for relationship type {{ type }} between the two items",

  "relationships.add.error.server.content": "The server returned an error",

  "relationships.add.error.title": "Unable to add relationship",

  "relationships.isAuthorOf": "Authors",

  "relationships.isAuthorOf.Person": "Authors (persons)",

  "relationships.isAuthorOf.OrgUnit": "Authors (organizational units)",

  "relationships.isIssueOf": "Journal Issues",

  "relationships.isJournalIssueOf": "Journal Issue",

  "relationships.isJournalOf": "Journals",

  "relationships.isOrgUnitOf": "Organizational Units",

  "relationships.isPersonOf": "Authors",

  "relationships.isProjectOf": "Research Projects",

  "relationships.isPublicationOf": "Publications",

  "relationships.isPublicationOfJournalIssue": "Articles",

  "relationships.isSingleJournalOf": "Journal",

  "relationships.isSingleVolumeOf": "Journal Volume",

  "relationships.isVolumeOf": "Journal Volumes",

  "relationships.isContributorOf": "Contributors",

  "relationships.isContributorOf.OrgUnit": "Contributor (Organizational Unit)",

  "relationships.isContributorOf.Person": "Contributor",

  "relationships.isFundingAgencyOf.OrgUnit": "Funder",

  "repository.image.logo": "Repository logo",

  "repository.title": "DSpace Repository",

  "repository.title.prefix": "DSpace Repository :: ",

  "resource-policies.add.button": "Add",

  "resource-policies.add.for.": "Add a new policy",

  "resource-policies.add.for.bitstream": "Add a new Bitstream policy",

  "resource-policies.add.for.bundle": "Add a new Bundle policy",

  "resource-policies.add.for.item": "Add a new Item policy",

  "resource-policies.add.for.community": "Add a new Community policy",

  "resource-policies.add.for.collection": "Add a new Collection policy",

  "resource-policies.create.page.heading": "Create new resource policy for ",

  "resource-policies.create.page.failure.content": "An error occurred while creating the resource policy.",

  "resource-policies.create.page.success.content": "Operation successful",

  "resource-policies.create.page.title": "Create new resource policy",

  "resource-policies.delete.btn": "Delete selected",

  "resource-policies.delete.btn.title": "Delete selected resource policies",

  "resource-policies.delete.failure.content": "An error occurred while deleting selected resource policies.",

  "resource-policies.delete.success.content": "Operation successful",

  "resource-policies.edit.page.heading": "Edit resource policy ",

  "resource-policies.edit.page.failure.content": "An error occurred while editing the resource policy.",

  "resource-policies.edit.page.target-failure.content": "An error occurred while editing the target (ePerson or group) of the resource policy.",

  "resource-policies.edit.page.other-failure.content": "An error occurred while editing the resource policy. The target (ePerson or group) has been successfully updated.",

  "resource-policies.edit.page.success.content": "Operation successful",

  "resource-policies.edit.page.title": "Edit resource policy",

  "resource-policies.form.action-type.label": "Select the action type",

  "resource-policies.form.action-type.required": "You must select the resource policy action.",

  "resource-policies.form.eperson-group-list.label": "The eperson or group that will be granted the permission",

  "resource-policies.form.eperson-group-list.select.btn": "Select",

  "resource-policies.form.eperson-group-list.tab.eperson": "Search for a ePerson",

  "resource-policies.form.eperson-group-list.tab.group": "Search for a group",

  "resource-policies.form.eperson-group-list.table.headers.action": "Action",

  "resource-policies.form.eperson-group-list.table.headers.id": "ID",

  "resource-policies.form.eperson-group-list.table.headers.name": "Name",

  "resource-policies.form.eperson-group-list.modal.header": "Cannot change type",

  "resource-policies.form.eperson-group-list.modal.text1.toGroup": "It is not possible to replace an ePerson with a group.",

  "resource-policies.form.eperson-group-list.modal.text1.toEPerson": "It is not possible to replace a group with an ePerson.",

  "resource-policies.form.eperson-group-list.modal.text2": "Delete the current resource policy and create a new one with the desired type.",

  "resource-policies.form.eperson-group-list.modal.close": "Ok",

  "resource-policies.form.date.end.label": "End Date",

  "resource-policies.form.date.start.label": "Start Date",

  "resource-policies.form.description.label": "Description",

  "resource-policies.form.name.label": "Name",

  "resource-policies.form.policy-type.label": "Select the policy type",

  "resource-policies.form.policy-type.required": "You must select the resource policy type.",

  "resource-policies.table.headers.action": "Action",

  "resource-policies.table.headers.date.end": "End Date",

  "resource-policies.table.headers.date.start": "Start Date",

  "resource-policies.table.headers.edit": "Edit",

  "resource-policies.table.headers.edit.group": "Edit group",

  "resource-policies.table.headers.edit.policy": "Edit policy",

  "resource-policies.table.headers.eperson": "EPerson",

  "resource-policies.table.headers.group": "Group",

  "resource-policies.table.headers.select-all": "Select all",

  "resource-policies.table.headers.deselect-all": "Deselect all",

  "resource-policies.table.headers.select": "Select",

  "resource-policies.table.headers.deselect": "Deselect",

  "resource-policies.table.headers.id": "ID",

  "resource-policies.table.headers.name": "Name",

  "resource-policies.table.headers.policyType": "type",

  "resource-policies.table.headers.title.for.bitstream": "Policies for Bitstream",

  "resource-policies.table.headers.title.for.bundle": "Policies for Bundle",

  "resource-policies.table.headers.title.for.item": "Policies for Item",

  "resource-policies.table.headers.title.for.community": "Policies for Community",

  "resource-policies.table.headers.title.for.collection": "Policies for Collection",

  "root.skip-to-content": "Skip to main content",

  "search.description": "",

  "search.switch-configuration.title": "Show",

  "search.title": "Search",

  "search.breadcrumbs": "Search",

  "search.search-form.placeholder": "Search the repository ...",

  "search.filters.remove": "Remove filter of type {{ type }} with value {{ value }}",

  "search.filters.applied.f.author": "Author",

  "search.filters.applied.f.dateIssued.max": "End date",

  "search.filters.applied.f.dateIssued.min": "Start date",

  "search.filters.applied.f.dateSubmitted": "Date submitted",

  "search.filters.applied.f.discoverable": "Non-discoverable",

  "search.filters.applied.f.entityType": "Item Type",

  "search.filters.applied.f.has_content_in_original_bundle": "Has files",

  "search.filters.applied.f.itemtype": "Type",

  "search.filters.applied.f.namedresourcetype": "Status",

  "search.filters.applied.f.subject": "Subject",

  "search.filters.applied.f.submitter": "Submitter",

  "search.filters.applied.f.jobTitle": "Job Title",

  "search.filters.applied.f.birthDate.max": "End birth date",

  "search.filters.applied.f.birthDate.min": "Start birth date",

  "search.filters.applied.f.supervisedBy": "Supervised by",

  "search.filters.applied.f.withdrawn": "Withdrawn",

  "search.filters.filter.author.head": "Author",

  "search.filters.filter.author.placeholder": "Author name",

  "search.filters.filter.author.label": "Search author name",

  "search.filters.filter.birthDate.head": "Birth Date",

  "search.filters.filter.birthDate.placeholder": "Birth Date",

  "search.filters.filter.birthDate.label": "Search birth date",

  "search.filters.filter.collapse": "Collapse filter",

  "search.filters.filter.creativeDatePublished.head": "Date Published",

  "search.filters.filter.creativeDatePublished.placeholder": "Date Published",

  "search.filters.filter.creativeDatePublished.label": "Search date published",

  "search.filters.filter.creativeWorkEditor.head": "Editor",

  "search.filters.filter.creativeWorkEditor.placeholder": "Editor",

  "search.filters.filter.creativeWorkEditor.label": "Search editor",

  "search.filters.filter.creativeWorkKeywords.head": "Subject",

  "search.filters.filter.creativeWorkKeywords.placeholder": "Subject",

  "search.filters.filter.creativeWorkKeywords.label": "Search subject",

  "search.filters.filter.creativeWorkPublisher.head": "Publisher",

  "search.filters.filter.creativeWorkPublisher.placeholder": "Publisher",

  "search.filters.filter.creativeWorkPublisher.label": "Search publisher",

  "search.filters.filter.dateIssued.head": "Date",

  "search.filters.filter.dateIssued.max.placeholder": "Maximum Date",

  "search.filters.filter.dateIssued.max.label": "End",

  "search.filters.filter.dateIssued.min.placeholder": "Minimum Date",

  "search.filters.filter.dateIssued.min.label": "Start",

  "search.filters.filter.dateSubmitted.head": "Date submitted",

  "search.filters.filter.dateSubmitted.placeholder": "Date submitted",

  "search.filters.filter.dateSubmitted.label": "Search date submitted",

  "search.filters.filter.discoverable.head": "Non-discoverable",

  "search.filters.filter.withdrawn.head": "Withdrawn",

  "search.filters.filter.entityType.head": "Item Type",

  "search.filters.filter.entityType.placeholder": "Item Type",

  "search.filters.filter.entityType.label": "Search item type",

  "search.filters.filter.expand": "Expand filter",

  "search.filters.filter.has_content_in_original_bundle.head": "Has files",

  "search.filters.filter.itemtype.head": "Type",

  "search.filters.filter.itemtype.placeholder": "Type",

  "search.filters.filter.itemtype.label": "Search type",

  "search.filters.filter.jobTitle.head": "Job Title",

  "search.filters.filter.jobTitle.placeholder": "Job Title",

  "search.filters.filter.jobTitle.label": "Search job title",

  "search.filters.filter.knowsLanguage.head": "Known language",

  "search.filters.filter.knowsLanguage.placeholder": "Known language",

  "search.filters.filter.knowsLanguage.label": "Search known language",

  "search.filters.filter.namedresourcetype.head": "Status",

  "search.filters.filter.namedresourcetype.placeholder": "Status",

  "search.filters.filter.namedresourcetype.label": "Search status",

  "search.filters.filter.objectpeople.head": "People",

  "search.filters.filter.objectpeople.placeholder": "People",

  "search.filters.filter.objectpeople.label": "Search people",

  "search.filters.filter.organizationAddressCountry.head": "Country",

  "search.filters.filter.organizationAddressCountry.placeholder": "Country",

  "search.filters.filter.organizationAddressCountry.label": "Search country",

  "search.filters.filter.organizationAddressLocality.head": "City",

  "search.filters.filter.organizationAddressLocality.placeholder": "City",

  "search.filters.filter.organizationAddressLocality.label": "Search city",

  "search.filters.filter.organizationFoundingDate.head": "Date Founded",

  "search.filters.filter.organizationFoundingDate.placeholder": "Date Founded",

  "search.filters.filter.organizationFoundingDate.label": "Search date founded",

  "search.filters.filter.scope.head": "Scope",

  "search.filters.filter.scope.placeholder": "Scope filter",

  "search.filters.filter.scope.label": "Search scope filter",

  "search.filters.filter.show-less": "Collapse",

  "search.filters.filter.show-more": "Show more",

  "search.filters.filter.subject.head": "Subject",

  "search.filters.filter.subject.placeholder": "Subject",

  "search.filters.filter.subject.label": "Search subject",

  "search.filters.filter.submitter.head": "Submitter",

  "search.filters.filter.submitter.placeholder": "Submitter",

  "search.filters.filter.submitter.label": "Search submitter",

  "search.filters.filter.show-tree": "Browse {{ name }} tree",

  "search.filters.filter.supervisedBy.head": "Supervised By",

  "search.filters.filter.supervisedBy.placeholder": "Supervised By",

  "search.filters.filter.supervisedBy.label": "Search Supervised By",

  "search.filters.entityType.JournalIssue": "Journal Issue",

  "search.filters.entityType.JournalVolume": "Journal Volume",

  "search.filters.entityType.OrgUnit": "Organizational Unit",

  "search.filters.has_content_in_original_bundle.true": "Yes",

  "search.filters.has_content_in_original_bundle.false": "No",

  "search.filters.discoverable.true": "No",

  "search.filters.discoverable.false": "Yes",

  "search.filters.namedresourcetype.Archived": "Archived",

  "search.filters.namedresourcetype.Validation": "Validation",

  "search.filters.namedresourcetype.Waiting for Controller": "Waiting for reviewer",

  "search.filters.namedresourcetype.Workflow": "Workflow",

  "search.filters.namedresourcetype.Workspace": "Workspace",

  "search.filters.withdrawn.true": "Yes",

  "search.filters.withdrawn.false": "No",

  "search.filters.head": "Filters",

  "search.filters.reset": "Reset filters",

  "search.filters.search.submit": "Submit",

  "search.form.search": "Search",

  "search.form.search_dspace": "All repository",

  "search.form.scope.all": "All of DSpace",

  "search.results.head": "Search Results",

  "search.results.no-results": "Your search returned no results. Having trouble finding what you're looking for? Try putting",

  "search.results.no-results-link": "quotes around it",

  "search.results.empty": "Your search returned no results.",

  "search.results.view-result": "View",

  "search.results.response.500": "An error occurred during query execution, please try again later",

  "default.search.results.head": "Search Results",

  "default-relationships.search.results.head": "Search Results",

  "search.sidebar.close": "Back to results",

  "search.sidebar.filters.title": "Filters",

  "search.sidebar.open": "Search Tools",

  "search.sidebar.results": "results",

  "search.sidebar.settings.rpp": "Results per page",

  "search.sidebar.settings.sort-by": "Sort By",

  "search.sidebar.settings.title": "Settings",

  "search.view-switch.show-detail": "Show detail",

  "search.view-switch.show-grid": "Show as grid",

  "search.view-switch.show-list": "Show as list",

  "selectable-list-item-control.deselect": "Deselect item",

  "selectable-list-item-control.select": "Select item",

  "sorting.ASC": "Ascending",

  "sorting.DESC": "Descending",

  "sorting.dc.title.ASC": "Title Ascending",

  "sorting.dc.title.DESC": "Title Descending",

  "sorting.score.ASC": "Least Relevant",

  "sorting.score.DESC": "Most Relevant",

  "sorting.dc.date.issued.ASC": "Date Issued Ascending",

  "sorting.dc.date.issued.DESC": "Date Issued Descending",

  "sorting.dc.date.accessioned.ASC": "Accessioned Date Ascending",

  "sorting.dc.date.accessioned.DESC": "Accessioned Date Descending",

  "sorting.lastModified.ASC": "Last modified Ascending",

  "sorting.lastModified.DESC": "Last modified Descending",

  "sorting.person.familyName.ASC": "Surname Ascending",

  "sorting.person.familyName.DESC": "Surname Descending",

  "sorting.person.givenName.ASC": "Name Ascending",

  "sorting.person.givenName.DESC": "Name Descending",

  "sorting.person.birthDate.ASC": "Birth Date Ascending",

  "sorting.person.birthDate.DESC": "Birth Date Descending",

  "statistics.title": "Statistics",

  "statistics.header": "Statistics for {{ scope }}",

  "statistics.breadcrumbs": "Statistics",

  "statistics.page.no-data": "No data available",

  "statistics.table.no-data": "No data available",

  "statistics.table.title.TotalVisits": "Total visits",

  "statistics.table.title.TotalVisitsPerMonth": "Total visits per month",

  "statistics.table.title.TotalDownloads": "File Visits",

  "statistics.table.title.TopCountries": "Top country views",

  "statistics.table.title.TopCities": "Top city views",

  "statistics.table.header.views": "Views",

  "statistics.table.no-name": "(object name could not be loaded)",

  "submission.edit.breadcrumbs": "Edit Submission",

  "submission.edit.title": "Edit Submission",

  "submission.general.cancel": "Cancel",

  "submission.general.cannot_submit": "You don't have permission to make a new submission.",

  "submission.general.deposit": "Deposit",

  "submission.general.discard.confirm.cancel": "Cancel",

  "submission.general.discard.confirm.info": "This operation can't be undone. Are you sure?",

  "submission.general.discard.confirm.submit": "Yes, I'm sure",

  "submission.general.discard.confirm.title": "Discard submission",

  "submission.general.discard.submit": "Discard",

  "submission.general.info.saved": "Saved",

  "submission.general.info.pending-changes": "Unsaved changes",

  "submission.general.save": "Save",

  "submission.general.save-later": "Save for later",

  "submission.import-external.page.title": "Import metadata from an external source",

  "submission.import-external.title": "Import metadata from an external source",

  "submission.import-external.title.Journal": "Import a journal from an external source",

  "submission.import-external.title.JournalIssue": "Import a journal issue from an external source",

  "submission.import-external.title.JournalVolume": "Import a journal volume from an external source",

  "submission.import-external.title.OrgUnit": "Import a publisher from an external source",

  "submission.import-external.title.Person": "Import a person from an external source",

  "submission.import-external.title.Project": "Import a project from an external source",

  "submission.import-external.title.Publication": "Import a publication from an external source",

  "submission.import-external.title.none": "Import metadata from an external source",

  "submission.import-external.page.hint": "Enter a query above to find items from the web to import in to DSpace.",

  "submission.import-external.back-to-my-dspace": "Back to MyDSpace",

  "submission.import-external.search.placeholder": "Search the external source",

  "submission.import-external.search.button": "Search",

  "submission.import-external.search.button.hint": "Write some words to search",

  "submission.import-external.search.source.hint": "Pick an external source",

  "submission.import-external.source.arxiv": "arXiv",

  "submission.import-external.source.ads": "NASA/ADS",

  "submission.import-external.source.cinii": "CiNii",

  "submission.import-external.source.crossref": "CrossRef",

  "submission.import-external.source.datacite": "DataCite",

  "submission.import-external.source.scielo": "SciELO",

  "submission.import-external.source.scopus": "Scopus",

  "submission.import-external.source.vufind": "VuFind",

  "submission.import-external.source.wos": "Web Of Science",

  "submission.import-external.source.orcidWorks": "ORCID",

  "submission.import-external.source.epo": "European Patent Office (EPO)",

  "submission.import-external.source.loading": "Loading ...",

  "submission.import-external.source.sherpaJournal": "SHERPA Journals",

  "submission.import-external.source.sherpaJournalIssn": "SHERPA Journals by ISSN",

  "submission.import-external.source.sherpaPublisher": "SHERPA Publishers",

  "submission.import-external.source.openAIREFunding": "Funding OpenAIRE API",

  "submission.import-external.source.orcid": "ORCID",

  "submission.import-external.source.pubmed": "Pubmed",

  "submission.import-external.source.pubmedeu": "Pubmed Europe",

  "submission.import-external.source.lcname": "Library of Congress Names",

  "submission.import-external.preview.title": "Item Preview",

  "submission.import-external.preview.title.Publication": "Publication Preview",

  "submission.import-external.preview.title.none": "Item Preview",

  "submission.import-external.preview.title.Journal": "Journal Preview",

  "submission.import-external.preview.title.OrgUnit": "Organizational Unit Preview",

  "submission.import-external.preview.title.Person": "Person Preview",

  "submission.import-external.preview.title.Project": "Project Preview",

  "submission.import-external.preview.subtitle": "The metadata below was imported from an external source. It will be pre-filled when you start the submission.",

  "submission.import-external.preview.button.import": "Start submission",

  "submission.import-external.preview.error.import.title": "Submission error",

  "submission.import-external.preview.error.import.body": "An error occurs during the external source entry import process.",

  "submission.sections.describe.relationship-lookup.close": "Close",

  "submission.sections.describe.relationship-lookup.external-source.added": "Successfully added local entry to the selection",

  "submission.sections.describe.relationship-lookup.external-source.import-button-title.isAuthorOfPublication": "Import remote author",

  "submission.sections.describe.relationship-lookup.external-source.import-button-title.Journal": "Import remote journal",

  "submission.sections.describe.relationship-lookup.external-source.import-button-title.Journal Issue": "Import remote journal issue",

  "submission.sections.describe.relationship-lookup.external-source.import-button-title.Journal Volume": "Import remote journal volume",

  "submission.sections.describe.relationship-lookup.external-source.import-button-title.isProjectOfPublication": "Project",

  "submission.sections.describe.relationship-lookup.external-source.import-button-title.none": "Import remote item",

  "submission.sections.describe.relationship-lookup.external-source.import-button-title.Event": "Import remote event",

  "submission.sections.describe.relationship-lookup.external-source.import-button-title.Product": "Import remote product",

  "submission.sections.describe.relationship-lookup.external-source.import-button-title.Equipment": "Import remote equipment",

  "submission.sections.describe.relationship-lookup.external-source.import-button-title.OrgUnit": "Import remote organizational unit",

  "submission.sections.describe.relationship-lookup.external-source.import-button-title.Funding": "Import remote fund",

  "submission.sections.describe.relationship-lookup.external-source.import-button-title.Person": "Import remote person",

  "submission.sections.describe.relationship-lookup.external-source.import-button-title.Patent": "Import remote patent",

  "submission.sections.describe.relationship-lookup.external-source.import-button-title.Project": "Import remote project",

  "submission.sections.describe.relationship-lookup.external-source.import-button-title.Publication": "Import remote publication",

  "submission.sections.describe.relationship-lookup.external-source.import-modal.isProjectOfPublication.added.new-entity": "New Entity Added!",

  "submission.sections.describe.relationship-lookup.external-source.import-modal.isProjectOfPublication.title": "Project",

  "submission.sections.describe.relationship-lookup.external-source.import-modal.head.openAIREFunding": "Funding OpenAIRE API",

  "submission.sections.describe.relationship-lookup.external-source.import-modal.isAuthorOfPublication.title": "Import Remote Author",

  "submission.sections.describe.relationship-lookup.external-source.import-modal.isAuthorOfPublication.added.local-entity": "Successfully added local author to the selection",

  "submission.sections.describe.relationship-lookup.external-source.import-modal.isAuthorOfPublication.added.new-entity": "Successfully imported and added external author to the selection",

  "submission.sections.describe.relationship-lookup.external-source.import-modal.authority": "Authority",

  "submission.sections.describe.relationship-lookup.external-source.import-modal.authority.new": "Import as a new local authority entry",

  "submission.sections.describe.relationship-lookup.external-source.import-modal.cancel": "Cancel",

  "submission.sections.describe.relationship-lookup.external-source.import-modal.collection": "Select a collection to import new entries to",

  "submission.sections.describe.relationship-lookup.external-source.import-modal.entities": "Entities",

  "submission.sections.describe.relationship-lookup.external-source.import-modal.entities.new": "Import as a new local entity",

  "submission.sections.describe.relationship-lookup.external-source.import-modal.head.lcname": "Importing from LC Name",

  "submission.sections.describe.relationship-lookup.external-source.import-modal.head.orcid": "Importing from ORCID",

  "submission.sections.describe.relationship-lookup.external-source.import-modal.head.sherpaJournal": "Importing from Sherpa Journal",

  "submission.sections.describe.relationship-lookup.external-source.import-modal.head.sherpaPublisher": "Importing from Sherpa Publisher",

  "submission.sections.describe.relationship-lookup.external-source.import-modal.head.pubmed": "Importing from PubMed",

  "submission.sections.describe.relationship-lookup.external-source.import-modal.head.arxiv": "Importing from arXiv",

  "submission.sections.describe.relationship-lookup.external-source.import-modal.import": "Import",

  "submission.sections.describe.relationship-lookup.external-source.import-modal.Journal.title": "Import Remote Journal",

  "submission.sections.describe.relationship-lookup.external-source.import-modal.Journal.added.local-entity": "Successfully added local journal to the selection",

  "submission.sections.describe.relationship-lookup.external-source.import-modal.Journal.added.new-entity": "Successfully imported and added external journal to the selection",

  "submission.sections.describe.relationship-lookup.external-source.import-modal.Journal Issue.title": "Import Remote Journal Issue",

  "submission.sections.describe.relationship-lookup.external-source.import-modal.Journal Issue.added.local-entity": "Successfully added local journal issue to the selection",

  "submission.sections.describe.relationship-lookup.external-source.import-modal.Journal Issue.added.new-entity": "Successfully imported and added external journal issue to the selection",

  "submission.sections.describe.relationship-lookup.external-source.import-modal.Journal Volume.title": "Import Remote Journal Volume",

  "submission.sections.describe.relationship-lookup.external-source.import-modal.Journal Volume.added.local-entity": "Successfully added local journal volume to the selection",

  "submission.sections.describe.relationship-lookup.external-source.import-modal.Journal Volume.added.new-entity": "Successfully imported and added external journal volume to the selection",

  "submission.sections.describe.relationship-lookup.external-source.import-modal.select": "Select a local match:",

  "submission.sections.describe.relationship-lookup.search-tab.deselect-all": "Deselect all",

  "submission.sections.describe.relationship-lookup.search-tab.deselect-page": "Deselect page",

  "submission.sections.describe.relationship-lookup.search-tab.loading": "Loading...",

  "submission.sections.describe.relationship-lookup.search-tab.placeholder": "Search query",

  "submission.sections.describe.relationship-lookup.search-tab.search": "Go",

  "submission.sections.describe.relationship-lookup.search-tab.search-form.placeholder": "Search...",

  "submission.sections.describe.relationship-lookup.search-tab.select-all": "Select all",

  "submission.sections.describe.relationship-lookup.search-tab.select-page": "Select page",

  "submission.sections.describe.relationship-lookup.selected": "Selected {{ size }} items",

  "submission.sections.describe.relationship-lookup.search-tab.tab-title.isAuthorOfPublication": "Local Authors ({{ count }})",

  "submission.sections.describe.relationship-lookup.search-tab.tab-title.isJournalOfPublication": "Local Journals ({{ count }})",

  "submission.sections.describe.relationship-lookup.search-tab.tab-title.Project": "Local Projects ({{ count }})",

  "submission.sections.describe.relationship-lookup.search-tab.tab-title.Publication": "Local Publications ({{ count }})",

  "submission.sections.describe.relationship-lookup.search-tab.tab-title.Person": "Local Authors ({{ count }})",

  "submission.sections.describe.relationship-lookup.search-tab.tab-title.OrgUnit": "Local Organizational Units ({{ count }})",

  "submission.sections.describe.relationship-lookup.search-tab.tab-title.DataPackage": "Local Data Packages ({{ count }})",

  "submission.sections.describe.relationship-lookup.search-tab.tab-title.DataFile": "Local Data Files ({{ count }})",

  "submission.sections.describe.relationship-lookup.search-tab.tab-title.Journal": "Local Journals ({{ count }})",

  "submission.sections.describe.relationship-lookup.search-tab.tab-title.isJournalIssueOfPublication": "Local Journal Issues ({{ count }})",

  "submission.sections.describe.relationship-lookup.search-tab.tab-title.JournalIssue": "Local Journal Issues ({{ count }})",

  "submission.sections.describe.relationship-lookup.search-tab.tab-title.isJournalVolumeOfPublication": "Local Journal Volumes ({{ count }})",

  "submission.sections.describe.relationship-lookup.search-tab.tab-title.JournalVolume": "Local Journal Volumes ({{ count }})",

  "submission.sections.describe.relationship-lookup.search-tab.tab-title.sherpaJournal": "Sherpa Journals ({{ count }})",

  "submission.sections.describe.relationship-lookup.search-tab.tab-title.sherpaPublisher": "Sherpa Publishers ({{ count }})",

  "submission.sections.describe.relationship-lookup.search-tab.tab-title.orcid": "ORCID ({{ count }})",

  "submission.sections.describe.relationship-lookup.search-tab.tab-title.lcname": "LC Names ({{ count }})",

  "submission.sections.describe.relationship-lookup.search-tab.tab-title.pubmed": "PubMed ({{ count }})",

  "submission.sections.describe.relationship-lookup.search-tab.tab-title.arxiv": "arXiv ({{ count }})",

  "submission.sections.describe.relationship-lookup.search-tab.tab-title.isFundingAgencyOfPublication": "Search for Funding Agencies",

  "submission.sections.describe.relationship-lookup.search-tab.tab-title.isFundingOfPublication": "Search for Funding",

  "submission.sections.describe.relationship-lookup.search-tab.tab-title.isChildOrgUnitOf": "Search for Organizational Units",

  "submission.sections.describe.relationship-lookup.search-tab.tab-title.openAIREFunding": "Funding OpenAIRE API",

  "submission.sections.describe.relationship-lookup.search-tab.tab-title.isProjectOfPublication": "Projects",

  "submission.sections.describe.relationship-lookup.search-tab.tab-title.isFundingAgencyOfProject": "Funder of the Project",

  "submission.sections.describe.relationship-lookup.search-tab.tab-title.isPublicationOfAuthor": "Publication of the Author",

  "submission.sections.describe.relationship-lookup.selection-tab.title.openAIREFunding": "Funding OpenAIRE API",

  "submission.sections.describe.relationship-lookup.selection-tab.title.isProjectOfPublication": "Project",

  "submission.sections.describe.relationship-lookup.title.isProjectOfPublication": "Projects",

  "submission.sections.describe.relationship-lookup.title.isFundingAgencyOfProject": "Funder of the Project",

  "submission.sections.describe.relationship-lookup.selection-tab.search-form.placeholder": "Search...",

  "submission.sections.describe.relationship-lookup.selection-tab.tab-title": "Current Selection ({{ count }})",

  "submission.sections.describe.relationship-lookup.title.isJournalIssueOfPublication": "Journal Issues",

  "submission.sections.describe.relationship-lookup.title.JournalIssue": "Journal Issues",

  "submission.sections.describe.relationship-lookup.title.isJournalVolumeOfPublication": "Journal Volumes",

  "submission.sections.describe.relationship-lookup.title.JournalVolume": "Journal Volumes",

  "submission.sections.describe.relationship-lookup.title.isJournalOfPublication": "Journals",

  "submission.sections.describe.relationship-lookup.title.isAuthorOfPublication": "Authors",

  "submission.sections.describe.relationship-lookup.title.isFundingAgencyOfPublication": "Funding Agency",

  "submission.sections.describe.relationship-lookup.title.Project": "Projects",

  "submission.sections.describe.relationship-lookup.title.Publication": "Publications",

  "submission.sections.describe.relationship-lookup.title.Person": "Authors",

  "submission.sections.describe.relationship-lookup.title.OrgUnit": "Organizational Units",

  "submission.sections.describe.relationship-lookup.title.DataPackage": "Data Packages",

  "submission.sections.describe.relationship-lookup.title.DataFile": "Data Files",

  "submission.sections.describe.relationship-lookup.title.Funding Agency": "Funding Agency",

  "submission.sections.describe.relationship-lookup.title.isFundingOfPublication": "Funding",

  "submission.sections.describe.relationship-lookup.title.isChildOrgUnitOf": "Parent Organizational Unit",

  "submission.sections.describe.relationship-lookup.title.isPublicationOfAuthor": "Publication",

  "submission.sections.describe.relationship-lookup.search-tab.toggle-dropdown": "Toggle dropdown",

  "submission.sections.describe.relationship-lookup.selection-tab.settings": "Settings",

  "submission.sections.describe.relationship-lookup.selection-tab.no-selection": "Your selection is currently empty.",

  "submission.sections.describe.relationship-lookup.selection-tab.title.isAuthorOfPublication": "Selected Authors",

  "submission.sections.describe.relationship-lookup.selection-tab.title.isJournalOfPublication": "Selected Journals",

  "submission.sections.describe.relationship-lookup.selection-tab.title.isJournalVolumeOfPublication": "Selected Journal Volume",

  "submission.sections.describe.relationship-lookup.selection-tab.title.Project": "Selected Projects",

  "submission.sections.describe.relationship-lookup.selection-tab.title.Publication": "Selected Publications",

  "submission.sections.describe.relationship-lookup.selection-tab.title.Person": "Selected Authors",

  "submission.sections.describe.relationship-lookup.selection-tab.title.OrgUnit": "Selected Organizational Units",

  "submission.sections.describe.relationship-lookup.selection-tab.title.DataPackage": "Selected Data Packages",

  "submission.sections.describe.relationship-lookup.selection-tab.title.DataFile": "Selected Data Files",

  "submission.sections.describe.relationship-lookup.selection-tab.title.Journal": "Selected Journals",

  "submission.sections.describe.relationship-lookup.selection-tab.title.isJournalIssueOfPublication": "Selected Issue",

  "submission.sections.describe.relationship-lookup.selection-tab.title.JournalVolume": "Selected Journal Volume",

  "submission.sections.describe.relationship-lookup.selection-tab.title.isFundingAgencyOfPublication": "Selected Funding Agency",

  "submission.sections.describe.relationship-lookup.selection-tab.title.isFundingOfPublication": "Selected Funding",

  "submission.sections.describe.relationship-lookup.selection-tab.title.JournalIssue": "Selected Issue",

  "submission.sections.describe.relationship-lookup.selection-tab.title.isChildOrgUnitOf": "Selected Organizational Unit",

  "submission.sections.describe.relationship-lookup.selection-tab.title.sherpaJournal": "Search Results",

  "submission.sections.describe.relationship-lookup.selection-tab.title.sherpaPublisher": "Search Results",

  "submission.sections.describe.relationship-lookup.selection-tab.title.orcid": "Search Results",

  "submission.sections.describe.relationship-lookup.selection-tab.title.orcidv2": "Search Results",

  "submission.sections.describe.relationship-lookup.selection-tab.title.lcname": "Search Results",

  "submission.sections.describe.relationship-lookup.selection-tab.title.pubmed": "Search Results",

  "submission.sections.describe.relationship-lookup.selection-tab.title.arxiv": "Search Results",

  "submission.sections.describe.relationship-lookup.selection-tab.title.crossref": "Search Results",

  "submission.sections.describe.relationship-lookup.selection-tab.title.epo": "Search Results",

  "submission.sections.describe.relationship-lookup.selection-tab.title.scopus": "Search Results",

  "submission.sections.describe.relationship-lookup.selection-tab.title.scielo": "Search Results",

  "submission.sections.describe.relationship-lookup.selection-tab.title.wos": "Search Results",

  "submission.sections.describe.relationship-lookup.selection-tab.title": "Search Results",

  "submission.sections.describe.relationship-lookup.name-variant.notification.content": "Would you like to save \"{{ value }}\" as a name variant for this person so you and others can reuse it for future submissions? If you don't you can still use it for this submission.",

  "submission.sections.describe.relationship-lookup.name-variant.notification.confirm": "Save a new name variant",

  "submission.sections.describe.relationship-lookup.name-variant.notification.decline": "Use only for this submission",

  "submission.sections.ccLicense.type": "License Type",

  "submission.sections.ccLicense.select": "Select a license type…",

  "submission.sections.ccLicense.change": "Change your license type…",

  "submission.sections.ccLicense.none": "No licenses available",

  "submission.sections.ccLicense.option.select": "Select an option…",

  "submission.sections.ccLicense.link": "You’ve selected the following license:",

  "submission.sections.ccLicense.confirmation": "I grant the license above",

  "submission.sections.general.add-more": "Add more",

  "submission.sections.general.cannot_deposit": "Deposit cannot be completed due to errors in the form.<br>Please fill out all required fields to complete the deposit.",

  "submission.sections.general.collection": "Collection",

  "submission.sections.general.deposit_error_notice": "There was an issue when submitting the item, please try again later.",

  "submission.sections.general.deposit_success_notice": "Submission deposited successfully.",

  "submission.sections.general.discard_error_notice": "There was an issue when discarding the item, please try again later.",

  "submission.sections.general.discard_success_notice": "Submission discarded successfully.",

  "submission.sections.general.metadata-extracted": "New metadata have been extracted and added to the <strong>{{sectionId}}</strong> section.",

  "submission.sections.general.metadata-extracted-new-section": "New <strong>{{sectionId}}</strong> section has been added to submission.",

  "submission.sections.general.no-collection": "No collection found",

  "submission.sections.general.no-entity": "No entity types found",

  "submission.sections.general.no-sections": "No options available",

  "submission.sections.general.save_error_notice": "There was an issue when saving the item, please try again later.",

  "submission.sections.general.save_success_notice": "Submission saved successfully.",

  "submission.sections.general.search-collection": "Search for a collection",

  "submission.sections.general.sections_not_valid": "There are incomplete sections.",

  "submission.sections.identifiers.info": "The following identifiers will be created for your item:",

  "submission.sections.identifiers.no_handle": "No handles have been minted for this item.",

  "submission.sections.identifiers.no_doi": "No DOIs have been minted for this item.",

  "submission.sections.identifiers.handle_label": "Handle: ",

  "submission.sections.identifiers.doi_label": "DOI: ",

  "submission.sections.identifiers.otherIdentifiers_label": "Other identifiers: ",

  "submission.sections.submit.progressbar.accessCondition": "Item access conditions",

  "submission.sections.submit.progressbar.CClicense": "Creative commons license",

  "submission.sections.submit.progressbar.describe.recycle": "Recycle",

  "submission.sections.submit.progressbar.describe.stepcustom": "Describe",

  "submission.sections.submit.progressbar.describe.stepone": "Describe",

  "submission.sections.submit.progressbar.describe.steptwo": "Describe",

  "submission.sections.submit.progressbar.detect-duplicate": "Potential duplicates",

  "submission.sections.submit.progressbar.identifiers": "Identifiers",

  "submission.sections.submit.progressbar.license": "Deposit license",

  "submission.sections.submit.progressbar.sherpapolicy": "Sherpa policies",

  "submission.sections.submit.progressbar.upload": "Upload files",

  "submission.sections.submit.progressbar.sherpaPolicies": "Publisher open access policy information",

  "submission.sections.sherpa-policy.title-empty": "No publisher policy information available. If your work has an associated ISSN, please enter it above to see any related publisher open access policies.",

  "submission.sections.status.errors.title": "Errors",

  "submission.sections.status.valid.title": "Valid",

  "submission.sections.status.warnings.title": "Warnings",

  "submission.sections.status.errors.aria": "has errors",

  "submission.sections.status.valid.aria": "is valid",

  "submission.sections.status.warnings.aria": "has warnings",

  "submission.sections.status.info.title": "Additional Information",

  "submission.sections.status.info.aria": "Additional Information",

  "submission.sections.toggle.open": "Open section",

  "submission.sections.toggle.close": "Close section",

  "submission.sections.toggle.aria.open": "Expand {{sectionHeader}} section",

  "submission.sections.toggle.aria.close": "Collapse {{sectionHeader}} section",

  "submission.sections.upload.delete.confirm.cancel": "Cancel",

  "submission.sections.upload.delete.confirm.info": "This operation can't be undone. Are you sure?",

  "submission.sections.upload.delete.confirm.submit": "Yes, I'm sure",

  "submission.sections.upload.delete.confirm.title": "Delete bitstream",

  "submission.sections.upload.delete.submit": "Delete",

  "submission.sections.upload.download.title": "Download bitstream",

  "submission.sections.upload.drop-message": "Drop files to attach them to the item",

  "submission.sections.upload.edit.title": "Edit bitstream",

  "submission.sections.upload.form.access-condition-label": "Access condition type",

  "submission.sections.upload.form.access-condition-hint": "Select an access condition to apply on the bitstream once the item is deposited",

  "submission.sections.upload.form.date-required": "Date is required.",

  "submission.sections.upload.form.date-required-from": "Grant access from date is required.",

  "submission.sections.upload.form.date-required-until": "Grant access until date is required.",

  "submission.sections.upload.form.from-label": "Grant access from",

  "submission.sections.upload.form.from-hint": "Select the date from which the related access condition is applied",

  "submission.sections.upload.form.from-placeholder": "From",

  "submission.sections.upload.form.group-label": "Group",

  "submission.sections.upload.form.group-required": "Group is required.",

  "submission.sections.upload.form.until-label": "Grant access until",

  "submission.sections.upload.form.until-hint": "Select the date until which the related access condition is applied",

  "submission.sections.upload.form.until-placeholder": "Until",

  "submission.sections.upload.header.policy.default.nolist": "Uploaded files in the {{collectionName}} collection will be accessible according to the following group(s):",

  "submission.sections.upload.header.policy.default.withlist": "Please note that uploaded files in the {{collectionName}} collection will be accessible, in addition to what is explicitly decided for the single file, with the following group(s):",

  "submission.sections.upload.info": "Here you will find all the files currently in the item. You can update the file metadata and access conditions or <strong>upload additional files by dragging & dropping them anywhere on the page.</strong>",

  "submission.sections.upload.no-entry": "No",

  "submission.sections.upload.no-file-uploaded": "No file uploaded yet.",

  "submission.sections.upload.save-metadata": "Save metadata",

  "submission.sections.upload.undo": "Cancel",

  "submission.sections.upload.upload-failed": "Upload failed",

  "submission.sections.upload.upload-successful": "Upload successful",

  "submission.sections.accesses.form.discoverable-description": "When checked, this item will be discoverable in search/browse. When unchecked, the item will only be available via a direct link and will never appear in search/browse.",

  "submission.sections.accesses.form.discoverable-label": "Discoverable",

  "submission.sections.accesses.form.access-condition-label": "Access condition type",

  "submission.sections.accesses.form.access-condition-hint": "Select an access condition to apply on the item once it is deposited",

  "submission.sections.accesses.form.date-required": "Date is required.",

  "submission.sections.accesses.form.date-required-from": "Grant access from date is required.",

  "submission.sections.accesses.form.date-required-until": "Grant access until date is required.",

  "submission.sections.accesses.form.from-label": "Grant access from",

  "submission.sections.accesses.form.from-hint": "Select the date from which the related access condition is applied",

  "submission.sections.accesses.form.from-placeholder": "From",

  "submission.sections.accesses.form.group-label": "Group",

  "submission.sections.accesses.form.group-required": "Group is required.",

  "submission.sections.accesses.form.until-label": "Grant access until",

  "submission.sections.accesses.form.until-hint": "Select the date until which the related access condition is applied",

  "submission.sections.accesses.form.until-placeholder": "Until",

  "submission.sections.license.granted-label": "I confirm the license above",

  "submission.sections.license.required": "You must accept the license",

  "submission.sections.license.notgranted": "You must accept the license",

  "submission.sections.sherpa.publication.information": "Publication information",

  "submission.sections.sherpa.publication.information.title": "Title",

  "submission.sections.sherpa.publication.information.issns": "ISSNs",

  "submission.sections.sherpa.publication.information.url": "URL",

  "submission.sections.sherpa.publication.information.publishers": "Publisher",

  "submission.sections.sherpa.publication.information.romeoPub": "Romeo Pub",

  "submission.sections.sherpa.publication.information.zetoPub": "Zeto Pub",

  "submission.sections.sherpa.publisher.policy": "Publisher Policy",

  "submission.sections.sherpa.publisher.policy.description": "The below information was found via Sherpa Romeo. Based on the policies of your publisher, it provides advice regarding whether an embargo may be necessary and/or which files you are allowed to upload. If you have questions, please contact your site administrator via the feedback form in the footer.",

  "submission.sections.sherpa.publisher.policy.openaccess": "Open Access pathways permitted by this journal's policy are listed below by article version. Click on a pathway for a more detailed view",

  "submission.sections.sherpa.publisher.policy.more.information": "For more information, please see the following links:",

  "submission.sections.sherpa.publisher.policy.version": "Version",

  "submission.sections.sherpa.publisher.policy.embargo": "Embargo",

  "submission.sections.sherpa.publisher.policy.noembargo": "No Embargo",

  "submission.sections.sherpa.publisher.policy.nolocation": "None",

  "submission.sections.sherpa.publisher.policy.license": "License",

  "submission.sections.sherpa.publisher.policy.prerequisites": "Prerequisites",

  "submission.sections.sherpa.publisher.policy.location": "Location",

  "submission.sections.sherpa.publisher.policy.conditions": "Conditions",

  "submission.sections.sherpa.publisher.policy.refresh": "Refresh",

  "submission.sections.sherpa.record.information": "Record Information",

  "submission.sections.sherpa.record.information.id": "ID",

  "submission.sections.sherpa.record.information.date.created": "Date Created",

  "submission.sections.sherpa.record.information.date.modified": "Last Modified",

  "submission.sections.sherpa.record.information.uri": "URI",

  "submission.sections.sherpa.error.message": "There was an error retrieving sherpa informations",

  "submission.submit.breadcrumbs": "New submission",

  "submission.submit.title": "New submission",

  "submission.workflow.generic.delete": "Delete",

  "submission.workflow.generic.delete-help": "Select this option to discard this item. You will then be asked to confirm it.",

  "submission.workflow.generic.edit": "Edit",

  "submission.workflow.generic.edit-help": "Select this option to change the item's metadata.",

  "submission.workflow.generic.view": "View",

  "submission.workflow.generic.view-help": "Select this option to view the item's metadata.",

  "submission.workflow.generic.submit_select_reviewer": "Select Reviewer",

  "submission.workflow.generic.submit_select_reviewer-help": "",

  "submission.workflow.generic.submit_score": "Rate",

  "submission.workflow.generic.submit_score-help": "",

  "submission.workflow.tasks.claimed.approve": "Approve",

  "submission.workflow.tasks.claimed.approve_help": "If you have reviewed the item and it is suitable for inclusion in the collection, select \"Approve\".",

  "submission.workflow.tasks.claimed.edit": "Edit",

  "submission.workflow.tasks.claimed.edit_help": "Select this option to change the item's metadata.",

  "submission.workflow.tasks.claimed.decline": "Decline",

  "submission.workflow.tasks.claimed.decline_help": "",

  "submission.workflow.tasks.claimed.reject.reason.info": "Please enter your reason for rejecting the submission into the box below, indicating whether the submitter may fix a problem and resubmit.",

  "submission.workflow.tasks.claimed.reject.reason.placeholder": "Describe the reason of reject",

  "submission.workflow.tasks.claimed.reject.reason.submit": "Reject item",

  "submission.workflow.tasks.claimed.reject.reason.title": "Reason",

  "submission.workflow.tasks.claimed.reject.submit": "Reject",

  "submission.workflow.tasks.claimed.reject_help": "If you have reviewed the item and found it is <strong>not</strong> suitable for inclusion in the collection, select \"Reject\".  You will then be asked to enter a message indicating why the item is unsuitable, and whether the submitter should change something and resubmit.",

  "submission.workflow.tasks.claimed.return": "Return to pool",

  "submission.workflow.tasks.claimed.return_help": "Return the task to the pool so that another user may perform the task.",

  "submission.workflow.tasks.generic.error": "Error occurred during operation...",

  "submission.workflow.tasks.generic.processing": "Processing...",

  "submission.workflow.tasks.generic.submitter": "Submitter",

  "submission.workflow.tasks.generic.success": "Operation successful",

  "submission.workflow.tasks.pool.claim": "Claim",

  "submission.workflow.tasks.pool.claim_help": "Assign this task to yourself.",

  "submission.workflow.tasks.pool.hide-detail": "Hide detail",

  "submission.workflow.tasks.pool.show-detail": "Show detail",

  "submission.workspace.generic.view": "View",

  "submission.workspace.generic.view-help": "Select this option to view the item's metadata.",

  "submitter.empty": "N/A",

  "subscriptions.title": "Subscriptions",

  "subscriptions.item": "Subscriptions for items",

  "subscriptions.collection": "Subscriptions for collections",

  "subscriptions.community": "Subscriptions for communities",

  "subscriptions.subscription_type": "Subscription type",

  "subscriptions.frequency": "Subscription frequency",

  "subscriptions.frequency.D": "Daily",

  "subscriptions.frequency.M": "Monthly",

  "subscriptions.frequency.W": "Weekly",

  "subscriptions.tooltip": "Subscribe",

  "subscriptions.modal.title": "Subscriptions",

  "subscriptions.modal.type-frequency": "Type and frequency",

  "subscriptions.modal.close": "Close",

  "subscriptions.modal.delete-info": "To remove this subscription, please visit the \"Subscriptions\" page under your user profile",

  "subscriptions.modal.new-subscription-form.type.content": "Content",

  "subscriptions.modal.new-subscription-form.frequency.D": "Daily",

  "subscriptions.modal.new-subscription-form.frequency.W": "Weekly",

  "subscriptions.modal.new-subscription-form.frequency.M": "Monthly",

  "subscriptions.modal.new-subscription-form.submit": "Submit",

  "subscriptions.modal.new-subscription-form.processing": "Processing...",

  "subscriptions.modal.create.success": "Subscribed to {{ type }} successfully.",

  "subscriptions.modal.delete.success": "Subscription deleted successfully",

  "subscriptions.modal.update.success": "Subscription to {{ type }} updated successfully",

  "subscriptions.modal.create.error": "An error occurs during the subscription creation",

  "subscriptions.modal.delete.error": "An error occurs during the subscription delete",

  "subscriptions.modal.update.error": "An error occurs during the subscription update",

  "subscriptions.table.dso": "Subject",

  "subscriptions.table.subscription_type": "Subscription Type",

  "subscriptions.table.subscription_frequency": "Subscription Frequency",

  "subscriptions.table.action": "Action",

  "subscriptions.table.edit": "Edit",

  "subscriptions.table.delete": "Delete",

  "subscriptions.table.not-available": "Not available",

  "subscriptions.table.not-available-message": "The subscribed item has been deleted, or you don't currently have the permission to view it",

  "subscriptions.table.empty.message": "You do not have any subscriptions at this time. To subscribe to email updates for a Community or Collection, use the subscription button on the object's page.",

  "thumbnail.default.alt": "Thumbnail Image",

  "thumbnail.default.placeholder": "No Thumbnail Available",

  "thumbnail.project.alt": "Project Logo",

  "thumbnail.project.placeholder": "Project Placeholder Image",

  "thumbnail.orgunit.alt": "OrgUnit Logo",

  "thumbnail.orgunit.placeholder": "OrgUnit Placeholder Image",

  "thumbnail.person.alt": "Profile Picture",

  "thumbnail.person.placeholder": "No Profile Picture Available",

  "title": "DSpace",

  "vocabulary-treeview.header": "Hierarchical tree view",

  "vocabulary-treeview.load-more": "Load more",

  "vocabulary-treeview.search.form.reset": "Reset",

  "vocabulary-treeview.search.form.search": "Search",

  "vocabulary-treeview.search.form.search-placeholder": "Filter results by typing the first few letters",

  "vocabulary-treeview.search.no-result": "There were no items to show",

  "vocabulary-treeview.tree.description.nsi": "The Norwegian Science Index",

  "vocabulary-treeview.tree.description.srsc": "Research Subject Categories",

  "vocabulary-treeview.info": "Select a subject to add as search filter",

  "uploader.browse": "browse",

  "uploader.drag-message": "Drag & Drop your files here",

  "uploader.delete.btn-title": "Delete",

  "uploader.or": ", or ",

  "uploader.processing": "Processing uploaded file(s)... (it's now safe to close this page)",

  "uploader.queue-length": "Queue length",

  "virtual-metadata.delete-item.info": "Select the types for which you want to save the virtual metadata as real metadata",

  "virtual-metadata.delete-item.modal-head": "The virtual metadata of this relation",

  "virtual-metadata.delete-relationship.modal-head": "Select the items for which you want to save the virtual metadata as real metadata",

  "supervisedWorkspace.search.results.head": "Supervised Items",

  "workspace.search.results.head": "Your submissions",

  "workflowAdmin.search.results.head": "Administer Workflow",

  "workflow.search.results.head": "Workflow tasks",

  "supervision.search.results.head": "Workflow and Workspace tasks",

  "workflow-item.edit.breadcrumbs": "Edit workflowitem",

  "workflow-item.edit.title": "Edit workflowitem",

  "workflow-item.delete.notification.success.title": "Deleted",

  "workflow-item.delete.notification.success.content": "This workflow item was successfully deleted",

  "workflow-item.delete.notification.error.title": "Something went wrong",

  "workflow-item.delete.notification.error.content": "The workflow item could not be deleted",

  "workflow-item.delete.title": "Delete workflow item",

  "workflow-item.delete.header": "Delete workflow item",

  "workflow-item.delete.button.cancel": "Cancel",

  "workflow-item.delete.button.confirm": "Delete",

  "workflow-item.send-back.notification.success.title": "Sent back to submitter",

  "workflow-item.send-back.notification.success.content": "This workflow item was successfully sent back to the submitter",

  "workflow-item.send-back.notification.error.title": "Something went wrong",

  "workflow-item.send-back.notification.error.content": "The workflow item could not be sent back to the submitter",

  "workflow-item.send-back.title": "Send workflow item back to submitter",

  "workflow-item.send-back.header": "Send workflow item back to submitter",

  "workflow-item.send-back.button.cancel": "Cancel",

  "workflow-item.send-back.button.confirm": "Send back",

  "workflow-item.view.breadcrumbs": "Workflow View",

  "workspace-item.view.breadcrumbs": "Workspace View",

  "workspace-item.view.title": "Workspace View",

  "workspace-item.delete.breadcrumbs": "Workspace Delete",

  "workspace-item.delete.header": "Delete workspace item",

  "workspace-item.delete.button.confirm": "Delete",

  "workspace-item.delete.button.cancel": "Cancel",

  "workspace-item.delete.notification.success.title": "Deleted",

  "workspace-item.delete.title": "This workspace item was successfully deleted",

  "workspace-item.delete.notification.error.title": "Something went wrong",

  "workspace-item.delete.notification.error.content": "The workspace item could not be deleted",

  "workflow-item.advanced.title": "Advanced workflow",

  "workflow-item.selectrevieweraction.notification.success.title": "Selected reviewer",

  "workflow-item.selectrevieweraction.notification.success.content": "The reviewer for this workflow item has been successfully selected",

  "workflow-item.selectrevieweraction.notification.error.title": "Something went wrong",

  "workflow-item.selectrevieweraction.notification.error.content": "Couldn't select the reviewer for this workflow item",

  "workflow-item.selectrevieweraction.title": "Select Reviewer",

  "workflow-item.selectrevieweraction.header": "Select Reviewer",

  "workflow-item.selectrevieweraction.button.cancel": "Cancel",

  "workflow-item.selectrevieweraction.button.confirm": "Confirm",

  "workflow-item.scorereviewaction.notification.success.title": "Rating review",

  "workflow-item.scorereviewaction.notification.success.content": "The rating for this item workflow item has been successfully submitted",

  "workflow-item.scorereviewaction.notification.error.title": "Something went wrong",

  "workflow-item.scorereviewaction.notification.error.content": "Couldn't rate this item",

  "workflow-item.scorereviewaction.title": "Rate this item",

  "workflow-item.scorereviewaction.header": "Rate this item",

  "workflow-item.scorereviewaction.button.cancel": "Cancel",

  "workflow-item.scorereviewaction.button.confirm": "Confirm",

  "idle-modal.header": "Session will expire soon",

  "idle-modal.info": "For security reasons, user sessions expire after {{ timeToExpire }} minutes of inactivity. Your session will expire soon. Would you like to extend it or log out?",

  "idle-modal.log-out": "Log out",

  "idle-modal.extend-session": "Extend session",

  "researcher.profile.action.processing": "Processing...",

  "researcher.profile.associated": "Researcher profile associated",

  "researcher.profile.change-visibility.fail": "An unexpected error occurs while changing the profile visibility",

  "researcher.profile.create.new": "Create new",

  "researcher.profile.create.success": "Researcher profile created successfully",

  "researcher.profile.create.fail": "An error occurs during the researcher profile creation",

  "researcher.profile.delete": "Delete",

  "researcher.profile.expose": "Expose",

  "researcher.profile.hide": "Hide",

  "researcher.profile.not.associated": "Researcher profile not yet associated",

  "researcher.profile.view": "View",

  "researcher.profile.private.visibility": "PRIVATE",

  "researcher.profile.public.visibility": "PUBLIC",

  "researcher.profile.status": "Status:",

  "researcherprofile.claim.not-authorized": "You are not authorized to claim this item. For more details contact the administrator(s).",

  "researcherprofile.error.claim.body": "An error occurred while claiming the profile, please try again later",

  "researcherprofile.error.claim.title": "Error",

  "researcherprofile.success.claim.body": "Profile claimed with success",

  "researcherprofile.success.claim.title": "Success",

  "person.page.orcid.create": "Create an ORCID ID",

  "person.page.orcid.granted-authorizations": "Granted authorizations",

  "person.page.orcid.grant-authorizations": "Grant authorizations",

  "person.page.orcid.link": "Connect to ORCID ID",

  "person.page.orcid.link.processing": "Linking profile to ORCID...",

  "person.page.orcid.link.error.message": "Something went wrong while connecting the profile with ORCID. If the problem persists, contact the administrator.",

  "person.page.orcid.orcid-not-linked-message": "The ORCID iD of this profile ({{ orcid }}) has not yet been connected to an account on the ORCID registry or the connection is expired.",

  "person.page.orcid.unlink": "Disconnect from ORCID",

  "person.page.orcid.unlink.processing": "Processing...",

  "person.page.orcid.missing-authorizations": "Missing authorizations",

  "person.page.orcid.missing-authorizations-message": "The following authorizations are missing:",

  "person.page.orcid.no-missing-authorizations-message": "Great! This box is empty, so you have granted all access rights to use all functions offers by your institution.",

  "person.page.orcid.no-orcid-message": "No ORCID iD associated yet. By clicking on the button below it is possible to link this profile with an ORCID account.",

  "person.page.orcid.profile-preferences": "Profile preferences",

  "person.page.orcid.funding-preferences": "Funding preferences",

  "person.page.orcid.publications-preferences": "Publication preferences",

  "person.page.orcid.remove-orcid-message": "If you need to remove your ORCID, please contact the repository administrator",

  "person.page.orcid.save.preference.changes": "Update settings",

  "person.page.orcid.sync-profile.affiliation": "Affiliation",

  "person.page.orcid.sync-profile.biographical": "Biographical data",

  "person.page.orcid.sync-profile.education": "Education",

  "person.page.orcid.sync-profile.identifiers": "Identifiers",

  "person.page.orcid.sync-fundings.all": "All fundings",

  "person.page.orcid.sync-fundings.mine": "My fundings",

  "person.page.orcid.sync-fundings.my_selected": "Selected fundings",

  "person.page.orcid.sync-fundings.disabled": "Disabled",

  "person.page.orcid.sync-publications.all": "All publications",

  "person.page.orcid.sync-publications.mine": "My publications",

  "person.page.orcid.sync-publications.my_selected": "Selected publications",

  "person.page.orcid.sync-publications.disabled": "Disabled",

  "person.page.orcid.sync-queue.discard": "Discard the change and do not synchronize with the ORCID registry",

  "person.page.orcid.sync-queue.discard.error": "The discarding of the ORCID queue record failed",

  "person.page.orcid.sync-queue.discard.success": "The ORCID queue record have been discarded successfully",

  "person.page.orcid.sync-queue.empty-message": "The ORCID queue registry is empty",

  "person.page.orcid.sync-queue.table.header.type": "Type",

  "person.page.orcid.sync-queue.table.header.description": "Description",

  "person.page.orcid.sync-queue.table.header.action": "Action",

  "person.page.orcid.sync-queue.description.affiliation": "Affiliations",

  "person.page.orcid.sync-queue.description.country": "Country",

  "person.page.orcid.sync-queue.description.education": "Educations",

  "person.page.orcid.sync-queue.description.external_ids": "External ids",

  "person.page.orcid.sync-queue.description.other_names": "Other names",

  "person.page.orcid.sync-queue.description.qualification": "Qualifications",

  "person.page.orcid.sync-queue.description.researcher_urls": "Researcher urls",

  "person.page.orcid.sync-queue.description.keywords": "Keywords",

  "person.page.orcid.sync-queue.tooltip.insert": "Add a new entry in the ORCID registry",

  "person.page.orcid.sync-queue.tooltip.update": "Update this entry on the ORCID registry",

  "person.page.orcid.sync-queue.tooltip.delete": "Remove this entry from the ORCID registry",

  "person.page.orcid.sync-queue.tooltip.publication": "Publication",

  "person.page.orcid.sync-queue.tooltip.project": "Project",

  "person.page.orcid.sync-queue.tooltip.affiliation": "Affiliation",

  "person.page.orcid.sync-queue.tooltip.education": "Education",

  "person.page.orcid.sync-queue.tooltip.qualification": "Qualification",

  "person.page.orcid.sync-queue.tooltip.other_names": "Other name",

  "person.page.orcid.sync-queue.tooltip.country": "Country",

  "person.page.orcid.sync-queue.tooltip.keywords": "Keyword",

  "person.page.orcid.sync-queue.tooltip.external_ids": "External identifier",

  "person.page.orcid.sync-queue.tooltip.researcher_urls": "Researcher url",

  "person.page.orcid.sync-queue.send": "Synchronize with ORCID registry",

  "person.page.orcid.sync-queue.send.unauthorized-error.title": "The submission to ORCID failed for missing authorizations.",

  "person.page.orcid.sync-queue.send.unauthorized-error.content": "Click <a href='{{orcid}}'>here</a> to grant again the required permissions. If the problem persists, contact the administrator",

  "person.page.orcid.sync-queue.send.bad-request-error": "The submission to ORCID failed because the resource sent to ORCID registry is not valid",

  "person.page.orcid.sync-queue.send.error": "The submission to ORCID failed",

  "person.page.orcid.sync-queue.send.conflict-error": "The submission to ORCID failed because the resource is already present on the ORCID registry",

  "person.page.orcid.sync-queue.send.not-found-warning": "The resource does not exists anymore on the ORCID registry.",

  "person.page.orcid.sync-queue.send.success": "The submission to ORCID was completed successfully",

  "person.page.orcid.sync-queue.send.validation-error": "The data that you want to synchronize with ORCID is not valid",

  "person.page.orcid.sync-queue.send.validation-error.amount-currency.required": "The amount's currency is required",

  "person.page.orcid.sync-queue.send.validation-error.external-id.required": "The resource to be sent requires at least one identifier",

  "person.page.orcid.sync-queue.send.validation-error.title.required": "The title is required",

  "person.page.orcid.sync-queue.send.validation-error.type.required": "The dc.type is required",

  "person.page.orcid.sync-queue.send.validation-error.start-date.required": "The start date is required",

  "person.page.orcid.sync-queue.send.validation-error.funder.required": "The funder is required",

  "person.page.orcid.sync-queue.send.validation-error.country.invalid": "Invalid 2 digits ISO 3166 country",

  "person.page.orcid.sync-queue.send.validation-error.organization.required": "The organization is required",

  "person.page.orcid.sync-queue.send.validation-error.organization.name-required": "The organization's name is required",

  "person.page.orcid.sync-queue.send.validation-error.publication.date-invalid": "The publication date must be one year after 1900",

  "person.page.orcid.sync-queue.send.validation-error.organization.address-required": "The organization to be sent requires an address",

  "person.page.orcid.sync-queue.send.validation-error.organization.city-required": "The address of the organization to be sent requires a city",

  "person.page.orcid.sync-queue.send.validation-error.organization.country-required": "The address of the organization to be sent requires a valid 2 digits ISO 3166 country",

  "person.page.orcid.sync-queue.send.validation-error.disambiguated-organization.required": "An identifier to disambiguate organizations is required. Supported ids are GRID, Ringgold, Legal Entity identifiers (LEIs) and Crossref Funder Registry identifiers",

  "person.page.orcid.sync-queue.send.validation-error.disambiguated-organization.value-required": "The organization's identifiers requires a value",

  "person.page.orcid.sync-queue.send.validation-error.disambiguation-source.required": "The organization's identifiers requires a source",

  "person.page.orcid.sync-queue.send.validation-error.disambiguation-source.invalid": "The source of one of the organization identifiers is invalid. Supported sources are RINGGOLD, GRID, LEI and FUNDREF",

  "person.page.orcid.synchronization-mode": "Synchronization mode",

  "person.page.orcid.synchronization-mode.batch": "Batch",

  "person.page.orcid.synchronization-mode.label": "Synchronization mode",

  "person.page.orcid.synchronization-mode-message": "Please select how you would like synchronization to ORCID to occur. The options include \"Manual\" (you must send your data to ORCID manually), or \"Batch\" (the system will send your data to ORCID via a scheduled script).",

  "person.page.orcid.synchronization-mode-funding-message": "Select whether to send your linked Project entities to your ORCID record's list of funding information.",

  "person.page.orcid.synchronization-mode-publication-message": "Select whether to send your linked Publication entities to your ORCID record's list of works.",

  "person.page.orcid.synchronization-mode-profile-message": "Select whether to send your biographical data or personal identifiers to your ORCID record.",

  "person.page.orcid.synchronization-settings-update.success": "The synchronization settings have been updated successfully",

  "person.page.orcid.synchronization-settings-update.error": "The update of the synchronization settings failed",

  "person.page.orcid.synchronization-mode.manual": "Manual",

  "person.page.orcid.scope.authenticate": "Get your ORCID iD",

  "person.page.orcid.scope.read-limited": "Read your information with visibility set to Trusted Parties",

  "person.page.orcid.scope.activities-update": "Add/update your research activities",

  "person.page.orcid.scope.person-update": "Add/update other information about you",

  "person.page.orcid.unlink.success": "The disconnection between the profile and the ORCID registry was successful",

  "person.page.orcid.unlink.error": "An error occurred while disconnecting between the profile and the ORCID registry. Try again",

  "person.orcid.sync.setting": "ORCID Synchronization settings",

  "person.orcid.registry.queue": "ORCID Registry Queue",

  "person.orcid.registry.auth": "ORCID Authorizations",

  "home.recent-submissions.head": "Recent Submissions",

  "listable-notification-object.default-message": "This object couldn't be retrieved",

  "system-wide-alert-banner.retrieval.error": "Something went wrong retrieving the system-wide alert banner",

  "system-wide-alert-banner.countdown.prefix": "In",

  "system-wide-alert-banner.countdown.days": "{{days}} day(s),",

  "system-wide-alert-banner.countdown.hours": "{{hours}} hour(s) and",

  "system-wide-alert-banner.countdown.minutes": "{{minutes}} minute(s):",

  "menu.section.system-wide-alert": "System-wide Alert",

  "system-wide-alert.form.header": "System-wide Alert",

  "system-wide-alert-form.retrieval.error": "Something went wrong retrieving the system-wide alert",

  "system-wide-alert.form.cancel": "Cancel",

  "system-wide-alert.form.save": "Save",

  "system-wide-alert.form.label.active": "ACTIVE",

  "system-wide-alert.form.label.inactive": "INACTIVE",

  "system-wide-alert.form.error.message": "The system wide alert must have a message",

  "system-wide-alert.form.label.message": "Alert message",

  "system-wide-alert.form.label.countdownTo.enable": "Enable a countdown timer",

  "system-wide-alert.form.label.countdownTo.hint": "Hint: Set a countdown timer. When enabled, a date can be set in the future and the system-wide alert banner will perform a countdown to the set date. When this timer ends, it will disappear from the alert. The server will NOT be automatically stopped.",

  "system-wide-alert-form.select-date-by-calendar": "Select date using calendar",

  "system-wide-alert.form.label.preview": "System-wide alert preview",

  "system-wide-alert.form.update.success": "The system-wide alert was successfully updated",

  "system-wide-alert.form.update.error": "Something went wrong when updating the system-wide alert",

  "system-wide-alert.form.create.success": "The system-wide alert was successfully created",

  "system-wide-alert.form.create.error": "Something went wrong when creating the system-wide alert",

  "admin.system-wide-alert.breadcrumbs": "System-wide Alerts",

  "admin.system-wide-alert.title": "System-wide Alerts",

  "item-access-control-title": "This form allows you to perform changes to the access conditions of the item's metadata or its bitstreams.",

  "collection-access-control-title": "This form allows you to perform changes to the access conditions of all the items owned by this collection. Changes may be performed to either all Item metadata or all content (bitstreams).",

  "community-access-control-title": "This form allows you to perform changes to the access conditions of all the items owned by any collection under this community. Changes may be performed to either all Item metadata or all content (bitstreams).",

  "access-control-item-header-toggle": "Item's Metadata",

  "access-control-item-toggle.enable": "Enable option to perform changes on the item's metadata",

  "access-control-item-toggle.disable": "Disable option to perform changes on the item's metadata",

  "access-control-bitstream-header-toggle": "Bitstreams",

  "access-control-bitstream-toggle.enable": "Enable option to perform changes on the bitstreams",

  "access-control-bitstream-toggle.disable": "Disable option to perform changes on the bitstreams",

  "access-control-mode": "Mode",

  "access-control-access-conditions": "Access conditions",

  "access-control-no-access-conditions-warning-message": "Currently, no access conditions are specified below. If executed, this will replace the current access conditions with the default access conditions inherited from the owning collection.",

  "access-control-replace-all": "Replace access conditions",

  "access-control-add-to-existing": "Add to existing ones",

  "access-control-limit-to-specific": "Limit the changes to specific bitstreams",

  "access-control-process-all-bitstreams": "Update all the bitstreams in the item",

  "access-control-bitstreams-selected": "bitstreams selected",

  "access-control-bitstreams-select": "Select bitstreams",

  "access-control-cancel": "Cancel",

  "access-control-execute": "Execute",

  "access-control-add-more": "Add more",

  "access-control-remove": "Remove access condition",

  "access-control-select-bitstreams-modal.title": "Select bitstreams",

  "access-control-select-bitstreams-modal.no-items": "No items to show.",

  "access-control-select-bitstreams-modal.close": "Close",

  "access-control-option-label": "Access condition type",

  "access-control-option-note": "Choose an access condition to apply to selected objects.",

  "access-control-option-start-date": "Grant access from",

  "access-control-option-start-date-note": "Select the date from which the related access condition is applied",

  "access-control-option-end-date": "Grant access until",

  "access-control-option-end-date-note": "Select the date until which the related access condition is applied",

  "vocabulary-treeview.search.form.add": "Add",

}<|MERGE_RESOLUTION|>--- conflicted
+++ resolved
@@ -898,11 +898,9 @@
 
   "claimed-declined-task-search-result-list-element.title": "Declined, sent back to Review Manager's workflow",
 
-<<<<<<< HEAD
+  "collection.create.breadcrumbs": "Create collection",
+
   "collection.browse.logo": "Browse for a collection logo",
-=======
-  "collection.create.breadcrumbs": "Create collection",
->>>>>>> 4251630a
 
   "collection.create.head": "Create a Collection",
 
