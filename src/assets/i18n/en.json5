{

  "401.help": "You're not authorized to access this page. You can use the button below to get back to the home page.",

  "401.link.home-page": "Take me to the home page",

  "401.unauthorized": "unauthorized",

  "403.help": "You don't have permission to access this page. You can use the button below to get back to the home page.",

  "403.link.home-page": "Take me to the home page",

  "403.forbidden": "forbidden",

  "500.page-internal-server-error": "Service Unavailable",

  "500.help": "The server is temporarily unable to service your request due to maintenance downtime or capacity problems. Please try again later.",

  "500.link.home-page": "Take me to the home page",

  "404.help": "We can't find the page you're looking for. The page may have been moved or deleted. You can use the button below to get back to the home page. ",

  "404.link.home-page": "Take me to the home page",

  "404.page-not-found": "page not found",

  "admin.notifications.recitersuggestion.breadcrumbs": "Suggestions",

  "admin.notifications.recitersuggestion.page.title": "Suggestions",

  "error-page.description.401": "unauthorized",

  "error-page.description.403": "forbidden",

  "error-page.description.500": "Service Unavailable",

  "error-page.description.404": "page not found",

  "error-page.orcid.generic-error": "An error occurred during login via ORCID. Make sure you have shared your ORCID account email address with DSpace. If the error persists, contact the administrator",

  "access-status.embargo.listelement.badge": "Embargo",

  "access-status.metadata.only.listelement.badge": "Metadata only",

  "access-status.open.access.listelement.badge": "Open Access",

  "access-status.restricted.listelement.badge": "Restricted",

  "access-status.unknown.listelement.badge": "Unknown",

  "admin.curation-tasks.breadcrumbs": "System curation tasks",

  "admin.curation-tasks.title": "System curation tasks",

  "admin.curation-tasks.header": "System curation tasks",

  "admin.registries.bitstream-formats.breadcrumbs": "Format registry",

  "admin.registries.bitstream-formats.create.breadcrumbs": "Bitstream format",

  "admin.registries.bitstream-formats.create.failure.content": "An error occurred while creating the new bitstream format.",

  "admin.registries.bitstream-formats.create.failure.head": "Failure",

  "admin.registries.bitstream-formats.create.head": "Create Bitstream format",

  "admin.registries.bitstream-formats.create.new": "Add a new bitstream format",

  "admin.registries.bitstream-formats.create.success.content": "The new bitstream format was successfully created.",

  "admin.registries.bitstream-formats.create.success.head": "Success",

  "admin.registries.bitstream-formats.delete.failure.amount": "Failed to remove {{ amount }} format(s)",

  "admin.registries.bitstream-formats.delete.failure.head": "Failure",

  "admin.registries.bitstream-formats.delete.success.amount": "Successfully removed {{ amount }} format(s)",

  "admin.registries.bitstream-formats.delete.success.head": "Success",

  "admin.registries.bitstream-formats.description": "This list of bitstream formats provides information about known formats and their support level.",

  "admin.registries.bitstream-formats.edit.breadcrumbs": "Bitstream format",

  "admin.registries.bitstream-formats.edit.description.hint": "",

  "admin.registries.bitstream-formats.edit.description.label": "Description",

  "admin.registries.bitstream-formats.edit.extensions.hint": "Extensions are file extensions that are used to automatically identify the format of uploaded files. You can enter several extensions for each format.",

  "admin.registries.bitstream-formats.edit.extensions.label": "File extensions",

  "admin.registries.bitstream-formats.edit.extensions.placeholder": "Enter a file extension without the dot",

  "admin.registries.bitstream-formats.edit.failure.content": "An error occurred while editing the bitstream format.",

  "admin.registries.bitstream-formats.edit.failure.head": "Failure",

  "admin.registries.bitstream-formats.edit.head": "Bitstream format: {{ format }}",

  "admin.registries.bitstream-formats.edit.internal.hint": "Formats marked as internal are hidden from the user, and used for administrative purposes.",

  "admin.registries.bitstream-formats.edit.internal.label": "Internal",

  "admin.registries.bitstream-formats.edit.mimetype.hint": "The MIME type associated with this format, does not have to be unique.",

  "admin.registries.bitstream-formats.edit.mimetype.label": "MIME Type",

  "admin.registries.bitstream-formats.edit.shortDescription.hint": "A unique name for this format, (e.g. Microsoft Word XP or Microsoft Word 2000)",

  "admin.registries.bitstream-formats.edit.shortDescription.label": "Name",

  "admin.registries.bitstream-formats.edit.success.content": "The bitstream format was successfully edited.",

  "admin.registries.bitstream-formats.edit.success.head": "Success",

  "admin.registries.bitstream-formats.edit.supportLevel.hint": "The level of support your institution pledges for this format.",

  "admin.registries.bitstream-formats.edit.supportLevel.label": "Support level",

  "admin.registries.bitstream-formats.head": "Bitstream Format Registry",

  "admin.registries.bitstream-formats.no-items": "No bitstream formats to show.",

  "admin.registries.bitstream-formats.table.delete": "Delete selected",

  "admin.registries.bitstream-formats.table.deselect-all": "Deselect all",

  "admin.registries.bitstream-formats.table.internal": "internal",

  "admin.registries.bitstream-formats.table.mimetype": "MIME Type",

  "admin.registries.bitstream-formats.table.name": "Name",

  "admin.registries.bitstream-formats.table.id": "ID",

  "admin.registries.bitstream-formats.table.return": "Back",

  "admin.registries.bitstream-formats.table.supportLevel.KNOWN": "Known",

  "admin.registries.bitstream-formats.table.supportLevel.SUPPORTED": "Supported",

  "admin.registries.bitstream-formats.table.supportLevel.UNKNOWN": "Unknown",

  "admin.registries.bitstream-formats.table.supportLevel.head": "Support Level",

  "admin.registries.bitstream-formats.title": "Bitstream Format Registry",

  "admin.registries.metadata.breadcrumbs": "Metadata registry",

  "admin.registries.metadata.description": "The metadata registry maintains a list of all metadata fields available in the repository. These fields may be divided amongst multiple schemas. However, DSpace requires the qualified Dublin Core schema.",

  "admin.registries.metadata.form.create": "Create metadata schema",

  "admin.registries.metadata.form.edit": "Edit metadata schema",

  "admin.registries.metadata.form.name": "Name",

  "admin.registries.metadata.form.namespace": "Namespace",

  "admin.registries.metadata.head": "Metadata Registry",

  "admin.registries.metadata.schemas.no-items": "No metadata schemas to show.",

  "admin.registries.metadata.schemas.table.delete": "Delete selected",

  "admin.registries.metadata.schemas.table.id": "ID",

  "admin.registries.metadata.schemas.table.name": "Name",

  "admin.registries.metadata.schemas.table.namespace": "Namespace",

  "admin.registries.metadata.title": "Metadata Registry",

  "admin.registries.schema.breadcrumbs": "Metadata schema",

  "admin.registries.schema.description": "This is the metadata schema for \"{{namespace}}\".",

  "admin.registries.schema.fields.head": "Schema metadata fields",

  "admin.registries.schema.fields.no-items": "No metadata fields to show.",

  "admin.registries.schema.fields.table.delete": "Delete selected",

  "admin.registries.schema.fields.table.field": "Field",

  "admin.registries.schema.fields.table.id": "ID",

  "admin.registries.schema.fields.table.scopenote": "Scope Note",

  "admin.registries.schema.form.create": "Create metadata field",

  "admin.registries.schema.form.edit": "Edit metadata field",

  "admin.registries.schema.form.element": "Element",

  "admin.registries.schema.form.qualifier": "Qualifier",

  "admin.registries.schema.form.scopenote": "Scope Note",

  "admin.registries.schema.head": "Metadata Schema",

  "admin.registries.schema.notification.created": "Successfully created metadata schema \"{{prefix}}\"",

  "admin.registries.schema.notification.deleted.failure": "Failed to delete {{amount}} metadata schemas",

  "admin.registries.schema.notification.deleted.success": "Successfully deleted {{amount}} metadata schemas",

  "admin.registries.schema.notification.edited": "Successfully edited metadata schema \"{{prefix}}\"",

  "admin.registries.schema.notification.failure": "Error",

  "admin.registries.schema.notification.field.created": "Successfully created metadata field \"{{field}}\"",

  "admin.registries.schema.notification.field.deleted.failure": "Failed to delete {{amount}} metadata fields",

  "admin.registries.schema.notification.field.deleted.success": "Successfully deleted {{amount}} metadata fields",

  "admin.registries.schema.notification.field.edited": "Successfully edited metadata field \"{{field}}\"",

  "admin.registries.schema.notification.success": "Success",

  "admin.registries.schema.return": "Back",

  "admin.registries.schema.title": "Metadata Schema Registry",

  "admin.access-control.bulk-access.breadcrumbs": "Bulk Access Management",

  "administrativeBulkAccess.search.results.head": "Search Results",

  "admin.access-control.bulk-access": "Bulk Access Management",

  "admin.access-control.bulk-access.title": "Bulk Access Management",

  "admin.access-control.bulk-access-browse.header": "Step 1: Select Objects",

  "admin.access-control.bulk-access-browse.search.header": "Search",

  "admin.access-control.bulk-access-browse.selected.header": "Current selection({{number}})",

  "admin.access-control.bulk-access-settings.header": "Step 2: Operation to Perform",

  "admin.access-control.epeople.actions.delete": "Delete EPerson",

  "admin.access-control.epeople.actions.impersonate": "Impersonate EPerson",

  "admin.access-control.epeople.actions.reset": "Reset password",

  "admin.access-control.epeople.actions.stop-impersonating": "Stop impersonating EPerson",

  "admin.access-control.epeople.breadcrumbs": "EPeople",

  "admin.access-control.epeople.title": "EPeople",

  "admin.access-control.epeople.edit.breadcrumbs": "New EPerson",

  "admin.access-control.epeople.edit.title": "New EPerson",

  "admin.access-control.epeople.add.breadcrumbs": "Add EPerson",

  "admin.access-control.epeople.add.title": "Add EPerson",

  "admin.access-control.epeople.head": "EPeople",

  "admin.access-control.epeople.search.head": "Search",

  "admin.access-control.epeople.button.see-all": "Browse All",

  "admin.access-control.epeople.search.scope.metadata": "Metadata",

  "admin.access-control.epeople.search.scope.email": "E-mail (exact)",

  "admin.access-control.epeople.search.button": "Search",

  "admin.access-control.epeople.search.placeholder": "Search people...",

  "admin.access-control.epeople.button.add": "Add EPerson",

  "admin.access-control.epeople.table.id": "ID",

  "admin.access-control.epeople.table.name": "Name",

  "admin.access-control.epeople.table.email": "E-mail (exact)",

  "admin.access-control.epeople.table.edit": "Edit",

  "admin.access-control.epeople.table.edit.buttons.edit": "Edit \"{{name}}\"",

  "admin.access-control.epeople.table.edit.buttons.edit-disabled": "You are not authorized to edit this group",

  "admin.access-control.epeople.table.edit.buttons.remove": "Delete \"{{name}}\"",

  "admin.access-control.epeople.no-items": "No EPeople to show.",

  "admin.access-control.epeople.form.create": "Create EPerson",

  "admin.access-control.epeople.form.edit": "Edit EPerson",

  "admin.access-control.epeople.form.firstName": "First name",

  "admin.access-control.epeople.form.lastName": "Last name",

  "admin.access-control.epeople.form.email": "E-mail",

  "admin.access-control.epeople.form.emailHint": "Must be valid e-mail address",

  "admin.access-control.epeople.form.canLogIn": "Can log in",

  "admin.access-control.epeople.form.requireCertificate": "Requires certificate",

  "admin.access-control.epeople.form.return": "Back",

  "admin.access-control.epeople.form.notification.created.success": "Successfully created EPerson \"{{name}}\"",

  "admin.access-control.epeople.form.notification.created.failure": "Failed to create EPerson \"{{name}}\"",

  "admin.access-control.epeople.form.notification.created.failure.emailInUse": "Failed to create EPerson \"{{name}}\", email \"{{email}}\" already in use.",

  "admin.access-control.epeople.form.notification.edited.failure.emailInUse": "Failed to edit EPerson \"{{name}}\", email \"{{email}}\" already in use.",

  "admin.access-control.epeople.form.notification.edited.success": "Successfully edited EPerson \"{{name}}\"",

  "admin.access-control.epeople.form.notification.edited.failure": "Failed to edit EPerson \"{{name}}\"",

  "admin.access-control.epeople.form.notification.deleted.success": "Successfully deleted EPerson \"{{name}}\"",

  "admin.access-control.epeople.form.notification.deleted.failure": "Failed to delete EPerson \"{{name}}\"",

  "admin.access-control.epeople.form.groupsEPersonIsMemberOf": "Member of these groups:",

  "admin.access-control.epeople.form.table.id": "ID",

  "admin.access-control.epeople.form.table.name": "Name",

  "admin.access-control.epeople.form.table.collectionOrCommunity": "Collection/Community",

  "admin.access-control.epeople.form.memberOfNoGroups": "This EPerson is not a member of any groups",

  "admin.access-control.epeople.form.goToGroups": "Add to groups",

  "admin.access-control.epeople.notification.deleted.failure": "Error occurred when trying to delete EPerson with id \"{{id}}\" with code: \"{{statusCode}}\" and message: \"{{restResponse.errorMessage}}\"",

  "admin.access-control.epeople.notification.deleted.success": "Successfully deleted EPerson: \"{{name}}\"",

  "admin.access-control.groups.title": "Groups",

  "admin.access-control.groups.breadcrumbs": "Groups",

  "admin.access-control.groups.singleGroup.breadcrumbs": "Edit Group",

  "admin.access-control.groups.title.singleGroup": "Edit Group",

  "admin.access-control.groups.title.addGroup": "New Group",

  "admin.access-control.groups.addGroup.breadcrumbs": "New Group",

  "admin.access-control.groups.head": "Groups",

  "admin.access-control.groups.button.add": "Add group",

  "admin.access-control.groups.search.head": "Search groups",

  "admin.access-control.groups.button.see-all": "Browse all",

  "admin.access-control.groups.search.button": "Search",

  "admin.access-control.groups.search.placeholder": "Search groups...",

  "admin.access-control.groups.table.id": "ID",

  "admin.access-control.groups.table.name": "Name",

  "admin.access-control.groups.table.collectionOrCommunity": "Collection/Community",

  "admin.access-control.groups.table.members": "Members",

  "admin.access-control.groups.table.edit": "Edit",

  "admin.access-control.groups.table.edit.buttons.edit": "Edit \"{{name}}\"",

  "admin.access-control.groups.table.edit.buttons.remove": "Delete \"{{name}}\"",

  "admin.access-control.groups.no-items": "No groups found with this in their name or this as UUID",

  "admin.access-control.groups.notification.deleted.success": "Successfully deleted group \"{{name}}\"",

  "admin.access-control.groups.notification.deleted.failure.title": "Failed to delete group \"{{name}}\"",

  "admin.access-control.groups.notification.deleted.failure.content": "Cause: \"{{cause}}\"",

  "admin.access-control.groups.form.alert.permanent": "This group is permanent, so it can't be edited or deleted. You can still add and remove group members using this page.",

  "admin.access-control.groups.form.alert.workflowGroup": "This group can’t be modified or deleted because it corresponds to a role in the submission and workflow process in the \"{{name}}\" {{comcol}}. You can delete it from the <a href='{{comcolEditRolesRoute}}'>\"assign roles\"</a> tab on the edit {{comcol}} page. You can still add and remove group members using this page.",

  "admin.access-control.groups.form.head.create": "Create group",

  "admin.access-control.groups.form.head.edit": "Edit group",

  "admin.access-control.groups.form.groupName": "Group name",

  "admin.access-control.groups.form.groupCommunity": "Community or Collection",

  "admin.access-control.groups.form.groupDescription": "Description",

  "admin.access-control.groups.form.notification.created.success": "Successfully created Group \"{{name}}\"",

  "admin.access-control.groups.form.notification.created.failure": "Failed to create Group \"{{name}}\"",

  "admin.access-control.groups.form.notification.created.failure.groupNameInUse": "Failed to create Group with name: \"{{name}}\", make sure the name is not already in use.",

  "admin.access-control.groups.form.notification.edited.failure": "Failed to edit Group \"{{name}}\"",

  "admin.access-control.groups.form.notification.edited.failure.groupNameInUse": "Name \"{{name}}\" already in use!",

  "admin.access-control.groups.form.notification.edited.success": "Successfully edited Group \"{{name}}\"",

  "admin.access-control.groups.form.actions.delete": "Delete Group",

  "admin.access-control.groups.form.delete-group.modal.header": "Delete Group \"{{ dsoName }}\"",

  "admin.access-control.groups.form.delete-group.modal.info": "Are you sure you want to delete Group \"{{ dsoName }}\"",

  "admin.access-control.groups.form.delete-group.modal.cancel": "Cancel",

  "admin.access-control.groups.form.delete-group.modal.confirm": "Delete",

  "admin.access-control.groups.form.notification.deleted.success": "Successfully deleted group \"{{ name }}\"",

  "admin.access-control.groups.form.notification.deleted.failure.title": "Failed to delete group \"{{ name }}\"",

  "admin.access-control.groups.form.notification.deleted.failure.content": "Cause: \"{{ cause }}\"",

  "admin.access-control.groups.form.members-list.head": "EPeople",

  "admin.access-control.groups.form.members-list.search.head": "Add EPeople",

  "admin.access-control.groups.form.members-list.button.see-all": "Browse All",

  "admin.access-control.groups.form.members-list.headMembers": "Current Members",

  "admin.access-control.groups.form.members-list.search.button": "Search",

  "admin.access-control.groups.form.members-list.table.id": "ID",

  "admin.access-control.groups.form.members-list.table.name": "Name",

  "admin.access-control.groups.form.members-list.table.identity": "Identity",

  "admin.access-control.groups.form.members-list.table.email": "Email",

  "admin.access-control.groups.form.members-list.table.netid": "NetID",

  "admin.access-control.groups.form.members-list.table.edit": "Remove / Add",

  "admin.access-control.groups.form.members-list.table.edit.buttons.remove": "Remove member with name \"{{name}}\"",

  "admin.access-control.groups.form.members-list.notification.success.addMember": "Successfully added member: \"{{name}}\"",

  "admin.access-control.groups.form.members-list.notification.failure.addMember": "Failed to add member: \"{{name}}\"",

  "admin.access-control.groups.form.members-list.notification.success.deleteMember": "Successfully deleted member: \"{{name}}\"",

  "admin.access-control.groups.form.members-list.notification.failure.deleteMember": "Failed to delete member: \"{{name}}\"",

  "admin.access-control.groups.form.members-list.table.edit.buttons.add": "Add member with name \"{{name}}\"",

  "admin.access-control.groups.form.members-list.notification.failure.noActiveGroup": "No current active group, submit a name first.",

  "admin.access-control.groups.form.members-list.no-members-yet": "No members in group yet, search and add.",

  "admin.access-control.groups.form.members-list.no-items": "No EPeople found in that search",

  "admin.access-control.groups.form.subgroups-list.notification.failure": "Something went wrong: \"{{cause}}\"",

  "admin.access-control.groups.form.subgroups-list.head": "Groups",

  "admin.access-control.groups.form.subgroups-list.search.head": "Add Subgroup",

  "admin.access-control.groups.form.subgroups-list.button.see-all": "Browse All",

  "admin.access-control.groups.form.subgroups-list.headSubgroups": "Current Subgroups",

  "admin.access-control.groups.form.subgroups-list.search.button": "Search",

  "admin.access-control.groups.form.subgroups-list.table.id": "ID",

  "admin.access-control.groups.form.subgroups-list.table.name": "Name",

  "admin.access-control.groups.form.subgroups-list.table.collectionOrCommunity": "Collection/Community",

  "admin.access-control.groups.form.subgroups-list.table.edit": "Remove / Add",

  "admin.access-control.groups.form.subgroups-list.table.edit.buttons.remove": "Remove subgroup with name \"{{name}}\"",

  "admin.access-control.groups.form.subgroups-list.table.edit.buttons.add": "Add subgroup with name \"{{name}}\"",

  "admin.access-control.groups.form.subgroups-list.notification.success.addSubgroup": "Successfully added subgroup: \"{{name}}\"",

  "admin.access-control.groups.form.subgroups-list.notification.failure.addSubgroup": "Failed to add subgroup: \"{{name}}\"",

  "admin.access-control.groups.form.subgroups-list.notification.success.deleteSubgroup": "Successfully deleted subgroup: \"{{name}}\"",

  "admin.access-control.groups.form.subgroups-list.notification.failure.deleteSubgroup": "Failed to delete subgroup: \"{{name}}\"",

  "admin.access-control.groups.form.subgroups-list.notification.failure.noActiveGroup": "No current active group, submit a name first.",

  "admin.access-control.groups.form.subgroups-list.notification.failure.subgroupToAddIsActiveGroup": "This is the current group, can't be added.",

  "admin.access-control.groups.form.subgroups-list.no-items": "No groups found with this in their name or this as UUID",

  "admin.access-control.groups.form.subgroups-list.no-subgroups-yet": "No subgroups in group yet.",

  "admin.access-control.groups.form.return": "Back",

  "admin.quality-assurance.breadcrumbs": "Quality Assurance",

  "admin.notifications.event.breadcrumbs": "Quality Assurance Suggestions",

  "admin.notifications.event.page.title": "Quality Assurance Suggestions",

  "admin.quality-assurance.page.title": "Quality Assurance",

  "admin.notifications.source.breadcrumbs": "Quality Assurance Source",

  "admin.access-control.groups.form.tooltip.editGroupPage": "On this page, you can modify the properties and members of a group. In the top section, you can edit the group name and description, unless this is an admin group for a collection or community, in which case the group name and description are auto-generated and cannot be edited. In the following sections, you can edit group membership. See [the wiki](https://wiki.lyrasis.org/display/DSDOC7x/Create+or+manage+a+user+group) for more details.",

  "admin.access-control.groups.form.tooltip.editGroup.addEpeople": "To add or remove an EPerson to/from this group, either click the 'Browse All' button or use the search bar below to search for users (use the dropdown to the left of the search bar to choose whether to search by metadata or by email). Then click the plus icon for each user you wish to add in the list below, or the trash can icon for each user you wish to remove. The list below may have several pages: use the page controls below the list to navigate to the next pages.",

  "admin.access-control.groups.form.tooltip.editGroup.addSubgroups": "To add or remove a Subgroup to/from this group, either click the 'Browse All' button or use the search bar below to search for groups. Then click the plus icon for each group you wish to add in the list below, or the trash can icon for each group you wish to remove. The list below may have several pages: use the page controls below the list to navigate to the next pages.",

  "admin.search.breadcrumbs": "Administrative Search",

  "admin.search.collection.edit": "Edit",

  "admin.search.community.edit": "Edit",

  "admin.search.item.delete": "Delete",

  "admin.search.item.edit": "Edit",

  "admin.search.item.make-private": "Make non-discoverable",

  "admin.search.item.make-public": "Make discoverable",

  "admin.search.item.move": "Move",

  "admin.search.item.reinstate": "Reinstate",

  "admin.search.item.withdraw": "Withdraw",

  "admin.search.title": "Administrative Search",

  "administrativeView.search.results.head": "Administrative Search",

  "admin.workflow.breadcrumbs": "Administer Workflow",

  "admin.workflow.title": "Administer Workflow",

  "admin.workflow.item.workflow": "Workflow",

  "admin.workflow.item.workspace": "Workspace",

  "admin.workflow.item.delete": "Delete",

  "admin.workflow.item.send-back": "Send back",

  "admin.workflow.item.policies": "Policies",

  "admin.workflow.item.supervision": "Supervision",

  "admin.metadata-import.breadcrumbs": "Import Metadata",

  "admin.batch-import.breadcrumbs": "Import Batch",

  "admin.metadata-import.title": "Import Metadata",

  "admin.batch-import.title": "Import Batch",

  "admin.metadata-import.page.header": "Import Metadata",

  "admin.batch-import.page.header": "Import Batch",

  "admin.metadata-import.page.help": "You can drop or browse CSV files that contain batch metadata operations on files here",

  "admin.batch-import.page.help": "Select the Collection to import into. Then, drop or browse to a Simple Archive Format (SAF) zip file that includes the Items to import",

  "admin.batch-import.page.toggle.help": "It is possible to perform import either with file upload or via URL, use above toggle to set the input source",

  "admin.metadata-import.page.dropMsg": "Drop a metadata CSV to import",

  "admin.batch-import.page.dropMsg": "Drop a batch ZIP to import",

  "admin.metadata-import.page.dropMsgReplace": "Drop to replace the metadata CSV to import",

  "admin.batch-import.page.dropMsgReplace": "Drop to replace the batch ZIP to import",

  "admin.metadata-import.page.button.return": "Back",

  "admin.metadata-import.page.button.proceed": "Proceed",

  "admin.metadata-import.page.button.select-collection": "Select Collection",

  "admin.metadata-import.page.error.addFile": "Select file first!",

  "admin.metadata-import.page.error.addFileUrl": "Insert file url first!",

  "admin.batch-import.page.error.addFile": "Select Zip file first!",

  "admin.metadata-import.page.toggle.upload": "Upload",

  "admin.metadata-import.page.toggle.url": "URL",

  "admin.metadata-import.page.urlMsg": "Insert the batch ZIP url to import",

  "admin.metadata-import.page.validateOnly": "Validate Only",

  "admin.metadata-import.page.validateOnly.hint": "When selected, the uploaded CSV will be validated. You will receive a report of detected changes, but no changes will be saved.",

  "advanced-workflow-action.rating.form.rating.label": "Rating",

  "advanced-workflow-action.rating.form.rating.error": "You must rate the item",

  "advanced-workflow-action.rating.form.review.label": "Review",

  "advanced-workflow-action.rating.form.review.error": "You must enter a review to submit this rating",

  "advanced-workflow-action.rating.description": "Please select a rating below",

  "advanced-workflow-action.rating.description-requiredDescription": "Please select a rating below and also add a review",

  "advanced-workflow-action.select-reviewer.description-single": "Please select a single reviewer below before submitting",

  "advanced-workflow-action.select-reviewer.description-multiple": "Please select one or more reviewers below before submitting",

  "advanced-workflow-action-select-reviewer.groups.form.reviewers-list.head": "EPeople",

  "advanced-workflow-action-select-reviewer.groups.form.reviewers-list.search.head": "Add EPeople",

  "advanced-workflow-action-select-reviewer.groups.form.reviewers-list.button.see-all": "Browse All",

  "advanced-workflow-action-select-reviewer.groups.form.reviewers-list.headMembers": "Current Members",

  "advanced-workflow-action-select-reviewer.groups.form.reviewers-list.search.button": "Search",

  "advanced-workflow-action-select-reviewer.groups.form.reviewers-list.table.id": "ID",

  "advanced-workflow-action-select-reviewer.groups.form.reviewers-list.table.name": "Name",

  "advanced-workflow-action-select-reviewer.groups.form.reviewers-list.table.identity": "Identity",

  "advanced-workflow-action-select-reviewer.groups.form.reviewers-list.table.email": "Email",

  "advanced-workflow-action-select-reviewer.groups.form.reviewers-list.table.netid": "NetID",

  "advanced-workflow-action-select-reviewer.groups.form.reviewers-list.table.edit": "Remove / Add",

  "advanced-workflow-action-select-reviewer.groups.form.reviewers-list.table.edit.buttons.remove": "Remove member with name \"{{name}}\"",

  "advanced-workflow-action-select-reviewer.groups.form.reviewers-list.notification.success.addMember": "Successfully added member: \"{{name}}\"",

  "advanced-workflow-action-select-reviewer.groups.form.reviewers-list.notification.failure.addMember": "Failed to add member: \"{{name}}\"",

  "advanced-workflow-action-select-reviewer.groups.form.reviewers-list.notification.success.deleteMember": "Successfully deleted member: \"{{name}}\"",

  "advanced-workflow-action-select-reviewer.groups.form.reviewers-list.notification.failure.deleteMember": "Failed to delete member: \"{{name}}\"",

  "advanced-workflow-action-select-reviewer.groups.form.reviewers-list.table.edit.buttons.add": "Add member with name \"{{name}}\"",

  "advanced-workflow-action-select-reviewer.groups.form.reviewers-list.notification.failure.noActiveGroup": "No current active group, submit a name first.",

  "advanced-workflow-action-select-reviewer.groups.form.reviewers-list.no-members-yet": "No members in group yet, search and add.",

  "advanced-workflow-action-select-reviewer.groups.form.reviewers-list.no-items": "No EPeople found in that search",

  "advanced-workflow-action.select-reviewer.no-reviewer-selected.error": "No reviewer selected.",

  "admin.batch-import.page.validateOnly.hint": "When selected, the uploaded ZIP will be validated. You will receive a report of detected changes, but no changes will be saved.",

  "admin.batch-import.page.remove": "remove",

  "auth.errors.invalid-user": "Invalid email address or password.",

  "auth.messages.expired": "Your session has expired. Please log in again.",

  "auth.messages.token-refresh-failed": "Refreshing your session token failed. Please log in again.",

  "bitstream.download.page": "Now downloading {{bitstream}}...",

  "bitstream.download.page.back": "Back",

  "bitstream.edit.authorizations.link": "Edit bitstream's Policies",

  "bitstream.edit.authorizations.title": "Edit bitstream's Policies",

  "bitstream.edit.return": "Back",

  "bitstream.edit.bitstream": "Bitstream: ",

  "bitstream.edit.form.description.hint": "Optionally, provide a brief description of the file, for example \"<i>Main article</i>\" or \"<i>Experiment data readings</i>\".",

  "bitstream.edit.form.description.label": "Description",

  "bitstream.edit.form.embargo.hint": "The first day from which access is allowed. <b>This date cannot be modified on this form.</b> To set an embargo date for a bitstream, go to the <i>Item Status</i> tab, click <i>Authorizations...</i>, create or edit the bitstream's <i>READ</i> policy, and set the <i>Start Date</i> as desired.",

  "bitstream.edit.form.embargo.label": "Embargo until specific date",

  "bitstream.edit.form.fileName.hint": "Change the filename for the bitstream. Note that this will change the display bitstream URL, but old links will still resolve as long as the sequence ID does not change.",

  "bitstream.edit.form.fileName.label": "Filename",

  "bitstream.edit.form.newFormat.label": "Describe new format",

  "bitstream.edit.form.newFormat.hint": "The application you used to create the file, and the version number (for example, \"<i>ACMESoft SuperApp version 1.5</i>\").",

  "bitstream.edit.form.primaryBitstream.label": "Primary bitstream",

  "bitstream.edit.form.selectedFormat.hint": "If the format is not in the above list, <b>select \"format not in list\" above</b> and describe it under \"Describe new format\".",

  "bitstream.edit.form.selectedFormat.label": "Selected Format",

  "bitstream.edit.form.selectedFormat.unknown": "Format not in list",

  "bitstream.edit.notifications.error.format.title": "An error occurred saving the bitstream's format",

  "bitstream.edit.notifications.error.primaryBitstream.title": "An error occurred saving the primary bitstream",

  "bitstream.edit.form.iiifLabel.label": "IIIF Label",

  "bitstream.edit.form.iiifLabel.hint": "Canvas label for this image. If not provided default label will be used.",

  "bitstream.edit.form.iiifToc.label": "IIIF Table of Contents",

  "bitstream.edit.form.iiifToc.hint": "Adding text here makes this the start of a new table of contents range.",

  "bitstream.edit.form.iiifWidth.label": "IIIF Canvas Width",

  "bitstream.edit.form.iiifWidth.hint": "The canvas width should usually match the image width.",

  "bitstream.edit.form.iiifHeight.label": "IIIF Canvas Height",

  "bitstream.edit.form.iiifHeight.hint": "The canvas height should usually match the image height.",

  "bitstream.edit.notifications.saved.content": "Your changes to this bitstream were saved.",

  "bitstream.edit.notifications.saved.title": "Bitstream saved",

  "bitstream.edit.title": "Edit bitstream",

  "bitstream-request-a-copy.alert.canDownload1": "You already have access to this file. If you want to download the file, click ",

  "bitstream-request-a-copy.alert.canDownload2": "here",

  "bitstream-request-a-copy.header": "Request a copy of the file",

  "bitstream-request-a-copy.intro": "Enter the following information to request a copy for the following item: ",

  "bitstream-request-a-copy.intro.bitstream.one": "Requesting the following file: ",

  "bitstream-request-a-copy.intro.bitstream.all": "Requesting all files. ",

  "bitstream-request-a-copy.name.label": "Name *",

  "bitstream-request-a-copy.name.error": "The name is required",

  "bitstream-request-a-copy.email.label": "Your e-mail address *",

  "bitstream-request-a-copy.email.hint": "This email address is used for sending the file.",

  "bitstream-request-a-copy.email.error": "Please enter a valid email address.",

  "bitstream-request-a-copy.allfiles.label": "Files",

  "bitstream-request-a-copy.files-all-false.label": "Only the requested file",

  "bitstream-request-a-copy.files-all-true.label": "All files (of this item) in restricted access",

  "bitstream-request-a-copy.message.label": "Message",

  "bitstream-request-a-copy.return": "Back",

  "bitstream-request-a-copy.submit": "Request copy",

  "bitstream-request-a-copy.submit.success": "The item request was submitted successfully.",

  "bitstream-request-a-copy.submit.error": "Something went wrong with submitting the item request.",

  "browse.back.all-results": "All browse results",

  "browse.comcol.by.author": "By Author",

  "browse.comcol.by.dateissued": "By Issue Date",

  "browse.comcol.by.subject": "By Subject",

  "browse.comcol.by.srsc": "By Subject Category",

  "browse.comcol.by.nsi": "By Norwegian Science Index",

  "browse.comcol.by.title": "By Title",

  "browse.comcol.head": "Browse",

  "browse.empty": "No items to show.",

  "browse.metadata.author": "Author",

  "browse.metadata.dateissued": "Issue Date",

  "browse.metadata.subject": "Subject",

  "browse.metadata.title": "Title",

  "browse.metadata.author.breadcrumbs": "Browse by Author",

  "browse.metadata.dateissued.breadcrumbs": "Browse by Date",

  "browse.metadata.subject.breadcrumbs": "Browse by Subject",

  "browse.metadata.srsc.breadcrumbs": "Browse by Subject Category",

  "browse.metadata.nsi.breadcrumbs": "Browse by Norwegian Science Index",

  "browse.metadata.title.breadcrumbs": "Browse by Title",

  "pagination.next.button": "Next",

  "pagination.previous.button": "Previous",

  "pagination.next.button.disabled.tooltip": "No more pages of results",

  "browse.startsWith": ", starting with {{ startsWith }}",

  "browse.startsWith.choose_start": "(Choose start)",

  "browse.startsWith.choose_year": "(Choose year)",

  "browse.startsWith.choose_year.label": "Choose the issue year",

  "browse.startsWith.jump": "Filter results by year or month",

  "browse.startsWith.months.april": "April",

  "browse.startsWith.months.august": "August",

  "browse.startsWith.months.december": "December",

  "browse.startsWith.months.february": "February",

  "browse.startsWith.months.january": "January",

  "browse.startsWith.months.july": "July",

  "browse.startsWith.months.june": "June",

  "browse.startsWith.months.march": "March",

  "browse.startsWith.months.may": "May",

  "browse.startsWith.months.none": "(Choose month)",

  "browse.startsWith.months.none.label": "Choose the issue month",

  "browse.startsWith.months.november": "November",

  "browse.startsWith.months.october": "October",

  "browse.startsWith.months.september": "September",

  "browse.startsWith.submit": "Browse",

  "browse.startsWith.type_date": "Filter results by date",

  "browse.startsWith.type_date.label": "Or type in a date (year-month) and click on the Browse button",

  "browse.startsWith.type_text": "Filter results by typing the first few letters",

  "browse.startsWith.input": "Filter",

  "browse.taxonomy.button": "Browse",

  "browse.title": "Browsing {{ collection }} by {{ field }}{{ startsWith }} {{ value }}",

  "browse.title.page": "Browsing {{ collection }} by {{ field }} {{ value }}",

  "search.browse.item-back": "Back to Results",

  "chips.remove": "Remove chip",

  "claimed-approved-search-result-list-element.title": "Approved",

  "claimed-declined-search-result-list-element.title": "Rejected, sent back to submitter",

  "claimed-declined-task-search-result-list-element.title": "Declined, sent back to Review Manager's workflow",

  "coar-notify-support.title": "COAR Notify Protocol",

  "coar-notify-support-title.content": "Here, we fully support the COAR Notify protocol, which is designed to enhance the communication between repositories. To learn more about the COAR Notify protocol, you can visit their official website <a href=\"https://notify.coar-repositories.org/\">here</a>.",

  "coar-notify-support.ldn-inbox.title": "LDN InBox",

  "coar-notify-support.ldn-inbox.content": "For your convenience, our LDN (Linked Data Notifications) InBox is easily accessible at {ldnInboxUrl}. The LDN InBox enables seamless communication and data exchange, ensuring efficient and effective collaboration.",

  "coar-notify-support.message-moderation.title": "Message Moderation",

  "coar-notify-support.message-moderation.content": "To ensure a secure and productive environment, all incoming LDN messages are moderated. If you are planning to exchange information with us, kindly reach out via our dedicated Feedback form. You can access the Feedback form by clicking <a href=\"info/feedback\">here</a>.",

  "service.overview.delete.header": "Delete Service",

  "ldn-registered-services.title": "Registered Services",
  "ldn-registered-services.table.name": "Name",
  "ldn-registered-services.table.description": "Description",
  "ldn-registered-services.table.status": "Status",
  "ldn-registered-services.table.action": "Action",
  "ldn-registered-services.new": "NEW",
  "ldn-registered-services.new.breadcrumbs": "Registered Services",

  "ldn-service.overview.table.enabled": "Enabled",
  "ldn-service.overview.table.disabled": "Disabled",
  "ldn-service.overview.table.clickToEnable": "Click to enable",
  "ldn-service.overview.table.clickToDisable": "Click to disable",

  "ldn-edit-registered-service.title": "Edit Service",
  "ldn-create-service.title": "Create service",
  "service.overview.create.modal": "Create Service",
  "service.overview.create.body": "Please confirm the creation of this service.",
  "ldn-service-status": "Status",
  "service.confirm.create": "Create",
  "service.refuse.create": "Cancel",
  "ldn-register-new-service.title": "Register a new service",
  "ldn-new-service.form.label.submit": "Save",
  "ldn-new-service.form.label.name": "Name",
  "ldn-new-service.form.label.description": "Description",
  "ldn-new-service.form.label.url": "Service URL",
  "ldn-new-service.form.label.score": "Level of trust",
  "ldn-new-service.form.label.ldnUrl": "LDN Inbox URL",
  "ldn-new-service.form.placeholder.name": "Please provide service name",
  "ldn-new-service.form.placeholder.description": "Please provide a description regarding your service",
  "ldn-new-service.form.placeholder.url": "Please input the URL for users to check out more information about the service",
  "ldn-new-service.form.placeholder.ldnUrl": "Please specify the URL of the LDN Inbox",
  "ldn-new-service.form.placeholder.score": "Please enter a value between 0 and 1. Use the “.” as decimal separator",
  "ldn-service.form.label.placeholder.default-select": "Select a pattern",

  "ldn-service.form.pattern.ack-accept.label": "Acknowledge and Accept",
  "ldn-service.form.pattern.ack-accept.description": "This pattern is used to acknowledge and accept a request (offer). It implies an intention to act on the request.",
  "ldn-service.form.pattern.ack-accept.category": "Acknowledgements",

  "ldn-service.form.pattern.ack-reject.label": "Acknowledge and Reject",
  "ldn-service.form.pattern.ack-reject.description": "This pattern is used to acknowledge and reject a request (offer). It signifies no further action regarding the request.",
  "ldn-service.form.pattern.ack-reject.category": "Acknowledgements",

  "ldn-service.form.pattern.ack-tentative-accept.label": "Acknowledge and Tentatively Accept",
  "ldn-service.form.pattern.ack-tentative-accept.description": "This pattern is used to acknowledge and tentatively accept a request (offer). It implies an intention to act, which may change.",
  "ldn-service.form.pattern.ack-tentative-accept.category": "Acknowledgements",

  "ldn-service.form.pattern.ack-tentative-reject.label": "Acknowledge and Tentatively Reject",
  "ldn-service.form.pattern.ack-tentative-reject.description": "This pattern is used to acknowledge and tentatively reject a request (offer). It signifies no further action, subject to change.",
  "ldn-service.form.pattern.ack-tentative-reject.category": "Acknowledgements",

  "ldn-service.form.pattern.announce-endorsement.label": "Announce Endorsement",
  "ldn-service.form.pattern.announce-endorsement.description": "This pattern is used to announce the existence of an endorsement, referencing the endorsed resource.",
  "ldn-service.form.pattern.announce-endorsement.category": "Announcements",

  "ldn-service.form.pattern.announce-ingest.label": "Announce Ingest",
  "ldn-service.form.pattern.announce-ingest.description": "This pattern is used to announce that a resource has been ingested.",
  "ldn-service.form.pattern.announce-ingest.category": "Announcements",

  "ldn-service.form.pattern.announce-relationship.label": "Announce Relationship",
  "ldn-service.form.pattern.announce-relationship.description": "This pattern is used to announce a relationship between two resources.",
  "ldn-service.form.pattern.announce-relationship.category": "Announcements",

  "ldn-service.form.pattern.announce-review.label": "Announce Review",
  "ldn-service.form.pattern.announce-review.description": "This pattern is used to announce the existence of a review, referencing the reviewed resource.",
  "ldn-service.form.pattern.announce-review.category": "Announcements",

  "ldn-service.form.pattern.announce-service-result.label": "Announce Service Result",
  "ldn-service.form.pattern.announce-service-result.description": "This pattern is used to announce the existence of a 'service result', referencing the relevant resource.",
  "ldn-service.form.pattern.announce-service-result.category": "Announcements",

  "ldn-service.form.pattern.request-endorsement.label": "Request Endorsement",
  "ldn-service.form.pattern.request-endorsement.description": "This pattern is used to request endorsement of a resource owned by the origin system.",
  "ldn-service.form.pattern.request-endorsement.category": "Requests",

  "ldn-service.form.pattern.request-ingest.label": "Request Ingest",
  "ldn-service.form.pattern.request-ingest.description": "This pattern is used to request that the target system ingest a resource.",
  "ldn-service.form.pattern.request-ingest.category": "Requests",

  "ldn-service.form.pattern.request-review.label": "Request Review",
  "ldn-service.form.pattern.request-review.description": "This pattern is used to request a review of a resource owned by the origin system.",
  "ldn-service.form.pattern.request-review.category": "Requests",

  "ldn-service.form.pattern.undo-offer.label": "Undo Offer",
  "ldn-service.form.pattern.undo-offer.description": "This pattern is used to undo (retract) an offer previously made.",
  "ldn-service.form.pattern.undo-offer.category": "Undo",

  "ldn-new-service.form.label.placeholder.selectedItemFilter": "No Item Filter Selected",
  "ldn-new-service.form.label.ItemFilter": "Item Filter",
  "ldn-new-service.form.label.automatic": "Automatic",
  "ldn-new-service.form.error.name": "Name is required",
  "ldn-new-service.form.error.url": "URL is required",
  "ldn-new-service.form.error.ldnurl": "LDN URL is required",
  "ldn-new-service.form.error.patterns": "At least a pattern is required",
  "ldn-new-service.form.error.score": "Please enter a valid score (between 0 and 1). Use the “.” as decimal separator",

  "ldn-new-service.form.label.inboundPattern": "Inbound Pattern",
  "ldn-new-service.form.label.outboundPattern": "Outbound Patterns",
  "ldn-new-service.form.label.placeholder.outboundPattern": "Select an Outbound Pattern",
  "ldn-new-service.form.label.addPattern": "+ Add more",
  "ldn-new-service.form.label.removeItemFilter": "Remove",
  "ldn-register-new-service.breadcrumbs": "New Service",
  "service.overview.delete.body": "Are you sure you want to delete this service?",
  "service.overview.edit.body": "Are you sure you want to confirm the changes?",
  "service.overview.edit.modal": "Edit Service",
  "service.detail.update": "Edit Service",
  "service.detail.return": "Cancel",
  "service.overview.reset-form.body": "Are you sure you want to discard the changes and leave?",
  "service.overview.reset-form.modal": "Discard Changes",
  "service.overview.reset-form.reset-confirm": "Discard",
  "admin.registries.services-formats.modify.success.head": "Successful Edit",
  "admin.registries.services-formats.modify.success.content": "The service has been edited",
  "admin.registries.services-formats.modify.failure.head": "Failed Edit",
  "admin.registries.services-formats.modify.failure.content": "The service has not been edited",
  "ldn-service-notification.created.success.title": "Successful Create",
  "ldn-service-notification.created.success.body": "The service has been created",
  "ldn-service-notification.created.failure.title": "Failed Create",
  "ldn-service-notification.created.failure.body": "The service has not been created",
  "ldn-service-notification.created.warning.title": "Please select at least one Inbound Pattern and one Outbound Pattern",
  "ldn-enable-service.notification.success.title": "Successful status updated",
  "ldn-enable-service.notification.success.content": "The service status has been updated",
  "ldn-service-delete.notification.success.title": "Successful Deletion",
  "ldn-service-delete.notification.success.content": "The service has been deleted",
  "ldn-service-delete.notification.error.title": "Failed Deletion",
  "ldn-service-delete.notification.error.content": "The service has not been deleted",
  "service.overview.reset-form.reset-return": "Cancel",
  "service.overview.delete": "Delete service",
  "ldn-edit-service.title": "Edit service",
  "ldn-edit-service.form.label.name": "Name",
  "ldn-edit-service.form.label.description": "Description",
  "ldn-edit-service.form.label.url": "Service URL",
  "ldn-edit-service.form.label.ldnUrl": "LDN Inbox URL",
  "ldn-edit-service.form.label.inboundPattern": "Inbound Pattern",
  "ldn-edit-service.form.label.noInboundPatternSelected": "No Inbound Pattern",
  "ldn-edit-service.form.label.selectedItemFilter": "Selected Item Filter",
  "ldn-edit-service.form.label.selectItemFilter": "No Item Filter",
  "ldn-edit-service.form.label.automatic": "Automatic",
  "ldn-edit-service.form.label.addInboundPattern": "+ Add more",
  "ldn-edit-service.form.label.outboundPattern": "Outbound Pattern",
  "ldn-edit-service.form.label.noOutboundPatternSelected": "No Outbound Pattern",
  "ldn-edit-service.form.label.addOutboundPattern": "+ Add more",
  "ldn-edit-service.form.label.submit": "Save",
  "ldn-edit-service.breadcrumbs": "Edit Service",
  "ldn-service.control-constaint-select-none": "Select none",



  "ldn-register-new-service.notification.error.title": "Error",
  "ldn-register-new-service.notification.error.content": "An error occurred while creating this process",
  "ldn-register-new-service.notification.success.title": "Success",
  "ldn-register-new-service.notification.success.content": "The process was successfully created",

  "collection.create.head": "Create a Collection",

  "collection.create.notifications.success": "Successfully created the Collection",

  "collection.create.sub-head": "Create a Collection for Community {{ parent }}",

  "collection.curate.header": "Curate Collection: {{collection}}",

  "collection.delete.cancel": "Cancel",

  "collection.delete.confirm": "Confirm",

  "collection.delete.processing": "Deleting",

  "collection.delete.head": "Delete Collection",

  "collection.delete.notification.fail": "Collection could not be deleted",

  "collection.delete.notification.success": "Successfully deleted collection",

  "collection.delete.text": "Are you sure you want to delete collection \"{{ dso }}\"",

  "collection.edit.delete": "Delete this collection",

  "collection.edit.head": "Edit Collection",

  "collection.edit.breadcrumbs": "Edit Collection",

  "collection.edit.tabs.mapper.head": "Item Mapper",

  "collection.edit.tabs.item-mapper.title": "Collection Edit - Item Mapper",

  "collection.edit.item-mapper.cancel": "Cancel",

  "collection.edit.item-mapper.collection": "Collection: \"<b>{{name}}</b>\"",

  "collection.edit.item-mapper.confirm": "Map selected items",

  "collection.edit.item-mapper.description": "This is the item mapper tool that allows collection administrators to map items from other collections into this collection. You can search for items from other collections and map them, or browse the list of currently mapped items.",

  "collection.edit.item-mapper.head": "Item Mapper - Map Items from Other Collections",

  "collection.edit.item-mapper.no-search": "Please enter a query to search",

  "collection.edit.item-mapper.notifications.map.error.content": "Errors occurred for mapping of {{amount}} items.",

  "collection.edit.item-mapper.notifications.map.error.head": "Mapping errors",

  "collection.edit.item-mapper.notifications.map.success.content": "Successfully mapped {{amount}} items.",

  "collection.edit.item-mapper.notifications.map.success.head": "Mapping completed",

  "collection.edit.item-mapper.notifications.unmap.error.content": "Errors occurred for removing the mappings of {{amount}} items.",

  "collection.edit.item-mapper.notifications.unmap.error.head": "Remove mapping errors",

  "collection.edit.item-mapper.notifications.unmap.success.content": "Successfully removed the mappings of {{amount}} items.",

  "collection.edit.item-mapper.notifications.unmap.success.head": "Remove mapping completed",

  "collection.edit.item-mapper.remove": "Remove selected item mappings",

  "collection.edit.item-mapper.search-form.placeholder": "Search items...",

  "collection.edit.item-mapper.tabs.browse": "Browse mapped items",

  "collection.edit.item-mapper.tabs.map": "Map new items",

  "collection.edit.logo.delete.title": "Delete logo",

  "collection.edit.logo.delete-undo.title": "Undo delete",

  "collection.edit.logo.label": "Collection logo",

  "collection.edit.logo.notifications.add.error": "Uploading Collection logo failed. Please verify the content before retrying.",

  "collection.edit.logo.notifications.add.success": "Upload Collection logo successful.",

  "collection.edit.logo.notifications.delete.success.title": "Logo deleted",

  "collection.edit.logo.notifications.delete.success.content": "Successfully deleted the collection's logo",

  "collection.edit.logo.notifications.delete.error.title": "Error deleting logo",

  "collection.edit.logo.upload": "Drop a Collection Logo to upload",

  "collection.edit.notifications.success": "Successfully edited the Collection",

  "collection.edit.return": "Back",

  "collection.edit.tabs.access-control.head": "Access Control",

  "collection.edit.tabs.access-control.title": "Collection Edit - Access Control",

  "collection.edit.tabs.curate.head": "Curate",

  "collection.edit.tabs.curate.title": "Collection Edit - Curate",

  "collection.edit.tabs.authorizations.head": "Authorizations",

  "collection.edit.tabs.authorizations.title": "Collection Edit - Authorizations",

  "collection.edit.item.authorizations.load-bundle-button": "Load more bundles",

  "collection.edit.item.authorizations.load-more-button": "Load more",

  "collection.edit.item.authorizations.show-bitstreams-button": "Show bitstream policies for bundle",

  "collection.edit.tabs.metadata.head": "Edit Metadata",

  "collection.edit.tabs.metadata.title": "Collection Edit - Metadata",

  "collection.edit.tabs.roles.head": "Assign Roles",

  "collection.edit.tabs.roles.title": "Collection Edit - Roles",

  "collection.edit.tabs.source.external": "This collection harvests its content from an external source",

  "collection.edit.tabs.source.form.errors.oaiSource.required": "You must provide a set id of the target collection.",

  "collection.edit.tabs.source.form.harvestType": "Content being harvested",

  "collection.edit.tabs.source.form.head": "Configure an external source",

  "collection.edit.tabs.source.form.metadataConfigId": "Metadata Format",

  "collection.edit.tabs.source.form.oaiSetId": "OAI specific set id",

  "collection.edit.tabs.source.form.oaiSource": "OAI Provider",

  "collection.edit.tabs.source.form.options.harvestType.METADATA_AND_BITSTREAMS": "Harvest metadata and bitstreams (requires ORE support)",

  "collection.edit.tabs.source.form.options.harvestType.METADATA_AND_REF": "Harvest metadata and references to bitstreams (requires ORE support)",

  "collection.edit.tabs.source.form.options.harvestType.METADATA_ONLY": "Harvest metadata only",

  "collection.edit.tabs.source.head": "Content Source",

  "collection.edit.tabs.source.notifications.discarded.content": "Your changes were discarded. To reinstate your changes click the 'Undo' button",

  "collection.edit.tabs.source.notifications.discarded.title": "Changes discarded",

  "collection.edit.tabs.source.notifications.invalid.content": "Your changes were not saved. Please make sure all fields are valid before you save.",

  "collection.edit.tabs.source.notifications.invalid.title": "Metadata invalid",

  "collection.edit.tabs.source.notifications.saved.content": "Your changes to this collection's content source were saved.",

  "collection.edit.tabs.source.notifications.saved.title": "Content Source saved",

  "collection.edit.tabs.source.title": "Collection Edit - Content Source",

  "collection.edit.template.add-button": "Add",

  "collection.edit.template.breadcrumbs": "Item template",

  "collection.edit.template.cancel": "Cancel",

  "collection.edit.template.delete-button": "Delete",

  "collection.edit.template.edit-button": "Edit",

  "collection.edit.template.error": "An error occurred retrieving the template item",

  "collection.edit.template.head": "Edit Template Item for Collection \"{{ collection }}\"",

  "collection.edit.template.label": "Template item",

  "collection.edit.template.loading": "Loading template item...",

  "collection.edit.template.notifications.delete.error": "Failed to delete the item template",

  "collection.edit.template.notifications.delete.success": "Successfully deleted the item template",

  "collection.edit.template.title": "Edit Template Item",

  "collection.form.abstract": "Short Description",

  "collection.form.description": "Introductory text (HTML)",

  "collection.form.errors.title.required": "Please enter a collection name",

  "collection.form.license": "License",

  "collection.form.provenance": "Provenance",

  "collection.form.rights": "Copyright text (HTML)",

  "collection.form.tableofcontents": "News (HTML)",

  "collection.form.title": "Name",

  "collection.form.entityType": "Entity Type",

  "collection.listelement.badge": "Collection",

  "collection.page.browse.recent.head": "Recent Submissions",

  "collection.page.browse.recent.empty": "No items to show",

  "collection.page.edit": "Edit this collection",

  "collection.page.handle": "Permanent URI for this collection",

  "collection.page.license": "License",

  "collection.page.news": "News",

  "collection.select.confirm": "Confirm selected",

  "collection.select.empty": "No collections to show",

  "collection.select.table.title": "Title",

  "collection.source.controls.head": "Harvest Controls",

  "collection.source.controls.test.submit.error": "Something went wrong with initiating the testing of the settings",

  "collection.source.controls.test.failed": "The script to test the settings has failed",

  "collection.source.controls.test.completed": "The script to test the settings has successfully finished",

  "collection.source.controls.test.submit": "Test configuration",

  "collection.source.controls.test.running": "Testing configuration...",

  "collection.source.controls.import.submit.success": "The import has been successfully initiated",

  "collection.source.controls.import.submit.error": "Something went wrong with initiating the import",

  "collection.source.controls.import.submit": "Import now",

  "collection.source.controls.import.running": "Importing...",

  "collection.source.controls.import.failed": "An error occurred during the import",

  "collection.source.controls.import.completed": "The import completed",

  "collection.source.controls.reset.submit.success": "The reset and reimport has been successfully initiated",

  "collection.source.controls.reset.submit.error": "Something went wrong with initiating the reset and reimport",

  "collection.source.controls.reset.failed": "An error occurred during the reset and reimport",

  "collection.source.controls.reset.completed": "The reset and reimport completed",

  "collection.source.controls.reset.submit": "Reset and reimport",

  "collection.source.controls.reset.running": "Resetting and reimporting...",

  "collection.source.controls.harvest.status": "Harvest status:",

  "collection.source.controls.harvest.start": "Harvest start time:",

  "collection.source.controls.harvest.last": "Last time harvested:",

  "collection.source.controls.harvest.message": "Harvest info:",

  "collection.source.controls.harvest.no-information": "N/A",

  "collection.source.update.notifications.error.content": "The provided settings have been tested and didn't work.",

  "collection.source.update.notifications.error.title": "Server Error",

  "communityList.breadcrumbs": "Community List",

  "communityList.tabTitle": "Community List",

  "communityList.title": "List of Communities",

  "communityList.showMore": "Show More",

  "community.create.head": "Create a Community",

  "community.create.notifications.success": "Successfully created the Community",

  "community.create.sub-head": "Create a Sub-Community for Community {{ parent }}",

  "community.curate.header": "Curate Community: {{community}}",

  "community.delete.cancel": "Cancel",

  "community.delete.confirm": "Confirm",

  "community.delete.processing": "Deleting...",

  "community.delete.head": "Delete Community",

  "community.delete.notification.fail": "Community could not be deleted",

  "community.delete.notification.success": "Successfully deleted community",

  "community.delete.text": "Are you sure you want to delete community \"{{ dso }}\"",

  "community.edit.delete": "Delete this community",

  "community.edit.head": "Edit Community",

  "community.edit.breadcrumbs": "Edit Community",

  "community.edit.logo.delete.title": "Delete logo",

  "community.edit.logo.delete-undo.title": "Undo delete",

  "community.edit.logo.label": "Community logo",

  "community.edit.logo.notifications.add.error": "Uploading Community logo failed. Please verify the content before retrying.",

  "community.edit.logo.notifications.add.success": "Upload Community logo successful.",

  "community.edit.logo.notifications.delete.success.title": "Logo deleted",

  "community.edit.logo.notifications.delete.success.content": "Successfully deleted the community's logo",

  "community.edit.logo.notifications.delete.error.title": "Error deleting logo",

  "community.edit.logo.upload": "Drop a Community Logo to upload",

  "community.edit.notifications.success": "Successfully edited the Community",

  "community.edit.notifications.unauthorized": "You do not have privileges to make this change",

  "community.edit.notifications.error": "An error occured while editing the Community",

  "community.edit.return": "Back",

  "community.edit.tabs.curate.head": "Curate",

  "community.edit.tabs.curate.title": "Community Edit - Curate",

  "community.edit.tabs.access-control.head": "Access Control",

  "community.edit.tabs.access-control.title": "Community Edit - Access Control",

  "community.edit.tabs.metadata.head": "Edit Metadata",

  "community.edit.tabs.metadata.title": "Community Edit - Metadata",

  "community.edit.tabs.roles.head": "Assign Roles",

  "community.edit.tabs.roles.title": "Community Edit - Roles",

  "community.edit.tabs.authorizations.head": "Authorizations",

  "community.edit.tabs.authorizations.title": "Community Edit - Authorizations",

  "community.listelement.badge": "Community",

  "comcol-role.edit.no-group": "None",

  "comcol-role.edit.create": "Create",

  "comcol-role.edit.create.error.title": "Failed to create a group for the '{{ role }}' role",

  "comcol-role.edit.restrict": "Restrict",

  "comcol-role.edit.delete": "Delete",

  "comcol-role.edit.delete.error.title": "Failed to delete the '{{ role }}' role's group",

  "comcol-role.edit.community-admin.name": "Administrators",

  "comcol-role.edit.collection-admin.name": "Administrators",

  "comcol-role.edit.community-admin.description": "Community administrators can create sub-communities or collections, and manage or assign management for those sub-communities or collections. In addition, they decide who can submit items to any sub-collections, edit item metadata (after submission), and add (map) existing items from other collections (subject to authorization).",

  "comcol-role.edit.collection-admin.description": "Collection administrators decide who can submit items to the collection, edit item metadata (after submission), and add (map) existing items from other collections to this collection (subject to authorization for that collection).",

  "comcol-role.edit.submitters.name": "Submitters",

  "comcol-role.edit.submitters.description": "The E-People and Groups that have permission to submit new items to this collection.",

  "comcol-role.edit.item_read.name": "Default item read access",

  "comcol-role.edit.item_read.description": "E-People and Groups that can read new items submitted to this collection. Changes to this role are not retroactive. Existing items in the system will still be viewable by those who had read access at the time of their addition.",

  "comcol-role.edit.item_read.anonymous-group": "Default read for incoming items is currently set to Anonymous.",

  "comcol-role.edit.bitstream_read.name": "Default bitstream read access",

  "comcol-role.edit.bitstream_read.description": "Community administrators can create sub-communities or collections, and manage or assign management for those sub-communities or collections. In addition, they decide who can submit items to any sub-collections, edit item metadata (after submission), and add (map) existing items from other collections (subject to authorization).",

  "comcol-role.edit.bitstream_read.anonymous-group": "Default read for incoming bitstreams is currently set to Anonymous.",

  "comcol-role.edit.editor.name": "Editors",

  "comcol-role.edit.editor.description": "Editors are able to edit the metadata of incoming submissions, and then accept or reject them.",

  "comcol-role.edit.finaleditor.name": "Final editors",

  "comcol-role.edit.finaleditor.description": "Final editors are able to edit the metadata of incoming submissions, but will not be able to reject them.",

  "comcol-role.edit.reviewer.name": "Reviewers",

  "comcol-role.edit.reviewer.description": "Reviewers are able to accept or reject incoming submissions. However, they are not able to edit the submission's metadata.",

  "comcol-role.edit.scorereviewers.name": "Score Reviewers",

  "comcol-role.edit.scorereviewers.description": "Reviewers are able to give a score to incoming submissions, this will define whether the submission will be rejected or not.",

  "community.form.abstract": "Short Description",

  "community.form.description": "Introductory text (HTML)",

  "community.form.errors.title.required": "Please enter a community name",

  "community.form.rights": "Copyright text (HTML)",

  "community.form.tableofcontents": "News (HTML)",

  "community.form.title": "Name",

  "community.page.edit": "Edit this community",

  "community.page.handle": "Permanent URI for this community",

  "community.page.license": "License",

  "community.page.news": "News",

  "community.all-lists.head": "Subcommunities and Collections",

  "community.sub-collection-list.head": "Collections in this Community",

  "community.sub-community-list.head": "Communities in this Community",

  "cookies.consent.accept-all": "Accept all",

  "cookies.consent.accept-selected": "Accept selected",

  "cookies.consent.app.opt-out.description": "This app is loaded by default (but you can opt out)",

  "cookies.consent.app.opt-out.title": "(opt-out)",

  "cookies.consent.app.purpose": "purpose",

  "cookies.consent.app.required.description": "This application is always required",

  "cookies.consent.app.required.title": "(always required)",

  "cookies.consent.app.disable-all.description": "Use this switch to enable or disable all services.",

  "cookies.consent.app.disable-all.title": "Enable or disable all services",

  "cookies.consent.update": "There were changes since your last visit, please update your consent.",

  "cookies.consent.close": "Close",

  "cookies.consent.decline": "Decline",

  "cookies.consent.ok": "That's ok",

  "cookies.consent.save": "Save",

  "cookies.consent.content-notice.title": "Cookie Consent",

  "cookies.consent.content-notice.description": "We collect and process your personal information for the following purposes: <strong>Authentication, Preferences, Acknowledgement and Statistics</strong>. <br/> To learn more, please read our {privacyPolicy}.",

  "cookies.consent.content-notice.description.no-privacy": "We collect and process your personal information for the following purposes: <strong>Authentication, Preferences, Acknowledgement and Statistics</strong>.",

  "cookies.consent.content-notice.learnMore": "Customize",

  "cookies.consent.content-modal.description": "Here you can see and customize the information that we collect about you.",

  "cookies.consent.content-modal.privacy-policy.name": "privacy policy",

  "cookies.consent.content-modal.privacy-policy.text": "To learn more, please read our {privacyPolicy}.",

  "cookies.consent.content-modal.title": "Information that we collect",

  "cookies.consent.content-modal.services": "services",

  "cookies.consent.content-modal.service": "service",

  "cookies.consent.app.title.authentication": "Authentication",

  "cookies.consent.app.description.authentication": "Required for signing you in",

  "cookies.consent.app.title.preferences": "Preferences",

  "cookies.consent.app.description.preferences": "Required for saving your preferences",

  "cookies.consent.app.title.acknowledgement": "Acknowledgement",

  "cookies.consent.app.description.acknowledgement": "Required for saving your acknowledgements and consents",

  "cookies.consent.app.title.google-analytics": "Google Analytics",

  "cookies.consent.app.description.google-analytics": "Allows us to track statistical data",

  "cookies.consent.app.title.google-recaptcha": "Google reCaptcha",

  "cookies.consent.app.description.google-recaptcha": "We use google reCAPTCHA service during registration and password recovery",

  "cookies.consent.purpose.functional": "Functional",

  "cookies.consent.purpose.statistical": "Statistical",

  "cookies.consent.purpose.registration-password-recovery": "Registration and Password recovery",

  "cookies.consent.purpose.sharing": "Sharing",

  "curation-task.task.citationpage.label": "Generate Citation Page",

  "curation-task.task.checklinks.label": "Check Links in Metadata",

  "curation-task.task.noop.label": "NOOP",

  "curation-task.task.profileformats.label": "Profile Bitstream Formats",

  "curation-task.task.requiredmetadata.label": "Check for Required Metadata",

  "curation-task.task.translate.label": "Microsoft Translator",

  "curation-task.task.vscan.label": "Virus Scan",

  "curation-task.task.registerdoi.label": "Register DOI",

  "curation.form.task-select.label": "Task:",

  "curation.form.submit": "Start",

  "curation.form.submit.success.head": "The curation task has been started successfully",

  "curation.form.submit.success.content": "You will be redirected to the corresponding process page.",

  "curation.form.submit.error.head": "Running the curation task failed",

  "curation.form.submit.error.content": "An error occured when trying to start the curation task.",

  "curation.form.submit.error.invalid-handle": "Couldn't determine the handle for this object",

  "curation.form.handle.label": "Handle:",

  "curation.form.handle.hint": "Hint: Enter [your-handle-prefix]/0 to run a task across entire site (not all tasks may support this capability)",

  "deny-request-copy.email.message": "Dear {{ recipientName }},\nIn response to your request I regret to inform you that it's not possible to send you a copy of the file(s) you have requested, concerning the document: \"{{ itemUrl }}\" ({{ itemName }}), of which I am an author.\n\nBest regards,\n{{ authorName }} <{{ authorEmail }}>",

  "deny-request-copy.email.subject": "Request copy of document",

  "deny-request-copy.error": "An error occurred",

  "deny-request-copy.header": "Deny document copy request",

  "deny-request-copy.intro": "This message will be sent to the applicant of the request",

  "deny-request-copy.success": "Successfully denied item request",

  "dso.name.untitled": "Untitled",

  "dso.name.unnamed": "Unnamed",

  "dso-selector.create.collection.head": "New collection",

  "dso-selector.create.collection.sub-level": "Create a new collection in",

  "dso-selector.create.community.head": "New community",

  "dso-selector.create.community.or-divider": "or",

  "dso-selector.create.community.sub-level": "Create a new community in",

  "dso-selector.create.community.top-level": "Create a new top-level community",

  "dso-selector.create.item.head": "New item",

  "dso-selector.create.item.sub-level": "Create a new item in",

  "dso-selector.create.submission.head": "New submission",

  "dso-selector.edit.collection.head": "Edit collection",

  "dso-selector.edit.community.head": "Edit community",

  "dso-selector.edit.item.head": "Edit item",

  "dso-selector.error.title": "An error occurred searching for a {{ type }}",

  "dso-selector.export-metadata.dspaceobject.head": "Export metadata from",

  "dso-selector.export-batch.dspaceobject.head": "Export Batch (ZIP) from",

  "dso-selector.import-batch.dspaceobject.head": "Import batch from",

  "dso-selector.no-results": "No {{ type }} found",

  "dso-selector.placeholder": "Search for a {{ type }}",

  "dso-selector.select.collection.head": "Select a collection",

  "dso-selector.set-scope.community.head": "Select a search scope",

  "dso-selector.set-scope.community.button": "Search all of DSpace",

  "dso-selector.set-scope.community.or-divider": "or",

  "dso-selector.set-scope.community.input-header": "Search for a community or collection",

  "dso-selector.claim.item.head": "Profile tips",

  "dso-selector.claim.item.body": "These are existing profiles that may be related to you. If you recognize yourself in one of these profiles, select it and on the detail page, among the options, choose to claim it. Otherwise you can create a new profile from scratch using the button below.",

  "dso-selector.claim.item.not-mine-label": "None of these are mine",

  "dso-selector.claim.item.create-from-scratch": "Create a new one",

  "dso-selector.results-could-not-be-retrieved": "Something went wrong, please refresh again ↻",

  "supervision-group-selector.header": "Supervision Group Selector",

  "supervision-group-selector.select.type-of-order.label": "Select a type of Order",

  "supervision-group-selector.select.type-of-order.option.none": "NONE",

  "supervision-group-selector.select.type-of-order.option.editor": "EDITOR",

  "supervision-group-selector.select.type-of-order.option.observer": "OBSERVER",

  "supervision-group-selector.select.group.label": "Select a Group",

  "supervision-group-selector.button.cancel": "Cancel",

  "supervision-group-selector.button.save": "Save",

  "supervision-group-selector.select.type-of-order.error": "Please select a type of order",

  "supervision-group-selector.select.group.error": "Please select a group",

  "supervision-group-selector.notification.create.success.title": "Successfully created supervision order for group {{ name }}",

  "supervision-group-selector.notification.create.failure.title": "Error",

  "supervision-group-selector.notification.create.already-existing": "A supervision order already exists on this item for selected group",

  "confirmation-modal.export-metadata.header": "Export metadata for {{ dsoName }}",

  "confirmation-modal.export-metadata.info": "Are you sure you want to export metadata for {{ dsoName }}",

  "confirmation-modal.export-metadata.cancel": "Cancel",

  "confirmation-modal.export-metadata.confirm": "Export",

  "confirmation-modal.export-batch.header": "Export batch (ZIP) for {{ dsoName }}",

  "confirmation-modal.export-batch.info": "Are you sure you want to export batch (ZIP) for {{ dsoName }}",

  "confirmation-modal.export-batch.cancel": "Cancel",

  "confirmation-modal.export-batch.confirm": "Export",

  "confirmation-modal.delete-eperson.header": "Delete EPerson \"{{ dsoName }}\"",

  "confirmation-modal.delete-eperson.info": "Are you sure you want to delete EPerson \"{{ dsoName }}\"",

  "confirmation-modal.delete-eperson.cancel": "Cancel",

  "confirmation-modal.delete-eperson.confirm": "Delete",

  "confirmation-modal.delete-profile.header": "Delete Profile",

  "confirmation-modal.delete-profile.info": "Are you sure you want to delete your profile",

  "confirmation-modal.delete-profile.cancel": "Cancel",

  "confirmation-modal.delete-profile.confirm": "Delete",

  "confirmation-modal.delete-subscription.header": "Delete Subscription",

  "confirmation-modal.delete-subscription.info": "Are you sure you want to delete subscription for \"{{ dsoName }}\"",

  "confirmation-modal.delete-subscription.cancel": "Cancel",

  "confirmation-modal.delete-subscription.confirm": "Delete",

  "error.bitstream": "Error fetching bitstream",

  "error.browse-by": "Error fetching items",

  "error.collection": "Error fetching collection",

  "error.collections": "Error fetching collections",

  "error.community": "Error fetching community",

  "error.identifier": "No item found for the identifier",

  "error.default": "Error",

  "error.item": "Error fetching item",

  "error.items": "Error fetching items",

  "error.objects": "Error fetching objects",

  "error.recent-submissions": "Error fetching recent submissions",

  "error.search-results": "Error fetching search results",

  "error.invalid-search-query": "Search query is not valid. Please check <a href=\"https://solr.apache.org/guide/query-syntax-and-parsing.html\" target=\"_blank\">Solr query syntax</a> best practices for further information about this error.",

  "error.sub-collections": "Error fetching sub-collections",

  "error.sub-communities": "Error fetching sub-communities",

  "error.submission.sections.init-form-error": "An error occurred during section initialize, please check your input-form configuration. Details are below : <br> <br>",

  "error.top-level-communities": "Error fetching top-level communities",

  "error.validation.license.notgranted": "You must grant this license to complete your submission. If you are unable to grant this license at this time you may save your work and return later or remove the submission.",

  "error.validation.pattern": "This input is restricted by the current pattern: {{ pattern }}.",

  "error.validation.filerequired": "The file upload is mandatory",

  "error.validation.required": "This field is required",

  "error.validation.NotValidEmail": "This E-mail is not a valid email",

  "error.validation.emailTaken": "This E-mail is already taken",

  "error.validation.groupExists": "This group already exists",

  "error.validation.metadata.name.invalid-pattern": "This field cannot contain dots, commas or spaces. Please use the Element & Qualifier fields instead",

  "error.validation.metadata.name.max-length": "This field may not contain more than 32 characters",

  "error.validation.metadata.namespace.max-length": "This field may not contain more than 256 characters",

  "error.validation.metadata.element.invalid-pattern": "This field cannot contain dots, commas or spaces. Please use the Qualifier field instead",

  "error.validation.metadata.element.max-length": "This field may not contain more than 64 characters",

  "error.validation.metadata.qualifier.invalid-pattern": "This field cannot contain dots, commas or spaces",

  "error.validation.metadata.qualifier.max-length": "This field may not contain more than 64 characters",

  "feed.description": "Syndication feed",

  "file-section.error.header": "Error obtaining files for this item",

  "footer.copyright": "copyright © 2002-{{ year }}",

  "footer.link.dspace": "DSpace software",

  "footer.link.lyrasis": "LYRASIS",

  "footer.link.cookies": "Cookie settings",

  "footer.link.privacy-policy": "Privacy policy",

  "footer.link.end-user-agreement": "End User Agreement",

  "footer.link.feedback": "Send Feedback",

  "forgot-email.form.header": "Forgot Password",

  "forgot-email.form.info": "Enter the email address associated with the account.",

  "forgot-email.form.email": "Email Address *",

  "forgot-email.form.email.error.required": "Please fill in an email address",

  "forgot-email.form.email.error.not-email-form": "Please fill in a valid email address",

  "forgot-email.form.email.hint": "An email will be sent to this address with a further instructions.",

  "forgot-email.form.submit": "Reset password",

  "forgot-email.form.success.head": "Password reset email sent",

  "forgot-email.form.success.content": "An email has been sent to {{ email }} containing a special URL and further instructions.",

  "forgot-email.form.error.head": "Error when trying to reset password",

  "forgot-email.form.error.content": "An error occured when attempting to reset the password for the account associated with the following email address: {{ email }}",

  "forgot-password.title": "Forgot Password",

  "forgot-password.form.head": "Forgot Password",

  "forgot-password.form.info": "Enter a new password in the box below, and confirm it by typing it again into the second box.",

  "forgot-password.form.card.security": "Security",

  "forgot-password.form.identification.header": "Identify",

  "forgot-password.form.identification.email": "Email address: ",

  "forgot-password.form.label.password": "Password",

  "forgot-password.form.label.passwordrepeat": "Retype to confirm",

  "forgot-password.form.error.empty-password": "Please enter a password in the box below.",

  "forgot-password.form.error.matching-passwords": "The passwords do not match.",

  "forgot-password.form.notification.error.title": "Error when trying to submit new password",

  "forgot-password.form.notification.success.content": "The password reset was successful. You have been logged in as the created user.",

  "forgot-password.form.notification.success.title": "Password reset completed",

  "forgot-password.form.submit": "Submit password",

  "form.add": "Add more",

  "form.add-help": "Click here to add the current entry and to add another one",

  "form.cancel": "Cancel",

  "form.clear": "Clear",

  "form.clear-help": "Click here to remove the selected value",

  "form.discard": "Discard",

  "form.drag": "Drag",

  "form.edit": "Edit",

  "form.edit-help": "Click here to edit the selected value",

  "form.first-name": "First name",

  "form.group-collapse": "Collapse",

  "form.group-collapse-help": "Click here to collapse",

  "form.group-expand": "Expand",

  "form.group-expand-help": "Click here to expand and add more elements",

  "form.last-name": "Last name",

  "form.loading": "Loading...",

  "form.lookup": "Lookup",

  "form.lookup-help": "Click here to look up an existing relation",

  "form.no-results": "No results found",

  "form.no-value": "No value entered",

  "form.other-information.email": "Email",

  "form.other-information.first-name": "First Name",

  "form.other-information.insolr": "In Solr Index",

  "form.other-information.institution": "Institution",

  "form.other-information.last-name": "Last Name",

  "form.other-information.orcid": "ORCID",

  "form.remove": "Remove",

  "form.save": "Save",

  "form.save-help": "Save changes",

  "form.search": "Search",

  "form.search-help": "Click here to look for an existing correspondence",

  "form.submit": "Save",

  "form.create": "Create",

  "form.repeatable.sort.tip": "Drop the item in the new position",

  "grant-deny-request-copy.deny": "Don't send copy",

  "grant-deny-request-copy.email.back": "Back",

  "grant-deny-request-copy.email.message": "Optional additional message",

  "grant-deny-request-copy.email.message.empty": "Please enter a message",

  "grant-deny-request-copy.email.permissions.info": "You may use this occasion to reconsider the access restrictions on the document, to avoid having to respond to these requests. If you’d like to ask the repository administrators to remove these restrictions, please check the box below.",

  "grant-deny-request-copy.email.permissions.label": "Change to open access",

  "grant-deny-request-copy.email.send": "Send",

  "grant-deny-request-copy.email.subject": "Subject",

  "grant-deny-request-copy.email.subject.empty": "Please enter a subject",

  "grant-deny-request-copy.grant": "Send copy",

  "grant-deny-request-copy.header": "Document copy request",

  "grant-deny-request-copy.home-page": "Take me to the home page",

  "grant-deny-request-copy.intro1": "If you are one of the authors of the document <a href='{{ url }}'>{{ name }}</a>, then please use one of the options below to respond to the user's request.",

  "grant-deny-request-copy.intro2": "After choosing an option, you will be presented with a suggested email reply which you may edit.",

  "grant-deny-request-copy.processed": "This request has already been processed. You can use the button below to get back to the home page.",

  "grant-request-copy.email.subject": "Request copy of document",

  "grant-request-copy.error": "An error occurred",

  "grant-request-copy.header": "Grant document copy request",

  "grant-request-copy.intro": "A message will be sent to the applicant of the request. The requested document(s) will be attached.",

  "grant-request-copy.success": "Successfully granted item request",

  "health.breadcrumbs": "Health",

  "health-page.heading": "Health",

  "health-page.info-tab": "Info",

  "health-page.status-tab": "Status",

  "health-page.error.msg": "The health check service is temporarily unavailable",

  "health-page.property.status": "Status code",

  "health-page.section.db.title": "Database",

  "health-page.section.geoIp.title": "GeoIp",

  "health-page.section.solrAuthorityCore.title": "Solr: authority core",

  "health-page.section.solrOaiCore.title": "Solr: oai core",

  "health-page.section.solrSearchCore.title": "Solr: search core",

  "health-page.section.solrStatisticsCore.title": "Solr: statistics core",

  "health-page.section-info.app.title": "Application Backend",

  "health-page.section-info.java.title": "Java",

  "health-page.status": "Status",

  "health-page.status.ok.info": "Operational",

  "health-page.status.error.info": "Problems detected",

  "health-page.status.warning.info": "Possible issues detected",

  "health-page.title": "Health",

  "health-page.section.no-issues": "No issues detected",

  "home.description": "",

  "home.breadcrumbs": "Home",

  "home.search-form.placeholder": "Search the repository ...",

  "home.title": "Home",

  "home.top-level-communities.head": "Communities in DSpace",

  "home.top-level-communities.help": "Select a community to browse its collections.",

  "info.end-user-agreement.accept": "I have read and I agree to the End User Agreement",

  "info.end-user-agreement.accept.error": "An error occurred accepting the End User Agreement",

  "info.end-user-agreement.accept.success": "Successfully updated the End User Agreement",

  "info.end-user-agreement.breadcrumbs": "End User Agreement",

  "info.end-user-agreement.buttons.cancel": "Cancel",

  "info.end-user-agreement.buttons.save": "Save",

  "info.end-user-agreement.head": "End User Agreement",

  "info.end-user-agreement.title": "End User Agreement",

  "info.end-user-agreement.hosting-country": "the United States",

  "info.privacy.breadcrumbs": "Privacy Statement",

  "info.privacy.head": "Privacy Statement",

  "info.privacy.title": "Privacy Statement",

  "info.feedback.breadcrumbs": "Feedback",

  "info.coar-notify-support.title": "Notify Support",

  "info.coar-notify.breadcrumbs": "Notify Support",

  "submission.sections.notify.info": "The selected service is compatible with the item according to its current status. {{ service.name }}: {{ service.description }}",

  "info.feedback.head": "Feedback",

  "info.feedback.title": "Feedback",

  "info.feedback.info": "Thanks for sharing your feedback about the DSpace system. Your comments are appreciated!",

  "info.feedback.email_help": "This address will be used to follow up on your feedback.",

  "info.feedback.send": "Send Feedback",

  "info.feedback.comments": "Comments",

  "info.feedback.email-label": "Your Email",

  "info.feedback.create.success": "Feedback Sent Successfully!",

  "info.feedback.error.email.required": "A valid email address is required",

  "info.feedback.error.message.required": "A comment is required",

  "info.feedback.page-label": "Page",

  "info.feedback.page_help": "Tha page related to your feedback",

  "item.alerts.private": "This item is non-discoverable",

  "item.alerts.withdrawn": "This item has been withdrawn",

  "item.edit.authorizations.heading": "With this editor you can view and alter the policies of an item, plus alter policies of individual item components: bundles and bitstreams. Briefly, an item is a container of bundles, and bundles are containers of bitstreams. Containers usually have ADD/REMOVE/READ/WRITE policies, while bitstreams only have READ/WRITE policies.",

  "item.edit.authorizations.title": "Edit item's Policies",

  "item.badge.private": "Non-discoverable",

  "item.badge.withdrawn": "Withdrawn",

  "item.bitstreams.upload.bundle": "Bundle",

  "item.bitstreams.upload.bundle.placeholder": "Select a bundle or input new bundle name",

  "item.bitstreams.upload.bundle.new": "Create bundle",

  "item.bitstreams.upload.bundles.empty": "This item doesn't contain any bundles to upload a bitstream to.",

  "item.bitstreams.upload.cancel": "Cancel",

  "item.bitstreams.upload.drop-message": "Drop a file to upload",

  "item.bitstreams.upload.item": "Item: ",

  "item.bitstreams.upload.notifications.bundle.created.content": "Successfully created new bundle.",

  "item.bitstreams.upload.notifications.bundle.created.title": "Created bundle",

  "item.bitstreams.upload.notifications.upload.failed": "Upload failed. Please verify the content before retrying.",

  "item.bitstreams.upload.title": "Upload bitstream",

  "item.edit.bitstreams.bundle.edit.buttons.upload": "Upload",

  "item.edit.bitstreams.bundle.displaying": "Currently displaying {{ amount }} bitstreams of {{ total }}.",

  "item.edit.bitstreams.bundle.load.all": "Load all ({{ total }})",

  "item.edit.bitstreams.bundle.load.more": "Load more",

  "item.edit.bitstreams.bundle.name": "BUNDLE: {{ name }}",

  "item.edit.bitstreams.discard-button": "Discard",

  "item.edit.bitstreams.edit.buttons.download": "Download",

  "item.edit.bitstreams.edit.buttons.drag": "Drag",

  "item.edit.bitstreams.edit.buttons.edit": "Edit",

  "item.edit.bitstreams.edit.buttons.remove": "Remove",

  "item.edit.bitstreams.edit.buttons.undo": "Undo changes",

  "item.edit.bitstreams.empty": "This item doesn't contain any bitstreams. Click the upload button to create one.",

  "item.edit.bitstreams.headers.actions": "Actions",

  "item.edit.bitstreams.headers.bundle": "Bundle",

  "item.edit.bitstreams.headers.description": "Description",

  "item.edit.bitstreams.headers.format": "Format",

  "item.edit.bitstreams.headers.name": "Name",

  "item.edit.bitstreams.notifications.discarded.content": "Your changes were discarded. To reinstate your changes click the 'Undo' button",

  "item.edit.bitstreams.notifications.discarded.title": "Changes discarded",

  "item.edit.bitstreams.notifications.move.failed.title": "Error moving bitstreams",

  "item.edit.bitstreams.notifications.move.saved.content": "Your move changes to this item's bitstreams and bundles have been saved.",

  "item.edit.bitstreams.notifications.move.saved.title": "Move changes saved",

  "item.edit.bitstreams.notifications.outdated.content": "The item you're currently working on has been changed by another user. Your current changes are discarded to prevent conflicts",

  "item.edit.bitstreams.notifications.outdated.title": "Changes outdated",

  "item.edit.bitstreams.notifications.remove.failed.title": "Error deleting bitstream",

  "item.edit.bitstreams.notifications.remove.saved.content": "Your removal changes to this item's bitstreams have been saved.",

  "item.edit.bitstreams.notifications.remove.saved.title": "Removal changes saved",

  "item.edit.bitstreams.reinstate-button": "Undo",

  "item.edit.bitstreams.save-button": "Save",

  "item.edit.bitstreams.upload-button": "Upload",

  "item.edit.delete.cancel": "Cancel",

  "item.edit.delete.confirm": "Delete",

  "item.edit.delete.description": "Are you sure this item should be completely deleted? Caution: At present, no tombstone would be left.",

  "item.edit.delete.error": "An error occurred while deleting the item",

  "item.edit.delete.header": "Delete item: {{ id }}",

  "item.edit.delete.success": "The item has been deleted",

  "item.edit.head": "Edit Item",

  "item.edit.breadcrumbs": "Edit Item",

  "item.edit.tabs.disabled.tooltip": "You're not authorized to access this tab",

  "item.edit.tabs.mapper.head": "Collection Mapper",

  "item.edit.tabs.item-mapper.title": "Item Edit - Collection Mapper",

  "item.edit.identifiers.doi.status.UNKNOWN": "Unknown",

  "item.edit.identifiers.doi.status.TO_BE_REGISTERED": "Queued for registration",

  "item.edit.identifiers.doi.status.TO_BE_RESERVED": "Queued for reservation",

  "item.edit.identifiers.doi.status.IS_REGISTERED": "Registered",

  "item.edit.identifiers.doi.status.IS_RESERVED": "Reserved",

  "item.edit.identifiers.doi.status.UPDATE_RESERVED": "Reserved (update queued)",

  "item.edit.identifiers.doi.status.UPDATE_REGISTERED": "Registered (update queued)",

  "item.edit.identifiers.doi.status.UPDATE_BEFORE_REGISTRATION": "Queued for update and registration",

  "item.edit.identifiers.doi.status.TO_BE_DELETED": "Queued for deletion",

  "item.edit.identifiers.doi.status.DELETED": "Deleted",

  "item.edit.identifiers.doi.status.PENDING": "Pending (not registered)",

  "item.edit.identifiers.doi.status.MINTED": "Minted (not registered)",

  "item.edit.tabs.status.buttons.register-doi.label": "Register a new or pending DOI",

  "item.edit.tabs.status.buttons.register-doi.button": "Register DOI...",

  "item.edit.register-doi.header": "Register a new or pending DOI",

  "item.edit.register-doi.description": "Review any pending identifiers and item metadata below and click Confirm to proceed with DOI registration, or Cancel to back out",

  "item.edit.register-doi.confirm": "Confirm",

  "item.edit.register-doi.cancel": "Cancel",

  "item.edit.register-doi.success": "DOI queued for registration successfully.",

  "item.edit.register-doi.error": "Error registering DOI",

  "item.edit.register-doi.to-update": "The following DOI has already been minted and will be queued for registration online",

  "item.edit.item-mapper.buttons.add": "Map item to selected collections",

  "item.edit.item-mapper.buttons.remove": "Remove item's mapping for selected collections",

  "item.edit.item-mapper.cancel": "Cancel",

  "item.edit.item-mapper.description": "This is the item mapper tool that allows administrators to map this item to other collections. You can search for collections and map them, or browse the list of collections the item is currently mapped to.",

  "item.edit.item-mapper.head": "Item Mapper - Map Item to Collections",

  "item.edit.item-mapper.item": "Item: \"<b>{{name}}</b>\"",

  "item.edit.item-mapper.no-search": "Please enter a query to search",

  "item.edit.item-mapper.notifications.add.error.content": "Errors occurred for mapping of item to {{amount}} collections.",

  "item.edit.item-mapper.notifications.add.error.head": "Mapping errors",

  "item.edit.item-mapper.notifications.add.success.content": "Successfully mapped item to {{amount}} collections.",

  "item.edit.item-mapper.notifications.add.success.head": "Mapping completed",

  "item.edit.item-mapper.notifications.remove.error.content": "Errors occurred for the removal of the mapping to {{amount}} collections.",

  "item.edit.item-mapper.notifications.remove.error.head": "Removal of mapping errors",

  "item.edit.item-mapper.notifications.remove.success.content": "Successfully removed mapping of item to {{amount}} collections.",

  "item.edit.item-mapper.notifications.remove.success.head": "Removal of mapping completed",

  "item.edit.item-mapper.search-form.placeholder": "Search collections...",

  "item.edit.item-mapper.tabs.browse": "Browse mapped collections",

  "item.edit.item-mapper.tabs.map": "Map new collections",

  "item.edit.metadata.add-button": "Add",

  "item.edit.metadata.discard-button": "Discard",

  "item.edit.metadata.edit.buttons.confirm": "Confirm",

  "item.edit.metadata.edit.buttons.drag": "Drag to reorder",

  "item.edit.metadata.edit.buttons.edit": "Edit",

  "item.edit.metadata.edit.buttons.remove": "Remove",

  "item.edit.metadata.edit.buttons.undo": "Undo changes",

  "item.edit.metadata.edit.buttons.unedit": "Stop editing",

  "item.edit.metadata.edit.buttons.virtual": "This is a virtual metadata value, i.e. a value inherited from a related entity. It can’t be modified directly. Add or remove the corresponding relationship in the \"Relationships\" tab",

  "item.edit.metadata.empty": "The item currently doesn't contain any metadata. Click Add to start adding a metadata value.",

  "item.edit.metadata.headers.edit": "Edit",

  "item.edit.metadata.headers.field": "Field",

  "item.edit.metadata.headers.language": "Lang",

  "item.edit.metadata.headers.value": "Value",

  "item.edit.metadata.metadatafield.error": "An error occurred validating the metadata field",

  "item.edit.metadata.metadatafield.invalid": "Please choose a valid metadata field",

  "item.edit.metadata.notifications.discarded.content": "Your changes were discarded. To reinstate your changes click the 'Undo' button",

  "item.edit.metadata.notifications.discarded.title": "Changes discarded",

  "item.edit.metadata.notifications.error.title": "An error occurred",

  "item.edit.metadata.notifications.invalid.content": "Your changes were not saved. Please make sure all fields are valid before you save.",

  "item.edit.metadata.notifications.invalid.title": "Metadata invalid",

  "item.edit.metadata.notifications.outdated.content": "The item you're currently working on has been changed by another user. Your current changes are discarded to prevent conflicts",

  "item.edit.metadata.notifications.outdated.title": "Changes outdated",

  "item.edit.metadata.notifications.saved.content": "Your changes to this item's metadata were saved.",

  "item.edit.metadata.notifications.saved.title": "Metadata saved",

  "item.edit.metadata.reinstate-button": "Undo",

  "item.edit.metadata.reset-order-button": "Undo reorder",

  "item.edit.metadata.save-button": "Save",

  "item.edit.modify.overview.field": "Field",

  "item.edit.modify.overview.language": "Language",

  "item.edit.modify.overview.value": "Value",

  "item.edit.move.cancel": "Back",

  "item.edit.move.save-button": "Save",

  "item.edit.move.discard-button": "Discard",

  "item.edit.move.description": "Select the collection you wish to move this item to. To narrow down the list of displayed collections, you can enter a search query in the box.",

  "item.edit.move.error": "An error occurred when attempting to move the item",

  "item.edit.move.head": "Move item: {{id}}",

  "item.edit.move.inheritpolicies.checkbox": "Inherit policies",

  "item.edit.move.inheritpolicies.description": "Inherit the default policies of the destination collection",

  "item.edit.move.inheritpolicies.tooltip": "Warning: When enabled, the read access policy for the item and any files associated with the item will be replaced by the default read access policy of the collection. This cannot be undone.",

  "item.edit.move.move": "Move",

  "item.edit.move.processing": "Moving...",

  "item.edit.move.search.placeholder": "Enter a search query to look for collections",

  "item.edit.move.success": "The item has been moved successfully",

  "item.edit.move.title": "Move item",

  "item.edit.private.cancel": "Cancel",

  "item.edit.private.confirm": "Make it non-discoverable",

  "item.edit.private.description": "Are you sure this item should be made non-discoverable in the archive?",

  "item.edit.private.error": "An error occurred while making the item non-discoverable",

  "item.edit.private.header": "Make item non-discoverable: {{ id }}",

  "item.edit.private.success": "The item is now non-discoverable",

  "item.edit.public.cancel": "Cancel",

  "item.edit.public.confirm": "Make it discoverable",

  "item.edit.public.description": "Are you sure this item should be made discoverable in the archive?",

  "item.edit.public.error": "An error occurred while making the item discoverable",

  "item.edit.public.header": "Make item discoverable: {{ id }}",

  "item.edit.public.success": "The item is now discoverable",

  "item.edit.reinstate.cancel": "Cancel",

  "item.edit.reinstate.confirm": "Reinstate",

  "item.edit.reinstate.description": "Are you sure this item should be reinstated to the archive?",

  "item.edit.reinstate.error": "An error occurred while reinstating the item",

  "item.edit.reinstate.header": "Reinstate item: {{ id }}",

  "item.edit.reinstate.success": "The item was reinstated successfully",

  "item.edit.relationships.discard-button": "Discard",

  "item.edit.relationships.edit.buttons.add": "Add",

  "item.edit.relationships.edit.buttons.remove": "Remove",

  "item.edit.relationships.edit.buttons.undo": "Undo changes",

  "item.edit.relationships.no-relationships": "No relationships",

  "item.edit.relationships.notifications.discarded.content": "Your changes were discarded. To reinstate your changes click the 'Undo' button",

  "item.edit.relationships.notifications.discarded.title": "Changes discarded",

  "item.edit.relationships.notifications.failed.title": "Error editing relationships",

  "item.edit.relationships.notifications.outdated.content": "The item you're currently working on has been changed by another user. Your current changes are discarded to prevent conflicts",

  "item.edit.relationships.notifications.outdated.title": "Changes outdated",

  "item.edit.relationships.notifications.saved.content": "Your changes to this item's relationships were saved.",

  "item.edit.relationships.notifications.saved.title": "Relationships saved",

  "item.edit.relationships.reinstate-button": "Undo",

  "item.edit.relationships.save-button": "Save",

  "item.edit.relationships.no-entity-type": "Add 'dspace.entity.type' metadata to enable relationships for this item",

  "item.edit.return": "Back",

  "item.edit.tabs.bitstreams.head": "Bitstreams",

  "item.edit.tabs.bitstreams.title": "Item Edit - Bitstreams",

  "item.edit.tabs.curate.head": "Curate",

  "item.edit.tabs.curate.title": "Item Edit - Curate",

  "item.edit.curate.title": "Curate Item: {{item}}",

  "item.edit.tabs.access-control.head": "Access Control",

  "item.edit.tabs.access-control.title": "Item Edit - Access Control",

  "item.edit.tabs.metadata.head": "Metadata",

  "item.edit.tabs.metadata.title": "Item Edit -  Metadata",

  "item.edit.tabs.relationships.head": "Relationships",

  "item.edit.tabs.relationships.title": "Item Edit - Relationships",

  "item.edit.tabs.status.buttons.authorizations.button": "Authorizations...",

  "item.edit.tabs.status.buttons.authorizations.label": "Edit item's authorization policies",

  "item.edit.tabs.status.buttons.delete.button": "Permanently delete",

  "item.edit.tabs.status.buttons.delete.label": "Completely expunge item",

  "item.edit.tabs.status.buttons.mappedCollections.button": "Mapped collections",

  "item.edit.tabs.status.buttons.mappedCollections.label": "Manage mapped collections",

  "item.edit.tabs.status.buttons.move.button": "Move this Item to a different Collection",

  "item.edit.tabs.status.buttons.move.label": "Move item to another collection",

  "item.edit.tabs.status.buttons.private.button": "Make it non-discoverable...",

  "item.edit.tabs.status.buttons.private.label": "Make item non-discoverable",

  "item.edit.tabs.status.buttons.public.button": "Make it discoverable...",

  "item.edit.tabs.status.buttons.public.label": "Make item discoverable",

  "item.edit.tabs.status.buttons.reinstate.button": "Reinstate...",

  "item.edit.tabs.status.buttons.reinstate.label": "Reinstate item into the repository",

  "item.edit.tabs.status.buttons.unauthorized": "You're not authorized to perform this action",

  "item.edit.tabs.status.buttons.withdraw.button": "Withdraw this item",

  "item.edit.tabs.status.buttons.withdraw.label": "Withdraw item from the repository",

  "item.edit.tabs.status.description": "Welcome to the item management page. From here you can withdraw, reinstate, move or delete the item. You may also update or add new metadata / bitstreams on the other tabs.",

  "item.edit.tabs.status.head": "Status",

  "item.edit.tabs.status.labels.handle": "Handle",

  "item.edit.tabs.status.labels.id": "Item Internal ID",

  "item.edit.tabs.status.labels.itemPage": "Item Page",

  "item.edit.tabs.status.labels.lastModified": "Last Modified",

  "item.edit.tabs.status.title": "Item Edit -  Status",

  "item.edit.tabs.versionhistory.head": "Version History",

  "item.edit.tabs.versionhistory.title": "Item Edit - Version History",

  "item.edit.tabs.versionhistory.under-construction": "Editing or adding new versions is not yet possible in this user interface.",

  "item.edit.tabs.view.head": "View Item",

  "item.edit.tabs.view.title": "Item Edit -  View",

  "item.edit.withdraw.cancel": "Cancel",

  "item.edit.withdraw.confirm": "Withdraw",

  "item.edit.withdraw.description": "Are you sure this item should be withdrawn from the archive?",

  "item.edit.withdraw.error": "An error occurred while withdrawing the item",

  "item.edit.withdraw.header": "Withdraw item: {{ id }}",

  "item.edit.withdraw.success": "The item was withdrawn successfully",

  "item.orcid.return": "Back",

  "item.listelement.badge": "Item",

  "item.page.description": "Description",

  "item.page.journal-issn": "Journal ISSN",

  "item.page.journal-title": "Journal Title",

  "item.page.publisher": "Publisher",

  "item.page.titleprefix": "Item: ",

  "item.page.volume-title": "Volume Title",

  "item.search.results.head": "Item Search Results",

  "item.search.title": "Item Search",

  "item.truncatable-part.show-more": "Show more",

  "item.truncatable-part.show-less": "Collapse",

  "item.qa-event-notification.check.notification-info": "There are {{num}} pending review to check",

  "item.qa-event-notification-info.check.button": "Check",

  "mydspace.qa-event-notification.check.notification-info": "There are {{num}} pending review to check",

  "mydspace.qa-event-notification-info.check.button": "Check",

  "workflow-item.search.result.delete-supervision.modal.header": "Delete Supervision Order",

  "workflow-item.search.result.delete-supervision.modal.info": "Are you sure you want to delete Supervision Order",

  "workflow-item.search.result.delete-supervision.modal.cancel": "Cancel",

  "workflow-item.search.result.delete-supervision.modal.confirm": "Delete",

  "workflow-item.search.result.notification.deleted.success": "Successfully deleted supervision order \"{{name}}\"",

  "workflow-item.search.result.notification.deleted.failure": "Failed to delete supervision order \"{{name}}\"",

  "workflow-item.search.result.list.element.supervised-by": "Supervised by:",

  "workflow-item.search.result.list.element.supervised.remove-tooltip": "Remove supervision group",

  "item.page.abstract": "Abstract",

  "item.page.author": "Authors",

  "item.page.citation": "Citation",

  "item.page.endorsed-by": "Endorsement",

  "item.page.is-reviewed-by": "Review",

  "item.page.is-supplemented-by": "Dataset",

  "item.page.collections": "Collections",

  "item.page.collections.loading": "Loading...",

  "item.page.collections.load-more": "Load more",

  "item.page.date": "Date",

  "item.page.edit": "Edit this item",

  "item.page.files": "Files",

  "item.page.filesection.description": "Description:",

  "item.page.filesection.download": "Download",

  "item.page.filesection.format": "Format:",

  "item.page.filesection.name": "Name:",

  "item.page.filesection.size": "Size:",

  "item.page.journal.search.title": "Articles in this journal",

  "item.page.link.full": "Full item page",

  "item.page.link.simple": "Simple item page",

  "item.page.orcid.title": "ORCID",

  "item.page.orcid.tooltip": "Open ORCID setting page",

  "item.page.person.search.title": "Articles by this author",

  "item.page.related-items.view-more": "Show {{ amount }} more",

  "item.page.related-items.view-less": "Hide last {{ amount }}",

  "item.page.relationships.isAuthorOfPublication": "Publications",

  "item.page.relationships.isJournalOfPublication": "Publications",

  "item.page.relationships.isOrgUnitOfPerson": "Authors",

  "item.page.relationships.isOrgUnitOfProject": "Research Projects",

  "item.page.subject": "Keywords",

  "item.page.uri": "URI",

  "item.page.endorsment": "Endorsment",

  "item.page.review": "Review",

  "item.page.dataset": "Dataset",

  "item.page.bitstreams.view-more": "Show more",

  "item.page.bitstreams.collapse": "Collapse",

  "item.page.filesection.original.bundle": "Original bundle",

  "item.page.filesection.license.bundle": "License bundle",

  "item.page.return": "Back",

  "item.page.version.create": "Create new version",

  "item.page.version.hasDraft": "A new version cannot be created because there is an inprogress submission in the version history",

  "item.page.claim.button": "Claim",

  "item.page.claim.tooltip": "Claim this item as profile",

  "item.preview.dc.identifier.uri": "Identifier:",

  "item.preview.dc.contributor.author": "Authors:",

  "item.preview.dc.date.issued": "Published date:",

  "item.preview.dc.description.abstract": "Abstract:",

  "item.preview.dc.identifier.other": "Other identifier:",

  "item.preview.dc.language.iso": "Language:",

  "item.preview.dc.subject": "Subjects:",

  "item.preview.dc.title": "Title:",

  "item.preview.dc.type": "Type:",

  "item.preview.oaire.citation.issue": "Issue",

  "item.preview.oaire.citation.volume": "Volume",

  "item.preview.dc.relation.issn": "ISSN",

  "item.preview.dc.identifier.isbn": "ISBN",

  "item.preview.dc.identifier": "Identifier:",

  "item.preview.dc.relation.ispartof": "Journal or Series",

  "item.preview.dc.identifier.doi": "DOI",

  "item.preview.dc.publisher": "Publisher:",

  "item.preview.person.familyName": "Surname:",

  "item.preview.person.givenName": "Name:",

  "item.preview.person.identifier.orcid": "ORCID:",

  "item.preview.project.funder.name": "Funder:",

  "item.preview.project.funder.identifier": "Funder Identifier:",

  "item.preview.oaire.awardNumber": "Funding ID:",

  "item.preview.dc.title.alternative": "Acronym:",

  "item.preview.dc.coverage.spatial": "Jurisdiction:",

  "item.preview.oaire.fundingStream": "Funding Stream:",

  "item.select.confirm": "Confirm selected",

  "item.select.empty": "No items to show",

  "item.select.table.author": "Author",

  "item.select.table.collection": "Collection",

  "item.select.table.title": "Title",

  "item.version.history.empty": "There are no other versions for this item yet.",

  "item.version.history.head": "Version History",

  "item.version.history.return": "Back",

  "item.version.history.selected": "Selected version",

  "item.version.history.selected.alert": "You are currently viewing version {{version}} of the item.",

  "item.version.history.table.version": "Version",

  "item.version.history.table.item": "Item",

  "item.version.history.table.editor": "Editor",

  "item.version.history.table.date": "Date",

  "item.version.history.table.summary": "Summary",

  "item.version.history.table.workspaceItem": "Workspace item",

  "item.version.history.table.workflowItem": "Workflow item",

  "item.version.history.table.actions": "Action",

  "item.version.history.table.action.editWorkspaceItem": "Edit workspace item",

  "item.version.history.table.action.editSummary": "Edit summary",

  "item.version.history.table.action.saveSummary": "Save summary edits",

  "item.version.history.table.action.discardSummary": "Discard summary edits",

  "item.version.history.table.action.newVersion": "Create new version from this one",

  "item.version.history.table.action.deleteVersion": "Delete version",

  "item.version.history.table.action.hasDraft": "A new version cannot be created because there is an inprogress submission in the version history",

  "item.version.notice": "This is not the latest version of this item. The latest version can be found <a href='{{destination}}'>here</a>.",

  "item.version.create.modal.header": "New version",

  "item.version.create.modal.text": "Create a new version for this item",

  "item.version.create.modal.text.startingFrom": "starting from version {{version}}",

  "item.version.create.modal.button.confirm": "Create",

  "item.version.create.modal.button.confirm.tooltip": "Create new version",

  "item.version.create.modal.button.cancel": "Cancel",

  "item.version.create.modal.button.cancel.tooltip": "Do not create new version",

  "item.version.create.modal.form.summary.label": "Summary",

  "item.version.create.modal.form.summary.placeholder": "Insert the summary for the new version",

  "item.version.create.modal.submitted.header": "Creating new version...",

  "item.version.create.modal.submitted.text": "The new version is being created. This may take some time if the item has a lot of relationships.",

  "item.version.create.notification.success": "New version has been created with version number {{version}}",

  "item.version.create.notification.failure": "New version has not been created",

  "item.version.create.notification.inProgress": "A new version cannot be created because there is an inprogress submission in the version history",

  "item.version.delete.modal.header": "Delete version",

  "item.version.delete.modal.text": "Do you want to delete version {{version}}?",

  "item.version.delete.modal.button.confirm": "Delete",

  "item.version.delete.modal.button.confirm.tooltip": "Delete this version",

  "item.version.delete.modal.button.cancel": "Cancel",

  "item.version.delete.modal.button.cancel.tooltip": "Do not delete this version",

  "item.version.delete.notification.success": "Version number {{version}} has been deleted",

  "item.version.delete.notification.failure": "Version number {{version}} has not been deleted",

  "item.version.edit.notification.success": "The summary of version number {{version}} has been changed",

  "item.version.edit.notification.failure": "The summary of version number {{version}} has not been changed",

  "itemtemplate.edit.metadata.add-button": "Add",

  "itemtemplate.edit.metadata.discard-button": "Discard",

  "itemtemplate.edit.metadata.edit.buttons.confirm": "Confirm",

  "itemtemplate.edit.metadata.edit.buttons.drag": "Drag to reorder",

  "itemtemplate.edit.metadata.edit.buttons.edit": "Edit",

  "itemtemplate.edit.metadata.edit.buttons.remove": "Remove",

  "itemtemplate.edit.metadata.edit.buttons.undo": "Undo changes",

  "itemtemplate.edit.metadata.edit.buttons.unedit": "Stop editing",

  "itemtemplate.edit.metadata.empty": "The item template currently doesn't contain any metadata. Click Add to start adding a metadata value.",

  "itemtemplate.edit.metadata.headers.edit": "Edit",

  "itemtemplate.edit.metadata.headers.field": "Field",

  "itemtemplate.edit.metadata.headers.language": "Lang",

  "itemtemplate.edit.metadata.headers.value": "Value",

  "itemtemplate.edit.metadata.metadatafield.error": "An error occurred validating the metadata field",

  "itemtemplate.edit.metadata.metadatafield.invalid": "Please choose a valid metadata field",

  "itemtemplate.edit.metadata.notifications.discarded.content": "Your changes were discarded. To reinstate your changes click the 'Undo' button",

  "itemtemplate.edit.metadata.notifications.discarded.title": "Changes discarded",

  "itemtemplate.edit.metadata.notifications.error.title": "An error occurred",

  "itemtemplate.edit.metadata.notifications.invalid.content": "Your changes were not saved. Please make sure all fields are valid before you save.",

  "itemtemplate.edit.metadata.notifications.invalid.title": "Metadata invalid",

  "itemtemplate.edit.metadata.notifications.outdated.content": "The item template you're currently working on has been changed by another user. Your current changes are discarded to prevent conflicts",

  "itemtemplate.edit.metadata.notifications.outdated.title": "Changes outdated",

  "itemtemplate.edit.metadata.notifications.saved.content": "Your changes to this item template's metadata were saved.",

  "itemtemplate.edit.metadata.notifications.saved.title": "Metadata saved",

  "itemtemplate.edit.metadata.reinstate-button": "Undo",

  "itemtemplate.edit.metadata.reset-order-button": "Undo reorder",

  "itemtemplate.edit.metadata.save-button": "Save",

  "journal.listelement.badge": "Journal",

  "journal.page.description": "Description",

  "journal.page.edit": "Edit this item",

  "journal.page.editor": "Editor-in-Chief",

  "journal.page.issn": "ISSN",

  "journal.page.publisher": "Publisher",

  "journal.page.titleprefix": "Journal: ",

  "journal.search.results.head": "Journal Search Results",

  "journal-relationships.search.results.head": "Journal Search Results",

  "journal.search.title": "Journal Search",

  "journalissue.listelement.badge": "Journal Issue",

  "journalissue.page.description": "Description",

  "journalissue.page.edit": "Edit this item",

  "journalissue.page.issuedate": "Issue Date",

  "journalissue.page.journal-issn": "Journal ISSN",

  "journalissue.page.journal-title": "Journal Title",

  "journalissue.page.keyword": "Keywords",

  "journalissue.page.number": "Number",

  "journalissue.page.titleprefix": "Journal Issue: ",

  "journalvolume.listelement.badge": "Journal Volume",

  "journalvolume.page.description": "Description",

  "journalvolume.page.edit": "Edit this item",

  "journalvolume.page.issuedate": "Issue Date",

  "journalvolume.page.titleprefix": "Journal Volume: ",

  "journalvolume.page.volume": "Volume",

  "iiifsearchable.listelement.badge": "Document Media",

  "iiifsearchable.page.titleprefix": "Document: ",

  "iiifsearchable.page.doi": "Permanent Link: ",

  "iiifsearchable.page.issue": "Issue: ",

  "iiifsearchable.page.description": "Description: ",

  "iiifviewer.fullscreen.notice": "Use full screen for better viewing.",

  "iiif.listelement.badge": "Image Media",

  "iiif.page.titleprefix": "Image: ",

  "iiif.page.doi": "Permanent Link: ",

  "iiif.page.issue": "Issue: ",

  "iiif.page.description": "Description: ",

  "loading.bitstream": "Loading bitstream...",

  "loading.bitstreams": "Loading bitstreams...",

  "loading.browse-by": "Loading items...",

  "loading.browse-by-page": "Loading page...",

  "loading.collection": "Loading collection...",

  "loading.collections": "Loading collections...",

  "loading.content-source": "Loading content source...",

  "loading.community": "Loading community...",

  "loading.default": "Loading...",

  "loading.item": "Loading item...",

  "loading.items": "Loading items...",

  "loading.mydspace-results": "Loading items...",

  "loading.objects": "Loading...",

  "loading.recent-submissions": "Loading recent submissions...",

  "loading.search-results": "Loading search results...",

  "loading.sub-collections": "Loading sub-collections...",

  "loading.sub-communities": "Loading sub-communities...",

  "loading.top-level-communities": "Loading top-level communities...",

  "login.form.email": "Email address",

  "login.form.forgot-password": "Have you forgotten your password?",

  "login.form.header": "Please log in to DSpace",

  "login.form.new-user": "New user? Click here to register.",

  "login.form.oidc": "Log in with OIDC",

  "login.form.orcid": "Log in with ORCID",

  "login.form.password": "Password",

  "login.form.shibboleth": "Log in with Shibboleth",

  "login.form.submit": "Log in",

  "login.title": "Login",

  "login.breadcrumbs": "Login",

  "logout.form.header": "Log out from DSpace",

  "logout.form.submit": "Log out",

  "logout.title": "Logout",

  "menu.header.admin": "Management",

  "menu.header.image.logo": "Repository logo",

  "menu.header.admin.description": "Management menu",

  "menu.section.access_control": "Access Control",

  "menu.section.access_control_authorizations": "Authorizations",

  "menu.section.access_control_bulk": "Bulk Access Management",

  "menu.section.access_control_groups": "Groups",

  "menu.section.access_control_people": "People",

  "menu.section.admin_search": "Admin Search",

  "menu.section.browse_community": "This Community",

  "menu.section.browse_community_by_author": "By Author",

  "menu.section.browse_community_by_issue_date": "By Issue Date",

  "menu.section.browse_community_by_title": "By Title",

  "menu.section.browse_global": "All of DSpace",

  "menu.section.browse_global_by_author": "By Author",

  "menu.section.browse_global_by_dateissued": "By Issue Date",

  "menu.section.browse_global_by_subject": "By Subject",

  "menu.section.browse_global_by_srsc": "By Subject Category",

  "menu.section.browse_global_by_nsi": "By Norwegian Science Index",

  "menu.section.browse_global_by_title": "By Title",

  "menu.section.browse_global_communities_and_collections": "Communities & Collections",

  "menu.section.control_panel": "Control Panel",

  "menu.section.curation_task": "Curation Task",

  "menu.section.edit": "Edit",

  "menu.section.edit_collection": "Collection",

  "menu.section.edit_community": "Community",

  "menu.section.edit_item": "Item",

  "menu.section.export": "Export",

  "menu.section.export_collection": "Collection",

  "menu.section.export_community": "Community",

  "menu.section.export_item": "Item",

  "menu.section.export_metadata": "Metadata",

  "menu.section.export_batch": "Batch Export (ZIP)",

  "menu.section.icon.access_control": "Access Control menu section",

  "menu.section.icon.admin_search": "Admin search menu section",

  "menu.section.icon.control_panel": "Control Panel menu section",

  "menu.section.icon.curation_tasks": "Curation Task menu section",

  "menu.section.icon.edit": "Edit menu section",

  "menu.section.icon.export": "Export menu section",

  "menu.section.icon.find": "Find menu section",

  "menu.section.icon.health": "Health check menu section",

  "menu.section.icon.import": "Import menu section",

  "menu.section.icon.new": "New menu section",

  "menu.section.icon.pin": "Pin sidebar",

  "menu.section.icon.processes": "Processes Health",

  "menu.section.icon.registries": "Registries menu section",

  "menu.section.icon.statistics_task": "Statistics Task menu section",

  "menu.section.icon.workflow": "Administer workflow menu section",

  "menu.section.icon.unpin": "Unpin sidebar",

  "menu.section.icon.notifications": "Notifications menu section",

  "menu.section.icon.ldn_services": "LDN Services overview",

  "menu.section.import": "Import",

  "menu.section.import_batch": "Batch Import (ZIP)",

  "menu.section.import_metadata": "Metadata",

  "menu.section.new": "New",

  "menu.section.new_collection": "Collection",

  "menu.section.new_community": "Community",

  "menu.section.new_item": "Item",

  "menu.section.new_item_version": "Item Version",

  "menu.section.new_process": "Process",

  "menu.section.notifications": "Notifications",

  "menu.section.quality-assurance": "Quality Assurance",

  "menu.section.notifications_reciter": "Publication Claim",

  "menu.section.pin": "Pin sidebar",

  "menu.section.unpin": "Unpin sidebar",

  "menu.section.processes": "Processes",

  "menu.section.health": "Health",

  "menu.section.registries": "Registries",

  "menu.section.registries_format": "Format",

  "menu.section.registries_metadata": "Metadata",

  "menu.section.services": "LDN Services",

  "menu.section.services_new": "LDN Service",

  "menu.section.statistics": "Statistics",

  "menu.section.statistics_task": "Statistics Task",

  "menu.section.toggle.access_control": "Toggle Access Control section",

  "menu.section.toggle.control_panel": "Toggle Control Panel section",

  "menu.section.toggle.curation_task": "Toggle Curation Task section",

  "menu.section.toggle.edit": "Toggle Edit section",

  "menu.section.toggle.export": "Toggle Export section",

  "menu.section.toggle.find": "Toggle Find section",

  "menu.section.toggle.import": "Toggle Import section",

  "menu.section.toggle.new": "Toggle New section",

  "menu.section.toggle.registries": "Toggle Registries section",

  "menu.section.toggle.statistics_task": "Toggle Statistics Task section",

  "menu.section.workflow": "Administer Workflow",

  "metadata-export-search.tooltip": "Export search results as CSV",

  "metadata-export-search.submit.success": "The export was started successfully",

  "metadata-export-search.submit.error": "Starting the export has failed",

  "mydspace.breadcrumbs": "MyDSpace",

  "mydspace.description": "",

  "mydspace.messages.controller-help": "Select this option to send a message to item's submitter.",

  "mydspace.messages.description-placeholder": "Insert your message here...",

  "mydspace.messages.hide-msg": "Hide message",

  "mydspace.messages.mark-as-read": "Mark as read",

  "mydspace.messages.mark-as-unread": "Mark as unread",

  "mydspace.messages.no-content": "No content.",

  "mydspace.messages.no-messages": "No messages yet.",

  "mydspace.messages.send-btn": "Send",

  "mydspace.messages.show-msg": "Show message",

  "mydspace.messages.subject-placeholder": "Subject...",

  "mydspace.messages.submitter-help": "Select this option to send a message to controller.",

  "mydspace.messages.title": "Messages",

  "mydspace.messages.to": "To",

  "mydspace.new-submission": "New submission",

  "mydspace.new-submission-external": "Import metadata from external source",

  "mydspace.new-submission-external-short": "Import metadata",

  "mydspace.results.head": "Your submissions",

  "mydspace.results.no-abstract": "No Abstract",

  "mydspace.results.no-authors": "No Authors",

  "mydspace.results.no-collections": "No Collections",

  "mydspace.results.no-date": "No Date",

  "mydspace.results.no-files": "No Files",

  "mydspace.results.no-results": "There were no items to show",

  "mydspace.results.no-title": "No title",

  "mydspace.results.no-uri": "No Uri",

  "mydspace.search-form.placeholder": "Search in mydspace...",

  "mydspace.show.workflow": "Workflow tasks",

  "mydspace.show.workspace": "Your Submissions",

  "mydspace.show.supervisedWorkspace": "Supervised items",

  "mydspace.status.mydspaceArchived": "Archived",

  "mydspace.status.mydspaceValidation": "Validation",

  "mydspace.status.mydspaceWaitingController": "Waiting for controller",

  "mydspace.status.mydspaceWorkflow": "Workflow",

  "mydspace.status.mydspaceWorkspace": "Workspace",

  "mydspace.title": "MyDSpace",

  "mydspace.upload.upload-failed": "Error creating new workspace. Please verify the content uploaded before retry.",

  "mydspace.upload.upload-failed-manyentries": "Unprocessable file. Detected too many entries but allowed only one for file.",

  "mydspace.upload.upload-failed-moreonefile": "Unprocessable request. Only one file is allowed.",

  "mydspace.upload.upload-multiple-successful": "{{qty}} new workspace items created.",

  "mydspace.view-btn": "View",

  "mydspace.import": "Import",

  "mydspace.notification.suggestion": "We found <b>{{count}} publications</b><br> in the {{source}} that seems to be related to your profile.<br> Please <a href='/suggestions/{{suggestionId}}'>review the suggestions</a>",

  "mydspace.notification.suggestion.page": "We found <b>{{count}} {{type}}</b> in the {{source}} that seems to be related to your profile. Please <a href='/suggestions/{{suggestionId}}'>review the suggestions.</a>",

  "nav.browse.header": "All of DSpace",

  "nav.community-browse.header": "By Community",

  "nav.context-help-toggle": "Toggle context help",

  "nav.language": "Language switch",

  "nav.login": "Log In",

  "nav.user-profile-menu-and-logout": "User profile menu and Log Out",

  "nav.logout": "Log Out",

  "nav.main.description": "Main navigation bar",

  "nav.mydspace": "MyDSpace",

  "nav.profile": "Profile",

  "nav.search": "Search",

  "nav.search.button": "Submit search",

  "nav.statistics.header": "Statistics",

  "nav.stop-impersonating": "Stop impersonating EPerson",

  "nav.subscriptions": "Subscriptions",

  "nav.toggle": "Toggle navigation",

  "nav.user.description": "User profile bar",

  "none.listelement.badge": "Item",

  "quality-assurance.title": "Quality Assurance",

  "quality-assurance.topics.description": "Below you can see all the topics received from the subscriptions to {{source}}.",

  "quality-assurance.topics.description-with-target": "Below you can see all the topics received from the subscriptions to {{source}} in regards to the",

  "quality-assurance.source.description": "Below you can see all the notification's sources.",

  "quality-assurance.topics": "Current Topics",

  "quality-assurance.source": "Current Sources",

  "quality-assurance.table.topic": "Topic",

  "quality-assurance.table.source": "Source",

  "quality-assurance.table.last-event": "Last Event",

  "quality-assurance.table.actions": "Actions",

  "quality-assurance.button.detail": "Show details",

  "quality-assurance.noTopics": "No topics found.",

  "quality-assurance.noSource": "No sources found.",

  "notifications.events.title": "Quality Assurance Suggestions",

  "quality-assurance.topic.error.service.retrieve": "An error occurred while loading the Quality Assurance topics",

  "quality-assurance.source.error.service.retrieve": "An error occurred while loading the Quality Assurance source",

  "quality-assurance.events.description": "Below the list of all the suggestions for the selected topic <b>{{topic}}</b>, related to <b>{{source}}</b>.",

  "quality-assurance.events.description-with-topic-and-target": "Below the list of all the suggestions for the selected topic <b>{{topic}}</b>, related to <b>{{source}}</b> and ",

  "quality-assurance.loading": "Loading ...",

  "quality-assurance.events.topic": "Topic:",

  "quality-assurance.noEvents": "No suggestions found.",

  "quality-assurance.event.table.trust": "Trust",

  "quality-assurance.event.table.publication": "Publication",

  "quality-assurance.event.table.details": "Details",

  "quality-assurance.event.table.project-details": "Project details",

  "quality-assurance.event.table.actions": "Actions",

  "quality-assurance.event.action.accept": "Accept suggestion",

  "quality-assurance.event.action.ignore": "Ignore suggestion",

  "quality-assurance.event.action.reject": "Reject suggestion",

  "quality-assurance.event.action.import": "Import project and accept suggestion",

  "quality-assurance.event.table.pidtype": "PID Type:",

  "quality-assurance.event.table.pidvalue": "PID Value:",

  "quality-assurance.event.table.subjectValue": "Subject Value:",

  "quality-assurance.event.table.abstract": "Abstract:",

  "quality-assurance.event.table.suggestedProject": "OpenAIRE Suggested Project data",

  "quality-assurance.event.table.project": "Project title:",

  "quality-assurance.event.table.acronym": "Acronym:",

  "quality-assurance.event.table.code": "Code:",

  "quality-assurance.event.table.funder": "Funder:",

  "quality-assurance.event.table.fundingProgram": "Funding program:",

  "quality-assurance.event.table.jurisdiction": "Jurisdiction:",

  "quality-assurance.events.back": "Back to topics",

  "quality-assurance.event.table.less": "Show less",

  "quality-assurance.event.table.more": "Show more",

  "quality-assurance.event.table.event.message.serviceName": "Service Name:",

  "quality-assurance.event.table.event.message.link": "Link:",

  "quality-assurance.event.project.found": "Bound to the local record:",

  "quality-assurance.event.project.notFound": "No local record found",

  "quality-assurance.event.sure": "Are you sure?",

  "quality-assurance.event.ignore.description": "This operation can't be undone. Ignore this suggestion?",

  "quality-assurance.event.reject.description": "This operation can't be undone. Reject this suggestion?",

  "quality-assurance.event.accept.description": "No DSpace project selected. A new project will be created based on the suggestion data.",

  "quality-assurance.event.action.cancel": "Cancel",

  "quality-assurance.event.action.saved": "Your decision has been saved successfully.",

  "quality-assurance.event.action.error": "An error has occurred. Your decision has not been saved.",

  "quality-assurance.event.modal.project.title": "Choose a project to bound",

  "quality-assurance.event.modal.project.publication": "Publication:",

  "quality-assurance.event.modal.project.bountToLocal": "Bound to the local record:",

  "quality-assurance.event.modal.project.select": "Project search",

  "quality-assurance.event.modal.project.search": "Search",

  "quality-assurance.event.modal.project.clear": "Clear",

  "quality-assurance.event.modal.project.cancel": "Cancel",

  "quality-assurance.event.modal.project.bound": "Bound project",

  "quality-assurance.event.modal.project.placeholder": "Enter a project name",

  "quality-assurance.event.modal.project.notFound": "No project found.",

  "quality-assurance.event.project.bounded": "The project has been linked successfully.",

  "quality-assurance.event.project.removed": "The project has been successfully unlinked.",

  "quality-assurance.event.project.error": "An error has occurred. No operation performed.",

  "quality-assurance.event.reason": "Reason",

  "orgunit.listelement.badge": "Organizational Unit",

  "orgunit.listelement.no-title": "Untitled",

  "orgunit.page.city": "City",

  "orgunit.page.country": "Country",

  "orgunit.page.dateestablished": "Date established",

  "orgunit.page.description": "Description",

  "orgunit.page.edit": "Edit this item",

  "orgunit.page.id": "ID",

  "orgunit.page.titleprefix": "Organizational Unit: ",

  "pagination.options.description": "Pagination options",

  "pagination.results-per-page": "Results Per Page",

  "pagination.showing.detail": "{{ range }} of {{ total }}",

  "pagination.showing.label": "Now showing ",

  "pagination.sort-direction": "Sort Options",

  "person.listelement.badge": "Person",

  "person.listelement.no-title": "No name found",

  "person.page.birthdate": "Birth Date",

  "person.page.edit": "Edit this item",

  "person.page.email": "Email Address",

  "person.page.firstname": "First Name",

  "person.page.jobtitle": "Job Title",

  "person.page.lastname": "Last Name",

  "person.page.name": "Name",

  "person.page.link.full": "Show all metadata",

  "person.page.orcid": "ORCID",

  "person.page.staffid": "Staff ID",

  "person.page.titleprefix": "Person: ",

  "person.search.results.head": "Person Search Results",

  "person-relationships.search.results.head": "Person Search Results",

  "person.search.title": "Person Search",

  "process.new.select-parameters": "Parameters",

  "process.new.cancel": "Cancel",

  "process.new.submit": "Save",

  "process.new.select-script": "Script",

  "process.new.select-script.placeholder": "Choose a script...",

  "process.new.select-script.required": "Script is required",

  "process.new.parameter.file.upload-button": "Select file...",

  "process.new.parameter.file.required": "Please select a file",

  "process.new.parameter.string.required": "Parameter value is required",

  "process.new.parameter.type.value": "value",

  "process.new.parameter.type.file": "file",

  "process.new.parameter.required.missing": "The following parameters are required but still missing:",

  "process.new.notification.success.title": "Success",

  "process.new.notification.success.content": "The process was successfully created",

  "process.new.notification.error.title": "Error",

  "process.new.notification.error.content": "An error occurred while creating this process",

  "process.new.notification.error.max-upload.content": "The file exceeds the maximum upload size",

  "process.new.header": "Create a new process",

  "process.new.title": "Create a new process",

  "process.new.breadcrumbs": "Create a new process",





  "process.detail.arguments": "Arguments",

  "process.detail.arguments.empty": "This process doesn't contain any arguments",

  "process.detail.back": "Back",

  "process.detail.output": "Process Output",

  "process.detail.logs.button": "Retrieve process output",

  "process.detail.logs.loading": "Retrieving",

  "process.detail.logs.none": "This process has no output",

  "process.detail.output-files": "Output Files",

  "process.detail.output-files.empty": "This process doesn't contain any output files",

  "process.detail.script": "Script",

  "process.detail.title": "Process: {{ id }} - {{ name }}",

  "process.detail.start-time": "Start time",

  "process.detail.end-time": "Finish time",

  "process.detail.status": "Status",

  "process.detail.create": "Create similar process",

  "process.detail.actions": "Actions",

  "process.detail.delete.button": "Delete process",

  "process.detail.delete.header": "Delete process",

  "process.detail.delete.body": "Are you sure you want to delete the current process?",

  "process.detail.delete.cancel": "Cancel",

  "process.detail.delete.confirm": "Delete process",

  "process.detail.delete.success": "The process was successfully deleted.",

  "process.detail.delete.error": "Something went wrong when deleting the process",

  "process.overview.table.finish": "Finish time (UTC)",

  "process.overview.table.id": "Process ID",

  "process.overview.table.name": "Name",

  "process.overview.table.start": "Start time (UTC)",

  "process.overview.table.status": "Status",

  "process.overview.table.user": "User",

  "process.overview.title": "Processes Overview",

  "process.overview.breadcrumbs": "Processes Overview",

  "process.overview.new": "New",

  "process.overview.table.actions": "Actions",

  "process.overview.delete": "Delete {{count}} processes",

  "process.overview.delete.clear": "Clear delete selection",

  "process.overview.delete.processing": "{{count}} process(es) are being deleted. Please wait for the deletion to fully complete. Note that this can take a while.",

  "process.overview.delete.body": "Are you sure you want to delete {{count}} process(es)?",

  "process.overview.delete.header": "Delete processes",

  "process.bulk.delete.error.head": "Error on deleteing process",

  "process.bulk.delete.error.body": "The process with ID {{processId}} could not be deleted. The remaining processes will continue being deleted. ",

  "process.bulk.delete.success": "{{count}} process(es) have been succesfully deleted",

  "service.detail.delete.cancel": "Cancel",

  "service.detail.delete.button": "Delete service",

  "service.detail.delete.header": "Delete service",

  "service.detail.delete.body": "Are you sure you want to delete the current service?",

  "service.detail.delete.confirm": "Delete service",

  "service.detail.delete.success": "The service was successfully deleted.",

  "service.detail.delete.error": "Something went wrong when deleting the service",

  "service.overview.table.id": "Services ID",

  "service.overview.table.name": "Name",

  "service.overview.table.start": "Start time (UTC)",

  "service.overview.table.status": "Status",

  "service.overview.table.user": "User",

  "service.overview.title": "Services Overview",

  "service.overview.breadcrumbs": "Services Overview",

  "service.overview.table.actions": "Actions",

  "service.overview.table.description": "Description",


  "profile.breadcrumbs": "Update Profile",

  "profile.card.identify": "Identify",

  "profile.card.security": "Security",

  "profile.form.submit": "Save",

  "profile.groups.head": "Authorization groups you belong to",

  "profile.special.groups.head": "Authorization special groups you belong to",

  "profile.head": "Update Profile",

  "profile.metadata.form.error.firstname.required": "First Name is required",

  "profile.metadata.form.error.lastname.required": "Last Name is required",

  "profile.metadata.form.label.email": "Email Address",

  "profile.metadata.form.label.firstname": "First Name",

  "profile.metadata.form.label.language": "Language",

  "profile.metadata.form.label.lastname": "Last Name",

  "profile.metadata.form.label.phone": "Contact Telephone",

  "profile.metadata.form.notifications.success.content": "Your changes to the profile were saved.",

  "profile.metadata.form.notifications.success.title": "Profile saved",

  "profile.notifications.warning.no-changes.content": "No changes were made to the Profile.",

  "profile.notifications.warning.no-changes.title": "No changes",

  "profile.security.form.error.matching-passwords": "The passwords do not match.",

  "profile.security.form.info": "Optionally, you can enter a new password in the box below, and confirm it by typing it again into the second box.",

  "profile.security.form.label.password": "Password",

  "profile.security.form.label.passwordrepeat": "Retype to confirm",

  "profile.security.form.label.current-password": "Current password",

  "profile.security.form.notifications.success.content": "Your changes to the password were saved.",

  "profile.security.form.notifications.success.title": "Password saved",

  "profile.security.form.notifications.error.title": "Error changing passwords",

  "profile.security.form.notifications.error.change-failed": "An error occurred while trying to change the password. Please check if the current password is correct.",

  "profile.security.form.notifications.error.not-same": "The provided passwords are not the same.",

  "profile.security.form.notifications.error.general": "Please fill required fields of security form.",

  "profile.title": "Update Profile",

  "profile.card.researcher": "Researcher Profile",

  "project.listelement.badge": "Research Project",

  "project.page.contributor": "Contributors",

  "project.page.description": "Description",

  "project.page.edit": "Edit this item",

  "project.page.expectedcompletion": "Expected Completion",

  "project.page.funder": "Funders",

  "project.page.id": "ID",

  "project.page.keyword": "Keywords",

  "project.page.status": "Status",

  "project.page.titleprefix": "Research Project: ",

  "project.search.results.head": "Project Search Results",

  "project-relationships.search.results.head": "Project Search Results",

  "publication.listelement.badge": "Publication",

  "publication.page.description": "Description",

  "publication.page.edit": "Edit this item",

  "publication.page.journal-issn": "Journal ISSN",

  "publication.page.journal-title": "Journal Title",

  "publication.page.publisher": "Publisher",

  "publication.page.titleprefix": "Publication: ",

  "publication.page.volume-title": "Volume Title",

  "publication.search.results.head": "Publication Search Results",

  "publication-relationships.search.results.head": "Publication Search Results",

  "publication.search.title": "Publication Search",

  "media-viewer.next": "Next",

  "media-viewer.previous": "Previous",

  "media-viewer.playlist": "Playlist",

  "reciter.suggestion.loading": "Loading ...",

  "reciter.suggestion.title": "Suggestions",

  "reciter.suggestion.targets.description": "Below you can see all the suggestions ",

  "reciter.suggestion.targets": "Current Suggestions",

  "reciter.suggestion.table.name": "Researcher Name",

  "reciter.suggestion.table.actions": "Actions",

  "reciter.suggestion.button.review": "Review {{ total }} suggestion(s)",

  "reciter.suggestion.noTargets": "No target found.",

  "reciter.suggestion.target.error.service.retrieve": "An error occurred while loading the Suggestion targets",

  "reciter.suggestion.evidence.type": "Type",

  "reciter.suggestion.evidence.score": "Score",

  "reciter.suggestion.evidence.notes": "Notes",

  "reciter.suggestion.approveAndImport": "Approve & import",

  "reciter.suggestion.approveAndImport.success": "The suggestion has been imported successfully. <a href='/workspaceitems/{{workspaceItemId}}/edit'>View.</a>",

  "reciter.suggestion.approveAndImport.bulk": "Approve & import Selected",

  "reciter.suggestion.approveAndImport.bulk.success": "{{ count }} suggestions have been imported successfully ",

  "reciter.suggestion.approveAndImport.bulk.error": "{{ count }} suggestions haven't been imported due to unexpected server errors",

  "reciter.suggestion.notMine": "Not mine",

  "reciter.suggestion.notMine.success": "The suggestion has been discarded",

  "reciter.suggestion.notMine.bulk": "Not mine Selected",

  "reciter.suggestion.notMine.bulk.success": "{{ count }} suggestions have been discarded ",

  "reciter.suggestion.notMine.bulk.error": "{{ count }} suggestions haven't been discarded due to unexpected server errors",

  "reciter.suggestion.seeEvidence": "See evidence",

  "reciter.suggestion.hideEvidence": "Hide evidence",

  "reciter.suggestion.suggestionFor": "Suggestion for",

  "reciter.suggestion.source.oaire": "OpenAIRE Graph",

  "reciter.suggestion.from.source": "from the ",

  "reciter.suggestion.totalScore": "Total Score",

  "reciter.suggestion.type.oaire": "OpenAIRE",

  "register-email.title": "New user registration",

  "register-page.create-profile.header": "Create Profile",

  "register-page.create-profile.identification.header": "Identify",

  "register-page.create-profile.identification.email": "Email Address",

  "register-page.create-profile.identification.first-name": "First Name *",

  "register-page.create-profile.identification.first-name.error": "Please fill in a First Name",

  "register-page.create-profile.identification.last-name": "Last Name *",

  "register-page.create-profile.identification.last-name.error": "Please fill in a Last Name",

  "register-page.create-profile.identification.contact": "Contact Telephone",

  "register-page.create-profile.identification.language": "Language",

  "register-page.create-profile.security.header": "Security",

  "register-page.create-profile.security.info": "Please enter a password in the box below, and confirm it by typing it again into the second box.",

  "register-page.create-profile.security.label.password": "Password *",

  "register-page.create-profile.security.label.passwordrepeat": "Retype to confirm *",

  "register-page.create-profile.security.error.empty-password": "Please enter a password in the box below.",

  "register-page.create-profile.security.error.matching-passwords": "The passwords do not match.",

  "register-page.create-profile.submit": "Complete Registration",

  "register-page.create-profile.submit.error.content": "Something went wrong while registering a new user.",

  "register-page.create-profile.submit.error.head": "Registration failed",

  "register-page.create-profile.submit.success.content": "The registration was successful. You have been logged in as the created user.",

  "register-page.create-profile.submit.success.head": "Registration completed",

  "register-page.registration.header": "New user registration",

  "register-page.registration.info": "Register an account to subscribe to collections for email updates, and submit new items to DSpace.",

  "register-page.registration.email": "Email Address *",

  "register-page.registration.email.error.required": "Please fill in an email address",

  "register-page.registration.email.error.not-email-form": "Please fill in a valid email address.",

  "register-page.registration.email.error.not-valid-domain": "Use email with allowed domains: {{ domains }}",

  "register-page.registration.email.hint": "This address will be verified and used as your login name.",

  "register-page.registration.submit": "Register",

  "register-page.registration.success.head": "Verification email sent",

  "register-page.registration.success.content": "An email has been sent to {{ email }} containing a special URL and further instructions.",

  "register-page.registration.error.head": "Error when trying to register email",

  "register-page.registration.error.content": "An error occured when registering the following email address: {{ email }}",

  "register-page.registration.error.recaptcha": "Error when trying to authenticate with recaptcha",

  "register-page.registration.google-recaptcha.must-accept-cookies": "In order to register you must accept the <b>Registration and Password recovery</b> (Google reCaptcha) cookies.",

  "register-page.registration.error.maildomain": "This email address is not on the list of domains who can register. Allowed domains are {{ domains }}",

  "register-page.registration.google-recaptcha.open-cookie-settings": "Open cookie settings",

  "register-page.registration.google-recaptcha.notification.title": "Google reCaptcha",

  "register-page.registration.google-recaptcha.notification.message.error": "An error occurred during reCaptcha verification",

  "register-page.registration.google-recaptcha.notification.message.expired": "Verification expired. Please verify again.",

  "register-page.registration.info.maildomain": "Accounts can be registered for mail addresses of the domains",

  "relationships.add.error.relationship-type.content": "No suitable match could be found for relationship type {{ type }} between the two items",

  "relationships.add.error.server.content": "The server returned an error",

  "relationships.add.error.title": "Unable to add relationship",

  "relationships.isAuthorOf": "Authors",

  "relationships.isAuthorOf.Person": "Authors (persons)",

  "relationships.isAuthorOf.OrgUnit": "Authors (organizational units)",

  "relationships.isIssueOf": "Journal Issues",

  "relationships.isJournalIssueOf": "Journal Issue",

  "relationships.isJournalOf": "Journals",

  "relationships.isOrgUnitOf": "Organizational Units",

  "relationships.isPersonOf": "Authors",

  "relationships.isProjectOf": "Research Projects",

  "relationships.isPublicationOf": "Publications",

  "relationships.isPublicationOfJournalIssue": "Articles",

  "relationships.isSingleJournalOf": "Journal",

  "relationships.isSingleVolumeOf": "Journal Volume",

  "relationships.isVolumeOf": "Journal Volumes",

  "relationships.isContributorOf": "Contributors",

  "relationships.isContributorOf.OrgUnit": "Contributor (Organizational Unit)",

  "relationships.isContributorOf.Person": "Contributor",

  "relationships.isFundingAgencyOf.OrgUnit": "Funder",

  "repository.image.logo": "Repository logo",

  "repository.title": "DSpace Repository",

  "repository.title.prefix": "DSpace Repository :: ",

  "resource-policies.add.button": "Add",

  "resource-policies.add.for.": "Add a new policy",

  "resource-policies.add.for.bitstream": "Add a new Bitstream policy",

  "resource-policies.add.for.bundle": "Add a new Bundle policy",

  "resource-policies.add.for.item": "Add a new Item policy",

  "resource-policies.add.for.community": "Add a new Community policy",

  "resource-policies.add.for.collection": "Add a new Collection policy",

  "resource-policies.create.page.heading": "Create new resource policy for ",

  "resource-policies.create.page.failure.content": "An error occurred while creating the resource policy.",

  "resource-policies.create.page.success.content": "Operation successful",

  "resource-policies.create.page.title": "Create new resource policy",

  "resource-policies.delete.btn": "Delete selected",

  "resource-policies.delete.btn.title": "Delete selected resource policies",

  "resource-policies.delete.failure.content": "An error occurred while deleting selected resource policies.",

  "resource-policies.delete.success.content": "Operation successful",

  "resource-policies.edit.page.heading": "Edit resource policy ",

  "resource-policies.edit.page.failure.content": "An error occurred while editing the resource policy.",

  "resource-policies.edit.page.target-failure.content": "An error occurred while editing the target (ePerson or group) of the resource policy.",

  "resource-policies.edit.page.other-failure.content": "An error occurred while editing the resource policy. The target (ePerson or group) has been successfully updated.",

  "resource-policies.edit.page.success.content": "Operation successful",

  "resource-policies.edit.page.title": "Edit resource policy",

  "resource-policies.form.action-type.label": "Select the action type",

  "resource-policies.form.action-type.required": "You must select the resource policy action.",

  "resource-policies.form.eperson-group-list.label": "The eperson or group that will be granted the permission",

  "resource-policies.form.eperson-group-list.select.btn": "Select",

  "resource-policies.form.eperson-group-list.tab.eperson": "Search for a ePerson",

  "resource-policies.form.eperson-group-list.tab.group": "Search for a group",

  "resource-policies.form.eperson-group-list.table.headers.action": "Action",

  "resource-policies.form.eperson-group-list.table.headers.id": "ID",

  "resource-policies.form.eperson-group-list.table.headers.name": "Name",

  "resource-policies.form.eperson-group-list.modal.header": "Cannot change type",

  "resource-policies.form.eperson-group-list.modal.text1.toGroup": "It is not possible to replace an ePerson with a group.",

  "resource-policies.form.eperson-group-list.modal.text1.toEPerson": "It is not possible to replace a group with an ePerson.",

  "resource-policies.form.eperson-group-list.modal.text2": "Delete the current resource policy and create a new one with the desired type.",

  "resource-policies.form.eperson-group-list.modal.close": "Ok",

  "resource-policies.form.date.end.label": "End Date",

  "resource-policies.form.date.start.label": "Start Date",

  "resource-policies.form.description.label": "Description",

  "resource-policies.form.name.label": "Name",

  "resource-policies.form.policy-type.label": "Select the policy type",

  "resource-policies.form.policy-type.required": "You must select the resource policy type.",

  "resource-policies.table.headers.action": "Action",

  "resource-policies.table.headers.date.end": "End Date",

  "resource-policies.table.headers.date.start": "Start Date",

  "resource-policies.table.headers.edit": "Edit",

  "resource-policies.table.headers.edit.group": "Edit group",

  "resource-policies.table.headers.edit.policy": "Edit policy",

  "resource-policies.table.headers.eperson": "EPerson",

  "resource-policies.table.headers.group": "Group",

  "resource-policies.table.headers.id": "ID",

  "resource-policies.table.headers.name": "Name",

  "resource-policies.table.headers.policyType": "type",

  "resource-policies.table.headers.title.for.bitstream": "Policies for Bitstream",

  "resource-policies.table.headers.title.for.bundle": "Policies for Bundle",

  "resource-policies.table.headers.title.for.item": "Policies for Item",

  "resource-policies.table.headers.title.for.community": "Policies for Community",

  "resource-policies.table.headers.title.for.collection": "Policies for Collection",

  "root.skip-to-content": "Skip to main content",

  "search.description": "",

  "search.switch-configuration.title": "Show",

  "search.title": "Search",

  "search.breadcrumbs": "Search",

  "search.search-form.placeholder": "Search the repository ...",

  "search.filters.applied.f.author": "Author",

  "search.filters.applied.f.dateIssued.max": "End date",

  "search.filters.applied.f.dateIssued.min": "Start date",

  "search.filters.applied.f.dateSubmitted": "Date submitted",

  "search.filters.applied.f.discoverable": "Non-discoverable",

  "search.filters.applied.f.entityType": "Item Type",

  "search.filters.applied.f.has_content_in_original_bundle": "Has files",

  "search.filters.applied.f.itemtype": "Type",

  "search.filters.applied.f.namedresourcetype": "Status",

  "search.filters.applied.f.subject": "Subject",

  "search.filters.applied.f.submitter": "Submitter",

  "search.filters.applied.f.jobTitle": "Job Title",

  "search.filters.applied.f.birthDate.max": "End birth date",

  "search.filters.applied.f.birthDate.min": "Start birth date",

  "search.filters.applied.f.supervisedBy": "Supervised by",

  "search.filters.applied.f.withdrawn": "Withdrawn",

  "search.filters.filter.author.head": "Author",

  "search.filters.filter.author.placeholder": "Author name",

  "search.filters.filter.author.label": "Search author name",

  "search.filters.filter.birthDate.head": "Birth Date",

  "search.filters.filter.birthDate.placeholder": "Birth Date",

  "search.filters.filter.birthDate.label": "Search birth date",

  "search.filters.filter.collapse": "Collapse filter",

  "search.filters.filter.creativeDatePublished.head": "Date Published",

  "search.filters.filter.creativeDatePublished.placeholder": "Date Published",

  "search.filters.filter.creativeDatePublished.label": "Search date published",

  "search.filters.filter.creativeWorkEditor.head": "Editor",

  "search.filters.filter.creativeWorkEditor.placeholder": "Editor",

  "search.filters.filter.creativeWorkEditor.label": "Search editor",

  "search.filters.filter.creativeWorkKeywords.head": "Subject",

  "search.filters.filter.creativeWorkKeywords.placeholder": "Subject",

  "search.filters.filter.creativeWorkKeywords.label": "Search subject",

  "search.filters.filter.creativeWorkPublisher.head": "Publisher",




  "search.filters.filter.creativeWorkPublisher.placeholder": "Publisher",

  "search.filters.filter.creativeWorkPublisher.label": "Search publisher",

  "search.filters.filter.dateIssued.head": "Date",

  "search.filters.filter.dateIssued.max.placeholder": "Maximum Date",

  "search.filters.filter.dateIssued.max.label": "End",

  "search.filters.filter.dateIssued.min.placeholder": "Minimum Date",

  "search.filters.filter.dateIssued.min.label": "Start",

  "search.filters.filter.dateSubmitted.head": "Date submitted",

  "search.filters.filter.dateSubmitted.placeholder": "Date submitted",

  "search.filters.filter.dateSubmitted.label": "Search date submitted",

  "search.filters.filter.discoverable.head": "Non-discoverable",

  "search.filters.filter.withdrawn.head": "Withdrawn",

  "search.filters.filter.entityType.head": "Item Type",

  "search.filters.filter.entityType.placeholder": "Item Type",

  "search.filters.filter.entityType.label": "Search item type",

  "search.filters.filter.expand": "Expand filter",

  "search.filters.filter.has_content_in_original_bundle.head": "Has files",

  "search.filters.filter.itemtype.head": "Type",

  "search.filters.filter.itemtype.placeholder": "Type",

  "search.filters.filter.itemtype.label": "Search type",

  "search.filters.filter.jobTitle.head": "Job Title",

  "search.filters.filter.jobTitle.placeholder": "Job Title",

  "search.filters.filter.jobTitle.label": "Search job title",

  "search.filters.filter.knowsLanguage.head": "Known language",

  "search.filters.filter.knowsLanguage.placeholder": "Known language",

  "search.filters.filter.knowsLanguage.label": "Search known language",

  "search.filters.filter.namedresourcetype.head": "Status",

  "search.filters.filter.namedresourcetype.placeholder": "Status",

  "search.filters.filter.namedresourcetype.label": "Search status",

  "search.filters.filter.objectpeople.head": "People",

  "search.filters.filter.objectpeople.placeholder": "People",

  "search.filters.filter.objectpeople.label": "Search people",

  "search.filters.filter.organizationAddressCountry.head": "Country",

  "search.filters.filter.organizationAddressCountry.placeholder": "Country",

  "search.filters.filter.organizationAddressCountry.label": "Search country",

  "search.filters.filter.organizationAddressLocality.head": "City",

  "search.filters.filter.organizationAddressLocality.placeholder": "City",

  "search.filters.filter.organizationAddressLocality.label": "Search city",

  "search.filters.filter.organizationFoundingDate.head": "Date Founded",

  "search.filters.filter.organizationFoundingDate.placeholder": "Date Founded",

  "search.filters.filter.organizationFoundingDate.label": "Search date founded",

  "search.filters.filter.scope.head": "Scope",

  "search.filters.filter.scope.placeholder": "Scope filter",

  "search.filters.filter.scope.label": "Search scope filter",

  "search.filters.filter.show-less": "Collapse",

  "search.filters.filter.show-more": "Show more",

  "search.filters.filter.subject.head": "Subject",

  "search.filters.filter.subject.placeholder": "Subject",

  "search.filters.filter.subject.label": "Search subject",

  "search.filters.filter.submitter.head": "Submitter",

  "search.filters.filter.submitter.placeholder": "Submitter",

  "search.filters.filter.submitter.label": "Search submitter",

  "search.filters.filter.show-tree": "Browse {{ name }} tree",

  "search.filters.filter.funding.head": "Funding",

  "search.filters.filter.funding.placeholder": "Funding",

  "search.filters.filter.supervisedBy.head": "Supervised By",

  "search.filters.filter.supervisedBy.placeholder": "Supervised By",

  "search.filters.filter.supervisedBy.label": "Search Supervised By",

  "search.filters.entityType.JournalIssue": "Journal Issue",

  "search.filters.entityType.JournalVolume": "Journal Volume",

  "search.filters.entityType.OrgUnit": "Organizational Unit",

  "search.filters.has_content_in_original_bundle.true": "Yes",

  "search.filters.has_content_in_original_bundle.false": "No",

  "search.filters.discoverable.true": "No",

  "search.filters.discoverable.false": "Yes",

  "search.filters.namedresourcetype.Archived": "Archived",

  "search.filters.namedresourcetype.Validation": "Validation",

  "search.filters.namedresourcetype.Waiting for Controller": "Waiting for Controller",

  "search.filters.namedresourcetype.Workflow": "Workflow",

  "search.filters.namedresourcetype.Workspace": "Workspace",

  "search.filters.withdrawn.true": "Yes",

  "search.filters.withdrawn.false": "No",

  "search.filters.head": "Filters",

  "search.filters.reset": "Reset filters",

  "search.filters.search.submit": "Submit",

  "search.form.search": "Search",

  "search.form.search_dspace": "All repository",

  "search.form.scope.all": "All of DSpace",

  "search.results.head": "Search Results",

  "search.results.no-results": "Your search returned no results. Having trouble finding what you're looking for? Try putting",

  "search.results.no-results-link": "quotes around it",

  "search.results.empty": "Your search returned no results.",

  "search.results.view-result": "View",

  "search.results.response.500": "An error occurred during query execution, please try again later",

  "default.search.results.head": "Search Results",

  "default-relationships.search.results.head": "Search Results",

  "search.sidebar.close": "Back to results",

  "search.sidebar.filters.title": "Filters",

  "search.sidebar.open": "Search Tools",

  "search.sidebar.results": "results",

  "search.sidebar.settings.rpp": "Results per page",

  "search.sidebar.settings.sort-by": "Sort By",

  "search.sidebar.settings.title": "Settings",

  "search.view-switch.show-detail": "Show detail",

  "search.view-switch.show-grid": "Show as grid",

  "search.view-switch.show-list": "Show as list",

  "sorting.ASC": "Ascending",

  "sorting.DESC": "Descending",

  "sorting.dc.title.ASC": "Title Ascending",

  "sorting.dc.title.DESC": "Title Descending",

  "sorting.score.ASC": "Least Relevant",

  "sorting.score.DESC": "Most Relevant",

  "sorting.dc.date.issued.ASC": "Date Issued Ascending",

  "sorting.dc.date.issued.DESC": "Date Issued Descending",

  "sorting.dc.date.accessioned.ASC": "Accessioned Date Ascending",

  "sorting.dc.date.accessioned.DESC": "Accessioned Date Descending",

  "sorting.lastModified.ASC": "Last modified Ascending",

  "sorting.lastModified.DESC": "Last modified Descending",

  "statistics.title": "Statistics",

  "statistics.header": "Statistics for {{ scope }}",

  "statistics.breadcrumbs": "Statistics",

  "statistics.page.no-data": "No data available",

  "statistics.table.no-data": "No data available",

  "statistics.table.title.TotalVisits": "Total visits",

  "statistics.table.title.TotalVisitsPerMonth": "Total visits per month",

  "statistics.table.title.TotalDownloads": "File Visits",

  "statistics.table.title.TopCountries": "Top country views",

  "statistics.table.title.TopCities": "Top city views",

  "statistics.table.header.views": "Views",

  "statistics.table.no-name": "(object name could not be loaded)",

  "submission.edit.breadcrumbs": "Edit Submission",

  "submission.edit.title": "Edit Submission",

  "submission.general.cancel": "Cancel",

  "submission.general.cannot_submit": "You don't have permission to make a new submission.",

  "submission.general.deposit": "Deposit",

  "submission.general.discard.confirm.cancel": "Cancel",

  "submission.general.discard.confirm.info": "This operation can't be undone. Are you sure?",

  "submission.general.discard.confirm.submit": "Yes, I'm sure",

  "submission.general.discard.confirm.title": "Discard submission",

  "submission.general.discard.submit": "Discard",

  "submission.general.info.saved": "Saved",

  "submission.general.info.pending-changes": "Unsaved changes",

  "submission.general.save": "Save",

  "submission.general.save-later": "Save for later",

  "submission.import-external.page.title": "Import metadata from an external source",

  "submission.import-external.title": "Import metadata from an external source",

  "submission.import-external.title.Journal": "Import a journal from an external source",

  "submission.import-external.title.JournalIssue": "Import a journal issue from an external source",

  "submission.import-external.title.JournalVolume": "Import a journal volume from an external source",

  "submission.import-external.title.OrgUnit": "Import a publisher from an external source",

  "submission.import-external.title.Person": "Import a person from an external source",

  "submission.import-external.title.Project": "Import a project from an external source",

  "submission.import-external.title.Publication": "Import a publication from an external source",

  "submission.import-external.title.none": "Import metadata from an external source",

  "submission.import-external.page.hint": "Enter a query above to find items from the web to import in to DSpace.",

  "submission.import-external.back-to-my-dspace": "Back to MyDSpace",

  "submission.import-external.search.placeholder": "Search the external source",

  "submission.import-external.search.button": "Search",

  "submission.import-external.search.button.hint": "Write some words to search",

  "submission.import-external.search.source.hint": "Pick an external source",

  "submission.import-external.source.arxiv": "arXiv",

  "submission.import-external.source.ads": "NASA/ADS",

  "submission.import-external.source.cinii": "CiNii",

  "submission.import-external.source.crossref": "CrossRef",

  "submission.import-external.source.datacite": "DataCite",

  "submission.import-external.source.scielo": "SciELO",

  "submission.import-external.source.scopus": "Scopus",

  "submission.import-external.source.vufind": "VuFind",

  "submission.import-external.source.wos": "Web Of Science",

  "submission.import-external.source.orcidWorks": "ORCID",

  "submission.import-external.source.epo": "European Patent Office (EPO)",

  "submission.import-external.source.loading": "Loading ...",

  "submission.import-external.source.sherpaJournal": "SHERPA Journals",

  "submission.import-external.source.sherpaJournalIssn": "SHERPA Journals by ISSN",

  "submission.import-external.source.sherpaPublisher": "SHERPA Publishers",

  "submission.import-external.source.openAIREFunding": "Funding OpenAIRE API",

  "submission.import-external.source.orcid": "ORCID",

  "submission.import-external.source.pubmed": "Pubmed",

  "submission.import-external.source.pubmedeu": "Pubmed Europe",

  "submission.import-external.source.lcname": "Library of Congress Names",

  "submission.import-external.preview.title": "Item Preview",

  "submission.import-external.preview.title.Publication": "Publication Preview",

  "submission.import-external.preview.title.none": "Item Preview",

  "submission.import-external.preview.title.Journal": "Journal Preview",

  "submission.import-external.preview.title.OrgUnit": "Organizational Unit Preview",

  "submission.import-external.preview.title.Person": "Person Preview",

  "submission.import-external.preview.title.Project": "Project Preview",

  "submission.import-external.preview.subtitle": "The metadata below was imported from an external source. It will be pre-filled when you start the submission.",

  "submission.import-external.preview.button.import": "Start submission",

  "submission.import-external.preview.error.import.title": "Submission error",

  "submission.import-external.preview.error.import.body": "An error occurs during the external source entry import process.",

  "submission.sections.describe.relationship-lookup.close": "Close",

  "submission.sections.describe.relationship-lookup.external-source.added": "Successfully added local entry to the selection",

  "submission.sections.describe.relationship-lookup.external-source.import-button-title.isAuthorOfPublication": "Import remote author",

  "submission.sections.describe.relationship-lookup.external-source.import-button-title.Journal": "Import remote journal",

  "submission.sections.describe.relationship-lookup.external-source.import-button-title.Journal Issue": "Import remote journal issue",

  "submission.sections.describe.relationship-lookup.external-source.import-button-title.Journal Volume": "Import remote journal volume",

  "submission.sections.describe.relationship-lookup.external-source.import-button-title.isProjectOfPublication": "Project",

  "submission.sections.describe.relationship-lookup.external-source.import-button-title.none": "Import remote item",

  "submission.sections.describe.relationship-lookup.external-source.import-button-title.Event": "Import remote event",

  "submission.sections.describe.relationship-lookup.external-source.import-button-title.Product": "Import remote product",

  "submission.sections.describe.relationship-lookup.external-source.import-button-title.Equipment": "Import remote equipment",

  "submission.sections.describe.relationship-lookup.external-source.import-button-title.OrgUnit": "Import remote organizational unit",

  "submission.sections.describe.relationship-lookup.external-source.import-button-title.Funding": "Import remote fund",

  "submission.sections.describe.relationship-lookup.external-source.import-button-title.Person": "Import remote person",

  "submission.sections.describe.relationship-lookup.external-source.import-button-title.Patent": "Import remote patent",

  "submission.sections.describe.relationship-lookup.external-source.import-button-title.Project": "Import remote project",

  "submission.sections.describe.relationship-lookup.external-source.import-button-title.Publication": "Import remote publication",

  "submission.sections.describe.relationship-lookup.external-source.import-modal.isProjectOfPublication.added.new-entity": "New Entity Added!",

  "submission.sections.describe.relationship-lookup.external-source.import-modal.isProjectOfPublication.title": "Project",

  "submission.sections.describe.relationship-lookup.external-source.import-modal.head.openAIREFunding": "Funding OpenAIRE API",

  "submission.sections.describe.relationship-lookup.external-source.import-modal.isAuthorOfPublication.title": "Import Remote Author",

  "submission.sections.describe.relationship-lookup.external-source.import-modal.isAuthorOfPublication.added.local-entity": "Successfully added local author to the selection",

  "submission.sections.describe.relationship-lookup.external-source.import-modal.isAuthorOfPublication.added.new-entity": "Successfully imported and added external author to the selection",

  "submission.sections.describe.relationship-lookup.external-source.import-modal.authority": "Authority",

  "submission.sections.describe.relationship-lookup.external-source.import-modal.authority.new": "Import as a new local authority entry",

  "submission.sections.describe.relationship-lookup.external-source.import-modal.cancel": "Cancel",

  "submission.sections.describe.relationship-lookup.external-source.import-modal.collection": "Select a collection to import new entries to",

  "submission.sections.describe.relationship-lookup.external-source.import-modal.entities": "Entities",

  "submission.sections.describe.relationship-lookup.external-source.import-modal.entities.new": "Import as a new local entity",

  "submission.sections.describe.relationship-lookup.external-source.import-modal.head.lcname": "Importing from LC Name",

  "submission.sections.describe.relationship-lookup.external-source.import-modal.head.orcid": "Importing from ORCID",

  "submission.sections.describe.relationship-lookup.external-source.import-modal.head.sherpaJournal": "Importing from Sherpa Journal",

  "submission.sections.describe.relationship-lookup.external-source.import-modal.head.sherpaPublisher": "Importing from Sherpa Publisher",

  "submission.sections.describe.relationship-lookup.external-source.import-modal.head.pubmed": "Importing from PubMed",

  "submission.sections.describe.relationship-lookup.external-source.import-modal.head.arxiv": "Importing from arXiv",

  "submission.sections.describe.relationship-lookup.external-source.import-modal.import": "Import",

  "submission.sections.describe.relationship-lookup.external-source.import-modal.Journal.title": "Import Remote Journal",

  "submission.sections.describe.relationship-lookup.external-source.import-modal.Journal.added.local-entity": "Successfully added local journal to the selection",

  "submission.sections.describe.relationship-lookup.external-source.import-modal.Journal.added.new-entity": "Successfully imported and added external journal to the selection",

  "submission.sections.describe.relationship-lookup.external-source.import-modal.Journal Issue.title": "Import Remote Journal Issue",

  "submission.sections.describe.relationship-lookup.external-source.import-modal.Journal Issue.added.local-entity": "Successfully added local journal issue to the selection",

  "submission.sections.describe.relationship-lookup.external-source.import-modal.Journal Issue.added.new-entity": "Successfully imported and added external journal issue to the selection",

  "submission.sections.describe.relationship-lookup.external-source.import-modal.Journal Volume.title": "Import Remote Journal Volume",

  "submission.sections.describe.relationship-lookup.external-source.import-modal.Journal Volume.added.local-entity": "Successfully added local journal volume to the selection",

  "submission.sections.describe.relationship-lookup.external-source.import-modal.Journal Volume.added.new-entity": "Successfully imported and added external journal volume to the selection",

  "submission.sections.describe.relationship-lookup.external-source.import-modal.select": "Select a local match:",

  "submission.sections.describe.relationship-lookup.search-tab.deselect-all": "Deselect all",

  "submission.sections.describe.relationship-lookup.search-tab.deselect-page": "Deselect page",

  "submission.sections.describe.relationship-lookup.search-tab.loading": "Loading...",

  "submission.sections.describe.relationship-lookup.search-tab.placeholder": "Search query",

  "submission.sections.describe.relationship-lookup.search-tab.search": "Go",

  "submission.sections.describe.relationship-lookup.search-tab.search-form.placeholder": "Search...",

  "submission.sections.describe.relationship-lookup.search-tab.select-all": "Select all",

  "submission.sections.describe.relationship-lookup.search-tab.select-page": "Select page",

  "submission.sections.describe.relationship-lookup.selected": "Selected {{ size }} items",

  "submission.sections.describe.relationship-lookup.search-tab.tab-title.isAuthorOfPublication": "Local Authors ({{ count }})",

  "submission.sections.describe.relationship-lookup.search-tab.tab-title.isJournalOfPublication": "Local Journals ({{ count }})",

  "submission.sections.describe.relationship-lookup.search-tab.tab-title.Project": "Local Projects ({{ count }})",

  "submission.sections.describe.relationship-lookup.search-tab.tab-title.Publication": "Local Publications ({{ count }})",

  "submission.sections.describe.relationship-lookup.search-tab.tab-title.Person": "Local Authors ({{ count }})",

  "submission.sections.describe.relationship-lookup.search-tab.tab-title.OrgUnit": "Local Organizational Units ({{ count }})",

  "submission.sections.describe.relationship-lookup.search-tab.tab-title.DataPackage": "Local Data Packages ({{ count }})",

  "submission.sections.describe.relationship-lookup.search-tab.tab-title.DataFile": "Local Data Files ({{ count }})",

  "submission.sections.describe.relationship-lookup.search-tab.tab-title.Journal": "Local Journals ({{ count }})",

  "submission.sections.describe.relationship-lookup.search-tab.tab-title.isJournalIssueOfPublication": "Local Journal Issues ({{ count }})",

  "submission.sections.describe.relationship-lookup.search-tab.tab-title.JournalIssue": "Local Journal Issues ({{ count }})",

  "submission.sections.describe.relationship-lookup.search-tab.tab-title.isJournalVolumeOfPublication": "Local Journal Volumes ({{ count }})",

  "submission.sections.describe.relationship-lookup.search-tab.tab-title.JournalVolume": "Local Journal Volumes ({{ count }})",

  "submission.sections.describe.relationship-lookup.search-tab.tab-title.sherpaJournal": "Sherpa Journals ({{ count }})",

  "submission.sections.describe.relationship-lookup.search-tab.tab-title.sherpaPublisher": "Sherpa Publishers ({{ count }})",

  "submission.sections.describe.relationship-lookup.search-tab.tab-title.orcid": "ORCID ({{ count }})",

  "submission.sections.describe.relationship-lookup.search-tab.tab-title.lcname": "LC Names ({{ count }})",

  "submission.sections.describe.relationship-lookup.search-tab.tab-title.pubmed": "PubMed ({{ count }})",

  "submission.sections.describe.relationship-lookup.search-tab.tab-title.arxiv": "arXiv ({{ count }})",

  "submission.sections.describe.relationship-lookup.search-tab.tab-title.isFundingAgencyOfPublication": "Search for Funding Agencies",

  "submission.sections.describe.relationship-lookup.search-tab.tab-title.isFundingOfPublication": "Search for Funding",

  "submission.sections.describe.relationship-lookup.search-tab.tab-title.isChildOrgUnitOf": "Search for Organizational Units",

  "submission.sections.describe.relationship-lookup.search-tab.tab-title.openAIREFunding": "Funding OpenAIRE API",

  "submission.sections.describe.relationship-lookup.search-tab.tab-title.isProjectOfPublication": "Projects",

  "submission.sections.describe.relationship-lookup.search-tab.tab-title.isFundingAgencyOfProject": "Funder of the Project",

  "submission.sections.describe.relationship-lookup.search-tab.tab-title.isPublicationOfAuthor": "Publication of the Author",

  "submission.sections.describe.relationship-lookup.selection-tab.title.openAIREFunding": "Funding OpenAIRE API",

  "submission.sections.describe.relationship-lookup.selection-tab.title.isProjectOfPublication": "Project",

  "submission.sections.describe.relationship-lookup.title.isProjectOfPublication": "Projects",

  "submission.sections.describe.relationship-lookup.title.isFundingAgencyOfProject": "Funder of the Project",

  "submission.sections.describe.relationship-lookup.selection-tab.search-form.placeholder": "Search...",

  "submission.sections.describe.relationship-lookup.selection-tab.tab-title": "Current Selection ({{ count }})",

  "submission.sections.describe.relationship-lookup.title.isJournalIssueOfPublication": "Journal Issues",

  "submission.sections.describe.relationship-lookup.title.JournalIssue": "Journal Issues",

  "submission.sections.describe.relationship-lookup.title.isJournalVolumeOfPublication": "Journal Volumes",

  "submission.sections.describe.relationship-lookup.title.JournalVolume": "Journal Volumes",

  "submission.sections.describe.relationship-lookup.title.isJournalOfPublication": "Journals",

  "submission.sections.describe.relationship-lookup.title.isAuthorOfPublication": "Authors",

  "submission.sections.describe.relationship-lookup.title.isFundingAgencyOfPublication": "Funding Agency",

  "submission.sections.describe.relationship-lookup.title.Project": "Projects",

  "submission.sections.describe.relationship-lookup.title.Publication": "Publications",

  "submission.sections.describe.relationship-lookup.title.Person": "Authors",

  "submission.sections.describe.relationship-lookup.title.OrgUnit": "Organizational Units",

  "submission.sections.describe.relationship-lookup.title.DataPackage": "Data Packages",

  "submission.sections.describe.relationship-lookup.title.DataFile": "Data Files",

  "submission.sections.describe.relationship-lookup.title.Funding Agency": "Funding Agency",

  "submission.sections.describe.relationship-lookup.title.isFundingOfPublication": "Funding",

  "submission.sections.describe.relationship-lookup.title.isChildOrgUnitOf": "Parent Organizational Unit",

  "submission.sections.describe.relationship-lookup.title.isPublicationOfAuthor": "Publication",

  "submission.sections.describe.relationship-lookup.search-tab.toggle-dropdown": "Toggle dropdown",

  "submission.sections.describe.relationship-lookup.selection-tab.settings": "Settings",

  "submission.sections.describe.relationship-lookup.selection-tab.no-selection": "Your selection is currently empty.",

  "submission.sections.describe.relationship-lookup.selection-tab.title.isAuthorOfPublication": "Selected Authors",

  "submission.sections.describe.relationship-lookup.selection-tab.title.isJournalOfPublication": "Selected Journals",

  "submission.sections.describe.relationship-lookup.selection-tab.title.isJournalVolumeOfPublication": "Selected Journal Volume",

  "submission.sections.describe.relationship-lookup.selection-tab.title.Project": "Selected Projects",

  "submission.sections.describe.relationship-lookup.selection-tab.title.Publication": "Selected Publications",

  "submission.sections.describe.relationship-lookup.selection-tab.title.Person": "Selected Authors",

  "submission.sections.describe.relationship-lookup.selection-tab.title.OrgUnit": "Selected Organizational Units",

  "submission.sections.describe.relationship-lookup.selection-tab.title.DataPackage": "Selected Data Packages",

  "submission.sections.describe.relationship-lookup.selection-tab.title.DataFile": "Selected Data Files",

  "submission.sections.describe.relationship-lookup.selection-tab.title.Journal": "Selected Journals",

  "submission.sections.describe.relationship-lookup.selection-tab.title.isJournalIssueOfPublication": "Selected Issue",

  "submission.sections.describe.relationship-lookup.selection-tab.title.JournalVolume": "Selected Journal Volume",

  "submission.sections.describe.relationship-lookup.selection-tab.title.isFundingAgencyOfPublication": "Selected Funding Agency",

  "submission.sections.describe.relationship-lookup.selection-tab.title.isFundingOfPublication": "Selected Funding",

  "submission.sections.describe.relationship-lookup.selection-tab.title.JournalIssue": "Selected Issue",

  "submission.sections.describe.relationship-lookup.selection-tab.title.isChildOrgUnitOf": "Selected Organizational Unit",

  "submission.sections.describe.relationship-lookup.selection-tab.title.sherpaJournal": "Search Results",

  "submission.sections.describe.relationship-lookup.selection-tab.title.sherpaPublisher": "Search Results",

  "submission.sections.describe.relationship-lookup.selection-tab.title.orcid": "Search Results",

  "submission.sections.describe.relationship-lookup.selection-tab.title.orcidv2": "Search Results",

  "submission.sections.describe.relationship-lookup.selection-tab.title.lcname": "Search Results",

  "submission.sections.describe.relationship-lookup.selection-tab.title.pubmed": "Search Results",

  "submission.sections.describe.relationship-lookup.selection-tab.title.arxiv": "Search Results",

  "submission.sections.describe.relationship-lookup.selection-tab.title.crossref": "Search Results",

  "submission.sections.describe.relationship-lookup.selection-tab.title.epo": "Search Results",

  "submission.sections.describe.relationship-lookup.selection-tab.title.scopus": "Search Results",

  "submission.sections.describe.relationship-lookup.selection-tab.title.scielo": "Search Results",

  "submission.sections.describe.relationship-lookup.selection-tab.title.wos": "Search Results",

  "submission.sections.describe.relationship-lookup.selection-tab.title": "Search Results",

  "submission.sections.describe.relationship-lookup.name-variant.notification.content": "Would you like to save \"{{ value }}\" as a name variant for this person so you and others can reuse it for future submissions? If you don't you can still use it for this submission.",

  "submission.sections.describe.relationship-lookup.name-variant.notification.confirm": "Save a new name variant",

  "submission.sections.describe.relationship-lookup.name-variant.notification.decline": "Use only for this submission",

  "submission.sections.ccLicense.type": "License Type",

  "submission.sections.ccLicense.select": "Select a license type…",

  "submission.sections.ccLicense.change": "Change your license type…",

  "submission.sections.ccLicense.none": "No licenses available",

  "submission.sections.ccLicense.option.select": "Select an option…",

  "submission.sections.ccLicense.link": "You’ve selected the following license:",

  "submission.sections.ccLicense.confirmation": "I grant the license above",

  "submission.sections.general.add-more": "Add more",

  "submission.sections.general.cannot_deposit": "Deposit cannot be completed due to errors in the form.<br>Please fill out all required fields to complete the deposit.",

  "submission.sections.general.collection": "Collection",

  "submission.sections.general.deposit_error_notice": "There was an issue when submitting the item, please try again later.",

  "submission.sections.general.deposit_success_notice": "Submission deposited successfully.",

  "submission.sections.general.discard_error_notice": "There was an issue when discarding the item, please try again later.",

  "submission.sections.general.discard_success_notice": "Submission discarded successfully.",

  "submission.sections.general.metadata-extracted": "New metadata have been extracted and added to the <strong>{{sectionId}}</strong> section.",

  "submission.sections.general.metadata-extracted-new-section": "New <strong>{{sectionId}}</strong> section has been added to submission.",

  "submission.sections.general.no-collection": "No collection found",

  "submission.sections.general.no-sections": "No options available",

  "submission.sections.general.save_error_notice": "There was an issue when saving the item, please try again later.",

  "submission.sections.general.save_success_notice": "Submission saved successfully.",

  "submission.sections.general.search-collection": "Search for a collection",

  "submission.sections.general.sections_not_valid": "There are incomplete sections.",

  "submission.sections.identifiers.info": "The following identifiers will be created for your item:",

  "submission.sections.identifiers.no_handle": "No handles have been minted for this item.",

  "submission.sections.identifiers.no_doi": "No DOIs have been minted for this item.",

  "submission.sections.identifiers.handle_label": "Handle: ",

  "submission.sections.identifiers.doi_label": "DOI: ",

  "submission.sections.identifiers.otherIdentifiers_label": "Other identifiers: ",

  "submission.sections.submit.progressbar.accessCondition": "Item access conditions",

  "submission.sections.submit.progressbar.CClicense": "Creative commons license",

  "submission.sections.submit.progressbar.describe.recycle": "Recycle",

  "submission.sections.submit.progressbar.describe.stepcustom": "Describe",

  "submission.sections.submit.progressbar.describe.stepone": "Describe",

  "submission.sections.submit.progressbar.describe.steptwo": "Describe",

  "submission.sections.submit.progressbar.detect-duplicate": "Potential duplicates",

  "submission.sections.submit.progressbar.identifiers": "Identifiers",

  "submission.sections.submit.progressbar.license": "Deposit license",

  "submission.sections.submit.progressbar.sherpapolicy": "Sherpa policies",

  "submission.sections.submit.progressbar.upload": "Upload files",

  "submission.sections.submit.progressbar.sherpaPolicies": "Publisher open access policy information",

  "submission.sections.submit.progressbar.coarnotify": "COAR Notify",

  "submission.sections.sherpa-policy.title-empty": "No publisher policy information available. If your work has an associated ISSN, please enter it above to see any related publisher open access policies.",

  "submission.sections.status.errors.title": "Errors",

  "submission.sections.status.valid.title": "Valid",

  "submission.sections.status.warnings.title": "Warnings",

  "submission.sections.status.errors.aria": "has errors",

  "submission.sections.status.valid.aria": "is valid",

  "submission.sections.status.warnings.aria": "has warnings",

  "submission.sections.status.info.title": "Additional Information",

  "submission.sections.status.info.aria": "Additional Information",

  "submission.sections.toggle.open": "Open section",

  "submission.sections.toggle.close": "Close section",

  "submission.sections.toggle.aria.open": "Expand {{sectionHeader}} section",

  "submission.sections.toggle.aria.close": "Collapse {{sectionHeader}} section",

  "submission.sections.upload.delete.confirm.cancel": "Cancel",

  "submission.sections.upload.delete.confirm.info": "This operation can't be undone. Are you sure?",

  "submission.sections.upload.delete.confirm.submit": "Yes, I'm sure",

  "submission.sections.upload.delete.confirm.title": "Delete bitstream",

  "submission.sections.upload.delete.submit": "Delete",

  "submission.sections.upload.download.title": "Download bitstream",

  "submission.sections.upload.drop-message": "Drop files to attach them to the item",

  "submission.sections.upload.edit.title": "Edit bitstream",

  "submission.sections.upload.form.access-condition-label": "Access condition type",

  "submission.sections.upload.form.access-condition-hint": "Select an access condition to apply on the bitstream once the item is deposited",

  "submission.sections.upload.form.date-required": "Date is required.",

  "submission.sections.upload.form.date-required-from": "Grant access from date is required.",

  "submission.sections.upload.form.date-required-until": "Grant access until date is required.",

  "submission.sections.upload.form.from-label": "Grant access from",

  "submission.sections.upload.form.from-hint": "Select the date from which the related access condition is applied",

  "submission.sections.upload.form.from-placeholder": "From",

  "submission.sections.upload.form.group-label": "Group",

  "submission.sections.upload.form.group-required": "Group is required.",

  "submission.sections.upload.form.until-label": "Grant access until",

  "submission.sections.upload.form.until-hint": "Select the date until which the related access condition is applied",

  "submission.sections.upload.form.until-placeholder": "Until",

  "submission.sections.upload.header.policy.default.nolist": "Uploaded files in the {{collectionName}} collection will be accessible according to the following group(s):",

  "submission.sections.upload.header.policy.default.withlist": "Please note that uploaded files in the {{collectionName}} collection will be accessible, in addition to what is explicitly decided for the single file, with the following group(s):",

  "submission.sections.upload.info": "Here you will find all the files currently in the item. You can update the file metadata and access conditions or <strong>upload additional files by dragging & dropping them anywhere on the page.</strong>",

  "submission.sections.upload.no-entry": "No",

  "submission.sections.upload.no-file-uploaded": "No file uploaded yet.",

  "submission.sections.upload.save-metadata": "Save metadata",

  "submission.sections.upload.undo": "Cancel",

  "submission.sections.upload.upload-failed": "Upload failed",

  "submission.sections.upload.upload-successful": "Upload successful",

  "submission.sections.accesses.form.discoverable-description": "When checked, this item will be discoverable in search/browse. When unchecked, the item will only be available via a direct link and will never appear in search/browse.",

  "submission.sections.accesses.form.discoverable-label": "Discoverable",

  "submission.sections.accesses.form.access-condition-label": "Access condition type",

  "submission.sections.accesses.form.access-condition-hint": "Select an access condition to apply on the item once it is deposited",

  "submission.sections.accesses.form.date-required": "Date is required.",

  "submission.sections.accesses.form.date-required-from": "Grant access from date is required.",

  "submission.sections.accesses.form.date-required-until": "Grant access until date is required.",

  "submission.sections.accesses.form.from-label": "Grant access from",

  "submission.sections.accesses.form.from-hint": "Select the date from which the related access condition is applied",

  "submission.sections.accesses.form.from-placeholder": "From",

  "submission.sections.accesses.form.group-label": "Group",

  "submission.sections.accesses.form.group-required": "Group is required.",

  "submission.sections.accesses.form.until-label": "Grant access until",

  "submission.sections.accesses.form.until-hint": "Select the date until which the related access condition is applied",

  "submission.sections.accesses.form.until-placeholder": "Until",

  "submission.sections.license.granted-label": "I confirm the license above",

  "submission.sections.license.required": "You must accept the license",

  "submission.sections.license.notgranted": "You must accept the license",

  "submission.sections.sherpa.publication.information": "Publication information",

  "submission.sections.sherpa.publication.information.title": "Title",

  "submission.sections.sherpa.publication.information.issns": "ISSNs",

  "submission.sections.sherpa.publication.information.url": "URL",

  "submission.sections.sherpa.publication.information.publishers": "Publisher",

  "submission.sections.sherpa.publication.information.romeoPub": "Romeo Pub",

  "submission.sections.sherpa.publication.information.zetoPub": "Zeto Pub",

  "submission.sections.sherpa.publisher.policy": "Publisher Policy",

  "submission.sections.sherpa.publisher.policy.description": "The below information was found via Sherpa Romeo. Based on the policies of your publisher, it provides advice regarding whether an embargo may be necessary and/or which files you are allowed to upload. If you have questions, please contact your site administrator via the feedback form in the footer.",

  "submission.sections.sherpa.publisher.policy.openaccess": "Open Access pathways permitted by this journal's policy are listed below by article version. Click on a pathway for a more detailed view",

  "submission.sections.sherpa.publisher.policy.more.information": "For more information, please see the following links:",

  "submission.sections.sherpa.publisher.policy.version": "Version",

  "submission.sections.sherpa.publisher.policy.embargo": "Embargo",

  "submission.sections.sherpa.publisher.policy.noembargo": "No Embargo",

  "submission.sections.sherpa.publisher.policy.nolocation": "None",

  "submission.sections.sherpa.publisher.policy.license": "License",

  "submission.sections.sherpa.publisher.policy.prerequisites": "Prerequisites",

  "submission.sections.sherpa.publisher.policy.location": "Location",

  "submission.sections.sherpa.publisher.policy.conditions": "Conditions",

  "submission.sections.sherpa.publisher.policy.refresh": "Refresh",

  "submission.sections.sherpa.record.information": "Record Information",

  "submission.sections.sherpa.record.information.id": "ID",

  "submission.sections.sherpa.record.information.date.created": "Date Created",

  "submission.sections.sherpa.record.information.date.modified": "Last Modified",

  "submission.sections.sherpa.record.information.uri": "URI",

  "submission.sections.sherpa.error.message": "There was an error retrieving sherpa informations",

  "submission.submit.breadcrumbs": "New submission",

  "submission.submit.title": "New submission",

  "submission.workflow.generic.delete": "Delete",

  "submission.workflow.generic.delete-help": "Select this option to discard this item. You will then be asked to confirm it.",

  "submission.workflow.generic.edit": "Edit",

  "submission.workflow.generic.edit-help": "Select this option to change the item's metadata.",

  "submission.workflow.generic.view": "View",

  "submission.workflow.generic.view-help": "Select this option to view the item's metadata.",

  "submission.workflow.generic.submit_select_reviewer": "Select Reviewer",

  "submission.workflow.generic.submit_select_reviewer-help": "",

  "submission.workflow.generic.submit_score": "Rate",

  "submission.workflow.generic.submit_score-help": "",

  "submission.workflow.tasks.claimed.approve": "Approve",

  "submission.workflow.tasks.claimed.approve_help": "If you have reviewed the item and it is suitable for inclusion in the collection, select \"Approve\".",

  "submission.workflow.tasks.claimed.edit": "Edit",

  "submission.workflow.tasks.claimed.edit_help": "Select this option to change the item's metadata.",

  "submission.workflow.tasks.claimed.decline": "Decline",

  "submission.workflow.tasks.claimed.decline_help": "",

  "submission.workflow.tasks.claimed.reject.reason.info": "Please enter your reason for rejecting the submission into the box below, indicating whether the submitter may fix a problem and resubmit.",

  "submission.workflow.tasks.claimed.reject.reason.placeholder": "Describe the reason of reject",

  "submission.workflow.tasks.claimed.reject.reason.submit": "Reject item",

  "submission.workflow.tasks.claimed.reject.reason.title": "Reason",

  "submission.workflow.tasks.claimed.reject.submit": "Reject",

  "submission.workflow.tasks.claimed.reject_help": "If you have reviewed the item and found it is <strong>not</strong> suitable for inclusion in the collection, select \"Reject\".  You will then be asked to enter a message indicating why the item is unsuitable, and whether the submitter should change something and resubmit.",

  "submission.workflow.tasks.claimed.return": "Return to pool",

  "submission.workflow.tasks.claimed.return_help": "Return the task to the pool so that another user may perform the task.",

  "submission.workflow.tasks.generic.error": "Error occurred during operation...",

  "submission.workflow.tasks.generic.processing": "Processing...",

  "submission.workflow.tasks.generic.submitter": "Submitter",

  "submission.workflow.tasks.generic.success": "Operation successful",

  "submission.workflow.tasks.pool.claim": "Claim",

  "submission.workflow.tasks.pool.claim_help": "Assign this task to yourself.",

  "submission.workflow.tasks.pool.hide-detail": "Hide detail",

  "submission.workflow.tasks.pool.show-detail": "Show detail",

  "submission.workspace.generic.view": "View",

  "submission.workspace.generic.view-help": "Select this option to view the item's metadata.",

  "submission.section.section-coar-notify.control.request-review.label": "You can request a review to one of the following services",

  "submission.section.section-coar-notify.control.request-endorsement.label": "You can request an Endorsement to one of the following overlay journals",

  "submission.section.section-coar-notify.control.request-ingest.label": "You can request to ingest a copy of your submission to one of the following services",

  "submission.section.section-coar-notify.dropdown.no-data": "No data available",

  "submission.section.section-coar-notify.dropdown.select-none": "Select none",

  "submission.section.section-coar-notify.small.notification": "Select a service for {{ pattern }} of this item",

  "submission.section.section-coar-notify.selection.description": "Selected service's description:",

  "submission.section.section-coar-notify.selection.no-description": "No further information is available",

  "submission.section.section-coar-notify.notification.error": "The selected service is not suitable for the current item. Please check the description for details about which record can be managed by this service.",

  "submission.section.section-coar-notify.info.no-pattern": "No patterns found in the submission.",

  "error.validation.coarnotify.invalidfilter": "Invalid filter, try to select another service or none.",

  "submitter.empty": "N/A",

  "subscriptions.title": "Subscriptions",

  "subscriptions.item": "Subscriptions for items",

  "subscriptions.collection": "Subscriptions for collections",

  "subscriptions.community": "Subscriptions for communities",

  "subscriptions.subscription_type": "Subscription type",

  "subscriptions.frequency": "Subscription frequency",

  "subscriptions.frequency.D": "Daily",

  "subscriptions.frequency.M": "Monthly",

  "subscriptions.frequency.W": "Weekly",

  "subscriptions.tooltip": "Subscribe",

  "subscriptions.modal.title": "Subscriptions",

  "subscriptions.modal.type-frequency": "Type and frequency",

  "subscriptions.modal.close": "Close",

  "subscriptions.modal.delete-info": "To remove this subscription, please visit the \"Subscriptions\" page under your user profile",

  "subscriptions.modal.new-subscription-form.type.content": "Content",

  "subscriptions.modal.new-subscription-form.frequency.D": "Daily",

  "subscriptions.modal.new-subscription-form.frequency.W": "Weekly",

  "subscriptions.modal.new-subscription-form.frequency.M": "Monthly",

  "subscriptions.modal.new-subscription-form.submit": "Submit",

  "subscriptions.modal.new-subscription-form.processing": "Processing...",

  "subscriptions.modal.create.success": "Subscribed to {{ type }} successfully.",

  "subscriptions.modal.delete.success": "Subscription deleted successfully",

  "subscriptions.modal.update.success": "Subscription to {{ type }} updated successfully",

  "subscriptions.modal.create.error": "An error occurs during the subscription creation",

  "subscriptions.modal.delete.error": "An error occurs during the subscription delete",

  "subscriptions.modal.update.error": "An error occurs during the subscription update",

  "subscriptions.table.dso": "Subject",

  "subscriptions.table.subscription_type": "Subscription Type",

  "subscriptions.table.subscription_frequency": "Subscription Frequency",

  "subscriptions.table.action": "Action",

  "subscriptions.table.edit": "Edit",

  "subscriptions.table.delete": "Delete",

  "subscriptions.table.not-available": "Not available",

  "subscriptions.table.not-available-message": "The subscribed item has been deleted, or you don't currently have the permission to view it",

  "subscriptions.table.empty.message": "You do not have any subscriptions at this time. To subscribe to email updates for a Community or Collection, use the subscription button on the object's page.",

  "thumbnail.default.alt": "Thumbnail Image",

  "thumbnail.default.placeholder": "No Thumbnail Available",

  "thumbnail.project.alt": "Project Logo",

  "thumbnail.project.placeholder": "Project Placeholder Image",

  "thumbnail.orgunit.alt": "OrgUnit Logo",

  "thumbnail.orgunit.placeholder": "OrgUnit Placeholder Image",

  "thumbnail.person.alt": "Profile Picture",

  "thumbnail.person.placeholder": "No Profile Picture Available",

  "title": "DSpace",

  "vocabulary-treeview.header": "Hierarchical tree view",

  "vocabulary-treeview.load-more": "Load more",

  "vocabulary-treeview.search.form.reset": "Reset",

  "vocabulary-treeview.search.form.search": "Search",

  "vocabulary-treeview.search.no-result": "There were no items to show",

  "vocabulary-treeview.tree.description.nsi": "The Norwegian Science Index",

  "vocabulary-treeview.tree.description.srsc": "Research Subject Categories",

  "vocabulary-treeview.info": "Select a subject to add as search filter",

  "uploader.browse": "browse",

  "uploader.drag-message": "Drag & Drop your files here",

  "uploader.delete.btn-title": "Delete",

  "uploader.or": ", or ",

  "uploader.processing": "Processing uploaded file(s)... (it's now safe to close this page)",

  "uploader.queue-length": "Queue length",

  "virtual-metadata.delete-item.info": "Select the types for which you want to save the virtual metadata as real metadata",

  "virtual-metadata.delete-item.modal-head": "The virtual metadata of this relation",

  "virtual-metadata.delete-relationship.modal-head": "Select the items for which you want to save the virtual metadata as real metadata",

  "supervisedWorkspace.search.results.head": "Supervised Items",

  "workspace.search.results.head": "Your submissions",

  "workflowAdmin.search.results.head": "Administer Workflow",

  "workflow.search.results.head": "Workflow tasks",

  "supervision.search.results.head": "Workflow and Workspace tasks",

  "workflow-item.edit.breadcrumbs": "Edit workflowitem",

  "workflow-item.edit.title": "Edit workflowitem",

  "workflow-item.delete.notification.success.title": "Deleted",

  "workflow-item.delete.notification.success.content": "This workflow item was successfully deleted",

  "workflow-item.delete.notification.error.title": "Something went wrong",

  "workflow-item.delete.notification.error.content": "The workflow item could not be deleted",

  "workflow-item.delete.title": "Delete workflow item",

  "workflow-item.delete.header": "Delete workflow item",

  "workflow-item.delete.button.cancel": "Cancel",

  "workflow-item.delete.button.confirm": "Delete",

  "workflow-item.send-back.notification.success.title": "Sent back to submitter",

  "workflow-item.send-back.notification.success.content": "This workflow item was successfully sent back to the submitter",

  "workflow-item.send-back.notification.error.title": "Something went wrong",

  "workflow-item.send-back.notification.error.content": "The workflow item could not be sent back to the submitter",

  "workflow-item.send-back.title": "Send workflow item back to submitter",

  "workflow-item.send-back.header": "Send workflow item back to submitter",

  "workflow-item.send-back.button.cancel": "Cancel",

  "workflow-item.send-back.button.confirm": "Send back",

  "workflow-item.view.breadcrumbs": "Workflow View",

  "workspace-item.view.breadcrumbs": "Workspace View",

  "workspace-item.view.title": "Workspace View",

  "workspace-item.delete.breadcrumbs": "Workspace Delete",

  "workspace-item.delete.header": "Delete workspace item",

  "workspace-item.delete.button.confirm": "Delete",

  "workspace-item.delete.button.cancel": "Cancel",

  "workspace-item.delete.notification.success.title": "Deleted",

  "workspace-item.delete.title": "This workspace item was successfully deleted",

  "workspace-item.delete.notification.error.title": "Something went wrong",

  "workspace-item.delete.notification.error.content": "The workspace item could not be deleted",

  "workflow-item.advanced.title": "Advanced workflow",

  "workflow-item.selectrevieweraction.notification.success.title": "Selected reviewer",

  "workflow-item.selectrevieweraction.notification.success.content": "The reviewer for this workflow item has been successfully selected",

  "workflow-item.selectrevieweraction.notification.error.title": "Something went wrong",

  "workflow-item.selectrevieweraction.notification.error.content": "Couldn't select the reviewer for this workflow item",

  "workflow-item.selectrevieweraction.title": "Select Reviewer",

  "workflow-item.selectrevieweraction.header": "Select Reviewer",

  "workflow-item.selectrevieweraction.button.cancel": "Cancel",

  "workflow-item.selectrevieweraction.button.confirm": "Confirm",

  "workflow-item.scorereviewaction.notification.success.title": "Rating review",

  "workflow-item.scorereviewaction.notification.success.content": "The rating for this item workflow item has been successfully submitted",

  "workflow-item.scorereviewaction.notification.error.title": "Something went wrong",

  "workflow-item.scorereviewaction.notification.error.content": "Couldn't rate this item",

  "workflow-item.scorereviewaction.title": "Rate this item",

  "workflow-item.scorereviewaction.header": "Rate this item",

  "workflow-item.scorereviewaction.button.cancel": "Cancel",

  "workflow-item.scorereviewaction.button.confirm": "Confirm",

  "idle-modal.header": "Session will expire soon",

  "idle-modal.info": "For security reasons, user sessions expire after {{ timeToExpire }} minutes of inactivity. Your session will expire soon. Would you like to extend it or log out?",

  "idle-modal.log-out": "Log out",

  "idle-modal.extend-session": "Extend session",

  "researcher.profile.action.processing": "Processing...",

  "researcher.profile.associated": "Researcher profile associated",

  "researcher.profile.change-visibility.fail": "An unexpected error occurs while changing the profile visibility",

  "researcher.profile.create.new": "Create new",

  "researcher.profile.create.success": "Researcher profile created successfully",

  "researcher.profile.create.fail": "An error occurs during the researcher profile creation",

  "researcher.profile.delete": "Delete",

  "researcher.profile.expose": "Expose",

  "researcher.profile.hide": "Hide",

  "researcher.profile.not.associated": "Researcher profile not yet associated",

  "researcher.profile.view": "View",

  "researcher.profile.private.visibility": "PRIVATE",

  "researcher.profile.public.visibility": "PUBLIC",

  "researcher.profile.status": "Status:",

  "researcherprofile.claim.not-authorized": "You are not authorized to claim this item. For more details contact the administrator(s).",

  "researcherprofile.error.claim.body": "An error occurred while claiming the profile, please try again later",

  "researcherprofile.error.claim.title": "Error",

  "researcherprofile.success.claim.body": "Profile claimed with success",

  "researcherprofile.success.claim.title": "Success",

  "person.page.orcid.create": "Create an ORCID ID",

  "person.page.orcid.granted-authorizations": "Granted authorizations",

  "person.page.orcid.grant-authorizations": "Grant authorizations",

  "person.page.orcid.link": "Connect to ORCID ID",

  "person.page.orcid.link.processing": "Linking profile to ORCID...",

  "person.page.orcid.link.error.message": "Something went wrong while connecting the profile with ORCID. If the problem persists, contact the administrator.",

  "person.page.orcid.orcid-not-linked-message": "The ORCID iD of this profile ({{ orcid }}) has not yet been connected to an account on the ORCID registry or the connection is expired.",

  "person.page.orcid.unlink": "Disconnect from ORCID",

  "person.page.orcid.unlink.processing": "Processing...",

  "person.page.orcid.missing-authorizations": "Missing authorizations",

  "person.page.orcid.missing-authorizations-message": "The following authorizations are missing:",

  "person.page.orcid.no-missing-authorizations-message": "Great! This box is empty, so you have granted all access rights to use all functions offers by your institution.",

  "person.page.orcid.no-orcid-message": "No ORCID iD associated yet. By clicking on the button below it is possible to link this profile with an ORCID account.",

  "person.page.orcid.profile-preferences": "Profile preferences",

  "person.page.orcid.funding-preferences": "Funding preferences",

  "person.page.orcid.publications-preferences": "Publication preferences",

  "person.page.orcid.remove-orcid-message": "If you need to remove your ORCID, please contact the repository administrator",

  "person.page.orcid.save.preference.changes": "Update settings",

  "person.page.orcid.sync-profile.affiliation": "Affiliation",

  "person.page.orcid.sync-profile.biographical": "Biographical data",

  "person.page.orcid.sync-profile.education": "Education",

  "person.page.orcid.sync-profile.identifiers": "Identifiers",

  "person.page.orcid.sync-fundings.all": "All fundings",

  "person.page.orcid.sync-fundings.mine": "My fundings",

  "person.page.orcid.sync-fundings.my_selected": "Selected fundings",

  "person.page.orcid.sync-fundings.disabled": "Disabled",

  "person.page.orcid.sync-publications.all": "All publications",

  "person.page.orcid.sync-publications.mine": "My publications",

  "person.page.orcid.sync-publications.my_selected": "Selected publications",

  "person.page.orcid.sync-publications.disabled": "Disabled",

  "person.page.orcid.sync-queue.discard": "Discard the change and do not synchronize with the ORCID registry",

  "person.page.orcid.sync-queue.discard.error": "The discarding of the ORCID queue record failed",

  "person.page.orcid.sync-queue.discard.success": "The ORCID queue record have been discarded successfully",

  "person.page.orcid.sync-queue.empty-message": "The ORCID queue registry is empty",

  "person.page.orcid.sync-queue.table.header.type": "Type",

  "person.page.orcid.sync-queue.table.header.description": "Description",

  "person.page.orcid.sync-queue.table.header.action": "Action",

  "person.page.orcid.sync-queue.description.affiliation": "Affiliations",

  "person.page.orcid.sync-queue.description.country": "Country",

  "person.page.orcid.sync-queue.description.education": "Educations",

  "person.page.orcid.sync-queue.description.external_ids": "External ids",

  "person.page.orcid.sync-queue.description.other_names": "Other names",

  "person.page.orcid.sync-queue.description.qualification": "Qualifications",

  "person.page.orcid.sync-queue.description.researcher_urls": "Researcher urls",

  "person.page.orcid.sync-queue.description.keywords": "Keywords",

  "person.page.orcid.sync-queue.tooltip.insert": "Add a new entry in the ORCID registry",

  "person.page.orcid.sync-queue.tooltip.update": "Update this entry on the ORCID registry",

  "person.page.orcid.sync-queue.tooltip.delete": "Remove this entry from the ORCID registry",

  "person.page.orcid.sync-queue.tooltip.publication": "Publication",

  "person.page.orcid.sync-queue.tooltip.project": "Project",

  "person.page.orcid.sync-queue.tooltip.affiliation": "Affiliation",

  "person.page.orcid.sync-queue.tooltip.education": "Education",

  "person.page.orcid.sync-queue.tooltip.qualification": "Qualification",

  "person.page.orcid.sync-queue.tooltip.other_names": "Other name",

  "person.page.orcid.sync-queue.tooltip.country": "Country",

  "person.page.orcid.sync-queue.tooltip.keywords": "Keyword",

  "person.page.orcid.sync-queue.tooltip.external_ids": "External identifier",

  "person.page.orcid.sync-queue.tooltip.researcher_urls": "Researcher url",

  "person.page.orcid.sync-queue.send": "Synchronize with ORCID registry",

  "person.page.orcid.sync-queue.send.unauthorized-error.title": "The submission to ORCID failed for missing authorizations.",

  "person.page.orcid.sync-queue.send.unauthorized-error.content": "Click <a href='{{orcid}}'>here</a> to grant again the required permissions. If the problem persists, contact the administrator",

  "person.page.orcid.sync-queue.send.bad-request-error": "The submission to ORCID failed because the resource sent to ORCID registry is not valid",

  "person.page.orcid.sync-queue.send.error": "The submission to ORCID failed",

  "person.page.orcid.sync-queue.send.conflict-error": "The submission to ORCID failed because the resource is already present on the ORCID registry",

  "person.page.orcid.sync-queue.send.not-found-warning": "The resource does not exists anymore on the ORCID registry.",

  "person.page.orcid.sync-queue.send.success": "The submission to ORCID was completed successfully",

  "person.page.orcid.sync-queue.send.validation-error": "The data that you want to synchronize with ORCID is not valid",

  "person.page.orcid.sync-queue.send.validation-error.amount-currency.required": "The amount's currency is required",

  "person.page.orcid.sync-queue.send.validation-error.external-id.required": "The resource to be sent requires at least one identifier",

  "person.page.orcid.sync-queue.send.validation-error.title.required": "The title is required",

  "person.page.orcid.sync-queue.send.validation-error.type.required": "The dc.type is required",

  "person.page.orcid.sync-queue.send.validation-error.start-date.required": "The start date is required",

  "person.page.orcid.sync-queue.send.validation-error.funder.required": "The funder is required",

  "person.page.orcid.sync-queue.send.validation-error.country.invalid": "Invalid 2 digits ISO 3166 country",

  "person.page.orcid.sync-queue.send.validation-error.organization.required": "The organization is required",

  "person.page.orcid.sync-queue.send.validation-error.organization.name-required": "The organization's name is required",

  "person.page.orcid.sync-queue.send.validation-error.publication.date-invalid": "The publication date must be one year after 1900",

  "person.page.orcid.sync-queue.send.validation-error.organization.address-required": "The organization to be sent requires an address",

  "person.page.orcid.sync-queue.send.validation-error.organization.city-required": "The address of the organization to be sent requires a city",

  "person.page.orcid.sync-queue.send.validation-error.organization.country-required": "The address of the organization to be sent requires a valid 2 digits ISO 3166 country",

  "person.page.orcid.sync-queue.send.validation-error.disambiguated-organization.required": "An identifier to disambiguate organizations is required. Supported ids are GRID, Ringgold, Legal Entity identifiers (LEIs) and Crossref Funder Registry identifiers",

  "person.page.orcid.sync-queue.send.validation-error.disambiguated-organization.value-required": "The organization's identifiers requires a value",

  "person.page.orcid.sync-queue.send.validation-error.disambiguation-source.required": "The organization's identifiers requires a source",

  "person.page.orcid.sync-queue.send.validation-error.disambiguation-source.invalid": "The source of one of the organization identifiers is invalid. Supported sources are RINGGOLD, GRID, LEI and FUNDREF",

  "person.page.orcid.synchronization-mode": "Synchronization mode",

  "person.page.orcid.synchronization-mode.batch": "Batch",

  "person.page.orcid.synchronization-mode.label": "Synchronization mode",

  "person.page.orcid.synchronization-mode-message": "Please select how you would like synchronization to ORCID to occur. The options include \"Manual\" (you must send your data to ORCID manually), or \"Batch\" (the system will send your data to ORCID via a scheduled script).",

  "person.page.orcid.synchronization-mode-funding-message": "Select whether to send your linked Project entities to your ORCID record's list of funding information.",

  "person.page.orcid.synchronization-mode-publication-message": "Select whether to send your linked Publication entities to your ORCID record's list of works.",

  "person.page.orcid.synchronization-mode-profile-message": "Select whether to send your biographical data or personal identifiers to your ORCID record.",

  "person.page.orcid.synchronization-settings-update.success": "The synchronization settings have been updated successfully",

  "person.page.orcid.synchronization-settings-update.error": "The update of the synchronization settings failed",

  "person.page.orcid.synchronization-mode.manual": "Manual",

  "person.page.orcid.scope.authenticate": "Get your ORCID iD",

  "person.page.orcid.scope.read-limited": "Read your information with visibility set to Trusted Parties",

  "person.page.orcid.scope.activities-update": "Add/update your research activities",

  "person.page.orcid.scope.person-update": "Add/update other information about you",

  "person.page.orcid.unlink.success": "The disconnection between the profile and the ORCID registry was successful",

  "person.page.orcid.unlink.error": "An error occurred while disconnecting between the profile and the ORCID registry. Try again",

  "person.orcid.sync.setting": "ORCID Synchronization settings",

  "person.orcid.registry.queue": "ORCID Registry Queue",

  "person.orcid.registry.auth": "ORCID Authorizations",

  "home.recent-submissions.head": "Recent Submissions",

  "listable-notification-object.default-message": "This object couldn't be retrieved",

  "system-wide-alert-banner.retrieval.error": "Something went wrong retrieving the system-wide alert banner",

  "system-wide-alert-banner.countdown.prefix": "In",

  "system-wide-alert-banner.countdown.days": "{{days}} day(s),",

  "system-wide-alert-banner.countdown.hours": "{{hours}} hour(s) and",

  "system-wide-alert-banner.countdown.minutes": "{{minutes}} minute(s):",

  "menu.section.system-wide-alert": "System-wide Alert",

  "system-wide-alert.form.header": "System-wide Alert",

  "system-wide-alert-form.retrieval.error": "Something went wrong retrieving the system-wide alert",

  "system-wide-alert.form.cancel": "Cancel",

  "system-wide-alert.form.save": "Save",

  "system-wide-alert.form.label.active": "ACTIVE",

  "system-wide-alert.form.label.inactive": "INACTIVE",

  "system-wide-alert.form.error.message": "The system wide alert must have a message",

  "system-wide-alert.form.label.message": "Alert message",

  "system-wide-alert.form.label.countdownTo.enable": "Enable a countdown timer",

  "system-wide-alert.form.label.countdownTo.hint": "Hint: Set a countdown timer. When enabled, a date can be set in the future and the system-wide alert banner will perform a countdown to the set date. When this timer ends, it will disappear from the alert. The server will NOT be automatically stopped.",

  "system-wide-alert.form.label.preview": "System-wide alert preview",

  "system-wide-alert.form.update.success": "The system-wide alert was successfully updated",

  "system-wide-alert.form.update.error": "Something went wrong when updating the system-wide alert",

  "system-wide-alert.form.create.success": "The system-wide alert was successfully created",

  "system-wide-alert.form.create.error": "Something went wrong when creating the system-wide alert",

  "admin.system-wide-alert.breadcrumbs": "System-wide Alerts",

  "admin.system-wide-alert.title": "System-wide Alerts",

  "item-access-control-title": "This form allows you to perform changes to the access conditions of the item's metadata or its bitstreams.",

  "collection-access-control-title": "This form allows you to perform changes to the access conditions of all the items owned by this collection. Changes may be performed to either all Item metadata or all content (bitstreams).",

  "community-access-control-title": "This form allows you to perform changes to the access conditions of all the items owned by any collection under this community. Changes may be performed to either all Item metadata or all content (bitstreams).",

  "access-control-item-header-toggle": "Item's Metadata",

  "access-control-bitstream-header-toggle": "Bitstreams",

  "access-control-mode": "Mode",

  "access-control-access-conditions": "Access conditions",

  "access-control-no-access-conditions-warning-message": "Currently, no access conditions are specified below. If executed, this will replace the current access conditions with the default access conditions inherited from the owning collection.",

  "access-control-replace-all": "Replace access conditions",

  "access-control-add-to-existing": "Add to existing ones",

  "access-control-limit-to-specific": "Limit the changes to specific bitstreams",

  "access-control-process-all-bitstreams": "Update all the bitstreams in the item",

  "access-control-bitstreams-selected": "bitstreams selected",

  "access-control-cancel": "Cancel",

  "access-control-execute": "Execute",

  "access-control-add-more": "Add more",

  "access-control-select-bitstreams-modal.title": "Select bitstreams",

  "access-control-select-bitstreams-modal.no-items": "No items to show.",

  "access-control-select-bitstreams-modal.close": "Close",

  "access-control-option-label": "Access condition type",

  "access-control-option-note": "Choose an access condition to apply to selected objects.",

  "access-control-option-start-date": "Grant access from",

  "access-control-option-start-date-note": "Select the date from which the related access condition is applied",

  "access-control-option-end-date": "Grant access until",

  "access-control-option-end-date-note": "Select the date until which the related access condition is applied",

<<<<<<< HEAD
  "request-status-alert-box.accepted": "The requested {{ offerType }} for <a href='{{serviceUrl}}' target='_blank'> {{ serviceName }}  </a> has been taken in charge.",

  "request-status-alert-box.rejected": "The requested {{ offerType }} for <a href='{{serviceUrl}}' target='_blank'> {{ serviceName }}  </a> has been rejected.",

  "request-status-alert-box.requested": "The requested {{ offerType }} for <a href='{{serviceUrl}}' target='_blank'> {{ serviceName }}  </a> is pending.",
=======
  "vocabulary-treeview.search.form.add": "Add",
>>>>>>> 81048599

}<|MERGE_RESOLUTION|>--- conflicted
+++ resolved
@@ -5721,14 +5721,12 @@
 
   "access-control-option-end-date-note": "Select the date until which the related access condition is applied",
 
-<<<<<<< HEAD
   "request-status-alert-box.accepted": "The requested {{ offerType }} for <a href='{{serviceUrl}}' target='_blank'> {{ serviceName }}  </a> has been taken in charge.",
 
   "request-status-alert-box.rejected": "The requested {{ offerType }} for <a href='{{serviceUrl}}' target='_blank'> {{ serviceName }}  </a> has been rejected.",
 
   "request-status-alert-box.requested": "The requested {{ offerType }} for <a href='{{serviceUrl}}' target='_blank'> {{ serviceName }}  </a> is pending.",
-=======
+
   "vocabulary-treeview.search.form.add": "Add",
->>>>>>> 81048599
 
 }