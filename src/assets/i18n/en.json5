--- conflicted
+++ resolved
@@ -3435,13 +3435,8 @@
 
   "mydspace.view-btn": "View",
 
-<<<<<<< HEAD
   "nav.expandable-navbar-section-suffix": "(submenu)",
 
-  "mydspace.import": "Import",
-
-=======
->>>>>>> c195175f
   "notification.suggestion": "We found <b>{{count}} publications</b> in the {{source}} that seems to be related to your profile.<br>",
 
   "notification.suggestion.review": "review the suggestions",
