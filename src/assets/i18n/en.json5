--- conflicted
+++ resolved
@@ -1106,13 +1106,11 @@
 
   "claimed-declined-search-result-list-element.title": "Rejected, sent back to submitter",
 
-<<<<<<< HEAD
   "claimed-declined-task-search-result-list-element.title": "Declined, sent back to Review Manager's workflow",
 
+  "collection.create.breadcrumbs": "Create collection",
+
   "collection.browse.logo": "Browse for a collection logo",
-=======
-  "collection.create.breadcrumbs": "Create collection",
->>>>>>> 60d93e65
 
   "collection.create.head": "Create a Collection",
 
