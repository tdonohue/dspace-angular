--- conflicted
+++ resolved
@@ -4838,11 +4838,9 @@
   "person.orcid.registry.auth": "ORCID Authorizations",
   "home.recent-submissions.head": "Recent Submissions",
 
-<<<<<<< HEAD
+  "listable-notification-object.default-message": "This object couldn't be retrieved",
+
   "search.filters.filter.show-tree": "Browse {{ name }} tree",
 
   "vocabulary-treeview.info": "Select a subject to add as search filter"
-=======
-  "listable-notification-object.default-message": "This object couldn't be retrieved",
->>>>>>> 23279017
 }