--- conflicted
+++ resolved
@@ -220,7 +220,6 @@
 
   "admin.registries.schema.title": "Metadata Schema Registry",
 
-<<<<<<< HEAD
   "admin.access-control.bulk-access.breadcrumbs": "Bulk Access Management",
 
   "administrativeBulkAccess.search.results.head": "Search Results",
@@ -237,8 +236,6 @@
 
   "admin.access-control.bulk-access-settings.header": "Step 2: Operation to Perform",
 
-=======
->>>>>>> 9919abeb
   "admin.access-control.epeople.actions.delete": "Delete EPerson",
 
   "admin.access-control.epeople.actions.impersonate": "Impersonate EPerson",
@@ -967,15 +964,10 @@
 
   "collection.edit.return": "Back",
 
-<<<<<<< HEAD
-
   "collection.edit.tabs.access-control.head": "Access Control",
 
   "collection.edit.tabs.access-control.title": "Collection Edit - Access Control",
 
-
-=======
->>>>>>> 9919abeb
   "collection.edit.tabs.curate.head": "Curate",
 
   "collection.edit.tabs.curate.title": "Collection Edit - Curate",
