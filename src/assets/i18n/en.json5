{

  "401.help": "You're not authorized to access this page. You can use the button below to get back to the home page.",

  "401.link.home-page": "Take me to the home page",

  "401.unauthorized": "Unauthorized",

  "403.help": "You don't have permission to access this page. You can use the button below to get back to the home page.",

  "403.link.home-page": "Take me to the home page",

  "403.forbidden": "Forbidden",

  "500.page-internal-server-error": "Service unavailable",

  "500.help": "The server is temporarily unable to service your request due to maintenance downtime or capacity problems. Please try again later.",

  "500.link.home-page": "Take me to the home page",

  "404.help": "We can't find the page you're looking for. The page may have been moved or deleted. You can use the button below to get back to the home page. ",

  "404.link.home-page": "Take me to the home page",

  "404.page-not-found": "Page not found",

  "error-page.description.401": "Unauthorized",

  "error-page.description.403": "Forbidden",

  "error-page.description.500": "Service unavailable",

  "error-page.description.404": "Page not found",

  "error-page.orcid.generic-error": "An error occurred during login via ORCID. Make sure you have shared your ORCID account email address with DSpace. If the error persists, contact the administrator",

  "access-status.embargo.listelement.badge": "Embargo",

  "access-status.metadata.only.listelement.badge": "Metadata only",

  "access-status.open.access.listelement.badge": "Open Access",

  "access-status.restricted.listelement.badge": "Restricted",

  "access-status.unknown.listelement.badge": "Unknown",

  "admin.curation-tasks.breadcrumbs": "System curation tasks",

  "admin.curation-tasks.title": "System curation tasks",

  "admin.curation-tasks.header": "System curation tasks",

  "admin.registries.bitstream-formats.breadcrumbs": "Format registry",

  "admin.registries.bitstream-formats.create.breadcrumbs": "Bitstream format",

  "admin.registries.bitstream-formats.create.failure.content": "An error occurred while creating the new bitstream format.",

  "admin.registries.bitstream-formats.create.failure.head": "Failure",

  "admin.registries.bitstream-formats.create.head": "Create bitstream format",

  "admin.registries.bitstream-formats.create.new": "Add a new bitstream format",

  "admin.registries.bitstream-formats.create.success.content": "The new bitstream format was successfully created.",

  "admin.registries.bitstream-formats.create.success.head": "Success",

  "admin.registries.bitstream-formats.delete.failure.amount": "Failed to remove {{ amount }} format(s)",

  "admin.registries.bitstream-formats.delete.failure.head": "Failure",

  "admin.registries.bitstream-formats.delete.success.amount": "Successfully removed {{ amount }} format(s)",

  "admin.registries.bitstream-formats.delete.success.head": "Success",

  "admin.registries.bitstream-formats.description": "This list of bitstream formats provides information about known formats and their support level.",

  "admin.registries.bitstream-formats.edit.breadcrumbs": "Bitstream format",

  "admin.registries.bitstream-formats.edit.description.hint": "",

  "admin.registries.bitstream-formats.edit.description.label": "Description",

  "admin.registries.bitstream-formats.edit.extensions.hint": "Extensions are file extensions that are used to automatically identify the format of uploaded files. You can enter several extensions for each format.",

  "admin.registries.bitstream-formats.edit.extensions.label": "File extensions",

  "admin.registries.bitstream-formats.edit.extensions.placeholder": "Enter a file extension without the dot",

  "admin.registries.bitstream-formats.edit.failure.content": "An error occurred while editing the bitstream format.",

  "admin.registries.bitstream-formats.edit.failure.head": "Failure",

  "admin.registries.bitstream-formats.edit.head": "Bitstream format: {{ format }}",

  "admin.registries.bitstream-formats.edit.internal.hint": "Formats marked as internal are hidden from the user, and used for administrative purposes.",

  "admin.registries.bitstream-formats.edit.internal.label": "Internal",

  "admin.registries.bitstream-formats.edit.mimetype.hint": "The MIME type associated with this format, does not have to be unique.",

  "admin.registries.bitstream-formats.edit.mimetype.label": "MIME Type",

  "admin.registries.bitstream-formats.edit.shortDescription.hint": "A unique name for this format, (e.g. Microsoft Word XP or Microsoft Word 2000)",

  "admin.registries.bitstream-formats.edit.shortDescription.label": "Name",

  "admin.registries.bitstream-formats.edit.success.content": "The bitstream format was successfully edited.",

  "admin.registries.bitstream-formats.edit.success.head": "Success",

  "admin.registries.bitstream-formats.edit.supportLevel.hint": "The level of support your institution pledges for this format.",

  "admin.registries.bitstream-formats.edit.supportLevel.label": "Support level",

  "admin.registries.bitstream-formats.head": "Bitstream Format Registry",

  "admin.registries.bitstream-formats.no-items": "No bitstream formats to show.",

  "admin.registries.bitstream-formats.table.delete": "Delete selected",

  "admin.registries.bitstream-formats.table.deselect-all": "Deselect all",

  "admin.registries.bitstream-formats.table.internal": "internal",

  "admin.registries.bitstream-formats.table.mimetype": "MIME Type",

  "admin.registries.bitstream-formats.table.name": "Name",

  "admin.registries.bitstream-formats.table.selected": "Selected bitstream formats",

  "admin.registries.bitstream-formats.table.id": "ID",

  "admin.registries.bitstream-formats.table.return": "Back",

  "admin.registries.bitstream-formats.table.supportLevel.KNOWN": "Known",

  "admin.registries.bitstream-formats.table.supportLevel.SUPPORTED": "Supported",

  "admin.registries.bitstream-formats.table.supportLevel.UNKNOWN": "Unknown",

  "admin.registries.bitstream-formats.table.supportLevel.head": "Support Level",

  "admin.registries.bitstream-formats.title": "Bitstream Format Registry",

  "admin.registries.bitstream-formats.select": "Select",

  "admin.registries.bitstream-formats.deselect": "Deselect",

  "admin.registries.metadata.breadcrumbs": "Metadata registry",

  "admin.registries.metadata.description": "The metadata registry maintains a list of all metadata fields available in the repository. These fields may be divided amongst multiple schemas. However, DSpace requires the qualified Dublin Core schema.",

  "admin.registries.metadata.form.create": "Create metadata schema",

  "admin.registries.metadata.form.edit": "Edit metadata schema",

  "admin.registries.metadata.form.name": "Name",

  "admin.registries.metadata.form.namespace": "Namespace",

  "admin.registries.metadata.head": "Metadata Registry",

  "admin.registries.metadata.schemas.no-items": "No metadata schemas to show.",

  "admin.registries.metadata.schemas.select": "Select",

  "admin.registries.metadata.schemas.deselect": "Deselect",

  "admin.registries.metadata.schemas.table.delete": "Delete selected",

  "admin.registries.metadata.schemas.table.selected": "Selected schemas",

  "admin.registries.metadata.schemas.table.id": "ID",

  "admin.registries.metadata.schemas.table.name": "Name",

  "admin.registries.metadata.schemas.table.namespace": "Namespace",

  "admin.registries.metadata.title": "Metadata Registry",

  "admin.registries.schema.breadcrumbs": "Metadata schema",

  "admin.registries.schema.description": "This is the metadata schema for \"{{namespace}}\".",

  "admin.registries.schema.fields.select": "Select",

  "admin.registries.schema.fields.deselect": "Deselect",

  "admin.registries.schema.fields.head": "Schema metadata fields",

  "admin.registries.schema.fields.no-items": "No metadata fields to show.",

  "admin.registries.schema.fields.table.delete": "Delete selected",

  "admin.registries.schema.fields.table.field": "Field",

  "admin.registries.schema.fields.table.selected": "Selected metadata fields",

  "admin.registries.schema.fields.table.id": "ID",

  "admin.registries.schema.fields.table.scopenote": "Scope Note",

  "admin.registries.schema.form.create": "Create metadata field",

  "admin.registries.schema.form.edit": "Edit metadata field",

  "admin.registries.schema.form.element": "Element",

  "admin.registries.schema.form.qualifier": "Qualifier",

  "admin.registries.schema.form.scopenote": "Scope Note",

  "admin.registries.schema.head": "Metadata Schema",

  "admin.registries.schema.notification.created": "Successfully created metadata schema \"{{prefix}}\"",

  "admin.registries.schema.notification.deleted.failure": "Failed to delete {{amount}} metadata schemas",

  "admin.registries.schema.notification.deleted.success": "Successfully deleted {{amount}} metadata schemas",

  "admin.registries.schema.notification.edited": "Successfully edited metadata schema \"{{prefix}}\"",

  "admin.registries.schema.notification.failure": "Error",

  "admin.registries.schema.notification.field.created": "Successfully created metadata field \"{{field}}\"",

  "admin.registries.schema.notification.field.deleted.failure": "Failed to delete {{amount}} metadata fields",

  "admin.registries.schema.notification.field.deleted.success": "Successfully deleted {{amount}} metadata fields",

  "admin.registries.schema.notification.field.edited": "Successfully edited metadata field \"{{field}}\"",

  "admin.registries.schema.notification.success": "Success",

  "admin.registries.schema.return": "Back",

  "admin.registries.schema.title": "Metadata Schema Registry",

  "admin.access-control.bulk-access.breadcrumbs": "Bulk Access Management",

  "administrativeBulkAccess.search.results.head": "Search Results",

  "admin.access-control.bulk-access": "Bulk Access Management",

  "admin.access-control.bulk-access.title": "Bulk Access Management",

  "admin.access-control.bulk-access-browse.header": "Step 1: Select Objects",

  "admin.access-control.bulk-access-browse.search.header": "Search",

  "admin.access-control.bulk-access-browse.selected.header": "Current selection({{number}})",

  "admin.access-control.bulk-access-settings.header": "Step 2: Operation to Perform",

  "admin.access-control.epeople.actions.delete": "Delete EPerson",

  "admin.access-control.epeople.actions.impersonate": "Impersonate EPerson",

  "admin.access-control.epeople.actions.reset": "Reset password",

  "admin.access-control.epeople.actions.stop-impersonating": "Stop impersonating EPerson",

  "admin.access-control.epeople.breadcrumbs": "EPeople",

  "admin.access-control.epeople.title": "EPeople",

  "admin.access-control.epeople.edit.breadcrumbs": "New EPerson",

  "admin.access-control.epeople.edit.title": "New EPerson",

  "admin.access-control.epeople.add.breadcrumbs": "Add EPerson",

  "admin.access-control.epeople.add.title": "Add EPerson",

  "admin.access-control.epeople.head": "EPeople",

  "admin.access-control.epeople.search.head": "Search",

  "admin.access-control.epeople.button.see-all": "Browse All",

  "admin.access-control.epeople.search.scope.metadata": "Metadata",

  "admin.access-control.epeople.search.scope.email": "Email (exact)",

  "admin.access-control.epeople.search.button": "Search",

  "admin.access-control.epeople.search.placeholder": "Search people...",

  "admin.access-control.epeople.button.add": "Add EPerson",

  "admin.access-control.epeople.table.id": "ID",

  "admin.access-control.epeople.table.name": "Name",

  "admin.access-control.epeople.table.email": "Email (exact)",

  "admin.access-control.epeople.table.edit": "Edit",

  "admin.access-control.epeople.table.edit.buttons.edit": "Edit \"{{name}}\"",

  "admin.access-control.epeople.table.edit.buttons.edit-disabled": "You are not authorized to edit this group",

  "admin.access-control.epeople.table.edit.buttons.remove": "Delete \"{{name}}\"",

  "admin.access-control.epeople.no-items": "No EPeople to show.",

  "admin.access-control.epeople.form.create": "Create EPerson",

  "admin.access-control.epeople.form.edit": "Edit EPerson",

  "admin.access-control.epeople.form.firstName": "First name",

  "admin.access-control.epeople.form.lastName": "Last name",

  "admin.access-control.epeople.form.email": "Email",

  "admin.access-control.epeople.form.emailHint": "Must be a valid email address",

  "admin.access-control.epeople.form.canLogIn": "Can log in",

  "admin.access-control.epeople.form.requireCertificate": "Requires certificate",

  "admin.access-control.epeople.form.return": "Back",

  "admin.access-control.epeople.form.notification.created.success": "Successfully created EPerson \"{{name}}\"",

  "admin.access-control.epeople.form.notification.created.failure": "Failed to create EPerson \"{{name}}\"",

  "admin.access-control.epeople.form.notification.created.failure.emailInUse": "Failed to create EPerson \"{{name}}\", email \"{{email}}\" already in use.",

  "admin.access-control.epeople.form.notification.edited.failure.emailInUse": "Failed to edit EPerson \"{{name}}\", email \"{{email}}\" already in use.",

  "admin.access-control.epeople.form.notification.edited.success": "Successfully edited EPerson \"{{name}}\"",

  "admin.access-control.epeople.form.notification.edited.failure": "Failed to edit EPerson \"{{name}}\"",

  "admin.access-control.epeople.form.notification.deleted.success": "Successfully deleted EPerson \"{{name}}\"",

  "admin.access-control.epeople.form.notification.deleted.failure": "Failed to delete EPerson \"{{name}}\"",

  "admin.access-control.epeople.form.groupsEPersonIsMemberOf": "Member of these groups:",

  "admin.access-control.epeople.form.table.id": "ID",

  "admin.access-control.epeople.form.table.name": "Name",

  "admin.access-control.epeople.form.table.collectionOrCommunity": "Collection/Community",

  "admin.access-control.epeople.form.memberOfNoGroups": "This EPerson is not a member of any groups",

  "admin.access-control.epeople.form.goToGroups": "Add to groups",

  "admin.access-control.epeople.notification.deleted.failure": "Error occurred when trying to delete EPerson with id \"{{id}}\" with code: \"{{statusCode}}\" and message: \"{{restResponse.errorMessage}}\"",

  "admin.access-control.epeople.notification.deleted.success": "Successfully deleted EPerson: \"{{name}}\"",

  "admin.access-control.groups.title": "Groups",

  "admin.access-control.groups.breadcrumbs": "Groups",

  "admin.access-control.groups.singleGroup.breadcrumbs": "Edit Group",

  "admin.access-control.groups.title.singleGroup": "Edit Group",

  "admin.access-control.groups.title.addGroup": "New Group",

  "admin.access-control.groups.addGroup.breadcrumbs": "New Group",

  "admin.access-control.groups.head": "Groups",

  "admin.access-control.groups.button.add": "Add group",

  "admin.access-control.groups.search.head": "Search groups",

  "admin.access-control.groups.button.see-all": "Browse all",

  "admin.access-control.groups.search.button": "Search",

  "admin.access-control.groups.search.placeholder": "Search groups...",

  "admin.access-control.groups.table.id": "ID",

  "admin.access-control.groups.table.name": "Name",

  "admin.access-control.groups.table.collectionOrCommunity": "Collection/Community",

  "admin.access-control.groups.table.members": "Members",

  "admin.access-control.groups.table.edit": "Edit",

  "admin.access-control.groups.table.edit.buttons.edit": "Edit \"{{name}}\"",

  "admin.access-control.groups.table.edit.buttons.remove": "Delete \"{{name}}\"",

  "admin.access-control.groups.no-items": "No groups found with this in their name or this as UUID",

  "admin.access-control.groups.notification.deleted.success": "Successfully deleted group \"{{name}}\"",

  "admin.access-control.groups.notification.deleted.failure.title": "Failed to delete group \"{{name}}\"",

  "admin.access-control.groups.notification.deleted.failure.content": "Cause: \"{{cause}}\"",

  "admin.access-control.groups.form.alert.permanent": "This group is permanent, so it can't be edited or deleted. You can still add and remove group members using this page.",

  "admin.access-control.groups.form.alert.workflowGroup": "This group can’t be modified or deleted because it corresponds to a role in the submission and workflow process in the \"{{name}}\" {{comcol}}. You can delete it from the <a href='{{comcolEditRolesRoute}}'>\"assign roles\"</a> tab on the edit {{comcol}} page. You can still add and remove group members using this page.",

  "admin.access-control.groups.form.head.create": "Create group",

  "admin.access-control.groups.form.head.edit": "Edit group",

  "admin.access-control.groups.form.groupName": "Group name",

  "admin.access-control.groups.form.groupCommunity": "Community or Collection",

  "admin.access-control.groups.form.groupDescription": "Description",

  "admin.access-control.groups.form.notification.created.success": "Successfully created Group \"{{name}}\"",

  "admin.access-control.groups.form.notification.created.failure": "Failed to create Group \"{{name}}\"",

  "admin.access-control.groups.form.notification.created.failure.groupNameInUse": "Failed to create Group with name: \"{{name}}\", make sure the name is not already in use.",

  "admin.access-control.groups.form.notification.edited.failure": "Failed to edit Group \"{{name}}\"",

  "admin.access-control.groups.form.notification.edited.failure.groupNameInUse": "Name \"{{name}}\" already in use!",

  "admin.access-control.groups.form.notification.edited.success": "Successfully edited Group \"{{name}}\"",

  "admin.access-control.groups.form.actions.delete": "Delete Group",

  "admin.access-control.groups.form.delete-group.modal.header": "Delete Group \"{{ dsoName }}\"",

  "admin.access-control.groups.form.delete-group.modal.info": "Are you sure you want to delete Group \"{{ dsoName }}\"",

  "admin.access-control.groups.form.delete-group.modal.cancel": "Cancel",

  "admin.access-control.groups.form.delete-group.modal.confirm": "Delete",

  "admin.access-control.groups.form.notification.deleted.success": "Successfully deleted group \"{{ name }}\"",

  "admin.access-control.groups.form.notification.deleted.failure.title": "Failed to delete group \"{{ name }}\"",

  "admin.access-control.groups.form.notification.deleted.failure.content": "Cause: \"{{ cause }}\"",

  "admin.access-control.groups.form.members-list.head": "EPeople",

  "admin.access-control.groups.form.members-list.search.head": "Add EPeople",

  "admin.access-control.groups.form.members-list.button.see-all": "Browse All",

  "admin.access-control.groups.form.members-list.headMembers": "Current Members",

  "admin.access-control.groups.form.members-list.search.button": "Search",

  "admin.access-control.groups.form.members-list.table.id": "ID",

  "admin.access-control.groups.form.members-list.table.name": "Name",

  "admin.access-control.groups.form.members-list.table.identity": "Identity",

  "admin.access-control.groups.form.members-list.table.email": "Email",

  "admin.access-control.groups.form.members-list.table.netid": "NetID",

  "admin.access-control.groups.form.members-list.table.edit": "Remove / Add",

  "admin.access-control.groups.form.members-list.table.edit.buttons.remove": "Remove member with name \"{{name}}\"",

  "admin.access-control.groups.form.members-list.notification.success.addMember": "Successfully added member: \"{{name}}\"",

  "admin.access-control.groups.form.members-list.notification.failure.addMember": "Failed to add member: \"{{name}}\"",

  "admin.access-control.groups.form.members-list.notification.success.deleteMember": "Successfully deleted member: \"{{name}}\"",

  "admin.access-control.groups.form.members-list.notification.failure.deleteMember": "Failed to delete member: \"{{name}}\"",

  "admin.access-control.groups.form.members-list.table.edit.buttons.add": "Add member with name \"{{name}}\"",

  "admin.access-control.groups.form.members-list.notification.failure.noActiveGroup": "No current active group, submit a name first.",

  "admin.access-control.groups.form.members-list.no-members-yet": "No members in group yet, search and add.",

  "admin.access-control.groups.form.members-list.no-items": "No EPeople found in that search",

  "admin.access-control.groups.form.subgroups-list.notification.failure": "Something went wrong: \"{{cause}}\"",

  "admin.access-control.groups.form.subgroups-list.head": "Groups",

  "admin.access-control.groups.form.subgroups-list.search.head": "Add Subgroup",

  "admin.access-control.groups.form.subgroups-list.button.see-all": "Browse All",

  "admin.access-control.groups.form.subgroups-list.headSubgroups": "Current Subgroups",

  "admin.access-control.groups.form.subgroups-list.search.button": "Search",

  "admin.access-control.groups.form.subgroups-list.table.id": "ID",

  "admin.access-control.groups.form.subgroups-list.table.name": "Name",

  "admin.access-control.groups.form.subgroups-list.table.collectionOrCommunity": "Collection/Community",

  "admin.access-control.groups.form.subgroups-list.table.edit": "Remove / Add",

  "admin.access-control.groups.form.subgroups-list.table.edit.buttons.remove": "Remove subgroup with name \"{{name}}\"",

  "admin.access-control.groups.form.subgroups-list.table.edit.buttons.add": "Add subgroup with name \"{{name}}\"",

  "admin.access-control.groups.form.subgroups-list.notification.success.addSubgroup": "Successfully added subgroup: \"{{name}}\"",

  "admin.access-control.groups.form.subgroups-list.notification.failure.addSubgroup": "Failed to add subgroup: \"{{name}}\"",

  "admin.access-control.groups.form.subgroups-list.notification.success.deleteSubgroup": "Successfully deleted subgroup: \"{{name}}\"",

  "admin.access-control.groups.form.subgroups-list.notification.failure.deleteSubgroup": "Failed to delete subgroup: \"{{name}}\"",

  "admin.access-control.groups.form.subgroups-list.notification.failure.noActiveGroup": "No current active group, submit a name first.",

  "admin.access-control.groups.form.subgroups-list.notification.failure.subgroupToAddIsActiveGroup": "This is the current group, can't be added.",

  "admin.access-control.groups.form.subgroups-list.no-items": "No groups found with this in their name or this as UUID",

  "admin.access-control.groups.form.subgroups-list.no-subgroups-yet": "No subgroups in group yet.",

  "admin.access-control.groups.form.return": "Back",

  "admin.quality-assurance.breadcrumbs": "Quality Assurance",

  "admin.notifications.event.breadcrumbs": "Quality Assurance Suggestions",

  "admin.notifications.event.page.title": "Quality Assurance Suggestions",

  "admin.quality-assurance.page.title": "Quality Assurance",

  "admin.notifications.source.breadcrumbs": "Quality Assurance",

  "admin.access-control.groups.form.tooltip.editGroupPage": "On this page, you can modify the properties and members of a group. In the top section, you can edit the group name and description, unless this is an admin group for a collection or community, in which case the group name and description are auto-generated and cannot be edited. In the following sections, you can edit group membership. See [the wiki](https://wiki.lyrasis.org/display/DSDOC7x/Create+or+manage+a+user+group) for more details.",

  "admin.access-control.groups.form.tooltip.editGroup.addEpeople": "To add or remove an EPerson to/from this group, either click the 'Browse All' button or use the search bar below to search for users (use the dropdown to the left of the search bar to choose whether to search by metadata or by email). Then click the plus icon for each user you wish to add in the list below, or the trash can icon for each user you wish to remove. The list below may have several pages: use the page controls below the list to navigate to the next pages.",

  "admin.access-control.groups.form.tooltip.editGroup.addSubgroups": "To add or remove a Subgroup to/from this group, either click the 'Browse All' button or use the search bar below to search for groups. Then click the plus icon for each group you wish to add in the list below, or the trash can icon for each group you wish to remove. The list below may have several pages: use the page controls below the list to navigate to the next pages.",

  "admin.reports.collections.title": "Collection Filter Report",

  "admin.reports.collections.breadcrumbs": "Collection Filter Report",

  "admin.reports.collections.head": "Collection Filter Report",

  "admin.reports.button.show-collections": "Show Collections",

  "admin.reports.collections.collections-report": "Collection Report",

  "admin.reports.collections.item-results": "Item Results",

  "admin.reports.collections.community": "Community",

  "admin.reports.collections.collection": "Collection",

  "admin.reports.collections.nb_items": "Nb. Items",

  "admin.reports.collections.match_all_selected_filters": "Matching all selected filters",

  "admin.reports.items.breadcrumbs": "Metadata Query Report",

  "admin.reports.items.head": "Metadata Query Report",

  "admin.reports.items.run": "Run Item Query",

  "admin.reports.items.section.collectionSelector": "Collection Selector",

  "admin.reports.items.section.metadataFieldQueries": "Metadata Field Queries",

  "admin.reports.items.predefinedQueries": "Predefined Queries",

  "admin.reports.items.section.limitPaginateQueries": "Limit/Paginate Queries",

  "admin.reports.items.limit": "Limit/",

  "admin.reports.items.offset": "Offset",

  "admin.reports.items.wholeRepo": "Whole Repository",

  "admin.reports.items.anyField": "Any field",

  "admin.reports.items.predicate.exists": "exists",

  "admin.reports.items.predicate.doesNotExist": "does not exist",

  "admin.reports.items.predicate.equals": "equals",

  "admin.reports.items.predicate.doesNotEqual": "does not equal",

  "admin.reports.items.predicate.like": "like",

  "admin.reports.items.predicate.notLike": "not like",

  "admin.reports.items.predicate.contains": "contains",

  "admin.reports.items.predicate.doesNotContain": "does not contain",

  "admin.reports.items.predicate.matches": "matches",

  "admin.reports.items.predicate.doesNotMatch": "does not match",

  "admin.reports.items.preset.new": "New Query",

  "admin.reports.items.preset.hasNoTitle": "Has No Title",

  "admin.reports.items.preset.hasNoIdentifierUri": "Has No dc.identifier.uri",

  "admin.reports.items.preset.hasCompoundSubject": "Has compound subject",

  "admin.reports.items.preset.hasCompoundAuthor": "Has compound dc.contributor.author",

  "admin.reports.items.preset.hasCompoundCreator": "Has compound dc.creator",

  "admin.reports.items.preset.hasUrlInDescription": "Has URL in dc.description",

  "admin.reports.items.preset.hasFullTextInProvenance": "Has full text in dc.description.provenance",

  "admin.reports.items.preset.hasNonFullTextInProvenance": "Has non-full text in dc.description.provenance",

  "admin.reports.items.preset.hasEmptyMetadata": "Has empty metadata",

  "admin.reports.items.preset.hasUnbreakingDataInDescription": "Has unbreaking metadata in description",

  "admin.reports.items.preset.hasXmlEntityInMetadata": "Has XML entity in metadata",

  "admin.reports.items.preset.hasNonAsciiCharInMetadata": "Has non-ascii character in metadata",

  "admin.reports.items.number": "No.",

  "admin.reports.items.id": "UUID",

  "admin.reports.items.collection": "Collection",

  "admin.reports.items.handle": "URI",

  "admin.reports.items.title": "Title",


  "admin.reports.commons.filters": "Filters",

  "admin.reports.commons.additional-data": "Additional data to return",

  "admin.reports.commons.previous-page": "Prev Page",

  "admin.reports.commons.next-page": "Next Page",

  "admin.reports.commons.page": "Page",

  "admin.reports.commons.of": "of",

  "admin.reports.commons.export": "Export for Metadata Update",

  "admin.reports.commons.filters.deselect_all": "Deselect all filters",

  "admin.reports.commons.filters.select_all": "Select all filters",

  "admin.reports.commons.filters.matches_all": "Matches all specified filters",


  "admin.reports.commons.filters.property": "Item Property Filters",

  "admin.reports.commons.filters.property.is_item": "Is Item - always true",

  "admin.reports.commons.filters.property.is_withdrawn": "Withdrawn Items",

  "admin.reports.commons.filters.property.is_not_withdrawn": "Available Items - Not Withdrawn",

  "admin.reports.commons.filters.property.is_discoverable": "Discoverable Items - Not Private",

  "admin.reports.commons.filters.property.is_not_discoverable": "Not Discoverable - Private Item",

  "admin.reports.commons.filters.bitstream": "Basic Bitstream Filters",

  "admin.reports.commons.filters.bitstream.has_multiple_originals": "Item has Multiple Original Bitstreams",

  "admin.reports.commons.filters.bitstream.has_no_originals": "Item has No Original Bitstreams",

  "admin.reports.commons.filters.bitstream.has_one_original": "Item has One Original Bitstream",

  "admin.reports.commons.filters.bitstream_mime": "Bitstream Filters by MIME Type",

  "admin.reports.commons.filters.bitstream_mime.has_doc_original": "Item has a Doc Original Bitstream (PDF, Office, Text, HTML, XML, etc)",

  "admin.reports.commons.filters.bitstream_mime.has_image_original": "Item has an Image Original Bitstream",

  "admin.reports.commons.filters.bitstream_mime.has_unsupp_type": "Has Other Bitstream Types (not Doc or Image)",

  "admin.reports.commons.filters.bitstream_mime.has_mixed_original": "Item has multiple types of Original Bitstreams (Doc, Image, Other)",

  "admin.reports.commons.filters.bitstream_mime.has_pdf_original": "Item has a PDF Original Bitstream",

  "admin.reports.commons.filters.bitstream_mime.has_jpg_original": "Item has JPG Original Bitstream",

  "admin.reports.commons.filters.bitstream_mime.has_small_pdf": "Has unusually small PDF",

  "admin.reports.commons.filters.bitstream_mime.has_large_pdf": "Has unusually large PDF",

  "admin.reports.commons.filters.bitstream_mime.has_doc_without_text": "Has document bitstream without TEXT item",

  "admin.reports.commons.filters.mime": "Supported MIME Type Filters",

  "admin.reports.commons.filters.mime.has_only_supp_image_type": "Item Image Bitstreams are Supported",

  "admin.reports.commons.filters.mime.has_unsupp_image_type": "Item has Image Bitstream that is Unsupported",

  "admin.reports.commons.filters.mime.has_only_supp_doc_type": "Item Document Bitstreams are Supported",

  "admin.reports.commons.filters.mime.has_unsupp_doc_type": "Item has Document Bitstream that is Unsupported",

  "admin.reports.commons.filters.bundle": "Bitstream Bundle Filters",

  "admin.reports.commons.filters.bundle.has_unsupported_bundle": "Has bitstream in an unsupported bundle",

  "admin.reports.commons.filters.bundle.has_small_thumbnail": "Has unusually small thumbnail",

  "admin.reports.commons.filters.bundle.has_original_without_thumbnail": "Has original bitstream without thumbnail",

  "admin.reports.commons.filters.bundle.has_invalid_thumbnail_name": "Has invalid thumbnail name (assumes one thumbnail for each original)",

  "admin.reports.commons.filters.bundle.has_non_generated_thumb": "Has non-generated thumbnail",

  "admin.reports.commons.filters.bundle.no_license": "Doesn't have a license",

  "admin.reports.commons.filters.bundle.has_license_documentation": "Has documentation in the license bundle",

  "admin.reports.commons.filters.permission": "Permission Filters",

  "admin.reports.commons.filters.permission.has_restricted_original": "Item has Restricted Original Bitstream",

  "admin.reports.commons.filters.permission.has_restricted_original.tooltip": "Item has at least one original bitstream that is not accessible to Anonymous user",

  "admin.reports.commons.filters.permission.has_restricted_thumbnail": "Item has Restricted Thumbnail",

  "admin.reports.commons.filters.permission.has_restricted_thumbnail.tooltip": "Item has at least one thumbnail that is not accessible to Anonymous user",

  "admin.reports.commons.filters.permission.has_restricted_metadata": "Item has Restricted Metadata",

  "admin.reports.commons.filters.permission.has_restricted_metadata.tooltip": "Item has metadata that is not accessible to Anonymous user",

  "admin.search.breadcrumbs": "Administrative Search",

  "admin.search.collection.edit": "Edit",

  "admin.search.community.edit": "Edit",

  "admin.search.item.delete": "Delete",

  "admin.search.item.edit": "Edit",

  "admin.search.item.make-private": "Make non-discoverable",

  "admin.search.item.make-public": "Make discoverable",

  "admin.search.item.move": "Move",

  "admin.search.item.reinstate": "Reinstate",

  "admin.search.item.withdraw": "Withdraw",

  "admin.search.title": "Administrative Search",

  "administrativeView.search.results.head": "Administrative Search",

  "admin.workflow.breadcrumbs": "Administer Workflow",

  "admin.workflow.title": "Administer Workflow",

  "admin.workflow.item.workflow": "Workflow",

  "admin.workflow.item.workspace": "Workspace",

  "admin.workflow.item.delete": "Delete",

  "admin.workflow.item.send-back": "Send back",

  "admin.workflow.item.policies": "Policies",

  "admin.workflow.item.supervision": "Supervision",

  "admin.metadata-import.breadcrumbs": "Import Metadata",

  "admin.batch-import.breadcrumbs": "Import Batch",

  "admin.metadata-import.title": "Import Metadata",

  "admin.batch-import.title": "Import Batch",

  "admin.metadata-import.page.header": "Import Metadata",

  "admin.batch-import.page.header": "Import Batch",

  "admin.metadata-import.page.help": "You can drop or browse CSV files that contain batch metadata operations on files here",

  "admin.batch-import.page.help": "Select the Collection to import into. Then, drop or browse to a Simple Archive Format (SAF) zip file that includes the Items to import",

  "admin.batch-import.page.toggle.help": "It is possible to perform import either with file upload or via URL, use above toggle to set the input source",

  "admin.metadata-import.page.dropMsg": "Drop a metadata CSV to import",

  "admin.batch-import.page.dropMsg": "Drop a batch ZIP to import",

  "admin.metadata-import.page.dropMsgReplace": "Drop to replace the metadata CSV to import",

  "admin.batch-import.page.dropMsgReplace": "Drop to replace the batch ZIP to import",

  "admin.metadata-import.page.button.return": "Back",

  "admin.metadata-import.page.button.proceed": "Proceed",

  "admin.metadata-import.page.button.select-collection": "Select Collection",

  "admin.metadata-import.page.error.addFile": "Select file first!",

  "admin.metadata-import.page.error.addFileUrl": "Insert file URL first!",

  "admin.batch-import.page.error.addFile": "Select ZIP file first!",

  "admin.metadata-import.page.toggle.upload": "Upload",

  "admin.metadata-import.page.toggle.url": "URL",

  "admin.metadata-import.page.urlMsg": "Insert the batch ZIP url to import",

  "admin.metadata-import.page.validateOnly": "Validate Only",

  "admin.metadata-import.page.validateOnly.hint": "When selected, the uploaded CSV will be validated. You will receive a report of detected changes, but no changes will be saved.",

  "advanced-workflow-action.rating.form.rating.label": "Rating",

  "advanced-workflow-action.rating.form.rating.error": "You must rate the item",

  "advanced-workflow-action.rating.form.review.label": "Review",

  "advanced-workflow-action.rating.form.review.error": "You must enter a review to submit this rating",

  "advanced-workflow-action.rating.description": "Please select a rating below",

  "advanced-workflow-action.rating.description-requiredDescription": "Please select a rating below and also add a review",

  "advanced-workflow-action.select-reviewer.description-single": "Please select a single reviewer below before submitting",

  "advanced-workflow-action.select-reviewer.description-multiple": "Please select one or more reviewers below before submitting",

  "advanced-workflow-action-select-reviewer.groups.form.reviewers-list.head": "EPeople",

  "advanced-workflow-action-select-reviewer.groups.form.reviewers-list.search.head": "Add EPeople",

  "advanced-workflow-action-select-reviewer.groups.form.reviewers-list.button.see-all": "Browse All",

  "advanced-workflow-action-select-reviewer.groups.form.reviewers-list.headMembers": "Current Members",

  "advanced-workflow-action-select-reviewer.groups.form.reviewers-list.search.button": "Search",

  "advanced-workflow-action-select-reviewer.groups.form.reviewers-list.table.id": "ID",

  "advanced-workflow-action-select-reviewer.groups.form.reviewers-list.table.name": "Name",

  "advanced-workflow-action-select-reviewer.groups.form.reviewers-list.table.identity": "Identity",

  "advanced-workflow-action-select-reviewer.groups.form.reviewers-list.table.email": "Email",

  "advanced-workflow-action-select-reviewer.groups.form.reviewers-list.table.netid": "NetID",

  "advanced-workflow-action-select-reviewer.groups.form.reviewers-list.table.edit": "Remove / Add",

  "advanced-workflow-action-select-reviewer.groups.form.reviewers-list.table.edit.buttons.remove": "Remove member with name \"{{name}}\"",

  "advanced-workflow-action-select-reviewer.groups.form.reviewers-list.notification.success.addMember": "Successfully added member: \"{{name}}\"",

  "advanced-workflow-action-select-reviewer.groups.form.reviewers-list.notification.failure.addMember": "Failed to add member: \"{{name}}\"",

  "advanced-workflow-action-select-reviewer.groups.form.reviewers-list.notification.success.deleteMember": "Successfully deleted member: \"{{name}}\"",

  "advanced-workflow-action-select-reviewer.groups.form.reviewers-list.notification.failure.deleteMember": "Failed to delete member: \"{{name}}\"",

  "advanced-workflow-action-select-reviewer.groups.form.reviewers-list.table.edit.buttons.add": "Add member with name \"{{name}}\"",

  "advanced-workflow-action-select-reviewer.groups.form.reviewers-list.notification.failure.noActiveGroup": "No current active group, submit a name first.",

  "advanced-workflow-action-select-reviewer.groups.form.reviewers-list.no-members-yet": "No members in group yet, search and add.",

  "advanced-workflow-action-select-reviewer.groups.form.reviewers-list.no-items": "No EPeople found in that search",

  "advanced-workflow-action.select-reviewer.no-reviewer-selected.error": "No reviewer selected.",

  "admin.batch-import.page.validateOnly.hint": "When selected, the uploaded ZIP will be validated. You will receive a report of detected changes, but no changes will be saved.",

  "admin.batch-import.page.remove": "remove",

  "auth.errors.invalid-user": "Invalid email address or password.",

  "auth.messages.expired": "Your session has expired. Please log in again.",

  "auth.messages.token-refresh-failed": "Refreshing your session token failed. Please log in again.",

  "bitstream.download.page": "Now downloading {{bitstream}}...",

  "bitstream.download.page.back": "Back",

  "bitstream.edit.authorizations.link": "Edit bitstream's Policies",

  "bitstream.edit.authorizations.title": "Edit bitstream's Policies",

  "bitstream.edit.return": "Back",

  "bitstream.edit.bitstream": "Bitstream: ",

  "bitstream.edit.form.description.hint": "Optionally, provide a brief description of the file, for example \"<i>Main article</i>\" or \"<i>Experiment data readings</i>\".",

  "bitstream.edit.form.description.label": "Description",

  "bitstream.edit.form.embargo.hint": "The first day from which access is allowed. <b>This date cannot be modified on this form.</b> To set an embargo date for a bitstream, go to the <i>Item Status</i> tab, click <i>Authorizations...</i>, create or edit the bitstream's <i>READ</i> policy, and set the <i>Start Date</i> as desired.",

  "bitstream.edit.form.embargo.label": "Embargo until specific date",

  "bitstream.edit.form.fileName.hint": "Change the filename for the bitstream. Note that this will change the display bitstream URL, but old links will still resolve as long as the sequence ID does not change.",

  "bitstream.edit.form.fileName.label": "Filename",

  "bitstream.edit.form.newFormat.label": "Describe new format",

  "bitstream.edit.form.newFormat.hint": "The application you used to create the file, and the version number (for example, \"<i>ACMESoft SuperApp version 1.5</i>\").",

  "bitstream.edit.form.primaryBitstream.label": "Primary File",

  "bitstream.edit.form.selectedFormat.hint": "If the format is not in the above list, <b>select \"format not in list\" above</b> and describe it under \"Describe new format\".",

  "bitstream.edit.form.selectedFormat.label": "Selected Format",

  "bitstream.edit.form.selectedFormat.unknown": "Format not in list",

  "bitstream.edit.notifications.error.format.title": "An error occurred saving the bitstream's format",

  "bitstream.edit.notifications.error.primaryBitstream.title": "An error occurred saving the primary bitstream",

  "bitstream.edit.form.iiifLabel.label": "IIIF Label",

  "bitstream.edit.form.iiifLabel.hint": "Canvas label for this image. If not provided default label will be used.",

  "bitstream.edit.form.iiifToc.label": "IIIF Table of Contents",

  "bitstream.edit.form.iiifToc.hint": "Adding text here makes this the start of a new table of contents range.",

  "bitstream.edit.form.iiifWidth.label": "IIIF Canvas Width",

  "bitstream.edit.form.iiifWidth.hint": "The canvas width should usually match the image width.",

  "bitstream.edit.form.iiifHeight.label": "IIIF Canvas Height",

  "bitstream.edit.form.iiifHeight.hint": "The canvas height should usually match the image height.",

  "bitstream.edit.notifications.saved.content": "Your changes to this bitstream were saved.",

  "bitstream.edit.notifications.saved.title": "Bitstream saved",

  "bitstream.edit.title": "Edit bitstream",

  "bitstream-request-a-copy.alert.canDownload1": "You already have access to this file. If you want to download the file, click ",

  "bitstream-request-a-copy.alert.canDownload2": "here",

  "bitstream-request-a-copy.header": "Request a copy of the file",

  "bitstream-request-a-copy.intro": "Enter the following information to request a copy for the following item: ",

  "bitstream-request-a-copy.intro.bitstream.one": "Requesting the following file: ",

  "bitstream-request-a-copy.intro.bitstream.all": "Requesting all files. ",

  "bitstream-request-a-copy.name.label": "Name *",

  "bitstream-request-a-copy.name.error": "The name is required",

  "bitstream-request-a-copy.email.label": "Your email address *",

  "bitstream-request-a-copy.email.hint": "This email address is used for sending the file.",

  "bitstream-request-a-copy.email.error": "Please enter a valid email address.",

  "bitstream-request-a-copy.allfiles.label": "Files",

  "bitstream-request-a-copy.files-all-false.label": "Only the requested file",

  "bitstream-request-a-copy.files-all-true.label": "All files (of this item) in restricted access",

  "bitstream-request-a-copy.message.label": "Message",

  "bitstream-request-a-copy.return": "Back",

  "bitstream-request-a-copy.submit": "Request copy",

  "bitstream-request-a-copy.submit.success": "The item request was submitted successfully.",

  "bitstream-request-a-copy.submit.error": "Something went wrong with submitting the item request.",

  "bitstream-request-a-copy.access-by-token.warning": "You are viewing this item with the secure access link provided to you by the author or repository staff. It is important not to share this link to unauthorised users.",

  "bitstream-request-a-copy.access-by-token.expiry-label": "Access provided by this link will expire on",

  "bitstream-request-a-copy.access-by-token.expired": "Access provided by this link is no longer possible. Access expired on",

  "bitstream-request-a-copy.access-by-token.not-granted": "Access provided by this link is not possible. Access has either not been granted, or has been revoked.",

  "bitstream-request-a-copy.access-by-token.re-request": "Follow restricted download links to submit a new request for access.",

  "bitstream-request-a-copy.access-by-token.alt-text": "Access to this item is provided by a secure token",

  "browse.back.all-results": "All browse results",

  "browse.comcol.by.author": "By Author",

  "browse.comcol.by.dateissued": "By Issue Date",

  "browse.comcol.by.subject": "By Subject",

  "browse.comcol.by.srsc": "By Subject Category",

  "browse.comcol.by.nsi": "By Norwegian Science Index",

  "browse.comcol.by.title": "By Title",

  "browse.comcol.head": "Browse",

  "browse.empty": "No items to show.",

  "browse.metadata.author": "Author",

  "browse.metadata.dateissued": "Issue Date",

  "browse.metadata.subject": "Subject",

  "browse.metadata.title": "Title",

  "browse.metadata.srsc": "Subject Category",

  "browse.metadata.author.breadcrumbs": "Browse by Author",

  "browse.metadata.dateissued.breadcrumbs": "Browse by Date",

  "browse.metadata.subject.breadcrumbs": "Browse by Subject",

  "browse.metadata.srsc.breadcrumbs": "Browse by Subject Category",

  "browse.metadata.srsc.tree.description": "Select a subject to add as search filter",

  "browse.metadata.nsi.breadcrumbs": "Browse by Norwegian Science Index",

  "browse.metadata.nsi.tree.description": "Select an index to add as search filter",

  "browse.metadata.title.breadcrumbs": "Browse by Title",

  "pagination.next.button": "Next",

  "pagination.previous.button": "Previous",

  "pagination.next.button.disabled.tooltip": "No more pages of results",

  "pagination.page-number-bar": "Control bar for page navigation, relative to element with ID: ",

  "browse.startsWith": ", starting with {{ startsWith }}",

  "browse.startsWith.choose_start": "(Choose start)",

  "browse.startsWith.choose_year": "(Choose year)",

  "browse.startsWith.choose_year.label": "Choose the issue year",

  "browse.startsWith.jump": "Filter results by year or month",

  "browse.startsWith.months.april": "April",

  "browse.startsWith.months.august": "August",

  "browse.startsWith.months.december": "December",

  "browse.startsWith.months.february": "February",

  "browse.startsWith.months.january": "January",

  "browse.startsWith.months.july": "July",

  "browse.startsWith.months.june": "June",

  "browse.startsWith.months.march": "March",

  "browse.startsWith.months.may": "May",

  "browse.startsWith.months.none": "(Choose month)",

  "browse.startsWith.months.none.label": "Choose the issue month",

  "browse.startsWith.months.november": "November",

  "browse.startsWith.months.october": "October",

  "browse.startsWith.months.september": "September",

  "browse.startsWith.submit": "Browse",

  "browse.startsWith.type_date": "Filter results by date",

  "browse.startsWith.type_date.label": "Or type in a date (year-month) and click on the Browse button",

  "browse.startsWith.type_text": "Filter results by typing the first few letters",

  "browse.startsWith.input": "Filter",

  "browse.taxonomy.button": "Browse",

  "browse.title": "Browsing by {{ field }}{{ startsWith }} {{ value }}",

  "browse.title.page": "Browsing by {{ field }} {{ value }}",

  "search.browse.item-back": "Back to Results",

  "chips.remove": "Remove chip",

  "claimed-approved-search-result-list-element.title": "Approved",

  "claimed-declined-search-result-list-element.title": "Rejected, sent back to submitter",

  "claimed-declined-task-search-result-list-element.title": "Declined, sent back to Review Manager's workflow",

  "collection.create.breadcrumbs": "Create collection",

  "collection.browse.logo": "Browse for a collection logo",

  "collection.create.head": "Create a Collection",

  "collection.create.notifications.success": "Successfully created the Collection",

  "collection.create.sub-head": "Create a Collection for Community {{ parent }}",

  "collection.curate.header": "Curate Collection: {{collection}}",

  "collection.delete.cancel": "Cancel",

  "collection.delete.confirm": "Confirm",

  "collection.delete.processing": "Deleting",

  "collection.delete.head": "Delete Collection",

  "collection.delete.notification.fail": "Collection could not be deleted",

  "collection.delete.notification.success": "Successfully deleted collection",

  "collection.delete.text": "Are you sure you want to delete collection \"{{ dso }}\"",

  "collection.edit.delete": "Delete this collection",

  "collection.edit.head": "Edit Collection",

  "collection.edit.breadcrumbs": "Edit Collection",

  "collection.edit.tabs.mapper.head": "Item Mapper",

  "collection.edit.tabs.item-mapper.title": "Collection Edit - Item Mapper",

  "collection.edit.item-mapper.cancel": "Cancel",

  "collection.edit.item-mapper.collection": "Collection: \"<b>{{name}}</b>\"",

  "collection.edit.item-mapper.confirm": "Map selected items",

  "collection.edit.item-mapper.description": "This is the item mapper tool that allows collection administrators to map items from other collections into this collection. You can search for items from other collections and map them, or browse the list of currently mapped items.",

  "collection.edit.item-mapper.head": "Item Mapper - Map Items from Other Collections",

  "collection.edit.item-mapper.no-search": "Please enter a query to search",

  "collection.edit.item-mapper.notifications.map.error.content": "Errors occurred for mapping of {{amount}} items.",

  "collection.edit.item-mapper.notifications.map.error.head": "Mapping errors",

  "collection.edit.item-mapper.notifications.map.success.content": "Successfully mapped {{amount}} items.",

  "collection.edit.item-mapper.notifications.map.success.head": "Mapping completed",

  "collection.edit.item-mapper.notifications.unmap.error.content": "Errors occurred for removing the mappings of {{amount}} items.",

  "collection.edit.item-mapper.notifications.unmap.error.head": "Remove mapping errors",

  "collection.edit.item-mapper.notifications.unmap.success.content": "Successfully removed the mappings of {{amount}} items.",

  "collection.edit.item-mapper.notifications.unmap.success.head": "Remove mapping completed",

  "collection.edit.item-mapper.remove": "Remove selected item mappings",

  "collection.edit.item-mapper.search-form.placeholder": "Search items...",

  "collection.edit.item-mapper.tabs.browse": "Browse mapped items",

  "collection.edit.item-mapper.tabs.map": "Map new items",

  "collection.edit.logo.delete.title": "Delete logo",

  "collection.edit.logo.delete-undo.title": "Undo delete",

  "collection.edit.logo.label": "Collection logo",

  "collection.edit.logo.notifications.add.error": "Uploading Collection logo failed. Please verify the content before retrying.",

  "collection.edit.logo.notifications.add.success": "Upload Collection logo successful.",

  "collection.edit.logo.notifications.delete.success.title": "Logo deleted",

  "collection.edit.logo.notifications.delete.success.content": "Successfully deleted the collection's logo",

  "collection.edit.logo.notifications.delete.error.title": "Error deleting logo",

  "collection.edit.logo.upload": "Drop a Collection Logo to upload",

  "collection.edit.notifications.success": "Successfully edited the Collection",

  "collection.edit.return": "Back",

  "collection.edit.tabs.access-control.head": "Access Control",

  "collection.edit.tabs.access-control.title": "Collection Edit - Access Control",

  "collection.edit.tabs.curate.head": "Curate",

  "collection.edit.tabs.curate.title": "Collection Edit - Curate",

  "collection.edit.tabs.authorizations.head": "Authorizations",

  "collection.edit.tabs.authorizations.title": "Collection Edit - Authorizations",

  "collection.edit.item.authorizations.load-bundle-button": "Load more bundles",

  "collection.edit.item.authorizations.load-more-button": "Load more",

  "collection.edit.item.authorizations.show-bitstreams-button": "Show bitstream policies for bundle",

  "collection.edit.tabs.metadata.head": "Edit Metadata",

  "collection.edit.tabs.metadata.title": "Collection Edit - Metadata",

  "collection.edit.tabs.roles.head": "Assign Roles",

  "collection.edit.tabs.roles.title": "Collection Edit - Roles",

  "collection.edit.tabs.source.external": "This collection harvests its content from an external source",

  "collection.edit.tabs.source.form.errors.oaiSource.required": "You must provide a set id of the target collection.",

  "collection.edit.tabs.source.form.harvestType": "Content being harvested",

  "collection.edit.tabs.source.form.head": "Configure an external source",

  "collection.edit.tabs.source.form.metadataConfigId": "Metadata Format",

  "collection.edit.tabs.source.form.oaiSetId": "OAI specific set id",

  "collection.edit.tabs.source.form.oaiSource": "OAI Provider",

  "collection.edit.tabs.source.form.options.harvestType.METADATA_AND_BITSTREAMS": "Harvest metadata and bitstreams (requires ORE support)",

  "collection.edit.tabs.source.form.options.harvestType.METADATA_AND_REF": "Harvest metadata and references to bitstreams (requires ORE support)",

  "collection.edit.tabs.source.form.options.harvestType.METADATA_ONLY": "Harvest metadata only",

  "collection.edit.tabs.source.head": "Content Source",

  "collection.edit.tabs.source.notifications.discarded.content": "Your changes were discarded. To reinstate your changes click the 'Undo' button",

  "collection.edit.tabs.source.notifications.discarded.title": "Changes discarded",

  "collection.edit.tabs.source.notifications.invalid.content": "Your changes were not saved. Please make sure all fields are valid before you save.",

  "collection.edit.tabs.source.notifications.invalid.title": "Metadata invalid",

  "collection.edit.tabs.source.notifications.saved.content": "Your changes to this collection's content source were saved.",

  "collection.edit.tabs.source.notifications.saved.title": "Content Source saved",

  "collection.edit.tabs.source.title": "Collection Edit - Content Source",

  "collection.edit.template.add-button": "Add",

  "collection.edit.template.breadcrumbs": "Item template",

  "collection.edit.template.cancel": "Cancel",

  "collection.edit.template.delete-button": "Delete",

  "collection.edit.template.edit-button": "Edit",

  "collection.edit.template.error": "An error occurred retrieving the template item",

  "collection.edit.template.head": "Edit Template Item for Collection \"{{ collection }}\"",

  "collection.edit.template.label": "Template item",

  "collection.edit.template.loading": "Loading template item...",

  "collection.edit.template.notifications.delete.error": "Failed to delete the item template",

  "collection.edit.template.notifications.delete.success": "Successfully deleted the item template",

  "collection.edit.template.title": "Edit Template Item",

  "collection.form.abstract": "Short Description",

  "collection.form.description": "Introductory text (HTML)",

  "collection.form.errors.title.required": "Please enter a collection name",

  "collection.form.license": "License",

  "collection.form.provenance": "Provenance",

  "collection.form.rights": "Copyright text (HTML)",

  "collection.form.tableofcontents": "News (HTML)",

  "collection.form.title": "Name",

  "collection.form.entityType": "Entity Type",

  "collection.listelement.badge": "Collection",

  "collection.logo": "Collection logo",

  "collection.page.browse.search.head": "Search",

  "collection.page.edit": "Edit this collection",

  "collection.page.handle": "Permanent URI for this collection",

  "collection.page.license": "License",

  "collection.page.news": "News",

<<<<<<< HEAD
  "collection.page.options": "Options",
=======
  "collection.search.breadcrumbs": "Search",
>>>>>>> 9c23b4c9

  "collection.search.results.head": "Search Results",

  "collection.select.confirm": "Confirm selected",

  "collection.select.empty": "No collections to show",

  "collection.select.table.selected": "Selected collections",

  "collection.select.table.select": "Select collection",

  "collection.select.table.deselect": "Deselect collection",

  "collection.select.table.title": "Title",

  "collection.source.controls.head": "Harvest Controls",

  "collection.source.controls.test.submit.error": "Something went wrong with initiating the testing of the settings",

  "collection.source.controls.test.failed": "The script to test the settings has failed",

  "collection.source.controls.test.completed": "The script to test the settings has successfully finished",

  "collection.source.controls.test.submit": "Test configuration",

  "collection.source.controls.test.running": "Testing configuration...",

  "collection.source.controls.import.submit.success": "The import has been successfully initiated",

  "collection.source.controls.import.submit.error": "Something went wrong with initiating the import",

  "collection.source.controls.import.submit": "Import now",

  "collection.source.controls.import.running": "Importing...",

  "collection.source.controls.import.failed": "An error occurred during the import",

  "collection.source.controls.import.completed": "The import completed",

  "collection.source.controls.reset.submit.success": "The reset and reimport has been successfully initiated",

  "collection.source.controls.reset.submit.error": "Something went wrong with initiating the reset and reimport",

  "collection.source.controls.reset.failed": "An error occurred during the reset and reimport",

  "collection.source.controls.reset.completed": "The reset and reimport completed",

  "collection.source.controls.reset.submit": "Reset and reimport",

  "collection.source.controls.reset.running": "Resetting and reimporting...",

  "collection.source.controls.harvest.status": "Harvest status:",

  "collection.source.controls.harvest.start": "Harvest start time:",

  "collection.source.controls.harvest.last": "Last time harvested:",

  "collection.source.controls.harvest.message": "Harvest info:",

  "collection.source.controls.harvest.no-information": "N/A",

  "collection.source.update.notifications.error.content": "The provided settings have been tested and didn't work.",

  "collection.source.update.notifications.error.title": "Server Error",

  "communityList.breadcrumbs": "Community List",

  "communityList.tabTitle": "Community List",

  "communityList.title": "List of Communities",

  "communityList.showMore": "Show More",

  "communityList.expand": "Expand {{ name }}",

  "communityList.collapse": "Collapse {{ name }}",

  "community.browse.logo": "Browse for a community logo",

  "community.subcoms-cols.breadcrumbs": "Subcommunities and Collections",

  "community.create.breadcrumbs": "Create Community",

  "community.create.head": "Create a Community",

  "community.create.notifications.success": "Successfully created the Community",

  "community.create.sub-head": "Create a Sub-Community for Community {{ parent }}",

  "community.curate.header": "Curate Community: {{community}}",

  "community.delete.cancel": "Cancel",

  "community.delete.confirm": "Confirm",

  "community.delete.processing": "Deleting...",

  "community.delete.head": "Delete Community",

  "community.delete.notification.fail": "Community could not be deleted",

  "community.delete.notification.success": "Successfully deleted community",

  "community.delete.text": "Are you sure you want to delete community \"{{ dso }}\"",

  "community.edit.delete": "Delete this community",

  "community.edit.head": "Edit Community",

  "community.edit.breadcrumbs": "Edit Community",

  "community.edit.logo.delete.title": "Delete logo",

  "community-collection.edit.logo.delete.title": "Confirm deletion",

  "community.edit.logo.delete-undo.title": "Undo delete",

  "community-collection.edit.logo.delete-undo.title": "Undo delete",

  "community.edit.logo.label": "Community logo",

  "community.edit.logo.notifications.add.error": "Uploading community logo failed. Please verify the content before retrying.",

  "community.edit.logo.notifications.add.success": "Upload community logo successful.",

  "community.edit.logo.notifications.delete.success.title": "Logo deleted",

  "community.edit.logo.notifications.delete.success.content": "Successfully deleted the community's logo",

  "community.edit.logo.notifications.delete.error.title": "Error deleting logo",

  "community.edit.logo.upload": "Drop a community logo to upload",

  "community.edit.notifications.success": "Successfully edited the Community",

  "community.edit.notifications.unauthorized": "You do not have privileges to make this change",

  "community.edit.notifications.error": "An error occurred while editing the community",

  "community.edit.return": "Back",

  "community.edit.tabs.curate.head": "Curate",

  "community.edit.tabs.curate.title": "Community Edit - Curate",

  "community.edit.tabs.access-control.head": "Access Control",

  "community.edit.tabs.access-control.title": "Community Edit - Access Control",

  "community.edit.tabs.metadata.head": "Edit Metadata",

  "community.edit.tabs.metadata.title": "Community Edit - Metadata",

  "community.edit.tabs.roles.head": "Assign Roles",

  "community.edit.tabs.roles.title": "Community Edit - Roles",

  "community.edit.tabs.authorizations.head": "Authorizations",

  "community.edit.tabs.authorizations.title": "Community Edit - Authorizations",

  "community.listelement.badge": "Community",

  "community.logo": "Community logo",

  "comcol-role.edit.no-group": "None",

  "comcol-role.edit.create": "Create",

  "comcol-role.edit.create.error.title": "Failed to create a group for the '{{ role }}' role",

  "comcol-role.edit.restrict": "Restrict",

  "comcol-role.edit.delete": "Delete",

  "comcol-role.edit.delete.error.title": "Failed to delete the '{{ role }}' role's group",

  "comcol-role.edit.community-admin.name": "Administrators",

  "comcol-role.edit.collection-admin.name": "Administrators",

  "comcol-role.edit.community-admin.description": "Community administrators can create sub-communities or collections, and manage or assign management for those sub-communities or collections. In addition, they decide who can submit items to any sub-collections, edit item metadata (after submission), and add (map) existing items from other collections (subject to authorization).",

  "comcol-role.edit.collection-admin.description": "Collection administrators decide who can submit items to the collection, edit item metadata (after submission), and add (map) existing items from other collections to this collection (subject to authorization for that collection).",

  "comcol-role.edit.submitters.name": "Submitters",

  "comcol-role.edit.submitters.description": "The E-People and Groups that have permission to submit new items to this collection.",

  "comcol-role.edit.item_read.name": "Default item read access",

  "comcol-role.edit.item_read.description": "E-People and Groups that can read new items submitted to this collection. Changes to this role are not retroactive. Existing items in the system will still be viewable by those who had read access at the time of their addition.",

  "comcol-role.edit.item_read.anonymous-group": "Default read for incoming items is currently set to Anonymous.",

  "comcol-role.edit.bitstream_read.name": "Default bitstream read access",

  "comcol-role.edit.bitstream_read.description": "E-People and Groups that can read new bitstreams submitted to this collection. Changes to this role are not retroactive. Existing bitstreams in the system will still be viewable by those who had read access at the time of their addition.",

  "comcol-role.edit.bitstream_read.anonymous-group": "Default read for incoming bitstreams is currently set to Anonymous.",

  "comcol-role.edit.editor.name": "Editors",

  "comcol-role.edit.editor.description": "Editors are able to edit the metadata of incoming submissions, and then accept or reject them.",

  "comcol-role.edit.finaleditor.name": "Final editors",

  "comcol-role.edit.finaleditor.description": "Final editors are able to edit the metadata of incoming submissions, but will not be able to reject them.",

  "comcol-role.edit.reviewer.name": "Reviewers",

  "comcol-role.edit.reviewer.description": "Reviewers are able to accept or reject incoming submissions. However, they are not able to edit the submission's metadata.",

  "comcol-role.edit.scorereviewers.name": "Score Reviewers",

  "comcol-role.edit.scorereviewers.description": "Reviewers are able to give a score to incoming submissions, this will define whether the submission will be rejected or not.",

  "community.form.abstract": "Short Description",

  "community.form.description": "Introductory text (HTML)",

  "community.form.errors.title.required": "Please enter a community name",

  "community.form.rights": "Copyright text (HTML)",

  "community.form.tableofcontents": "News (HTML)",

  "community.form.title": "Name",

  "community.page.edit": "Edit this community",

  "community.page.handle": "Permanent URI for this community",

  "community.page.license": "License",

  "community.page.news": "News",

  "community.page.options": "Options",

  "community.all-lists.head": "Subcommunities and Collections",

  "community.search.breadcrumbs": "Search",

  "community.search.results.head": "Search Results",

  "community.sub-collection-list.head": "Collections in this Community",

  "community.sub-community-list.head": "Communities in this Community",

  "cookies.consent.accept-all": "Accept all",

  "cookies.consent.accept-selected": "Accept selected",

  "cookies.consent.app.opt-out.description": "This app is loaded by default (but you can opt out)",

  "cookies.consent.app.opt-out.title": "(opt-out)",

  "cookies.consent.app.purpose": "purpose",

  "cookies.consent.app.required.description": "This application is always required",

  "cookies.consent.app.required.title": "(always required)",

  "cookies.consent.update": "There were changes since your last visit, please update your consent.",

  "cookies.consent.close": "Close",

  "cookies.consent.decline": "Decline",

  "cookies.consent.decline-all": "Decline all",

  "cookies.consent.ok": "That's ok",

  "cookies.consent.save": "Save",

  "cookies.consent.content-notice.description": "We collect and process your personal information for the following purposes: {purposes}",

  "cookies.consent.content-notice.learnMore": "Customize",

  "cookies.consent.content-modal.description": "Here you can see and customize the information that we collect about you.",

  "cookies.consent.content-modal.privacy-policy.name": "privacy policy",

  "cookies.consent.content-modal.privacy-policy.text": "To learn more, please read our {privacyPolicy}.",

  "cookies.consent.content-modal.no-privacy-policy.text": "",

  "cookies.consent.content-modal.title": "Information that we collect",

  "cookies.consent.app.title.authentication": "Authentication",

  "cookies.consent.app.description.authentication": "Required for signing you in",

  "cookies.consent.app.title.preferences": "Preferences",

  "cookies.consent.app.description.preferences": "Required for saving your preferences",

  "cookies.consent.app.title.acknowledgement": "Acknowledgement",

  "cookies.consent.app.description.acknowledgement": "Required for saving your acknowledgements and consents",

  "cookies.consent.app.title.google-analytics": "Google Analytics",

  "cookies.consent.app.description.google-analytics": "Allows us to track statistical data",

  "cookies.consent.app.title.google-recaptcha": "Google reCaptcha",

  "cookies.consent.app.description.google-recaptcha": "We use google reCAPTCHA service during registration and password recovery",

  "cookies.consent.app.title.matomo": "Matomo",

  "cookies.consent.app.description.matomo": "Allows us to track statistical data",

  "cookies.consent.purpose.functional": "Functional",

  "cookies.consent.purpose.statistical": "Statistical",

  "cookies.consent.purpose.registration-password-recovery": "Registration and Password recovery",

  "cookies.consent.purpose.sharing": "Sharing",

  "curation-task.task.citationpage.label": "Generate Citation Page",

  "curation-task.task.checklinks.label": "Check Links in Metadata",

  "curation-task.task.noop.label": "NOOP",

  "curation-task.task.profileformats.label": "Profile Bitstream Formats",

  "curation-task.task.requiredmetadata.label": "Check for Required Metadata",

  "curation-task.task.translate.label": "Microsoft Translator",

  "curation-task.task.vscan.label": "Virus Scan",

  "curation-task.task.registerdoi.label": "Register DOI",

  "curation.form.task-select.label": "Task:",

  "curation.form.submit": "Start",

  "curation.form.submit.success.head": "The curation task has been started successfully",

  "curation.form.submit.success.content": "You will be redirected to the corresponding process page.",

  "curation.form.submit.error.head": "Running the curation task failed",

  "curation.form.submit.error.content": "An error occurred when trying to start the curation task.",

  "curation.form.submit.error.invalid-handle": "Couldn't determine the handle for this object",

  "curation.form.handle.label": "Handle:",

  "curation.form.handle.hint": "Hint: Enter [your-handle-prefix]/0 to run a task across entire site (not all tasks may support this capability)",

  "deny-request-copy.email.message": "Dear {{ recipientName }},\nIn response to your request I regret to inform you that it's not possible to send you a copy of the file(s) you have requested, concerning the document: \"{{ itemUrl }}\" ({{ itemName }}), of which I am an author.\n\nBest regards,\n{{ authorName }} <{{ authorEmail }}>",

  "deny-request-copy.email.subject": "Request copy of document",

  "deny-request-copy.error": "An error occurred",

  "deny-request-copy.header": "Deny document copy request",

  "deny-request-copy.intro": "This message will be sent to the applicant of the request",

  "deny-request-copy.success": "Successfully denied item request",

  "dynamic-list.load-more": "Load more",

  "dropdown.clear": "Clear selection",

  "dropdown.clear.tooltip": "Clear the selected option",

  "dso.name.untitled": "Untitled",

  "dso.name.unnamed": "Unnamed",

  "dso-selector.create.collection.head": "New collection",

  "dso-selector.create.collection.sub-level": "Create a new collection in",

  "dso-selector.create.community.head": "New community",

  "dso-selector.create.community.or-divider": "or",

  "dso-selector.create.community.sub-level": "Create a new community in",

  "dso-selector.create.community.top-level": "Create a new top-level community",

  "dso-selector.create.item.head": "New item",

  "dso-selector.create.item.sub-level": "Create a new item in",

  "dso-selector.create.submission.head": "New submission",

  "dso-selector.edit.collection.head": "Edit collection",

  "dso-selector.edit.community.head": "Edit community",

  "dso-selector.edit.item.head": "Edit item",

  "dso-selector.error.title": "An error occurred searching for a {{ type }}",

  "dso-selector.export-metadata.dspaceobject.head": "Export metadata from",

  "dso-selector.export-batch.dspaceobject.head": "Export Batch (ZIP) from",

  "dso-selector.import-batch.dspaceobject.head": "Import batch from",

  "dso-selector.no-results": "No {{ type }} found",

  "dso-selector.placeholder": "Search for a {{ type }}",

  "dso-selector.placeholder.type.community": "community",

  "dso-selector.placeholder.type.collection": "collection",

  "dso-selector.placeholder.type.item": "item",

  "dso-selector.select.collection.head": "Select a collection",

  "dso-selector.set-scope.community.head": "Select a search scope",

  "dso-selector.set-scope.community.button": "Search all of DSpace",

  "dso-selector.set-scope.community.or-divider": "or",

  "dso-selector.set-scope.community.input-header": "Search for a community or collection",

  "dso-selector.claim.item.head": "Profile tips",

  "dso-selector.claim.item.body": "These are existing profiles that may be related to you. If you recognize yourself in one of these profiles, select it and on the detail page, among the options, choose to claim it. Otherwise you can create a new profile from scratch using the button below.",

  "dso-selector.claim.item.not-mine-label": "None of these are mine",

  "dso-selector.claim.item.create-from-scratch": "Create a new one",

  "dso-selector.results-could-not-be-retrieved": "Something went wrong, please refresh again ↻",

  "supervision-group-selector.header": "Supervision Group Selector",

  "supervision-group-selector.select.type-of-order.label": "Select a type of Order",

  "supervision-group-selector.select.type-of-order.option.none": "NONE",

  "supervision-group-selector.select.type-of-order.option.editor": "EDITOR",

  "supervision-group-selector.select.type-of-order.option.observer": "OBSERVER",

  "supervision-group-selector.select.group.label": "Select a Group",

  "supervision-group-selector.button.cancel": "Cancel",

  "supervision-group-selector.button.save": "Save",

  "supervision-group-selector.select.type-of-order.error": "Please select a type of order",

  "supervision-group-selector.select.group.error": "Please select a group",

  "supervision-group-selector.notification.create.success.title": "Successfully created supervision order for group {{ name }}",

  "supervision-group-selector.notification.create.failure.title": "Error",

  "supervision-group-selector.notification.create.already-existing": "A supervision order already exists on this item for selected group",

  "confirmation-modal.export-metadata.header": "Export metadata for {{ dsoName }}",

  "confirmation-modal.export-metadata.info": "Are you sure you want to export metadata for {{ dsoName }}",

  "confirmation-modal.export-metadata.cancel": "Cancel",

  "confirmation-modal.export-metadata.confirm": "Export",

  "confirmation-modal.export-batch.header": "Export batch (ZIP) for {{ dsoName }}",

  "confirmation-modal.export-batch.info": "Are you sure you want to export batch (ZIP) for {{ dsoName }}",

  "confirmation-modal.export-batch.cancel": "Cancel",

  "confirmation-modal.export-batch.confirm": "Export",

  "confirmation-modal.delete-eperson.header": "Delete EPerson \"{{ dsoName }}\"",

  "confirmation-modal.delete-eperson.info": "Are you sure you want to delete EPerson \"{{ dsoName }}\"",

  "confirmation-modal.delete-eperson.cancel": "Cancel",

  "confirmation-modal.delete-eperson.confirm": "Delete",

  "confirmation-modal.delete-community-collection-logo.info": "Are you sure you want to delete the logo?",

  "confirmation-modal.delete-profile.header": "Delete Profile",

  "confirmation-modal.delete-profile.info": "Are you sure you want to delete your profile",

  "confirmation-modal.delete-profile.cancel": "Cancel",

  "confirmation-modal.delete-profile.confirm": "Delete",

  "confirmation-modal.delete-subscription.header": "Delete Subscription",

  "confirmation-modal.delete-subscription.info": "Are you sure you want to delete subscription for \"{{ dsoName }}\"",

  "confirmation-modal.delete-subscription.cancel": "Cancel",

  "confirmation-modal.delete-subscription.confirm": "Delete",

  "confirmation-modal.review-account-info.header": "Save the changes",

  "confirmation-modal.review-account-info.info": "Are you sure you want to save the changes to your profile",

  "confirmation-modal.review-account-info.cancel": "Cancel",

  "confirmation-modal.review-account-info.confirm": "Confirm",

  "confirmation-modal.review-account-info.save": "Save",

  "error.bitstream": "Error fetching bitstream",

  "error.browse-by": "Error fetching items",

  "error.collection": "Error fetching collection",

  "error.collections": "Error fetching collections",

  "error.community": "Error fetching community",

  "error.identifier": "No item found for the identifier",

  "error.default": "Error",

  "error.item": "Error fetching item",

  "error.items": "Error fetching items",

  "error.objects": "Error fetching objects",

  "error.recent-submissions": "Error fetching recent submissions",

  "error.profile-groups": "Error retrieving profile groups",

  "error.search-results": "Error fetching search results",

  "error.invalid-search-query": "Search query is not valid. Please check <a href=\"https://solr.apache.org/guide/query-syntax-and-parsing.html\" target=\"_blank\">Solr query syntax</a> best practices for further information about this error.",

  "error.sub-collections": "Error fetching sub-collections",

  "error.sub-communities": "Error fetching sub-communities",

  "error.submission.sections.init-form-error": "An error occurred during section initialize, please check your input-form configuration. Details are below : <br> <br>",

  "error.top-level-communities": "Error fetching top-level communities",

  "error.validation.license.notgranted": "You must grant this license to complete your submission. If you are unable to grant this license at this time you may save your work and return later or remove the submission.",

  "error.validation.cclicense.required": "You must grant this cclicense to complete your submission. If you are unable to grant the cclicense at this time, you may save your work and return later or remove the submission.",

  "error.validation.pattern": "This input is restricted by the current pattern: {{ pattern }}.",

  "error.validation.filerequired": "The file upload is mandatory",

  "error.validation.required": "This field is required",

  "error.validation.NotValidEmail": "This is not a valid email",

  "error.validation.emailTaken": "This email is already taken",

  "error.validation.groupExists": "This group already exists",

  "error.validation.metadata.name.invalid-pattern": "This field cannot contain dots, commas or spaces. Please use the Element & Qualifier fields instead",

  "error.validation.metadata.name.max-length": "This field may not contain more than 32 characters",

  "error.validation.metadata.namespace.max-length": "This field may not contain more than 256 characters",

  "error.validation.metadata.element.invalid-pattern": "This field cannot contain dots, commas or spaces. Please use the Qualifier field instead",

  "error.validation.metadata.element.max-length": "This field may not contain more than 64 characters",

  "error.validation.metadata.qualifier.invalid-pattern": "This field cannot contain dots, commas or spaces",

  "error.validation.metadata.qualifier.max-length": "This field may not contain more than 64 characters",

  "feed.description": "Syndication feed",

  "file-download-link.restricted": "Restricted bitstream",

  "file-download-link.secure-access": "Restricted bitstream available via secure access token",

  "file-section.error.header": "Error obtaining files for this item",

  "footer.copyright": "copyright © 2002-{{ year }}",

  "footer.link.dspace": "DSpace software",

  "footer.link.lyrasis": "LYRASIS",

  "footer.link.cookies": "Cookie settings",

  "footer.link.privacy-policy": "Privacy policy",

  "footer.link.end-user-agreement": "End User Agreement",

  "footer.link.feedback": "Send Feedback",

  "footer.link.coar-notify-support": "COAR Notify",

  "forgot-email.form.header": "Forgot Password",

  "forgot-email.form.info": "Enter the email address associated with the account.",

  "forgot-email.form.email": "Email Address *",

  "forgot-email.form.email.error.required": "Please fill in an email address",

  "forgot-email.form.email.error.not-email-form": "Please fill in a valid email address",

  "forgot-email.form.email.hint": "An email will be sent to this address with a further instructions.",

  "forgot-email.form.submit": "Reset password",

  "forgot-email.form.success.head": "Password reset email sent",

  "forgot-email.form.success.content": "An email has been sent to {{ email }} containing a special URL and further instructions.",

  "forgot-email.form.error.head": "Error when trying to reset password",

  "forgot-email.form.error.content": "An error occurred when attempting to reset the password for the account associated with the following email address: {{ email }}",

  "forgot-password.title": "Forgot Password",

  "forgot-password.form.head": "Forgot Password",

  "forgot-password.form.info": "Enter a new password in the box below, and confirm it by typing it again into the second box.",

  "forgot-password.form.card.security": "Security",

  "forgot-password.form.identification.header": "Identify",

  "forgot-password.form.identification.email": "Email address: ",

  "forgot-password.form.label.password": "Password",

  "forgot-password.form.label.passwordrepeat": "Retype to confirm",

  "forgot-password.form.error.empty-password": "Please enter a password in the boxes above.",

  "forgot-password.form.error.matching-passwords": "The passwords do not match.",

  "forgot-password.form.notification.error.title": "Error when trying to submit new password",

  "forgot-password.form.notification.success.content": "The password reset was successful. You have been logged in as the created user.",

  "forgot-password.form.notification.success.title": "Password reset completed",

  "forgot-password.form.submit": "Submit password",

  "form.add": "Add more",

  "form.add-help": "Click here to add the current entry and to add another one",

  "form.cancel": "Cancel",

  "form.clear": "Clear",

  "form.clear-help": "Click here to remove the selected value",

  "form.discard": "Discard",

  "form.drag": "Drag",

  "form.edit": "Edit",

  "form.edit-help": "Click here to edit the selected value",

  "form.first-name": "First name",

  "form.group-collapse": "Collapse",

  "form.group-collapse-help": "Click here to collapse",

  "form.group-expand": "Expand",

  "form.group-expand-help": "Click here to expand and add more elements",

  "form.last-name": "Last name",

  "form.loading": "Loading...",

  "form.lookup": "Lookup",

  "form.lookup-help": "Click here to look up an existing relation",

  "form.no-results": "No results found",

  "form.no-value": "No value entered",

  "form.other-information.email": "Email",

  "form.other-information.first-name": "First Name",

  "form.other-information.insolr": "In Solr Index",

  "form.other-information.institution": "Institution",

  "form.other-information.last-name": "Last Name",

  "form.other-information.orcid": "ORCID",

  "form.remove": "Remove",

  "form.save": "Save",

  "form.save-help": "Save changes",

  "form.search": "Search",

  "form.search-help": "Click here to look for an existing correspondence",

  "form.submit": "Save",

  "form.create": "Create",

  "form.number-picker.decrement": "Decrement {{field}}",

  "form.number-picker.increment": "Increment {{field}}",

  "form.repeatable.sort.tip": "Drop the item in the new position",

  "grant-deny-request-copy.deny": "Deny access request",

  "grant-deny-request-copy.revoke": "Revoke access",

  "grant-deny-request-copy.email.back": "Back",

  "grant-deny-request-copy.email.message": "Optional additional message",

  "grant-deny-request-copy.email.message.empty": "Please enter a message",

  "grant-deny-request-copy.email.permissions.info": "You may use this occasion to reconsider the access restrictions on the document, to avoid having to respond to these requests. If you’d like to ask the repository administrators to remove these restrictions, please check the box below.",

  "grant-deny-request-copy.email.permissions.label": "Change to open access",

  "grant-deny-request-copy.email.send": "Send",

  "grant-deny-request-copy.email.subject": "Subject",

  "grant-deny-request-copy.email.subject.empty": "Please enter a subject",

  "grant-deny-request-copy.grant": "Grant access request",

  "grant-deny-request-copy.header": "Document copy request",

  "grant-deny-request-copy.home-page": "Take me to the home page",

  "grant-deny-request-copy.intro1": "If you are one of the authors of the document <a href='{{ url }}'>{{ name }}</a>, then please use one of the options below to respond to the user's request.",

  "grant-deny-request-copy.intro2": "After choosing an option, you will be presented with a suggested email reply which you may edit.",

  "grant-deny-request-copy.previous-decision": "This request was previously granted with a secure access token. You may revoke this access now to immediately invalidate the access token",

  "grant-deny-request-copy.processed": "This request has already been processed. You can use the button below to get back to the home page.",

  "grant-request-copy.email.subject": "Request copy of document",

  "grant-request-copy.error": "An error occurred",

  "grant-request-copy.header": "Grant document copy request",

  "grant-request-copy.intro.attachment": "A message will be sent to the applicant of the request. The requested document(s) will be attached.",

  "grant-request-copy.intro.link": "A message will be sent to the applicant of the request. A secure link providing access to the requested document(s) will be attached. The link will provide access for the duration of time selected in the \"Access Period\" menu below.",

  "grant-request-copy.intro.link.preview": "Below is a preview of the link that will be sent to the applicant:",

  "grant-request-copy.success": "Successfully granted item request",

  "grant-request-copy.access-period.header": "Access period",

  "grant-request-copy.access-period.+1DAY": "1 day",

  "grant-request-copy.access-period.+7DAYS": "1 week",

  "grant-request-copy.access-period.+1MONTH": "1 month",

  "grant-request-copy.access-period.+3MONTHS": "3 months",

  "grant-request-copy.access-period.FOREVER": "Forever",

  "health.breadcrumbs": "Health",

  "health-page.heading": "Health",

  "health-page.info-tab": "Info",

  "health-page.status-tab": "Status",

  "health-page.error.msg": "The health check service is temporarily unavailable",

  "health-page.property.status": "Status code",

  "health-page.section.db.title": "Database",

  "health-page.section.geoIp.title": "GeoIp",

  "health-page.section.solrAuthorityCore.title": "Solr: authority core",

  "health-page.section.solrOaiCore.title": "Solr: oai core",

  "health-page.section.solrSearchCore.title": "Solr: search core",

  "health-page.section.solrStatisticsCore.title": "Solr: statistics core",

  "health-page.section-info.app.title": "Application Backend",

  "health-page.section-info.java.title": "Java",

  "health-page.status": "Status",

  "health-page.status.ok.info": "Operational",

  "health-page.status.error.info": "Problems detected",

  "health-page.status.warning.info": "Possible issues detected",

  "health-page.title": "Health",

  "health-page.section.no-issues": "No issues detected",

  "home.description": "",

  "home.breadcrumbs": "Home",

  "home.search-form.placeholder": "Search the repository ...",

  "home.title": "Home",

  "home.top-level-communities.head": "Communities in DSpace",

  "home.top-level-communities.help": "Select a community to browse its collections.",

  "info.end-user-agreement.accept": "I have read and I agree to the End User Agreement",

  "info.end-user-agreement.accept.error": "An error occurred accepting the End User Agreement",

  "info.end-user-agreement.accept.success": "Successfully updated the End User Agreement",

  "info.end-user-agreement.breadcrumbs": "End User Agreement",

  "info.end-user-agreement.buttons.cancel": "Cancel",

  "info.end-user-agreement.buttons.save": "Save",

  "info.end-user-agreement.head": "End User Agreement",

  "info.end-user-agreement.title": "End User Agreement",

  "info.end-user-agreement.hosting-country": "the United States",

  "info.privacy.breadcrumbs": "Privacy Statement",

  "info.privacy.head": "Privacy Statement",

  "info.privacy.title": "Privacy Statement",

  "info.feedback.breadcrumbs": "Feedback",

  "info.feedback.head": "Feedback",

  "info.feedback.title": "Feedback",

  "info.feedback.info": "Thanks for sharing your feedback about the DSpace system. Your comments are appreciated!",

  "info.feedback.email_help": "This address will be used to follow up on your feedback.",

  "info.feedback.send": "Send Feedback",

  "info.feedback.comments": "Comments",

  "info.feedback.email-label": "Your Email",

  "info.feedback.create.success": "Feedback Sent Successfully!",

  "info.feedback.error.email.required": "A valid email address is required",

  "info.feedback.error.message.required": "A comment is required",

  "info.feedback.page-label": "Page",

  "info.feedback.page_help": "The page related to your feedback",

  "info.coar-notify-support.title": "COAR Notify Support",

  "info.coar-notify-support.breadcrumbs": "COAR Notify Support",

  "item.alerts.private": "This item is non-discoverable",

  "item.alerts.withdrawn": "This item has been withdrawn",

  "item.alerts.reinstate-request": "Request reinstate",

  "quality-assurance.event.table.person-who-requested": "Requested by",

  "item.edit.authorizations.heading": "With this editor you can view and alter the policies of an item, plus alter policies of individual item components: bundles and bitstreams. Briefly, an item is a container of bundles, and bundles are containers of bitstreams. Containers usually have ADD/REMOVE/READ/WRITE policies, while bitstreams only have READ/WRITE policies.",

  "item.edit.authorizations.title": "Edit item's Policies",

  "item.badge.private": "Non-discoverable",

  "item.badge.withdrawn": "Withdrawn",

  "item.bitstreams.upload.bundle": "Bundle",

  "item.bitstreams.upload.bundle.placeholder": "Select a bundle or input new bundle name",

  "item.bitstreams.upload.bundle.new": "Create bundle",

  "item.bitstreams.upload.bundles.empty": "This item doesn't contain any bundles to upload a bitstream to.",

  "item.bitstreams.upload.cancel": "Cancel",

  "item.bitstreams.upload.drop-message": "Drop a file to upload",

  "item.bitstreams.upload.item": "Item: ",

  "item.bitstreams.upload.notifications.bundle.created.content": "Successfully created new bundle.",

  "item.bitstreams.upload.notifications.bundle.created.title": "Created bundle",

  "item.bitstreams.upload.notifications.upload.failed": "Upload failed. Please verify the content before retrying.",

  "item.bitstreams.upload.title": "Upload bitstream",

  "item.edit.bitstreams.bundle.edit.buttons.upload": "Upload",

  "item.edit.bitstreams.bundle.displaying": "Currently displaying {{ amount }} bitstreams of {{ total }}.",

  "item.edit.bitstreams.bundle.load.all": "Load all ({{ total }})",

  "item.edit.bitstreams.bundle.load.more": "Load more",

  "item.edit.bitstreams.bundle.name": "BUNDLE: {{ name }}",

  "item.edit.bitstreams.bundle.table.aria-label": "Bitstreams in the  {{ bundle }} Bundle",

  "item.edit.bitstreams.bundle.tooltip": "You can move a bitstream to a different page by dropping it on the page number.",

  "item.edit.bitstreams.discard-button": "Discard",

  "item.edit.bitstreams.edit.buttons.download": "Download",

  "item.edit.bitstreams.edit.buttons.drag": "Drag",

  "item.edit.bitstreams.edit.buttons.edit": "Edit",

  "item.edit.bitstreams.edit.buttons.remove": "Remove",

  "item.edit.bitstreams.edit.buttons.undo": "Undo changes",

  "item.edit.bitstreams.edit.live.cancel": "{{ bitstream }} was returned to position {{ toIndex }} and is no longer selected.",

  "item.edit.bitstreams.edit.live.clear": "{{ bitstream }} is no longer selected.",

  "item.edit.bitstreams.edit.live.loading": "Waiting for move to complete.",

  "item.edit.bitstreams.edit.live.select": "{{ bitstream }} is selected.",

  "item.edit.bitstreams.edit.live.move": "{{ bitstream }} is now in position {{ toIndex }}.",

  "item.edit.bitstreams.empty": "This item doesn't contain any bitstreams. Click the upload button to create one.",

  "item.edit.bitstreams.info-alert": "Bitstreams can be reordered within their bundles by holding the drag handle and moving the mouse. Alternatively, bitstreams can be moved using the keyboard in the following way: Select the bitstream by pressing enter when the bitstream's drag handle is in focus. Move the bitstream up or down using the arrow keys. Press enter again to confirm the current position of the bitstream.",

  "item.edit.bitstreams.headers.actions": "Actions",

  "item.edit.bitstreams.headers.bundle": "Bundle",

  "item.edit.bitstreams.headers.description": "Description",

  "item.edit.bitstreams.headers.format": "Format",

  "item.edit.bitstreams.headers.name": "Name",

  "item.edit.bitstreams.notifications.discarded.content": "Your changes were discarded. To reinstate your changes click the 'Undo' button",

  "item.edit.bitstreams.notifications.discarded.title": "Changes discarded",

  "item.edit.bitstreams.notifications.move.failed.title": "Error moving bitstreams",

  "item.edit.bitstreams.notifications.move.saved.content": "Your move changes to this item's bitstreams and bundles have been saved.",

  "item.edit.bitstreams.notifications.move.saved.title": "Move changes saved",

  "item.edit.bitstreams.notifications.outdated.content": "The item you're currently working on has been changed by another user. Your current changes are discarded to prevent conflicts",

  "item.edit.bitstreams.notifications.outdated.title": "Changes outdated",

  "item.edit.bitstreams.notifications.remove.failed.title": "Error deleting bitstream",

  "item.edit.bitstreams.notifications.remove.saved.content": "Your removal changes to this item's bitstreams have been saved.",

  "item.edit.bitstreams.notifications.remove.saved.title": "Removal changes saved",

  "item.edit.bitstreams.reinstate-button": "Undo",

  "item.edit.bitstreams.save-button": "Save",

  "item.edit.bitstreams.upload-button": "Upload",

  "item.edit.bitstreams.load-more.link": "Load more",

  "item.edit.delete.cancel": "Cancel",

  "item.edit.delete.confirm": "Delete",

  "item.edit.delete.description": "Are you sure this item should be completely deleted? Caution: At present, no tombstone would be left.",

  "item.edit.delete.error": "An error occurred while deleting the item",

  "item.edit.delete.header": "Delete item: {{ id }}",

  "item.edit.delete.success": "The item has been deleted",

  "item.edit.head": "Edit Item",

  "item.edit.breadcrumbs": "Edit Item",

  "item.edit.tabs.disabled.tooltip": "You're not authorized to access this tab",

  "item.edit.tabs.mapper.head": "Collection Mapper",

  "item.edit.tabs.item-mapper.title": "Item Edit - Collection Mapper",

  "item.edit.identifiers.doi.status.UNKNOWN": "Unknown",

  "item.edit.identifiers.doi.status.TO_BE_REGISTERED": "Queued for registration",

  "item.edit.identifiers.doi.status.TO_BE_RESERVED": "Queued for reservation",

  "item.edit.identifiers.doi.status.IS_REGISTERED": "Registered",

  "item.edit.identifiers.doi.status.IS_RESERVED": "Reserved",

  "item.edit.identifiers.doi.status.UPDATE_RESERVED": "Reserved (update queued)",

  "item.edit.identifiers.doi.status.UPDATE_REGISTERED": "Registered (update queued)",

  "item.edit.identifiers.doi.status.UPDATE_BEFORE_REGISTRATION": "Queued for update and registration",

  "item.edit.identifiers.doi.status.TO_BE_DELETED": "Queued for deletion",

  "item.edit.identifiers.doi.status.DELETED": "Deleted",

  "item.edit.identifiers.doi.status.PENDING": "Pending (not registered)",

  "item.edit.identifiers.doi.status.MINTED": "Minted (not registered)",

  "item.edit.tabs.status.buttons.register-doi.label": "Register a new or pending DOI",

  "item.edit.tabs.status.buttons.register-doi.button": "Register DOI...",

  "item.edit.register-doi.header": "Register a new or pending DOI",

  "item.edit.register-doi.description": "Review any pending identifiers and item metadata below and click Confirm to proceed with DOI registration, or Cancel to back out",

  "item.edit.register-doi.confirm": "Confirm",

  "item.edit.register-doi.cancel": "Cancel",

  "item.edit.register-doi.success": "DOI queued for registration successfully.",

  "item.edit.register-doi.error": "Error registering DOI",

  "item.edit.register-doi.to-update": "The following DOI has already been minted and will be queued for registration online",

  "item.edit.item-mapper.buttons.add": "Map item to selected collections",

  "item.edit.item-mapper.buttons.remove": "Remove item's mapping for selected collections",

  "item.edit.item-mapper.cancel": "Cancel",

  "item.edit.item-mapper.description": "This is the item mapper tool that allows administrators to map this item to other collections. You can search for collections and map them, or browse the list of collections the item is currently mapped to.",

  "item.edit.item-mapper.head": "Item Mapper - Map Item to Collections",

  "item.edit.item-mapper.item": "Item: \"<b>{{name}}</b>\"",

  "item.edit.item-mapper.no-search": "Please enter a query to search",

  "item.edit.item-mapper.notifications.add.error.content": "Errors occurred for mapping of item to {{amount}} collections.",

  "item.edit.item-mapper.notifications.add.error.head": "Mapping errors",

  "item.edit.item-mapper.notifications.add.success.content": "Successfully mapped item to {{amount}} collections.",

  "item.edit.item-mapper.notifications.add.success.head": "Mapping completed",

  "item.edit.item-mapper.notifications.remove.error.content": "Errors occurred for the removal of the mapping to {{amount}} collections.",

  "item.edit.item-mapper.notifications.remove.error.head": "Removal of mapping errors",

  "item.edit.item-mapper.notifications.remove.success.content": "Successfully removed mapping of item to {{amount}} collections.",

  "item.edit.item-mapper.notifications.remove.success.head": "Removal of mapping completed",

  "item.edit.item-mapper.search-form.placeholder": "Search collections...",

  "item.edit.item-mapper.tabs.browse": "Browse mapped collections",

  "item.edit.item-mapper.tabs.map": "Map new collections",

  "item.edit.metadata.add-button": "Add",

  "item.edit.metadata.discard-button": "Discard",

  "item.edit.metadata.edit.language": "Edit language",

  "item.edit.metadata.edit.value": "Edit value",

  "item.edit.metadata.edit.authority.key": "Edit authority key",

  "item.edit.metadata.edit.buttons.enable-free-text-editing": "Enable free-text editing",

  "item.edit.metadata.edit.buttons.disable-free-text-editing": "Disable free-text editing",

  "item.edit.metadata.edit.buttons.confirm": "Confirm",

  "item.edit.metadata.edit.buttons.drag": "Drag to reorder",

  "item.edit.metadata.edit.buttons.edit": "Edit",

  "item.edit.metadata.edit.buttons.remove": "Remove",

  "item.edit.metadata.edit.buttons.undo": "Undo changes",

  "item.edit.metadata.edit.buttons.unedit": "Stop editing",

  "item.edit.metadata.edit.buttons.virtual": "This is a virtual metadata value, i.e. a value inherited from a related entity. It can’t be modified directly. Add or remove the corresponding relationship in the \"Relationships\" tab",

  "item.edit.metadata.empty": "The item currently doesn't contain any metadata. Click Add to start adding a metadata value.",

  "item.edit.metadata.headers.edit": "Edit",

  "item.edit.metadata.headers.field": "Field",

  "item.edit.metadata.headers.language": "Lang",

  "item.edit.metadata.headers.value": "Value",

  "item.edit.metadata.metadatafield": "Edit field",

  "item.edit.metadata.metadatafield.error": "An error occurred validating the metadata field",

  "item.edit.metadata.metadatafield.invalid": "Please choose a valid metadata field",

  "item.edit.metadata.notifications.discarded.content": "Your changes were discarded. To reinstate your changes click the 'Undo' button",

  "item.edit.metadata.notifications.discarded.title": "Changes discarded",

  "item.edit.metadata.notifications.error.title": "An error occurred",

  "item.edit.metadata.notifications.invalid.content": "Your changes were not saved. Please make sure all fields are valid before you save.",

  "item.edit.metadata.notifications.invalid.title": "Metadata invalid",

  "item.edit.metadata.notifications.outdated.content": "The item you're currently working on has been changed by another user. Your current changes are discarded to prevent conflicts",

  "item.edit.metadata.notifications.outdated.title": "Changes outdated",

  "item.edit.metadata.notifications.saved.content": "Your changes to this item's metadata were saved.",

  "item.edit.metadata.notifications.saved.title": "Metadata saved",

  "item.edit.metadata.reinstate-button": "Undo",

  "item.edit.metadata.reset-order-button": "Undo reorder",

  "item.edit.metadata.save-button": "Save",

  "item.edit.metadata.authority.label": "Authority: ",

  "item.edit.metadata.edit.buttons.open-authority-edition": "Unlock the authority key value for manual editing",

  "item.edit.metadata.edit.buttons.close-authority-edition": "Lock the authority key value for manual editing",

  "item.edit.modify.overview.field": "Field",

  "item.edit.modify.overview.language": "Language",

  "item.edit.modify.overview.value": "Value",

  "item.edit.move.cancel": "Back",

  "item.edit.move.save-button": "Save",

  "item.edit.move.discard-button": "Discard",

  "item.edit.move.description": "Select the collection you wish to move this item to. To narrow down the list of displayed collections, you can enter a search query in the box.",

  "item.edit.move.error": "An error occurred when attempting to move the item",

  "item.edit.move.head": "Move item: {{id}}",

  "item.edit.move.inheritpolicies.checkbox": "Inherit policies",

  "item.edit.move.inheritpolicies.description": "Inherit the default policies of the destination collection",

  "item.edit.move.inheritpolicies.tooltip": "Warning: When enabled, the read access policy for the item and any files associated with the item will be replaced by the default read access policy of the collection. This cannot be undone.",

  "item.edit.move.move": "Move",

  "item.edit.move.processing": "Moving...",

  "item.edit.move.search.placeholder": "Enter a search query to look for collections",

  "item.edit.move.success": "The item has been moved successfully",

  "item.edit.move.title": "Move item",

  "item.edit.private.cancel": "Cancel",

  "item.edit.private.confirm": "Make it non-discoverable",

  "item.edit.private.description": "Are you sure this item should be made non-discoverable in the archive?",

  "item.edit.private.error": "An error occurred while making the item non-discoverable",

  "item.edit.private.header": "Make item non-discoverable: {{ id }}",

  "item.edit.private.success": "The item is now non-discoverable",

  "item.edit.public.cancel": "Cancel",

  "item.edit.public.confirm": "Make it discoverable",

  "item.edit.public.description": "Are you sure this item should be made discoverable in the archive?",

  "item.edit.public.error": "An error occurred while making the item discoverable",

  "item.edit.public.header": "Make item discoverable: {{ id }}",

  "item.edit.public.success": "The item is now discoverable",

  "item.edit.reinstate.cancel": "Cancel",

  "item.edit.reinstate.confirm": "Reinstate",

  "item.edit.reinstate.description": "Are you sure this item should be reinstated to the archive?",

  "item.edit.reinstate.error": "An error occurred while reinstating the item",

  "item.edit.reinstate.header": "Reinstate item: {{ id }}",

  "item.edit.reinstate.success": "The item was reinstated successfully",

  "item.edit.relationships.discard-button": "Discard",

  "item.edit.relationships.edit.buttons.add": "Add",

  "item.edit.relationships.edit.buttons.remove": "Remove",

  "item.edit.relationships.edit.buttons.undo": "Undo changes",

  "item.edit.relationships.no-relationships": "No relationships",

  "item.edit.relationships.notifications.discarded.content": "Your changes were discarded. To reinstate your changes click the 'Undo' button",

  "item.edit.relationships.notifications.discarded.title": "Changes discarded",

  "item.edit.relationships.notifications.failed.title": "Error editing relationships",

  "item.edit.relationships.notifications.outdated.content": "The item you're currently working on has been changed by another user. Your current changes are discarded to prevent conflicts",

  "item.edit.relationships.notifications.outdated.title": "Changes outdated",

  "item.edit.relationships.notifications.saved.content": "Your changes to this item's relationships were saved.",

  "item.edit.relationships.notifications.saved.title": "Relationships saved",

  "item.edit.relationships.reinstate-button": "Undo",

  "item.edit.relationships.save-button": "Save",

  "item.edit.relationships.no-entity-type": "Add 'dspace.entity.type' metadata to enable relationships for this item",

  "item.edit.return": "Back",

  "item.edit.tabs.bitstreams.head": "Bitstreams",

  "item.edit.tabs.bitstreams.title": "Item Edit - Bitstreams",

  "item.edit.tabs.curate.head": "Curate",

  "item.edit.tabs.curate.title": "Item Edit - Curate",

  "item.edit.curate.title": "Curate Item: {{item}}",

  "item.edit.tabs.access-control.head": "Access Control",

  "item.edit.tabs.access-control.title": "Item Edit - Access Control",

  "item.edit.tabs.metadata.head": "Metadata",

  "item.edit.tabs.metadata.title": "Item Edit -  Metadata",

  "item.edit.tabs.relationships.head": "Relationships",

  "item.edit.tabs.relationships.title": "Item Edit - Relationships",

  "item.edit.tabs.status.buttons.authorizations.button": "Authorizations...",

  "item.edit.tabs.status.buttons.authorizations.label": "Edit item's authorization policies",

  "item.edit.tabs.status.buttons.delete.button": "Permanently delete",

  "item.edit.tabs.status.buttons.delete.label": "Completely expunge item",

  "item.edit.tabs.status.buttons.mappedCollections.button": "Mapped collections",

  "item.edit.tabs.status.buttons.mappedCollections.label": "Manage mapped collections",

  "item.edit.tabs.status.buttons.move.button": "Move this Item to a different Collection",

  "item.edit.tabs.status.buttons.move.label": "Move item to another collection",

  "item.edit.tabs.status.buttons.private.button": "Make it non-discoverable...",

  "item.edit.tabs.status.buttons.private.label": "Make item non-discoverable",

  "item.edit.tabs.status.buttons.public.button": "Make it discoverable...",

  "item.edit.tabs.status.buttons.public.label": "Make item discoverable",

  "item.edit.tabs.status.buttons.reinstate.button": "Reinstate...",

  "item.edit.tabs.status.buttons.reinstate.label": "Reinstate item into the repository",

  "item.edit.tabs.status.buttons.unauthorized": "You're not authorized to perform this action",

  "item.edit.tabs.status.buttons.withdraw.button": "Withdraw this item",

  "item.edit.tabs.status.buttons.withdraw.label": "Withdraw item from the repository",

  "item.edit.tabs.status.description": "Welcome to the item management page. From here you can withdraw, reinstate, move or delete the item. You may also update or add new metadata / bitstreams on the other tabs.",

  "item.edit.tabs.status.head": "Status",

  "item.edit.tabs.status.labels.handle": "Handle",

  "item.edit.tabs.status.labels.id": "Item Internal ID",

  "item.edit.tabs.status.labels.itemPage": "Item Page",

  "item.edit.tabs.status.labels.lastModified": "Last Modified",

  "item.edit.tabs.status.title": "Item Edit -  Status",

  "item.edit.tabs.versionhistory.head": "Version History",

  "item.edit.tabs.versionhistory.title": "Item Edit - Version History",

  "item.edit.tabs.versionhistory.under-construction": "Editing or adding new versions is not yet possible in this user interface.",

  "item.edit.tabs.view.head": "View Item",

  "item.edit.tabs.view.title": "Item Edit -  View",

  "item.edit.withdraw.cancel": "Cancel",

  "item.edit.withdraw.confirm": "Withdraw",

  "item.edit.withdraw.description": "Are you sure this item should be withdrawn from the archive?",

  "item.edit.withdraw.error": "An error occurred while withdrawing the item",

  "item.edit.withdraw.header": "Withdraw item: {{ id }}",

  "item.edit.withdraw.success": "The item was withdrawn successfully",

  "item.orcid.return": "Back",

  "item.listelement.badge": "Item",

  "item.page.description": "Description",

  "item.page.journal-issn": "Journal ISSN",

  "item.page.journal-title": "Journal Title",

  "item.page.publisher": "Publisher",

  "item.page.titleprefix": "Item: ",

  "item.page.volume-title": "Volume Title",

  "item.search.results.head": "Item Search Results",

  "item.search.title": "Item Search",

  "item.truncatable-part.show-more": "Show more",

  "item.truncatable-part.show-less": "Collapse",

  "item.qa-event-notification.check.notification-info": "There are {{num}} pending suggestions related to your account",

  "item.qa-event-notification-info.check.button": "View",

  "mydspace.qa-event-notification.check.notification-info": "There are {{num}} pending suggestions related to your account",

  "mydspace.qa-event-notification-info.check.button": "View",

  "workflow-item.search.result.delete-supervision.modal.header": "Delete Supervision Order",

  "workflow-item.search.result.delete-supervision.modal.info": "Are you sure you want to delete Supervision Order",

  "workflow-item.search.result.delete-supervision.modal.cancel": "Cancel",

  "workflow-item.search.result.delete-supervision.modal.confirm": "Delete",

  "workflow-item.search.result.notification.deleted.success": "Successfully deleted supervision order \"{{name}}\"",

  "workflow-item.search.result.notification.deleted.failure": "Failed to delete supervision order \"{{name}}\"",

  "workflow-item.search.result.list.element.supervised-by": "Supervised by:",

  "workflow-item.search.result.list.element.supervised.remove-tooltip": "Remove supervision group",

  "confidence.indicator.help-text.accepted": "This authority value has been confirmed as accurate by an interactive user",

  "confidence.indicator.help-text.uncertain": "Value is singular and valid but has not been seen and accepted by a human so it is still uncertain",

  "confidence.indicator.help-text.ambiguous": "There are multiple matching authority values of equal validity",

  "confidence.indicator.help-text.notfound": "There are no matching answers in the authority",

  "confidence.indicator.help-text.failed": "The authority encountered an internal failure",

  "confidence.indicator.help-text.rejected": "The authority recommends this submission be rejected",

  "confidence.indicator.help-text.novalue": "No reasonable confidence value was returned from the authority",

  "confidence.indicator.help-text.unset": "Confidence was never recorded for this value",

  "confidence.indicator.help-text.unknown": "Unknown confidence value",

  "item.page.abstract": "Abstract",

  "item.page.author": "Authors",

  "item.page.citation": "Citation",

  "item.page.collections": "Collections",

  "item.page.collections.loading": "Loading...",

  "item.page.collections.load-more": "Load more",

  "item.page.date": "Date",

  "item.page.edit": "Edit this item",

  "item.page.files": "Files",

  "item.page.filesection.description": "Description:",

  "item.page.filesection.download": "Download",

  "item.page.filesection.format": "Format:",

  "item.page.filesection.name": "Name:",

  "item.page.filesection.size": "Size:",

  "item.page.journal.search.title": "Articles in this journal",

  "item.page.link.full": "Full item page",

  "item.page.link.simple": "Simple item page",

  "item.page.options": "Options",

  "item.page.orcid.title": "ORCID",

  "item.page.orcid.tooltip": "Open ORCID setting page",

  "item.page.person.search.title": "Articles by this author",

  "item.page.related-items.view-more": "Show {{ amount }} more",

  "item.page.related-items.view-less": "Hide last {{ amount }}",

  "item.page.relationships.isAuthorOfPublication": "Publications",

  "item.page.relationships.isJournalOfPublication": "Publications",

  "item.page.relationships.isOrgUnitOfPerson": "Authors",

  "item.page.relationships.isOrgUnitOfProject": "Research Projects",

  "item.page.subject": "Keywords",

  "item.page.uri": "URI",

  "item.page.bitstreams.view-more": "Show more",

  "item.page.bitstreams.collapse": "Collapse",

  "item.page.bitstreams.primary": "Primary",

  "item.page.filesection.original.bundle": "Original bundle",

  "item.page.filesection.license.bundle": "License bundle",

  "item.page.return": "Back",

  "item.page.version.create": "Create new version",

  "item.page.withdrawn": "Request a withdrawal for this item",

  "item.page.reinstate": "Request reinstatement",

  "item.page.version.hasDraft": "A new version cannot be created because there is an in-progress submission in the version history",

  "item.page.claim.button": "Claim",

  "item.page.claim.tooltip": "Claim this item as profile",

  "item.page.image.alt.ROR": "ROR logo",

  "item.preview.dc.identifier.uri": "Identifier:",

  "item.preview.dc.contributor.author": "Authors:",

  "item.preview.dc.date.issued": "Published date:",

  "item.preview.dc.description": "Description:",

  "item.preview.dc.description.abstract": "Abstract:",

  "item.preview.dc.identifier.other": "Other identifier:",

  "item.preview.dc.language.iso": "Language:",

  "item.preview.dc.subject": "Subjects:",

  "item.preview.dc.title": "Title:",

  "item.preview.dc.type": "Type:",

  "item.preview.oaire.version": "Version",

  "item.preview.oaire.citation.issue": "Issue",

  "item.preview.oaire.citation.volume": "Volume",

  "item.preview.oaire.citation.title": "Citation container",

  "item.preview.oaire.citation.startPage": "Citation start page",

  "item.preview.oaire.citation.endPage": "Citation end page",

  "item.preview.dc.relation.issn": "ISSN",

  "item.preview.dc.identifier.isbn": "ISBN",

  "item.preview.dc.identifier": "Identifier:",

  "item.preview.dc.relation.ispartof": "Journal or Series",

  "item.preview.dc.identifier.doi": "DOI",

  "item.preview.dc.publisher": "Publisher:",

  "item.preview.person.familyName": "Surname:",

  "item.preview.person.givenName": "Name:",

  "item.preview.person.identifier.orcid": "ORCID:",

  "item.preview.person.affiliation.name": "Affiliations:",

  "item.preview.project.funder.name": "Funder:",

  "item.preview.project.funder.identifier": "Funder Identifier:",

  "item.preview.project.investigator": "Project Investigator",

  "item.preview.oaire.awardNumber": "Funding ID:",

  "item.preview.dc.title.alternative": "Acronym:",

  "item.preview.dc.coverage.spatial": "Jurisdiction:",

  "item.preview.oaire.fundingStream": "Funding Stream:",

  "item.preview.oairecerif.identifier.url": "URL",

  "item.preview.organization.address.addressCountry": "Country",

  "item.preview.organization.foundingDate": "Founding Date",

  "item.preview.organization.identifier.crossrefid": "Crossref ID",

  "item.preview.organization.identifier.isni": "ISNI",

  "item.preview.organization.identifier.ror": "ROR ID",

  "item.preview.organization.legalName": "Legal Name",

  "item.preview.dspace.entity.type": "Entity Type:",

  "item.preview.creativework.publisher": "Publisher",

  "item.preview.creativeworkseries.issn": "ISSN",

  "item.preview.dc.identifier.issn": "ISSN",

  "item.preview.dc.identifier.openalex": "OpenAlex Identifier",

  "item.preview.dc.description": "Description",

  "item.select.confirm": "Confirm selected",

  "item.select.empty": "No items to show",

  "item.select.table.selected": "Selected items",

  "item.select.table.select": "Select item",

  "item.select.table.deselect": "Deselect item",

  "item.select.table.author": "Author",

  "item.select.table.collection": "Collection",

  "item.select.table.title": "Title",

  "item.version.history.empty": "There are no other versions for this item yet.",

  "item.version.history.head": "Version History",

  "item.version.history.return": "Back",

  "item.version.history.selected": "Selected version",

  "item.version.history.selected.alert": "You are currently viewing version {{version}} of the item.",

  "item.version.history.table.version": "Version",

  "item.version.history.table.item": "Item",

  "item.version.history.table.editor": "Editor",

  "item.version.history.table.date": "Date",

  "item.version.history.table.summary": "Summary",

  "item.version.history.table.workspaceItem": "Workspace item",

  "item.version.history.table.workflowItem": "Workflow item",

  "item.version.history.table.actions": "Action",

  "item.version.history.table.action.editWorkspaceItem": "Edit workspace item",

  "item.version.history.table.action.editSummary": "Edit summary",

  "item.version.history.table.action.saveSummary": "Save summary edits",

  "item.version.history.table.action.discardSummary": "Discard summary edits",

  "item.version.history.table.action.newVersion": "Create new version from this one",

  "item.version.history.table.action.deleteVersion": "Delete version",

  "item.version.history.table.action.hasDraft": "A new version cannot be created because there is an in-progress submission in the version history",

  "item.version.notice": "This is not the latest version of this item. The latest version can be found <a href='{{destination}}'>here</a>.",

  "item.version.create.modal.header": "New version",

  "item.qa.withdrawn.modal.header": "Request withdrawal",

  "item.qa.reinstate.modal.header": "Request reinstate",

  "item.qa.reinstate.create.modal.header": "New version",

  "item.version.create.modal.text": "Create a new version for this item",

  "item.version.create.modal.text.startingFrom": "starting from version {{version}}",

  "item.version.create.modal.button.confirm": "Create",

  "item.version.create.modal.button.confirm.tooltip": "Create new version",

  "item.qa.withdrawn-reinstate.modal.button.confirm.tooltip": "Send request",

  "qa-withdrown.create.modal.button.confirm": "Withdraw",

  "qa-reinstate.create.modal.button.confirm": "Reinstate",

  "item.version.create.modal.button.cancel": "Cancel",

  "item.qa.withdrawn-reinstate.create.modal.button.cancel": "Cancel",

  "item.version.create.modal.button.cancel.tooltip": "Do not create new version",

  "item.qa.withdrawn-reinstate.create.modal.button.cancel.tooltip": "Do not send request",

  "item.version.create.modal.form.summary.label": "Summary",

  "qa-withdrawn.create.modal.form.summary.label": "You are requesting to withdraw this item",

  "qa-withdrawn.create.modal.form.summary2.label": "Please enter the reason for the withdrawal",

  "qa-reinstate.create.modal.form.summary.label": "You are requesting to reinstate this item",

  "qa-reinstate.create.modal.form.summary2.label": "Please enter the reason for the reinstatment",

  "item.version.create.modal.form.summary.placeholder": "Insert the summary for the new version",

  "qa-withdrown.modal.form.summary.placeholder": "Enter the reason for the withdrawal",

  "qa-reinstate.modal.form.summary.placeholder": "Enter the reason for the reinstatement",

  "item.version.create.modal.submitted.header": "Creating new version...",

  "item.qa.withdrawn.modal.submitted.header": "Sending withdrawn request...",

  "correction-type.manage-relation.action.notification.reinstate": "Reinstate request sent.",

  "correction-type.manage-relation.action.notification.withdrawn": "Withdraw request sent.",

  "item.version.create.modal.submitted.text": "The new version is being created. This may take some time if the item has a lot of relationships.",

  "item.version.create.notification.success": "New version has been created with version number {{version}}",

  "item.version.create.notification.failure": "New version has not been created",

  "item.version.create.notification.inProgress": "A new version cannot be created because there is an in-progress submission in the version history",

  "item.version.delete.modal.header": "Delete version",

  "item.version.delete.modal.text": "Do you want to delete version {{version}}?",

  "item.version.delete.modal.button.confirm": "Delete",

  "item.version.delete.modal.button.confirm.tooltip": "Delete this version",

  "item.version.delete.modal.button.cancel": "Cancel",

  "item.version.delete.modal.button.cancel.tooltip": "Do not delete this version",

  "item.version.delete.notification.success": "Version number {{version}} has been deleted",

  "item.version.delete.notification.failure": "Version number {{version}} has not been deleted",

  "item.version.edit.notification.success": "The summary of version number {{version}} has been changed",

  "item.version.edit.notification.failure": "The summary of version number {{version}} has not been changed",

  "itemtemplate.edit.metadata.add-button": "Add",

  "itemtemplate.edit.metadata.discard-button": "Discard",

  "itemtemplate.edit.metadata.edit.language": "Edit language",

  "itemtemplate.edit.metadata.edit.value": "Edit value",

  "itemtemplate.edit.metadata.edit.buttons.confirm": "Confirm",

  "itemtemplate.edit.metadata.edit.buttons.drag": "Drag to reorder",

  "itemtemplate.edit.metadata.edit.buttons.edit": "Edit",

  "itemtemplate.edit.metadata.edit.buttons.remove": "Remove",

  "itemtemplate.edit.metadata.edit.buttons.undo": "Undo changes",

  "itemtemplate.edit.metadata.edit.buttons.unedit": "Stop editing",

  "itemtemplate.edit.metadata.empty": "The item template currently doesn't contain any metadata. Click Add to start adding a metadata value.",

  "itemtemplate.edit.metadata.headers.edit": "Edit",

  "itemtemplate.edit.metadata.headers.field": "Field",

  "itemtemplate.edit.metadata.headers.language": "Lang",

  "itemtemplate.edit.metadata.headers.value": "Value",

  "itemtemplate.edit.metadata.metadatafield": "Edit field",

  "itemtemplate.edit.metadata.metadatafield.error": "An error occurred validating the metadata field",

  "itemtemplate.edit.metadata.metadatafield.invalid": "Please choose a valid metadata field",

  "itemtemplate.edit.metadata.notifications.discarded.content": "Your changes were discarded. To reinstate your changes click the 'Undo' button",

  "itemtemplate.edit.metadata.notifications.discarded.title": "Changes discarded",

  "itemtemplate.edit.metadata.notifications.error.title": "An error occurred",

  "itemtemplate.edit.metadata.notifications.invalid.content": "Your changes were not saved. Please make sure all fields are valid before you save.",

  "itemtemplate.edit.metadata.notifications.invalid.title": "Metadata invalid",

  "itemtemplate.edit.metadata.notifications.outdated.content": "The item template you're currently working on has been changed by another user. Your current changes are discarded to prevent conflicts",

  "itemtemplate.edit.metadata.notifications.outdated.title": "Changes outdated",

  "itemtemplate.edit.metadata.notifications.saved.content": "Your changes to this item template's metadata were saved.",

  "itemtemplate.edit.metadata.notifications.saved.title": "Metadata saved",

  "itemtemplate.edit.metadata.reinstate-button": "Undo",

  "itemtemplate.edit.metadata.reset-order-button": "Undo reorder",

  "itemtemplate.edit.metadata.save-button": "Save",

  "journal.listelement.badge": "Journal",

  "journal.page.description": "Description",

  "journal.page.edit": "Edit this item",

  "journal.page.editor": "Editor-in-Chief",

  "journal.page.issn": "ISSN",

  "journal.page.publisher": "Publisher",

  "journal.page.options": "Options",

  "journal.page.titleprefix": "Journal: ",

  "journal.search.results.head": "Journal Search Results",

  "journal-relationships.search.results.head": "Journal Search Results",

  "journal.search.title": "Journal Search",

  "journalissue.listelement.badge": "Journal Issue",

  "journalissue.page.description": "Description",

  "journalissue.page.edit": "Edit this item",

  "journalissue.page.issuedate": "Issue Date",

  "journalissue.page.journal-issn": "Journal ISSN",

  "journalissue.page.journal-title": "Journal Title",

  "journalissue.page.keyword": "Keywords",

  "journalissue.page.number": "Number",

  "journalissue.page.options": "Options",

  "journalissue.page.titleprefix": "Journal Issue: ",

  "journalissue.search.results.head": "Journal Issue Search Results",

  "journalvolume.listelement.badge": "Journal Volume",

  "journalvolume.page.description": "Description",

  "journalvolume.page.edit": "Edit this item",

  "journalvolume.page.issuedate": "Issue Date",

  "journalvolume.page.options": "Options",

  "journalvolume.page.titleprefix": "Journal Volume: ",

  "journalvolume.page.volume": "Volume",

  "journalvolume.search.results.head": "Journal Volume Search Results",

  "iiifsearchable.listelement.badge": "Document Media",

  "iiifsearchable.page.titleprefix": "Document: ",

  "iiifsearchable.page.doi": "Permanent Link: ",

  "iiifsearchable.page.issue": "Issue: ",

  "iiifsearchable.page.description": "Description: ",

  "iiifviewer.fullscreen.notice": "Use full screen for better viewing.",

  "iiif.listelement.badge": "Image Media",

  "iiif.page.titleprefix": "Image: ",

  "iiif.page.doi": "Permanent Link: ",

  "iiif.page.issue": "Issue: ",

  "iiif.page.description": "Description: ",

  "loading.bitstream": "Loading bitstream...",

  "loading.bitstreams": "Loading bitstreams...",

  "loading.browse-by": "Loading items...",

  "loading.browse-by-page": "Loading page...",

  "loading.collection": "Loading collection...",

  "loading.collections": "Loading collections...",

  "loading.content-source": "Loading content source...",

  "loading.community": "Loading community...",

  "loading.default": "Loading...",

  "loading.item": "Loading item...",

  "loading.items": "Loading items...",

  "loading.mydspace-results": "Loading items...",

  "loading.objects": "Loading...",

  "loading.recent-submissions": "Loading recent submissions...",

  "loading.search-results": "Loading search results...",

  "loading.sub-collections": "Loading sub-collections...",

  "loading.sub-communities": "Loading sub-communities...",

  "loading.top-level-communities": "Loading top-level communities...",

  "login.form.email": "Email address",

  "login.form.forgot-password": "Have you forgotten your password?",

  "login.form.header": "Please log in to DSpace",

  "login.form.new-user": "New user? Click here to register.",

  "login.form.oidc": "Log in with OIDC",

  "login.form.orcid": "Log in with ORCID",

  "login.form.password": "Password",

  "login.form.saml": "Log in with SAML",

  "login.form.shibboleth": "Log in with Shibboleth",

  "login.form.submit": "Log in",

  "login.title": "Login",

  "login.breadcrumbs": "Login",

  "logout.form.header": "Log out from DSpace",

  "logout.form.submit": "Log out",

  "logout.title": "Logout",

  "menu.header.nav.description": "Admin navigation bar",

  "menu.header.admin": "Management",

  "menu.header.image.logo": "Repository logo",

  "menu.header.admin.description": "Management menu",

  "menu.section.access_control": "Access Control",

  "menu.section.access_control_authorizations": "Authorizations",

  "menu.section.access_control_bulk": "Bulk Access Management",

  "menu.section.access_control_groups": "Groups",

  "menu.section.access_control_people": "People",

  "menu.section.reports": "Reports",

  "menu.section.reports.collections": "Filtered Collections",

  "menu.section.reports.queries": "Metadata Query",

  "menu.section.admin_search": "Admin Search",

  "menu.section.browse_community": "This Community",

  "menu.section.browse_community_by_author": "By Author",

  "menu.section.browse_community_by_issue_date": "By Issue Date",

  "menu.section.browse_community_by_title": "By Title",

  "menu.section.browse_global": "All of DSpace",

  "menu.section.browse_global_by_author": "By Author",

  "menu.section.browse_global_by_dateissued": "By Issue Date",

  "menu.section.browse_global_by_subject": "By Subject",

  "menu.section.browse_global_by_srsc": "By Subject Category",

  "menu.section.browse_global_by_nsi": "By Norwegian Science Index",

  "menu.section.browse_global_by_title": "By Title",

  "menu.section.browse_global_communities_and_collections": "Communities & Collections",

  "menu.section.control_panel": "Control Panel",

  "menu.section.curation_task": "Curation Task",

  "menu.section.edit": "Edit",

  "menu.section.edit_collection": "Collection",

  "menu.section.edit_community": "Community",

  "menu.section.edit_item": "Item",

  "menu.section.export": "Export",

  "menu.section.export_collection": "Collection",

  "menu.section.export_community": "Community",

  "menu.section.export_item": "Item",

  "menu.section.export_metadata": "Metadata",

  "menu.section.export_batch": "Batch Export (ZIP)",

  "menu.section.icon.access_control": "Access Control menu section",

  "menu.section.icon.reports": "Reports menu section",

  "menu.section.icon.admin_search": "Admin search menu section",

  "menu.section.icon.control_panel": "Control Panel menu section",

  "menu.section.icon.curation_tasks": "Curation Task menu section",

  "menu.section.icon.edit": "Edit menu section",

  "menu.section.icon.export": "Export menu section",

  "menu.section.icon.find": "Find menu section",

  "menu.section.icon.health": "Health check menu section",

  "menu.section.icon.import": "Import menu section",

  "menu.section.icon.new": "New menu section",

  "menu.section.icon.pin": "Pin sidebar",

  "menu.section.icon.unpin": "Unpin sidebar",

  "menu.section.icon.notifications": "Notifications menu section",

  "menu.section.import": "Import",

  "menu.section.import_batch": "Batch Import (ZIP)",

  "menu.section.import_metadata": "Metadata",

  "menu.section.new": "New",

  "menu.section.new_collection": "Collection",

  "menu.section.new_community": "Community",

  "menu.section.new_item": "Item",

  "menu.section.new_item_version": "Item Version",

  "menu.section.new_process": "Process",

  "menu.section.notifications": "Notifications",

  "menu.section.quality-assurance": "Quality Assurance",

  "menu.section.notifications_publication-claim": "Publication Claim",

  "menu.section.pin": "Pin sidebar",

  "menu.section.unpin": "Unpin sidebar",

  "menu.section.processes": "Processes",

  "menu.section.health": "Health",

  "menu.section.registries": "Registries",

  "menu.section.registries_format": "Format",

  "menu.section.registries_metadata": "Metadata",

  "menu.section.statistics": "Statistics",

  "menu.section.statistics_task": "Statistics Task",

  "menu.section.toggle.access_control": "Toggle Access Control section",

  "menu.section.toggle.reports": "Toggle Reports section",

  "menu.section.toggle.control_panel": "Toggle Control Panel section",

  "menu.section.toggle.curation_task": "Toggle Curation Task section",

  "menu.section.toggle.edit": "Toggle Edit section",

  "menu.section.toggle.export": "Toggle Export section",

  "menu.section.toggle.find": "Toggle Find section",

  "menu.section.toggle.import": "Toggle Import section",

  "menu.section.toggle.new": "Toggle New section",

  "menu.section.toggle.registries": "Toggle Registries section",

  "menu.section.toggle.statistics_task": "Toggle Statistics Task section",

  "menu.section.workflow": "Administer Workflow",

  "metadata-export-search.tooltip": "Export search results as CSV",

  "metadata-export-search.submit.success": "The export was started successfully",

  "metadata-export-search.submit.error": "Starting the export has failed",

  "mydspace.breadcrumbs": "MyDSpace",

  "mydspace.description": "",

  "mydspace.messages.controller-help": "Select this option to send a message to item's submitter.",

  "mydspace.messages.description-placeholder": "Insert your message here...",

  "mydspace.messages.hide-msg": "Hide message",

  "mydspace.messages.mark-as-read": "Mark as read",

  "mydspace.messages.mark-as-unread": "Mark as unread",

  "mydspace.messages.no-content": "No content.",

  "mydspace.messages.no-messages": "No messages yet.",

  "mydspace.messages.send-btn": "Send",

  "mydspace.messages.show-msg": "Show message",

  "mydspace.messages.subject-placeholder": "Subject...",

  "mydspace.messages.submitter-help": "Select this option to send a message to controller.",

  "mydspace.messages.title": "Messages",

  "mydspace.messages.to": "To",

  "mydspace.new-submission": "New submission",

  "mydspace.new-submission-external": "Import metadata from external source",

  "mydspace.new-submission-external-short": "Import metadata",

  "mydspace.results.head": "Your submissions",

  "mydspace.results.no-abstract": "No Abstract",

  "mydspace.results.no-authors": "No Authors",

  "mydspace.results.no-collections": "No Collections",

  "mydspace.results.no-date": "No Date",

  "mydspace.results.no-files": "No Files",

  "mydspace.results.no-results": "There were no items to show",

  "mydspace.results.no-title": "No title",

  "mydspace.results.no-uri": "No URI",

  "mydspace.search-form.placeholder": "Search in MyDSpace...",

  "mydspace.show.workflow": "Workflow tasks",

  "mydspace.show.workspace": "Your submissions",

  "mydspace.show.supervisedWorkspace": "Supervised items",

  "mydspace.status.mydspaceArchived": "Archived",

  "mydspace.status.mydspaceValidation": "Validation",

  "mydspace.status.mydspaceWaitingController": "Waiting for reviewer",

  "mydspace.status.mydspaceWorkflow": "Workflow",

  "mydspace.status.mydspaceWorkspace": "Workspace",

  "mydspace.title": "MyDSpace",

  "mydspace.upload.upload-failed": "Error creating new workspace. Please verify the content uploaded before retry.",

  "mydspace.upload.upload-failed-manyentries": "Unprocessable file. Detected too many entries but allowed only one for file.",

  "mydspace.upload.upload-failed-moreonefile": "Unprocessable request. Only one file is allowed.",

  "mydspace.upload.upload-multiple-successful": "{{qty}} new workspace items created.",

  "mydspace.view-btn": "View",

  "nav.expandable-navbar-section-suffix": "(submenu)",

  "notification.suggestion": "We found <b>{{count}} publications</b> in the {{source}} that seems to be related to your profile.<br>",

  "notification.suggestion.review": "review the suggestions",

  "notification.suggestion.please": "Please",

  "nav.browse.header": "All of DSpace",

  "nav.community-browse.header": "By Community",

  "nav.context-help-toggle": "Toggle context help",

  "nav.language": "Language switch",

  "nav.login": "Log In",

  "nav.user-profile-menu-and-logout": "User profile menu and log out",

  "nav.logout": "Log Out",

  "nav.main.description": "Main navigation bar",

  "nav.mydspace": "MyDSpace",

  "nav.profile": "Profile",

  "nav.search": "Search",

  "nav.search.button": "Submit search",

  "nav.statistics.header": "Statistics",

  "nav.stop-impersonating": "Stop impersonating EPerson",

  "nav.subscriptions": "Subscriptions",

  "nav.toggle": "Toggle navigation",

  "nav.user.description": "User profile bar",

  "none.listelement.badge": "Item",

  "publication-claim.title": "Publication claim",

  "publication-claim.source.description": "Below you can see all the sources.",

  "quality-assurance.title": "Quality Assurance",

  "quality-assurance.topics.description": "Below you can see all the topics received from the subscriptions to {{source}}.",

  "quality-assurance.source.description": "Below you can see all the notification's sources.",

  "quality-assurance.topics": "Current Topics",

  "quality-assurance.source": "Current Sources",

  "quality-assurance.table.topic": "Topic",

  "quality-assurance.table.source": "Source",

  "quality-assurance.table.last-event": "Last Event",

  "quality-assurance.table.actions": "Actions",

  "quality-assurance.source-list.button.detail": "Show topics for {{param}}",

  "quality-assurance.topics-list.button.detail": "Show suggestions for {{param}}",

  "quality-assurance.noTopics": "No topics found.",

  "quality-assurance.noSource": "No sources found.",

  "notifications.events.title": "Quality Assurance Suggestions",

  "quality-assurance.topic.error.service.retrieve": "An error occurred while loading the Quality Assurance topics",

  "quality-assurance.source.error.service.retrieve": "An error occurred while loading the Quality Assurance source",

  "quality-assurance.loading": "Loading ...",

  "quality-assurance.events.topic": "Topic:",

  "quality-assurance.noEvents": "No suggestions found.",

  "quality-assurance.event.table.trust": "Trust",

  "quality-assurance.event.table.publication": "Publication",

  "quality-assurance.event.table.details": "Details",

  "quality-assurance.event.table.project-details": "Project details",

  "quality-assurance.event.table.reasons": "Reasons",

  "quality-assurance.event.table.actions": "Actions",

  "quality-assurance.event.action.accept": "Accept suggestion",

  "quality-assurance.event.action.ignore": "Ignore suggestion",

  "quality-assurance.event.action.undo": "Delete",

  "quality-assurance.event.action.reject": "Reject suggestion",

  "quality-assurance.event.action.import": "Import project and accept suggestion",

  "quality-assurance.event.table.pidtype": "PID Type:",

  "quality-assurance.event.table.pidvalue": "PID Value:",

  "quality-assurance.event.table.subjectValue": "Subject Value:",

  "quality-assurance.event.table.abstract": "Abstract:",

  "quality-assurance.event.table.suggestedProject": "OpenAIRE Suggested Project data",

  "quality-assurance.event.table.project": "Project title:",

  "quality-assurance.event.table.acronym": "Acronym:",

  "quality-assurance.event.table.code": "Code:",

  "quality-assurance.event.table.funder": "Funder:",

  "quality-assurance.event.table.fundingProgram": "Funding program:",

  "quality-assurance.event.table.jurisdiction": "Jurisdiction:",

  "quality-assurance.events.back": "Back to topics",

  "quality-assurance.events.back-to-sources": "Back to sources",

  "quality-assurance.event.table.less": "Show less",

  "quality-assurance.event.table.more": "Show more",

  "quality-assurance.event.project.found": "Bound to the local record:",

  "quality-assurance.event.project.notFound": "No local record found",

  "quality-assurance.event.sure": "Are you sure?",

  "quality-assurance.event.ignore.description": "This operation can't be undone. Ignore this suggestion?",

  "quality-assurance.event.undo.description": "This operation can't be undone!",

  "quality-assurance.event.reject.description": "This operation can't be undone. Reject this suggestion?",

  "quality-assurance.event.accept.description": "No DSpace project selected. A new project will be created based on the suggestion data.",

  "quality-assurance.event.action.cancel": "Cancel",

  "quality-assurance.event.action.saved": "Your decision has been saved successfully.",

  "quality-assurance.event.action.error": "An error has occurred. Your decision has not been saved.",

  "quality-assurance.event.modal.project.title": "Choose a project to bound",

  "quality-assurance.event.modal.project.publication": "Publication:",

  "quality-assurance.event.modal.project.bountToLocal": "Bound to the local record:",

  "quality-assurance.event.modal.project.select": "Project search",

  "quality-assurance.event.modal.project.search": "Search",

  "quality-assurance.event.modal.project.clear": "Clear",

  "quality-assurance.event.modal.project.cancel": "Cancel",

  "quality-assurance.event.modal.project.bound": "Bound project",

  "quality-assurance.event.modal.project.remove": "Remove",

  "quality-assurance.event.modal.project.placeholder": "Enter a project name",

  "quality-assurance.event.modal.project.notFound": "No project found.",

  "quality-assurance.event.project.bounded": "The project has been linked successfully.",

  "quality-assurance.event.project.removed": "The project has been successfully unlinked.",

  "quality-assurance.event.project.error": "An error has occurred. No operation performed.",

  "quality-assurance.event.reason": "Reason",

  "orgunit.listelement.badge": "Organizational Unit",

  "orgunit.listelement.no-title": "Untitled",

  "orgunit.page.city": "City",

  "orgunit.page.country": "Country",

  "orgunit.page.dateestablished": "Date established",

  "orgunit.page.description": "Description",

  "orgunit.page.edit": "Edit this item",

  "orgunit.page.id": "ID",

  "orgunit.page.options": "Options",

  "orgunit.page.titleprefix": "Organizational Unit: ",

  "orgunit.page.ror": "ROR Identifier",

  "orgunit.search.results.head": "Organizational Unit Search Results",

  "pagination.options.description": "Pagination options",

  "pagination.results-per-page": "Results Per Page",

  "pagination.showing.detail": "{{ range }} of {{ total }}",

  "pagination.showing.label": "Now showing ",

  "pagination.sort-direction": "Sort Options",

  "person.listelement.badge": "Person",

  "person.listelement.no-title": "No name found",

  "person.page.birthdate": "Birth Date",

  "person.page.edit": "Edit this item",

  "person.page.email": "Email Address",

  "person.page.firstname": "First Name",

  "person.page.jobtitle": "Job Title",

  "person.page.lastname": "Last Name",

  "person.page.name": "Name",

  "person.page.link.full": "Show all metadata",

  "person.page.options": "Options",

  "person.page.orcid": "ORCID",

  "person.page.staffid": "Staff ID",

  "person.page.titleprefix": "Person: ",

  "person.search.results.head": "Person Search Results",

  "person-relationships.search.results.head": "Person Search Results",

  "person.search.title": "Person Search",

  "process.new.select-parameters": "Parameters",

  "process.new.select-parameter": "Select parameter",

  "process.new.add-parameter": "Add a parameter...",

  "process.new.delete-parameter": "Delete parameter",

  "process.new.parameter.label": "Parameter value",

  "process.new.cancel": "Cancel",

  "process.new.submit": "Save",

  "process.new.select-script": "Script",

  "process.new.select-script.placeholder": "Choose a script...",

  "process.new.select-script.required": "Script is required",

  "process.new.parameter.file.upload-button": "Select file...",

  "process.new.parameter.file.required": "Please select a file",

  "process.new.parameter.string.required": "Parameter value is required",

  "process.new.parameter.type.value": "value",

  "process.new.parameter.type.file": "file",

  "process.new.parameter.required.missing": "The following parameters are required but still missing:",

  "process.new.notification.success.title": "Success",

  "process.new.notification.success.content": "The process was successfully created",

  "process.new.notification.error.title": "Error",

  "process.new.notification.error.content": "An error occurred while creating this process",

  "process.new.notification.error.max-upload.content": "The file exceeds the maximum upload size",

  "process.new.header": "Create a new process",

  "process.new.title": "Create a new process",

  "process.new.breadcrumbs": "Create a new process",

  "process.detail.arguments": "Arguments",

  "process.detail.arguments.empty": "This process doesn't contain any arguments",

  "process.detail.back": "Back",

  "process.detail.output": "Process Output",

  "process.detail.logs.button": "Retrieve process output",

  "process.detail.logs.loading": "Retrieving",

  "process.detail.logs.none": "This process has no output",

  "process.detail.output-files": "Output Files",

  "process.detail.output-files.empty": "This process doesn't contain any output files",

  "process.detail.script": "Script",

  "process.detail.title": "Process: {{ id }} - {{ name }}",

  "process.detail.start-time": "Start time",

  "process.detail.end-time": "Finish time",

  "process.detail.status": "Status",

  "process.detail.create": "Create similar process",

  "process.detail.actions": "Actions",

  "process.detail.delete.button": "Delete process",

  "process.detail.delete.header": "Delete process",

  "process.detail.delete.body": "Are you sure you want to delete the current process?",

  "process.detail.delete.cancel": "Cancel",

  "process.detail.delete.confirm": "Delete process",

  "process.detail.delete.success": "The process was successfully deleted.",

  "process.detail.delete.error": "Something went wrong when deleting the process",

  "process.detail.refreshing": "Auto-refreshing…",

  "process.overview.table.completed.info": "Finish time (UTC)",

  "process.overview.table.completed.title": "Succeeded processes",

  "process.overview.table.empty": "No matching processes found.",

  "process.overview.table.failed.info": "Finish time (UTC)",

  "process.overview.table.failed.title": "Failed processes",

  "process.overview.table.finish": "Finish time (UTC)",

  "process.overview.table.id": "Process ID",

  "process.overview.table.name": "Name",

  "process.overview.table.running.info": "Start time (UTC)",

  "process.overview.table.running.title": "Running processes",

  "process.overview.table.scheduled.info": "Creation time (UTC)",

  "process.overview.table.scheduled.title": "Scheduled processes",

  "process.overview.table.start": "Start time (UTC)",

  "process.overview.table.status": "Status",

  "process.overview.table.user": "User",

  "process.overview.title": "Processes Overview",

  "process.overview.breadcrumbs": "Processes Overview",

  "process.overview.new": "New",

  "process.overview.table.actions": "Actions",

  "process.overview.delete": "Delete {{count}} processes",

  "process.overview.delete-process": "Delete process",

  "process.overview.delete.clear": "Clear delete selection",

  "process.overview.delete.processing": "{{count}} process(es) are being deleted. Please wait for the deletion to fully complete. Note that this can take a while.",

  "process.overview.delete.body": "Are you sure you want to delete {{count}} process(es)?",

  "process.overview.delete.header": "Delete processes",

  "process.overview.unknown.user": "Unknown",

  "process.bulk.delete.error.head": "Error on deleteing process",

  "process.bulk.delete.error.body": "The process with ID {{processId}} could not be deleted. The remaining processes will continue being deleted. ",

  "process.bulk.delete.success": "{{count}} process(es) have been succesfully deleted",

  "profile.breadcrumbs": "Update Profile",

  "profile.card.identify": "Identify",

  "profile.card.security": "Security",

  "profile.form.submit": "Save",

  "profile.groups.head": "Authorization groups you belong to",

  "profile.special.groups.head": "Authorization special groups you belong to",

  "profile.metadata.form.error.firstname.required": "First Name is required",

  "profile.metadata.form.error.lastname.required": "Last Name is required",

  "profile.metadata.form.label.email": "Email Address",

  "profile.metadata.form.label.firstname": "First Name",

  "profile.metadata.form.label.language": "Language",

  "profile.metadata.form.label.lastname": "Last Name",

  "profile.metadata.form.label.phone": "Contact Telephone",

  "profile.metadata.form.notifications.success.content": "Your changes to the profile were saved.",

  "profile.metadata.form.notifications.success.title": "Profile saved",

  "profile.notifications.warning.no-changes.content": "No changes were made to the Profile.",

  "profile.notifications.warning.no-changes.title": "No changes",

  "profile.security.form.error.matching-passwords": "The passwords do not match.",

  "profile.security.form.info": "Optionally, you can enter a new password in the box below, and confirm it by typing it again into the second box.",

  "profile.security.form.label.password": "Password",

  "profile.security.form.label.passwordrepeat": "Retype to confirm",

  "profile.security.form.label.current-password": "Current password",

  "profile.security.form.notifications.success.content": "Your changes to the password were saved.",

  "profile.security.form.notifications.success.title": "Password saved",

  "profile.security.form.notifications.error.title": "Error changing passwords",

  "profile.security.form.notifications.error.change-failed": "An error occurred while trying to change the password. Please check if the current password is correct.",

  "profile.security.form.notifications.error.not-same": "The provided passwords are not the same.",

  "profile.security.form.notifications.error.general": "Please fill required fields of security form.",

  "profile.title": "Update Profile",

  "profile.card.researcher": "Researcher Profile",

  "project.listelement.badge": "Research Project",

  "project.page.contributor": "Contributors",

  "project.page.description": "Description",

  "project.page.edit": "Edit this item",

  "project.page.expectedcompletion": "Expected Completion",

  "project.page.funder": "Funders",

  "project.page.id": "ID",

  "project.page.keyword": "Keywords",

  "project.page.options": "Options",

  "project.page.status": "Status",

  "project.page.titleprefix": "Research Project: ",

  "project.search.results.head": "Project Search Results",

  "project-relationships.search.results.head": "Project Search Results",

  "publication.listelement.badge": "Publication",

  "publication.page.description": "Description",

  "publication.page.edit": "Edit this item",

  "publication.page.journal-issn": "Journal ISSN",

  "publication.page.journal-title": "Journal Title",

  "publication.page.publisher": "Publisher",

  "publication.page.options": "Options",

  "publication.page.titleprefix": "Publication: ",

  "publication.page.volume-title": "Volume Title",

  "publication.search.results.head": "Publication Search Results",

  "publication-relationships.search.results.head": "Publication Search Results",

  "publication.search.title": "Publication Search",

  "media-viewer.next": "Next",

  "media-viewer.previous": "Previous",

  "media-viewer.playlist": "Playlist",

  "suggestion.loading": "Loading ...",

  "suggestion.title": "Publication Claim",

  "suggestion.title.breadcrumbs": "Publication Claim",

  "suggestion.targets.description": "Below you can see all the suggestions ",

  "suggestion.targets": "Current Suggestions",

  "suggestion.table.name": "Researcher Name",

  "suggestion.table.actions": "Actions",

  "suggestion.button.review": "Review {{ total }} suggestion(s)",

  "suggestion.button.review.title": "Review {{ total }} suggestion(s) for ",

  "suggestion.noTargets": "No target found.",

  "suggestion.target.error.service.retrieve": "An error occurred while loading the Suggestion targets",

  "suggestion.evidence.type": "Type",

  "suggestion.evidence.score": "Score",

  "suggestion.evidence.notes": "Notes",

  "suggestion.approveAndImport": "Approve & import",

  "suggestion.approveAndImport.success": "The suggestion has been imported successfully. <a href='{{ url }}'>View.</a>",

  "suggestion.approveAndImport.bulk": "Approve & import Selected",

  "suggestion.approveAndImport.bulk.success": "{{ count }} suggestions have been imported successfully ",

  "suggestion.approveAndImport.bulk.error": "{{ count }} suggestions haven't been imported due to unexpected server errors",

  "suggestion.ignoreSuggestion": "Ignore Suggestion",

  "suggestion.ignoreSuggestion.success": "The suggestion has been discarded",

  "suggestion.ignoreSuggestion.bulk": "Ignore Suggestion Selected",

  "suggestion.ignoreSuggestion.bulk.success": "{{ count }} suggestions have been discarded ",

  "suggestion.ignoreSuggestion.bulk.error": "{{ count }} suggestions haven't been discarded due to unexpected server errors",

  "suggestion.seeEvidence": "See evidence",

  "suggestion.hideEvidence": "Hide evidence",

  "suggestion.suggestionFor": "Suggestions for",

  "suggestion.suggestionFor.breadcrumb": "Suggestions for {{ name }}",

  "suggestion.source.openaire": "OpenAIRE Graph",

  "suggestion.source.openalex": "OpenAlex",

  "suggestion.from.source": "from the ",

  "suggestion.count.missing": "You have no publication claims left",

  "suggestion.totalScore": "Total Score",

  "suggestion.type.openaire": "OpenAIRE",

  "register-email.title": "New user registration",

  "register-page.create-profile.header": "Create Profile",

  "register-page.create-profile.identification.header": "Identify",

  "register-page.create-profile.identification.email": "Email Address",

  "register-page.create-profile.identification.first-name": "First Name *",

  "register-page.create-profile.identification.first-name.error": "Please fill in a First Name",

  "register-page.create-profile.identification.last-name": "Last Name *",

  "register-page.create-profile.identification.last-name.error": "Please fill in a Last Name",

  "register-page.create-profile.identification.contact": "Contact Telephone",

  "register-page.create-profile.identification.language": "Language",

  "register-page.create-profile.security.header": "Security",

  "register-page.create-profile.security.info": "Please enter a password in the box below, and confirm it by typing it again into the second box.",

  "register-page.create-profile.security.label.password": "Password *",

  "register-page.create-profile.security.label.passwordrepeat": "Retype to confirm *",

  "register-page.create-profile.security.error.empty-password": "Please enter a password in the box below.",

  "register-page.create-profile.security.error.matching-passwords": "The passwords do not match.",

  "register-page.create-profile.submit": "Complete Registration",

  "register-page.create-profile.submit.error.content": "Something went wrong while registering a new user.",

  "register-page.create-profile.submit.error.head": "Registration failed",

  "register-page.create-profile.submit.success.content": "The registration was successful. You have been logged in as the created user.",

  "register-page.create-profile.submit.success.head": "Registration completed",

  "register-page.registration.header": "New user registration",

  "register-page.registration.info": "Register an account to subscribe to collections for email updates, and submit new items to DSpace.",

  "register-page.registration.email": "Email Address *",

  "register-page.registration.email.error.required": "Please fill in an email address",

  "register-page.registration.email.error.not-email-form": "Please fill in a valid email address.",

  "register-page.registration.email.error.not-valid-domain": "Use email with allowed domains: {{ domains }}",

  "register-page.registration.email.hint": "This address will be verified and used as your login name.",

  "register-page.registration.submit": "Register",

  "register-page.registration.success.head": "Verification email sent",

  "register-page.registration.success.content": "An email has been sent to {{ email }} containing a special URL and further instructions.",

  "register-page.registration.error.head": "Error when trying to register email",

  "register-page.registration.error.content": "An error occurred when registering the following email address: {{ email }}",

  "register-page.registration.error.recaptcha": "Error when trying to authenticate with recaptcha",

  "register-page.registration.google-recaptcha.must-accept-cookies": "In order to register you must accept the <b>Registration and Password recovery</b> (Google reCaptcha) cookies.",

  "register-page.registration.error.maildomain": "This email address is not on the list of domains who can register. Allowed domains are {{ domains }}",

  "register-page.registration.google-recaptcha.open-cookie-settings": "Open cookie settings",

  "register-page.registration.google-recaptcha.notification.title": "Google reCaptcha",

  "register-page.registration.google-recaptcha.notification.message.error": "An error occurred during reCaptcha verification",

  "register-page.registration.google-recaptcha.notification.message.expired": "Verification expired. Please verify again.",

  "register-page.registration.info.maildomain": "Accounts can be registered for mail addresses of the domains",

  "relationships.add.error.relationship-type.content": "No suitable match could be found for relationship type {{ type }} between the two items",

  "relationships.add.error.server.content": "The server returned an error",

  "relationships.add.error.title": "Unable to add relationship",

  "relationships.isAuthorOf": "Authors",

  "relationships.isAuthorOf.Person": "Authors (persons)",

  "relationships.isAuthorOf.OrgUnit": "Authors (organizational units)",

  "relationships.isIssueOf": "Journal Issues",

  "relationships.isIssueOf.JournalIssue": "Journal Issue",

  "relationships.isJournalIssueOf": "Journal Issue",

  "relationships.isJournalOf": "Journals",

  "relationships.isJournalVolumeOf": "Journal Volume",

  "relationships.isOrgUnitOf": "Organizational Units",

  "relationships.isPersonOf": "Authors",

  "relationships.isProjectOf": "Research Projects",

  "relationships.isPublicationOf": "Publications",

  "relationships.isPublicationOfJournalIssue": "Articles",

  "relationships.isSingleJournalOf": "Journal",

  "relationships.isSingleVolumeOf": "Journal Volume",

  "relationships.isVolumeOf": "Journal Volumes",

  "relationships.isVolumeOf.JournalVolume": "Journal Volume",

  "relationships.isContributorOf": "Contributors",

  "relationships.isContributorOf.OrgUnit": "Contributor (Organizational Unit)",

  "relationships.isContributorOf.Person": "Contributor",

  "relationships.isFundingAgencyOf.OrgUnit": "Funder",

  "repository.image.logo": "Repository logo",

  "repository.title": "DSpace Repository",

  "repository.title.prefix": "DSpace Repository :: ",

  "resource-policies.add.button": "Add",

  "resource-policies.add.for.": "Add a new policy",

  "resource-policies.add.for.bitstream": "Add a new Bitstream policy",

  "resource-policies.add.for.bundle": "Add a new Bundle policy",

  "resource-policies.add.for.item": "Add a new Item policy",

  "resource-policies.add.for.community": "Add a new Community policy",

  "resource-policies.add.for.collection": "Add a new Collection policy",

  "resource-policies.create.page.heading": "Create new resource policy for ",

  "resource-policies.create.page.failure.content": "An error occurred while creating the resource policy.",

  "resource-policies.create.page.success.content": "Operation successful",

  "resource-policies.create.page.title": "Create new resource policy",

  "resource-policies.delete.btn": "Delete selected",

  "resource-policies.delete.btn.title": "Delete selected resource policies",

  "resource-policies.delete.failure.content": "An error occurred while deleting selected resource policies.",

  "resource-policies.delete.success.content": "Operation successful",

  "resource-policies.edit.page.heading": "Edit resource policy ",

  "resource-policies.edit.page.failure.content": "An error occurred while editing the resource policy.",

  "resource-policies.edit.page.target-failure.content": "An error occurred while editing the target (ePerson or group) of the resource policy.",

  "resource-policies.edit.page.other-failure.content": "An error occurred while editing the resource policy. The target (ePerson or group) has been successfully updated.",

  "resource-policies.edit.page.success.content": "Operation successful",

  "resource-policies.edit.page.title": "Edit resource policy",

  "resource-policies.form.action-type.label": "Select the action type",

  "resource-policies.form.action-type.required": "You must select the resource policy action.",

  "resource-policies.form.eperson-group-list.label": "The eperson or group that will be granted the permission",

  "resource-policies.form.eperson-group-list.select.btn": "Select",

  "resource-policies.form.eperson-group-list.tab.eperson": "Search for a ePerson",

  "resource-policies.form.eperson-group-list.tab.group": "Search for a group",

  "resource-policies.form.eperson-group-list.table.headers.action": "Action",

  "resource-policies.form.eperson-group-list.table.headers.id": "ID",

  "resource-policies.form.eperson-group-list.table.headers.name": "Name",

  "resource-policies.form.eperson-group-list.modal.header": "Cannot change type",

  "resource-policies.form.eperson-group-list.modal.text1.toGroup": "It is not possible to replace an ePerson with a group.",

  "resource-policies.form.eperson-group-list.modal.text1.toEPerson": "It is not possible to replace a group with an ePerson.",

  "resource-policies.form.eperson-group-list.modal.text2": "Delete the current resource policy and create a new one with the desired type.",

  "resource-policies.form.eperson-group-list.modal.close": "Ok",

  "resource-policies.form.date.end.label": "End Date",

  "resource-policies.form.date.start.label": "Start Date",

  "resource-policies.form.description.label": "Description",

  "resource-policies.form.name.label": "Name",

  "resource-policies.form.name.hint": "Max 30 characters",

  "resource-policies.form.policy-type.label": "Select the policy type",

  "resource-policies.form.policy-type.required": "You must select the resource policy type.",

  "resource-policies.table.headers.action": "Action",

  "resource-policies.table.headers.date.end": "End Date",

  "resource-policies.table.headers.date.start": "Start Date",

  "resource-policies.table.headers.edit": "Edit",

  "resource-policies.table.headers.edit.group": "Edit group",

  "resource-policies.table.headers.edit.policy": "Edit policy",

  "resource-policies.table.headers.eperson": "EPerson",

  "resource-policies.table.headers.group": "Group",

  "resource-policies.table.headers.select-all": "Select all",

  "resource-policies.table.headers.deselect-all": "Deselect all",

  "resource-policies.table.headers.select": "Select",

  "resource-policies.table.headers.deselect": "Deselect",

  "resource-policies.table.headers.id": "ID",

  "resource-policies.table.headers.name": "Name",

  "resource-policies.table.headers.policyType": "type",

  "resource-policies.table.headers.title.for.bitstream": "Policies for Bitstream",

  "resource-policies.table.headers.title.for.bundle": "Policies for Bundle",

  "resource-policies.table.headers.title.for.item": "Policies for Item",

  "resource-policies.table.headers.title.for.community": "Policies for Community",

  "resource-policies.table.headers.title.for.collection": "Policies for Collection",

  "root.skip-to-content": "Skip to main content",

  "search.description": "",

  "search.switch-configuration.title": "Show",

  "search.title": "Search",

  "search.breadcrumbs": "Search",

  "search.search-form.placeholder": "Search the repository ...",

  "search.filters.remove": "Remove filter of type {{ type }} with value {{ value }}",

  "search.filters.applied.f.title": "Title",

  "search.filters.applied.f.author": "Author",

  "search.filters.applied.f.dateIssued.max": "End date",

  "search.filters.applied.f.dateIssued.min": "Start date",

  "search.filters.applied.f.dateSubmitted": "Date submitted",

  "search.filters.applied.f.discoverable": "Non-discoverable",

  "search.filters.applied.f.entityType": "Item Type",

  "search.filters.applied.f.has_content_in_original_bundle": "Has files",

  "search.filters.applied.f.original_bundle_filenames": "File name",

  "search.filters.applied.f.original_bundle_descriptions": "File description",

  "search.filters.applied.f.itemtype": "Type",

  "search.filters.applied.f.namedresourcetype": "Status",

  "search.filters.applied.f.subject": "Subject",

  "search.filters.applied.f.submitter": "Submitter",

  "search.filters.applied.f.jobTitle": "Job Title",

  "search.filters.applied.f.birthDate.max": "End birth date",

  "search.filters.applied.f.birthDate.min": "Start birth date",

  "search.filters.applied.f.supervisedBy": "Supervised by",

  "search.filters.applied.f.withdrawn": "Withdrawn",

  "search.filters.applied.operator.equals": "",

  "search.filters.applied.operator.notequals": " not equals",

  "search.filters.applied.operator.authority": "",

  "search.filters.applied.operator.notauthority": " not authority",

  "search.filters.applied.operator.contains": " contains",

  "search.filters.applied.operator.notcontains": " not contains",

  "search.filters.applied.operator.query": "",

  "search.filters.filter.title.head": "Title",

  "search.filters.filter.title.placeholder": "Title",

  "search.filters.filter.title.label": "Search Title",

  "search.filters.filter.author.head": "Author",

  "search.filters.filter.author.placeholder": "Author name",

  "search.filters.filter.author.label": "Search author name",

  "search.filters.filter.birthDate.head": "Birth Date",

  "search.filters.filter.birthDate.placeholder": "Birth Date",

  "search.filters.filter.birthDate.label": "Search birth date",

  "search.filters.filter.collapse": "Collapse filter",

  "search.filters.filter.creativeDatePublished.head": "Date Published",

  "search.filters.filter.creativeDatePublished.placeholder": "Date Published",

  "search.filters.filter.creativeDatePublished.label": "Search date published",

  "search.filters.filter.creativeWorkEditor.head": "Editor",

  "search.filters.filter.creativeWorkEditor.placeholder": "Editor",

  "search.filters.filter.creativeWorkEditor.label": "Search editor",

  "search.filters.filter.creativeWorkKeywords.head": "Subject",

  "search.filters.filter.creativeWorkKeywords.placeholder": "Subject",

  "search.filters.filter.creativeWorkKeywords.label": "Search subject",

  "search.filters.filter.creativeWorkPublisher.head": "Publisher",

  "search.filters.filter.creativeWorkPublisher.placeholder": "Publisher",

  "search.filters.filter.creativeWorkPublisher.label": "Search publisher",

  "search.filters.filter.dateIssued.head": "Date",

  "search.filters.filter.dateIssued.max.placeholder": "Maximum Date",

  "search.filters.filter.dateIssued.max.label": "End",

  "search.filters.filter.dateIssued.min.placeholder": "Minimum Date",

  "search.filters.filter.dateIssued.min.label": "Start",

  "search.filters.filter.dateSubmitted.head": "Date submitted",

  "search.filters.filter.dateSubmitted.placeholder": "Date submitted",

  "search.filters.filter.dateSubmitted.label": "Search date submitted",

  "search.filters.filter.discoverable.head": "Non-discoverable",

  "search.filters.filter.withdrawn.head": "Withdrawn",

  "search.filters.filter.entityType.head": "Item Type",

  "search.filters.filter.entityType.placeholder": "Item Type",

  "search.filters.filter.entityType.label": "Search item type",

  "search.filters.filter.expand": "Expand filter",

  "search.filters.filter.has_content_in_original_bundle.head": "Has files",

  "search.filters.filter.original_bundle_filenames.head": "File name",

  "search.filters.filter.original_bundle_filenames.placeholder": "File name",

  "search.filters.filter.original_bundle_filenames.label": "Search File name",

  "search.filters.filter.original_bundle_descriptions.head": "File description",

  "search.filters.filter.original_bundle_descriptions.placeholder": "File description",

  "search.filters.filter.original_bundle_descriptions.label": "Search File description",

  "search.filters.filter.itemtype.head": "Type",

  "search.filters.filter.itemtype.placeholder": "Type",

  "search.filters.filter.itemtype.label": "Search type",

  "search.filters.filter.jobTitle.head": "Job Title",

  "search.filters.filter.jobTitle.placeholder": "Job Title",

  "search.filters.filter.jobTitle.label": "Search job title",

  "search.filters.filter.knowsLanguage.head": "Known language",

  "search.filters.filter.knowsLanguage.placeholder": "Known language",

  "search.filters.filter.knowsLanguage.label": "Search known language",

  "search.filters.filter.namedresourcetype.head": "Status",

  "search.filters.filter.namedresourcetype.placeholder": "Status",

  "search.filters.filter.namedresourcetype.label": "Search status",

  "search.filters.filter.objectpeople.head": "People",

  "search.filters.filter.objectpeople.placeholder": "People",

  "search.filters.filter.objectpeople.label": "Search people",

  "search.filters.filter.organizationAddressCountry.head": "Country",

  "search.filters.filter.organizationAddressCountry.placeholder": "Country",

  "search.filters.filter.organizationAddressCountry.label": "Search country",

  "search.filters.filter.organizationAddressLocality.head": "City",

  "search.filters.filter.organizationAddressLocality.placeholder": "City",

  "search.filters.filter.organizationAddressLocality.label": "Search city",

  "search.filters.filter.organizationFoundingDate.head": "Date Founded",

  "search.filters.filter.organizationFoundingDate.placeholder": "Date Founded",

  "search.filters.filter.organizationFoundingDate.label": "Search date founded",

  "search.filters.filter.scope.head": "Scope",

  "search.filters.filter.scope.placeholder": "Scope filter",

  "search.filters.filter.scope.label": "Search scope filter",

  "search.filters.filter.show-less": "Collapse",

  "search.filters.filter.show-more": "Show more",

  "search.filters.filter.subject.head": "Subject",

  "search.filters.filter.subject.placeholder": "Subject",

  "search.filters.filter.subject.label": "Search subject",

  "search.filters.filter.submitter.head": "Submitter",

  "search.filters.filter.submitter.placeholder": "Submitter",

  "search.filters.filter.submitter.label": "Search submitter",

  "search.filters.filter.show-tree": "Browse {{ name }} tree",

  "search.filters.filter.funding.head": "Funding",

  "search.filters.filter.funding.placeholder": "Funding",

  "search.filters.filter.supervisedBy.head": "Supervised By",

  "search.filters.filter.supervisedBy.placeholder": "Supervised By",

  "search.filters.filter.supervisedBy.label": "Search Supervised By",

  "search.filters.filter.access_status.head": "Access type",

  "search.filters.filter.access_status.placeholder": "Access type",

  "search.filters.filter.access_status.label": "Search by access type",

  "search.filters.entityType.JournalIssue": "Journal Issue",

  "search.filters.entityType.JournalVolume": "Journal Volume",

  "search.filters.entityType.OrgUnit": "Organizational Unit",

  "search.filters.entityType.Person": "Person",

  "search.filters.entityType.Project": "Project",

  "search.filters.entityType.Publication": "Publication",

  "search.filters.has_content_in_original_bundle.true": "Yes",

  "search.filters.has_content_in_original_bundle.false": "No",

  "search.filters.discoverable.true": "No",

  "search.filters.discoverable.false": "Yes",

  "search.filters.namedresourcetype.Archived": "Archived",

  "search.filters.namedresourcetype.Validation": "Validation",

  "search.filters.namedresourcetype.Waiting for Controller": "Waiting for reviewer",

  "search.filters.namedresourcetype.Workflow": "Workflow",

  "search.filters.namedresourcetype.Workspace": "Workspace",

  "search.filters.withdrawn.true": "Yes",

  "search.filters.withdrawn.false": "No",

  "search.filters.head": "Filters",

  "search.filters.reset": "Reset filters",

  "search.filters.search.submit": "Submit",

  "search.filters.operator.equals.text": "Equals",

  "search.filters.operator.notequals.text": "Not Equals",

  "search.filters.operator.authority.text": "Authority",

  "search.filters.operator.notauthority.text": "Not Authority",

  "search.filters.operator.contains.text": "Contains",

  "search.filters.operator.notcontains.text": "Not Contains",

  "search.filters.operator.query.text": "Query",

  "search.form.search": "Search",

  "search.form.search_dspace": "All repository",

  "search.form.scope.all": "All of DSpace",

  "search.results.head": "Search Results",

  "search.results.no-results": "Your search returned no results. Having trouble finding what you're looking for? Try putting",

  "search.results.no-results-link": "quotes around it",

  "search.results.empty": "Your search returned no results.",

  "search.results.view-result": "View",

  "search.results.response.500": "An error occurred during query execution, please try again later",

  "default.search.results.head": "Search Results",

  "default-relationships.search.results.head": "Search Results",

  "search.sidebar.close": "Back to results",

  "search.sidebar.filters.title": "Filters",

  "search.sidebar.open": "Search Tools",

  "search.sidebar.results": "results",

  "search.sidebar.settings.rpp": "Results per page",

  "search.sidebar.settings.sort-by": "Sort By",

  "search.sidebar.advanced-search.title": "Advanced Search",

  "search.sidebar.advanced-search.filter-by": "Filter by",

  "search.sidebar.advanced-search.filters": "Filters",

  "search.sidebar.advanced-search.operators": "Operators",

  "search.sidebar.advanced-search.add": "Add",

  "search.sidebar.settings.title": "Settings",

  "search.view-switch.show-detail": "Show detail",

  "search.view-switch.show-grid": "Show as grid",

  "search.view-switch.show-list": "Show as list",

  "selectable-list-item-control.deselect": "Deselect item",

  "selectable-list-item-control.select": "Select item",

  "sorting.ASC": "Ascending",

  "sorting.DESC": "Descending",

  "sorting.dc.title.ASC": "Title Ascending",

  "sorting.dc.title.DESC": "Title Descending",

  "sorting.score.ASC": "Least Relevant",

  "sorting.score.DESC": "Most Relevant",

  "sorting.dc.date.issued.ASC": "Date Issued Ascending",

  "sorting.dc.date.issued.DESC": "Date Issued Descending",

  "sorting.dc.date.accessioned.ASC": "Accessioned Date Ascending",

  "sorting.dc.date.accessioned.DESC": "Accessioned Date Descending",

  "sorting.lastModified.ASC": "Last modified Ascending",

  "sorting.lastModified.DESC": "Last modified Descending",

  "sorting.person.familyName.ASC": "Surname Ascending",

  "sorting.person.familyName.DESC": "Surname Descending",

  "sorting.person.givenName.ASC": "Name Ascending",

  "sorting.person.givenName.DESC": "Name Descending",

  "sorting.person.birthDate.ASC": "Birth Date Ascending",

  "sorting.person.birthDate.DESC": "Birth Date Descending",

  "statistics.title": "Statistics",

  "statistics.header": "Statistics for {{ scope }}",

  "statistics.breadcrumbs": "Statistics",

  "statistics.page.no-data": "No data available",

  "statistics.table.no-data": "No data available",

  "statistics.table.title.TotalVisits": "Total visits",

  "statistics.table.title.TotalVisitsPerMonth": "Total visits per month",

  "statistics.table.title.TotalDownloads": "File Visits",

  "statistics.table.title.TopCountries": "Top country views",

  "statistics.table.title.TopCities": "Top city views",

  "statistics.table.header.views": "Views",

  "statistics.table.no-name": "(object name could not be loaded)",

  "submission.edit.breadcrumbs": "Edit Submission",

  "submission.edit.title": "Edit Submission",

  "submission.general.cancel": "Cancel",

  "submission.general.cannot_submit": "You don't have permission to make a new submission.",

  "submission.general.deposit": "Deposit",

  "submission.general.discard.confirm.cancel": "Cancel",

  "submission.general.discard.confirm.info": "This operation can't be undone. Are you sure?",

  "submission.general.discard.confirm.submit": "Yes, I'm sure",

  "submission.general.discard.confirm.title": "Discard submission",

  "submission.general.discard.submit": "Discard",

  "submission.general.back.submit": "Back",

  "submission.general.info.saved": "Saved",

  "submission.general.info.pending-changes": "Unsaved changes",

  "submission.general.save": "Save",

  "submission.general.save-later": "Save for later",

  "submission.import-external.page.title": "Import metadata from an external source",

  "submission.import-external.title": "Import metadata from an external source",

  "submission.import-external.title.Journal": "Import a journal from an external source",

  "submission.import-external.title.JournalIssue": "Import a journal issue from an external source",

  "submission.import-external.title.JournalVolume": "Import a journal volume from an external source",

  "submission.import-external.title.OrgUnit": "Import a publisher from an external source",

  "submission.import-external.title.Person": "Import a person from an external source",

  "submission.import-external.title.Project": "Import a project from an external source",

  "submission.import-external.title.Publication": "Import a publication from an external source",

  "submission.import-external.title.none": "Import metadata from an external source",

  "submission.import-external.page.hint": "Enter a query above to find items from the web to import in to DSpace.",

  "submission.import-external.back-to-my-dspace": "Back to MyDSpace",

  "submission.import-external.search.placeholder": "Search the external source",

  "submission.import-external.search.button": "Search",

  "submission.import-external.search.button.hint": "Write some words to search",

  "submission.import-external.search.source.hint": "Pick an external source",

  "submission.import-external.source.arxiv": "arXiv",

  "submission.import-external.source.ads": "NASA/ADS",

  "submission.import-external.source.cinii": "CiNii",

  "submission.import-external.source.crossref": "Crossref",

  "submission.import-external.source.datacite": "DataCite",

  "submission.import-external.source.dataciteProject": "DataCite",

  "submission.import-external.source.doi": "DOI",

  "submission.import-external.source.scielo": "SciELO",

  "submission.import-external.source.scopus": "Scopus",

  "submission.import-external.source.vufind": "VuFind",

  "submission.import-external.source.wos": "Web Of Science",

  "submission.import-external.source.orcidWorks": "ORCID",

  "submission.import-external.source.epo": "European Patent Office (EPO)",

  "submission.import-external.source.loading": "Loading ...",

  "submission.import-external.source.sherpaJournal": "SHERPA Journals",

  "submission.import-external.source.sherpaJournalIssn": "SHERPA Journals by ISSN",

  "submission.import-external.source.sherpaPublisher": "SHERPA Publishers",

  "submission.import-external.source.openaire": "OpenAIRE Search by Authors",

  "submission.import-external.source.openaireTitle": "OpenAIRE Search by Title",

  "submission.import-external.source.openaireFunding": "OpenAIRE Search by Funder",

  "submission.import-external.source.orcid": "ORCID",

  "submission.import-external.source.pubmed": "Pubmed",

  "submission.import-external.source.pubmedeu": "Pubmed Europe",

  "submission.import-external.source.lcname": "Library of Congress Names",

  "submission.import-external.source.ror": "Research Organization Registry (ROR)",

  "submission.import-external.source.openalexPublication": "OpenAlex Search by Title",

  "submission.import-external.source.openalexPublicationByAuthorId": "OpenAlex Search by Author ID",

  "submission.import-external.source.openalexPublicationByDOI": "OpenAlex Search by DOI",

  "submission.import-external.source.openalexPerson": "OpenAlex Search by name",

  "submission.import-external.source.openalexJournal": "OpenAlex Journals",

  "submission.import-external.source.openalexInstitution": "OpenAlex Institutions",

  "submission.import-external.source.openalexPublisher": "OpenAlex Publishers",

  "submission.import-external.source.openalexFunder": "OpenAlex Funders",

  "submission.import-external.preview.title": "Item Preview",

  "submission.import-external.preview.title.Publication": "Publication Preview",

  "submission.import-external.preview.title.none": "Item Preview",

  "submission.import-external.preview.title.Journal": "Journal Preview",

  "submission.import-external.preview.title.OrgUnit": "Organizational Unit Preview",

  "submission.import-external.preview.title.Person": "Person Preview",

  "submission.import-external.preview.title.Project": "Project Preview",

  "submission.import-external.preview.subtitle": "The metadata below was imported from an external source. It will be pre-filled when you start the submission.",

  "submission.import-external.preview.button.import": "Start submission",

  "submission.import-external.preview.error.import.title": "Submission error",

  "submission.import-external.preview.error.import.body": "An error occurs during the external source entry import process.",

  "submission.sections.describe.relationship-lookup.close": "Close",

  "submission.sections.describe.relationship-lookup.external-source.added": "Successfully added local entry to the selection",

  "submission.sections.describe.relationship-lookup.external-source.import-button-title.isAuthorOfPublication": "Import remote author",

  "submission.sections.describe.relationship-lookup.external-source.import-button-title.Journal": "Import remote journal",

  "submission.sections.describe.relationship-lookup.external-source.import-button-title.Journal Issue": "Import remote journal issue",

  "submission.sections.describe.relationship-lookup.external-source.import-button-title.Journal Volume": "Import remote journal volume",

  "submission.sections.describe.relationship-lookup.external-source.import-button-title.isProjectOfPublication": "Project",

  "submission.sections.describe.relationship-lookup.external-source.import-button-title.none": "Import remote item",

  "submission.sections.describe.relationship-lookup.external-source.import-button-title.Event": "Import remote event",

  "submission.sections.describe.relationship-lookup.external-source.import-button-title.Product": "Import remote product",

  "submission.sections.describe.relationship-lookup.external-source.import-button-title.Equipment": "Import remote equipment",

  "submission.sections.describe.relationship-lookup.external-source.import-button-title.OrgUnit": "Import remote organizational unit",

  "submission.sections.describe.relationship-lookup.external-source.import-button-title.Funding": "Import remote fund",

  "submission.sections.describe.relationship-lookup.external-source.import-button-title.Person": "Import remote person",

  "submission.sections.describe.relationship-lookup.external-source.import-button-title.Patent": "Import remote patent",

  "submission.sections.describe.relationship-lookup.external-source.import-button-title.Project": "Import remote project",

  "submission.sections.describe.relationship-lookup.external-source.import-button-title.Publication": "Import remote publication",

  "submission.sections.describe.relationship-lookup.external-source.import-modal.isProjectOfPublication.added.new-entity": "New Entity Added!",

  "submission.sections.describe.relationship-lookup.external-source.import-modal.isProjectOfPublication.title": "Project",

  "submission.sections.describe.relationship-lookup.external-source.import-modal.isAuthorOfPublication.title": "Import Remote Author",

  "submission.sections.describe.relationship-lookup.external-source.import-modal.isAuthorOfPublication.added.local-entity": "Successfully added local author to the selection",

  "submission.sections.describe.relationship-lookup.external-source.import-modal.isAuthorOfPublication.added.new-entity": "Successfully imported and added external author to the selection",

  "submission.sections.describe.relationship-lookup.external-source.import-modal.authority": "Authority",

  "submission.sections.describe.relationship-lookup.external-source.import-modal.authority.new": "Import as a new local authority entry",

  "submission.sections.describe.relationship-lookup.external-source.import-modal.cancel": "Cancel",

  "submission.sections.describe.relationship-lookup.external-source.import-modal.collection": "Select a collection to import new entries to",

  "submission.sections.describe.relationship-lookup.external-source.import-modal.entities": "Entities",

  "submission.sections.describe.relationship-lookup.external-source.import-modal.entities.new": "Import as a new local entity",

  "submission.sections.describe.relationship-lookup.external-source.import-modal.head.lcname": "Importing from LC Name",

  "submission.sections.describe.relationship-lookup.external-source.import-modal.head.orcid": "Importing from ORCID",

  "submission.sections.describe.relationship-lookup.external-source.import-modal.head.openaire": "Importing from OpenAIRE",

  "submission.sections.describe.relationship-lookup.external-source.import-modal.head.openaireTitle": "Importing from OpenAIRE",

  "submission.sections.describe.relationship-lookup.external-source.import-modal.head.openaireFunding": "Importing from OpenAIRE",

  "submission.sections.describe.relationship-lookup.external-source.import-modal.head.sherpaJournal": "Importing from Sherpa Journal",

  "submission.sections.describe.relationship-lookup.external-source.import-modal.head.sherpaPublisher": "Importing from Sherpa Publisher",

  "submission.sections.describe.relationship-lookup.external-source.import-modal.head.pubmed": "Importing from PubMed",

  "submission.sections.describe.relationship-lookup.external-source.import-modal.head.arxiv": "Importing from arXiv",

  "submission.sections.describe.relationship-lookup.external-source.import-modal.head.ror": "Import from ROR",

  "submission.sections.describe.relationship-lookup.external-source.import-modal.import": "Import",

  "submission.sections.describe.relationship-lookup.external-source.import-modal.Journal.title": "Import Remote Journal",

  "submission.sections.describe.relationship-lookup.external-source.import-modal.Journal.added.local-entity": "Successfully added local journal to the selection",

  "submission.sections.describe.relationship-lookup.external-source.import-modal.Journal.added.new-entity": "Successfully imported and added external journal to the selection",

  "submission.sections.describe.relationship-lookup.external-source.import-modal.Journal Issue.title": "Import Remote Journal Issue",

  "submission.sections.describe.relationship-lookup.external-source.import-modal.Journal Issue.added.local-entity": "Successfully added local journal issue to the selection",

  "submission.sections.describe.relationship-lookup.external-source.import-modal.Journal Issue.added.new-entity": "Successfully imported and added external journal issue to the selection",

  "submission.sections.describe.relationship-lookup.external-source.import-modal.Journal Volume.title": "Import Remote Journal Volume",

  "submission.sections.describe.relationship-lookup.external-source.import-modal.Journal Volume.added.local-entity": "Successfully added local journal volume to the selection",

  "submission.sections.describe.relationship-lookup.external-source.import-modal.Journal Volume.added.new-entity": "Successfully imported and added external journal volume to the selection",

  "submission.sections.describe.relationship-lookup.external-source.import-modal.select": "Select a local match:",

  "submission.sections.describe.relationship-lookup.external-source.import-modal.isOrgUnitOfProject.title": "Import Remote Organization",

  "submission.sections.describe.relationship-lookup.external-source.import-modal.isOrgUnitOfProject.added.local-entity": "Successfully added local organization to the selection",

  "submission.sections.describe.relationship-lookup.external-source.import-modal.isOrgUnitOfProject.added.new-entity": "Successfully imported and added external organization to the selection",

  "submission.sections.describe.relationship-lookup.search-tab.deselect-all": "Deselect all",

  "submission.sections.describe.relationship-lookup.search-tab.deselect-page": "Deselect page",

  "submission.sections.describe.relationship-lookup.search-tab.loading": "Loading...",

  "submission.sections.describe.relationship-lookup.search-tab.placeholder": "Search query",

  "submission.sections.describe.relationship-lookup.search-tab.search": "Go",

  "submission.sections.describe.relationship-lookup.search-tab.search-form.placeholder": "Search...",

  "submission.sections.describe.relationship-lookup.search-tab.select-all": "Select all",

  "submission.sections.describe.relationship-lookup.search-tab.select-page": "Select page",

  "submission.sections.describe.relationship-lookup.selected": "Selected {{ size }} items",

  "submission.sections.describe.relationship-lookup.search-tab.tab-title.isAuthorOfPublication": "Local Authors ({{ count }})",

  "submission.sections.describe.relationship-lookup.search-tab.tab-title.isJournalOfPublication": "Local Journals ({{ count }})",

  "submission.sections.describe.relationship-lookup.search-tab.tab-title.Project": "Local Projects ({{ count }})",

  "submission.sections.describe.relationship-lookup.search-tab.tab-title.Publication": "Local Publications ({{ count }})",

  "submission.sections.describe.relationship-lookup.search-tab.tab-title.Person": "Local Authors ({{ count }})",

  "submission.sections.describe.relationship-lookup.search-tab.tab-title.OrgUnit": "Local Organizational Units ({{ count }})",

  "submission.sections.describe.relationship-lookup.search-tab.tab-title.DataPackage": "Local Data Packages ({{ count }})",

  "submission.sections.describe.relationship-lookup.search-tab.tab-title.DataFile": "Local Data Files ({{ count }})",

  "submission.sections.describe.relationship-lookup.search-tab.tab-title.Journal": "Local Journals ({{ count }})",

  "submission.sections.describe.relationship-lookup.search-tab.tab-title.isJournalIssueOfPublication": "Local Journal Issues ({{ count }})",

  "submission.sections.describe.relationship-lookup.search-tab.tab-title.JournalIssue": "Local Journal Issues ({{ count }})",

  "submission.sections.describe.relationship-lookup.search-tab.tab-title.isJournalVolumeOfPublication": "Local Journal Volumes ({{ count }})",

  "submission.sections.describe.relationship-lookup.search-tab.tab-title.JournalVolume": "Local Journal Volumes ({{ count }})",

  "submission.sections.describe.relationship-lookup.search-tab.tab-title.sherpaJournal": "Sherpa Journals ({{ count }})",

  "submission.sections.describe.relationship-lookup.search-tab.tab-title.sherpaPublisher": "Sherpa Publishers ({{ count }})",

  "submission.sections.describe.relationship-lookup.search-tab.tab-title.orcid": "ORCID ({{ count }})",

  "submission.sections.describe.relationship-lookup.search-tab.tab-title.lcname": "LC Names ({{ count }})",

  "submission.sections.describe.relationship-lookup.search-tab.tab-title.pubmed": "PubMed ({{ count }})",

  "submission.sections.describe.relationship-lookup.search-tab.tab-title.arxiv": "arXiv ({{ count }})",

  "submission.sections.describe.relationship-lookup.search-tab.tab-title.ror": "ROR ({{ count }})",

  "submission.sections.describe.relationship-lookup.search-tab.tab-title.orcidWorks": "ORCID ({{ count }})",

  "submission.sections.describe.relationship-lookup.search-tab.tab-title.crossref": "Crossref ({{ count }})",

  "submission.sections.describe.relationship-lookup.search-tab.tab-title.scopus": "Scopus ({{ count }})",

  "submission.sections.describe.relationship-lookup.search-tab.tab-title.openaire": "OpenAIRE Search by Authors ({{ count }})",

  "submission.sections.describe.relationship-lookup.search-tab.tab-title.openaireTitle": "OpenAIRE Search by Title ({{ count }})",

  "submission.sections.describe.relationship-lookup.search-tab.tab-title.openaireFunding": "OpenAIRE Search by Funder ({{ count }})",

  "submission.sections.describe.relationship-lookup.search-tab.tab-title.sherpaJournalIssn": "Sherpa Journals by ISSN ({{ count }})",

  "submission.sections.describe.relationship-lookup.search-tab.tab-title.isFundingAgencyOfPublication": "Search for Funding Agencies",

  "submission.sections.describe.relationship-lookup.search-tab.tab-title.isFundingOfPublication": "Search for Funding",

  "submission.sections.describe.relationship-lookup.search-tab.tab-title.isChildOrgUnitOf": "Search for Organizational Units",

  "submission.sections.describe.relationship-lookup.search-tab.tab-title.isProjectOfPublication": "Projects",

  "submission.sections.describe.relationship-lookup.search-tab.tab-title.isFundingAgencyOfProject": "Funder of the Project",

  "submission.sections.describe.relationship-lookup.search-tab.tab-title.isPublicationOfAuthor": "Publication of the Author",

  "submission.sections.describe.relationship-lookup.search-tab.tab-title.isOrgUnitOfProject": "OrgUnit of the Project",

  "submission.sections.describe.relationship-lookup.selection-tab.title.isProjectOfPublication": "Project",

  "submission.sections.describe.relationship-lookup.title.isProjectOfPublication": "Projects",

  "submission.sections.describe.relationship-lookup.title.isFundingAgencyOfProject": "Funder of the Project",

  "submission.sections.describe.relationship-lookup.selection-tab.search-form.placeholder": "Search...",

  "submission.sections.describe.relationship-lookup.selection-tab.tab-title": "Current Selection ({{ count }})",

  "submission.sections.describe.relationship-lookup.title.Journal": "Journal",

  "submission.sections.describe.relationship-lookup.title.isJournalIssueOfPublication": "Journal Issues",

  "submission.sections.describe.relationship-lookup.title.JournalIssue": "Journal Issues",

  "submission.sections.describe.relationship-lookup.title.isJournalVolumeOfPublication": "Journal Volumes",

  "submission.sections.describe.relationship-lookup.title.JournalVolume": "Journal Volumes",

  "submission.sections.describe.relationship-lookup.title.isJournalOfPublication": "Journals",

  "submission.sections.describe.relationship-lookup.title.isAuthorOfPublication": "Authors",

  "submission.sections.describe.relationship-lookup.title.isFundingAgencyOfPublication": "Funding Agency",

  "submission.sections.describe.relationship-lookup.title.Project": "Projects",

  "submission.sections.describe.relationship-lookup.title.Publication": "Publications",

  "submission.sections.describe.relationship-lookup.title.Person": "Authors",

  "submission.sections.describe.relationship-lookup.title.OrgUnit": "Organizational Units",

  "submission.sections.describe.relationship-lookup.title.DataPackage": "Data Packages",

  "submission.sections.describe.relationship-lookup.title.DataFile": "Data Files",

  "submission.sections.describe.relationship-lookup.title.Funding Agency": "Funding Agency",

  "submission.sections.describe.relationship-lookup.title.isFundingOfPublication": "Funding",

  "submission.sections.describe.relationship-lookup.title.isChildOrgUnitOf": "Parent Organizational Unit",

  "submission.sections.describe.relationship-lookup.title.isPublicationOfAuthor": "Publication",

  "submission.sections.describe.relationship-lookup.title.isOrgUnitOfProject": "OrgUnit",

  "submission.sections.describe.relationship-lookup.search-tab.toggle-dropdown": "Toggle dropdown",

  "submission.sections.describe.relationship-lookup.selection-tab.settings": "Settings",

  "submission.sections.describe.relationship-lookup.selection-tab.no-selection": "Your selection is currently empty.",

  "submission.sections.describe.relationship-lookup.selection-tab.title.isAuthorOfPublication": "Selected Authors",

  "submission.sections.describe.relationship-lookup.selection-tab.title.isJournalOfPublication": "Selected Journals",

  "submission.sections.describe.relationship-lookup.selection-tab.title.isJournalVolumeOfPublication": "Selected Journal Volume",

  "submission.sections.describe.relationship-lookup.selection-tab.title.Project": "Selected Projects",

  "submission.sections.describe.relationship-lookup.selection-tab.title.Publication": "Selected Publications",

  "submission.sections.describe.relationship-lookup.selection-tab.title.Person": "Selected Authors",

  "submission.sections.describe.relationship-lookup.selection-tab.title.OrgUnit": "Selected Organizational Units",

  "submission.sections.describe.relationship-lookup.selection-tab.title.DataPackage": "Selected Data Packages",

  "submission.sections.describe.relationship-lookup.selection-tab.title.DataFile": "Selected Data Files",

  "submission.sections.describe.relationship-lookup.selection-tab.title.Journal": "Selected Journals",

  "submission.sections.describe.relationship-lookup.selection-tab.title.isJournalIssueOfPublication": "Selected Issue",

  "submission.sections.describe.relationship-lookup.selection-tab.title.JournalVolume": "Selected Journal Volume",

  "submission.sections.describe.relationship-lookup.selection-tab.title.isFundingAgencyOfPublication": "Selected Funding Agency",

  "submission.sections.describe.relationship-lookup.selection-tab.title.isFundingOfPublication": "Selected Funding",

  "submission.sections.describe.relationship-lookup.selection-tab.title.JournalIssue": "Selected Issue",

  "submission.sections.describe.relationship-lookup.selection-tab.title.isChildOrgUnitOf": "Selected Organizational Unit",

  "submission.sections.describe.relationship-lookup.selection-tab.title.sherpaJournal": "Search Results",

  "submission.sections.describe.relationship-lookup.selection-tab.title.sherpaPublisher": "Search Results",

  "submission.sections.describe.relationship-lookup.selection-tab.title.orcid": "Search Results",

  "submission.sections.describe.relationship-lookup.selection-tab.title.orcidv2": "Search Results",

  "submission.sections.describe.relationship-lookup.selection-tab.title.openaire": "Search Results",

  "submission.sections.describe.relationship-lookup.selection-tab.title.openaireTitle": "Search Results",

  "submission.sections.describe.relationship-lookup.selection-tab.title.openaireFundin": "Search Results",

  "submission.sections.describe.relationship-lookup.selection-tab.title.lcname": "Search Results",

  "submission.sections.describe.relationship-lookup.selection-tab.title.pubmed": "Search Results",

  "submission.sections.describe.relationship-lookup.selection-tab.title.arxiv": "Search Results",

  "submission.sections.describe.relationship-lookup.selection-tab.title.crossref": "Search Results",

  "submission.sections.describe.relationship-lookup.selection-tab.title.epo": "Search Results",

  "submission.sections.describe.relationship-lookup.selection-tab.title.scopus": "Search Results",

  "submission.sections.describe.relationship-lookup.selection-tab.title.scielo": "Search Results",

  "submission.sections.describe.relationship-lookup.selection-tab.title.wos": "Search Results",

  "submission.sections.describe.relationship-lookup.selection-tab.title.ror": "Search Results",

  "submission.sections.describe.relationship-lookup.selection-tab.title": "Search Results",

  "submission.sections.describe.relationship-lookup.name-variant.notification.content": "Would you like to save \"{{ value }}\" as a name variant for this person so you and others can reuse it for future submissions? If you don't you can still use it for this submission.",

  "submission.sections.describe.relationship-lookup.name-variant.notification.confirm": "Save a new name variant",

  "submission.sections.describe.relationship-lookup.name-variant.notification.decline": "Use only for this submission",

  "submission.sections.ccLicense.type": "License Type",

  "submission.sections.ccLicense.select": "Select a license type…",

  "submission.sections.ccLicense.change": "Change your license type…",

  "submission.sections.ccLicense.none": "No licenses available",

  "submission.sections.ccLicense.option.select": "Select an option…",

  "submission.sections.ccLicense.link": "You’ve selected the following license:",

  "submission.sections.ccLicense.confirmation": "I grant the license above",

  "submission.sections.general.add-more": "Add more",

  "submission.sections.general.cannot_deposit": "Deposit cannot be completed due to errors in the form.<br>Please fill out all required fields to complete the deposit.",

  "submission.sections.general.collection": "Collection",

  "submission.sections.general.deposit_error_notice": "There was an issue when submitting the item, please try again later.",

  "submission.sections.general.deposit_success_notice": "Submission deposited successfully.",

  "submission.sections.general.discard_error_notice": "There was an issue when discarding the item, please try again later.",

  "submission.sections.general.discard_success_notice": "Submission discarded successfully.",

  "submission.sections.general.metadata-extracted": "New metadata have been extracted and added to the <strong>{{sectionId}}</strong> section.",

  "submission.sections.general.metadata-extracted-new-section": "New <strong>{{sectionId}}</strong> section has been added to submission.",

  "submission.sections.general.no-collection": "No collection found",

  "submission.sections.general.no-entity": "No entity types found",

  "submission.sections.general.no-sections": "No options available",

  "submission.sections.general.save_error_notice": "There was an issue when saving the item, please try again later.",

  "submission.sections.general.save_success_notice": "Submission saved successfully.",

  "submission.sections.general.search-collection": "Search for a collection",

  "submission.sections.general.sections_not_valid": "There are incomplete sections.",

  "submission.sections.identifiers.info": "The following identifiers will be created for your item:",

  "submission.sections.identifiers.no_handle": "No handles have been minted for this item.",

  "submission.sections.identifiers.no_doi": "No DOIs have been minted for this item.",

  "submission.sections.identifiers.handle_label": "Handle: ",

  "submission.sections.identifiers.doi_label": "DOI: ",

  "submission.sections.identifiers.otherIdentifiers_label": "Other identifiers: ",

  "submission.sections.submit.progressbar.accessCondition": "Item access conditions",

  "submission.sections.submit.progressbar.CClicense": "Creative commons license",

  "submission.sections.submit.progressbar.describe.recycle": "Recycle",

  "submission.sections.submit.progressbar.describe.stepcustom": "Describe",

  "submission.sections.submit.progressbar.describe.stepone": "Describe",

  "submission.sections.submit.progressbar.describe.steptwo": "Describe",

  "submission.sections.submit.progressbar.duplicates": "Potential duplicates",

  "submission.sections.submit.progressbar.identifiers": "Identifiers",

  "submission.sections.submit.progressbar.license": "Deposit license",

  "submission.sections.submit.progressbar.sherpapolicy": "Sherpa policies",

  "submission.sections.submit.progressbar.upload": "Upload files",

  "submission.sections.submit.progressbar.sherpaPolicies": "Publisher open access policy information",

  "submission.sections.sherpa-policy.title-empty": "No publisher policy information available. If your work has an associated ISSN, please enter it above to see any related publisher open access policies.",

  "submission.sections.status.errors.title": "Errors",

  "submission.sections.status.valid.title": "Valid",

  "submission.sections.status.warnings.title": "Warnings",

  "submission.sections.status.errors.aria": "has errors",

  "submission.sections.status.valid.aria": "is valid",

  "submission.sections.status.warnings.aria": "has warnings",

  "submission.sections.status.info.title": "Additional Information",

  "submission.sections.status.info.aria": "Additional Information",

  "submission.sections.toggle.open": "Open section",

  "submission.sections.toggle.close": "Close section",

  "submission.sections.toggle.aria.open": "Expand {{sectionHeader}} section",

  "submission.sections.toggle.aria.close": "Collapse {{sectionHeader}} section",

  "submission.sections.upload.primary.make": "Make {{fileName}} the primary bitstream",

  "submission.sections.upload.primary.remove": "Remove {{fileName}} as the primary bitstream",

  "submission.sections.upload.delete.confirm.cancel": "Cancel",

  "submission.sections.upload.delete.confirm.info": "This operation can't be undone. Are you sure?",

  "submission.sections.upload.delete.confirm.submit": "Yes, I'm sure",

  "submission.sections.upload.delete.confirm.title": "Delete bitstream",

  "submission.sections.upload.delete.submit": "Delete",

  "submission.sections.upload.download.title": "Download bitstream",

  "submission.sections.upload.drop-message": "Drop files to attach them to the item",

  "submission.sections.upload.edit.title": "Edit bitstream",

  "submission.sections.upload.form.access-condition-label": "Access condition type",

  "submission.sections.upload.form.access-condition-hint": "Select an access condition to apply on the bitstream once the item is deposited",

  "submission.sections.upload.form.date-required": "Date is required.",

  "submission.sections.upload.form.date-required-from": "Grant access from date is required.",

  "submission.sections.upload.form.date-required-until": "Grant access until date is required.",

  "submission.sections.upload.form.from-label": "Grant access from",

  "submission.sections.upload.form.from-hint": "Select the date from which the related access condition is applied",

  "submission.sections.upload.form.from-placeholder": "From",

  "submission.sections.upload.form.group-label": "Group",

  "submission.sections.upload.form.group-required": "Group is required.",

  "submission.sections.upload.form.until-label": "Grant access until",

  "submission.sections.upload.form.until-hint": "Select the date until which the related access condition is applied",

  "submission.sections.upload.form.until-placeholder": "Until",

  "submission.sections.upload.header.policy.default.nolist": "Uploaded files in the {{collectionName}} collection will be accessible according to the following group(s):",

  "submission.sections.upload.header.policy.default.withlist": "Please note that uploaded files in the {{collectionName}} collection will be accessible, in addition to what is explicitly decided for the single file, with the following group(s):",

  "submission.sections.upload.info": "Here you will find all the files currently in the item. You can update the file metadata and access conditions or <strong>upload additional files by dragging & dropping them anywhere on the page.</strong>",

  "submission.sections.upload.no-entry": "No",

  "submission.sections.upload.no-file-uploaded": "No file uploaded yet.",

  "submission.sections.upload.save-metadata": "Save metadata",

  "submission.sections.upload.undo": "Cancel",

  "submission.sections.upload.upload-failed": "Upload failed",

  "submission.sections.upload.upload-successful": "Upload successful",

  "submission.sections.accesses.form.discoverable-description": "When checked, this item will be discoverable in search/browse. When unchecked, the item will only be available via a direct link and will never appear in search/browse.",

  "submission.sections.accesses.form.discoverable-label": "Discoverable",

  "submission.sections.accesses.form.access-condition-label": "Access condition type",

  "submission.sections.accesses.form.access-condition-hint": "Select an access condition to apply on the item once it is deposited",

  "submission.sections.accesses.form.date-required": "Date is required.",

  "submission.sections.accesses.form.date-required-from": "Grant access from date is required.",

  "submission.sections.accesses.form.date-required-until": "Grant access until date is required.",

  "submission.sections.accesses.form.from-label": "Grant access from",

  "submission.sections.accesses.form.from-hint": "Select the date from which the related access condition is applied",

  "submission.sections.accesses.form.from-placeholder": "From",

  "submission.sections.accesses.form.group-label": "Group",

  "submission.sections.accesses.form.group-required": "Group is required.",

  "submission.sections.accesses.form.until-label": "Grant access until",

  "submission.sections.accesses.form.until-hint": "Select the date until which the related access condition is applied",

  "submission.sections.accesses.form.until-placeholder": "Until",

  "submission.sections.duplicates.none": "No duplicates were detected.",

  "submission.sections.duplicates.detected": "Potential duplicates were detected. Please review the list below.",

  "submission.sections.duplicates.in-workspace": "This item is in workspace",

  "submission.sections.duplicates.in-workflow": "This item is in workflow",

  "submission.sections.license.granted-label": "I confirm the license above",

  "submission.sections.license.required": "You must accept the license",

  "submission.sections.license.notgranted": "You must accept the license",

  "submission.sections.sherpa.publication.information": "Publication information",

  "submission.sections.sherpa.publication.information.title": "Title",

  "submission.sections.sherpa.publication.information.issns": "ISSNs",

  "submission.sections.sherpa.publication.information.url": "URL",

  "submission.sections.sherpa.publication.information.publishers": "Publisher",

  "submission.sections.sherpa.publication.information.romeoPub": "Romeo Pub",

  "submission.sections.sherpa.publication.information.zetoPub": "Zeto Pub",

  "submission.sections.sherpa.publisher.policy": "Publisher Policy",

  "submission.sections.sherpa.publisher.policy.description": "The below information was found via Sherpa Romeo. Based on the policies of your publisher, it provides advice regarding whether an embargo may be necessary and/or which files you are allowed to upload. If you have questions, please contact your site administrator via the feedback form in the footer.",

  "submission.sections.sherpa.publisher.policy.openaccess": "Open Access pathways permitted by this journal's policy are listed below by article version. Click on a pathway for a more detailed view",

  "submission.sections.sherpa.publisher.policy.more.information": "For more information, please see the following links:",

  "submission.sections.sherpa.publisher.policy.version": "Version",

  "submission.sections.sherpa.publisher.policy.embargo": "Embargo",

  "submission.sections.sherpa.publisher.policy.noembargo": "No Embargo",

  "submission.sections.sherpa.publisher.policy.nolocation": "None",

  "submission.sections.sherpa.publisher.policy.license": "License",

  "submission.sections.sherpa.publisher.policy.prerequisites": "Prerequisites",

  "submission.sections.sherpa.publisher.policy.location": "Location",

  "submission.sections.sherpa.publisher.policy.conditions": "Conditions",

  "submission.sections.sherpa.publisher.policy.refresh": "Refresh",

  "submission.sections.sherpa.record.information": "Record Information",

  "submission.sections.sherpa.record.information.id": "ID",

  "submission.sections.sherpa.record.information.date.created": "Date Created",

  "submission.sections.sherpa.record.information.date.modified": "Last Modified",

  "submission.sections.sherpa.record.information.uri": "URI",

  "submission.sections.sherpa.error.message": "There was an error retrieving sherpa informations",

  "submission.submit.breadcrumbs": "New submission",

  "submission.submit.title": "New submission",

  "submission.workflow.generic.delete": "Delete",

  "submission.workflow.generic.delete-help": "Select this option to discard this item. You will then be asked to confirm it.",

  "submission.workflow.generic.edit": "Edit",

  "submission.workflow.generic.edit-help": "Select this option to change the item's metadata.",

  "submission.workflow.generic.view": "View",

  "submission.workflow.generic.view-help": "Select this option to view the item's metadata.",

  "submission.workflow.generic.submit_select_reviewer": "Select Reviewer",

  "submission.workflow.generic.submit_select_reviewer-help": "",

  "submission.workflow.generic.submit_score": "Rate",

  "submission.workflow.generic.submit_score-help": "",

  "submission.workflow.tasks.claimed.approve": "Approve",

  "submission.workflow.tasks.claimed.approve_help": "If you have reviewed the item and it is suitable for inclusion in the collection, select \"Approve\".",

  "submission.workflow.tasks.claimed.edit": "Edit",

  "submission.workflow.tasks.claimed.edit_help": "Select this option to change the item's metadata.",

  "submission.workflow.tasks.claimed.decline": "Decline",

  "submission.workflow.tasks.claimed.decline_help": "",

  "submission.workflow.tasks.claimed.reject.reason.info": "Please enter your reason for rejecting the submission into the box below, indicating whether the submitter may fix a problem and resubmit.",

  "submission.workflow.tasks.claimed.reject.reason.placeholder": "Describe the reason of reject",

  "submission.workflow.tasks.claimed.reject.reason.submit": "Reject item",

  "submission.workflow.tasks.claimed.reject.reason.title": "Reason",

  "submission.workflow.tasks.claimed.reject.submit": "Reject",

  "submission.workflow.tasks.claimed.reject_help": "If you have reviewed the item and found it is <strong>not</strong> suitable for inclusion in the collection, select \"Reject\".  You will then be asked to enter a message indicating why the item is unsuitable, and whether the submitter should change something and resubmit.",

  "submission.workflow.tasks.claimed.return": "Return to pool",

  "submission.workflow.tasks.claimed.return_help": "Return the task to the pool so that another user may perform the task.",

  "submission.workflow.tasks.generic.error": "Error occurred during operation...",

  "submission.workflow.tasks.generic.processing": "Processing...",

  "submission.workflow.tasks.generic.submitter": "Submitter",

  "submission.workflow.tasks.generic.success": "Operation successful",

  "submission.workflow.tasks.pool.claim": "Claim",

  "submission.workflow.tasks.pool.claim_help": "Assign this task to yourself.",

  "submission.workflow.tasks.pool.hide-detail": "Hide detail",

  "submission.workflow.tasks.pool.show-detail": "Show detail",

  "submission.workflow.tasks.duplicates": "potential duplicates were detected for this item. Claim and edit this item to see details.",

  "submission.workspace.generic.view": "View",

  "submission.workspace.generic.view-help": "Select this option to view the item's metadata.",

  "submitter.empty": "N/A",

  "subscriptions.title": "Subscriptions",

  "subscriptions.item": "Subscriptions for items",

  "subscriptions.collection": "Subscriptions for collections",

  "subscriptions.community": "Subscriptions for communities",

  "subscriptions.subscription_type": "Subscription type",

  "subscriptions.frequency": "Subscription frequency",

  "subscriptions.frequency.D": "Daily",

  "subscriptions.frequency.M": "Monthly",

  "subscriptions.frequency.W": "Weekly",

  "subscriptions.tooltip": "Subscribe",

  "subscriptions.modal.title": "Subscriptions",

  "subscriptions.modal.type-frequency": "Type and frequency",

  "subscriptions.modal.close": "Close",

  "subscriptions.modal.delete-info": "To remove this subscription, please visit the \"Subscriptions\" page under your user profile",

  "subscriptions.modal.new-subscription-form.type.content": "Content",

  "subscriptions.modal.new-subscription-form.frequency.D": "Daily",

  "subscriptions.modal.new-subscription-form.frequency.W": "Weekly",

  "subscriptions.modal.new-subscription-form.frequency.M": "Monthly",

  "subscriptions.modal.new-subscription-form.submit": "Submit",

  "subscriptions.modal.new-subscription-form.processing": "Processing...",

  "subscriptions.modal.create.success": "Subscribed to {{ type }} successfully.",

  "subscriptions.modal.delete.success": "Subscription deleted successfully",

  "subscriptions.modal.update.success": "Subscription to {{ type }} updated successfully",

  "subscriptions.modal.create.error": "An error occurs during the subscription creation",

  "subscriptions.modal.delete.error": "An error occurs during the subscription delete",

  "subscriptions.modal.update.error": "An error occurs during the subscription update",

  "subscriptions.table.dso": "Subject",

  "subscriptions.table.subscription_type": "Subscription Type",

  "subscriptions.table.subscription_frequency": "Subscription Frequency",

  "subscriptions.table.action": "Action",

  "subscriptions.table.edit": "Edit",

  "subscriptions.table.delete": "Delete",

  "subscriptions.table.not-available": "Not available",

  "subscriptions.table.not-available-message": "The subscribed item has been deleted, or you don't currently have the permission to view it",

  "subscriptions.table.empty.message": "You do not have any subscriptions at this time. To subscribe to email updates for a Community or Collection, use the subscription button on the object's page.",

  "thumbnail.default.alt": "Thumbnail Image",

  "thumbnail.default.placeholder": "No Thumbnail Available",

  "thumbnail.project.alt": "Project Logo",

  "thumbnail.project.placeholder": "Project Placeholder Image",

  "thumbnail.orgunit.alt": "OrgUnit Logo",

  "thumbnail.orgunit.placeholder": "OrgUnit Placeholder Image",

  "thumbnail.person.alt": "Profile Picture",

  "thumbnail.person.placeholder": "No Profile Picture Available",

  "title": "DSpace",

  "vocabulary-treeview.header": "Hierarchical tree view",

  "vocabulary-treeview.load-more": "Load more",

  "vocabulary-treeview.search.form.reset": "Reset",

  "vocabulary-treeview.search.form.search": "Search",

  "vocabulary-treeview.search.form.search-placeholder": "Filter results by typing the first few letters",

  "vocabulary-treeview.search.no-result": "There were no items to show",

  "vocabulary-treeview.tree.description.nsi": "The Norwegian Science Index",

  "vocabulary-treeview.tree.description.srsc": "Research Subject Categories",

  "vocabulary-treeview.info": "Select a subject to add as search filter",

  "uploader.browse": "browse",

  "uploader.drag-message": "Drag & Drop your files here",

  "uploader.delete.btn-title": "Delete",

  "uploader.or": ", or ",

  "uploader.processing": "Processing uploaded file(s)... (it's now safe to close this page)",

  "uploader.queue-length": "Queue length",

  "virtual-metadata.delete-item.info": "Select the types for which you want to save the virtual metadata as real metadata",

  "virtual-metadata.delete-item.modal-head": "The virtual metadata of this relation",

  "virtual-metadata.delete-relationship.modal-head": "Select the items for which you want to save the virtual metadata as real metadata",

  "supervisedWorkspace.search.results.head": "Supervised Items",

  "workspace.search.results.head": "Your submissions",

  "workflowAdmin.search.results.head": "Administer Workflow",

  "workflow.search.results.head": "Workflow tasks",

  "supervision.search.results.head": "Workflow and Workspace tasks",

  "workflow-item.edit.breadcrumbs": "Edit workflowitem",

  "workflow-item.edit.title": "Edit workflowitem",

  "workflow-item.delete.notification.success.title": "Deleted",

  "workflow-item.delete.notification.success.content": "This workflow item was successfully deleted",

  "workflow-item.delete.notification.error.title": "Something went wrong",

  "workflow-item.delete.notification.error.content": "The workflow item could not be deleted",

  "workflow-item.delete.title": "Delete workflow item",

  "workflow-item.delete.header": "Delete workflow item",

  "workflow-item.delete.button.cancel": "Cancel",

  "workflow-item.delete.button.confirm": "Delete",

  "workflow-item.send-back.notification.success.title": "Sent back to submitter",

  "workflow-item.send-back.notification.success.content": "This workflow item was successfully sent back to the submitter",

  "workflow-item.send-back.notification.error.title": "Something went wrong",

  "workflow-item.send-back.notification.error.content": "The workflow item could not be sent back to the submitter",

  "workflow-item.send-back.title": "Send workflow item back to submitter",

  "workflow-item.send-back.header": "Send workflow item back to submitter",

  "workflow-item.send-back.button.cancel": "Cancel",

  "workflow-item.send-back.button.confirm": "Send back",

  "workflow-item.view.breadcrumbs": "Workflow View",

  "workspace-item.view.breadcrumbs": "Workspace View",

  "workspace-item.view.title": "Workspace View",

  "workspace-item.delete.breadcrumbs": "Workspace Delete",

  "workspace-item.delete.header": "Delete workspace item",

  "workspace-item.delete.button.confirm": "Delete",

  "workspace-item.delete.button.cancel": "Cancel",

  "workspace-item.delete.notification.success.title": "Deleted",

  "workspace-item.delete.title": "This workspace item was successfully deleted",

  "workspace-item.delete.notification.error.title": "Something went wrong",

  "workspace-item.delete.notification.error.content": "The workspace item could not be deleted",

  "workflow-item.advanced.title": "Advanced workflow",

  "workflow-item.selectrevieweraction.notification.success.title": "Selected reviewer",

  "workflow-item.selectrevieweraction.notification.success.content": "The reviewer for this workflow item has been successfully selected",

  "workflow-item.selectrevieweraction.notification.error.title": "Something went wrong",

  "workflow-item.selectrevieweraction.notification.error.content": "Couldn't select the reviewer for this workflow item",

  "workflow-item.selectrevieweraction.title": "Select Reviewer",

  "workflow-item.selectrevieweraction.header": "Select Reviewer",

  "workflow-item.selectrevieweraction.button.cancel": "Cancel",

  "workflow-item.selectrevieweraction.button.confirm": "Confirm",

  "workflow-item.scorereviewaction.notification.success.title": "Rating review",

  "workflow-item.scorereviewaction.notification.success.content": "The rating for this item workflow item has been successfully submitted",

  "workflow-item.scorereviewaction.notification.error.title": "Something went wrong",

  "workflow-item.scorereviewaction.notification.error.content": "Couldn't rate this item",

  "workflow-item.scorereviewaction.title": "Rate this item",

  "workflow-item.scorereviewaction.header": "Rate this item",

  "workflow-item.scorereviewaction.button.cancel": "Cancel",

  "workflow-item.scorereviewaction.button.confirm": "Confirm",

  "idle-modal.header": "Session will expire soon",

  "idle-modal.info": "For security reasons, user sessions expire after {{ timeToExpire }} minutes of inactivity. Your session will expire soon. Would you like to extend it or log out?",

  "idle-modal.log-out": "Log out",

  "idle-modal.extend-session": "Extend session",

  "researcher.profile.action.processing": "Processing...",

  "researcher.profile.associated": "Researcher profile associated",

  "researcher.profile.change-visibility.fail": "An unexpected error occurs while changing the profile visibility",

  "researcher.profile.create.new": "Create new",

  "researcher.profile.create.success": "Researcher profile created successfully",

  "researcher.profile.create.fail": "An error occurs during the researcher profile creation",

  "researcher.profile.delete": "Delete",

  "researcher.profile.expose": "Expose",

  "researcher.profile.hide": "Hide",

  "researcher.profile.not.associated": "Researcher profile not yet associated",

  "researcher.profile.view": "View",

  "researcher.profile.private.visibility": "PRIVATE",

  "researcher.profile.public.visibility": "PUBLIC",

  "researcher.profile.status": "Status:",

  "researcherprofile.claim.not-authorized": "You are not authorized to claim this item. For more details contact the administrator(s).",

  "researcherprofile.error.claim.body": "An error occurred while claiming the profile, please try again later",

  "researcherprofile.error.claim.title": "Error",

  "researcherprofile.success.claim.body": "Profile claimed with success",

  "researcherprofile.success.claim.title": "Success",

  "person.page.orcid.create": "Create an ORCID ID",

  "person.page.orcid.granted-authorizations": "Granted authorizations",

  "person.page.orcid.grant-authorizations": "Grant authorizations",

  "person.page.orcid.link": "Connect to ORCID ID",

  "person.page.orcid.link.processing": "Linking profile to ORCID...",

  "person.page.orcid.link.error.message": "Something went wrong while connecting the profile with ORCID. If the problem persists, contact the administrator.",

  "person.page.orcid.orcid-not-linked-message": "The ORCID iD of this profile ({{ orcid }}) has not yet been connected to an account on the ORCID registry or the connection is expired.",

  "person.page.orcid.unlink": "Disconnect from ORCID",

  "person.page.orcid.unlink.processing": "Processing...",

  "person.page.orcid.missing-authorizations": "Missing authorizations",

  "person.page.orcid.missing-authorizations-message": "The following authorizations are missing:",

  "person.page.orcid.no-missing-authorizations-message": "Great! This box is empty, so you have granted all access rights to use all functions offers by your institution.",

  "person.page.orcid.no-orcid-message": "No ORCID iD associated yet. By clicking on the button below it is possible to link this profile with an ORCID account.",

  "person.page.orcid.profile-preferences": "Profile preferences",

  "person.page.orcid.funding-preferences": "Funding preferences",

  "person.page.orcid.publications-preferences": "Publication preferences",

  "person.page.orcid.remove-orcid-message": "If you need to remove your ORCID, please contact the repository administrator",

  "person.page.orcid.save.preference.changes": "Update settings",

  "person.page.orcid.sync-profile.affiliation": "Affiliation",

  "person.page.orcid.sync-profile.biographical": "Biographical data",

  "person.page.orcid.sync-profile.education": "Education",

  "person.page.orcid.sync-profile.identifiers": "Identifiers",

  "person.page.orcid.sync-fundings.all": "All fundings",

  "person.page.orcid.sync-fundings.mine": "My fundings",

  "person.page.orcid.sync-fundings.my_selected": "Selected fundings",

  "person.page.orcid.sync-fundings.disabled": "Disabled",

  "person.page.orcid.sync-publications.all": "All publications",

  "person.page.orcid.sync-publications.mine": "My publications",

  "person.page.orcid.sync-publications.my_selected": "Selected publications",

  "person.page.orcid.sync-publications.disabled": "Disabled",

  "person.page.orcid.sync-queue.discard": "Discard the change and do not synchronize with the ORCID registry",

  "person.page.orcid.sync-queue.discard.error": "The discarding of the ORCID queue record failed",

  "person.page.orcid.sync-queue.discard.success": "The ORCID queue record have been discarded successfully",

  "person.page.orcid.sync-queue.empty-message": "The ORCID queue registry is empty",

  "person.page.orcid.sync-queue.table.header.type": "Type",

  "person.page.orcid.sync-queue.table.header.description": "Description",

  "person.page.orcid.sync-queue.table.header.action": "Action",

  "person.page.orcid.sync-queue.description.affiliation": "Affiliations",

  "person.page.orcid.sync-queue.description.country": "Country",

  "person.page.orcid.sync-queue.description.education": "Educations",

  "person.page.orcid.sync-queue.description.external_ids": "External ids",

  "person.page.orcid.sync-queue.description.other_names": "Other names",

  "person.page.orcid.sync-queue.description.qualification": "Qualifications",

  "person.page.orcid.sync-queue.description.researcher_urls": "Researcher urls",

  "person.page.orcid.sync-queue.description.keywords": "Keywords",

  "person.page.orcid.sync-queue.tooltip.insert": "Add a new entry in the ORCID registry",

  "person.page.orcid.sync-queue.tooltip.update": "Update this entry on the ORCID registry",

  "person.page.orcid.sync-queue.tooltip.delete": "Remove this entry from the ORCID registry",

  "person.page.orcid.sync-queue.tooltip.publication": "Publication",

  "person.page.orcid.sync-queue.tooltip.project": "Project",

  "person.page.orcid.sync-queue.tooltip.affiliation": "Affiliation",

  "person.page.orcid.sync-queue.tooltip.education": "Education",

  "person.page.orcid.sync-queue.tooltip.qualification": "Qualification",

  "person.page.orcid.sync-queue.tooltip.other_names": "Other name",

  "person.page.orcid.sync-queue.tooltip.country": "Country",

  "person.page.orcid.sync-queue.tooltip.keywords": "Keyword",

  "person.page.orcid.sync-queue.tooltip.external_ids": "External identifier",

  "person.page.orcid.sync-queue.tooltip.researcher_urls": "Researcher url",

  "person.page.orcid.sync-queue.send": "Synchronize with ORCID registry",

  "person.page.orcid.sync-queue.send.unauthorized-error.title": "The submission to ORCID failed for missing authorizations.",

  "person.page.orcid.sync-queue.send.unauthorized-error.content": "Click <a href='{{orcid}}'>here</a> to grant again the required permissions. If the problem persists, contact the administrator",

  "person.page.orcid.sync-queue.send.bad-request-error": "The submission to ORCID failed because the resource sent to ORCID registry is not valid",

  "person.page.orcid.sync-queue.send.error": "The submission to ORCID failed",

  "person.page.orcid.sync-queue.send.conflict-error": "The submission to ORCID failed because the resource is already present on the ORCID registry",

  "person.page.orcid.sync-queue.send.not-found-warning": "The resource does not exists anymore on the ORCID registry.",

  "person.page.orcid.sync-queue.send.success": "The submission to ORCID was completed successfully",

  "person.page.orcid.sync-queue.send.validation-error": "The data that you want to synchronize with ORCID is not valid",

  "person.page.orcid.sync-queue.send.validation-error.amount-currency.required": "The amount's currency is required",

  "person.page.orcid.sync-queue.send.validation-error.external-id.required": "The resource to be sent requires at least one identifier",

  "person.page.orcid.sync-queue.send.validation-error.title.required": "The title is required",

  "person.page.orcid.sync-queue.send.validation-error.type.required": "The dc.type is required",

  "person.page.orcid.sync-queue.send.validation-error.start-date.required": "The start date is required",

  "person.page.orcid.sync-queue.send.validation-error.funder.required": "The funder is required",

  "person.page.orcid.sync-queue.send.validation-error.country.invalid": "Invalid 2 digits ISO 3166 country",

  "person.page.orcid.sync-queue.send.validation-error.organization.required": "The organization is required",

  "person.page.orcid.sync-queue.send.validation-error.organization.name-required": "The organization's name is required",

  "person.page.orcid.sync-queue.send.validation-error.publication.date-invalid": "The publication date must be one year after 1900",

  "person.page.orcid.sync-queue.send.validation-error.organization.address-required": "The organization to be sent requires an address",

  "person.page.orcid.sync-queue.send.validation-error.organization.city-required": "The address of the organization to be sent requires a city",

  "person.page.orcid.sync-queue.send.validation-error.organization.country-required": "The address of the organization to be sent requires a valid 2 digits ISO 3166 country",

  "person.page.orcid.sync-queue.send.validation-error.disambiguated-organization.required": "An identifier to disambiguate organizations is required. Supported ids are GRID, Ringgold, Legal Entity identifiers (LEIs) and Crossref Funder Registry identifiers",

  "person.page.orcid.sync-queue.send.validation-error.disambiguated-organization.value-required": "The organization's identifiers requires a value",

  "person.page.orcid.sync-queue.send.validation-error.disambiguation-source.required": "The organization's identifiers requires a source",

  "person.page.orcid.sync-queue.send.validation-error.disambiguation-source.invalid": "The source of one of the organization identifiers is invalid. Supported sources are RINGGOLD, GRID, LEI and FUNDREF",

  "person.page.orcid.synchronization-mode": "Synchronization mode",

  "person.page.orcid.synchronization-mode.batch": "Batch",

  "person.page.orcid.synchronization-mode.label": "Synchronization mode",

  "person.page.orcid.synchronization-mode-message": "Please select how you would like synchronization to ORCID to occur. The options include \"Manual\" (you must send your data to ORCID manually), or \"Batch\" (the system will send your data to ORCID via a scheduled script).",

  "person.page.orcid.synchronization-mode-funding-message": "Select whether to send your linked Project entities to your ORCID record's list of funding information.",

  "person.page.orcid.synchronization-mode-publication-message": "Select whether to send your linked Publication entities to your ORCID record's list of works.",

  "person.page.orcid.synchronization-mode-profile-message": "Select whether to send your biographical data or personal identifiers to your ORCID record.",

  "person.page.orcid.synchronization-settings-update.success": "The synchronization settings have been updated successfully",

  "person.page.orcid.synchronization-settings-update.error": "The update of the synchronization settings failed",

  "person.page.orcid.synchronization-mode.manual": "Manual",

  "person.page.orcid.scope.authenticate": "Get your ORCID iD",

  "person.page.orcid.scope.read-limited": "Read your information with visibility set to Trusted Parties",

  "person.page.orcid.scope.activities-update": "Add/update your research activities",

  "person.page.orcid.scope.person-update": "Add/update other information about you",

  "person.page.orcid.unlink.success": "The disconnection between the profile and the ORCID registry was successful",

  "person.page.orcid.unlink.error": "An error occurred while disconnecting between the profile and the ORCID registry. Try again",

  "person.orcid.sync.setting": "ORCID Synchronization settings",

  "person.orcid.registry.queue": "ORCID Registry Queue",

  "person.orcid.registry.auth": "ORCID Authorizations",

  "person.orcid-tooltip.authenticated": "{{orcid}}",

  "person.orcid-tooltip.not-authenticated": "{{orcid}} (unconfirmed)",

  "home.recent-submissions.head": "Recent Submissions",

  "listable-notification-object.default-message": "This object couldn't be retrieved",

  "system-wide-alert-banner.retrieval.error": "Something went wrong retrieving the system-wide alert banner",

  "system-wide-alert-banner.countdown.prefix": "In",

  "system-wide-alert-banner.countdown.days": "{{days}} day(s),",

  "system-wide-alert-banner.countdown.hours": "{{hours}} hour(s) and",

  "system-wide-alert-banner.countdown.minutes": "{{minutes}} minute(s):",

  "menu.section.system-wide-alert": "System-wide Alert",

  "system-wide-alert.form.header": "System-wide Alert",

  "system-wide-alert-form.retrieval.error": "Something went wrong retrieving the system-wide alert",

  "system-wide-alert.form.cancel": "Cancel",

  "system-wide-alert.form.save": "Save",

  "system-wide-alert.form.label.active": "ACTIVE",

  "system-wide-alert.form.label.inactive": "INACTIVE",

  "system-wide-alert.form.error.message": "The system wide alert must have a message",

  "system-wide-alert.form.label.message": "Alert message",

  "system-wide-alert.form.label.countdownTo.enable": "Enable a countdown timer",

  "system-wide-alert.form.label.countdownTo.hint": "Hint: Set a countdown timer. When enabled, a date can be set in the future and the system-wide alert banner will perform a countdown to the set date. When this timer ends, it will disappear from the alert. The server will NOT be automatically stopped.",

  "system-wide-alert-form.select-date-by-calendar": "Select date using calendar",

  "system-wide-alert.form.label.preview": "System-wide alert preview",

  "system-wide-alert.form.update.success": "The system-wide alert was successfully updated",

  "system-wide-alert.form.update.error": "Something went wrong when updating the system-wide alert",

  "system-wide-alert.form.create.success": "The system-wide alert was successfully created",

  "system-wide-alert.form.create.error": "Something went wrong when creating the system-wide alert",

  "admin.system-wide-alert.breadcrumbs": "System-wide Alerts",

  "admin.system-wide-alert.title": "System-wide Alerts",

  "discover.filters.head": "Discover",

  "item-access-control-title": "This form allows you to perform changes to the access conditions of the item's metadata or its bitstreams.",

  "collection-access-control-title": "This form allows you to perform changes to the access conditions of all the items owned by this collection. Changes may be performed to either all Item metadata or all content (bitstreams).",

  "community-access-control-title": "This form allows you to perform changes to the access conditions of all the items owned by any collection under this community. Changes may be performed to either all Item metadata or all content (bitstreams).",

  "access-control-item-header-toggle": "Item's Metadata",

  "access-control-item-toggle.enable": "Enable option to perform changes on the item's metadata",

  "access-control-item-toggle.disable": "Disable option to perform changes on the item's metadata",

  "access-control-bitstream-header-toggle": "Bitstreams",

  "access-control-bitstream-toggle.enable": "Enable option to perform changes on the bitstreams",

  "access-control-bitstream-toggle.disable": "Disable option to perform changes on the bitstreams",

  "access-control-mode": "Mode",

  "access-control-access-conditions": "Access conditions",

  "access-control-no-access-conditions-warning-message": "Currently, no access conditions are specified below. If executed, this will replace the current access conditions with the default access conditions inherited from the owning collection.",

  "access-control-replace-all": "Replace access conditions",

  "access-control-add-to-existing": "Add to existing ones",

  "access-control-limit-to-specific": "Limit the changes to specific bitstreams",

  "access-control-process-all-bitstreams": "Update all the bitstreams in the item",

  "access-control-bitstreams-selected": "bitstreams selected",

  "access-control-bitstreams-select": "Select bitstreams",

  "access-control-cancel": "Cancel",

  "access-control-execute": "Execute",

  "access-control-add-more": "Add more",

  "access-control-remove": "Remove access condition",

  "access-control-select-bitstreams-modal.title": "Select bitstreams",

  "access-control-select-bitstreams-modal.no-items": "No items to show.",

  "access-control-select-bitstreams-modal.close": "Close",

  "access-control-option-label": "Access condition type",

  "access-control-option-note": "Choose an access condition to apply to selected objects.",

  "access-control-option-start-date": "Grant access from",

  "access-control-option-start-date-note": "Select the date from which the related access condition is applied",

  "access-control-option-end-date": "Grant access until",

  "access-control-option-end-date-note": "Select the date until which the related access condition is applied",

  "vocabulary-treeview.search.form.add": "Add",

  "admin.notifications.publicationclaim.breadcrumbs": "Publication Claim",

  "admin.notifications.publicationclaim.page.title": "Publication Claim",

  "coar-notify-support.title": "COAR Notify Protocol",

  "coar-notify-support-title.content": "Here, we fully support the COAR Notify protocol, which is designed to enhance the communication between repositories. To learn more about the COAR Notify protocol, visit the <a href=\"https://notify.coar-repositories.org/\" rel=\"noopener noreferrer\">COAR Notify website</a>.",

  "coar-notify-support.ldn-inbox.title": "LDN InBox",

  "coar-notify-support.ldn-inbox.content": "For your convenience, our LDN (Linked Data Notifications) InBox is easily accessible at {{ ldnInboxUrl }}. The LDN InBox enables seamless communication and data exchange, ensuring efficient and effective collaboration.",

  "coar-notify-support.message-moderation.title": "Message Moderation",

  "coar-notify-support.message-moderation.content": "To ensure a secure and productive environment, all incoming LDN messages are moderated. If you are planning to exchange information with us, kindly reach out via our dedicated",

  "coar-notify-support.message-moderation.feedback-form": " Feedback form.",

  "service.overview.delete.header": "Delete Service",

  "ldn-registered-services.title": "Registered Services",
  "ldn-registered-services.table.name": "Name",
  "ldn-registered-services.table.description": "Description",
  "ldn-registered-services.table.status": "Status",
  "ldn-registered-services.table.action": "Action",
  "ldn-registered-services.new": "NEW",
  "ldn-registered-services.new.breadcrumbs": "Registered Services",

  "ldn-service.overview.table.enabled": "Enabled",
  "ldn-service.overview.table.disabled": "Disabled",
  "ldn-service.overview.table.clickToEnable": "Click to enable",
  "ldn-service.overview.table.clickToDisable": "Click to disable",

  "ldn-edit-registered-service.title": "Edit Service",
  "ldn-create-service.title": "Create service",
  "service.overview.create.modal": "Create Service",
  "service.overview.create.body": "Please confirm the creation of this service.",
  "ldn-service-status": "Status",
  "service.confirm.create": "Create",
  "service.refuse.create": "Cancel",
  "ldn-register-new-service.title": "Register a new service",
  "ldn-new-service.form.label.submit": "Save",
  "ldn-new-service.form.label.name": "Name",
  "ldn-new-service.form.label.description": "Description",
  "ldn-new-service.form.label.url": "Service URL",
  "ldn-new-service.form.label.ip-range": "Service IP range",
  "ldn-new-service.form.label.score": "Level of trust",
  "ldn-new-service.form.label.ldnUrl": "LDN Inbox URL",
  "ldn-new-service.form.placeholder.name": "Please provide service name",
  "ldn-new-service.form.placeholder.description": "Please provide a description regarding your service",
  "ldn-new-service.form.placeholder.url": "Please input the URL for users to check out more information about the service",
  "ldn-new-service.form.placeholder.lowerIp": "IPv4 range lower bound",
  "ldn-new-service.form.placeholder.upperIp": "IPv4 range upper bound",
  "ldn-new-service.form.placeholder.ldnUrl": "Please specify the URL of the LDN Inbox",
  "ldn-new-service.form.placeholder.score": "Please enter a value between 0 and 1. Use the “.” as decimal separator",
  "ldn-service.form.label.placeholder.default-select": "Select a pattern",

  "ldn-service.form.pattern.ack-accept.label": "Acknowledge and Accept",
  "ldn-service.form.pattern.ack-accept.description": "This pattern is used to acknowledge and accept a request (offer). It implies an intention to act on the request.",
  "ldn-service.form.pattern.ack-accept.category": "Acknowledgements",

  "ldn-service.form.pattern.ack-reject.label": "Acknowledge and Reject",
  "ldn-service.form.pattern.ack-reject.description": "This pattern is used to acknowledge and reject a request (offer). It signifies no further action regarding the request.",
  "ldn-service.form.pattern.ack-reject.category": "Acknowledgements",

  "ldn-service.form.pattern.ack-tentative-accept.label": "Acknowledge and Tentatively Accept",
  "ldn-service.form.pattern.ack-tentative-accept.description": "This pattern is used to acknowledge and tentatively accept a request (offer). It implies an intention to act, which may change.",
  "ldn-service.form.pattern.ack-tentative-accept.category": "Acknowledgements",

  "ldn-service.form.pattern.ack-tentative-reject.label": "Acknowledge and Tentatively Reject",
  "ldn-service.form.pattern.ack-tentative-reject.description": "This pattern is used to acknowledge and tentatively reject a request (offer). It signifies no further action, subject to change.",
  "ldn-service.form.pattern.ack-tentative-reject.category": "Acknowledgements",

  "ldn-service.form.pattern.announce-endorsement.label": "Announce Endorsement",
  "ldn-service.form.pattern.announce-endorsement.description": "This pattern is used to announce the existence of an endorsement, referencing the endorsed resource.",
  "ldn-service.form.pattern.announce-endorsement.category": "Announcements",

  "ldn-service.form.pattern.announce-ingest.label": "Announce Ingest",
  "ldn-service.form.pattern.announce-ingest.description": "This pattern is used to announce that a resource has been ingested.",
  "ldn-service.form.pattern.announce-ingest.category": "Announcements",

  "ldn-service.form.pattern.announce-relationship.label": "Announce Relationship",
  "ldn-service.form.pattern.announce-relationship.description": "This pattern is used to announce a relationship between two resources.",
  "ldn-service.form.pattern.announce-relationship.category": "Announcements",

  "ldn-service.form.pattern.announce-review.label": "Announce Review",
  "ldn-service.form.pattern.announce-review.description": "This pattern is used to announce the existence of a review, referencing the reviewed resource.",
  "ldn-service.form.pattern.announce-review.category": "Announcements",

  "ldn-service.form.pattern.announce-service-result.label": "Announce Service Result",
  "ldn-service.form.pattern.announce-service-result.description": "This pattern is used to announce the existence of a 'service result', referencing the relevant resource.",
  "ldn-service.form.pattern.announce-service-result.category": "Announcements",

  "ldn-service.form.pattern.request-endorsement.label": "Request Endorsement",
  "ldn-service.form.pattern.request-endorsement.description": "This pattern is used to request endorsement of a resource owned by the origin system.",
  "ldn-service.form.pattern.request-endorsement.category": "Requests",

  "ldn-service.form.pattern.request-ingest.label": "Request Ingest",
  "ldn-service.form.pattern.request-ingest.description": "This pattern is used to request that the target system ingest a resource.",
  "ldn-service.form.pattern.request-ingest.category": "Requests",

  "ldn-service.form.pattern.request-review.label": "Request Review",
  "ldn-service.form.pattern.request-review.description": "This pattern is used to request a review of a resource owned by the origin system.",
  "ldn-service.form.pattern.request-review.category": "Requests",

  "ldn-service.form.pattern.undo-offer.label": "Undo Offer",
  "ldn-service.form.pattern.undo-offer.description": "This pattern is used to undo (retract) an offer previously made.",
  "ldn-service.form.pattern.undo-offer.category": "Undo",

  "ldn-new-service.form.label.placeholder.selectedItemFilter": "No Item Filter Selected",
  "ldn-new-service.form.label.ItemFilter": "Item Filter",
  "ldn-new-service.form.label.automatic": "Automatic",
  "ldn-new-service.form.error.name": "Name is required",
  "ldn-new-service.form.error.url": "URL is required",
  "ldn-new-service.form.error.ipRange": "Please enter a valid IP range",
  "ldn-new-service.form.hint.ipRange": "Please enter a valid IpV4 in both range bounds (note: for single IP, please enter the same value in both fields)",
  "ldn-new-service.form.error.ldnurl": "LDN URL is required",
  "ldn-new-service.form.error.patterns": "At least a pattern is required",
  "ldn-new-service.form.error.score": "Please enter a valid score (between 0 and 1). Use the “.” as decimal separator",

  "ldn-new-service.form.label.inboundPattern": "Supported Pattern",
  "ldn-new-service.form.label.addPattern": "+ Add more",
  "ldn-new-service.form.label.removeItemFilter": "Remove",
  "ldn-register-new-service.breadcrumbs": "New Service",
  "service.overview.delete.body": "Are you sure you want to delete this service?",
  "service.overview.edit.body": "Do you confirm the changes?",
  "service.overview.edit.modal": "Edit Service",
  "service.detail.update": "Confirm",
  "service.detail.return": "Cancel",
  "service.overview.reset-form.body": "Are you sure you want to discard the changes and leave?",
  "service.overview.reset-form.modal": "Discard Changes",
  "service.overview.reset-form.reset-confirm": "Discard",
  "admin.registries.services-formats.modify.success.head": "Successful Edit",
  "admin.registries.services-formats.modify.success.content": "The service has been edited",
  "admin.registries.services-formats.modify.failure.head": "Failed Edit",
  "admin.registries.services-formats.modify.failure.content": "The service has not been edited",
  "ldn-service-notification.created.success.title": "Successful Create",
  "ldn-service-notification.created.success.body": "The service has been created",
  "ldn-service-notification.created.failure.title": "Failed Create",
  "ldn-service-notification.created.failure.body": "The service has not been created",
  "ldn-service-notification.created.warning.title": "Please select at least one Inbound Pattern",
  "ldn-enable-service.notification.success.title": "Successful status updated",
  "ldn-enable-service.notification.success.content": "The service status has been updated",
  "ldn-service-delete.notification.success.title": "Successful Deletion",
  "ldn-service-delete.notification.success.content": "The service has been deleted",
  "ldn-service-delete.notification.error.title": "Failed Deletion",
  "ldn-service-delete.notification.error.content": "The service has not been deleted",
  "service.overview.reset-form.reset-return": "Cancel",
  "service.overview.delete": "Delete service",
  "ldn-edit-service.title": "Edit service",
  "ldn-edit-service.form.label.name": "Name",
  "ldn-edit-service.form.label.description": "Description",
  "ldn-edit-service.form.label.url": "Service URL",
  "ldn-edit-service.form.label.ldnUrl": "LDN Inbox URL",
  "ldn-edit-service.form.label.inboundPattern": "Inbound Pattern",
  "ldn-edit-service.form.label.noInboundPatternSelected": "No Inbound Pattern",
  "ldn-edit-service.form.label.selectedItemFilter": "Selected Item Filter",
  "ldn-edit-service.form.label.selectItemFilter": "No Item Filter",
  "ldn-edit-service.form.label.automatic": "Automatic",
  "ldn-edit-service.form.label.addInboundPattern": "+ Add more",
  "ldn-edit-service.form.label.submit": "Save",
  "ldn-edit-service.breadcrumbs": "Edit Service",
  "ldn-service.control-constaint-select-none": "Select none",

  "ldn-register-new-service.notification.error.title": "Error",
  "ldn-register-new-service.notification.error.content": "An error occurred while creating this process",
  "ldn-register-new-service.notification.success.title": "Success",
  "ldn-register-new-service.notification.success.content": "The process was successfully created",

  "submission.sections.notify.info": "The selected service is compatible with the item according to its current status. {{ service.name }}: {{ service.description }}",

  "item.page.endorsement": "Endorsement",

  "item.page.review": "Review",

  "item.page.referenced": "Referenced By",

  "item.page.supplemented": "Supplemented By",

  "menu.section.icon.ldn_services": "LDN Services overview",

  "menu.section.services": "LDN Services",

  "menu.section.services_new": "LDN Service",

  "quality-assurance.topics.description-with-target": "Below you can see all the topics received from the subscriptions to {{source}} in regards to the",
  "quality-assurance.events.description": "Below the list of all the suggestions for the selected topic <b>{{topic}}</b>, related to <b>{{source}}</b>.",

  "quality-assurance.events.description-with-topic-and-target": "Below the list of all the suggestions for the selected topic <b>{{topic}}</b>, related to <b>{{source}}</b> and ",

  "quality-assurance.event.table.event.message.serviceUrl": "Actor:",

  "quality-assurance.event.table.event.message.link": "Link:",

  "service.detail.delete.cancel": "Cancel",

  "service.detail.delete.button": "Delete service",

  "service.detail.delete.header": "Delete service",

  "service.detail.delete.body": "Are you sure you want to delete the current service?",

  "service.detail.delete.confirm": "Delete service",

  "service.detail.delete.success": "The service was successfully deleted.",

  "service.detail.delete.error": "Something went wrong when deleting the service",

  "service.overview.table.id": "Services ID",

  "service.overview.table.name": "Name",

  "service.overview.table.start": "Start time (UTC)",

  "service.overview.table.status": "Status",

  "service.overview.table.user": "User",

  "service.overview.title": "Services Overview",

  "service.overview.breadcrumbs": "Services Overview",

  "service.overview.table.actions": "Actions",

  "service.overview.table.description": "Description",

  "submission.sections.submit.progressbar.coarnotify": "COAR Notify",

  "submission.section.section-coar-notify.control.request-review.label": "You can request a review to one of the following services",

  "submission.section.section-coar-notify.control.request-endorsement.label": "You can request an Endorsement to one of the following overlay journals",

  "submission.section.section-coar-notify.control.request-ingest.label": "You can request to ingest a copy of your submission to one of the following services",

  "submission.section.section-coar-notify.dropdown.no-data": "No data available",

  "submission.section.section-coar-notify.dropdown.select-none": "Select none",

  "submission.section.section-coar-notify.small.notification": "Select a service for {{ pattern }} of this item",

  "submission.section.section-coar-notify.selection.description": "Selected service's description:",

  "submission.section.section-coar-notify.selection.no-description": "No further information is available",

  "submission.section.section-coar-notify.notification.error": "The selected service is not suitable for the current item. Please check the description for details about which record can be managed by this service.",

  "submission.section.section-coar-notify.info.no-pattern": "No configurable patterns found.",

  "error.validation.coarnotify.invalidfilter": "Invalid filter, try to select another service or none.",

  "request-status-alert-box.accepted": "The requested {{ offerType }} for <a href='{{serviceUrl}}' target='_blank'> {{ serviceName }}  </a> has been taken in charge.",

  "request-status-alert-box.rejected": "The requested {{ offerType }} for <a href='{{serviceUrl}}' target='_blank'> {{ serviceName }}  </a> has been rejected.",

  "request-status-alert-box.tentative_rejected": "The requested {{ offerType }} for <a href='{{serviceUrl}}' target='_blank'> {{ serviceName }}  </a> has been tentatively rejected. Revisions are required",

  "request-status-alert-box.requested": "The requested {{ offerType }} for <a href='{{serviceUrl}}' target='_blank'> {{ serviceName }}  </a> is pending.",

  "ldn-service-button-mark-inbound-deletion": "Mark supported pattern for deletion",

  "ldn-service-button-unmark-inbound-deletion": "Unmark supported pattern for deletion",

  "ldn-service-input-inbound-item-filter-dropdown": "Select Item filter for the pattern",

  "ldn-service-input-inbound-pattern-dropdown": "Select a pattern for service",

  "ldn-service-overview-select-delete": "Select service for deletion",

  "ldn-service-overview-select-edit": "Edit LDN service",

  "ldn-service-overview-close-modal": "Close modal",

  "ldn-service-usesActorEmailId": "Requires actor email in notifications",

  "ldn-service-usesActorEmailId-description": "If enabled, initial notifications sent will include the submitter email rather than the repository URL. This is usually the case for endorsement or review services.",

  "a-common-or_statement.label": "Item type is Journal Article or Dataset",

  "always_true_filter.label": "Always true",

  "automatic_processing_collection_filter_16.label": "Automatic processing",

  "dc-identifier-uri-contains-doi_condition.label": "URI contains DOI",

  "doi-filter.label": "DOI filter",

  "driver-document-type_condition.label": "Document type equals driver",

  "has-at-least-one-bitstream_condition.label": "Has at least one Bitstream",

  "has-bitstream_filter.label": "Has Bitstream",

  "has-one-bitstream_condition.label": "Has one Bitstream",

  "is-archived_condition.label": "Is archived",

  "is-withdrawn_condition.label": "Is withdrawn",

  "item-is-public_condition.label": "Item is public",

  "journals_ingest_suggestion_collection_filter_18.label": "Journals ingest",

  "title-starts-with-pattern_condition.label": "Title starts with pattern",

  "type-equals-dataset_condition.label": "Type equals Dataset",

  "type-equals-journal-article_condition.label": "Type equals Journal Article",

  "ldn.no-filter.label": "None",

  "admin.notify.dashboard": "Dashboard",

  "menu.section.notify_dashboard": "Dashboard",

  "menu.section.coar_notify": "COAR Notify",

  "admin-notify-dashboard.title": "Notify Dashboard",

  "admin-notify-dashboard.description": "The Notify dashboard monitor the general usage of the COAR Notify protocol across the repository. In the “Metrics” tab are statistics about usage of the COAR Notify protocol. In the “Logs/Inbound” and “Logs/Outbound” tabs it’s possible to search and check the individual status of each LDN message, either received or sent.",

  "admin-notify-dashboard.metrics": "Metrics",

  "admin-notify-dashboard.received-ldn": "Number of received LDN",

  "admin-notify-dashboard.generated-ldn": "Number of generated LDN",

  "admin-notify-dashboard.NOTIFY.incoming.accepted": "Accepted",

  "admin-notify-dashboard.NOTIFY.incoming.accepted.description": "Accepted inbound notifications",

  "admin-notify-logs.NOTIFY.incoming.accepted": "Currently displaying: Accepted notifications",

  "admin-notify-dashboard.NOTIFY.incoming.processed": "Processed LDN",

  "admin-notify-dashboard.NOTIFY.incoming.processed.description": "Processed inbound notifications",

  "admin-notify-logs.NOTIFY.incoming.processed": "Currently displaying: Processed LDN",

  "admin-notify-logs.NOTIFY.incoming.failure": "Currently displaying: Failed notifications",

  "admin-notify-dashboard.NOTIFY.incoming.failure": "Failure",

  "admin-notify-dashboard.NOTIFY.incoming.failure.description": "Failed inbound notifications",

  "admin-notify-logs.NOTIFY.outgoing.failure": "Currently displaying: Failed notifications",

  "admin-notify-dashboard.NOTIFY.outgoing.failure": "Failure",

  "admin-notify-dashboard.NOTIFY.outgoing.failure.description": "Failed outbound notifications",

  "admin-notify-logs.NOTIFY.incoming.untrusted": "Currently displaying: Untrusted notifications",

  "admin-notify-dashboard.NOTIFY.incoming.untrusted": "Untrusted",

  "admin-notify-dashboard.NOTIFY.incoming.untrusted.description": "Inbound notifications not trusted",

  "admin-notify-logs.NOTIFY.incoming.delivered": "Currently displaying: Delivered notifications",

  "admin-notify-dashboard.NOTIFY.incoming.delivered.description": "Inbound notifications successfully delivered",

  "admin-notify-dashboard.NOTIFY.outgoing.delivered": "Delivered",

  "admin-notify-logs.NOTIFY.outgoing.delivered": "Currently displaying: Delivered notifications",

  "admin-notify-dashboard.NOTIFY.outgoing.delivered.description": "Outbound notifications successfully delivered",

  "admin-notify-logs.NOTIFY.outgoing.queued": "Currently displaying: Queued notifications",

  "admin-notify-dashboard.NOTIFY.outgoing.queued.description": "Notifications currently queued",

  "admin-notify-dashboard.NOTIFY.outgoing.queued": "Queued",

  "admin-notify-logs.NOTIFY.outgoing.queued_for_retry": "Currently displaying: Queued for retry notifications",

  "admin-notify-dashboard.NOTIFY.outgoing.queued_for_retry": "Queued for retry",

  "admin-notify-dashboard.NOTIFY.outgoing.queued_for_retry.description": "Notifications currently queued for retry",

  "admin-notify-dashboard.NOTIFY.incoming.involvedItems": "Items involved",

  "admin-notify-dashboard.NOTIFY.incoming.involvedItems.description": "Items related to inbound notifications",

  "admin-notify-dashboard.NOTIFY.outgoing.involvedItems": "Items involved",

  "admin-notify-dashboard.NOTIFY.outgoing.involvedItems.description": "Items related to outbound notifications",

  "admin.notify.dashboard.breadcrumbs": "Dashboard",

  "admin.notify.dashboard.inbound": "Inbound messages",

  "admin.notify.dashboard.inbound-logs": "Logs/Inbound",

  "admin.notify.dashboard.filter": "Filter: ",

  "search.filters.applied.f.relateditem": "Related items",

  "search.filters.applied.f.ldn_service": "LDN Service",

  "search.filters.applied.f.notifyReview": "Notify Review",

  "search.filters.applied.f.notifyEndorsement": "Notify Endorsement",

  "search.filters.applied.f.notifyRelation": "Notify Relation",

  "search.filters.applied.f.access_status": "Access type",

  "search.filters.filter.queue_last_start_time.head": "Last processing time ",

  "search.filters.filter.queue_last_start_time.min.label": "Min range",

  "search.filters.filter.queue_last_start_time.max.label": "Max range",

  "search.filters.applied.f.queue_last_start_time.min": "Min range",

  "search.filters.applied.f.queue_last_start_time.max": "Max range",

  "admin.notify.dashboard.outbound": "Outbound messages",

  "admin.notify.dashboard.outbound-logs": "Logs/Outbound",

  "NOTIFY.incoming.search.results.head": "Incoming",

  "search.filters.filter.relateditem.head": "Related item",

  "search.filters.filter.origin.head": "Origin",

  "search.filters.filter.ldn_service.head": "LDN Service",

  "search.filters.filter.target.head": "Target",

  "search.filters.filter.queue_status.head": "Queue status",

  "search.filters.filter.activity_stream_type.head": "Activity stream type",

  "search.filters.filter.coar_notify_type.head": "COAR Notify type",

  "search.filters.filter.notification_type.head": "Notification type",

  "search.filters.filter.relateditem.label": "Search related items",

  "search.filters.filter.queue_status.label": "Search queue status",

  "search.filters.filter.target.label": "Search target",

  "search.filters.filter.activity_stream_type.label": "Search activity stream type",

  "search.filters.applied.f.queue_status": "Queue Status",

  "search.filters.queue_status.0,authority": "Untrusted Ip",

  "search.filters.queue_status.1,authority": "Queued",

  "search.filters.queue_status.2,authority": "Processing",

  "search.filters.queue_status.3,authority": "Processed",

  "search.filters.queue_status.4,authority": "Failed",

  "search.filters.queue_status.5,authority": "Untrusted",

  "search.filters.queue_status.6,authority": "Unmapped Action",

  "search.filters.queue_status.7,authority": "Queued for retry",

  "search.filters.applied.f.activity_stream_type": "Activity stream type",

  "search.filters.applied.f.coar_notify_type": "COAR Notify type",

  "search.filters.applied.f.notification_type": "Notification type",

  "search.filters.filter.coar_notify_type.label": "Search COAR Notify type",

  "search.filters.filter.notification_type.label": "Search notification type",

  "search.filters.filter.relateditem.placeholder": "Related items",

  "search.filters.filter.target.placeholder": "Target",

  "search.filters.filter.origin.label": "Search source",

  "search.filters.filter.origin.placeholder": "Source",

  "search.filters.filter.ldn_service.label": "Search LDN Service",

  "search.filters.filter.ldn_service.placeholder": "LDN Service",

  "search.filters.filter.queue_status.placeholder": "Queue status",

  "search.filters.filter.activity_stream_type.placeholder": "Activity stream type",

  "search.filters.filter.coar_notify_type.placeholder": "COAR Notify type",

  "search.filters.filter.notification_type.placeholder": "Notification",

  "search.filters.filter.notifyRelation.head": "Notify Relation",

  "search.filters.filter.notifyRelation.label": "Search Notify Relation",

  "search.filters.filter.notifyRelation.placeholder": "Notify Relation",

  "search.filters.filter.notifyReview.head": "Notify Review",

  "search.filters.filter.notifyReview.label": "Search Notify Review",

  "search.filters.filter.notifyReview.placeholder": "Notify Review",

  "search.filters.coar_notify_type.coar-notify:ReviewAction": "Review action",

  "search.filters.coar_notify_type.coar-notify:ReviewAction,authority": "Review action",

  "notify-detail-modal.coar-notify:ReviewAction": "Review action",

  "search.filters.coar_notify_type.coar-notify:EndorsementAction": "Endorsement action",

  "search.filters.coar_notify_type.coar-notify:EndorsementAction,authority": "Endorsement action",

  "notify-detail-modal.coar-notify:EndorsementAction": "Endorsement action",

  "search.filters.coar_notify_type.coar-notify:IngestAction": "Ingest action",

  "search.filters.coar_notify_type.coar-notify:IngestAction,authority": "Ingest action",

  "notify-detail-modal.coar-notify:IngestAction": "Ingest action",

  "search.filters.coar_notify_type.coar-notify:RelationshipAction": "Relationship action",

  "search.filters.coar_notify_type.coar-notify:RelationshipAction,authority": "Relationship action",

  "notify-detail-modal.coar-notify:RelationshipAction": "Relationship action",

  "search.filters.queue_status.QUEUE_STATUS_QUEUED": "Queued",

  "notify-detail-modal.QUEUE_STATUS_QUEUED": "Queued",

  "search.filters.queue_status.QUEUE_STATUS_QUEUED_FOR_RETRY": "Queued for retry",

  "notify-detail-modal.QUEUE_STATUS_QUEUED_FOR_RETRY": "Queued for retry",

  "search.filters.queue_status.QUEUE_STATUS_PROCESSING": "Processing",

  "notify-detail-modal.QUEUE_STATUS_PROCESSING": "Processing",

  "search.filters.queue_status.QUEUE_STATUS_PROCESSED": "Processed",

  "notify-detail-modal.QUEUE_STATUS_PROCESSED": "Processed",

  "search.filters.queue_status.QUEUE_STATUS_FAILED": "Failed",

  "notify-detail-modal.QUEUE_STATUS_FAILED": "Failed",

  "search.filters.queue_status.QUEUE_STATUS_UNTRUSTED": "Untrusted",

  "search.filters.queue_status.QUEUE_STATUS_UNTRUSTED_IP": "Untrusted Ip",

  "notify-detail-modal.QUEUE_STATUS_UNTRUSTED": "Untrusted",

  "notify-detail-modal.QUEUE_STATUS_UNTRUSTED_IP": "Untrusted Ip",

  "search.filters.queue_status.QUEUE_STATUS_UNMAPPED_ACTION": "Unmapped Action",

  "notify-detail-modal.QUEUE_STATUS_UNMAPPED_ACTION": "Unmapped Action",

  "sorting.queue_last_start_time.DESC": "Last started queue Descending",

  "sorting.queue_last_start_time.ASC": "Last started queue Ascending",

  "sorting.queue_attempts.DESC": "Queue attempted Descending",

  "sorting.queue_attempts.ASC": "Queue attempted Ascending",

  "NOTIFY.incoming.involvedItems.search.results.head": "Items involved in incoming LDN",

  "NOTIFY.outgoing.involvedItems.search.results.head": "Items involved in outgoing LDN",

  "type.notify-detail-modal": "Type",

  "id.notify-detail-modal": "Id",

  "coarNotifyType.notify-detail-modal": "COAR Notify type",

  "activityStreamType.notify-detail-modal": "Activity stream type",

  "inReplyTo.notify-detail-modal": "In reply to",

  "object.notify-detail-modal": "Repository Item",

  "context.notify-detail-modal": "Repository Item",

  "queueAttempts.notify-detail-modal": "Queue attempts",

  "queueLastStartTime.notify-detail-modal": "Queue last started",

  "origin.notify-detail-modal": "LDN Service",

  "target.notify-detail-modal": "LDN Service",

  "queueStatusLabel.notify-detail-modal": "Queue status",

  "queueTimeout.notify-detail-modal": "Queue timeout",

  "notify-message-modal.title": "Message Detail",

  "notify-message-modal.show-message": "Show message",

  "notify-message-result.timestamp": "Timestamp",

  "notify-message-result.repositoryItem": "Repository Item",

  "notify-message-result.ldnService": "LDN Service",

  "notify-message-result.type": "Type",

  "notify-message-result.status": "Status",

  "notify-message-result.action": "Action",

  "notify-message-result.detail": "Detail",

  "notify-message-result.reprocess": "Reprocess",

  "notify-queue-status.processed": "Processed",

  "notify-queue-status.failed": "Failed",

  "notify-queue-status.queue_retry": "Queued for retry",

  "notify-queue-status.unmapped_action": "Unmapped action",

  "notify-queue-status.processing": "Processing",

  "notify-queue-status.queued": "Queued",

  "notify-queue-status.untrusted": "Untrusted",

  "ldnService.notify-detail-modal": "LDN Service",

  "relatedItem.notify-detail-modal": "Related Item",

  "search.filters.filter.notifyEndorsement.head": "Notify Endorsement",

  "search.filters.filter.notifyEndorsement.placeholder": "Notify Endorsement",

  "search.filters.filter.notifyEndorsement.label": "Search Notify Endorsement",

  "form.date-picker.placeholder.year": "Year",

  "form.date-picker.placeholder.month": "Month",

  "form.date-picker.placeholder.day": "Day",

  "item.page.cc.license.title": "Creative Commons license",

  "item.page.cc.license.disclaimer": "Except where otherwised noted, this item's license is described as",

  "browse.search-form.placeholder": "Search the repository",

  "file-download-link.download": "Download ",

  "register-page.registration.aria.label": "Enter your e-mail address",

  "forgot-email.form.aria.label": "Enter your e-mail address",

  "search-facet-option.update.announcement": "The page will be reloaded. Filter {{ filter }} is selected.",

  "live-region.ordering.instructions": "Press spacebar to reorder {{ itemName }}.",

  "live-region.ordering.status": "{{ itemName }}, grabbed. Current position in list: {{ index }} of  {{ length }}. Press up and down arrow keys to change position, SpaceBar to drop, Escape to cancel.",

  "live-region.ordering.moved": "{{ itemName }}, moved to position {{ index }} of {{ length }}. Press up and down arrow keys to change position, SpaceBar to drop, Escape to cancel.",

  "live-region.ordering.dropped": "{{ itemName }}, dropped at position {{ index }} of {{ length }}.",

  "dynamic-form-array.sortable-list.label": "Sortable list",

  "external-login.component.or": "or",

  "external-login.confirmation.header": "Information needed to complete the login process",

  "external-login.noEmail.informationText": "The information received from {{authMethod}} are not sufficient to complete the login process. Please provide the missing information below, or login via a different method to associate your {{authMethod}} to an existing account.",

  "external-login.haveEmail.informationText": "It seems that you have not yet an account in this system. If this is the case, please confirm the data received from {{authMethod}} and a new account will be created for you. Otherwise, if you already have an account in the system, please update the email address to match the one already in use in the system or login via a different method to associate your {{authMethod}} to your existing account.",

  "external-login.confirm-email.header": "Confirm or update email",

  "external-login.confirmation.email-required": "Email is required.",

  "external-login.confirmation.email-label": "User Email",

  "external-login.confirmation.email-invalid": "Invalid email format.",

  "external-login.confirm.button.label": "Confirm this email",

  "external-login.confirm-email-sent.header": "Confirmation email sent",

  "external-login.confirm-email-sent.info": " We have sent an emait to the provided address to validate your input. <br> Please follow the instructions in the email to complete the login process.",

  "external-login.provide-email.header": "Provide email",

  "external-login.provide-email.button.label": "Send Verification link",

  "external-login-validation.review-account-info.header": "Review your account information",

  "external-login-validation.review-account-info.info": "The information received from ORCID differs from the one recorded in your profile. <br /> Please review them and decide if you want to update any of them.After saving you will be redirected to your profile page.",

  "external-login-validation.review-account-info.table.header.information": "Information",

  "external-login-validation.review-account-info.table.header.received-value": "Received value",

  "external-login-validation.review-account-info.table.header.current-value": "Current value",

  "external-login-validation.review-account-info.table.header.action": "Override",

  "external-login-validation.review-account-info.table.row.not-applicable": "N/A",

  "on-label": "ON",

  "off-label": "OFF",

  "review-account-info.merge-data.notification.success": "Your account information has been updated successfully",

  "review-account-info.merge-data.notification.error": "Something went wrong while updating your account information",

  "review-account-info.alert.error.content": "Something went wrong. Please try again later.",

  "external-login-page.provide-email.notifications.error": "Something went wrong.Email address was omitted or the operation is not valid.",

  "external-login.error.notification": "There was an error while processing your request. Please try again later.",

  "external-login.connect-to-existing-account.label": "Connect to an existing user",

  "external-login.modal.label.close": "Close",

  "external-login-page.provide-email.create-account.notifications.error.header": "Something went wrong",

  "external-login-page.provide-email.create-account.notifications.error.content": "Please check again your email address and try again.",

  "external-login-page.confirm-email.create-account.notifications.error.no-netId": "Something went wrong with this email account. Try again or use a different method to login.",

  "external-login-page.orcid-confirmation.firstname": "First name",

  "external-login-page.orcid-confirmation.firstname.label": "First name",

  "external-login-page.orcid-confirmation.lastname": "Last name",

  "external-login-page.orcid-confirmation.lastname.label": "Last name",

  "external-login-page.orcid-confirmation.netid": "Account Identifier",

  "external-login-page.orcid-confirmation.netid.placeholder": "xxxx-xxxx-xxxx-xxxx",

  "external-login-page.orcid-confirmation.email": "Email",

  "external-login-page.orcid-confirmation.email.label": "Email",

  "search.filters.access_status.open.access": "Open access",

  "search.filters.access_status.restricted": "Restricted access",

  "search.filters.access_status.embargo": "Embargoed access",

  "search.filters.access_status.metadata.only": "Metadata only",

  "search.filters.access_status.unknown": "Unknown",

  "metadata-export-filtered-items.tooltip": "Export report output as CSV",

  "metadata-export-filtered-items.submit.success": "CSV export succeeded.",

  "metadata-export-filtered-items.submit.error": "CSV export failed.",

  "metadata-export-filtered-items.columns.warning": "CSV export automatically includes all relevant fields, so selections in this list are not taken into account.",

  "embargo.listelement.badge": "Embargo until {{ date }}",
}<|MERGE_RESOLUTION|>--- conflicted
+++ resolved
@@ -1338,11 +1338,9 @@
 
   "collection.page.news": "News",
 
-<<<<<<< HEAD
   "collection.page.options": "Options",
-=======
+
   "collection.search.breadcrumbs": "Search",
->>>>>>> 9c23b4c9
 
   "collection.search.results.head": "Search Results",
 
