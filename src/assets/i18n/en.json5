--- conflicted
+++ resolved
@@ -1106,15 +1106,9 @@
 
   "collection.listelement.badge": "Collection",
 
-<<<<<<< HEAD
+  "collection.logo": "Collection logo",
+
   "collection.page.browse.search.head": "Search",
-=======
-  "collection.logo": "Collection logo",
-
-  "collection.page.browse.recent.head": "Recent Submissions",
-
-  "collection.page.browse.recent.empty": "No items to show",
->>>>>>> 05512291
 
   "collection.page.edit": "Edit this collection",
 
@@ -1196,15 +1190,13 @@
 
   "communityList.showMore": "Show More",
 
-<<<<<<< HEAD
+  "communityList.expand": "Expand {{ name }}",
+
+  "communityList.collapse": "Collapse {{ name }}",
+
+  "community.browse.logo": "Browse for a community logo",
+
   "community.subcoms-cols.breadcrumbs": "Subcommunities and Collections",
-=======
-  "communityList.expand": "Expand {{ name }}",
-
-  "communityList.collapse": "Collapse {{ name }}",
-
-  "community.browse.logo": "Browse for a community logo",
->>>>>>> 05512291
 
   "community.create.head": "Create a Community",
 
