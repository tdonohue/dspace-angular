--- conflicted
+++ resolved
@@ -3787,11 +3787,9 @@
 
   "search.filters.filter.submitter.label": "Search submitter",
 
-<<<<<<< HEAD
+  "search.filters.filter.show-tree": "Browse {{ name }} tree",
+
   "search.filters.filter.funding.head": "Funding",
-=======
-  "search.filters.filter.show-tree": "Browse {{ name }} tree",
->>>>>>> 112e93e4
 
   "search.filters.filter.funding.placeholder": "Funding",
 
