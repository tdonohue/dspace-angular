{

  // "401.help": "You're not authorized to access this page. You can use the button below to get back to the home page.",
  "401.help": "Nincs jogosultsága az oldal eléréséhez. Az alábbi gombbal vissza tud lépni a főoldalra.",

  // "401.link.home-page": "Take me to the home page",
  "401.link.home-page": "Vissza a főoldalra",

  // "401.unauthorized": "unauthorized",
  "401.unauthorized": "jogosulatlan",



  // "403.help": "You don't have permission to access this page. You can use the button below to get back to the home page.",
  "403.help": "Nincs jogosultsága az oldal eléréséhez. Az alábbi gombbal vissza tud lépni a főoldalra.",

  // "403.link.home-page": "Take me to the home page",
  "403.link.home-page": "Vissza a főoldalra",

  // "403.forbidden": "forbidden",
  "403.forbidden": "elérhetetlen",

  // "500.page-internal-server-error": "Service Unavailable",
  "404.help": "A keresett oldal nem található. Az oldalt elköltöztették, vagy letörölték. Az alsó gombbal visszakerülhet a honlapra ",

  // "500.help": "The server is temporarily unable to service your request due to maintenance downtime or capacity problems. Please try again later.",
  "404.help": "A szerver ideiglenesen nem tudja kiszolgálni a kérését, karbantartás vagy más technikai okok miatt. Próbálja meg később.",

  // "500.link.home-page": "Take me to the home page",
  "404.help": "Vissza a főoldalra",


  // "404.help": "We can't find the page you're looking for. The page may have been moved or deleted. You can use the button below to get back to the home page. ",
  // TODO Source message changed - Revise the translation
  "404.help": "A keresett oldal nem található. Az oldalt elköltöztették, vagy letörölték. Az alsó gombbal visszakerülhet a honlapra ",

  // "404.link.home-page": "Take me to the home page",
  "404.link.home-page": "Vissza a főoldalra",

  // "404.page-not-found": "page not found",
  "404.page-not-found": "oldal nem található",

  // "error-page.description.401": "unauthorized",
  "error-page.description.401": "unauthorized",

  // "error-page.description.403": "forbidden",
  "error-page.description.403": "forbidden",

  // "error-page.description.500": "Service Unavailable",
  "error-page.description.500": "Service Unavailable",

  // "error-page.description.404": "page not found",
  "error-page.description.404": "page not found",

  // "error-page.orcid.generic-error": "An error occurred during login via ORCID. Make sure you have shared your ORCID account email address with DSpace. If the error persists, contact the administrator",
  "error-page.orcid.generic-error": "An error occurred during login via ORCID. Make sure you have shared your ORCID account email address with DSpace. If the error persists, contact the administrator",

  // "access-status.embargo.listelement.badge": "Embargo",
  "access-status.embargo.listelement.badge": "Embargo",

  // "access-status.metadata.only.listelement.badge": "Metadata only",
  "access-status.metadata.only.listelement.badge": "Metadata only",

  // "access-status.open.access.listelement.badge": "Open Access",
  "access-status.open.access.listelement.badge": "Open Access",

  // "access-status.restricted.listelement.badge": "Restricted",
  "access-status.restricted.listelement.badge": "Restricted",

  // "access-status.unknown.listelement.badge": "Unknown",
  "access-status.unknown.listelement.badge": "Unknown",

  // "admin.curation-tasks.breadcrumbs": "System curation tasks",
  "admin.curation-tasks.breadcrumbs": "Karbantartási feladatok",

  // "admin.curation-tasks.title": "System curation tasks",
  "admin.curation-tasks.title": "Karbantartási feladatok",

  // "admin.curation-tasks.header": "System curation tasks",
  "admin.curation-tasks.header": "Karbantartási feladatok",

  // "admin.registries.bitstream-formats.breadcrumbs": "Format registry",
  "admin.registries.bitstream-formats.breadcrumbs": "Formátum regiszter",

  // "admin.registries.bitstream-formats.create.breadcrumbs": "Bitstream format",
  "admin.registries.bitstream-formats.create.breadcrumbs": "Bitfolyam formátum",

  // "admin.registries.bitstream-formats.create.failure.content": "An error occurred while creating the new bitstream format.",
  "admin.registries.bitstream-formats.create.failure.content": "Bitfolyam létrehozása közben hiba történt",

  // "admin.registries.bitstream-formats.create.failure.head": "Failure",
  "admin.registries.bitstream-formats.create.failure.head": "Nem sikerült",

  // "admin.registries.bitstream-formats.create.head": "Create Bitstream format",
  "admin.registries.bitstream-formats.create.head": "Bitfolyam formátum létrehozása",

  // "admin.registries.bitstream-formats.create.new": "Add a new bitstream format",
  "admin.registries.bitstream-formats.create.new": "Bitfolyam formátum hozzáadása.",

  // "admin.registries.bitstream-formats.create.success.content": "The new bitstream format was successfully created.",
  "admin.registries.bitstream-formats.create.success.content": "Új bitfolyam formátum sikeresen létrehozva.",

  // "admin.registries.bitstream-formats.create.success.head": "Success",
  "admin.registries.bitstream-formats.create.success.head": "Sikerült",

  // "admin.registries.bitstream-formats.delete.failure.amount": "Failed to remove {{ amount }} format(s)",
  "admin.registries.bitstream-formats.delete.failure.amount": "A {{ amount }} formátum(ok) törlése nem sikerült",

  // "admin.registries.bitstream-formats.delete.failure.head": "Failure",
  "admin.registries.bitstream-formats.delete.failure.head": "Nem sikerült",

  // "admin.registries.bitstream-formats.delete.success.amount": "Successfully removed {{ amount }} format(s)",
  "admin.registries.bitstream-formats.delete.success.amount": "A {{ amount }} formátum(ok) sikeresen törölve",

  // "admin.registries.bitstream-formats.delete.success.head": "Success",
  "admin.registries.bitstream-formats.delete.success.head": "Sikerült",

  // "admin.registries.bitstream-formats.description": "This list of bitstream formats provides information about known formats and their support level.",
  "admin.registries.bitstream-formats.description": "Ez a bitfolyam formátum lista ismert formátumokról és azok támogatásáról nyújt információt.",

  // "admin.registries.bitstream-formats.edit.breadcrumbs": "Bitstream format",
  "admin.registries.bitstream-formats.edit.breadcrumbs": "Bitstream formátum",

  // "admin.registries.bitstream-formats.edit.description.hint": "",
  "admin.registries.bitstream-formats.edit.description.hint": "",

  // "admin.registries.bitstream-formats.edit.description.label": "Description",
  "admin.registries.bitstream-formats.edit.description.label": "Leírás",

  // "admin.registries.bitstream-formats.edit.extensions.hint": "Extensions are file extensions that are used to automatically identify the format of uploaded files. You can enter several extensions for each format.",
  "admin.registries.bitstream-formats.edit.extensions.hint": "A kiterjesztések olyan állomány kiterjesztések, amelyek arra használhatók, hogy automatikusan azonosítsák a feltöltött állomány formátumát. Minden formátumhoz megadhat több kiterjesztést.",

  // "admin.registries.bitstream-formats.edit.extensions.label": "File extensions",
  "admin.registries.bitstream-formats.edit.extensions.label": "Állomány kiterjesztés",

  // "admin.registries.bitstream-formats.edit.extensions.placeholder": "Enter a file extension without the dot",
  "admin.registries.bitstream-formats.edit.extensions.placeholder": "Írja be az állomány kiterjesztését a pont nélkül",

  // "admin.registries.bitstream-formats.edit.failure.content": "An error occurred while editing the bitstream format.",
  "admin.registries.bitstream-formats.edit.failure.content": "Bitfolyam szerkesztése közben hiba történt.",

  // "admin.registries.bitstream-formats.edit.failure.head": "Failure",
  "admin.registries.bitstream-formats.edit.failure.head": "Nem sikerült",

  // "admin.registries.bitstream-formats.edit.head": "Bitstream format: {{ format }}",
  "admin.registries.bitstream-formats.edit.head": "Bitfolyam formátum: {{ format }}",

  // "admin.registries.bitstream-formats.edit.internal.hint": "Formats marked as internal are hidden from the user, and used for administrative purposes.",
  "admin.registries.bitstream-formats.edit.internal.hint": "Belsőként megjelölt formátumokat a felhasználó nem láthat, ezek adminisztratív célokat szolgálnak.",

  // "admin.registries.bitstream-formats.edit.internal.label": "Internal",
  "admin.registries.bitstream-formats.edit.internal.label": "Belső",

  // "admin.registries.bitstream-formats.edit.mimetype.hint": "The MIME type associated with this format, does not have to be unique.",
  "admin.registries.bitstream-formats.edit.mimetype.hint": "Az ehhez a formátumhoz társított MIME típus nem kell, hogy egyedi legyen.",

  // "admin.registries.bitstream-formats.edit.mimetype.label": "MIME Type",
  "admin.registries.bitstream-formats.edit.mimetype.label": "MIME Típus",

  // "admin.registries.bitstream-formats.edit.shortDescription.hint": "A unique name for this format, (e.g. Microsoft Word XP or Microsoft Word 2000)",
  "admin.registries.bitstream-formats.edit.shortDescription.hint": "Egyedi név ennek a formátumnak, (pl. Microsoft Word XP vagy Microsoft Word 2000)",

  // "admin.registries.bitstream-formats.edit.shortDescription.label": "Name",
  "admin.registries.bitstream-formats.edit.shortDescription.label": "Név",

  // "admin.registries.bitstream-formats.edit.success.content": "The bitstream format was successfully edited.",
  "admin.registries.bitstream-formats.edit.success.content": "Bitfolyam formátum szerkesztése sikerült.",

  // "admin.registries.bitstream-formats.edit.success.head": "Success",
  "admin.registries.bitstream-formats.edit.success.head": "Sikerült",

  // "admin.registries.bitstream-formats.edit.supportLevel.hint": "The level of support your institution pledges for this format.",
  "admin.registries.bitstream-formats.edit.supportLevel.hint": "Intézménye ilyen szintű támogatást biztosít ennek a formátumnak.",

  // "admin.registries.bitstream-formats.edit.supportLevel.label": "Support level",
  "admin.registries.bitstream-formats.edit.supportLevel.label": "Támogatási szint",

  // "admin.registries.bitstream-formats.head": "Bitstream Format Registry",
  "admin.registries.bitstream-formats.head": "Bitfolyam formátum leíró adatbázis",

  // "admin.registries.bitstream-formats.no-items": "No bitstream formats to show.",
  "admin.registries.bitstream-formats.no-items": "Nincs látható bitfolyam formátum.",

  // "admin.registries.bitstream-formats.table.delete": "Delete selected",
  "admin.registries.bitstream-formats.table.delete": "Kiválasztottak törlése",

  // "admin.registries.bitstream-formats.table.deselect-all": "Deselect all",
  "admin.registries.bitstream-formats.table.deselect-all": "Valamennyi kiválasztás megszüntetése",

  // "admin.registries.bitstream-formats.table.internal": "internal",
  "admin.registries.bitstream-formats.table.internal": "belső",

  // "admin.registries.bitstream-formats.table.mimetype": "MIME Type",
  "admin.registries.bitstream-formats.table.mimetype": "MIME típus",

  // "admin.registries.bitstream-formats.table.name": "Name",
  "admin.registries.bitstream-formats.table.name": "Név",
  // "admin.registries.bitstream-formats.table.id" : "ID",
  "admin.registries.bitstream-formats.table.id" : "ID",

  // "admin.registries.bitstream-formats.table.return": "Back",
  "admin.registries.bitstream-formats.table.return": "Vissza",

  // "admin.registries.bitstream-formats.table.supportLevel.KNOWN": "Known",
  "admin.registries.bitstream-formats.table.supportLevel.KNOWN": "Ismert",

  // "admin.registries.bitstream-formats.table.supportLevel.SUPPORTED": "Supported",
  "admin.registries.bitstream-formats.table.supportLevel.SUPPORTED": "Támogatott",

  // "admin.registries.bitstream-formats.table.supportLevel.UNKNOWN": "Unknown",
  "admin.registries.bitstream-formats.table.supportLevel.UNKNOWN": "Ismeretlen",

  // "admin.registries.bitstream-formats.table.supportLevel.head": "Support Level",
  "admin.registries.bitstream-formats.table.supportLevel.head": "Támogatási szint",

  // "admin.registries.bitstream-formats.title": "Bitstream Format Registry",
  "admin.registries.bitstream-formats.title": "Bitfolyam formátum leíró adatbázis",



  // "admin.registries.metadata.breadcrumbs": "Metadata registry",
  "admin.registries.metadata.breadcrumbs": "Metaadat leíró adatbázis",

  // "admin.registries.metadata.description": "The metadata registry maintains a list of all metadata fields available in the repository. These fields may be divided amongst multiple schemas. However, DSpace requires the qualified Dublin Core schema.",
  "admin.registries.metadata.description": "A metaadat leíró adatbázis tartalmazza a tárban fellelhető valamennyi metaadat mező listáját. Ezek a mezők több sémára oszthatók. Viszont a DSpace a minősített Dublin Core sémát kéri.",

  // "admin.registries.metadata.form.create": "Create metadata schema",
  "admin.registries.metadata.form.create": "Metaadat séma létrehozása",

  // "admin.registries.metadata.form.edit": "Edit metadata schema",
  "admin.registries.metadata.form.edit": "Metaadat séma szerkesztése",

  // "admin.registries.metadata.form.name": "Name",
  "admin.registries.metadata.form.name": "Név",

  // "admin.registries.metadata.form.namespace": "Namespace",
  "admin.registries.metadata.form.namespace": "Névhely",

  // "admin.registries.metadata.head": "Metadata Registry",
  "admin.registries.metadata.head": "Metaadat leíró adatbázis",

  // "admin.registries.metadata.schemas.no-items": "No metadata schemas to show.",
  "admin.registries.metadata.schemas.no-items": "Nincs elérhető metaadat séma.",

  // "admin.registries.metadata.schemas.table.delete": "Delete selected",
  "admin.registries.metadata.schemas.table.delete": "Kiválasztottak törlése",

  // "admin.registries.metadata.schemas.table.id": "ID",
  "admin.registries.metadata.schemas.table.id": "Azonosító",

  // "admin.registries.metadata.schemas.table.name": "Name",
  "admin.registries.metadata.schemas.table.name": "Név",

  // "admin.registries.metadata.schemas.table.namespace": "Namespace",
  "admin.registries.metadata.schemas.table.namespace": "Névhely",

  // "admin.registries.metadata.title": "Metadata Registry",
  "admin.registries.metadata.title": "Metaadat leíró adatbázis",



  // "admin.registries.schema.breadcrumbs": "Metadata schema",
  "admin.registries.schema.breadcrumbs": "Metaadat séma",

  // "admin.registries.schema.description": "This is the metadata schema for \"{{namespace}}\".",
  "admin.registries.schema.description": "Ez a metaadat séma a következőhöz \"{{namespace}}\".",

  // "admin.registries.schema.fields.head": "Schema metadata fields",
  "admin.registries.schema.fields.head": "Séma metaadat mezők",

  // "admin.registries.schema.fields.no-items": "No metadata fields to show.",
  "admin.registries.schema.fields.no-items": "Nincs elérhető metaadat mező.",

  // "admin.registries.schema.fields.table.delete": "Delete selected",
  "admin.registries.schema.fields.table.delete": "Kiválasztások törlése",

  // "admin.registries.schema.fields.table.field": "Field",
  "admin.registries.schema.fields.table.field": "Mező",
  // "admin.registries.schema.fields.table.id" : "ID",
  "admin.registries.schema.fields.table.id" : "ID",

  // "admin.registries.schema.fields.table.scopenote": "Scope Note",
  "admin.registries.schema.fields.table.scopenote": "Cél megjegyzés",

  // "admin.registries.schema.form.create": "Create metadata field",
  "admin.registries.schema.form.create": "Metaadat mező létrehozása",

  // "admin.registries.schema.form.edit": "Edit metadata field",
  "admin.registries.schema.form.edit": "metaadat mező szerkesztése",

  // "admin.registries.schema.form.element": "Element",
  "admin.registries.schema.form.element": "Elem",

  // "admin.registries.schema.form.qualifier": "Qualifier",
  "admin.registries.schema.form.qualifier": "Minősítő",

  // "admin.registries.schema.form.scopenote": "Scope Note",
  "admin.registries.schema.form.scopenote": "Cél megjegyzés",

  // "admin.registries.schema.head": "Metadata Schema",
  "admin.registries.schema.head": "Metaadat Séma",

  // "admin.registries.schema.notification.created": "Successfully created metadata schema \"{{prefix}}\"",
  "admin.registries.schema.notification.created": "Metaadat séma létrehozása sikerült \"{{prefix}}\"",

  // "admin.registries.schema.notification.deleted.failure": "Failed to delete {{amount}} metadata schemas",
  "admin.registries.schema.notification.deleted.failure": "A {{amount}} metaadat sémák törlése nem sikerült",

  // "admin.registries.schema.notification.deleted.success": "Successfully deleted {{amount}} metadata schemas",
  "admin.registries.schema.notification.deleted.success": "A {{amount}} metaadat sémák törlése sikerült",

  // "admin.registries.schema.notification.edited": "Successfully edited metadata schema \"{{prefix}}\"",
  "admin.registries.schema.notification.edited": "Metaadat séma szerkesztése sikerült \"{{prefix}}\"",

  // "admin.registries.schema.notification.failure": "Error",
  "admin.registries.schema.notification.failure": "Hiba",

  // "admin.registries.schema.notification.field.created": "Successfully created metadata field \"{{field}}\"",
  "admin.registries.schema.notification.field.created": "Metaadat mező létrehozva\"{{field}}\"",

  // "admin.registries.schema.notification.field.deleted.failure": "Failed to delete {{amount}} metadata fields",
  "admin.registries.schema.notification.field.deleted.failure": "A{{amount}} metaadat mezők törlése nem sikerült",

  // "admin.registries.schema.notification.field.deleted.success": "Successfully deleted {{amount}} metadata fields",
  "admin.registries.schema.notification.field.deleted.success": "A{{amount}} metaadat mezők törlése sikerült",

  // "admin.registries.schema.notification.field.edited": "Successfully edited metadata field \"{{field}}\"",
  "admin.registries.schema.notification.field.edited": "metaadat mező szerkesztése sikerült\"{{field}}\"",

  // "admin.registries.schema.notification.success": "Success",
  "admin.registries.schema.notification.success": "Sikerült",

  // "admin.registries.schema.return": "Back",
  "admin.registries.schema.return": "Vissza",

  // "admin.registries.schema.title": "Metadata Schema Registry",
  "admin.registries.schema.title": "Metaadat Séma leíró adatbázis",



  // "admin.access-control.epeople.actions.delete": "Delete EPerson",
  "admin.access-control.epeople.actions.delete": "EPerson törlése",

  // "admin.access-control.epeople.actions.impersonate": "Impersonate EPerson",
  "admin.access-control.epeople.actions.impersonate": "EPerson megszemélyesítése",

  // "admin.access-control.epeople.actions.reset": "Reset password",
  "admin.access-control.epeople.actions.reset": "Jelszó visszaállítása",

  // "admin.access-control.epeople.actions.stop-impersonating": "Stop impersonating EPerson",
  "admin.access-control.epeople.actions.stop-impersonating": "EPerson megszemélyesítésének befejezése",

  // "admin.access-control.epeople.breadcrumbs": "EPeople",
  "admin.access-control.epeople.breadcrumbs": "ESzemély",

  // "admin.access-control.epeople.title": "EPeople",
  "admin.access-control.epeople.title": "ESzemély",

  // "admin.access-control.epeople.head": "EPeople",
  "admin.access-control.epeople.head": "ESzemély",

  // "admin.access-control.epeople.search.head": "Search",
  "admin.access-control.epeople.search.head": "Keresés",

  // "admin.access-control.epeople.button.see-all": "Browse All",
  "admin.access-control.epeople.button.see-all": "Valamennyi böngészése",

  // "admin.access-control.epeople.search.scope.metadata": "Metadata",
  "admin.access-control.epeople.search.scope.metadata": "Metaadat",

  // "admin.access-control.epeople.search.scope.email": "E-mail (exact)",
  "admin.access-control.epeople.search.scope.email": "E-mail (pontosan)",

  // "admin.access-control.epeople.search.button": "Search",
  "admin.access-control.epeople.search.button": "Keresés",

  // "admin.access-control.epeople.search.placeholder": "Search people...",
  "admin.access-control.epeople.search.placeholder": "Személy keresése...",

  // "admin.access-control.epeople.button.add": "Add EPerson",
  "admin.access-control.epeople.button.add": "EPerson hozzáadása",

  // "admin.access-control.epeople.table.id": "ID",
  "admin.access-control.epeople.table.id": "Azonosító",

  // "admin.access-control.epeople.table.name": "Name",
  "admin.access-control.epeople.table.name": "Név",

  // "admin.access-control.epeople.table.email": "E-mail (exact)",
  "admin.access-control.epeople.table.email": "E-mail (pontosan)",

  // "admin.access-control.epeople.table.edit": "Edit",
  "admin.access-control.epeople.table.edit": "Szerkesztés",

  // "admin.access-control.epeople.table.edit.buttons.edit": "Edit \"{{name}}\"",
  "admin.access-control.epeople.table.edit.buttons.edit": "Szerkesztés \"{{name}}\"",

  // "admin.access-control.epeople.table.edit.buttons.edit-disabled": "You are not authorized to edit this group",
  "admin.access-control.epeople.table.edit.buttons.edit-disabled": "Nincs jogosultsága a csoport szerkesztéséhez",

  // "admin.access-control.epeople.table.edit.buttons.remove": "Delete \"{{name}}\"",
  "admin.access-control.epeople.table.edit.buttons.remove": "Törlés \"{{name}}\"",

  // "admin.access-control.epeople.no-items": "No EPeople to show.",
  "admin.access-control.epeople.no-items": "Nincs elérhető ESzemély.",

  // "admin.access-control.epeople.form.create": "Create EPerson",
  "admin.access-control.epeople.form.create": "ESzemély létrehozása",

  // "admin.access-control.epeople.form.edit": "Edit EPerson",
  "admin.access-control.epeople.form.edit": "ESzemély szerkesztése",

  // "admin.access-control.epeople.form.firstName": "First name",
  "admin.access-control.epeople.form.firstName": "Keresztnév",

  // "admin.access-control.epeople.form.lastName": "Last name",
  "admin.access-control.epeople.form.lastName": "Családnév",

  // "admin.access-control.epeople.form.email": "E-mail",
  "admin.access-control.epeople.form.email": "E-mail",

  // "admin.access-control.epeople.form.emailHint": "Must be valid e-mail address",
  "admin.access-control.epeople.form.emailHint": "Érvényes e-mail cím kell, hogy legyen",

  // "admin.access-control.epeople.form.canLogIn": "Can log in",
  "admin.access-control.epeople.form.canLogIn": "Bejelentkezhet",

  // "admin.access-control.epeople.form.requireCertificate": "Requires certificate",
  "admin.access-control.epeople.form.requireCertificate": "Tanúsítvány szükséges",

  // "admin.access-control.epeople.form.return": "Back",
  "admin.access-control.epeople.form.return": "Vissza",

  // "admin.access-control.epeople.form.notification.created.success": "Successfully created EPerson \"{{name}}\"",
  "admin.access-control.epeople.form.notification.created.success": "EPerson \"{{name}} sikeresen létrehozva\"",

  // "admin.access-control.epeople.form.notification.created.failure": "Failed to create EPerson \"{{name}}\"",
  "admin.access-control.epeople.form.notification.created.failure": "EPerson \"{{name}}létrehozása nem sikerült\"",

  // "admin.access-control.epeople.form.notification.created.failure.emailInUse": "Failed to create EPerson \"{{name}}\", email \"{{email}}\" already in use.",
  "admin.access-control.epeople.form.notification.created.failure.emailInUse": "EPerson \"{{name}}\" létrehozása nem sikerült, email \"{{email}}\" már használatban van.",

  // "admin.access-control.epeople.form.notification.edited.failure.emailInUse": "Failed to edit EPerson \"{{name}}\", email \"{{email}}\" already in use.",
  "admin.access-control.epeople.form.notification.edited.failure.emailInUse": "EPerson \"{{name}}\" szerkesztése nem sikerült, email \"{{email}}\" már használatban van.",

  // "admin.access-control.epeople.form.notification.edited.success": "Successfully edited EPerson \"{{name}}\"",
  "admin.access-control.epeople.form.notification.edited.success": "EPerson \"{{name}}\" szerkesztése sikerült",

  // "admin.access-control.epeople.form.notification.edited.failure": "Failed to edit EPerson \"{{name}}\"",
  "admin.access-control.epeople.form.notification.edited.failure": "EPerson \"{{name}}\" szerkesztése nem sikerült",

  // "admin.access-control.epeople.form.notification.deleted.success": "Successfully deleted EPerson \"{{name}}\"",
  "admin.access-control.epeople.form.notification.deleted.success": "Sikeresen törölve: EPerson \"{{name}}\"",

  // "admin.access-control.epeople.form.notification.deleted.failure": "Failed to delete EPerson \"{{name}}\"",
  "admin.access-control.epeople.form.notification.deleted.failure": "Nem sikerült törülni: EPerson \"{{name}}\"",

  // "admin.access-control.epeople.form.groupsEPersonIsMemberOf": "Member of these groups:",
  "admin.access-control.epeople.form.groupsEPersonIsMemberOf": "Tagja a következő csoportoknak:",

  // "admin.access-control.epeople.form.table.id": "ID",
  "admin.access-control.epeople.form.table.id": "Azonosító",

  // "admin.access-control.epeople.form.table.name": "Name",
  "admin.access-control.epeople.form.table.name": "Név",

  // "admin.access-control.epeople.form.table.collectionOrCommunity": "Collection/Community",
  "admin.access-control.epeople.form.table.collectionOrCommunity": "Gyűjtemény/Közösség",

  // "admin.access-control.epeople.form.memberOfNoGroups": "This EPerson is not a member of any groups",
  "admin.access-control.epeople.form.memberOfNoGroups": "Ez az ESzemély egyetlen csoportnak sem tagja",

  // "admin.access-control.epeople.form.goToGroups": "Add to groups",
  "admin.access-control.epeople.form.goToGroups": "Hozzáadás csoportokhoz",

  // "admin.access-control.epeople.notification.deleted.failure": "Failed to delete EPerson: \"{{name}}\"",
  "admin.access-control.epeople.notification.deleted.failure": "ESzemély: \"{{name}}\" törlése nem sikerült",

  // "admin.access-control.epeople.notification.deleted.success": "Successfully deleted EPerson: \"{{name}}\"",
  "admin.access-control.epeople.notification.deleted.success": "ESzemély: \"{{name}}\" törlése sikerült",



  // "admin.access-control.groups.title": "Groups",
  "admin.access-control.groups.title": "Csoportok",

  // "admin.access-control.groups.breadcrumbs": "Groups",
  "admin.access-control.groups.breadcrumbs": "Csoportok",

  // "admin.access-control.groups.singleGroup.breadcrumbs": "Edit Group",
  "admin.access-control.groups.singleGroup.breadcrumbs": "Csoport szerkesztése",

  // "admin.access-control.groups.title.singleGroup": "Edit Group",
  "admin.access-control.groups.title.singleGroup": "Csoport szerkesztése",

  // "admin.access-control.groups.title.addGroup": "New Group",
  "admin.access-control.groups.title.addGroup": "Új csoport",

  // "admin.access-control.groups.addGroup.breadcrumbs": "New Group",
  "admin.access-control.groups.addGroup.breadcrumbs": "Új csoport",

  // "admin.access-control.groups.head": "Groups",
  "admin.access-control.groups.head": "Csoportok",

  // "admin.access-control.groups.button.add": "Add group",
  "admin.access-control.groups.button.add": "Csoport hozzáadása",

  // "admin.access-control.groups.search.head": "Search groups",
  "admin.access-control.groups.search.head": "Csoportok keresése",

  // "admin.access-control.groups.button.see-all": "Browse all",
  "admin.access-control.groups.button.see-all": "valamennyi böngészése",

  // "admin.access-control.groups.search.button": "Search",
  "admin.access-control.groups.search.button": "Keresés",

  // "admin.access-control.groups.search.placeholder": "Search groups...",
  "admin.access-control.groups.search.placeholder": "Csoport keresése...",

  // "admin.access-control.groups.table.id": "ID",
  "admin.access-control.groups.table.id": "Azonosító",

  // "admin.access-control.groups.table.name": "Name",
  "admin.access-control.groups.table.name": "Név",

  // "admin.access-control.groups.table.collectionOrCommunity": "Collection/Community",
  "admin.access-control.groups.table.collectionOrCommunity": "Gyűjtemény/Közösség",

  // "admin.access-control.groups.table.members": "Members",
  "admin.access-control.groups.table.members": "Tagok",

  // "admin.access-control.groups.table.edit": "Edit",
  "admin.access-control.groups.table.edit": "Szerkesztés",

  // "admin.access-control.groups.table.edit.buttons.edit": "Edit \"{{name}}\"",
  "admin.access-control.groups.table.edit.buttons.edit": "Szerkesztés \"{{name}}\"",

  // "admin.access-control.groups.table.edit.buttons.remove": "Delete \"{{name}}\"",
  "admin.access-control.groups.table.edit.buttons.remove": "Törlés \"{{name}}\"",

  // "admin.access-control.groups.no-items": "No groups found with this in their name or this as UUID",
  "admin.access-control.groups.no-items": "Egyetlen csoport sem tartalmazza nevében, vagy UUID-ként ezt",

  // "admin.access-control.groups.notification.deleted.success": "Successfully deleted group \"{{name}}\"",
  "admin.access-control.groups.notification.deleted.success": "\"{{name}}\" csoport törlése sikerült",

  // "admin.access-control.groups.notification.deleted.failure.title": "Failed to delete group \"{{name}}\"",
  "admin.access-control.groups.notification.deleted.failure.title": "\"{{name}}\" csoport törlése nem sikerült",

  // "admin.access-control.groups.notification.deleted.failure.content": "Cause: \"{{cause}}\"",
  "admin.access-control.groups.notification.deleted.failure.content": "Ok: \"{{cause}}\"",



  // "admin.access-control.groups.form.alert.permanent": "This group is permanent, so it can't be edited or deleted. You can still add and remove group members using this page.",
  "admin.access-control.groups.form.alert.permanent": "Ez a csoport állandó, nem szerkeszthető vagy törölhető. Ugyanakor a csoporttagság szerkeszthető.",

  // "admin.access-control.groups.form.alert.workflowGroup": "This group can’t be modified or deleted because it corresponds to a role in the submission and workflow process in the \"{{name}}\" {{comcol}}. You can delete it from the <a href='{{comcolEditRolesRoute}}'>\"assign roles\"</a> tab on the edit {{comcol}} page. You can still add and remove group members using this page.",
  "admin.access-control.groups.form.alert.workflowGroup": "A csoport nem módosítható vagy törölhető, mert használva van egy szerepkörben vagy egy folyamatban a(z) \"{{name}}\" {{comcol}} helyen. Törölheti a <a href='{{comcolEditRolesRoute}}'>\"szerepkör hozzárendelése\"</a> fülön a szerkesztés oldalon: {{comcol}}. Ugyanakkor ezen az oldalon, szerkesztheti a csoporttagokat.",

  // "admin.access-control.groups.form.head.create": "Create group",
  "admin.access-control.groups.form.head.create": "Csoport létrehozása",

  // "admin.access-control.groups.form.head.edit": "Edit group",
  "admin.access-control.groups.form.head.edit": "Csoport szerkesztése",

  // "admin.access-control.groups.form.groupName": "Group name",
  "admin.access-control.groups.form.groupName": "Csoport neve",

  // "admin.access-control.groups.form.groupCommunity": "Community or Collection",
  "admin.access-control.groups.form.groupCommunity": "Közösség vagy Gyűjtemény",

  // "admin.access-control.groups.form.groupDescription": "Description",
  "admin.access-control.groups.form.groupDescription": "Leírás",

  // "admin.access-control.groups.form.notification.created.success": "Successfully created Group \"{{name}}\"",
  "admin.access-control.groups.form.notification.created.success": "\"{{name}}\" csoport létrehozása sikerült",

  // "admin.access-control.groups.form.notification.created.failure": "Failed to create Group \"{{name}}\"",
  "admin.access-control.groups.form.notification.created.failure": "\"{{name}}\" csoport létrehozása nem sikerült",

  // "admin.access-control.groups.form.notification.created.failure.groupNameInUse": "Failed to create Group with name: \"{{name}}\", make sure the name is not already in use.",
  "admin.access-control.groups.form.notification.created.failure.groupNameInUse": "Nem sikerült csoport létrehozása a következő névvel: \"{{name}}\", győződjön meg róla, hogy a név nincs már használatban.",

  // "admin.access-control.groups.form.notification.edited.failure": "Failed to edit Group \"{{name}}\"",
  "admin.access-control.groups.form.notification.edited.failure": "Nem sikerült szerkeszteni a csoportot \"{{name}}\"",

  // "admin.access-control.groups.form.notification.edited.failure.groupNameInUse": "Name \"{{name}}\" already in use!",
  "admin.access-control.groups.form.notification.edited.failure.groupNameInUse": "A(z) \"{{name}}\" név már foglalt!",

  // "admin.access-control.groups.form.notification.edited.success": "Successfully edited Group \"{{name}}\"",
  "admin.access-control.groups.form.notification.edited.success": "Sikeresen szerkesztett csoport: \"{{name}}\"",

  // "admin.access-control.groups.form.actions.delete": "Delete Group",
  "admin.access-control.groups.form.actions.delete": "Csoport törlése",

  // "admin.access-control.groups.form.delete-group.modal.header": "Delete Group \"{{ dsoName }}\"",
  "admin.access-control.groups.form.delete-group.modal.header": "Csoport törlése: \"{{ dsoName }}\"",

  // "admin.access-control.groups.form.delete-group.modal.info": "Are you sure you want to delete Group \"{{ dsoName }}\"",
  "admin.access-control.groups.form.delete-group.modal.info": "Biztos törli a csoportot: \"{{ dsoName }}\"",

  // "admin.access-control.groups.form.delete-group.modal.cancel": "Cancel",
  "admin.access-control.groups.form.delete-group.modal.cancel": "Mégsem",

  // "admin.access-control.groups.form.delete-group.modal.confirm": "Delete",
  "admin.access-control.groups.form.delete-group.modal.confirm": "Törlés",

  // "admin.access-control.groups.form.notification.deleted.success": "Successfully deleted group \"{{ name }}\"",
  "admin.access-control.groups.form.notification.deleted.success": "Csoport sikeresen törölve: \"{{ name }}\"",

  // "admin.access-control.groups.form.notification.deleted.failure.title": "Failed to delete group \"{{ name }}\"",
  "admin.access-control.groups.form.notification.deleted.failure.title": "Nem sikerült törölni a csoportot: \"{{ name }}\"",

  // "admin.access-control.groups.form.notification.deleted.failure.content": "Cause: \"{{ cause }}\"",
  "admin.access-control.groups.form.notification.deleted.failure.content": "Ok: \"{{ cause }}\"",

  // "admin.access-control.groups.form.members-list.head": "EPeople",
  "admin.access-control.groups.form.members-list.head": "EPeople",

  // "admin.access-control.groups.form.members-list.search.head": "Add EPeople",
  "admin.access-control.groups.form.members-list.search.head": "EPeople hozzáadása",

  // "admin.access-control.groups.form.members-list.button.see-all": "Browse All",
  "admin.access-control.groups.form.members-list.button.see-all": "Valamennyi böngészése",

  // "admin.access-control.groups.form.members-list.headMembers": "Current Members",
  "admin.access-control.groups.form.members-list.headMembers": "Jelenlegi tagok",

  // "admin.access-control.groups.form.members-list.search.scope.metadata": "Metadata",
  "admin.access-control.groups.form.members-list.search.scope.metadata": "Metaadat",

  // "admin.access-control.groups.form.members-list.search.scope.email": "E-mail (exact)",
  "admin.access-control.groups.form.members-list.search.scope.email": "E-mail (pontosan)",

  // "admin.access-control.groups.form.members-list.search.button": "Search",
  "admin.access-control.groups.form.members-list.search.button": "Keresés",

  // "admin.access-control.groups.form.members-list.table.id": "ID",
  "admin.access-control.groups.form.members-list.table.id": "Azonosító",

  // "admin.access-control.groups.form.members-list.table.name": "Name",
  "admin.access-control.groups.form.members-list.table.name": "Név",

  // "admin.access-control.groups.form.members-list.table.identity": "Identity",
  "admin.access-control.groups.form.members-list.table.identity": "Identitás",

  // "admin.access-control.groups.form.members-list.table.email": "Email",
  "admin.access-control.groups.form.members-list.table.email": "E-mail",

  // "admin.access-control.groups.form.members-list.table.netid": "NetID",
  "admin.access-control.groups.form.members-list.table.netid": "NetID",

  // "admin.access-control.groups.form.members-list.table.edit": "Remove / Add",
  "admin.access-control.groups.form.members-list.table.edit": "Törlés / Hozzáadás",

  // "admin.access-control.groups.form.members-list.table.edit.buttons.remove": "Remove member with name \"{{name}}\"",
  "admin.access-control.groups.form.members-list.table.edit.buttons.remove": "A\"{{name}}\" nevű tag törlése",

  // "admin.access-control.groups.form.members-list.notification.success.addMember": "Successfully added member: \"{{name}}\"",
  "admin.access-control.groups.form.members-list.notification.success.addMember": "A: \"{{name}}\" tag sikeresen hozzáadva",

  // "admin.access-control.groups.form.members-list.notification.failure.addMember": "Failed to add member: \"{{name}}\"",
  "admin.access-control.groups.form.members-list.notification.failure.addMember": "A: \"{{name}}\" tag hozzáadása nem sikerült",

  // "admin.access-control.groups.form.members-list.notification.success.deleteMember": "Successfully deleted member: \"{{name}}\"",
  "admin.access-control.groups.form.members-list.notification.success.deleteMember": "A: \"{{name}}\" tag törlése sikerült",

  // "admin.access-control.groups.form.members-list.notification.failure.deleteMember": "Failed to delete member: \"{{name}}\"",
  "admin.access-control.groups.form.members-list.notification.failure.deleteMember": "A: \"{{name}}\" tag törlése nem sikerült",

  // "admin.access-control.groups.form.members-list.table.edit.buttons.add": "Add member with name \"{{name}}\"",
  "admin.access-control.groups.form.members-list.table.edit.buttons.add": "Tag hozzáadása a következő névvel: \"{{name}}\"",

  // "admin.access-control.groups.form.members-list.notification.failure.noActiveGroup": "No current active group, submit a name first.",
  "admin.access-control.groups.form.members-list.notification.failure.noActiveGroup": "Nincs jelenleg aktív csoport, előbb adjon meg egy nevet.",

  // "admin.access-control.groups.form.members-list.no-members-yet": "No members in group yet, search and add.",
  "admin.access-control.groups.form.members-list.no-members-yet": "A csoportnak még nincs egy tagja sem, keressen s adjon hozzá.",

  // "admin.access-control.groups.form.members-list.no-items": "No EPeople found in that search",
  "admin.access-control.groups.form.members-list.no-items": "Ez a keresés nem talált EPeople-t",

  // "admin.access-control.groups.form.subgroups-list.notification.failure": "Something went wrong: \"{{cause}}\"",
  "admin.access-control.groups.form.subgroups-list.notification.failure": "Valami nem sikerült: \"{{cause}}\"",

  // "admin.access-control.groups.form.subgroups-list.head": "Groups",
  "admin.access-control.groups.form.subgroups-list.head": "Csoportok",

  // "admin.access-control.groups.form.subgroups-list.search.head": "Add Subgroup",
  "admin.access-control.groups.form.subgroups-list.search.head": "Alcsoport hozzáadása",

  // "admin.access-control.groups.form.subgroups-list.button.see-all": "Browse All",
  "admin.access-control.groups.form.subgroups-list.button.see-all": "valamennyi böngészése",

  // "admin.access-control.groups.form.subgroups-list.headSubgroups": "Current Subgroups",
  "admin.access-control.groups.form.subgroups-list.headSubgroups": "jelenlegi alcsoportok",

  // "admin.access-control.groups.form.subgroups-list.search.button": "Search",
  "admin.access-control.groups.form.subgroups-list.search.button": "keresés",

  // "admin.access-control.groups.form.subgroups-list.table.id": "ID",
  "admin.access-control.groups.form.subgroups-list.table.id": "Azonosító",

  // "admin.access-control.groups.form.subgroups-list.table.name": "Name",
  "admin.access-control.groups.form.subgroups-list.table.name": "Név",

  // "admin.access-control.groups.form.subgroups-list.table.collectionOrCommunity": "Collection/Community",
  "admin.access-control.groups.form.subgroups-list.table.collectionOrCommunity": "Gyűjtemény/Közösség",

  // "admin.access-control.groups.form.subgroups-list.table.edit": "Remove / Add",
  "admin.access-control.groups.form.subgroups-list.table.edit": "Törlés / Hozzáadás",

  // "admin.access-control.groups.form.subgroups-list.table.edit.buttons.remove": "Remove subgroup with name \"{{name}}\"",
  "admin.access-control.groups.form.subgroups-list.table.edit.buttons.remove": "A következő nevű \"{{name}}\" alcsoport törlése",

  // "admin.access-control.groups.form.subgroups-list.table.edit.buttons.add": "Add subgroup with name \"{{name}}\"",
  "admin.access-control.groups.form.subgroups-list.table.edit.buttons.add": "A következő nevű \"{{name}}\" alcsoport hozzáadása",

  // "admin.access-control.groups.form.subgroups-list.table.edit.currentGroup": "Current group",
  "admin.access-control.groups.form.subgroups-list.table.edit.currentGroup": "Jelenlegi csoport",

  // "admin.access-control.groups.form.subgroups-list.notification.success.addSubgroup": "Successfully added subgroup: \"{{name}}\"",
  "admin.access-control.groups.form.subgroups-list.notification.success.addSubgroup": "A: \"{{name}}\" alcsoport sikeresen hozzáadva",

  // "admin.access-control.groups.form.subgroups-list.notification.failure.addSubgroup": "Failed to add subgroup: \"{{name}}\"",
  "admin.access-control.groups.form.subgroups-list.notification.failure.addSubgroup": "A: \"{{name}}\" alcsoport hozzáadása nem sikerült",

  // "admin.access-control.groups.form.subgroups-list.notification.success.deleteSubgroup": "Successfully deleted subgroup: \"{{name}}\"",
  "admin.access-control.groups.form.subgroups-list.notification.success.deleteSubgroup": "A: \"{{name}}\" alcsoport sikeresen törölve",

  // "admin.access-control.groups.form.subgroups-list.notification.failure.deleteSubgroup": "Failed to delete subgroup: \"{{name}}\"",
  "admin.access-control.groups.form.subgroups-list.notification.failure.deleteSubgroup": "A: \"{{name}}\" alcsoport törlése nem sikerült",

  // "admin.access-control.groups.form.subgroups-list.notification.failure.noActiveGroup": "No current active group, submit a name first.",
  "admin.access-control.groups.form.subgroups-list.notification.failure.noActiveGroup": "jelenleg nincs aktív csoport, előbb adjon meg egy nevet.",

  // "admin.access-control.groups.form.subgroups-list.notification.failure.subgroupToAddIsActiveGroup": "This is the current group, can't be added.",
  "admin.access-control.groups.form.subgroups-list.notification.failure.subgroupToAddIsActiveGroup": "Ez a jelenlegi csoport, nem lehet hozzáadni.",

  // "admin.access-control.groups.form.subgroups-list.no-items": "No groups found with this in their name or this as UUID",
  "admin.access-control.groups.form.subgroups-list.no-items": "Egyetlen csoport neve vagy UUID-je sem tartalmazza ezt",

  // "admin.access-control.groups.form.subgroups-list.no-subgroups-yet": "No subgroups in group yet.",
  "admin.access-control.groups.form.subgroups-list.no-subgroups-yet": "A csoportnak még nincsenek alcsoportjai.",
<<<<<<< HEAD
  
  // "admin.access-control.groups.form.return": "Return to groups",
  "admin.access-control.groups.form.return": "Vissza a csoportokhoz",

  //"admin.reports.collections.title": "Collection Filter Report",
  // TODO New key - Add a translation
  "admin.reports.collections.title": "Collection Filter Report",

  //"admin.reports.collections.breadcrumbs": "Collection Filter Report",
  // TODO New key - Add a translation
  "admin.reports.collections.breadcrumbs": "Collection Filter Report",

  //"admin.reports.collections.head": "Collection Filter Report",
  // TODO New key - Add a translation
  "admin.reports.collections.head": "Collection Filter Report",

  //"admin.reports.button.show-collections": "Show Collections",
  // TODO New key - Add a translation
  "admin.reports.button.show-collections": "Show Collections",

  //"admin.reports.collections.collections-report": "Collection Report",
  // TODO New key - Add a translation
  "admin.reports.collections.collections-report": "Collection Report",

  //"admin.reports.collections.item-results": "Item Results",
  // TODO New key - Add a translation
  "admin.reports.collections.item-results": "Item Results",

  //"admin.reports.collections.community": "Community",
  // TODO New key - Add a translation
  "admin.reports.collections.community": "Community",

  //"admin.reports.collections.collection": "Collection",
  // TODO New key - Add a translation
  "admin.reports.collections.collection": "Collection",

  //"admin.reports.collections.nb_items": "Nb. Items",
  // TODO New key - Add a translation
  "admin.reports.collections.nb_items": "Nb. Items",

  //"admin.reports.collections.match_all_selected_filters": "Matching all selected filters",
  // TODO New key - Add a translation
  "admin.reports.collections.match_all_selected_filters": "Matching all selected filters",


  //"admin.reports.items.title": "Metadata Query Report",
  // TODO New key - Add a translation
  "admin.reports.items.title": "Metadata Query Report",

  //"admin.reports.items.breadcrumbs": "Metadata Query Report",
  // TODO New key - Add a translation
  "admin.reports.items.breadcrumbs": "Metadata Query Report",

  //"admin.reports.items.head": "Metadata Query Report",
  // TODO New key - Add a translation
  "admin.reports.items.head": "Metadata Query Report",

  //"admin.reports.items.run": "Run Item Query",
  // TODO New key - Add a translation
  "admin.reports.items.run": "Run Item Query",

  //"admin.reports.items.section.collectionSelector": "Collection Selector",
  // TODO New key - Add a translation
  "admin.reports.items.section.collectionSelector": "Collection Selector",

  //"admin.reports.items.section.metadataFieldQueries": "Metadata Field Queries",
  // TODO New key - Add a translation
  "admin.reports.items.section.metadataFieldQueries": "Metadata Field Queries",

  //"admin.reports.items.predefinedQueries": "Predefined Queries",
  // TODO New key - Add a translation
  "admin.reports.items.predefinedQueries": "Predefined Queries",

  //"admin.reports.items.section.limitPaginateQueries": "Limit/Paginate Queries",
  // TODO New key - Add a translation
  "admin.reports.items.section.limitPaginateQueries": "Limit/Paginate Queries",

  //"admin.reports.items.limit": "Limit/",
  // TODO New key - Add a translation
  "admin.reports.items.limit": "Limit/",

  //"admin.reports.items.wholeRepo": "Whole Repository",
  // TODO New key - Add a translation
  "admin.reports.items.wholeRepo": "Whole Repository",

  //"admin.reports.items.anyField": "Any field",
  // TODO New key - Add a translation
  "admin.reports.items.anyField": "Any field",

  //"admin.reports.items.predicate.exists": "exists",
  // TODO New key - Add a translation
  "admin.reports.items.predicate.exists": "exists",

  //"admin.reports.items.predicate.doesNotExist": "does not exist",
  // TODO New key - Add a translation
  "admin.reports.items.predicate.doesNotExist": "does not exist",

  //"admin.reports.items.predicate.equals": "equals",
  // TODO New key - Add a translation
  "admin.reports.items.predicate.equals": "equals",

  //"admin.reports.items.predicate.doesNotEqual": "does not equal",
  // TODO New key - Add a translation
  "admin.reports.items.predicate.doesNotEqual": "does not equal",

  //"admin.reports.items.predicate.like": "like",
  // TODO New key - Add a translation
  "admin.reports.items.predicate.like": "like",

  //"admin.reports.items.predicate.notLike": "not like",
  // TODO New key - Add a translation
  "admin.reports.items.predicate.notLike": "not like",

  //"admin.reports.items.predicate.contains": "contains",
  // TODO New key - Add a translation
  "admin.reports.items.predicate.contains": "contains",

  //"admin.reports.items.predicate.doesNotContain": "does not contain",
  // TODO New key - Add a translation
  "admin.reports.items.predicate.doesNotContain": "does not contain",

  //"admin.reports.items.predicate.matches": "matches",
  // TODO New key - Add a translation
  "admin.reports.items.predicate.matches": "matches",

  //"admin.reports.items.predicate.doesNotMatch": "does not match",
  // TODO New key - Add a translation
  "admin.reports.items.predicate.doesNotMatch": "does not match",

  //"admin.reports.items.preset.new": "New Query",
  // TODO New key - Add a translation
  "admin.reports.items.preset.new": "New Query",

  //"admin.reports.items.preset.hasNoTitle": "Has No Title",
  // TODO New key - Add a translation
  "admin.reports.items.preset.hasNoTitle": "Has No Title",

  //"admin.reports.items.preset.hasNoIdentifierUri": "Has No dc.identifier.uri",
  // TODO New key - Add a translation
  "admin.reports.items.preset.hasNoIdentifierUri": "Has No dc.identifier.uri",

  //"admin.reports.items.preset.hasCompoundSubject": "Has compound subject",
  // TODO New key - Add a translation
  "admin.reports.items.preset.hasCompoundSubject": "Has compound subject",

  //"admin.reports.items.preset.hasCompoundAuthor": "Has compound dc.contributor.author",
  // TODO New key - Add a translation
  "admin.reports.items.preset.hasCompoundAuthor": "Has compound dc.contributor.author",

  //"admin.reports.items.preset.hasCompoundCreator": "Has compound dc.creator",
  // TODO New key - Add a translation
  "admin.reports.items.preset.hasCompoundCreator": "Has compound dc.creator",

  //"admin.reports.items.preset.hasUrlInDescription": "Has URL in dc.description",
  // TODO New key - Add a translation
  "admin.reports.items.preset.hasUrlInDescription": "Has URL in dc.description",

  //"admin.reports.items.preset.hasFullTextInProvenance": "Has full text in dc.description.provenance",
  // TODO New key - Add a translation
  "admin.reports.items.preset.hasFullTextInProvenance": "Has full text in dc.description.provenance",

  //"admin.reports.items.preset.hasNonFullTextInProvenance": "Has non-full text in dc.description.provenance",
  // TODO New key - Add a translation
  "admin.reports.items.preset.hasNonFullTextInProvenance": "Has non-full text in dc.description.provenance",

  //"admin.reports.items.preset.hasEmptyMetadata": "Has empty metadata",
  // TODO New key - Add a translation
  "admin.reports.items.preset.hasEmptyMetadata": "Has empty metadata",

  //"admin.reports.items.preset.hasUnbreakingDataInDescription": "Has unbreaking metadata in description",
  // TODO New key - Add a translation
  "admin.reports.items.preset.hasUnbreakingDataInDescription": "Has unbreaking metadata in description",

  //"admin.reports.items.preset.hasXmlEntityInMetadata": "Has XML entity in metadata",
  // TODO New key - Add a translation
  "admin.reports.items.preset.hasXmlEntityInMetadata": "Has XML entity in metadata",

  //"admin.reports.items.preset.hasNonAsciiCharInMetadata": "Has non-ascii character in metadata",
  // TODO New key - Add a translation
  "admin.reports.items.preset.hasNonAsciiCharInMetadata": "Has non-ascii character in metadata",

  //"admin.reports.items.number": "No.",
  // TODO New key - Add a translation
  "admin.reports.items.number": "No.",

  //"admin.reports.items.id": "UUID",
  // TODO New key - Add a translation
  "admin.reports.items.id": "UUID",

  //"admin.reports.items.collection": "Collection",
  // TODO New key - Add a translation
  "admin.reports.items.collection": "Collection",

  //"admin.reports.items.handle": "URI",
  // TODO New key - Add a translation
  "admin.reports.items.handle": "URI",

  //"admin.reports.items.title": "Title",
  // TODO New key - Add a translation
  "admin.reports.items.title": "Title",


  //"admin.reports.commons.filters": "Filters",
  // TODO New key - Add a translation
  "admin.reports.commons.filters": "Filters",

  //"admin.reports.commons.additional-data": "Additional data to return",
  // TODO New key - Add a translation
  "admin.reports.commons.additional-data": "Additional data to return",

  //"admin.reports.commons.previous-page": "Prev Page",
  // TODO New key - Add a translation
  "admin.reports.commons.previous-page": "Prev Page",

  //"admin.reports.commons.next-page": "Next Page",
  // TODO New key - Add a translation
  "admin.reports.commons.next-page": "Next Page",

  //"admin.reports.commons.page": "Page",
  // TODO New key - Add a translation
  "admin.reports.commons.page": "Page",

  //"admin.reports.commons.of": "of",
  // TODO New key - Add a translation
  "admin.reports.commons.of": "of",

  //"admin.reports.commons.export": "Export for Metadata Update",
  // TODO New key - Add a translation
  "admin.reports.commons.export": "Export for Metadata Update",

  //"admin.reports.commons.filters.deselect_all": "Deselect all filters",
  // TODO New key - Add a translation
  "admin.reports.commons.filters.deselect_all": "Deselect all filters",

  //"admin.reports.commons.filters.select_all": "Select all filters",
  // TODO New key - Add a translation
  "admin.reports.commons.filters.select_all": "Select all filters",

  //"admin.reports.commons.filters.matches_all": "Matches all specified filters",
  // TODO New key - Add a translation
  "admin.reports.commons.filters.matches_all": "Matches all specified filters",


  //"admin.reports.commons.filters.property": "Item Property Filters",
  // TODO New key - Add a translation
  "admin.reports.commons.filters.property": "Item Property Filters",

  //"admin.reports.commons.filters.property.is_item": "Is Item - always true",
  // TODO New key - Add a translation
  "admin.reports.commons.filters.property.is_item": "Is Item - always true",

  //"admin.reports.commons.filters.property.is_withdrawn": "Withdrawn Items",
  // TODO New key - Add a translation
  "admin.reports.commons.filters.property.is_withdrawn": "Withdrawn Items",

  //"admin.reports.commons.filters.property.is_not_withdrawn": "Available Items - Not Withdrawn",
  // TODO New key - Add a translation
  "admin.reports.commons.filters.property.is_not_withdrawn": "Available Items - Not Withdrawn",

  //"admin.reports.commons.filters.property.is_discoverable": "Discoverable Items - Not Private",
  // TODO New key - Add a translation
  "admin.reports.commons.filters.property.is_discoverable": "Discoverable Items - Not Private",

  //"admin.reports.commons.filters.property.is_not_discoverable": "Not Discoverable - Private Item",
  // TODO New key - Add a translation
  "admin.reports.commons.filters.property.is_not_discoverable": "Not Discoverable - Private Item",

  //"admin.reports.commons.filters.property.all_filters.tooltip": "This filter includes all items that matched ALL specified filters",
  // TODO New key - Add a translation
  "admin.reports.commons.filters.property.all_filters.tooltip": "This filter includes all items that matched ALL specified filters",

  //"admin.reports.commons.filters.bitstream": "Basic Bitstream Filters",
  // TODO New key - Add a translation
  "admin.reports.commons.filters.bitstream": "Basic Bitstream Filters",

  //"admin.reports.commons.filters.bitstream.has_multiple_originals": "Item has Multiple Original Bitstreams",
  // TODO New key - Add a translation
  "admin.reports.commons.filters.bitstream.has_multiple_originals": "Item has Multiple Original Bitstreams",

  //"admin.reports.commons.filters.bitstream.has_no_originals": "Item has No Original Bitstreams",
  // TODO New key - Add a translation
  "admin.reports.commons.filters.bitstream.has_no_originals": "Item has No Original Bitstreams",

  //"admin.reports.commons.filters.bitstream.has_one_original": "Item has One Original Bitstream",
  // TODO New key - Add a translation
  "admin.reports.commons.filters.bitstream.has_one_original": "Item has One Original Bitstream",

  //"admin.reports.commons.filters.bitstream_mime": "Bitstream Filters by MIME Type",
  // TODO New key - Add a translation
  "admin.reports.commons.filters.bitstream_mime": "Bitstream Filters by MIME Type",

  //"admin.reports.commons.filters.bitstream_mime.has_doc_original": "Item has a Doc Original Bitstream (PDF, Office, Text, HTML, XML, etc)",
  // TODO New key - Add a translation
  "admin.reports.commons.filters.bitstream_mime.has_doc_original": "Item has a Doc Original Bitstream (PDF, Office, Text, HTML, XML, etc)",

  //"admin.reports.commons.filters.bitstream_mime.has_image_original": "Item has an Image Original Bitstream",
  // TODO New key - Add a translation
  "admin.reports.commons.filters.bitstream_mime.has_image_original": "Item has an Image Original Bitstream",

  //"admin.reports.commons.filters.bitstream_mime.has_unsupp_type": "Has Other Bitstream Types (not Doc or Image)",
  // TODO New key - Add a translation
  "admin.reports.commons.filters.bitstream_mime.has_unsupp_type": "Has Other Bitstream Types (not Doc or Image)",

  //"admin.reports.commons.filters.bitstream_mime.has_mixed_original": "Item has multiple types of Original Bitstreams (Doc, Image, Other)",
  // TODO New key - Add a translation
  "admin.reports.commons.filters.bitstream_mime.has_mixed_original": "Item has multiple types of Original Bitstreams (Doc, Image, Other)",

  //"admin.reports.commons.filters.bitstream_mime.has_pdf_original": "Item has a PDF Original Bitstream",
  // TODO New key - Add a translation
  "admin.reports.commons.filters.bitstream_mime.has_pdf_original": "Item has a PDF Original Bitstream",

  //"admin.reports.commons.filters.bitstream_mime.has_jpg_original": "Item has JPG Original Bitstream",
  // TODO New key - Add a translation
  "admin.reports.commons.filters.bitstream_mime.has_jpg_original": "Item has JPG Original Bitstream",

  //"admin.reports.commons.filters.bitstream_mime.has_small_pdf": "Has unusually small PDF",
  // TODO New key - Add a translation
  "admin.reports.commons.filters.bitstream_mime.has_small_pdf": "Has unusually small PDF",

  //"admin.reports.commons.filters.bitstream_mime.has_large_pdf": "Has unusually large PDF",
  // TODO New key - Add a translation
  "admin.reports.commons.filters.bitstream_mime.has_large_pdf": "Has unusually large PDF",

  //"admin.reports.commons.filters.bitstream_mime.has_doc_without_text": "Has document bitstream without TEXT item",
  // TODO New key - Add a translation
  "admin.reports.commons.filters.bitstream_mime.has_doc_without_text": "Has document bitstream without TEXT item",

  //"admin.reports.commons.filters.mime": "Supported MIME Type Filters",
  // TODO New key - Add a translation
  "admin.reports.commons.filters.mime": "Supported MIME Type Filters",

  //"admin.reports.commons.filters.mime.has_only_supp_image_type": "Item Image Bitstreams are Supported",
  // TODO New key - Add a translation
  "admin.reports.commons.filters.mime.has_only_supp_image_type": "Item Image Bitstreams are Supported",

  //"admin.reports.commons.filters.mime.has_unsupp_image_type": "Item has Image Bitstream that is Unsupported",
  // TODO New key - Add a translation
  "admin.reports.commons.filters.mime.has_unsupp_image_type": "Item has Image Bitstream that is Unsupported",

  //"admin.reports.commons.filters.mime.has_only_supp_doc_type": "Item Document Bitstreams are Supported",
  // TODO New key - Add a translation
  "admin.reports.commons.filters.mime.has_only_supp_doc_type": "Item Document Bitstreams are Supported",

  //"admin.reports.commons.filters.mime.has_unsupp_doc_type": "Item has Document Bitstream that is Unsupported",
  // TODO New key - Add a translation
  "admin.reports.commons.filters.mime.has_unsupp_doc_type": "Item has Document Bitstream that is Unsupported",

  //"admin.reports.commons.filters.bundle": "Bitstream Bundle Filters",
  // TODO New key - Add a translation
  "admin.reports.commons.filters.bundle": "Bitstream Bundle Filters",

  //"admin.reports.commons.filters.bundle.has_unsupported_bundle": "Has bitstream in an unsupported bundle",
  // TODO New key - Add a translation
  "admin.reports.commons.filters.bundle.has_unsupported_bundle": "Has bitstream in an unsupported bundle",

  //"admin.reports.commons.filters.bundle.has_small_thumbnail": "Has unusually small thumbnail",
  // TODO New key - Add a translation
  "admin.reports.commons.filters.bundle.has_small_thumbnail": "Has unusually small thumbnail",

  //"admin.reports.commons.filters.bundle.has_original_without_thumbnail": "Has original bitstream without thumbnail",
  // TODO New key - Add a translation
  "admin.reports.commons.filters.bundle.has_original_without_thumbnail": "Has original bitstream without thumbnail",
  
  //"admin.reports.commons.filters.bundle.has_invalid_thumbnail_name": "Has invalid thumbnail name (assumes one thumbnail for each original)",
  // TODO New key - Add a translation
  "admin.reports.commons.filters.bundle.has_invalid_thumbnail_name": "Has invalid thumbnail name (assumes one thumbnail for each original)",
  
  //"admin.reports.commons.filters.bundle.has_non_generated_thumb": "Has non-generated thumbnail",
  // TODO New key - Add a translation
  "admin.reports.commons.filters.bundle.has_non_generated_thumb": "Has non-generated thumbnail",
  
  //"admin.reports.commons.filters.bundle.no_license": "Doesn't have a license",
  // TODO New key - Add a translation
  "admin.reports.commons.filters.bundle.no_license": "Doesn't have a license",
  
  //"admin.reports.commons.filters.bundle.has_license_documentation": "Has documentation in the license bundle",
  // TODO New key - Add a translation
  "admin.reports.commons.filters.bundle.has_license_documentation": "Has documentation in the license bundle",
  
  //"admin.reports.commons.filters.permission": "Permission Filters",
  // TODO New key - Add a translation
  "admin.reports.commons.filters.permission": "Permission Filters",
  
  //"admin.reports.commons.filters.permission.has_restricted_original": "Item has Restricted Original Bitstream",
  // TODO New key - Add a translation
  "admin.reports.commons.filters.permission.has_restricted_original": "Item has Restricted Original Bitstream",
  
  //"admin.reports.commons.filters.permission.has_restricted_original.tooltip":  "Item has at least one original bitstream that is not accessible to Anonymous user",
  // TODO New key - Add a translation
  "admin.reports.commons.filters.permission.has_restricted_original.tooltip":  "Item has at least one original bitstream that is not accessible to Anonymous user",
  
  //"admin.reports.commons.filters.permission.has_restricted_thumbnail": "Item has Restricted Thumbnail",
  // TODO New key - Add a translation
  "admin.reports.commons.filters.permission.has_restricted_thumbnail": "Item has Restricted Thumbnail",
  
  //"admin.reports.commons.filters.permission.has_restricted_thumbnail.tooltip": "Item has at least one thumbnail that is not accessible to Anonymous user",
  // TODO New key - Add a translation
  "admin.reports.commons.filters.permission.has_restricted_thumbnail.tooltip": "Item has at least one thumbnail that is not accessible to Anonymous user",
  
  //"admin.reports.commons.filters.permission.has_restricted_metadata": "Item has Restricted Metadata",
  // TODO New key - Add a translation
  "admin.reports.commons.filters.permission.has_restricted_metadata": "Item has Restricted Metadata",
  
  //"admin.reports.commons.filters.permission.has_restricted_metadata.tooltip": "Item has metadata that is not accessible to Anonymous user",
  // TODO New key - Add a translation
  "admin.reports.commons.filters.permission.has_restricted_metadata.tooltip": "Item has metadata that is not accessible to Anonymous user",
=======

  // "admin.access-control.groups.form.return": "Back",
  "admin.access-control.groups.form.return": "Vissza",

  // "admin.access-control.groups.form.tooltip.editGroupPage": "On this page, you can modify the properties and members of a group. In the top section, you can edit the group name and description, unless this is an admin group for a collection or community, in which case the group name and description are auto-generated and cannot be edited. In the following sections, you can edit group membership. See [the wiki](https://wiki.lyrasis.org/display/DSDOC7x/Create+or+manage+a+user+group) for more details.",
  // TODO New key - Add a translation
  "admin.access-control.groups.form.tooltip.editGroupPage": "On this page, you can modify the properties and members of a group. In the top section, you can edit the group name and description, unless this is an admin group for a collection or community, in which case the group name and description are auto-generated and cannot be edited. In the following sections, you can edit group membership. See [the wiki](https://wiki.lyrasis.org/display/DSDOC7x/Create+or+manage+a+user+group) for more details.",

  // "admin.access-control.groups.form.tooltip.editGroup.addEpeople": "To add or remove an EPerson to/from this group, either click the 'Browse All' button or use the search bar below to search for users (use the dropdown to the left of the search bar to choose whether to search by metadata or by email). Then click the plus icon for each user you wish to add in the list below, or the trash can icon for each user you wish to remove. The list below may have several pages: use the page controls below the list to navigate to the next pages. Once you are ready, save your changes by clicking the 'Save' button in the top section.",
  // TODO New key - Add a translation
  "admin.access-control.groups.form.tooltip.editGroup.addEpeople": "To add or remove an EPerson to/from this group, either click the 'Browse All' button or use the search bar below to search for users (use the dropdown to the left of the search bar to choose whether to search by metadata or by email). Then click the plus icon for each user you wish to add in the list below, or the trash can icon for each user you wish to remove. The list below may have several pages: use the page controls below the list to navigate to the next pages. Once you are ready, save your changes by clicking the 'Save' button in the top section.",

  // "admin.access-control.groups.form.tooltip.editGroup.addSubgroups": "To add or remove a Subgroup to/from this group, either click the 'Browse All' button or use the search bar below to search for users. Then click the plus icon for each user you wish to add in the list below, or the trash can icon for each user you wish to remove. The list below may have several pages: use the page controls below the list to navigate to the next pages. Once you are ready, save your changes by clicking the 'Save' button in the top section.",
  // TODO New key - Add a translation
  "admin.access-control.groups.form.tooltip.editGroup.addSubgroups": "To add or remove a Subgroup to/from this group, either click the 'Browse All' button or use the search bar below to search for users. Then click the plus icon for each user you wish to add in the list below, or the trash can icon for each user you wish to remove. The list below may have several pages: use the page controls below the list to navigate to the next pages. Once you are ready, save your changes by clicking the 'Save' button in the top section.",
>>>>>>> d0ccec9d

  // "admin.search.breadcrumbs": "Administrative Search",
  "admin.search.breadcrumbs": "Adminisztratív keresés",

  // "admin.search.collection.edit": "Edit",
  "admin.search.collection.edit": "Szerkesztés",

  // "admin.search.community.edit": "Edit",
  "admin.search.community.edit": "Szerkesztés",

  // "admin.search.item.delete": "Delete",
  "admin.search.item.delete": "Törlés",

  // "admin.search.item.edit": "Edit",
  "admin.search.item.edit": "Szerkesztés",

  // "admin.search.item.make-private": "Make non-discoverable",
  "admin.search.item.make-private": "Legyen privát",

  // "admin.search.item.make-public": "Make discoverable",
  "admin.search.item.make-public": "Legyen nyilvános",

  // "admin.search.item.move": "Move",
  "admin.search.item.move": "Költöztetés",

  // "admin.search.item.reinstate": "Reinstate",
  "admin.search.item.reinstate": "Visszaállítás",

  // "admin.search.item.withdraw": "Withdraw",
  "admin.search.item.withdraw": "Visszavonás",

  // "admin.search.title": "Administrative Search",
  "admin.search.title": "Adminisztratív keresés",

  // "administrativeView.search.results.head": "Administrative Search",
  "administrativeView.search.results.head": "Adminisztratív keresés",




  // "admin.workflow.breadcrumbs": "Administer Workflow",
  "admin.workflow.breadcrumbs": "Munkafolyamat irányítása",

  // "admin.workflow.title": "Administer Workflow",
  "admin.workflow.title": "Munkafolyamat irányítása",

  // "admin.workflow.item.workflow": "Workflow",
  "admin.workflow.item.workflow": "Munkafolyamat",

  // "admin.workflow.item.workspace": "Workspace",
  // TODO New key - Add a translation
  "admin.workflow.item.workspace": "Workspace",

  // "admin.workflow.item.delete": "Delete",
  "admin.workflow.item.delete": "Törlés",

  // "admin.workflow.item.send-back": "Send back",
  "admin.workflow.item.send-back": "Visszaküldés",

  // "admin.workflow.item.policies": "Policies",
  // TODO New key - Add a translation
  "admin.workflow.item.policies": "Policies",

  // "admin.workflow.item.supervision": "Supervision",
  // TODO New key - Add a translation
  "admin.workflow.item.supervision": "Supervision",



  // "admin.metadata-import.breadcrumbs": "Import Metadata",
  "admin.metadata-import.breadcrumbs": "Metaadat importálása",

  // "admin.batch-import.breadcrumbs": "Import Batch",
  // TODO New key - Add a translation
  "admin.batch-import.breadcrumbs": "Import Batch",

  // "admin.metadata-import.title": "Import Metadata",
  "admin.metadata-import.title": "Metaadat importálása",

  // "admin.batch-import.title": "Import Batch",
  // TODO New key - Add a translation
  "admin.batch-import.title": "Import Batch",

  // "admin.metadata-import.page.header": "Import Metadata",
  "admin.metadata-import.page.header": "Metaadat importálása",

  // "admin.batch-import.page.header": "Import Batch",
  // TODO New key - Add a translation
  "admin.batch-import.page.header": "Import Batch",

  // "admin.metadata-import.page.help": "You can drop or browse CSV files that contain batch metadata operations on files here",
  "admin.metadata-import.page.help": "Becsatolhat vagy kikereshet CSV fájlokat, amelyek az itt tárolt fájlokra vonatkozó műveleteket tárolnak",

  // "admin.batch-import.page.help": "Select the Collection to import into. Then, drop or browse to a Simple Archive Format (SAF) zip file that includes the Items to import",
  // TODO New key - Add a translation
  "admin.batch-import.page.help": "Select the Collection to import into. Then, drop or browse to a Simple Archive Format (SAF) zip file that includes the Items to import",

  // "admin.metadata-import.page.dropMsg": "Drop a metadata CSV to import",
  "admin.metadata-import.page.dropMsg": "Húzzon ide egy metaadat CSV-t az importáláshoz",

  // "admin.batch-import.page.dropMsg": "Drop a batch ZIP to import",
  // TODO New key - Add a translation
  "admin.batch-import.page.dropMsg": "Drop a batch ZIP to import",

  // "admin.metadata-import.page.dropMsgReplace": "Drop to replace the metadata CSV to import",
  "admin.metadata-import.page.dropMsgReplace": "Húzzon ide egy metaadat CSV-t az importálás felülírásához",

  // "admin.batch-import.page.dropMsgReplace": "Drop to replace the batch ZIP to import",
  // TODO New key - Add a translation
  "admin.batch-import.page.dropMsgReplace": "Drop to replace the batch ZIP to import",

  // "admin.metadata-import.page.button.return": "Back",
  "admin.metadata-import.page.button.return": "Vissza",

  // "admin.metadata-import.page.button.proceed": "Proceed",
  "admin.metadata-import.page.button.proceed": "Folytassa",

  // "admin.metadata-import.page.button.select-collection": "Select Collection",
  "admin.metadata-import.page.button.select-collection": "Gyűjtemény kiválasztása",

  // "admin.metadata-import.page.error.addFile": "Select file first!",
  "admin.metadata-import.page.error.addFile": "Előbb válassza ki a fájlt!",

  // "admin.batch-import.page.error.addFile": "Select Zip file first!",
  // TODO New key - Add a translation
  "admin.batch-import.page.error.addFile": "Select Zip file first!",

  // "admin.metadata-import.page.validateOnly": "Validate Only",
  // TODO New key - Add a translation
  "admin.metadata-import.page.validateOnly": "Validate Only",

  // "admin.metadata-import.page.validateOnly.hint": "When selected, the uploaded CSV will be validated. You will receive a report of detected changes, but no changes will be saved.",
  // TODO New key - Add a translation
  "admin.metadata-import.page.validateOnly.hint": "When selected, the uploaded CSV will be validated. You will receive a report of detected changes, but no changes will be saved.",

  // "advanced-workflow-action.rating.form.rating.label": "Rating",
  // TODO New key - Add a translation
  "advanced-workflow-action.rating.form.rating.label": "Rating",

  // "advanced-workflow-action.rating.form.rating.error": "You must rate the item",
  // TODO New key - Add a translation
  "advanced-workflow-action.rating.form.rating.error": "You must rate the item",

  // "advanced-workflow-action.rating.form.review.label": "Review",
  // TODO New key - Add a translation
  "advanced-workflow-action.rating.form.review.label": "Review",

  // "advanced-workflow-action.rating.form.review.error": "You must enter a review to submit this rating",
  // TODO New key - Add a translation
  "advanced-workflow-action.rating.form.review.error": "You must enter a review to submit this rating",

  // "advanced-workflow-action.rating.description": "Please select a rating below",
  // TODO New key - Add a translation
  "advanced-workflow-action.rating.description": "Please select a rating below",

  // "advanced-workflow-action.rating.description-requiredDescription": "Please select a rating below and also add a review",
  // TODO New key - Add a translation
  "advanced-workflow-action.rating.description-requiredDescription": "Please select a rating below and also add a review",


  // "advanced-workflow-action.select-reviewer.description-single": "Please select a single reviewer below before submitting",
  // TODO New key - Add a translation
  "advanced-workflow-action.select-reviewer.description-single": "Please select a single reviewer below before submitting",

  // "advanced-workflow-action.select-reviewer.description-multiple": "Please select one or more reviewers below before submitting",
  // TODO New key - Add a translation
  "advanced-workflow-action.select-reviewer.description-multiple": "Please select one or more reviewers below before submitting",


  // "advanced-workflow-action-select-reviewer.groups.form.reviewers-list.head": "EPeople",
  // TODO New key - Add a translation
  "advanced-workflow-action-select-reviewer.groups.form.reviewers-list.head": "EPeople",

  // "advanced-workflow-action-select-reviewer.groups.form.reviewers-list.search.head": "Add EPeople",
  // TODO New key - Add a translation
  "advanced-workflow-action-select-reviewer.groups.form.reviewers-list.search.head": "Add EPeople",

  // "advanced-workflow-action-select-reviewer.groups.form.reviewers-list.button.see-all": "Browse All",
  // TODO New key - Add a translation
  "advanced-workflow-action-select-reviewer.groups.form.reviewers-list.button.see-all": "Browse All",

  // "advanced-workflow-action-select-reviewer.groups.form.reviewers-list.headMembers": "Current Members",
  // TODO New key - Add a translation
  "advanced-workflow-action-select-reviewer.groups.form.reviewers-list.headMembers": "Current Members",

  // "advanced-workflow-action-select-reviewer.groups.form.reviewers-list.search.scope.metadata": "Metadata",
  // TODO New key - Add a translation
  "advanced-workflow-action-select-reviewer.groups.form.reviewers-list.search.scope.metadata": "Metadata",

  // "advanced-workflow-action-select-reviewer.groups.form.reviewers-list.search.scope.email": "E-mail (exact)",
  // TODO New key - Add a translation
  "advanced-workflow-action-select-reviewer.groups.form.reviewers-list.search.scope.email": "E-mail (exact)",

  // "advanced-workflow-action-select-reviewer.groups.form.reviewers-list.search.button": "Search",
  // TODO New key - Add a translation
  "advanced-workflow-action-select-reviewer.groups.form.reviewers-list.search.button": "Search",

  // "advanced-workflow-action-select-reviewer.groups.form.reviewers-list.table.id": "ID",
  // TODO New key - Add a translation
  "advanced-workflow-action-select-reviewer.groups.form.reviewers-list.table.id": "ID",

  // "advanced-workflow-action-select-reviewer.groups.form.reviewers-list.table.name": "Name",
  // TODO New key - Add a translation
  "advanced-workflow-action-select-reviewer.groups.form.reviewers-list.table.name": "Name",

  // "advanced-workflow-action-select-reviewer.groups.form.reviewers-list.table.identity": "Identity",
  // TODO New key - Add a translation
  "advanced-workflow-action-select-reviewer.groups.form.reviewers-list.table.identity": "Identity",

  // "advanced-workflow-action-select-reviewer.groups.form.reviewers-list.table.email": "Email",
  // TODO New key - Add a translation
  "advanced-workflow-action-select-reviewer.groups.form.reviewers-list.table.email": "Email",

  // "advanced-workflow-action-select-reviewer.groups.form.reviewers-list.table.netid": "NetID",
  // TODO New key - Add a translation
  "advanced-workflow-action-select-reviewer.groups.form.reviewers-list.table.netid": "NetID",

  // "advanced-workflow-action-select-reviewer.groups.form.reviewers-list.table.edit": "Remove / Add",
  // TODO New key - Add a translation
  "advanced-workflow-action-select-reviewer.groups.form.reviewers-list.table.edit": "Remove / Add",

  // "advanced-workflow-action-select-reviewer.groups.form.reviewers-list.table.edit.buttons.remove": "Remove member with name \"{{name}}\"",
  // TODO New key - Add a translation
  "advanced-workflow-action-select-reviewer.groups.form.reviewers-list.table.edit.buttons.remove": "Remove member with name \"{{name}}\"",

  // "advanced-workflow-action-select-reviewer.groups.form.reviewers-list.notification.success.addMember": "Successfully added member: \"{{name}}\"",
  // TODO New key - Add a translation
  "advanced-workflow-action-select-reviewer.groups.form.reviewers-list.notification.success.addMember": "Successfully added member: \"{{name}}\"",

  // "advanced-workflow-action-select-reviewer.groups.form.reviewers-list.notification.failure.addMember": "Failed to add member: \"{{name}}\"",
  // TODO New key - Add a translation
  "advanced-workflow-action-select-reviewer.groups.form.reviewers-list.notification.failure.addMember": "Failed to add member: \"{{name}}\"",

  // "advanced-workflow-action-select-reviewer.groups.form.reviewers-list.notification.success.deleteMember": "Successfully deleted member: \"{{name}}\"",
  // TODO New key - Add a translation
  "advanced-workflow-action-select-reviewer.groups.form.reviewers-list.notification.success.deleteMember": "Successfully deleted member: \"{{name}}\"",

  // "advanced-workflow-action-select-reviewer.groups.form.reviewers-list.notification.failure.deleteMember": "Failed to delete member: \"{{name}}\"",
  // TODO New key - Add a translation
  "advanced-workflow-action-select-reviewer.groups.form.reviewers-list.notification.failure.deleteMember": "Failed to delete member: \"{{name}}\"",

  // "advanced-workflow-action-select-reviewer.groups.form.reviewers-list.table.edit.buttons.add": "Add member with name \"{{name}}\"",
  // TODO New key - Add a translation
  "advanced-workflow-action-select-reviewer.groups.form.reviewers-list.table.edit.buttons.add": "Add member with name \"{{name}}\"",

  // "advanced-workflow-action-select-reviewer.groups.form.reviewers-list.notification.failure.noActiveGroup": "No current active group, submit a name first.",
  // TODO New key - Add a translation
  "advanced-workflow-action-select-reviewer.groups.form.reviewers-list.notification.failure.noActiveGroup": "No current active group, submit a name first.",

  // "advanced-workflow-action-select-reviewer.groups.form.reviewers-list.no-members-yet": "No members in group yet, search and add.",
  // TODO New key - Add a translation
  "advanced-workflow-action-select-reviewer.groups.form.reviewers-list.no-members-yet": "No members in group yet, search and add.",

  // "advanced-workflow-action-select-reviewer.groups.form.reviewers-list.no-items": "No EPeople found in that search",
  // TODO New key - Add a translation
  "advanced-workflow-action-select-reviewer.groups.form.reviewers-list.no-items": "No EPeople found in that search",

  // "advanced-workflow-action.select-reviewer.no-reviewer-selected.error": "No reviewer selected.",
  // TODO New key - Add a translation
  "advanced-workflow-action.select-reviewer.no-reviewer-selected.error": "No reviewer selected.",

  // "admin.batch-import.page.validateOnly.hint": "When selected, the uploaded ZIP will be validated. You will receive a report of detected changes, but no changes will be saved.",
  // TODO New key - Add a translation
  "admin.batch-import.page.validateOnly.hint": "When selected, the uploaded ZIP will be validated. You will receive a report of detected changes, but no changes will be saved.",

  // "admin.batch-import.page.remove": "remove",
  // TODO New key - Add a translation
  "admin.batch-import.page.remove": "remove",

  // "auth.errors.invalid-user": "Invalid email address or password.",
  "auth.errors.invalid-user": "Érvénytelen e-mail cím, vagy jelszó.",

  // "auth.messages.expired": "Your session has expired. Please log in again.",
  "auth.messages.expired": "Az idő lejárt. Kérjük, lépjen be újra.",

  // "auth.messages.token-refresh-failed": "Refreshing your session token failed. Please log in again.",
  // TODO New key - Add a translation
  "auth.messages.token-refresh-failed": "Refreshing your session token failed. Please log in again.",



  // "bitstream.download.page": "Now downloading {{bitstream}}..." ,
  // TODO New key - Add a translation
  "bitstream.download.page": "Now downloading {{bitstream}}..." ,

  // "bitstream.download.page.back": "Back" ,
  // TODO New key - Add a translation
  "bitstream.download.page.back": "Back" ,


  // "bitstream.edit.authorizations.link": "Edit bitstream's Policies",
  // TODO New key - Add a translation
  "bitstream.edit.authorizations.link": "Edit bitstream's Policies",

  // "bitstream.edit.authorizations.title": "Edit bitstream's Policies",
  // TODO New key - Add a translation
  "bitstream.edit.authorizations.title": "Edit bitstream's Policies",

  // "bitstream.edit.return": "Back",
  // TODO New key - Add a translation
  "bitstream.edit.return": "Back",

  // "bitstream.edit.bitstream": "Bitstream: ",
  "bitstream.edit.bitstream": "Bitfolyam: ",

  // "bitstream.edit.form.description.hint": "Optionally, provide a brief description of the file, for example \"<i>Main article</i>\" or \"<i>Experiment data readings</i>\".",
  "bitstream.edit.form.description.hint": "Választhatóan megadhatja az állomány rövid leírását, például \"<i>Fő cikk</i>\" vagy \"<i>Kísérleti adatok</i>\".",

  // "bitstream.edit.form.description.label": "Description",
  "bitstream.edit.form.description.label": "Leírás",

  // "bitstream.edit.form.embargo.hint": "The first day from which access is allowed. <b>This date cannot be modified on this form.</b> To set an embargo date for a bitstream, go to the <i>Item Status</i> tab, click <i>Authorizations...</i>, create or edit the bitstream's <i>READ</i> policy, and set the <i>Start Date</i> as desired.",
  "bitstream.edit.form.embargo.hint": "Ettől a naptól engedélyezett a hozzáférés. <b>Ez a dátum ebben a formában nem módosítható.</b> Ha a bitfolyamhoz embargó dátumot óhajt beállítani, akkor ide: <i>Tárgy Státus</i> fül, kattintson: <i>Engedélyezés...</i>, hozza létre, vagy szerkessze a bitfolyam <i>OLVASÁS</i> engedélyezését és állítsa be a  <i>Kezdő Dátum</i> kívánsága szerint.",

  // "bitstream.edit.form.embargo.label": "Embargo until specific date",
  "bitstream.edit.form.embargo.label": "Embargo egy megadott dátumig",

  // "bitstream.edit.form.fileName.hint": "Change the filename for the bitstream. Note that this will change the display bitstream URL, but old links will still resolve as long as the sequence ID does not change.",
  "bitstream.edit.form.fileName.hint": "Változtassa meg a bitfolyam állomány nevét. Ez megváltoztatja a bitfolyam URL-t is, de a régi linkek meg mindig működni fognak, hacsak a szakasz azonosító meg nem változik.",

  // "bitstream.edit.form.fileName.label": "Filename",
  "bitstream.edit.form.fileName.label": "Állománynév",

  // "bitstream.edit.form.newFormat.label": "Describe new format",
  "bitstream.edit.form.newFormat.label": "Új formátum leírása",

  // "bitstream.edit.form.newFormat.hint": "The application you used to create the file, and the version number (for example, \"<i>ACMESoft SuperApp version 1.5</i>\").",
  "bitstream.edit.form.newFormat.hint": "A program, amellyel az állományt létrehozta és a verzió száma (például, \"<i>ACMESoft SuperApp version 1.5</i>\").",

  // "bitstream.edit.form.primaryBitstream.label": "Primary bitstream",
  "bitstream.edit.form.primaryBitstream.label": "Elsődleges bitfolyam",

  // "bitstream.edit.form.selectedFormat.hint": "If the format is not in the above list, <b>select \"format not in list\" above</b> and describe it under \"Describe new format\".",
  "bitstream.edit.form.selectedFormat.hint": "Amennyiben a formátum nem található a fentebbi listán, <b>válassza \"formátum nincs a listán\" feljebb</b> majd írja le \"Új formátum leírása\".",

  // "bitstream.edit.form.selectedFormat.label": "Selected Format",
  "bitstream.edit.form.selectedFormat.label": "Kiválasztott formátum",

  // "bitstream.edit.form.selectedFormat.unknown": "Format not in list",
  "bitstream.edit.form.selectedFormat.unknown": "Formátum nincs a listán",

  // "bitstream.edit.notifications.error.format.title": "An error occurred saving the bitstream's format",
  "bitstream.edit.notifications.error.format.title": "Bitfolyam formátum mentése közben hiba történt",

  // "bitstream.edit.form.iiifLabel.label": "IIIF Label",
  // TODO New key - Add a translation
  "bitstream.edit.form.iiifLabel.label": "IIIF Label",

  // "bitstream.edit.form.iiifLabel.hint": "Canvas label for this image. If not provided default label will be used.",
  // TODO New key - Add a translation
  "bitstream.edit.form.iiifLabel.hint": "Canvas label for this image. If not provided default label will be used.",

  // "bitstream.edit.form.iiifToc.label": "IIIF Table of Contents",
  // TODO New key - Add a translation
  "bitstream.edit.form.iiifToc.label": "IIIF Table of Contents",

  // "bitstream.edit.form.iiifToc.hint": "Adding text here makes this the start of a new table of contents range.",
  // TODO New key - Add a translation
  "bitstream.edit.form.iiifToc.hint": "Adding text here makes this the start of a new table of contents range.",

  // "bitstream.edit.form.iiifWidth.label": "IIIF Canvas Width",
  // TODO New key - Add a translation
  "bitstream.edit.form.iiifWidth.label": "IIIF Canvas Width",

  // "bitstream.edit.form.iiifWidth.hint": "The canvas width should usually match the image width.",
  // TODO New key - Add a translation
  "bitstream.edit.form.iiifWidth.hint": "The canvas width should usually match the image width.",

  // "bitstream.edit.form.iiifHeight.label": "IIIF Canvas Height",
  // TODO New key - Add a translation
  "bitstream.edit.form.iiifHeight.label": "IIIF Canvas Height",

  // "bitstream.edit.form.iiifHeight.hint": "The canvas height should usually match the image height.",
  // TODO New key - Add a translation
  "bitstream.edit.form.iiifHeight.hint": "The canvas height should usually match the image height.",


  // "bitstream.edit.notifications.saved.content": "Your changes to this bitstream were saved.",
  "bitstream.edit.notifications.saved.content": "A bitfolyamban eszközölt változtatások elmentve.",

  // "bitstream.edit.notifications.saved.title": "Bitstream saved",
  "bitstream.edit.notifications.saved.title": "Bitfolyam elmentve",

  // "bitstream.edit.title": "Edit bitstream",
  "bitstream.edit.title": "Bitfolyam szerkesztése",

  // "bitstream-request-a-copy.alert.canDownload1": "You already have access to this file. If you want to download the file, click ",
  // TODO New key - Add a translation
  "bitstream-request-a-copy.alert.canDownload1": "You already have access to this file. If you want to download the file, click ",

  // "bitstream-request-a-copy.alert.canDownload2": "here",
  // TODO New key - Add a translation
  "bitstream-request-a-copy.alert.canDownload2": "here",

  // "bitstream-request-a-copy.header": "Request a copy of the file",
  // TODO New key - Add a translation
  "bitstream-request-a-copy.header": "Request a copy of the file",

  // "bitstream-request-a-copy.intro": "Enter the following information to request a copy for the following item: ",
  // TODO New key - Add a translation
  "bitstream-request-a-copy.intro": "Enter the following information to request a copy for the following item: ",

  // "bitstream-request-a-copy.intro.bitstream.one": "Requesting the following file: ",
  // TODO New key - Add a translation
  "bitstream-request-a-copy.intro.bitstream.one": "Requesting the following file: ",
  // "bitstream-request-a-copy.intro.bitstream.all": "Requesting all files. ",
  // TODO New key - Add a translation
  "bitstream-request-a-copy.intro.bitstream.all": "Requesting all files. ",

  // "bitstream-request-a-copy.name.label": "Name *",
  // TODO New key - Add a translation
  "bitstream-request-a-copy.name.label": "Name *",

  // "bitstream-request-a-copy.name.error": "The name is required",
  // TODO New key - Add a translation
  "bitstream-request-a-copy.name.error": "The name is required",

  // "bitstream-request-a-copy.email.label": "Your e-mail address *",
  // TODO New key - Add a translation
  "bitstream-request-a-copy.email.label": "Your e-mail address *",

  // "bitstream-request-a-copy.email.hint": "This email address is used for sending the file.",
  // TODO New key - Add a translation
  "bitstream-request-a-copy.email.hint": "This email address is used for sending the file.",

  // "bitstream-request-a-copy.email.error": "Please enter a valid email address.",
  // TODO New key - Add a translation
  "bitstream-request-a-copy.email.error": "Please enter a valid email address.",

  // "bitstream-request-a-copy.allfiles.label": "Files",
  // TODO New key - Add a translation
  "bitstream-request-a-copy.allfiles.label": "Files",

  // "bitstream-request-a-copy.files-all-false.label": "Only the requested file",
  // TODO New key - Add a translation
  "bitstream-request-a-copy.files-all-false.label": "Only the requested file",

  // "bitstream-request-a-copy.files-all-true.label": "All files (of this item) in restricted access",
  // TODO New key - Add a translation
  "bitstream-request-a-copy.files-all-true.label": "All files (of this item) in restricted access",

  // "bitstream-request-a-copy.message.label": "Message",
  // TODO New key - Add a translation
  "bitstream-request-a-copy.message.label": "Message",

  // "bitstream-request-a-copy.return": "Back",
  // TODO New key - Add a translation
  "bitstream-request-a-copy.return": "Back",

  // "bitstream-request-a-copy.submit": "Request copy",
  // TODO New key - Add a translation
  "bitstream-request-a-copy.submit": "Request copy",

  // "bitstream-request-a-copy.submit.success": "The item request was submitted successfully.",
  // TODO New key - Add a translation
  "bitstream-request-a-copy.submit.success": "The item request was submitted successfully.",

  // "bitstream-request-a-copy.submit.error": "Something went wrong with submitting the item request.",
  // TODO New key - Add a translation
  "bitstream-request-a-copy.submit.error": "Something went wrong with submitting the item request.",



  // "browse.back.all-results": "All browse results",
  // TODO New key - Add a translation
  "browse.back.all-results": "All browse results",

  // "browse.comcol.by.author": "By Author",
  "browse.comcol.by.author": "Szerző szerint",

  // "browse.comcol.by.dateissued": "By Issue Date",
  "browse.comcol.by.dateissued": "Megjelenés dátuma szerint",

  // "browse.comcol.by.subject": "By Subject",
  "browse.comcol.by.subject": "Tárgyszó szerint",

  // "browse.comcol.by.title": "By Title",
  "browse.comcol.by.title": "Cím szerint",

  // "browse.comcol.head": "Browse",
  "browse.comcol.head": "Böngészés",

  // "browse.empty": "No items to show.",
  "browse.empty": "Nincs elérhető tárgy.",

  // "browse.metadata.author": "Author",
  "browse.metadata.author": "Szerző",

  // "browse.metadata.dateissued": "Issue Date",
  "browse.metadata.dateissued": "Megjelenés dátuma",

  // "browse.metadata.subject": "Subject",
  "browse.metadata.subject": "Tárgy",

  // "browse.metadata.title": "Title",
  "browse.metadata.title": "Cím",

  // "browse.metadata.author.breadcrumbs": "Browse by Author",
  "browse.metadata.author.breadcrumbs": "Böngészés szerző szerint",

  // "browse.metadata.dateissued.breadcrumbs": "Browse by Date",
  "browse.metadata.dateissued.breadcrumbs": "Böngészés dátum szerint",

  // "browse.metadata.subject.breadcrumbs": "Browse by Subject",
  "browse.metadata.subject.breadcrumbs": "Böngészés tárgyszó szerint",

  // "browse.metadata.title.breadcrumbs": "Browse by Title",
  "browse.metadata.title.breadcrumbs": "Böngészés cím szerint",

  // "pagination.next.button": "Next",
  "pagination.next.button": "Következő",

  // "pagination.previous.button": "Previous",
  "pagination.previous.button": "Előző",

  // "pagination.next.button.disabled.tooltip": "No more pages of results",
  // TODO New key - Add a translation
  "pagination.next.button.disabled.tooltip": "No more pages of results",

  // "browse.startsWith": ", starting with {{ startsWith }}",
  // TODO New key - Add a translation
  "browse.startsWith": ", starting with {{ startsWith }}",

  // "browse.startsWith.choose_start": "(Choose start)",
  "browse.startsWith.choose_start": "(Válassza a kezdést)",

  // "browse.startsWith.choose_year": "(Choose year)",
  "browse.startsWith.choose_year": "(Válassza az évet)",

  // "browse.startsWith.choose_year.label": "Choose the issue year",
  // TODO New key - Add a translation
  "browse.startsWith.choose_year.label": "Choose the issue year",

  // "browse.startsWith.jump": "Filter results by year or month",
  "browse.startsWith.jump": "Eremények szűrése év vagy hónap szerint",

  // "browse.startsWith.months.april": "April",
  "browse.startsWith.months.april": "Április",

  // "browse.startsWith.months.august": "August",
  "browse.startsWith.months.august": "Augusztus",

  // "browse.startsWith.months.december": "December",
  "browse.startsWith.months.december": "December",

  // "browse.startsWith.months.february": "February",
  "browse.startsWith.months.february": "Február",

  // "browse.startsWith.months.january": "January",
  "browse.startsWith.months.january": "Január",

  // "browse.startsWith.months.july": "July",
  "browse.startsWith.months.july": "Július",

  // "browse.startsWith.months.june": "June",
  "browse.startsWith.months.june": "Június",

  // "browse.startsWith.months.march": "March",
  "browse.startsWith.months.march": "Március",

  // "browse.startsWith.months.may": "May",
  "browse.startsWith.months.may": "Május",

  // "browse.startsWith.months.none": "(Choose month)",
  "browse.startsWith.months.none": "(Válasszon hónapot)",

  // "browse.startsWith.months.none.label": "Choose the issue month",
  // TODO New key - Add a translation
  "browse.startsWith.months.none.label": "Choose the issue month",

  // "browse.startsWith.months.november": "November",
  "browse.startsWith.months.november": "November",

  // "browse.startsWith.months.october": "October",
  "browse.startsWith.months.october": "Október",

  // "browse.startsWith.months.september": "September",
  "browse.startsWith.months.september": "Szeptember",

  // "browse.startsWith.submit": "Browse",
  "browse.startsWith.submit": "Böngészés",

  // "browse.startsWith.type_date": "Filter results by date",
  "browse.startsWith.type_date": "Eredmények szűrése dátum szerint",

  // "browse.startsWith.type_date.label": "Or type in a date (year-month) and click on the Browse button",
  // TODO New key - Add a translation
  "browse.startsWith.type_date.label": "Or type in a date (year-month) and click on the Browse button",

  // "browse.startsWith.type_text": "Filter results by typing the first few letters",
  "browse.startsWith.type_text": "Eredmények szűrése az első pár betű alapján",

  // "browse.title": "Browsing {{ collection }} by {{ field }}{{ startsWith }} {{ value }}",
  "browse.title": "{{ collection }} böngészése, {{ field }} {{ value }} szerint",

  // "browse.title.page": "Browsing {{ collection }} by {{ field }} {{ value }}",
  "browse.title.page": "{{ collection }} böngészése, {{ field }} {{ value }} szerint",


  // "search.browse.item-back": "Back to Results",
  // TODO New key - Add a translation
  "search.browse.item-back": "Back to Results",


  // "chips.remove": "Remove chip",
  "chips.remove": "Chip eltávolítása",


  // "claimed-approved-search-result-list-element.title": "Approved",
  // TODO New key - Add a translation
  "claimed-approved-search-result-list-element.title": "Approved",

  // "claimed-declined-search-result-list-element.title": "Rejected, sent back to submitter",
  // TODO New key - Add a translation
  "claimed-declined-search-result-list-element.title": "Rejected, sent back to submitter",

  // "claimed-declined-task-search-result-list-element.title": "Declined, sent back to Review Manager's workflow",
  // TODO New key - Add a translation
  "claimed-declined-task-search-result-list-element.title": "Declined, sent back to Review Manager's workflow",


  // "collection.create.head": "Create a Collection",
  "collection.create.head": "Hozzon létre egy gyűjteményt",

  // "collection.create.notifications.success": "Successfully created the Collection",
  "collection.create.notifications.success": "Guűjtemény sikeresen létrehozva",

  // "collection.create.sub-head": "Create a Collection for Community {{ parent }}",
  "collection.create.sub-head": "Hozzon létre gyűjteményt a közösség számára {{ parent }}",

  // "collection.curate.header": "Curate Collection: {{collection}}",
  "collection.curate.header": "Gyűjtemény gondozója: {{collection}}",

  // "collection.delete.cancel": "Cancel",
  "collection.delete.cancel": "Mégse",

  // "collection.delete.confirm": "Confirm",
  "collection.delete.confirm": "Mehet",

  // "collection.delete.processing": "Deleting",
  // TODO New key - Add a translation
  "collection.delete.processing": "Deleting",

  // "collection.delete.head": "Delete Collection",
  "collection.delete.head": "Gyűjtemény törlése",

  // "collection.delete.notification.fail": "Collection could not be deleted",
  "collection.delete.notification.fail": "Gyűjteményt nem sikerült törölni",

  // "collection.delete.notification.success": "Successfully deleted collection",
  "collection.delete.notification.success": "Gyűjtemény törölve",

  // "collection.delete.text": "Are you sure you want to delete collection \"{{ dso }}\"",
  "collection.delete.text": "Biztos benne, hogy törölni szeretné a gyűjteményt \"{{ dso }}\"",



  // "collection.edit.delete": "Delete this collection",
  "collection.edit.delete": "Törölje ezt a gyűjteményt",

  // "collection.edit.head": "Edit Collection",
  "collection.edit.head": "Gyűjtemény szerkesztése",

  // "collection.edit.breadcrumbs": "Edit Collection",
  "collection.edit.breadcrumbs": "Gyűjtemény szerkesztése",



  // "collection.edit.tabs.mapper.head": "Item Mapper",
  // TODO New key - Add a translation
  "collection.edit.tabs.mapper.head": "Item Mapper",

  // "collection.edit.tabs.item-mapper.title": "Collection Edit - Item Mapper",
  // TODO New key - Add a translation
  "collection.edit.tabs.item-mapper.title": "Collection Edit - Item Mapper",

  // "collection.edit.item-mapper.cancel": "Cancel",
  "collection.edit.item-mapper.cancel": "Mégse",

  // "collection.edit.item-mapper.collection": "Collection: \"<b>{{name}}</b>\"",
  "collection.edit.item-mapper.collection": "Gyűjtemény: \"<b>{{name}}</b>\"",

  // "collection.edit.item-mapper.confirm": "Map selected items",
  "collection.edit.item-mapper.confirm": "Térképezze a kiválasztott tárgyakat",

  // "collection.edit.item-mapper.description": "This is the item mapper tool that allows collection administrators to map items from other collections into this collection. You can search for items from other collections and map them, or browse the list of currently mapped items.",
  "collection.edit.item-mapper.description": "Ez a tárgytérképező eszköz, amellyel a gyűjtemények kezelői térképezhetnek más gyűjteményekből tárgyakat. Kereshet más gyűjteményekből tárgyakat és térképezheti azokat, vagy böngészheti a jelenleg térképezett tárgyakat.",

  // "collection.edit.item-mapper.head": "Item Mapper - Map Items from Other Collections",
  "collection.edit.item-mapper.head": "Tárgytérképező - Térképezzen más gyűjteményekből tárgyakat",

  // "collection.edit.item-mapper.no-search": "Please enter a query to search",
  "collection.edit.item-mapper.no-search": "Írja be a keresőszót",

  // "collection.edit.item-mapper.notifications.map.error.content": "Errors occurred for mapping of {{amount}} items.",
  "collection.edit.item-mapper.notifications.map.error.content": "A {{amount}} tárgyak térképezésekor hiba történt.",

  // "collection.edit.item-mapper.notifications.map.error.head": "Mapping errors",
  "collection.edit.item-mapper.notifications.map.error.head": "Térképezési hibák",

  // "collection.edit.item-mapper.notifications.map.success.content": "Successfully mapped {{amount}} items.",
  "collection.edit.item-mapper.notifications.map.success.content": "A {{amount}} tárgyak térképezése sikerült.",

  // "collection.edit.item-mapper.notifications.map.success.head": "Mapping completed",
  "collection.edit.item-mapper.notifications.map.success.head": "Térképezés befejezve",

  // "collection.edit.item-mapper.notifications.unmap.error.content": "Errors occurred for removing the mappings of {{amount}} items.",
  "collection.edit.item-mapper.notifications.unmap.error.content": "A {{amount}} tárgyak térképezésének törlésekor hiba történt.",

  // "collection.edit.item-mapper.notifications.unmap.error.head": "Remove mapping errors",
  "collection.edit.item-mapper.notifications.unmap.error.head": "Térképezési hibák törlése",

  // "collection.edit.item-mapper.notifications.unmap.success.content": "Successfully removed the mappings of {{amount}} items.",
  "collection.edit.item-mapper.notifications.unmap.success.content": "A {{amount}} tárgyak térképezése sikeresen törölve.",

  // "collection.edit.item-mapper.notifications.unmap.success.head": "Remove mapping completed",
  "collection.edit.item-mapper.notifications.unmap.success.head": "Térképezés törlése befejeződött",

  // "collection.edit.item-mapper.remove": "Remove selected item mappings",
  "collection.edit.item-mapper.remove": "Kiválasztott térgyak térképezésének törlése",

  // "collection.edit.item-mapper.search-form.placeholder": "Search items...",
  // TODO New key - Add a translation
  "collection.edit.item-mapper.search-form.placeholder": "Search items...",

  // "collection.edit.item-mapper.tabs.browse": "Browse mapped items",
  "collection.edit.item-mapper.tabs.browse": "Térképezett tárgyak böngészése",

  // "collection.edit.item-mapper.tabs.map": "Map new items",
  "collection.edit.item-mapper.tabs.map": "Új tárgyak térképezése",


  // "collection.edit.logo.delete.title": "Delete logo",
  // TODO New key - Add a translation
  "collection.edit.logo.delete.title": "Delete logo",

  // "collection.edit.logo.delete-undo.title": "Undo delete",
  // TODO New key - Add a translation
  "collection.edit.logo.delete-undo.title": "Undo delete",

  // "collection.edit.logo.label": "Collection logo",
  "collection.edit.logo.label": "Gyűjtemény logo",

  // "collection.edit.logo.notifications.add.error": "Uploading Collection logo failed. Please verify the content before retrying.",
  "collection.edit.logo.notifications.add.error": "Gyűjtemény logo feltöltése nem sikerült. Kérjük, ellenőrizze a tartalmat, mielőtt újra próbálkozna.",

  // "collection.edit.logo.notifications.add.success": "Upload Collection logo successful.",
  "collection.edit.logo.notifications.add.success": "Gyűjtemény logo feltöltése sikerült.",

  // "collection.edit.logo.notifications.delete.success.title": "Logo deleted",
  "collection.edit.logo.notifications.delete.success.title": "Logo törölve",

  // "collection.edit.logo.notifications.delete.success.content": "Successfully deleted the collection's logo",
  "collection.edit.logo.notifications.delete.success.content": "Gyűjteménylogo sikeresen törölve",

  // "collection.edit.logo.notifications.delete.error.title": "Error deleting logo",
  "collection.edit.logo.notifications.delete.error.title": "Logo törlése közben hiba történt",

  // "collection.edit.logo.upload": "Drop a Collection Logo to upload",
  "collection.edit.logo.upload": "Feltöltéshez húzza ide a gyűjtemény Logót",



  // "collection.edit.notifications.success": "Successfully edited the Collection",
  "collection.edit.notifications.success": "Gyűjtemény szerkesztése sikerült",

  // "collection.edit.return": "Back",
  "collection.edit.return": "Vissza",



  // "collection.edit.tabs.curate.head": "Curate",
  "collection.edit.tabs.curate.head": "Gondozás",

  // "collection.edit.tabs.curate.title": "Collection Edit - Curate",
  "collection.edit.tabs.curate.title": "Gyűjtemény szerkesztés - gondozás",

  // "collection.edit.tabs.authorizations.head": "Authorizations",
  // TODO New key - Add a translation
  "collection.edit.tabs.authorizations.head": "Authorizations",

  // "collection.edit.tabs.authorizations.title": "Collection Edit - Authorizations",
  // TODO New key - Add a translation
  "collection.edit.tabs.authorizations.title": "Collection Edit - Authorizations",

  // "collection.edit.item.authorizations.load-bundle-button": "Load more bundles",
  "collection.edit.item.authorizations.load-bundle-button": "További csomagok betöltése",

  // "collection.edit.item.authorizations.load-more-button": "Load more",
  "collection.edit.item.authorizations.load-more-button": "Továbbiak betöltése",

  // "collection.edit.item.authorizations.show-bitstreams-button": "Show bitstream policies for bundle",
  // TODO New key - Add a translation
  "collection.edit.item.authorizations.show-bitstreams-button": "Show bitstream policies for bundle",

  // "collection.edit.tabs.metadata.head": "Edit Metadata",
  "collection.edit.tabs.metadata.head": "Metaadat szerkesztés",

  // "collection.edit.tabs.metadata.title": "Collection Edit - Metadata",
  "collection.edit.tabs.metadata.title": "Gyűjtemény szerkesztés - Metaadat",

  // "collection.edit.tabs.roles.head": "Assign Roles",
  "collection.edit.tabs.roles.head": "Jogok hozzárendelése",

  // "collection.edit.tabs.roles.title": "Collection Edit - Roles",
  "collection.edit.tabs.roles.title": "Gyűjtemény szerkesztése - Jogok",

  // "collection.edit.tabs.source.external": "This collection harvests its content from an external source",
  "collection.edit.tabs.source.external": "Ez a gyűjtemény külső forrásból gyűjti be tartalmát",

  // "collection.edit.tabs.source.form.errors.oaiSource.required": "You must provide a set id of the target collection.",
  "collection.edit.tabs.source.form.errors.oaiSource.required": "Beállított azonosítót kell megadnia a célgyűjteményhez.",

  // "collection.edit.tabs.source.form.harvestType": "Content being harvested",
  "collection.edit.tabs.source.form.harvestType": "Tartalom begyűjtése folyamatban",

  // "collection.edit.tabs.source.form.head": "Configure an external source",
  "collection.edit.tabs.source.form.head": "Külső forrás beállítása",

  // "collection.edit.tabs.source.form.metadataConfigId": "Metadata Format",
  "collection.edit.tabs.source.form.metadataConfigId": "Metaadat formátum",

  // "collection.edit.tabs.source.form.oaiSetId": "OAI specific set id",
  "collection.edit.tabs.source.form.oaiSetId": "OAI sajátos beállított azonosító",

  // "collection.edit.tabs.source.form.oaiSource": "OAI Provider",
  "collection.edit.tabs.source.form.oaiSource": "OAI szolgáltató",

  // "collection.edit.tabs.source.form.options.harvestType.METADATA_AND_BITSTREAMS": "Harvest metadata and bitstreams (requires ORE support)",
  "collection.edit.tabs.source.form.options.harvestType.METADATA_AND_BITSTREAMS": "Metaadat és bitfolyam begyűjtése (ORE támogatás szükséges)",

  // "collection.edit.tabs.source.form.options.harvestType.METADATA_AND_REF": "Harvest metadata and references to bitstreams (requires ORE support)",
  "collection.edit.tabs.source.form.options.harvestType.METADATA_AND_REF": "metaadatok és referenciák begyűjtése bitfolyamhoz (ORE támogatás szükséges)",

  // "collection.edit.tabs.source.form.options.harvestType.METADATA_ONLY": "Harvest metadata only",
  "collection.edit.tabs.source.form.options.harvestType.METADATA_ONLY": "Csupán metaadatok begyűjtése",

  // "collection.edit.tabs.source.head": "Content Source",
  "collection.edit.tabs.source.head": "Tartalom forrása",

  // "collection.edit.tabs.source.notifications.discarded.content": "Your changes were discarded. To reinstate your changes click the 'Undo' button",
  "collection.edit.tabs.source.notifications.discarded.content": "Változtatások elvetve. Visszaállításukhoz kattintson a 'Visszaállítás' gombra",

  // "collection.edit.tabs.source.notifications.discarded.title": "Changes discarded",
  "collection.edit.tabs.source.notifications.discarded.title": "Változások elvetve",

  // "collection.edit.tabs.source.notifications.invalid.content": "Your changes were not saved. Please make sure all fields are valid before you save.",
  "collection.edit.tabs.source.notifications.invalid.content": "Változtatások nincsenek mentve. Kérjük, ellenőrizze, hogy valamennyi mező érvényes, mielőtt mentene.",

  // "collection.edit.tabs.source.notifications.invalid.title": "Metadata invalid",
  "collection.edit.tabs.source.notifications.invalid.title": "Metaadat érvénytelen",

  // "collection.edit.tabs.source.notifications.saved.content": "Your changes to this collection's content source were saved.",
  "collection.edit.tabs.source.notifications.saved.content": "A gyűjtemény tartalmának forrásával kapcsolatos változtatásai elmentve.",

  // "collection.edit.tabs.source.notifications.saved.title": "Content Source saved",
  "collection.edit.tabs.source.notifications.saved.title": "Tartalom forrása elmentve",

  // "collection.edit.tabs.source.title": "Collection Edit - Content Source",
  "collection.edit.tabs.source.title": "Gyűjtemény szerkesztés - tartalom forrása",



  // "collection.edit.template.add-button": "Add",
  "collection.edit.template.add-button": "Hozzáad",

  // "collection.edit.template.breadcrumbs": "Item template",
  "collection.edit.template.breadcrumbs": "Elemsablon",

  // "collection.edit.template.cancel": "Cancel",
  "collection.edit.template.cancel": "Mégsem",

  // "collection.edit.template.delete-button": "Delete",
  "collection.edit.template.delete-button": "Töröl",

  // "collection.edit.template.edit-button": "Edit",
  "collection.edit.template.edit-button": "Szerkeszt",

  // "collection.edit.template.error": "An error occurred retrieving the template item",
  // TODO New key - Add a translation
  "collection.edit.template.error": "An error occurred retrieving the template item",

  // "collection.edit.template.head": "Edit Template Item for Collection \"{{ collection }}\"",
  "collection.edit.template.head": "Gyűjtemény elemsablon szerkesztése: \"{{ collection }}\"",

  // "collection.edit.template.label": "Template item",
  "collection.edit.template.label": "Elemsablon",

  // "collection.edit.template.loading": "Loading template item...",
  // TODO New key - Add a translation
  "collection.edit.template.loading": "Loading template item...",

  // "collection.edit.template.notifications.delete.error": "Failed to delete the item template",
  "collection.edit.template.notifications.delete.error": "Nem sikerült törölni az elemsablont",

  // "collection.edit.template.notifications.delete.success": "Successfully deleted the item template",
  "collection.edit.template.notifications.delete.success": "Sikeresen töröltük az elemsablont",

  // "collection.edit.template.title": "Edit Template Item",
  "collection.edit.template.title": "Elemsablon szerkesztése",



  // "collection.form.abstract": "Short Description",
  "collection.form.abstract": "Rövid leírás",

  // "collection.form.description": "Introductory text (HTML)",
  "collection.form.description": "Bevezető szöveg (HTML)",

  // "collection.form.errors.title.required": "Please enter a collection name",
  "collection.form.errors.title.required": "Adja meg a gyűjtemény nevét",

  // "collection.form.license": "License",
  "collection.form.license": "Engedély",

  // "collection.form.provenance": "Provenance",
  "collection.form.provenance": "Eredet",

  // "collection.form.rights": "Copyright text (HTML)",
  "collection.form.rights": "Szerzői jog szövege (HTML)",

  // "collection.form.tableofcontents": "News (HTML)",
  "collection.form.tableofcontents": "Hírek (HTML)",

  // "collection.form.title": "Name",
  "collection.form.title": "Név",

  // "collection.form.entityType": "Entity Type",
  // TODO New key - Add a translation
  "collection.form.entityType": "Entity Type",



  // "collection.listelement.badge": "Collection",
  "collection.listelement.badge": "Gyűjtemény",



  // "collection.page.browse.recent.head": "Recent Submissions",
  "collection.page.browse.recent.head": "Friss feltöltések",

  // "collection.page.browse.recent.empty": "No items to show",
  "collection.page.browse.recent.empty": "Nincs tárgy",

  // "collection.page.edit": "Edit this collection",
  "collection.page.edit": "Gyűjtemény szerkesztése",

  // "collection.page.handle": "Permanent URI for this collection",
  "collection.page.handle": "Állandó URI ehhez a gyűjteményhez",

  // "collection.page.license": "License",
  "collection.page.license": "Engedély",

  // "collection.page.news": "News",
  "collection.page.news": "Hírek",



  // "collection.select.confirm": "Confirm selected",
  "collection.select.confirm": "Kiválasztás igazolása",

  // "collection.select.empty": "No collections to show",
  "collection.select.empty": "Nincs gyűjtemény",

  // "collection.select.table.title": "Title",
  "collection.select.table.title": "Cím",


  // "collection.source.controls.head": "Harvest Controls",
  // TODO New key - Add a translation
  "collection.source.controls.head": "Harvest Controls",
  // "collection.source.controls.test.submit.error": "Something went wrong with initiating the testing of the settings",
  // TODO New key - Add a translation
  "collection.source.controls.test.submit.error": "Something went wrong with initiating the testing of the settings",
  // "collection.source.controls.test.failed": "The script to test the settings has failed",
  // TODO New key - Add a translation
  "collection.source.controls.test.failed": "The script to test the settings has failed",
  // "collection.source.controls.test.completed": "The script to test the settings has successfully finished",
  // TODO New key - Add a translation
  "collection.source.controls.test.completed": "The script to test the settings has successfully finished",
  // "collection.source.controls.test.submit": "Test configuration",
  // TODO New key - Add a translation
  "collection.source.controls.test.submit": "Test configuration",
  // "collection.source.controls.test.running": "Testing configuration...",
  // TODO New key - Add a translation
  "collection.source.controls.test.running": "Testing configuration...",
  // "collection.source.controls.import.submit.success": "The import has been successfully initiated",
  // TODO New key - Add a translation
  "collection.source.controls.import.submit.success": "The import has been successfully initiated",
  // "collection.source.controls.import.submit.error": "Something went wrong with initiating the import",
  // TODO New key - Add a translation
  "collection.source.controls.import.submit.error": "Something went wrong with initiating the import",
  // "collection.source.controls.import.submit": "Import now",
  // TODO New key - Add a translation
  "collection.source.controls.import.submit": "Import now",
  // "collection.source.controls.import.running": "Importing...",
  // TODO New key - Add a translation
  "collection.source.controls.import.running": "Importing...",
  // "collection.source.controls.import.failed": "An error occurred during the import",
  // TODO New key - Add a translation
  "collection.source.controls.import.failed": "An error occurred during the import",
  // "collection.source.controls.import.completed": "The import completed",
  // TODO New key - Add a translation
  "collection.source.controls.import.completed": "The import completed",
  // "collection.source.controls.reset.submit.success": "The reset and reimport has been successfully initiated",
  // TODO New key - Add a translation
  "collection.source.controls.reset.submit.success": "The reset and reimport has been successfully initiated",
  // "collection.source.controls.reset.submit.error": "Something went wrong with initiating the reset and reimport",
  // TODO New key - Add a translation
  "collection.source.controls.reset.submit.error": "Something went wrong with initiating the reset and reimport",
  // "collection.source.controls.reset.failed": "An error occurred during the reset and reimport",
  // TODO New key - Add a translation
  "collection.source.controls.reset.failed": "An error occurred during the reset and reimport",
  // "collection.source.controls.reset.completed": "The reset and reimport completed",
  // TODO New key - Add a translation
  "collection.source.controls.reset.completed": "The reset and reimport completed",
  // "collection.source.controls.reset.submit": "Reset and reimport",
  // TODO New key - Add a translation
  "collection.source.controls.reset.submit": "Reset and reimport",
  // "collection.source.controls.reset.running": "Resetting and reimporting...",
  // TODO New key - Add a translation
  "collection.source.controls.reset.running": "Resetting and reimporting...",
  // "collection.source.controls.harvest.status": "Harvest status:",
  // TODO New key - Add a translation
  "collection.source.controls.harvest.status": "Harvest status:",
  // "collection.source.controls.harvest.start": "Harvest start time:",
  // TODO New key - Add a translation
  "collection.source.controls.harvest.start": "Harvest start time:",
  // "collection.source.controls.harvest.last": "Last time harvested:",
  // TODO New key - Add a translation
  "collection.source.controls.harvest.last": "Last time harvested:",
  // "collection.source.controls.harvest.message": "Harvest info:",
  // TODO New key - Add a translation
  "collection.source.controls.harvest.message": "Harvest info:",
  // "collection.source.controls.harvest.no-information": "N/A",
  // TODO New key - Add a translation
  "collection.source.controls.harvest.no-information": "N/A",


  // "collection.source.update.notifications.error.content": "The provided settings have been tested and didn't work.",
  "collection.source.update.notifications.error.content": "A megadott beállításokat ellenőriztük és nem működnek.",

  // "collection.source.update.notifications.error.title": "Server Error",
  "collection.source.update.notifications.error.title": "Szerverhiba",



  // "communityList.breadcrumbs": "Community List",
  // TODO New key - Add a translation
  "communityList.breadcrumbs": "Community List",

  // "communityList.tabTitle": "Community List",
  "communityList.tabTitle": "DSpace - Közösség lista",

  // "communityList.title": "List of Communities",
  "communityList.title": "Kategóriák listája",

  // "communityList.showMore": "Show More",
  "communityList.showMore": "Tovább",



  // "community.create.head": "Create a Community",
  "community.create.head": "Hozzon létre egy közösséget",

  // "community.create.notifications.success": "Successfully created the Community",
  "community.create.notifications.success": "Közösség sikeresen létrehozva",

  // "community.create.sub-head": "Create a Sub-Community for Community {{ parent }}",
  "community.create.sub-head": "Hozzon létre egy alközösséget a közösségben {{ parent }}",

  // "community.curate.header": "Curate Community: {{community}}",
  "community.curate.header": "Közösség gondozása: {{community}}",

  // "community.delete.cancel": "Cancel",
  "community.delete.cancel": "Mégse",

  // "community.delete.confirm": "Confirm",
  "community.delete.confirm": "Igazolja",

  // "community.delete.processing": "Deleting...",
  // TODO New key - Add a translation
  "community.delete.processing": "Deleting...",

  // "community.delete.head": "Delete Community",
  "community.delete.head": "Közösség törlése",

  // "community.delete.notification.fail": "Community could not be deleted",
  "community.delete.notification.fail": "Közösség törlése nem sikerült",

  // "community.delete.notification.success": "Successfully deleted community",
  "community.delete.notification.success": "SKözösség sikeresen törölve",

  // "community.delete.text": "Are you sure you want to delete community \"{{ dso }}\"",
  "community.delete.text": "Biztos benne, hogy törölni szeretné a közösséget \"{{ dso }}\"",

  // "community.edit.delete": "Delete this community",
  "community.edit.delete": "Törölje ezt a közösséget",

  // "community.edit.head": "Edit Community",
  "community.edit.head": "Közösség szerkesztése",

  // "community.edit.breadcrumbs": "Edit Community",
  "community.edit.breadcrumbs": "Közösség szerkesztése",


  // "community.edit.logo.delete.title": "Delete logo",
  // TODO New key - Add a translation
  "community.edit.logo.delete.title": "Delete logo",

  // "community.edit.logo.delete-undo.title": "Undo delete",
  // TODO New key - Add a translation
  "community.edit.logo.delete-undo.title": "Undo delete",

  // "community.edit.logo.label": "Community logo",
  "community.edit.logo.label": "Közösségi logo",

  // "community.edit.logo.notifications.add.error": "Uploading Community logo failed. Please verify the content before retrying.",
  "community.edit.logo.notifications.add.error": "Közösségi logo feltöltése nem sikerült Kérjük, ellenőrizze a tartalmat, mielőtt újra próbálkozna.",

  // "community.edit.logo.notifications.add.success": "Upload Community logo successful.",
  "community.edit.logo.notifications.add.success": "Közösségi logo feltöltve.",

  // "community.edit.logo.notifications.delete.success.title": "Logo deleted",
  "community.edit.logo.notifications.delete.success.title": "Logo törölve",

  // "community.edit.logo.notifications.delete.success.content": "Successfully deleted the community's logo",
  "community.edit.logo.notifications.delete.success.content": "A közösség logóját sikeresen törölte",

  // "community.edit.logo.notifications.delete.error.title": "Error deleting logo",
  "community.edit.logo.notifications.delete.error.title": "Logo törlése közben hiba történt",

  // "community.edit.logo.upload": "Drop a Community Logo to upload",
  "community.edit.logo.upload": "Feltöltéshez húzza ide a közösségi logót",



  // "community.edit.notifications.success": "Successfully edited the Community",
  "community.edit.notifications.success": "Közösség szerkesztése sikerült",

  // "community.edit.notifications.unauthorized": "You do not have privileges to make this change",
  "community.edit.notifications.unauthorized": "Nincs meg a szükséges jogosultsága a változtatáshoz",

  // "community.edit.notifications.error": "An error occured while editing the Community",
  "community.edit.notifications.error": "Hiba történt a közösség szerkesztésekor",

  // "community.edit.return": "Back",
  "community.edit.return": "Vissza",



  // "community.edit.tabs.curate.head": "Curate",
  "community.edit.tabs.curate.head": "Gondozás",

  // "community.edit.tabs.curate.title": "Community Edit - Curate",
  "community.edit.tabs.curate.title": "Közösség szerkesztés - Gondozás",

  // "community.edit.tabs.metadata.head": "Edit Metadata",
  "community.edit.tabs.metadata.head": "Metaadat szerkesztés",

  // "community.edit.tabs.metadata.title": "Community Edit - Metadata",
  "community.edit.tabs.metadata.title": "Közösség szerkesztése - Metaadat",

  // "community.edit.tabs.roles.head": "Assign Roles",
  "community.edit.tabs.roles.head": "Feladatok kijelölése",

  // "community.edit.tabs.roles.title": "Community Edit - Roles",
  "community.edit.tabs.roles.title": "Közösség szerkesztése - Feladatok",

  // "community.edit.tabs.authorizations.head": "Authorizations",
  "community.edit.tabs.authorizations.head": "Jogosultásgok",

  // "community.edit.tabs.authorizations.title": "Community Edit - Authorizations",
  "community.edit.tabs.authorizations.title": "Közösségi szerkesztés - Jogosultásgok",



  // "community.listelement.badge": "Community",
  "community.listelement.badge": "Közösség",



  // "comcol-role.edit.no-group": "None",
  "comcol-role.edit.no-group": "Semmi",

  // "comcol-role.edit.create": "Create",
  "comcol-role.edit.create": "Létrehoz",

  // "comcol-role.edit.create.error.title": "Failed to create a group for the '{{ role }}' role",
  // TODO New key - Add a translation
  "comcol-role.edit.create.error.title": "Failed to create a group for the '{{ role }}' role",

  // "comcol-role.edit.restrict": "Restrict",
  "comcol-role.edit.restrict": "Korlátoz",

  // "comcol-role.edit.delete": "Delete",
  "comcol-role.edit.delete": "Töröl",

  // "comcol-role.edit.delete.error.title": "Failed to delete the '{{ role }}' role's group",
  // TODO New key - Add a translation
  "comcol-role.edit.delete.error.title": "Failed to delete the '{{ role }}' role's group",


  // "comcol-role.edit.community-admin.name": "Administrators",
  "comcol-role.edit.community-admin.name": "Adminisztrátorok",

  // "comcol-role.edit.collection-admin.name": "Administrators",
  "comcol-role.edit.collection-admin.name": "Adminisztrátorok",


  // "comcol-role.edit.community-admin.description": "Community administrators can create sub-communities or collections, and manage or assign management for those sub-communities or collections. In addition, they decide who can submit items to any sub-collections, edit item metadata (after submission), and add (map) existing items from other collections (subject to authorization).",
  "comcol-role.edit.community-admin.description": "A közösségek adminisztrátorai létrehozhatnak alkategóriákat vagy gyűjteményeket, irányíthatják azokat, vagy kijelölhetik azok irányítását. Továbbá ők döntik el ki tölthet fel tárgyakat bármely algyűjteménybe, ki szerkesztheti a tárgyak metaadatait (feltöltést követően) és ki adhat hozzá (térképezhet) létező tárgyakat más gyűjteményekből (felhatalmazás szükséges).",

  // "comcol-role.edit.collection-admin.description": "Collection administrators decide who can submit items to the collection, edit item metadata (after submission), and add (map) existing items from other collections to this collection (subject to authorization for that collection).",
  "comcol-role.edit.collection-admin.description": "A közösségek adminisztrátorai  öntik el ki tölthet fel tárgyakat bármely algyűjteménybe, ki szerkesztheti a tárgyak metaadatait (feltöltést követően) és ki adhat hozzá (térképezhet) létező tárgyakat más gyűjteményekből (felhatalmazás szükséges).",


  // "comcol-role.edit.submitters.name": "Submitters",
  "comcol-role.edit.submitters.name": "Feltöltők",

  // "comcol-role.edit.submitters.description": "The E-People and Groups that have permission to submit new items to this collection.",
  "comcol-role.edit.submitters.description": "E-People és csoportok akik feltölthetnek új tárgyakat ebbe a gyűjteménybe.",


  // "comcol-role.edit.item_read.name": "Default item read access",
  "comcol-role.edit.item_read.name": "Alapbeállított tárgy olvasási hozzáférés",

  // "comcol-role.edit.item_read.description": "E-People and Groups that can read new items submitted to this collection. Changes to this role are not retroactive. Existing items in the system will still be viewable by those who had read access at the time of their addition.",
  "comcol-role.edit.item_read.description": "Azon E-People és csoportok, amelyek olvashatják az ebbe a gyűjteménybe feltöltött tárgyakat. Az ebben a tekintetben végrehajtott változtatások nem visszamenő érvényűek. A meglévő tárgyak olvashatók maradnak mindazok számára, akik a feltöltés idején rendelkeztek ezzel a hozzáféréssel.",

  // "comcol-role.edit.item_read.anonymous-group": "Default read for incoming items is currently set to Anonymous.",
  "comcol-role.edit.item_read.anonymous-group": "Beérkező tárgyak olvasási alapbeállítása jelenleg Névtelen.",


  // "comcol-role.edit.bitstream_read.name": "Default bitstream read access",
  "comcol-role.edit.bitstream_read.name": "Bitfolyam olvasási hozzáférés alapbeállítás",

  // "comcol-role.edit.bitstream_read.description": "Community administrators can create sub-communities or collections, and manage or assign management for those sub-communities or collections. In addition, they decide who can submit items to any sub-collections, edit item metadata (after submission), and add (map) existing items from other collections (subject to authorization).",
  "comcol-role.edit.bitstream_read.description": "A közösségek adminisztrátorai létrehozhatnak alkategóriákat vagy gyűjteményeket, irányíthatják azokat, vagy kijelölhetik azok irányítását. Továbbá ők döntik el ki tölthet fel tárgyakat bármely algyűjteménybe, ki szerkesztheti a tárgyak metaadatait (feltöltést követően) és ki adhat hozzá (térképezhet) létező tárgyakat más gyűjteményekből (felhatalmazás szükséges).",

  // "comcol-role.edit.bitstream_read.anonymous-group": "Default read for incoming bitstreams is currently set to Anonymous.",
  "comcol-role.edit.bitstream_read.anonymous-group": "Beérkező bitfolyamok olvasási alapbeállítása jelenleg Névtelen.",


  // "comcol-role.edit.editor.name": "Editors",
  "comcol-role.edit.editor.name": "Szerkesztők",

  // "comcol-role.edit.editor.description": "Editors are able to edit the metadata of incoming submissions, and then accept or reject them.",
  "comcol-role.edit.editor.description": "Szerkesztők szerkeszthetik a beérkező feltöltések metaadatait és elfogadhatják, vagy elutasíthatják azokat.",


  // "comcol-role.edit.finaleditor.name": "Final editors",
  "comcol-role.edit.finaleditor.name": "Végső szerkesztők",

  // "comcol-role.edit.finaleditor.description": "Final editors are able to edit the metadata of incoming submissions, but will not be able to reject them.",
  "comcol-role.edit.finaleditor.description": "Végső szerkesztők szerkeszthetik a beérkező feltöltések metaadatait de nem utasíthatják el azokat.",


  // "comcol-role.edit.reviewer.name": "Reviewers",
  "comcol-role.edit.reviewer.name": "Lektorálók",

  // "comcol-role.edit.reviewer.description": "Reviewers are able to accept or reject incoming submissions. However, they are not able to edit the submission's metadata.",
  "comcol-role.edit.reviewer.description": "A lektorálók elfogadhatják, vagy elutasíthatják a beérkező feltöltéseket, de nem szerkeszthetik azok metaadatait.",


  // "comcol-role.edit.scorereviewers.name": "Score Reviewers",
  // TODO New key - Add a translation
  "comcol-role.edit.scorereviewers.name": "Score Reviewers",

  // "comcol-role.edit.scorereviewers.description": "Reviewers are able to give a score to incoming submissions, this will define whether the submission will be rejected or not.",
  // TODO New key - Add a translation
  "comcol-role.edit.scorereviewers.description": "Reviewers are able to give a score to incoming submissions, this will define whether the submission will be rejected or not.",



  // "community.form.abstract": "Short Description",
  "community.form.abstract": "Rövid leírás",

  // "community.form.description": "Introductory text (HTML)",
  "community.form.description": "Bevezető szöveg (HTML)",

  // "community.form.errors.title.required": "Please enter a community name",
  "community.form.errors.title.required": "Kérjük adjon meg egy közösség nevet",

  // "community.form.rights": "Copyright text (HTML)",
  "community.form.rights": "Szerzői jog szövege (HTML)",

  // "community.form.tableofcontents": "News (HTML)",
  "community.form.tableofcontents": "Hírek (HTML)",

  // "community.form.title": "Name",
  "community.form.title": "Név",

  // "community.page.edit": "Edit this community",
  "community.page.edit": "Közösség szerkesztése",

  // "community.page.handle": "Permanent URI for this community",
  "community.page.handle": "Állandó link (URI) ehhez a kategóriához",

  // "community.page.license": "License",
  "community.page.license": "Engedély",

  // "community.page.news": "News",
  "community.page.news": "Hírek",

  // "community.all-lists.head": "Subcommunities and Collections",
  "community.all-lists.head": "Alkategóriák és gyűjtemények",

  // "community.sub-collection-list.head": "Collections of this Community",
  "community.sub-collection-list.head": "Ennek a közösségnek a gyűjteményei",

  // "community.sub-community-list.head": "Communities of this Community",
  "community.sub-community-list.head": "Ennek a kategóriának az alkategóriái",



  // "cookies.consent.accept-all": "Accept all",
  "cookies.consent.accept-all": "Mind elfogad",

  // "cookies.consent.accept-selected": "Accept selected",
  "cookies.consent.accept-selected": "Kiválasztottat elfogad",

  // "cookies.consent.app.opt-out.description": "This app is loaded by default (but you can opt out)",
  "cookies.consent.app.opt-out.description": "Ez az app alaból betöltődik (de letilthatja)",

  // "cookies.consent.app.opt-out.title": "(opt-out)",
  "cookies.consent.app.opt-out.title": "(letilt)",

  // "cookies.consent.app.purpose": "purpose",
  "cookies.consent.app.purpose": "cél",

  // "cookies.consent.app.required.description": "This application is always required",
  "cookies.consent.app.required.description": "Ez egy szükséges alkalmazás",

  // "cookies.consent.app.required.title": "(always required)",
  "cookies.consent.app.required.title": "(mindig szükséges)",

  // "cookies.consent.app.disable-all.description": "Use this switch to enable or disable all services.",
  // TODO New key - Add a translation
  "cookies.consent.app.disable-all.description": "Use this switch to enable or disable all services.",

  // "cookies.consent.app.disable-all.title": "Enable or disable all services",
  // TODO New key - Add a translation
  "cookies.consent.app.disable-all.title": "Enable or disable all services",

  // "cookies.consent.update": "There were changes since your last visit, please update your consent.",
  "cookies.consent.update": "Változások történtek az utolsó látogatása óta, frissítse a beleegyezését.",

  // "cookies.consent.close": "Close",
  "cookies.consent.close": "Bezár",

  // "cookies.consent.decline": "Decline",
  "cookies.consent.decline": "Elutasít",

  // "cookies.consent.ok": "That's ok",
  // TODO New key - Add a translation
  "cookies.consent.ok": "That's ok",

  // "cookies.consent.save": "Save",
  "cookies.consent.save": "Mentés",

  // "cookies.consent.content-notice.title": "Cookie Consent",
  "cookies.consent.content-notice.title": "Cookie elfogadása",

  // "cookies.consent.content-notice.description": "We collect and process your personal information for the following purposes: <strong>Authentication, Preferences, Acknowledgement and Statistics</strong>. <br/> To learn more, please read our {privacyPolicy}.",
  "cookies.consent.content-notice.description": "Mi gyűjtjük és feldolgozzuk a személyes adatait a következő célból: <strong>Hitelesítés, Beállítások, Elismerés és Statisztikák</strong>. <br/> Részletekért olvassa el: {privacyPolicy}.",

  // "cookies.consent.content-notice.description.no-privacy": "We collect and process your personal information for the following purposes: <strong>Authentication, Preferences, Acknowledgement and Statistics</strong>.",
  // TODO New key - Add a translation
  "cookies.consent.content-notice.description.no-privacy": "We collect and process your personal information for the following purposes: <strong>Authentication, Preferences, Acknowledgement and Statistics</strong>.",

  // "cookies.consent.content-notice.learnMore": "Customize",
  "cookies.consent.content-notice.learnMore": "Személyreszab",

  // "cookies.consent.content-modal.description": "Here you can see and customize the information that we collect about you.",
  "cookies.consent.content-modal.description": "Itt láthatja és személyre szabhatja az Önről gyűjtött adatokat.",

  // "cookies.consent.content-modal.privacy-policy.name": "privacy policy",
  "cookies.consent.content-modal.privacy-policy.name": "Adatvédelmi nyilatkozat",

  // "cookies.consent.content-modal.privacy-policy.text": "To learn more, please read our {privacyPolicy}.",
  "cookies.consent.content-modal.privacy-policy.text": "Továbbiakért olvassa el: {privacyPolicy}.",

  // "cookies.consent.content-modal.title": "Information that we collect",
  "cookies.consent.content-modal.title": "Gyűjtött adatok",

  // "cookies.consent.content-modal.services": "services",
  // TODO New key - Add a translation
  "cookies.consent.content-modal.services": "services",

  // "cookies.consent.content-modal.service": "service",
  // TODO New key - Add a translation
  "cookies.consent.content-modal.service": "service",

  // "cookies.consent.app.title.authentication": "Authentication",
  "cookies.consent.app.title.authentication": "Hitelesítés",

  // "cookies.consent.app.description.authentication": "Required for signing you in",
  "cookies.consent.app.description.authentication": "Szükséges a beléptetéséhez",


  // "cookies.consent.app.title.preferences": "Preferences",
  "cookies.consent.app.title.preferences": "Beállítások",

  // "cookies.consent.app.description.preferences": "Required for saving your preferences",
  "cookies.consent.app.description.preferences": "Szükséges a beállítások mentéséhez",



  // "cookies.consent.app.title.acknowledgement": "Acknowledgement",
  "cookies.consent.app.title.acknowledgement": "Elismerés",

  // "cookies.consent.app.description.acknowledgement": "Required for saving your acknowledgements and consents",
  "cookies.consent.app.description.acknowledgement": "Szükséges az elismerésének és beleegyezésének a mentéséhez",



  // "cookies.consent.app.title.google-analytics": "Google Analytics",
  "cookies.consent.app.title.google-analytics": "Google Analytics",

  // "cookies.consent.app.description.google-analytics": "Allows us to track statistical data",
  "cookies.consent.app.description.google-analytics": "Engedélyezi statisztikai adatok gyűjtését",



  // "cookies.consent.app.title.google-recaptcha": "Google reCaptcha",
  // TODO New key - Add a translation
  "cookies.consent.app.title.google-recaptcha": "Google reCaptcha",

  // "cookies.consent.app.description.google-recaptcha": "We use google reCAPTCHA service during registration and password recovery",
  // TODO New key - Add a translation
  "cookies.consent.app.description.google-recaptcha": "We use google reCAPTCHA service during registration and password recovery",


  // "cookies.consent.purpose.functional": "Functional",
  "cookies.consent.purpose.functional": "Funkcionális",

  // "cookies.consent.purpose.statistical": "Statistical",
  "cookies.consent.purpose.statistical": "Statisztikai",

  // "cookies.consent.purpose.registration-password-recovery": "Registration and Password recovery",
  // TODO New key - Add a translation
  "cookies.consent.purpose.registration-password-recovery": "Registration and Password recovery",

  // "cookies.consent.purpose.sharing": "Sharing",
  // TODO New key - Add a translation
  "cookies.consent.purpose.sharing": "Sharing",

  // "curation-task.task.citationpage.label":  "Generate Citation Page",
  // TODO New key - Add a translation
  "curation-task.task.citationpage.label":  "Generate Citation Page",

  // "curation-task.task.checklinks.label":  "Check Links in Metadata",
  "curation-task.task.checklinks.label":  "Hivatkozások ellenőrzése a metaadatokban",

  // "curation-task.task.noop.label": "NOOP",
  "curation-task.task.noop.label": "NOOP",

  // "curation-task.task.profileformats.label": "Profile Bitstream Formats",
  "curation-task.task.profileformats.label": "A profil bitfolyam formátumai",

  // "curation-task.task.requiredmetadata.label": "Check for Required Metadata",
  "curation-task.task.requiredmetadata.label": "Szükséges metaadatok ellenőrzése",

  // "curation-task.task.translate.label": "Microsoft Translator",
  "curation-task.task.translate.label": "Microsoft fordító",

  // "curation-task.task.vscan.label": "Virus Scan",
  "curation-task.task.vscan.label": "Virus ellenőrzés",

  // "curation-task.task.register-doi.label": "Register DOI",
  // TODO New key - Add a translation
  "curation-task.task.register-doi.label": "Register DOI",



  // "curation.form.task-select.label": "Task:",
  "curation.form.task-select.label": "Feladat:",

  // "curation.form.submit": "Start",
  "curation.form.submit": "Start",

  // "curation.form.submit.success.head": "The curation task has been started successfully",
  "curation.form.submit.success.head": "A kurátor feladat siskersen elkezdődött",

  // "curation.form.submit.success.content": "You will be redirected to the corresponding process page.",
  "curation.form.submit.success.content": "Át lesz irányítva a megfelelő folyamatoldalra.",

  // "curation.form.submit.error.head": "Running the curation task failed",
  "curation.form.submit.error.head": "A kurátor feladat futtatása sikertelen",

  // "curation.form.submit.error.content": "An error occured when trying to start the curation task.",
  "curation.form.submit.error.content": "Hiba történt a kurátor feladat elindításakor.",

  // "curation.form.submit.error.invalid-handle": "Couldn't determine the handle for this object",
  // TODO New key - Add a translation
  "curation.form.submit.error.invalid-handle": "Couldn't determine the handle for this object",

  // "curation.form.handle.label": "Handle:",
  "curation.form.handle.label": "Handle:",

  // "curation.form.handle.hint": "Hint: Enter [your-handle-prefix]/0 to run a task across entire site (not all tasks may support this capability)",
  "curation.form.handle.hint": "Hint: Írja be a(z) [your-handle-prefix]/0 hogy futtasson egy feladatok az egész oldalon (nem minden feladat alakalmas a futtatásra)",



  // "deny-request-copy.email.message": "Dear {{ recipientName }},\nIn response to your request I regret to inform you that it's not possible to send you a copy of the file(s) you have requested, concerning the document: \"{{ itemUrl }}\" ({{ itemName }}), of which I am an author.\n\nBest regards,\n{{ authorName }} <{{ authorEmail }}>",
  // TODO New key - Add a translation
  "deny-request-copy.email.message": "Dear {{ recipientName }},\nIn response to your request I regret to inform you that it's not possible to send you a copy of the file(s) you have requested, concerning the document: \"{{ itemUrl }}\" ({{ itemName }}), of which I am an author.\n\nBest regards,\n{{ authorName }} <{{ authorEmail }}>",

  // "deny-request-copy.email.subject": "Request copy of document",
  // TODO New key - Add a translation
  "deny-request-copy.email.subject": "Request copy of document",

  // "deny-request-copy.error": "An error occurred",
  // TODO New key - Add a translation
  "deny-request-copy.error": "An error occurred",

  // "deny-request-copy.header": "Deny document copy request",
  // TODO New key - Add a translation
  "deny-request-copy.header": "Deny document copy request",

  // "deny-request-copy.intro": "This message will be sent to the applicant of the request",
  // TODO New key - Add a translation
  "deny-request-copy.intro": "This message will be sent to the applicant of the request",

  // "deny-request-copy.success": "Successfully denied item request",
  // TODO New key - Add a translation
  "deny-request-copy.success": "Successfully denied item request",



  // "dso.name.untitled": "Untitled",
  // TODO New key - Add a translation
  "dso.name.untitled": "Untitled",



  // "dso-selector.create.collection.head": "New collection",
  "dso-selector.create.collection.head": "Új gyűjtemény",

  // "dso-selector.create.collection.sub-level": "Create a new collection in",
  "dso-selector.create.collection.sub-level": "Új közösség létrehozása benne",

  // "dso-selector.create.community.head": "New community",
  "dso-selector.create.community.head": "Új közösség",

  // "dso-selector.create.community.or-divider": "or",
  // TODO New key - Add a translation
  "dso-selector.create.community.or-divider": "or",

  // "dso-selector.create.community.sub-level": "Create a new community in",
  "dso-selector.create.community.sub-level": "Hozzon létre új közösséget benne",

  // "dso-selector.create.community.top-level": "Create a new top-level community",
  "dso-selector.create.community.top-level": "Hozzon létre csúcsszintű közösséget",

  // "dso-selector.create.item.head": "New item",
  "dso-selector.create.item.head": "Új tárgy",

  // "dso-selector.create.item.sub-level": "Create a new item in",
  "dso-selector.create.item.sub-level": "Új elem létrehozása, itt",

  // "dso-selector.create.submission.head": "New submission",
  "dso-selector.create.submission.head": "Új beküldés",

  // "dso-selector.edit.collection.head": "Edit collection",
  "dso-selector.edit.collection.head": "Szerkessze a gyűjteményt",

  // "dso-selector.edit.community.head": "Edit community",
  "dso-selector.edit.community.head": "Szerkessze a közösséget",

  // "dso-selector.edit.item.head": "Edit item",
  "dso-selector.edit.item.head": "Szerkessze a tárgyat",

  // "dso-selector.error.title": "An error occurred searching for a {{ type }}",
  // TODO New key - Add a translation
  "dso-selector.error.title": "An error occurred searching for a {{ type }}",

  // "dso-selector.export-metadata.dspaceobject.head": "Export metadata from",
  "dso-selector.export-metadata.dspaceobject.head": "Metaadat exportálása innen",

  // "dso-selector.export-batch.dspaceobject.head": "Export Batch (ZIP) from",
  // TODO New key - Add a translation
  "dso-selector.export-batch.dspaceobject.head": "Export Batch (ZIP) from",

  // "dso-selector.import-batch.dspaceobject.head": "Import batch from",
  // TODO New key - Add a translation
  "dso-selector.import-batch.dspaceobject.head": "Import batch from",

  // "dso-selector.no-results": "No {{ type }} found",
  "dso-selector.no-results": "Nincs {{ type }} találat",

  // "dso-selector.placeholder": "Search for a {{ type }}",
  "dso-selector.placeholder": "Keressen egy {{ type }}",

  // "dso-selector.select.collection.head": "Select a collection",
  // TODO New key - Add a translation
  "dso-selector.select.collection.head": "Select a collection",

  // "dso-selector.set-scope.community.head": "Select a search scope",
  // TODO New key - Add a translation
  "dso-selector.set-scope.community.head": "Select a search scope",

  // "dso-selector.set-scope.community.button": "Search all of DSpace",
  "dso-selector.set-scope.community.button": "Keresés a teljes DSpaceben",

  // "dso-selector.set-scope.community.or-divider": "or",
  // TODO New key - Add a translation
  "dso-selector.set-scope.community.or-divider": "or",

  // "dso-selector.set-scope.community.input-header": "Search for a community or collection",
  // TODO New key - Add a translation
  "dso-selector.set-scope.community.input-header": "Search for a community or collection",

  // "dso-selector.claim.item.head": "Profile tips",
  // TODO New key - Add a translation
  "dso-selector.claim.item.head": "Profile tips",

  // "dso-selector.claim.item.body": "These are existing profiles that may be related to you. If you recognize yourself in one of these profiles, select it and on the detail page, among the options, choose to claim it. Otherwise you can create a new profile from scratch using the button below.",
  // TODO New key - Add a translation
  "dso-selector.claim.item.body": "These are existing profiles that may be related to you. If you recognize yourself in one of these profiles, select it and on the detail page, among the options, choose to claim it. Otherwise you can create a new profile from scratch using the button below.",

  // "dso-selector.claim.item.not-mine-label": "None of these are mine",
  // TODO New key - Add a translation
  "dso-selector.claim.item.not-mine-label": "None of these are mine",

  // "dso-selector.claim.item.create-from-scratch": "Create a new one",
  // TODO New key - Add a translation
  "dso-selector.claim.item.create-from-scratch": "Create a new one",

  // "dso-selector.results-could-not-be-retrieved": "Something went wrong, please refresh again ↻",
  // TODO New key - Add a translation
  "dso-selector.results-could-not-be-retrieved": "Something went wrong, please refresh again ↻",

  // "supervision-group-selector.header": "Supervision Group Selector",
  // TODO New key - Add a translation
  "supervision-group-selector.header": "Supervision Group Selector",

  // "supervision-group-selector.select.type-of-order.label": "Select a type of Order",
  // TODO New key - Add a translation
  "supervision-group-selector.select.type-of-order.label": "Select a type of Order",

  // "supervision-group-selector.select.type-of-order.option.none": "NONE",
  // TODO New key - Add a translation
  "supervision-group-selector.select.type-of-order.option.none": "NONE",

  // "supervision-group-selector.select.type-of-order.option.editor": "EDITOR",
  // TODO New key - Add a translation
  "supervision-group-selector.select.type-of-order.option.editor": "EDITOR",

  // "supervision-group-selector.select.type-of-order.option.observer": "OBSERVER",
  // TODO New key - Add a translation
  "supervision-group-selector.select.type-of-order.option.observer": "OBSERVER",

  // "supervision-group-selector.select.group.label": "Select a Group",
  // TODO New key - Add a translation
  "supervision-group-selector.select.group.label": "Select a Group",

  // "supervision-group-selector.button.cancel": "Cancel",
  // TODO New key - Add a translation
  "supervision-group-selector.button.cancel": "Cancel",

  // "supervision-group-selector.button.save": "Save",
  // TODO New key - Add a translation
  "supervision-group-selector.button.save": "Save",

  // "supervision-group-selector.select.type-of-order.error": "Please select a type of order",
  // TODO New key - Add a translation
  "supervision-group-selector.select.type-of-order.error": "Please select a type of order",

  // "supervision-group-selector.select.group.error": "Please select a group",
  // TODO New key - Add a translation
  "supervision-group-selector.select.group.error": "Please select a group",

  // "supervision-group-selector.notification.create.success.title": "Successfully created supervision order for group {{ name }}",
  // TODO New key - Add a translation
  "supervision-group-selector.notification.create.success.title": "Successfully created supervision order for group {{ name }}",

  // "supervision-group-selector.notification.create.failure.title": "Error",
  // TODO New key - Add a translation
  "supervision-group-selector.notification.create.failure.title": "Error",

  // "supervision-group-selector.notification.create.already-existing" : "A supervision order already exists on this item for selected group",
  // TODO New key - Add a translation
  "supervision-group-selector.notification.create.already-existing" : "A supervision order already exists on this item for selected group",

  // "confirmation-modal.export-metadata.header": "Export metadata for {{ dsoName }}",
  "confirmation-modal.export-metadata.header": "Metaadat exportálásának célja {{ dsoName }}",

  // "confirmation-modal.export-metadata.info": "Are you sure you want to export metadata for {{ dsoName }}",
  "confirmation-modal.export-metadata.info": "Biztos benne, hogy exportálni szeretné a metaadatok a követkő céllal: {{ dsoName }}",

  // "confirmation-modal.export-metadata.cancel": "Cancel",
  "confirmation-modal.export-metadata.cancel": "Mégsem",

  // "confirmation-modal.export-metadata.confirm": "Export",
  "confirmation-modal.export-metadata.confirm": "Export",

  // "confirmation-modal.export-batch.header": "Export batch (ZIP) for {{ dsoName }}",
  // TODO New key - Add a translation
  "confirmation-modal.export-batch.header": "Export batch (ZIP) for {{ dsoName }}",

  // "confirmation-modal.export-batch.info": "Are you sure you want to export batch (ZIP) for {{ dsoName }}",
  // TODO New key - Add a translation
  "confirmation-modal.export-batch.info": "Are you sure you want to export batch (ZIP) for {{ dsoName }}",

  // "confirmation-modal.export-batch.cancel": "Cancel",
  // TODO New key - Add a translation
  "confirmation-modal.export-batch.cancel": "Cancel",

  // "confirmation-modal.export-batch.confirm": "Export",
  // TODO New key - Add a translation
  "confirmation-modal.export-batch.confirm": "Export",

  // "confirmation-modal.delete-eperson.header": "Delete EPerson \"{{ dsoName }}\"",
  "confirmation-modal.delete-eperson.header": "EPerson törlése \"{{ dsoName }}\"",

  // "confirmation-modal.delete-eperson.info": "Are you sure you want to delete EPerson \"{{ dsoName }}\"",
  "confirmation-modal.delete-eperson.info": "Biztos benne, hogy törli: EPerson \"{{ dsoName }}\"",

  // "confirmation-modal.delete-eperson.cancel": "Cancel",
  "confirmation-modal.delete-eperson.cancel": "Mégsem",

  // "confirmation-modal.delete-eperson.confirm": "Delete",
  "confirmation-modal.delete-eperson.confirm": "Töröl",

  // "confirmation-modal.delete-profile.header": "Delete Profile",
  // TODO New key - Add a translation
  "confirmation-modal.delete-profile.header": "Delete Profile",

  // "confirmation-modal.delete-profile.info": "Are you sure you want to delete your profile",
  // TODO New key - Add a translation
  "confirmation-modal.delete-profile.info": "Are you sure you want to delete your profile",

  // "confirmation-modal.delete-profile.cancel": "Cancel",
  // TODO New key - Add a translation
  "confirmation-modal.delete-profile.cancel": "Cancel",

  // "confirmation-modal.delete-profile.confirm": "Delete",
  // TODO New key - Add a translation
  "confirmation-modal.delete-profile.confirm": "Delete",

  // "confirmation-modal.delete-subscription.header": "Delete Subscription",
  // TODO New key - Add a translation
  "confirmation-modal.delete-subscription.header": "Delete Subscription",

  // "confirmation-modal.delete-subscription.info": "Are you sure you want to delete subscription for \"{{ dsoName }}\"",
  // TODO New key - Add a translation
  "confirmation-modal.delete-subscription.info": "Are you sure you want to delete subscription for \"{{ dsoName }}\"",

  // "confirmation-modal.delete-subscription.cancel": "Cancel",
  // TODO New key - Add a translation
  "confirmation-modal.delete-subscription.cancel": "Cancel",

  // "confirmation-modal.delete-subscription.confirm": "Delete",
  // TODO New key - Add a translation
  "confirmation-modal.delete-subscription.confirm": "Delete",

  // "error.bitstream": "Error fetching bitstream",
  "error.bitstream": "Bitfolyam megjelenítése közben hiba történt",

  // "error.browse-by": "Error fetching items",
  "error.browse-by": "Tárgy megjelenítése közben hiba történt",

  // "error.collection": "Error fetching collection",
  "error.collection": "Gyűjtemény megjelenítése közben hiba történt",

  // "error.collections": "Error fetching collections",
  "error.collections": "Gyűjtemények megjelenítése közben hiba történt",

  // "error.community": "Error fetching community",
  "error.community": "Közösség megjelenítése közben hiba történty",

  // "error.identifier": "No item found for the identifier",
  "error.identifier": "Ehhez az azonosítóhoz nem találtunk tárgyat",

  // "error.default": "Error",
  "error.default": "Hiba",

  // "error.item": "Error fetching item",
  "error.item": "Tárgy megjelenítésekor hiba történt",

  // "error.items": "Error fetching items",
  "error.items": "Tárgyak megjelenítésekor hiba történt",

  // "error.objects": "Error fetching objects",
  "error.objects": "Tárgyak megjelenítésekor hiba történt",

  // "error.recent-submissions": "Error fetching recent submissions",
  "error.recent-submissions": "Friss feltöltések megjelenítésekor hiba történt",

  // "error.search-results": "Error fetching search results",
  "error.search-results": "keresési eredmények megjelenítésekor hiba történt",

  // "error.invalid-search-query": "Search query is not valid. Please check <a href=\"https://solr.apache.org/guide/query-syntax-and-parsing.html\" target=\"_blank\">Solr query syntax</a> best practices for further information about this error.",
  // TODO New key - Add a translation
  "error.invalid-search-query": "Search query is not valid. Please check <a href=\"https://solr.apache.org/guide/query-syntax-and-parsing.html\" target=\"_blank\">Solr query syntax</a> best practices for further information about this error.",

  // "error.sub-collections": "Error fetching sub-collections",
  "error.sub-collections": "Algyűjtemények megjelenítésekor hiba történt",

  // "error.sub-communities": "Error fetching sub-communities",
  "error.sub-communities": "Alkategóriák megjelenítésekor hiba történt",

  // "error.submission.sections.init-form-error": "An error occurred during section initialize, please check your input-form configuration. Details are below : <br> <br>",
  "error.submission.sections.init-form-error": "Szakasz kezdőértékének megadásakor hiba történt, kérjük ellenőrizze az adatbeviteli forma beállításait. Részletek alább : <br> <br>",

  // "error.top-level-communities": "Error fetching top-level communities",
  "error.top-level-communities": "Hiba a csúcsszintű kategóriák megjelenítésekor",

  // "error.validation.license.notgranted": "You must grant this license to complete your submission. If you are unable to grant this license at this time you may save your work and return later or remove the submission.",
  "error.validation.license.notgranted": "ezt az engedélyt meg kell adnia ahhoz, hogy befejezze a feltöltést. Ha jelenleg ez nem lehetséges, elmentheti az eddigi munkát és később folytathatja, vagy törölheti a feltöltést.",

  // "error.validation.pattern": "This input is restricted by the current pattern: {{ pattern }}.",
  "error.validation.pattern": "Ezt a bevitelt korlátozza a jelenlegi útvonal: {{ pattern }}.",

  // "error.validation.filerequired": "The file upload is mandatory",
  "error.validation.filerequired": "Az állomány feltöltése kötelező",

  // "error.validation.required": "This field is required",
  // TODO New key - Add a translation
  "error.validation.required": "This field is required",

  // "error.validation.NotValidEmail": "This E-mail is not a valid email",
  // TODO New key - Add a translation
  "error.validation.NotValidEmail": "This E-mail is not a valid email",

  // "error.validation.emailTaken": "This E-mail is already taken",
  // TODO New key - Add a translation
  "error.validation.emailTaken": "This E-mail is already taken",

  // "error.validation.groupExists": "This group already exists",
  // TODO New key - Add a translation
  "error.validation.groupExists": "This group already exists",


  // "feed.description": "Syndication feed",
  // TODO New key - Add a translation
  "feed.description": "Syndication feed",


  // "file-section.error.header": "Error obtaining files for this item",
  "file-section.error.header": "Hiba történ az elemhez tartozó fájlok beszerzésekor",



  // "footer.copyright": "copyright © 2002-{{ year }}",
  "footer.copyright": "szerzői jog © 2002-{{ year }}",

  // "footer.link.dspace": "DSpace software",
  "footer.link.dspace": "DSpace szoftver",

  // "footer.link.lyrasis": "LYRASIS",
  "footer.link.lyrasis": "LYRASIS",

  // "footer.link.cookies": "Cookie settings",
  "footer.link.cookies": "Süti beállítások",

  // "footer.link.privacy-policy": "Privacy policy",
  "footer.link.privacy-policy": "Adatvédelmi nyilatkozat",

  // "footer.link.end-user-agreement":"End User Agreement",
  "footer.link.end-user-agreement":"Felhasználói feltételek",

  // "footer.link.feedback":"Send Feedback",
  "footer.link.feedback":"Visszajelzés küldése",



  // "forgot-email.form.header": "Forgot Password",
  "forgot-email.form.header": "Elfelejtettem a jelszót",

  // "forgot-email.form.info": "Enter the email address associated with the account.",
  "forgot-email.form.info": "Írja be a fiókhoz rendelt e-mail címet.",

  // "forgot-email.form.email": "Email Address *",
  "forgot-email.form.email": "E-mail cím *",

  // "forgot-email.form.email.error.required": "Please fill in an email address",
  "forgot-email.form.email.error.required": "Írjon be egy e-mail címet",

  // "forgot-email.form.email.error.not-email-form": "Please fill in a valid email address",
  // TODO New key - Add a translation
  "forgot-email.form.email.error.not-email-form": "Please fill in a valid email address",

  // "forgot-email.form.email.hint": "An email will be sent to this address with a further instructions.",
  "forgot-email.form.email.hint": "Elküldtünk egy e-mailt erre a címre további utasításokkal.",

  // "forgot-email.form.submit": "Reset password",
  "forgot-email.form.submit": "Jelszó visszaállítása",

  // "forgot-email.form.success.head": "Password reset email sent",
  "forgot-email.form.success.head": "Jelszóvisszaállító e-mail küldve",

  // "forgot-email.form.success.content": "An email has been sent to {{ email }} containing a special URL and further instructions.",
  "forgot-email.form.success.content": "Egy levél ki lett küldve a(z) {{ email }} címre, ami tartalmaz egy speciális hivatkozást a következő lépéshez.",

  // "forgot-email.form.error.head": "Error when trying to reset password",
  "forgot-email.form.error.head": "Hiba történt a jelszó visszaállításakor",

  // "forgot-email.form.error.content": "An error occured when attempting to reset the password for the account associated with the following email address: {{ email }}",
  // TODO New key - Add a translation
  "forgot-email.form.error.content": "An error occured when attempting to reset the password for the account associated with the following email address: {{ email }}",



  // "forgot-password.title": "Forgot Password",
  "forgot-password.title": "Elfelejtettem a jelszót",

  // "forgot-password.form.head": "Forgot Password",
  "forgot-password.form.head": "Elfelejtettem a jelszót",

  // "forgot-password.form.info": "Enter a new password in the box below, and confirm it by typing it again into the second box.",
  "forgot-password.form.info": "Írjon be egy új jelszót a lenti mezőbe, és igazolja a második mezőbe újraírva azt.",

  // "forgot-password.form.card.security": "Security",
  "forgot-password.form.card.security": "Biztonság",

  // "forgot-password.form.identification.header": "Identify",
  "forgot-password.form.identification.header": "Azonosítás",

  // "forgot-password.form.identification.email": "Email address: ",
  "forgot-password.form.identification.email": "E-mail cím: ",

  // "forgot-password.form.label.password": "Password",
  "forgot-password.form.label.password": "Jelszó",

  // "forgot-password.form.label.passwordrepeat": "Retype to confirm",
  "forgot-password.form.label.passwordrepeat": "Írja újra a visszaigazoláshoz",

  // "forgot-password.form.error.empty-password": "Please enter a password in the box below.",
  "forgot-password.form.error.empty-password": "Írja be a jelszót a lenti mezőbe.",

  // "forgot-password.form.error.matching-passwords": "The passwords do not match.",
  "forgot-password.form.error.matching-passwords": "A jelszavak nem egyeznek.",

  // "forgot-password.form.notification.error.title": "Error when trying to submit new password",
  "forgot-password.form.notification.error.title": "Hiba történt a jelszó beküldésekor",

  // "forgot-password.form.notification.success.content": "The password reset was successful. You have been logged in as the created user.",
  "forgot-password.form.notification.success.content": "A jelszóvisszaállítás sikeres volt. Beléphet a létrehozott felhasználóval.",

  // "forgot-password.form.notification.success.title": "Password reset completed",
  "forgot-password.form.notification.success.title": "Jelszóvisszaállítás befejeződött",

  // "forgot-password.form.submit": "Submit password",
  "forgot-password.form.submit": "Jelszó beküldése",


  // "form.add": "Add more",
  "form.add": "Továbbiak hozzáadása",

  // "form.add-help": "Click here to add the current entry and to add another one",
  "form.add-help": "Kattintson ide a beírt adatok hozzáadásához, majd újabb megadásához",

  // "form.cancel": "Cancel",
  "form.cancel": "Mégse",

  // "form.clear": "Clear",
  "form.clear": "Töröl",

  // "form.clear-help": "Click here to remove the selected value",
  "form.clear-help": "Kattintson ide a kiválasztott érték törléséhez",

  // "form.discard": "Discard",
  "form.discard": "Elvet",

  // "form.drag": "Drag",
  // TODO New key - Add a translation
  "form.drag": "Drag",

  // "form.edit": "Edit",
  "form.edit": "Szerkeszt",

  // "form.edit-help": "Click here to edit the selected value",
  "form.edit-help": "Kattintson ide a kiválasztott érték szerkesztéséhez",

  // "form.first-name": "First name",
  "form.first-name": "Keresztnév",

  // "form.group-collapse": "Collapse",
  "form.group-collapse": "Kicsinyít",

  // "form.group-collapse-help": "Click here to collapse",
  "form.group-collapse-help": "Kattintson ide a kicsinyítéshez",

  // "form.group-expand": "Expand",
  "form.group-expand": "Felnagyít",

  // "form.group-expand-help": "Click here to expand and add more elements",
  "form.group-expand-help": "Kattintson ide, hogy felnagyítsa s újabb elemeket adjon hozzá",

  // "form.last-name": "Last name",
  "form.last-name": "Családnév",

  // "form.loading": "Loading...",
  "form.loading": "Betöltés...",

  // "form.lookup": "Lookup",
  "form.lookup": "Keresse ki",

  // "form.lookup-help": "Click here to look up an existing relation",
  "form.lookup-help": "Kattintson ide egy meglévő kapcsolat kikereséséhez",

  // "form.no-results": "No results found",
  "form.no-results": "Nincs találat",

  // "form.no-value": "No value entered",
  "form.no-value": "Nem adott meg értéket",

  // "form.other-information": {},
  "form.other-information": {},

  // "form.remove": "Remove",
  "form.remove": "Törlés",

  // "form.save": "Save",
  "form.save": "Mentés",

  // "form.save-help": "Save changes",
  "form.save-help": "Változtatások mentése",

  // "form.search": "Search",
  "form.search": "Keresés",

  // "form.search-help": "Click here to look for an existing correspondence",
  "form.search-help": "Kattintson ide egy meglévő levelezés kikereséséhez",

  // "form.submit": "Save",
  "form.submit": "Ment",

  // "form.repeatable.sort.tip": "Drop the item in the new position",
  // TODO New key - Add a translation
  "form.repeatable.sort.tip": "Drop the item in the new position",



  // "grant-deny-request-copy.deny": "Don't send copy",
  // TODO New key - Add a translation
  "grant-deny-request-copy.deny": "Don't send copy",

  // "grant-deny-request-copy.email.back": "Back",
  // TODO New key - Add a translation
  "grant-deny-request-copy.email.back": "Back",

  // "grant-deny-request-copy.email.message": "Message",
  // TODO New key - Add a translation
  "grant-deny-request-copy.email.message": "Message",

  // "grant-deny-request-copy.email.message.empty": "Please enter a message",
  // TODO New key - Add a translation
  "grant-deny-request-copy.email.message.empty": "Please enter a message",

  // "grant-deny-request-copy.email.permissions.info": "You may use this occasion to reconsider the access restrictions on the document, to avoid having to respond to these requests. If you’d like to ask the repository administrators to remove these restrictions, please check the box below.",
  // TODO New key - Add a translation
  "grant-deny-request-copy.email.permissions.info": "You may use this occasion to reconsider the access restrictions on the document, to avoid having to respond to these requests. If you’d like to ask the repository administrators to remove these restrictions, please check the box below.",

  // "grant-deny-request-copy.email.permissions.label": "Change to open access",
  // TODO New key - Add a translation
  "grant-deny-request-copy.email.permissions.label": "Change to open access",

  // "grant-deny-request-copy.email.send": "Send",
  // TODO New key - Add a translation
  "grant-deny-request-copy.email.send": "Send",

  // "grant-deny-request-copy.email.subject": "Subject",
  // TODO New key - Add a translation
  "grant-deny-request-copy.email.subject": "Subject",

  // "grant-deny-request-copy.email.subject.empty": "Please enter a subject",
  // TODO New key - Add a translation
  "grant-deny-request-copy.email.subject.empty": "Please enter a subject",

  // "grant-deny-request-copy.grant": "Send copy",
  // TODO New key - Add a translation
  "grant-deny-request-copy.grant": "Send copy",

  // "grant-deny-request-copy.header": "Document copy request",
  // TODO New key - Add a translation
  "grant-deny-request-copy.header": "Document copy request",

  // "grant-deny-request-copy.home-page": "Take me to the home page",
  // TODO New key - Add a translation
  "grant-deny-request-copy.home-page": "Take me to the home page",

  // "grant-deny-request-copy.intro1": "If you are one of the authors of the document <a href='{{ url }}'>{{ name }}</a>, then please use one of the options below to respond to the user's request.",
  // TODO New key - Add a translation
  "grant-deny-request-copy.intro1": "If you are one of the authors of the document <a href='{{ url }}'>{{ name }}</a>, then please use one of the options below to respond to the user's request.",

  // "grant-deny-request-copy.intro2": "After choosing an option, you will be presented with a suggested email reply which you may edit.",
  // TODO New key - Add a translation
  "grant-deny-request-copy.intro2": "After choosing an option, you will be presented with a suggested email reply which you may edit.",

  // "grant-deny-request-copy.processed": "This request has already been processed. You can use the button below to get back to the home page.",
  // TODO New key - Add a translation
  "grant-deny-request-copy.processed": "This request has already been processed. You can use the button below to get back to the home page.",



  // "grant-request-copy.email.message": "Dear {{ recipientName }},\nIn response to your request I have the pleasure to send you in attachment a copy of the file(s) concerning the document: \"{{ itemUrl }}\" ({{ itemName }}), of which I am an author.\n\nBest regards,\n{{ authorName }} <{{ authorEmail }}>",
  // TODO New key - Add a translation
  "grant-request-copy.email.message": "Dear {{ recipientName }},\nIn response to your request I have the pleasure to send you in attachment a copy of the file(s) concerning the document: \"{{ itemUrl }}\" ({{ itemName }}), of which I am an author.\n\nBest regards,\n{{ authorName }} <{{ authorEmail }}>",

  // "grant-request-copy.email.subject": "Request copy of document",
  // TODO New key - Add a translation
  "grant-request-copy.email.subject": "Request copy of document",

  // "grant-request-copy.error": "An error occurred",
  // TODO New key - Add a translation
  "grant-request-copy.error": "An error occurred",

  // "grant-request-copy.header": "Grant document copy request",
  // TODO New key - Add a translation
  "grant-request-copy.header": "Grant document copy request",

  // "grant-request-copy.intro": "This message will be sent to the applicant of the request. The requested document(s) will be attached.",
  // TODO New key - Add a translation
  "grant-request-copy.intro": "This message will be sent to the applicant of the request. The requested document(s) will be attached.",

  // "grant-request-copy.success": "Successfully granted item request",
  // TODO New key - Add a translation
  "grant-request-copy.success": "Successfully granted item request",


  // "health.breadcrumbs": "Health",
  // TODO New key - Add a translation
  "health.breadcrumbs": "Health",

  // "health-page.heading" : "Health",
  // TODO New key - Add a translation
  "health-page.heading" : "Health",

  // "health-page.info-tab" : "Info",
  // TODO New key - Add a translation
  "health-page.info-tab" : "Info",

  // "health-page.status-tab" : "Status",
  // TODO New key - Add a translation
  "health-page.status-tab" : "Status",

  // "health-page.error.msg": "The health check service is temporarily unavailable",
  // TODO New key - Add a translation
  "health-page.error.msg": "The health check service is temporarily unavailable",

  // "health-page.property.status": "Status code",
  // TODO New key - Add a translation
  "health-page.property.status": "Status code",

  // "health-page.section.db.title": "Database",
  // TODO New key - Add a translation
  "health-page.section.db.title": "Database",

  // "health-page.section.geoIp.title": "GeoIp",
  // TODO New key - Add a translation
  "health-page.section.geoIp.title": "GeoIp",

  // "health-page.section.solrAuthorityCore.title": "Solr: authority core",
  // TODO New key - Add a translation
  "health-page.section.solrAuthorityCore.title": "Solr: authority core",

  // "health-page.section.solrOaiCore.title": "Solr: oai core",
  // TODO New key - Add a translation
  "health-page.section.solrOaiCore.title": "Solr: oai core",

  // "health-page.section.solrSearchCore.title": "Solr: search core",
  // TODO New key - Add a translation
  "health-page.section.solrSearchCore.title": "Solr: search core",

  // "health-page.section.solrStatisticsCore.title": "Solr: statistics core",
  // TODO New key - Add a translation
  "health-page.section.solrStatisticsCore.title": "Solr: statistics core",

  // "health-page.section-info.app.title": "Application Backend",
  // TODO New key - Add a translation
  "health-page.section-info.app.title": "Application Backend",

  // "health-page.section-info.java.title": "Java",
  // TODO New key - Add a translation
  "health-page.section-info.java.title": "Java",

  // "health-page.status": "Status",
  // TODO New key - Add a translation
  "health-page.status": "Status",

  // "health-page.status.ok.info": "Operational",
  // TODO New key - Add a translation
  "health-page.status.ok.info": "Operational",

  // "health-page.status.error.info": "Problems detected",
  // TODO New key - Add a translation
  "health-page.status.error.info": "Problems detected",

  // "health-page.status.warning.info": "Possible issues detected",
  // TODO New key - Add a translation
  "health-page.status.warning.info": "Possible issues detected",

  // "health-page.title": "Health",
  // TODO New key - Add a translation
  "health-page.title": "Health",

  // "health-page.section.no-issues": "No issues detected",
  // TODO New key - Add a translation
  "health-page.section.no-issues": "No issues detected",


  // "home.description": "",
  "home.description": "",

  // "home.breadcrumbs": "Home",
  "home.breadcrumbs": "Főoldal",

  // "home.search-form.placeholder": "Search the repository ...",
  "home.search-form.placeholder": "Keresés az adattárban ...",

  // "home.title": "Home",
  "home.title": "Főoldal",

  // "home.top-level-communities.head": "Communities in DSpace",
  "home.top-level-communities.head": "Kategóriák",

  // "home.top-level-communities.help": "Select a community to browse its collections.",
  "home.top-level-communities.help": "Válasszon ki egy kategóriát, hogy böngéssze a gyűjteményeit.",



  // "info.end-user-agreement.accept": "I have read and I agree to the End User Agreement",
  "info.end-user-agreement.accept": "Elolvastam és elfogadom a felhasználói feltételeket",

  // "info.end-user-agreement.accept.error": "An error occurred accepting the End User Agreement",
  "info.end-user-agreement.accept.error": "Hiba történt a felhasználói feltételek elfogadásakor",

  // "info.end-user-agreement.accept.success": "Successfully updated the End User Agreement",
  "info.end-user-agreement.accept.success": "Sikeresen frissítette a felhasználói feltételeket",

  // "info.end-user-agreement.breadcrumbs": "End User Agreement",
  "info.end-user-agreement.breadcrumbs": "Felhasználói feltételek",

  // "info.end-user-agreement.buttons.cancel": "Cancel",
  "info.end-user-agreement.buttons.cancel": "Mégsem",

  // "info.end-user-agreement.buttons.save": "Save",
  "info.end-user-agreement.buttons.save": "Mentés",

  // "info.end-user-agreement.head": "End User Agreement",
  "info.end-user-agreement.head": "Felhasználói feltételek",

  // "info.end-user-agreement.title": "End User Agreement",
  "info.end-user-agreement.title": "Felhasználói feltételek",

  // "info.privacy.breadcrumbs": "Privacy Statement",
  "info.privacy.breadcrumbs": "Adatvédelmi nyilatkozat",

  // "info.privacy.head": "Privacy Statement",
  "info.privacy.head": "Adatvédelmi nyilatkozat",

  // "info.privacy.title": "Privacy Statement",
  "info.privacy.title": "Adatvédelmi nyilatkozat",

  // "info.feedback.breadcrumbs": "Feedback",
  // TODO New key - Add a translation
  "info.feedback.breadcrumbs": "Feedback",

  // "info.feedback.head": "Feedback",
  "info.feedback.head": "Visszajelzés",

  // "info.feedback.title": "Feedback",
  "info.feedback.title": "Visszajelzés",

  // "info.feedback.info": "Thanks for sharing your feedback about the DSpace system. Your comments are appreciated!",
  // TODO New key - Add a translation
  "info.feedback.info": "Thanks for sharing your feedback about the DSpace system. Your comments are appreciated!",

  // "info.feedback.email_help": "This address will be used to follow up on your feedback.",
  // TODO New key - Add a translation
  "info.feedback.email_help": "This address will be used to follow up on your feedback.",

  // "info.feedback.send": "Send Feedback",
  "info.feedback.send": "Visszajelzés küldése",

  // "info.feedback.comments": "Comments",
  "info.feedback.comments": "Megjegyzések",

  // "info.feedback.email-label": "Your Email",
  "info.feedback.email-label": "Az e-mail címe",

  // "info.feedback.create.success" : "Feedback Sent Successfully!",
  // TODO New key - Add a translation
  "info.feedback.create.success" : "Feedback Sent Successfully!",

  // "info.feedback.error.email.required" : "A valid email address is required",
  // TODO New key - Add a translation
  "info.feedback.error.email.required" : "A valid email address is required",

  // "info.feedback.error.message.required" : "A comment is required",
  // TODO New key - Add a translation
  "info.feedback.error.message.required" : "A comment is required",

  // "info.feedback.page-label" : "Page",
  // TODO New key - Add a translation
  "info.feedback.page-label" : "Page",

  // "info.feedback.page_help" : "Tha page related to your feedback",
  // TODO New key - Add a translation
  "info.feedback.page_help" : "Tha page related to your feedback",



  // "item.alerts.private": "This item is non-discoverable",
  "item.alerts.private": "Ez az elem privát",

  // "item.alerts.withdrawn": "This item has been withdrawn",
  "item.alerts.withdrawn": "Ez az elem vissza lett vonva",



  // "item.edit.authorizations.heading": "With this editor you can view and alter the policies of an item, plus alter policies of individual item components: bundles and bitstreams. Briefly, an item is a container of bundles, and bundles are containers of bitstreams. Containers usually have ADD/REMOVE/READ/WRITE policies, while bitstreams only have READ/WRITE policies.",
  "item.edit.authorizations.heading": "Evvel a szerkesztővel megnézheti vagy szerkesztheti egy elem jogosutságát, és szerkesztheti egy egyedi elem componenseinek jogosutságát: bundles és bitstreams. Röviden, egy elem a kötegek gyűjteménye, és a kötegek a bitsteramek gyűjteménye. A kötegeknek többnyire van ADD/REMOVE/READ/WRITE jogosultsága, miközben a bitstreameknek csak READ/WRITE jogosultsága.",

  // "item.edit.authorizations.title": "Edit item's Policies",
  "item.edit.authorizations.title": "Jogosultásgok elem szerkesztése",



  // "item.badge.private": "Non-discoverable",
  "item.badge.private": "Privát",

  // "item.badge.withdrawn": "Withdrawn",
  "item.badge.withdrawn": "Visszavont",



  // "item.bitstreams.upload.bundle": "Bundle",
  "item.bitstreams.upload.bundle": "Csomag",

  // "item.bitstreams.upload.bundle.placeholder": "Select a bundle or input new bundle name",
  "item.bitstreams.upload.bundle.placeholder": "Válasszon ki egy csomagot vagy írjon be egy új nevet",

  // "item.bitstreams.upload.bundle.new": "Create bundle",
  "item.bitstreams.upload.bundle.new": "Hozzon létre csomagot",

  // "item.bitstreams.upload.bundles.empty": "This item doesn\'t contain any bundles to upload a bitstream to.",
  "item.bitstreams.upload.bundles.empty": "Ez a tárgy nem tartalmaz csomagot, ahova bitfolyamot lehetne feltölteni.",

  // "item.bitstreams.upload.cancel": "Cancel",
  "item.bitstreams.upload.cancel": "Mégse",

  // "item.bitstreams.upload.drop-message": "Drop a file to upload",
  "item.bitstreams.upload.drop-message": "Húzza ide a feltöltendő állományt",

  // "item.bitstreams.upload.item": "Item: ",
  "item.bitstreams.upload.item": "Tárgy: ",

  // "item.bitstreams.upload.notifications.bundle.created.content": "Successfully created new bundle.",
  "item.bitstreams.upload.notifications.bundle.created.content": "Új csomag sikeresen létrehozva.",

  // "item.bitstreams.upload.notifications.bundle.created.title": "Created bundle",
  "item.bitstreams.upload.notifications.bundle.created.title": "Csomag létrehozva",

  // "item.bitstreams.upload.notifications.upload.failed": "Upload failed. Please verify the content before retrying.",
  "item.bitstreams.upload.notifications.upload.failed": "Feltöltés nem sikerült. Kérjük ellenőrizze a tartalmát, mielőtt újra próbálkozna.",

  // "item.bitstreams.upload.title": "Upload bitstream",
  "item.bitstreams.upload.title": "Bitfolyam feltöltése",



  // "item.edit.bitstreams.bundle.edit.buttons.upload": "Upload",
  "item.edit.bitstreams.bundle.edit.buttons.upload": "Feltöltés",

  // "item.edit.bitstreams.bundle.displaying": "Currently displaying {{ amount }} bitstreams of {{ total }}.",
  "item.edit.bitstreams.bundle.displaying": "Jelenleg látható {{ amount }} Bitfolyam ennyiből: {{ total }}.",

  // "item.edit.bitstreams.bundle.load.all": "Load all ({{ total }})",
  "item.edit.bitstreams.bundle.load.all": "Valamennyi betöltése ({{ total }})",

  // "item.edit.bitstreams.bundle.load.more": "Load more",
  "item.edit.bitstreams.bundle.load.more": "Több betöltése",

  // "item.edit.bitstreams.bundle.name": "BUNDLE: {{ name }}",
  "item.edit.bitstreams.bundle.name": "CSOMAG: {{ name }}",

  // "item.edit.bitstreams.discard-button": "Discard",
  "item.edit.bitstreams.discard-button": "Elvetés",

  // "item.edit.bitstreams.edit.buttons.download": "Download",
  "item.edit.bitstreams.edit.buttons.download": "Letöltés",

  // "item.edit.bitstreams.edit.buttons.drag": "Drag",
  "item.edit.bitstreams.edit.buttons.drag": "Húzni",

  // "item.edit.bitstreams.edit.buttons.edit": "Edit",
  "item.edit.bitstreams.edit.buttons.edit": "Szerkesztés",

  // "item.edit.bitstreams.edit.buttons.remove": "Remove",
  "item.edit.bitstreams.edit.buttons.remove": "Eltávolítás",

  // "item.edit.bitstreams.edit.buttons.undo": "Undo changes",
  "item.edit.bitstreams.edit.buttons.undo": "Változtatások vissza",

  // "item.edit.bitstreams.empty": "This item doesn't contain any bitstreams. Click the upload button to create one.",
  "item.edit.bitstreams.empty": "Ez a tárgy nem tartalmaz bitfolyamot. Kattintson a feltöltés gombra, hogy hozzon létre egyet.",

  // "item.edit.bitstreams.headers.actions": "Actions",
  "item.edit.bitstreams.headers.actions": "Műveletek",

  // "item.edit.bitstreams.headers.bundle": "Bundle",
  "item.edit.bitstreams.headers.bundle": "Csomag",

  // "item.edit.bitstreams.headers.description": "Description",
  "item.edit.bitstreams.headers.description": "Leírás",

  // "item.edit.bitstreams.headers.format": "Format",
  "item.edit.bitstreams.headers.format": "Formátum",

  // "item.edit.bitstreams.headers.name": "Name",
  "item.edit.bitstreams.headers.name": "Név",

  // "item.edit.bitstreams.notifications.discarded.content": "Your changes were discarded. To reinstate your changes click the 'Undo' button",
  "item.edit.bitstreams.notifications.discarded.content": "Változtatásai elvetve. Visszaállításukhoz kattintson a 'visszaállítás' gombra",

  // "item.edit.bitstreams.notifications.discarded.title": "Changes discarded",
  "item.edit.bitstreams.notifications.discarded.title": "Változtatások elvetve",

  // "item.edit.bitstreams.notifications.move.failed.title": "Error moving bitstreams",
  "item.edit.bitstreams.notifications.move.failed.title": "Bitfolyam elmozdítása közben hiba történt",

  // "item.edit.bitstreams.notifications.move.saved.content": "Your move changes to this item's bitstreams and bundles have been saved.",
  "item.edit.bitstreams.notifications.move.saved.content": "Művelete megváltoztatja a tárgy bitfolyamát és a csomagok el vannak mentve.",

  // "item.edit.bitstreams.notifications.move.saved.title": "Move changes saved",
  "item.edit.bitstreams.notifications.move.saved.title": "Változtatások elmozdítása elmentve",

  // "item.edit.bitstreams.notifications.outdated.content": "The item you're currently working on has been changed by another user. Your current changes are discarded to prevent conflicts",
  "item.edit.bitstreams.notifications.outdated.content": "A tárgyat amin jelenleg dolgozik egy másik felhasználó módosította. A jelenlegi változtatásokat elvetettük, hogy megelőzzük a konfliktusokat",

  // "item.edit.bitstreams.notifications.outdated.title": "Changes outdated",
  "item.edit.bitstreams.notifications.outdated.title": "Változtatások idejemúltak",

  // "item.edit.bitstreams.notifications.remove.failed.title": "Error deleting bitstream",
  "item.edit.bitstreams.notifications.remove.failed.title": "Bitfolyam törlése közben hiba történt",

  // "item.edit.bitstreams.notifications.remove.saved.content": "Your removal changes to this item's bitstreams have been saved.",
  "item.edit.bitstreams.notifications.remove.saved.content": "Az ön eltávolító változtatásai ennek a tárgynak a bitfolyamában el vannak mentve.",

  // "item.edit.bitstreams.notifications.remove.saved.title": "Removal changes saved",
  "item.edit.bitstreams.notifications.remove.saved.title": "Eltávolító változtatások mentve",

  // "item.edit.bitstreams.reinstate-button": "Undo",
  "item.edit.bitstreams.reinstate-button": "Visszaváltoztatás",

  // "item.edit.bitstreams.save-button": "Save",
  "item.edit.bitstreams.save-button": "Mentés",

  // "item.edit.bitstreams.upload-button": "Upload",
  "item.edit.bitstreams.upload-button": "Feltöltés",



  // "item.edit.delete.cancel": "Cancel",
  "item.edit.delete.cancel": "Mégse",

  // "item.edit.delete.confirm": "Delete",
  "item.edit.delete.confirm": "Törlés",

  // "item.edit.delete.description": "Are you sure this item should be completely deleted? Caution: At present, no tombstone would be left.",
  "item.edit.delete.description": "Biztos benne, hogy ezt a tárgyat teljesen törölni óhajtja? Figyelem: jelenleg nem marad sírkő.",

  // "item.edit.delete.error": "An error occurred while deleting the item",
  "item.edit.delete.error": "Tárgy törlése közben hiba történt",

  // "item.edit.delete.header": "Delete item: {{ id }}",
  "item.edit.delete.header": "Tárgy törlése: {{ id }}",

  // "item.edit.delete.success": "The item has been deleted",
  "item.edit.delete.success": "Tárgy törölve",

  // "item.edit.head": "Edit Item",
  "item.edit.head": "Tárgy szerkesztése",

  // "item.edit.breadcrumbs": "Edit Item",
  "item.edit.breadcrumbs": "Tárgy szerkesztése",

  // "item.edit.tabs.disabled.tooltip": "You're not authorized to access this tab",
  // TODO New key - Add a translation
  "item.edit.tabs.disabled.tooltip": "You're not authorized to access this tab",


  // "item.edit.tabs.mapper.head": "Collection Mapper",
  // TODO New key - Add a translation
  "item.edit.tabs.mapper.head": "Collection Mapper",

  // "item.edit.tabs.item-mapper.title": "Item Edit - Collection Mapper",
  // TODO New key - Add a translation
  "item.edit.tabs.item-mapper.title": "Item Edit - Collection Mapper",

  // "item.edit.identifiers.doi.status.UNKNOWN": "Unknown",
  // TODO New key - Add a translation
  "item.edit.identifiers.doi.status.UNKNOWN": "Unknown",

  // "item.edit.identifiers.doi.status.TO_BE_REGISTERED": "Queued for registration",
  // TODO New key - Add a translation
  "item.edit.identifiers.doi.status.TO_BE_REGISTERED": "Queued for registration",

  // "item.edit.identifiers.doi.status.TO_BE_RESERVED": "Queued for reservation",
  // TODO New key - Add a translation
  "item.edit.identifiers.doi.status.TO_BE_RESERVED": "Queued for reservation",

  // "item.edit.identifiers.doi.status.IS_REGISTERED": "Registered",
  // TODO New key - Add a translation
  "item.edit.identifiers.doi.status.IS_REGISTERED": "Registered",

  // "item.edit.identifiers.doi.status.IS_RESERVED": "Reserved",
  // TODO New key - Add a translation
  "item.edit.identifiers.doi.status.IS_RESERVED": "Reserved",

  // "item.edit.identifiers.doi.status.UPDATE_RESERVED": "Reserved (update queued)",
  // TODO New key - Add a translation
  "item.edit.identifiers.doi.status.UPDATE_RESERVED": "Reserved (update queued)",

  // "item.edit.identifiers.doi.status.UPDATE_REGISTERED": "Registered (update queued)",
  // TODO New key - Add a translation
  "item.edit.identifiers.doi.status.UPDATE_REGISTERED": "Registered (update queued)",

  // "item.edit.identifiers.doi.status.UPDATE_BEFORE_REGISTRATION": "Queued for update and registration",
  // TODO New key - Add a translation
  "item.edit.identifiers.doi.status.UPDATE_BEFORE_REGISTRATION": "Queued for update and registration",

  // "item.edit.identifiers.doi.status.TO_BE_DELETED": "Queued for deletion",
  // TODO New key - Add a translation
  "item.edit.identifiers.doi.status.TO_BE_DELETED": "Queued for deletion",

  // "item.edit.identifiers.doi.status.DELETED": "Deleted",
  // TODO New key - Add a translation
  "item.edit.identifiers.doi.status.DELETED": "Deleted",

  // "item.edit.identifiers.doi.status.PENDING": "Pending (not registered)",
  // TODO New key - Add a translation
  "item.edit.identifiers.doi.status.PENDING": "Pending (not registered)",

  // "item.edit.identifiers.doi.status.MINTED": "Minted (not registered)",
  // TODO New key - Add a translation
  "item.edit.identifiers.doi.status.MINTED": "Minted (not registered)",

  // "item.edit.tabs.status.buttons.register-doi.label": "Register a new or pending DOI",
  // TODO New key - Add a translation
  "item.edit.tabs.status.buttons.register-doi.label": "Register a new or pending DOI",

  // "item.edit.tabs.status.buttons.register-doi.button": "Register DOI...",
  // TODO New key - Add a translation
  "item.edit.tabs.status.buttons.register-doi.button": "Register DOI...",

  // "item.edit.register-doi.header": "Register a new or pending DOI",
  // TODO New key - Add a translation
  "item.edit.register-doi.header": "Register a new or pending DOI",

  // "item.edit.register-doi.description": "Review any pending identifiers and item metadata below and click Confirm to proceed with DOI registration, or Cancel to back out",
  // TODO New key - Add a translation
  "item.edit.register-doi.description": "Review any pending identifiers and item metadata below and click Confirm to proceed with DOI registration, or Cancel to back out",

  // "item.edit.register-doi.confirm": "Confirm",
  // TODO New key - Add a translation
  "item.edit.register-doi.confirm": "Confirm",

  // "item.edit.register-doi.cancel": "Cancel",
  // TODO New key - Add a translation
  "item.edit.register-doi.cancel": "Cancel",

  // "item.edit.register-doi.success": "DOI queued for registration successfully.",
  // TODO New key - Add a translation
  "item.edit.register-doi.success": "DOI queued for registration successfully.",

  // "item.edit.register-doi.error": "Error registering DOI",
  // TODO New key - Add a translation
  "item.edit.register-doi.error": "Error registering DOI",

  // "item.edit.register-doi.to-update": "The following DOI has already been minted and will be queued for registration online",
  // TODO New key - Add a translation
  "item.edit.register-doi.to-update": "The following DOI has already been minted and will be queued for registration online",

  // "item.edit.item-mapper.buttons.add": "Map item to selected collections",
  "item.edit.item-mapper.buttons.add": "Térképezze a tárgyat a kiválasztott gyűjteményekhez",

  // "item.edit.item-mapper.buttons.remove": "Remove item's mapping for selected collections",
  "item.edit.item-mapper.buttons.remove": "Törölje a tárgy térképezését a kiválasztott gyűjteményekhez",

  // "item.edit.item-mapper.cancel": "Cancel",
  "item.edit.item-mapper.cancel": "Mégse",

  // "item.edit.item-mapper.description": "This is the item mapper tool that allows administrators to map this item to other collections. You can search for collections and map them, or browse the list of collections the item is currently mapped to.",
  "item.edit.item-mapper.description": "Ez a térképező eszköz, amellyel az adminisztrátorok ezt a tárgyat más gyűjteményekhez térképezhetik. Kereshet gyűjteményeket amelyekhez térképezze, vagy böngészheti azon gyűjtemények listáját, amelyhez jelenleg hozzá van térképezve..",

  // "item.edit.item-mapper.head": "Item Mapper - Map Item to Collections",
  "item.edit.item-mapper.head": "Tárgytérképező - Térképezze a tárgyat gyűjteményekhez",

  // "item.edit.item-mapper.item": "Item: \"<b>{{name}}</b>\"",
  "item.edit.item-mapper.item": "Tárgy: \"<b>{{name}}</b>\"",

  // "item.edit.item-mapper.no-search": "Please enter a query to search",
  "item.edit.item-mapper.no-search": "Kérjük írja be a keresett szót",

  // "item.edit.item-mapper.notifications.add.error.content": "Errors occurred for mapping of item to {{amount}} collections.",
  "item.edit.item-mapper.notifications.add.error.content": "A tárgynak a {{amount}} gyűjteményekhez való térképezésekor hiba történt.",

  // "item.edit.item-mapper.notifications.add.error.head": "Mapping errors",
  "item.edit.item-mapper.notifications.add.error.head": "Térképezési hibák",

  // "item.edit.item-mapper.notifications.add.success.content": "Successfully mapped item to {{amount}} collections.",
  "item.edit.item-mapper.notifications.add.success.content": "Tárgy sikeresen térképezve {{amount}} gyűjteményhez.",

  // "item.edit.item-mapper.notifications.add.success.head": "Mapping completed",
  "item.edit.item-mapper.notifications.add.success.head": "Térképezés befejeződött",

  // "item.edit.item-mapper.notifications.remove.error.content": "Errors occurred for the removal of the mapping to {{amount}} collections.",
  "item.edit.item-mapper.notifications.remove.error.content": "A {{amount}} gyűjteményekhez való térképezés eltávolításakor hiba történt.",

  // "item.edit.item-mapper.notifications.remove.error.head": "Removal of mapping errors",
  "item.edit.item-mapper.notifications.remove.error.head": "Térképezési hibák eltávolítása",

  // "item.edit.item-mapper.notifications.remove.success.content": "Successfully removed mapping of item to {{amount}} collections.",
  "item.edit.item-mapper.notifications.remove.success.content": "A {{amount}} gyűjteményhez való térképezés sikeresen eltávolítva.",

  // "item.edit.item-mapper.notifications.remove.success.head": "Removal of mapping completed",
  "item.edit.item-mapper.notifications.remove.success.head": "Térképezés eltávolítása befejeződött",

  // "item.edit.item-mapper.search-form.placeholder": "Search collections...",
  // TODO New key - Add a translation
  "item.edit.item-mapper.search-form.placeholder": "Search collections...",

  // "item.edit.item-mapper.tabs.browse": "Browse mapped collections",
  "item.edit.item-mapper.tabs.browse": "Böngéssze a térképezett gyűjteményeket",

  // "item.edit.item-mapper.tabs.map": "Map new collections",
  "item.edit.item-mapper.tabs.map": "Térképezzen új gyűjteményeket",



  // "item.edit.metadata.add-button": "Add",
  "item.edit.metadata.add-button": "Hozzáadás",

  // "item.edit.metadata.discard-button": "Discard",
  "item.edit.metadata.discard-button": "Elvetés",

  // "item.edit.metadata.edit.buttons.confirm": "Confirm",
  // TODO New key - Add a translation
  "item.edit.metadata.edit.buttons.confirm": "Confirm",

  // "item.edit.metadata.edit.buttons.drag": "Drag to reorder",
  // TODO New key - Add a translation
  "item.edit.metadata.edit.buttons.drag": "Drag to reorder",

  // "item.edit.metadata.edit.buttons.edit": "Edit",
  "item.edit.metadata.edit.buttons.edit": "Szerkesztés",

  // "item.edit.metadata.edit.buttons.remove": "Remove",
  "item.edit.metadata.edit.buttons.remove": "Eltávolítás",

  // "item.edit.metadata.edit.buttons.undo": "Undo changes",
  "item.edit.metadata.edit.buttons.undo": "Változtatások elvetése",

  // "item.edit.metadata.edit.buttons.unedit": "Stop editing",
  "item.edit.metadata.edit.buttons.unedit": "Szerkesztés leállítása",

  // "item.edit.metadata.edit.buttons.virtual": "This is a virtual metadata value, i.e. a value inherited from a related entity. It can’t be modified directly. Add or remove the corresponding relationship in the \"Relationships\" tab",
  // TODO New key - Add a translation
  "item.edit.metadata.edit.buttons.virtual": "This is a virtual metadata value, i.e. a value inherited from a related entity. It can’t be modified directly. Add or remove the corresponding relationship in the \"Relationships\" tab",

  // "item.edit.metadata.empty": "The item currently doesn't contain any metadata. Click Add to start adding a metadata value.",
  "item.edit.metadata.empty": "Az elem jelenleg nem tartalmaz metaadatot. Kattintson a Hozzáad-ra metaadatok hozzáadásához.",

  // "item.edit.metadata.headers.edit": "Edit",
  "item.edit.metadata.headers.edit": "Szerkesztés",

  // "item.edit.metadata.headers.field": "Field",
  "item.edit.metadata.headers.field": "Mező",

  // "item.edit.metadata.headers.language": "Lang",
  "item.edit.metadata.headers.language": "Nyelv",

  // "item.edit.metadata.headers.value": "Value",
  "item.edit.metadata.headers.value": "Érték",

  // "item.edit.metadata.metadatafield.error": "An error occurred validating the metadata field",
  // TODO New key - Add a translation
  "item.edit.metadata.metadatafield.error": "An error occurred validating the metadata field",

  // "item.edit.metadata.metadatafield.invalid": "Please choose a valid metadata field",
  "item.edit.metadata.metadatafield.invalid": "Kérjük válasszon egy érvényes metaadat mezőt",

  // "item.edit.metadata.notifications.discarded.content": "Your changes were discarded. To reinstate your changes click the 'Undo' button",
  "item.edit.metadata.notifications.discarded.content": "Módosításai elvetve. Visszaállításukhoz kattintson a 'Visszaállítás' gombra",

  // "item.edit.metadata.notifications.discarded.title": "Changes discarded",
  "item.edit.metadata.notifications.discarded.title": "Módosítás elvetve",

  // "item.edit.metadata.notifications.error.title": "An error occurred",
  "item.edit.metadata.notifications.error.title": "Hiba történt",

  // "item.edit.metadata.notifications.invalid.content": "Your changes were not saved. Please make sure all fields are valid before you save.",
  "item.edit.metadata.notifications.invalid.content": "Módosításai nincsenek elmentve, Kérjük mentés előtt ellenőrizze, hogy valamennyi mező érvényes.",

  // "item.edit.metadata.notifications.invalid.title": "Metadata invalid",
  "item.edit.metadata.notifications.invalid.title": "Érvénytelen metaadat",

  // "item.edit.metadata.notifications.outdated.content": "The item you're currently working on has been changed by another user. Your current changes are discarded to prevent conflicts",
  "item.edit.metadata.notifications.outdated.content": "A tárgyon amin dolgozik egy másik felhasználó módosításokat eszközölt. Az ön módosításait elvetettük, hogy megelőzzük a konfliktust",

  // "item.edit.metadata.notifications.outdated.title": "Changes outdated",
  "item.edit.metadata.notifications.outdated.title": "Módosítás idejemúlt",

  // "item.edit.metadata.notifications.saved.content": "Your changes to this item's metadata were saved.",
  "item.edit.metadata.notifications.saved.content": "A tárgy metaadataiban eszközölt módosításai elmentve.",

  // "item.edit.metadata.notifications.saved.title": "Metadata saved",
  "item.edit.metadata.notifications.saved.title": "Metaadat elmentve",

  // "item.edit.metadata.reinstate-button": "Undo",
  "item.edit.metadata.reinstate-button": "Visszaállítás",

  // "item.edit.metadata.reset-order-button": "Undo reorder",
  // TODO New key - Add a translation
  "item.edit.metadata.reset-order-button": "Undo reorder",

  // "item.edit.metadata.save-button": "Save",
  "item.edit.metadata.save-button": "Mentés",



  // "item.edit.modify.overview.field": "Field",
  "item.edit.modify.overview.field": "Mező",

  // "item.edit.modify.overview.language": "Language",
  "item.edit.modify.overview.language": "Nyelv",

  // "item.edit.modify.overview.value": "Value",
  "item.edit.modify.overview.value": "Érték",



  // "item.edit.move.cancel": "Back",
  "item.edit.move.cancel": "Vissza",

  // "item.edit.move.save-button": "Save",
  // TODO New key - Add a translation
  "item.edit.move.save-button": "Save",

  // "item.edit.move.discard-button": "Discard",
  // TODO New key - Add a translation
  "item.edit.move.discard-button": "Discard",

  // "item.edit.move.description": "Select the collection you wish to move this item to. To narrow down the list of displayed collections, you can enter a search query in the box.",
  "item.edit.move.description": "Válassza ki a gyűjteményt amelyhez ezt a tárgyat hozzá kívánja adni. A látható gyűjtemények listájának szűkítéséhez írjon be keresőszót a mezőbe.",

  // "item.edit.move.error": "An error occurred when attempting to move the item",
  "item.edit.move.error": "Tárgy mozgatásakor hiba történt",

  // "item.edit.move.head": "Move item: {{id}}",
  "item.edit.move.head": "Tárgy mozgatása: {{id}}",

  // "item.edit.move.inheritpolicies.checkbox": "Inherit policies",
  "item.edit.move.inheritpolicies.checkbox": "Szabályzatok öröklése",

  // "item.edit.move.inheritpolicies.description": "Inherit the default policies of the destination collection",
  "item.edit.move.inheritpolicies.description": "Örökölje a célgyűjtemény alapértelmezett szabályzatát",

  // "item.edit.move.move": "Move",
  "item.edit.move.move": "Mozgatás",

  // "item.edit.move.processing": "Moving...",
  "item.edit.move.processing": "Mozgatás...",

  // "item.edit.move.search.placeholder": "Enter a search query to look for collections",
  "item.edit.move.search.placeholder": "Írjon be keresőszót hogy gyűjteményeket találjon",

  // "item.edit.move.success": "The item has been moved successfully",
  "item.edit.move.success": "Tárgy mozgatása sikerült",

  // "item.edit.move.title": "Move item",
  "item.edit.move.title": "Tárgy mozgatása",



  // "item.edit.private.cancel": "Cancel",
  "item.edit.private.cancel": "Mégse",

  // "item.edit.private.confirm": "Make it non-discoverable",
  // TODO Source message changed - Revise the translation
  "item.edit.private.confirm": "Legyen privát",

  // "item.edit.private.description": "Are you sure this item should be made non-discoverable in the archive?",
  // TODO Source message changed - Revise the translation
  "item.edit.private.description": "Biztos legyen ez a tárgy privát ebben az archívumban?",

  // "item.edit.private.error": "An error occurred while making the item non-discoverable",
  // TODO Source message changed - Revise the translation
  "item.edit.private.error": "A tárgy privát beállí1tása közben hiba történt",

  // "item.edit.private.header": "Make item non-discoverable: {{ id }}",
  // TODO New key - Add a translation
  "item.edit.private.header": "Make item non-discoverable: {{ id }}",

  // "item.edit.private.success": "The item is now non-discoverable",
  // TODO Source message changed - Revise the translation
  "item.edit.private.success": "Ezx a tárgy most privát",



  // "item.edit.public.cancel": "Cancel",
  "item.edit.public.cancel": "Mégse",

  // "item.edit.public.confirm": "Make it discoverable",
  // TODO Source message changed - Revise the translation
  "item.edit.public.confirm": "legyen nyilvános",

  // "item.edit.public.description": "Are you sure this item should be made discoverable in the archive?",
  // TODO Source message changed - Revise the translation
  "item.edit.public.description": "ABiztos legyen ez a tárgy nyilvános ebben az archívumban?",

  // "item.edit.public.error": "An error occurred while making the item discoverable",
  // TODO Source message changed - Revise the translation
  "item.edit.public.error": "Tárgy nyilvánossá tétele közben hiba történt",

  // "item.edit.public.header": "Make item discoverable: {{ id }}",
  // TODO New key - Add a translation
  "item.edit.public.header": "Make item discoverable: {{ id }}",

  // "item.edit.public.success": "The item is now discoverable",
  // TODO Source message changed - Revise the translation
  "item.edit.public.success": "A tárgy most nyilvános",



  // "item.edit.reinstate.cancel": "Cancel",
  "item.edit.reinstate.cancel": "Mégse",

  // "item.edit.reinstate.confirm": "Reinstate",
  "item.edit.reinstate.confirm": "Visszaállítás",

  // "item.edit.reinstate.description": "Are you sure this item should be reinstated to the archive?",
  "item.edit.reinstate.description": "Biztos vissza akarja állítani ezt a tárgyat az archívumba?",

  // "item.edit.reinstate.error": "An error occurred while reinstating the item",
  "item.edit.reinstate.error": "Tárgy visszaállítása közben hiba történt",

  // "item.edit.reinstate.header": "Reinstate item: {{ id }}",
  "item.edit.reinstate.header": "Tárgy visszaállítása: {{ id }}",

  // "item.edit.reinstate.success": "The item was reinstated successfully",
  "item.edit.reinstate.success": "Tárgy visszaállítása sikerült",



  // "item.edit.relationships.discard-button": "Discard",
  "item.edit.relationships.discard-button": "Elvetés",

  // "item.edit.relationships.edit.buttons.add": "Add",
  "item.edit.relationships.edit.buttons.add": "Hozzáad",

  // "item.edit.relationships.edit.buttons.remove": "Remove",
  "item.edit.relationships.edit.buttons.remove": "Eltávolítás",

  // "item.edit.relationships.edit.buttons.undo": "Undo changes",
  "item.edit.relationships.edit.buttons.undo": "Visszamódosítás",

  // "item.edit.relationships.no-relationships": "No relationships",
  "item.edit.relationships.no-relationships": "Nincs kapcsolat",

  // "item.edit.relationships.notifications.discarded.content": "Your changes were discarded. To reinstate your changes click the 'Undo' button",
  "item.edit.relationships.notifications.discarded.content": "Módosításai elvetve. Visszaállításukhoz kattintson a 'Visszaállítás' gombra",

  // "item.edit.relationships.notifications.discarded.title": "Changes discarded",
  "item.edit.relationships.notifications.discarded.title": "Módosítások elvetve",

  // "item.edit.relationships.notifications.failed.title": "Error editing relationships",
  "item.edit.relationships.notifications.failed.title": "Hiba a kapcsolat szerkesztésekor",

  // "item.edit.relationships.notifications.outdated.content": "The item you're currently working on has been changed by another user. Your current changes are discarded to prevent conflicts",
  "item.edit.relationships.notifications.outdated.content": "A tárgyon amin dolgozik egy másik felhasználó módosításokat eszközölt. Az ön módosításait elvetettük, hogy megelőzzük a konfliktust",

  // "item.edit.relationships.notifications.outdated.title": "Changes outdated",
  "item.edit.relationships.notifications.outdated.title": "Módosítások idejétmúltak",

  // "item.edit.relationships.notifications.saved.content": "Your changes to this item's relationships were saved.",
  "item.edit.relationships.notifications.saved.content": "A tárgy kapcsolataiban eszközölt módosításai elmentve.",

  // "item.edit.relationships.notifications.saved.title": "Relationships saved",
  "item.edit.relationships.notifications.saved.title": "Kapcsolatok elmentve",

  // "item.edit.relationships.reinstate-button": "Undo",
  "item.edit.relationships.reinstate-button": "Visszaállítás",

  // "item.edit.relationships.save-button": "Save",
  "item.edit.relationships.save-button": "Mentés",

  // "item.edit.relationships.no-entity-type": "Add 'dspace.entity.type' metadata to enable relationships for this item",
  "item.edit.relationships.no-entity-type": "Adja hozzá a 'dspace.entity.type' metaadatot ezen elem hivatkozásánek engedélyezéséhez",


  // "item.edit.return": "Back",
  // TODO New key - Add a translation
  "item.edit.return": "Back",


  // "item.edit.tabs.bitstreams.head": "Bitstreams",
  "item.edit.tabs.bitstreams.head": "Bitfolyamok",

  // "item.edit.tabs.bitstreams.title": "Item Edit - Bitstreams",
  "item.edit.tabs.bitstreams.title": "Tárgy szerkesztése - Bitfolyamok",

  // "item.edit.tabs.curate.head": "Curate",
  "item.edit.tabs.curate.head": "Gondozás",

  // "item.edit.tabs.curate.title": "Item Edit - Curate",
  "item.edit.tabs.curate.title": "Tárgy szerkesztése - Gondozás",

  // "item.edit.tabs.metadata.head": "Metadata",
  "item.edit.tabs.metadata.head": "Metaadat",

  // "item.edit.tabs.metadata.title": "Item Edit -  Metadata",
  "item.edit.tabs.metadata.title": "Tárgy szerkesztése -  Metaadat",

  // "item.edit.tabs.relationships.head": "Relationships",
  "item.edit.tabs.relationships.head": "Kapcsolatok",

  // "item.edit.tabs.relationships.title": "Item Edit - Relationships",
  "item.edit.tabs.relationships.title": "Tárgy szerkesztése - kapcsolatok",

  // "item.edit.tabs.status.buttons.authorizations.button": "Authorizations...",
  "item.edit.tabs.status.buttons.authorizations.button": "Engedélyezés...",

  // "item.edit.tabs.status.buttons.authorizations.label": "Edit item's authorization policies",
  "item.edit.tabs.status.buttons.authorizations.label": "Szerkessze a tárgy engedélyezési szabályait",

  // "item.edit.tabs.status.buttons.delete.button": "Permanently delete",
  "item.edit.tabs.status.buttons.delete.button": "Véglegesen töröl",

  // "item.edit.tabs.status.buttons.delete.label": "Completely expunge item",
  "item.edit.tabs.status.buttons.delete.label": "Tárgy teljes kitörlése",

  // "item.edit.tabs.status.buttons.mappedCollections.button": "Mapped collections",
  "item.edit.tabs.status.buttons.mappedCollections.button": "Térképezett gyűjtemények",

  // "item.edit.tabs.status.buttons.mappedCollections.label": "Manage mapped collections",
  "item.edit.tabs.status.buttons.mappedCollections.label": "Térképezett gyűjtemények szervezése",

  // "item.edit.tabs.status.buttons.move.button": "Move this Item to a different Collection",
  // TODO Source message changed - Revise the translation
  "item.edit.tabs.status.buttons.move.button": "Elmozdítás...",

  // "item.edit.tabs.status.buttons.move.label": "Move item to another collection",
  "item.edit.tabs.status.buttons.move.label": "Tárgy másik gyűjteménybe költöztetése",

  // "item.edit.tabs.status.buttons.private.button": "Make it non-discoverable...",
  // TODO Source message changed - Revise the translation
  "item.edit.tabs.status.buttons.private.button": "Legyen privát...",

  // "item.edit.tabs.status.buttons.private.label": "Make item non-discoverable",
  // TODO Source message changed - Revise the translation
  "item.edit.tabs.status.buttons.private.label": "Legyen a tárgy privát",

  // "item.edit.tabs.status.buttons.public.button": "Make it discoverable...",
  // TODO Source message changed - Revise the translation
  "item.edit.tabs.status.buttons.public.button": "Legyen nyilvános...",

  // "item.edit.tabs.status.buttons.public.label": "Make item discoverable",
  // TODO Source message changed - Revise the translation
  "item.edit.tabs.status.buttons.public.label": "Legyen a tárgy nyilvános",

  // "item.edit.tabs.status.buttons.reinstate.button": "Reinstate...",
  "item.edit.tabs.status.buttons.reinstate.button": "Visszaállí1tás...",

  // "item.edit.tabs.status.buttons.reinstate.label": "Reinstate item into the repository",
  "item.edit.tabs.status.buttons.reinstate.label": "Tárgy visszaállítása az adattárba",

  // "item.edit.tabs.status.buttons.unauthorized": "You're not authorized to perform this action",
  // TODO New key - Add a translation
  "item.edit.tabs.status.buttons.unauthorized": "You're not authorized to perform this action",

  // "item.edit.tabs.status.buttons.withdraw.button": "Withdraw this item",
  // TODO Source message changed - Revise the translation
  "item.edit.tabs.status.buttons.withdraw.button": "Visszavonás...",

  // "item.edit.tabs.status.buttons.withdraw.label": "Withdraw item from the repository",
  "item.edit.tabs.status.buttons.withdraw.label": "Tárgy visszavonása az adattárból",

  // "item.edit.tabs.status.description": "Welcome to the item management page. From here you can withdraw, reinstate, move or delete the item. You may also update or add new metadata / bitstreams on the other tabs.",
  "item.edit.tabs.status.description": "Üdvözöljük a tárgyak szervezése oldalon. Itt visszavonhat, visszaállíthat, költöztethet vagy törölhet tárgyakat. Ugyanitt frissíthet metaadatokat illetve bitfolyamokat a többi fülnél, vagy újakat adhat hozzá",

  // "item.edit.tabs.status.head": "Status",
  "item.edit.tabs.status.head": "Állapot",

  // "item.edit.tabs.status.labels.handle": "Handle",
  "item.edit.tabs.status.labels.handle": "Mutató",

  // "item.edit.tabs.status.labels.id": "Item Internal ID",
  "item.edit.tabs.status.labels.id": "Tárgy belső azonosító",

  // "item.edit.tabs.status.labels.itemPage": "Item Page",
  "item.edit.tabs.status.labels.itemPage": "Tárgy oldala",

  // "item.edit.tabs.status.labels.lastModified": "Last Modified",
  "item.edit.tabs.status.labels.lastModified": "Utoljára módosították",

  // "item.edit.tabs.status.title": "Item Edit -  Status",
  "item.edit.tabs.status.title": "Tárgy szerkesztése -  Állapot",

  // "item.edit.tabs.versionhistory.head": "Version History",
  "item.edit.tabs.versionhistory.head": "Változatok története",

  // "item.edit.tabs.versionhistory.title": "Item Edit - Version History",
  "item.edit.tabs.versionhistory.title": "Tárgy szerkesztése - Változatok története",

  // "item.edit.tabs.versionhistory.under-construction": "Editing or adding new versions is not yet possible in this user interface.",
  "item.edit.tabs.versionhistory.under-construction": "Változatok szerkesztése, vagy újak hozzáadása ezen a felületen még nem lehetséges.",

  // "item.edit.tabs.view.head": "View Item",
  "item.edit.tabs.view.head": "Tárgy megtekintése",

  // "item.edit.tabs.view.title": "Item Edit -  View",
  "item.edit.tabs.view.title": "Tárgy szerkesztése -  Megtekintés",



  // "item.edit.withdraw.cancel": "Cancel",
  "item.edit.withdraw.cancel": "Mégse",

  // "item.edit.withdraw.confirm": "Withdraw",
  "item.edit.withdraw.confirm": "Visszavonás",

  // "item.edit.withdraw.description": "Are you sure this item should be withdrawn from the archive?",
  "item.edit.withdraw.description": "Biztosan vissza akarja vonni ezt a tárgyat az archívumból?",

  // "item.edit.withdraw.error": "An error occurred while withdrawing the item",
  "item.edit.withdraw.error": "Tárgy visszavonásakor hiba történt",

  // "item.edit.withdraw.header": "Withdraw item: {{ id }}",
  "item.edit.withdraw.header": "Tárgy visszavonása: {{ id }}",

  // "item.edit.withdraw.success": "The item was withdrawn successfully",
  "item.edit.withdraw.success": "Tárgy visszavonása sikerült",

  // "item.orcid.return": "Back",
  // TODO New key - Add a translation
  "item.orcid.return": "Back",


  // "item.listelement.badge": "Item",
  "item.listelement.badge": "Tétel",

  // "item.page.description": "Description",
  "item.page.description": "Leírás",

  // "item.page.journal-issn": "Journal ISSN",
  "item.page.journal-issn": "Folyóirat ISSN",

  // "item.page.journal-title": "Journal Title",
  "item.page.journal-title": "Folyóirat címe",

  // "item.page.publisher": "Publisher",
  "item.page.publisher": "Kiadó",

  // "item.page.titleprefix": "Item: ",
  "item.page.titleprefix": "Elem: ",

  // "item.page.volume-title": "Volume Title",
  "item.page.volume-title": "Kötet címe",

  // "item.search.results.head": "Item Search Results",
  "item.search.results.head": "Elem keresésének eredménye",

  // "item.search.title": "Item Search",
  // TODO Source message changed - Revise the translation
  "item.search.title": "DSpace Angular :: Elem Keresése",

  // "item.truncatable-part.show-more": "Show more",
  // TODO New key - Add a translation
  "item.truncatable-part.show-more": "Show more",

  // "item.truncatable-part.show-less": "Collapse",
  // TODO New key - Add a translation
  "item.truncatable-part.show-less": "Collapse",

  // "workflow-item.search.result.delete-supervision.modal.header": "Delete Supervision Order",
  // TODO New key - Add a translation
  "workflow-item.search.result.delete-supervision.modal.header": "Delete Supervision Order",

  // "workflow-item.search.result.delete-supervision.modal.info": "Are you sure you want to delete Supervision Order",
  // TODO New key - Add a translation
  "workflow-item.search.result.delete-supervision.modal.info": "Are you sure you want to delete Supervision Order",

  // "workflow-item.search.result.delete-supervision.modal.cancel": "Cancel",
  // TODO New key - Add a translation
  "workflow-item.search.result.delete-supervision.modal.cancel": "Cancel",

  // "workflow-item.search.result.delete-supervision.modal.confirm": "Delete",
  // TODO New key - Add a translation
  "workflow-item.search.result.delete-supervision.modal.confirm": "Delete",

  // "workflow-item.search.result.notification.deleted.success": "Successfully deleted supervision order \"{{name}}\"",
  // TODO New key - Add a translation
  "workflow-item.search.result.notification.deleted.success": "Successfully deleted supervision order \"{{name}}\"",

  // "workflow-item.search.result.notification.deleted.failure": "Failed to delete supervision order \"{{name}}\"",
  // TODO New key - Add a translation
  "workflow-item.search.result.notification.deleted.failure": "Failed to delete supervision order \"{{name}}\"",

  // "workflow-item.search.result.list.element.supervised-by": "Supervised by:",
  // TODO New key - Add a translation
  "workflow-item.search.result.list.element.supervised-by": "Supervised by:",

  // "workflow-item.search.result.list.element.supervised.remove-tooltip": "Remove supervision group",
  // TODO New key - Add a translation
  "workflow-item.search.result.list.element.supervised.remove-tooltip": "Remove supervision group",



  // "item.page.abstract": "Abstract",
  "item.page.abstract": "Kivonat",

  // "item.page.author": "Authors",
  "item.page.author": "Szerzők",

  // "item.page.citation": "Citation",
  "item.page.citation": "Idézések",

  // "item.page.collections": "Collections",
  "item.page.collections": "Gyűjtemények",

  // "item.page.collections.loading": "Loading...",
  "item.page.collections.loading": "Betöltés...",

  // "item.page.collections.load-more": "Load more",
  "item.page.collections.load-more": "Továbbiak betöltése",

  // "item.page.date": "Date",
  "item.page.date": "Dátum",

  // "item.page.edit": "Edit this item",
  "item.page.edit": "Elem szerkesztése",

  // "item.page.files": "Files",
  "item.page.files": "Állományok",

  // "item.page.filesection.description": "Description:",
  "item.page.filesection.description": "Leírás:",

  // "item.page.filesection.download": "Download",
  "item.page.filesection.download": "Letöltés",

  // "item.page.filesection.format": "Format:",
  "item.page.filesection.format": "Formátum:",

  // "item.page.filesection.name": "Name:",
  "item.page.filesection.name": "Név:",

  // "item.page.filesection.size": "Size:",
  "item.page.filesection.size": "Méret:",

  // "item.page.journal.search.title": "Articles in this journal",
  "item.page.journal.search.title": "Cikkek ebben a kiadványban",

  // "item.page.link.full": "Full item page",
  "item.page.link.full": "A tétel részletes nézete",

  // "item.page.link.simple": "Simple item page",
  "item.page.link.simple": "A tétel rövid nézete",

  // "item.page.orcid.title": "ORCID",
  "item.page.orcid.title": "ORCID",

  // "item.page.orcid.tooltip": "Open ORCID setting page",
  // TODO New key - Add a translation
  "item.page.orcid.tooltip": "Open ORCID setting page",

  // "item.page.person.search.title": "Articles by this author",
  "item.page.person.search.title": "Cikkek ettől a szerzőtől",

  // "item.page.related-items.view-more": "Show {{ amount }} more",
  "item.page.related-items.view-more": "Mutasson {{ amount }} többet",

  // "item.page.related-items.view-less": "Hide last {{ amount }}",
  "item.page.related-items.view-less": "Rejtse el az utolsó {{ amount }}",

  // "item.page.relationships.isAuthorOfPublication": "Publications",
  "item.page.relationships.isAuthorOfPublication": "Publikációk",

  // "item.page.relationships.isJournalOfPublication": "Publications",
  "item.page.relationships.isJournalOfPublication": "Publikációk",

  // "item.page.relationships.isOrgUnitOfPerson": "Authors",
  "item.page.relationships.isOrgUnitOfPerson": "Szerzők",

  // "item.page.relationships.isOrgUnitOfProject": "Research Projects",
  "item.page.relationships.isOrgUnitOfProject": "Kutatási projektek",

  // "item.page.subject": "Keywords",
  "item.page.subject": "Kulcsszavak",

  // "item.page.uri": "URI",
  "item.page.uri": "URI",

  // "item.page.bitstreams.view-more": "Show more",
  "item.page.bitstreams.view-more": "Tovább",

  // "item.page.bitstreams.collapse": "Collapse",
  "item.page.bitstreams.collapse": "Bezár",

  // "item.page.filesection.original.bundle" : "Original bundle",
  "item.page.filesection.original.bundle" : "Eredeti csomag",

  // "item.page.filesection.license.bundle" : "License bundle",
  "item.page.filesection.license.bundle" : "Licenccsomag",

  // "item.page.return": "Back",
  "item.page.return": "Vissza",

  // "item.page.version.create": "Create new version",
  // TODO New key - Add a translation
  "item.page.version.create": "Create new version",

  // "item.page.version.hasDraft": "A new version cannot be created because there is an inprogress submission in the version history",
  // TODO New key - Add a translation
  "item.page.version.hasDraft": "A new version cannot be created because there is an inprogress submission in the version history",

  // "item.page.claim.button": "Claim",
  // TODO New key - Add a translation
  "item.page.claim.button": "Claim",

  // "item.page.claim.tooltip": "Claim this item as profile",
  // TODO New key - Add a translation
  "item.page.claim.tooltip": "Claim this item as profile",

  // "item.preview.dc.identifier.uri": "Identifier:",
  "item.preview.dc.identifier.uri": "Azonosító:",

  // "item.preview.dc.contributor.author": "Authors:",
  "item.preview.dc.contributor.author": "Szerzők:",

  // "item.preview.dc.date.issued": "Published date:",
  "item.preview.dc.date.issued": "Kiadás dátuma:",

  // "item.preview.dc.description.abstract": "Abstract:",
  "item.preview.dc.description.abstract": "Kivonat:",

  // "item.preview.dc.identifier.other": "Other identifier:",
  "item.preview.dc.identifier.other": "Más azonosító:",

  // "item.preview.dc.language.iso": "Language:",
  "item.preview.dc.language.iso": "Nyelv:",

  // "item.preview.dc.subject": "Subjects:",
  "item.preview.dc.subject": "Téma:",

  // "item.preview.dc.title": "Title:",
  "item.preview.dc.title": "Cím:",

  // "item.preview.dc.type": "Type:",
  // TODO New key - Add a translation
  "item.preview.dc.type": "Type:",

  // "item.preview.oaire.citation.issue" : "Issue",
  // TODO New key - Add a translation
  "item.preview.oaire.citation.issue" : "Issue",

  // "item.preview.oaire.citation.volume" : "Volume",
  // TODO New key - Add a translation
  "item.preview.oaire.citation.volume" : "Volume",

  // "item.preview.dc.relation.issn" : "ISSN",
  // TODO New key - Add a translation
  "item.preview.dc.relation.issn" : "ISSN",

  // "item.preview.dc.identifier.isbn" : "ISBN",
  // TODO New key - Add a translation
  "item.preview.dc.identifier.isbn" : "ISBN",

  // "item.preview.dc.identifier": "Identifier:",
  // TODO New key - Add a translation
  "item.preview.dc.identifier": "Identifier:",

  // "item.preview.dc.relation.ispartof" : "Journal or Serie",
  // TODO New key - Add a translation
  "item.preview.dc.relation.ispartof" : "Journal or Serie",

  // "item.preview.dc.identifier.doi" : "DOI",
  // TODO New key - Add a translation
  "item.preview.dc.identifier.doi" : "DOI",

  // "item.preview.person.familyName": "Surname:",
  "item.preview.person.familyName": "Keresztnév:",

  // "item.preview.person.givenName": "Name:",
  "item.preview.person.givenName": "Vezetéknév:",

  // "item.preview.person.identifier.orcid": "ORCID:",
  "item.preview.person.identifier.orcid": "ORCID:",

  // "item.preview.project.funder.name": "Funder:",
  // TODO New key - Add a translation
  "item.preview.project.funder.name": "Funder:",

  // "item.preview.project.funder.identifier": "Funder Identifier:",
  // TODO New key - Add a translation
  "item.preview.project.funder.identifier": "Funder Identifier:",

  // "item.preview.oaire.awardNumber": "Funding ID:",
  // TODO New key - Add a translation
  "item.preview.oaire.awardNumber": "Funding ID:",

  // "item.preview.dc.title.alternative": "Acronym:",
  // TODO New key - Add a translation
  "item.preview.dc.title.alternative": "Acronym:",

  // "item.preview.dc.coverage.spatial": "Jurisdiction:",
  // TODO New key - Add a translation
  "item.preview.dc.coverage.spatial": "Jurisdiction:",

  // "item.preview.oaire.fundingStream": "Funding Stream:",
  // TODO New key - Add a translation
  "item.preview.oaire.fundingStream": "Funding Stream:",



  // "item.select.confirm": "Confirm selected",
  "item.select.confirm": "Kiválasztás igazolása",

  // "item.select.empty": "No items to show",
  "item.select.empty": "Nincs megtekinthető tárgy",

  // "item.select.table.author": "Author",
  "item.select.table.author": "Szerző",

  // "item.select.table.collection": "Collection",
  "item.select.table.collection": "Gyűjtemény",

  // "item.select.table.title": "Title",
  "item.select.table.title": "Cím",


  // "item.version.history.empty": "There are no other versions for this item yet.",
  "item.version.history.empty": "Ennek a tárgynak még nincs más változata.",

  // "item.version.history.head": "Version History",
  "item.version.history.head": "Változatok története",

  // "item.version.history.return": "Back",
  // TODO Source message changed - Revise the translation
  "item.version.history.return": "Vissza",

  // "item.version.history.selected": "Selected version",
  "item.version.history.selected": "Kiválasztott változat",

  // "item.version.history.selected.alert": "You are currently viewing version {{version}} of the item.",
  // TODO New key - Add a translation
  "item.version.history.selected.alert": "You are currently viewing version {{version}} of the item.",

  // "item.version.history.table.version": "Version",
  "item.version.history.table.version": "Változat",

  // "item.version.history.table.item": "Item",
  "item.version.history.table.item": "Tárgy",

  // "item.version.history.table.editor": "Editor",
  "item.version.history.table.editor": "Kiadó",

  // "item.version.history.table.date": "Date",
  "item.version.history.table.date": "Dátum",

  // "item.version.history.table.summary": "Summary",
  "item.version.history.table.summary": "Összefoglaló",

  // "item.version.history.table.workspaceItem": "Workspace item",
  // TODO New key - Add a translation
  "item.version.history.table.workspaceItem": "Workspace item",

  // "item.version.history.table.workflowItem": "Workflow item",
  // TODO New key - Add a translation
  "item.version.history.table.workflowItem": "Workflow item",

  // "item.version.history.table.actions": "Action",
  // TODO New key - Add a translation
  "item.version.history.table.actions": "Action",

  // "item.version.history.table.action.editWorkspaceItem": "Edit workspace item",
  // TODO New key - Add a translation
  "item.version.history.table.action.editWorkspaceItem": "Edit workspace item",

  // "item.version.history.table.action.editSummary": "Edit summary",
  // TODO New key - Add a translation
  "item.version.history.table.action.editSummary": "Edit summary",

  // "item.version.history.table.action.saveSummary": "Save summary edits",
  // TODO New key - Add a translation
  "item.version.history.table.action.saveSummary": "Save summary edits",

  // "item.version.history.table.action.discardSummary": "Discard summary edits",
  // TODO New key - Add a translation
  "item.version.history.table.action.discardSummary": "Discard summary edits",

  // "item.version.history.table.action.newVersion": "Create new version from this one",
  // TODO New key - Add a translation
  "item.version.history.table.action.newVersion": "Create new version from this one",

  // "item.version.history.table.action.deleteVersion": "Delete version",
  // TODO New key - Add a translation
  "item.version.history.table.action.deleteVersion": "Delete version",

  // "item.version.history.table.action.hasDraft": "A new version cannot be created because there is an inprogress submission in the version history",
  // TODO New key - Add a translation
  "item.version.history.table.action.hasDraft": "A new version cannot be created because there is an inprogress submission in the version history",


  // "item.version.notice": "This is not the latest version of this item. The latest version can be found <a href='{{destination}}'>here</a>.",
  "item.version.notice": "Ez nem ennek a tárgynak a legutóbbi változata. A legutóbbi változat megtalálható itt <a href='{{destination}}'>here</a>.",


  // "item.version.create.modal.header": "New version",
  // TODO New key - Add a translation
  "item.version.create.modal.header": "New version",

  // "item.version.create.modal.text": "Create a new version for this item",
  // TODO New key - Add a translation
  "item.version.create.modal.text": "Create a new version for this item",

  // "item.version.create.modal.text.startingFrom": "starting from version {{version}}",
  // TODO New key - Add a translation
  "item.version.create.modal.text.startingFrom": "starting from version {{version}}",

  // "item.version.create.modal.button.confirm": "Create",
  // TODO New key - Add a translation
  "item.version.create.modal.button.confirm": "Create",

  // "item.version.create.modal.button.confirm.tooltip": "Create new version",
  // TODO New key - Add a translation
  "item.version.create.modal.button.confirm.tooltip": "Create new version",

  // "item.version.create.modal.button.cancel": "Cancel",
  // TODO New key - Add a translation
  "item.version.create.modal.button.cancel": "Cancel",

  // "item.version.create.modal.button.cancel.tooltip": "Do not create new version",
  // TODO New key - Add a translation
  "item.version.create.modal.button.cancel.tooltip": "Do not create new version",

  // "item.version.create.modal.form.summary.label": "Summary",
  // TODO New key - Add a translation
  "item.version.create.modal.form.summary.label": "Summary",

  // "item.version.create.modal.form.summary.placeholder": "Insert the summary for the new version",
  // TODO New key - Add a translation
  "item.version.create.modal.form.summary.placeholder": "Insert the summary for the new version",

  // "item.version.create.modal.submitted.header": "Creating new version...",
  // TODO New key - Add a translation
  "item.version.create.modal.submitted.header": "Creating new version...",

  // "item.version.create.modal.submitted.text": "The new version is being created. This may take some time if the item has a lot of relationships.",
  // TODO New key - Add a translation
  "item.version.create.modal.submitted.text": "The new version is being created. This may take some time if the item has a lot of relationships.",

  // "item.version.create.notification.success" : "New version has been created with version number {{version}}",
  // TODO New key - Add a translation
  "item.version.create.notification.success" : "New version has been created with version number {{version}}",

  // "item.version.create.notification.failure" : "New version has not been created",
  // TODO New key - Add a translation
  "item.version.create.notification.failure" : "New version has not been created",

  // "item.version.create.notification.inProgress" : "A new version cannot be created because there is an inprogress submission in the version history",
  // TODO New key - Add a translation
  "item.version.create.notification.inProgress" : "A new version cannot be created because there is an inprogress submission in the version history",


  // "item.version.delete.modal.header": "Delete version",
  // TODO New key - Add a translation
  "item.version.delete.modal.header": "Delete version",

  // "item.version.delete.modal.text": "Do you want to delete version {{version}}?",
  // TODO New key - Add a translation
  "item.version.delete.modal.text": "Do you want to delete version {{version}}?",

  // "item.version.delete.modal.button.confirm": "Delete",
  // TODO New key - Add a translation
  "item.version.delete.modal.button.confirm": "Delete",

  // "item.version.delete.modal.button.confirm.tooltip": "Delete this version",
  // TODO New key - Add a translation
  "item.version.delete.modal.button.confirm.tooltip": "Delete this version",

  // "item.version.delete.modal.button.cancel": "Cancel",
  // TODO New key - Add a translation
  "item.version.delete.modal.button.cancel": "Cancel",

  // "item.version.delete.modal.button.cancel.tooltip": "Do not delete this version",
  // TODO New key - Add a translation
  "item.version.delete.modal.button.cancel.tooltip": "Do not delete this version",

  // "item.version.delete.notification.success" : "Version number {{version}} has been deleted",
  // TODO New key - Add a translation
  "item.version.delete.notification.success" : "Version number {{version}} has been deleted",

  // "item.version.delete.notification.failure" : "Version number {{version}} has not been deleted",
  // TODO New key - Add a translation
  "item.version.delete.notification.failure" : "Version number {{version}} has not been deleted",


  // "item.version.edit.notification.success" : "The summary of version number {{version}} has been changed",
  // TODO New key - Add a translation
  "item.version.edit.notification.success" : "The summary of version number {{version}} has been changed",

  // "item.version.edit.notification.failure" : "The summary of version number {{version}} has not been changed",
  // TODO New key - Add a translation
  "item.version.edit.notification.failure" : "The summary of version number {{version}} has not been changed",



  // "itemtemplate.edit.metadata.add-button": "Add",
  // TODO New key - Add a translation
  "itemtemplate.edit.metadata.add-button": "Add",

  // "itemtemplate.edit.metadata.discard-button": "Discard",
  // TODO New key - Add a translation
  "itemtemplate.edit.metadata.discard-button": "Discard",

  // "itemtemplate.edit.metadata.edit.buttons.confirm": "Confirm",
  // TODO New key - Add a translation
  "itemtemplate.edit.metadata.edit.buttons.confirm": "Confirm",

  // "itemtemplate.edit.metadata.edit.buttons.drag": "Drag to reorder",
  // TODO New key - Add a translation
  "itemtemplate.edit.metadata.edit.buttons.drag": "Drag to reorder",

  // "itemtemplate.edit.metadata.edit.buttons.edit": "Edit",
  // TODO New key - Add a translation
  "itemtemplate.edit.metadata.edit.buttons.edit": "Edit",

  // "itemtemplate.edit.metadata.edit.buttons.remove": "Remove",
  // TODO New key - Add a translation
  "itemtemplate.edit.metadata.edit.buttons.remove": "Remove",

  // "itemtemplate.edit.metadata.edit.buttons.undo": "Undo changes",
  // TODO New key - Add a translation
  "itemtemplate.edit.metadata.edit.buttons.undo": "Undo changes",

  // "itemtemplate.edit.metadata.edit.buttons.unedit": "Stop editing",
  // TODO New key - Add a translation
  "itemtemplate.edit.metadata.edit.buttons.unedit": "Stop editing",

  // "itemtemplate.edit.metadata.empty": "The item template currently doesn't contain any metadata. Click Add to start adding a metadata value.",
  // TODO New key - Add a translation
  "itemtemplate.edit.metadata.empty": "The item template currently doesn't contain any metadata. Click Add to start adding a metadata value.",

  // "itemtemplate.edit.metadata.headers.edit": "Edit",
  // TODO New key - Add a translation
  "itemtemplate.edit.metadata.headers.edit": "Edit",

  // "itemtemplate.edit.metadata.headers.field": "Field",
  // TODO New key - Add a translation
  "itemtemplate.edit.metadata.headers.field": "Field",

  // "itemtemplate.edit.metadata.headers.language": "Lang",
  // TODO New key - Add a translation
  "itemtemplate.edit.metadata.headers.language": "Lang",

  // "itemtemplate.edit.metadata.headers.value": "Value",
  // TODO New key - Add a translation
  "itemtemplate.edit.metadata.headers.value": "Value",

  // "itemtemplate.edit.metadata.metadatafield.error": "An error occurred validating the metadata field",
  // TODO New key - Add a translation
  "itemtemplate.edit.metadata.metadatafield.error": "An error occurred validating the metadata field",

  // "itemtemplate.edit.metadata.metadatafield.invalid": "Please choose a valid metadata field",
  // TODO New key - Add a translation
  "itemtemplate.edit.metadata.metadatafield.invalid": "Please choose a valid metadata field",

  // "itemtemplate.edit.metadata.notifications.discarded.content": "Your changes were discarded. To reinstate your changes click the 'Undo' button",
  // TODO New key - Add a translation
  "itemtemplate.edit.metadata.notifications.discarded.content": "Your changes were discarded. To reinstate your changes click the 'Undo' button",

  // "itemtemplate.edit.metadata.notifications.discarded.title": "Changed discarded",
  // TODO New key - Add a translation
  "itemtemplate.edit.metadata.notifications.discarded.title": "Changed discarded",

  // "itemtemplate.edit.metadata.notifications.error.title": "An error occurred",
  // TODO New key - Add a translation
  "itemtemplate.edit.metadata.notifications.error.title": "An error occurred",

  // "itemtemplate.edit.metadata.notifications.invalid.content": "Your changes were not saved. Please make sure all fields are valid before you save.",
  // TODO New key - Add a translation
  "itemtemplate.edit.metadata.notifications.invalid.content": "Your changes were not saved. Please make sure all fields are valid before you save.",

  // "itemtemplate.edit.metadata.notifications.invalid.title": "Metadata invalid",
  // TODO New key - Add a translation
  "itemtemplate.edit.metadata.notifications.invalid.title": "Metadata invalid",

  // "itemtemplate.edit.metadata.notifications.outdated.content": "The item template you're currently working on has been changed by another user. Your current changes are discarded to prevent conflicts",
  // TODO New key - Add a translation
  "itemtemplate.edit.metadata.notifications.outdated.content": "The item template you're currently working on has been changed by another user. Your current changes are discarded to prevent conflicts",

  // "itemtemplate.edit.metadata.notifications.outdated.title": "Changed outdated",
  // TODO New key - Add a translation
  "itemtemplate.edit.metadata.notifications.outdated.title": "Changed outdated",

  // "itemtemplate.edit.metadata.notifications.saved.content": "Your changes to this item template's metadata were saved.",
  // TODO New key - Add a translation
  "itemtemplate.edit.metadata.notifications.saved.content": "Your changes to this item template's metadata were saved.",

  // "itemtemplate.edit.metadata.notifications.saved.title": "Metadata saved",
  // TODO New key - Add a translation
  "itemtemplate.edit.metadata.notifications.saved.title": "Metadata saved",

  // "itemtemplate.edit.metadata.reinstate-button": "Undo",
  // TODO New key - Add a translation
  "itemtemplate.edit.metadata.reinstate-button": "Undo",

  // "itemtemplate.edit.metadata.reset-order-button": "Undo reorder",
  // TODO New key - Add a translation
  "itemtemplate.edit.metadata.reset-order-button": "Undo reorder",

  // "itemtemplate.edit.metadata.save-button": "Save",
  // TODO New key - Add a translation
  "itemtemplate.edit.metadata.save-button": "Save",



  // "journal.listelement.badge": "Journal",
  "journal.listelement.badge": "Folyóirat",

  // "journal.page.description": "Description",
  "journal.page.description": "Leírás",

  // "journal.page.edit": "Edit this item",
  "journal.page.edit": "Elem szerkesztése",

  // "journal.page.editor": "Editor-in-Chief",
  "journal.page.editor": "Főszerkesztő",

  // "journal.page.issn": "ISSN",
  "journal.page.issn": "ISSN",

  // "journal.page.publisher": "Publisher",
  "journal.page.publisher": "Kiadó",

  // "journal.page.titleprefix": "Journal: ",
  "journal.page.titleprefix": "Folyóirat: ",

  // "journal.search.results.head": "Journal Search Results",
  "journal.search.results.head": "Folyóirat keresés eredménye",

  // "journal-relationships.search.results.head": "Journal Search Results",
  "journal-relationships.search.results.head": "Folyóirat keresés eredménye",

  // "journal.search.title": "Journal Search",
  "journal.search.title": "Folyóirat keresés",



  // "journalissue.listelement.badge": "Journal Issue",
  "journalissue.listelement.badge": "Folyóirat szám",

  // "journalissue.page.description": "Description",
  "journalissue.page.description": "Leírás",

  // "journalissue.page.edit": "Edit this item",
  "journalissue.page.edit": "Elem szerkesztése",

  // "journalissue.page.issuedate": "Issue Date",
  "journalissue.page.issuedate": "Megjelenés dátuma",

  // "journalissue.page.journal-issn": "Journal ISSN",
  "journalissue.page.journal-issn": "Folyóirat ISSN",

  // "journalissue.page.journal-title": "Journal Title",
  "journalissue.page.journal-title": "Folyóirat címe",

  // "journalissue.page.keyword": "Keywords",
  "journalissue.page.keyword": "Kulcsszavak",

  // "journalissue.page.number": "Number",
  "journalissue.page.number": "Szám",

  // "journalissue.page.titleprefix": "Journal Issue: ",
  "journalissue.page.titleprefix": "Folyóirat száma: ",



  // "journalvolume.listelement.badge": "Journal Volume",
  "journalvolume.listelement.badge": "Folyóirat kötet",

  // "journalvolume.page.description": "Description",
  "journalvolume.page.description": "Leírás",

  // "journalvolume.page.edit": "Edit this item",
  "journalvolume.page.edit": "Elem szerkesztése",

  // "journalvolume.page.issuedate": "Issue Date",
  "journalvolume.page.issuedate": "Megjelenés dátuma",

  // "journalvolume.page.titleprefix": "Journal Volume: ",
  "journalvolume.page.titleprefix": "Folyóirat kötet: ",

  // "journalvolume.page.volume": "Volume",
  "journalvolume.page.volume": "Kötet",


  // "iiifsearchable.listelement.badge": "Document Media",
  // TODO New key - Add a translation
  "iiifsearchable.listelement.badge": "Document Media",

  // "iiifsearchable.page.titleprefix": "Document: ",
  // TODO New key - Add a translation
  "iiifsearchable.page.titleprefix": "Document: ",

  // "iiifsearchable.page.doi": "Permanent Link: ",
  // TODO New key - Add a translation
  "iiifsearchable.page.doi": "Permanent Link: ",

  // "iiifsearchable.page.issue": "Issue: ",
  // TODO New key - Add a translation
  "iiifsearchable.page.issue": "Issue: ",

  // "iiifsearchable.page.description": "Description: ",
  // TODO New key - Add a translation
  "iiifsearchable.page.description": "Description: ",

  // "iiifviewer.fullscreen.notice": "Use full screen for better viewing.",
  // TODO New key - Add a translation
  "iiifviewer.fullscreen.notice": "Use full screen for better viewing.",

  // "iiif.listelement.badge": "Image Media",
  // TODO New key - Add a translation
  "iiif.listelement.badge": "Image Media",

  // "iiif.page.titleprefix": "Image: ",
  // TODO New key - Add a translation
  "iiif.page.titleprefix": "Image: ",

  // "iiif.page.doi": "Permanent Link: ",
  // TODO New key - Add a translation
  "iiif.page.doi": "Permanent Link: ",

  // "iiif.page.issue": "Issue: ",
  // TODO New key - Add a translation
  "iiif.page.issue": "Issue: ",

  // "iiif.page.description": "Description: ",
  // TODO New key - Add a translation
  "iiif.page.description": "Description: ",


  // "loading.bitstream": "Loading bitstream...",
  "loading.bitstream": "Bitfolyam betöltése...",

  // "loading.bitstreams": "Loading bitstreams...",
  "loading.bitstreams": "Bitfolyamok betöltése...",

  // "loading.browse-by": "Loading items...",
  "loading.browse-by": "Tárgy betöltése...",

  // "loading.browse-by-page": "Loading page...",
  "loading.browse-by-page": "Oldal betöltése...",

  // "loading.collection": "Loading collection...",
  "loading.collection": "Gyűjtemény betöltése...",

  // "loading.collections": "Loading collections...",
  "loading.collections": "Gyűjtemények betöltése...",

  // "loading.content-source": "Loading content source...",
  "loading.content-source": "tartalom forrásának betöltése...",

  // "loading.community": "Loading community...",
  "loading.community": "Közösség betöltése...",

  // "loading.default": "Loading...",
  "loading.default": "Betöltés...",

  // "loading.item": "Loading item...",
  "loading.item": "Tárgy betöltése...",

  // "loading.items": "Loading items...",
  "loading.items": "Tárgyak betöltése...",

  // "loading.mydspace-results": "Loading items...",
  "loading.mydspace-results": "Tárgyak betöltése...",

  // "loading.objects": "Loading...",
  "loading.objects": "betöltés...",

  // "loading.recent-submissions": "Loading recent submissions...",
  "loading.recent-submissions": "Legújabb feltöltések betöltése...",

  // "loading.search-results": "Loading search results...",
  "loading.search-results": "keresési eredmények betöltése...",

  // "loading.sub-collections": "Loading sub-collections...",
  "loading.sub-collections": "Algyűjtemények betöltése...",

  // "loading.sub-communities": "Loading sub-communities...",
  "loading.sub-communities": "Alkategóriák betöltése...",

  // "loading.top-level-communities": "Loading top-level communities...",
  "loading.top-level-communities": "Csúcsszintű kategóriák betöltése...",



  // "login.form.email": "Email address",
  "login.form.email": "E-mail cím",

  // "login.form.forgot-password": "Have you forgotten your password?",
  "login.form.forgot-password": "Elfelejtette a jelszót?",

  // "login.form.header": "Please log in to DSpace",
  "login.form.header": "Lépjen be a DSpace-re",

  // "login.form.new-user": "New user? Click here to register.",
  "login.form.new-user": "Új felhasználó? Regisztráljon.",

  // "login.form.or-divider": "or",
  "login.form.or-divider": "vagy",

  // "login.form.oidc": "Log in with OIDC",
  // TODO New key - Add a translation
  "login.form.oidc": "Log in with OIDC",

  // "login.form.orcid": "Log in with ORCID",
  // TODO New key - Add a translation
  "login.form.orcid": "Log in with ORCID",

  // "login.form.password": "Password",
  "login.form.password": "Jelszó",

  // "login.form.shibboleth": "Log in with Shibboleth",
  "login.form.shibboleth": "Lépjen be Shibboleth-el",

  // "login.form.submit": "Log in",
  "login.form.submit": "Bejelentkezés",

  // "login.title": "Login",
  "login.title": "Bejelentkezés",

  // "login.breadcrumbs": "Login",
  "login.breadcrumbs": "Bejelentkezés",



  // "logout.form.header": "Log out from DSpace",
  "logout.form.header": "Kilépés a DSpace-ből",

  // "logout.form.submit": "Log out",
  "logout.form.submit": "Kilépés",

  // "logout.title": "Logout",
  "logout.title": "Kilépés",



  // "menu.header.admin": "Management",
  // TODO Source message changed - Revise the translation
  "menu.header.admin": "Admin",

  // "menu.header.image.logo": "Repository logo",
  "menu.header.image.logo": "Adattár logo",

  // "menu.header.admin.description": "Management menu",
  // TODO New key - Add a translation
  "menu.header.admin.description": "Management menu",



  // "menu.section.access_control": "Access Control",
  "menu.section.access_control": "Hozzáférési kontroll",

  // "menu.section.access_control_authorizations": "Authorizations",
  "menu.section.access_control_authorizations": "Engedélyezések",

  // "menu.section.access_control_groups": "Groups",
  "menu.section.access_control_groups": "csoportok",

  // "menu.section.access_control_people": "People",
  "menu.section.access_control_people": "Emberek",
<<<<<<< HEAD
  
  
  
  // "menu.section.reports": "Reports",
  // TODO New key - Add a translation
  "menu.section.reports": "Reports",

  // "menu.section.reports.collections": "Filtered Collections",
  // TODO New key - Add a translation
  "menu.section.reports.collections": "Filtered Collections",

  // "menu.section.reports.queries": "Metadata Query",
  // TODO New key - Add a translation
  "menu.section.reports.queries": "Metadata Query",
=======


>>>>>>> d0ccec9d

  // "menu.section.admin_search": "Admin Search",
  "menu.section.admin_search": "Admin keresés",



  // "menu.section.browse_community": "This Community",
  "menu.section.browse_community": "ez a közösség",

  // "menu.section.browse_community_by_author": "By Author",
  "menu.section.browse_community_by_author": "Szerző szerint",

  // "menu.section.browse_community_by_issue_date": "By Issue Date",
  "menu.section.browse_community_by_issue_date": "Megjelenés dátuma szerint",

  // "menu.section.browse_community_by_title": "By Title",
  "menu.section.browse_community_by_title": "Cím szerint",

  // "menu.section.browse_global": "All of DSpace",
  "menu.section.browse_global": "Böngészés",

  // "menu.section.browse_global_by_author": "By Author",
  "menu.section.browse_global_by_author": "Szerző szerint",

  // "menu.section.browse_global_by_dateissued": "By Issue Date",
  "menu.section.browse_global_by_dateissued": "Megjelenés dátuma szerint",

  // "menu.section.browse_global_by_subject": "By Subject",
  "menu.section.browse_global_by_subject": "Tárgyszó szerint",

  // "menu.section.browse_global_by_title": "By Title",
  "menu.section.browse_global_by_title": "Cím szerint",

  // "menu.section.browse_global_communities_and_collections": "Communities & Collections",
  "menu.section.browse_global_communities_and_collections": "Kategóriák & Gyűjtemények",



  // "menu.section.control_panel": "Control Panel",
  "menu.section.control_panel": "Vezérlőpult",

  // "menu.section.curation_task": "Curation Task",
  "menu.section.curation_task": "Gondozási feladat",



  // "menu.section.edit": "Edit",
  "menu.section.edit": "Szerkesztés",

  // "menu.section.edit_collection": "Collection",
  "menu.section.edit_collection": "Gyűjtemény",

  // "menu.section.edit_community": "Community",
  "menu.section.edit_community": "Közösség",

  // "menu.section.edit_item": "Item",
  "menu.section.edit_item": "Tárgy",



  // "menu.section.export": "Export",
  "menu.section.export": "Export",

  // "menu.section.export_collection": "Collection",
  "menu.section.export_collection": "Gyűjtemény",

  // "menu.section.export_community": "Community",
  "menu.section.export_community": "Közösség",

  // "menu.section.export_item": "Item",
  "menu.section.export_item": "Tárgy",

  // "menu.section.export_metadata": "Metadata",
  "menu.section.export_metadata": "Metaadat",

  // "menu.section.export_batch": "Batch Export (ZIP)",
  // TODO New key - Add a translation
  "menu.section.export_batch": "Batch Export (ZIP)",


  // "menu.section.icon.access_control": "Access Control menu section",
  "menu.section.icon.access_control": "Hozzáférés kontroll menü felület",

<<<<<<< HEAD
  //"menu.section.icon.reports": "Reports menu section",
  // TODO New key - Add a translation
  "menu.section.icon.reports": "Reports menu section",

=======
>>>>>>> d0ccec9d
  // "menu.section.icon.admin_search": "Admin search menu section",
  "menu.section.icon.admin_search": "Admin keresés menü felület",

  // "menu.section.icon.control_panel": "Control Panel menu section",
  "menu.section.icon.control_panel": "Vezérlőpult menü felület",

  // "menu.section.icon.curation_tasks": "Curation Task menu section",
  // TODO New key - Add a translation
  "menu.section.icon.curation_tasks": "Curation Task menu section",

  // "menu.section.icon.edit": "Edit menu section",
  "menu.section.icon.edit": "Szerkesztés menü felület",

  // "menu.section.icon.export": "Export menu section",
  "menu.section.icon.export": "Export menü felület",

  // "menu.section.icon.find": "Find menu section",
  "menu.section.icon.find": "Keresés menü felület",

  // "menu.section.icon.health": "Health check menu section",
  // TODO New key - Add a translation
  "menu.section.icon.health": "Health check menu section",

  // "menu.section.icon.import": "Import menu section",
  "menu.section.icon.import": "Import menü felület",

  // "menu.section.icon.new": "New menu section",
  "menu.section.icon.new": "Új menü felület",

  // "menu.section.icon.pin": "Pin sidebar",
  "menu.section.icon.pin": "Oldalsáv rögzítése",

  // "menu.section.icon.processes": "Processes Health",
  // TODO Source message changed - Revise the translation
  "menu.section.icon.processes": "Menü felület feldolgozása",

  // "menu.section.icon.registries": "Registries menu section",
  "menu.section.icon.registries": "Leíró adatbázis menü felület",

  // "menu.section.icon.statistics_task": "Statistics Task menu section",
  "menu.section.icon.statistics_task": "Statisztikai feladatok menü felület",

  // "menu.section.icon.workflow": "Administer workflow menu section",
  // TODO New key - Add a translation
  "menu.section.icon.workflow": "Administer workflow menu section",

  // "menu.section.icon.unpin": "Unpin sidebar",
  "menu.section.icon.unpin": "Oldalbár rögzítés megszüntetése",



  // "menu.section.import": "Import",
  "menu.section.import": "Import",

  // "menu.section.import_batch": "Batch Import (ZIP)",
  "menu.section.import_batch": "Csomag Import (ZIP)",

  // "menu.section.import_metadata": "Metadata",
  "menu.section.import_metadata": "Metaadat",



  // "menu.section.new": "New",
  "menu.section.new": "Új",

  // "menu.section.new_collection": "Collection",
  "menu.section.new_collection": "Gyűjtemény",

  // "menu.section.new_community": "Community",
  "menu.section.new_community": "Közösség",

  // "menu.section.new_item": "Item",
  "menu.section.new_item": "Tárgy",

  // "menu.section.new_item_version": "Item Version",
  "menu.section.new_item_version": "Tárgy változat",

  // "menu.section.new_process": "Process",
  "menu.section.new_process": "Folyamat",



  // "menu.section.pin": "Pin sidebar",
  "menu.section.pin": "Oldalsáv rögzítése",

  // "menu.section.unpin": "Unpin sidebar",
  "menu.section.unpin": "Oldalsáv rögzítés megszüntetése",



  // "menu.section.processes": "Processes",
  "menu.section.processes": "Folyamatok",

  // "menu.section.health": "Health",
  // TODO New key - Add a translation
  "menu.section.health": "Health",



  // "menu.section.registries": "Registries",
  "menu.section.registries": "Leíró adatbázisok",

  // "menu.section.registries_format": "Format",
  "menu.section.registries_format": "Formátum",

  // "menu.section.registries_metadata": "Metadata",
  "menu.section.registries_metadata": "Metaadat",



  // "menu.section.statistics": "Statistics",
  "menu.section.statistics": "Statisztikák",

  // "menu.section.statistics_task": "Statistics Task",
  "menu.section.statistics_task": "Statisztikai feladatok",
<<<<<<< HEAD
  
  
  //"menu.section.toggle.reports": "Toggle Reports section",
  // TODO New key - Add a translation
  "menu.section.toggle.reports": "Toggle Reports section",
=======


>>>>>>> d0ccec9d

  // "menu.section.toggle.access_control": "Toggle Access Control section",
  "menu.section.toggle.access_control": "Váltás a Hozzáférés kontrol felületre",

  // "menu.section.toggle.control_panel": "Toggle Control Panel section",
  "menu.section.toggle.control_panel": "Váltás a Vezérlőpult felületre",

  // "menu.section.toggle.curation_task": "Toggle Curation Task section",
  "menu.section.toggle.curation_task": "Gondozási feladat felületre váltás",

  // "menu.section.toggle.edit": "Toggle Edit section",
  "menu.section.toggle.edit": "Szerkesztés felületre váltás",

  // "menu.section.toggle.export": "Toggle Export section",
  "menu.section.toggle.export": "Export felületre váltás",

  // "menu.section.toggle.find": "Toggle Find section",
  "menu.section.toggle.find": "Kereső felületre váltás",

  // "menu.section.toggle.import": "Toggle Import section",
  "menu.section.toggle.import": "Import felületre váltás",

  // "menu.section.toggle.new": "Toggle New section",
  "menu.section.toggle.new": "Új felületre váltás",

  // "menu.section.toggle.registries": "Toggle Registries section",
  "menu.section.toggle.registries": "Leíró adatbázisok felületre váltás",

  // "menu.section.toggle.statistics_task": "Toggle Statistics Task section",
  "menu.section.toggle.statistics_task": "Statisztikai feladatok felületre váltás",


  // "menu.section.workflow": "Administer Workflow",
  "menu.section.workflow": "Munkafolyamat irányítása",


  // "metadata-export-search.tooltip": "Export search results as CSV",
  // TODO New key - Add a translation
  "metadata-export-search.tooltip": "Export search results as CSV",
  // "metadata-export-search.submit.success": "The export was started successfully",
  // TODO New key - Add a translation
  "metadata-export-search.submit.success": "The export was started successfully",
  // "metadata-export-search.submit.error": "Starting the export has failed",
  // TODO New key - Add a translation
  "metadata-export-search.submit.error": "Starting the export has failed",


  // "mydspace.breadcrumbs": "MyDSpace",
  // TODO New key - Add a translation
  "mydspace.breadcrumbs": "MyDSpace",

  // "mydspace.description": "",
  "mydspace.description": "",

  // "mydspace.messages.controller-help": "Select this option to send a message to item's submitter.",
  "mydspace.messages.controller-help": "Válassza ezt, hogy üzenjen a tárgy feltöltőjének.",

  // "mydspace.messages.description-placeholder": "Insert your message here...",
  "mydspace.messages.description-placeholder": "Írja ide az üzenetét...",

  // "mydspace.messages.hide-msg": "Hide message",
  "mydspace.messages.hide-msg": "Rejtse el az üzenetet",

  // "mydspace.messages.mark-as-read": "Mark as read",
  "mydspace.messages.mark-as-read": "Jelölje meg elolvasottként",

  // "mydspace.messages.mark-as-unread": "Mark as unread",
  "mydspace.messages.mark-as-unread": "Jelölje meg el nem olvasottként",

  // "mydspace.messages.no-content": "No content.",
  "mydspace.messages.no-content": "Nincs tartalom.",

  // "mydspace.messages.no-messages": "No messages yet.",
  "mydspace.messages.no-messages": "Még nincs üzenet.",

  // "mydspace.messages.send-btn": "Send",
  "mydspace.messages.send-btn": "Elküld",

  // "mydspace.messages.show-msg": "Show message",
  "mydspace.messages.show-msg": "Üzenetet megjelenít",

  // "mydspace.messages.subject-placeholder": "Subject...",
  "mydspace.messages.subject-placeholder": "Tárgy...",

  // "mydspace.messages.submitter-help": "Select this option to send a message to controller.",
  "mydspace.messages.submitter-help": "Válassza ezt, hogy üzenjen a kontrollernek.",

  // "mydspace.messages.title": "Messages",
  "mydspace.messages.title": "Üzenetek",

  // "mydspace.messages.to": "To",
  "mydspace.messages.to": "Címzett",

  // "mydspace.new-submission": "New submission",
  "mydspace.new-submission": "Új feltöltés",

  // "mydspace.new-submission-external": "Import metadata from external source",
  "mydspace.new-submission-external": "Metaadat importálása külső forrásból",

  // "mydspace.new-submission-external-short": "Import metadata",
  "mydspace.new-submission-external-short": "Metaadat importálása",

  // "mydspace.results.head": "Your submissions",
  "mydspace.results.head": "Az ön feltöltései",

  // "mydspace.results.no-abstract": "No Abstract",
  "mydspace.results.no-abstract": "Nincs kivonat",

  // "mydspace.results.no-authors": "No Authors",
  "mydspace.results.no-authors": "Nincsenek szerzők",

  // "mydspace.results.no-collections": "No Collections",
  "mydspace.results.no-collections": "Nincs gyűjtemény",

  // "mydspace.results.no-date": "No Date",
  "mydspace.results.no-date": "Nincs dátum",

  // "mydspace.results.no-files": "No Files",
  "mydspace.results.no-files": "Nincs állomány",

  // "mydspace.results.no-results": "There were no items to show",
  "mydspace.results.no-results": "Nincs megjeleníthető tárgy",

  // "mydspace.results.no-title": "No title",
  "mydspace.results.no-title": "Nincs cím",

  // "mydspace.results.no-uri": "No Uri",
  "mydspace.results.no-uri": "Nincs Uri",

  // "mydspace.search-form.placeholder": "Search in mydspace...",
  // TODO New key - Add a translation
  "mydspace.search-form.placeholder": "Search in mydspace...",

  // "mydspace.show.workflow": "Workflow tasks",
  // TODO Source message changed - Revise the translation
  "mydspace.show.workflow": "Valamennyi feladat",

  // "mydspace.show.workspace": "Your Submissions",
  "mydspace.show.workspace": "Az ön feltöltései",

  // "mydspace.show.supervisedWorkspace": "Supervised items",
  // TODO New key - Add a translation
  "mydspace.show.supervisedWorkspace": "Supervised items",

  // "mydspace.status.archived": "Archived",
  "mydspace.status.archived": "Tárolva",

  // "mydspace.status.validation": "Validation",
  "mydspace.status.validation": "Érvényesítés",

  // "mydspace.status.waiting-for-controller": "Waiting for controller",
  "mydspace.status.waiting-for-controller": "Várakozás a kontrollerre",

  // "mydspace.status.workflow": "Workflow",
  "mydspace.status.workflow": "Munkafolyamat",

  // "mydspace.status.workspace": "Workspace",
  "mydspace.status.workspace": "Munkafelület",

  // "mydspace.title": "MyDSpace",
  "mydspace.title": "MyDSpace",

  // "mydspace.upload.upload-failed": "Error creating new workspace. Please verify the content uploaded before retry.",
  "mydspace.upload.upload-failed": "Új munkafelület létrehozásakor hiba történt. Kérjük ellenőrizze a tartalmat mielőtt újra próbálkozna.",

  // "mydspace.upload.upload-failed-manyentries": "Unprocessable file. Detected too many entries but allowed only one for file.",
  "mydspace.upload.upload-failed-manyentries": "Feldolgozhatalan fájl. Több elem észlelve, de fájlonként csak egy engedélyezve.",

  // "mydspace.upload.upload-failed-moreonefile": "Unprocessable request. Only one file is allowed.",
  "mydspace.upload.upload-failed-moreonefile": "Feldolgozhatalan kérés. Csak egy fájl van engedélyezve.",

  // "mydspace.upload.upload-multiple-successful": "{{qty}} new workspace items created.",
  "mydspace.upload.upload-multiple-successful": "{{qty}} Új munkafelület tárgyak létrehozva.",

  // "mydspace.view-btn": "View",
  "mydspace.view-btn": "Megtekintés",



  // "nav.browse.header": "All of DSpace",
  "nav.browse.header": "Böngészés",

  // "nav.community-browse.header": "By Community",
  "nav.community-browse.header": "Közösség szerint",

  // "nav.context-help-toggle": "Toggle context help",
  // TODO New key - Add a translation
  "nav.context-help-toggle": "Toggle context help",

  // "nav.language": "Language switch",
  "nav.language": "Nyelvváltás",

  // "nav.login": "Log In",
  "nav.login": "Bejelentkezés",

  // "nav.user-profile-menu-and-logout": "User profile menu and Log Out",
  // TODO New key - Add a translation
  "nav.user-profile-menu-and-logout": "User profile menu and Log Out",

  // "nav.logout": "Log Out",
  "nav.logout": "Kilépés",

  // "nav.main.description": "Main navigation bar",
  // TODO New key - Add a translation
  "nav.main.description": "Main navigation bar",

  // "nav.mydspace": "MyDSpace",
  "nav.mydspace": "MyDSpace",

  // "nav.profile": "Profile",
  "nav.profile": "Profil",

  // "nav.search": "Search",
  "nav.search": "Keresés",

  // "nav.statistics.header": "Statistics",
  "nav.statistics.header": "Statisztika",

  // "nav.stop-impersonating": "Stop impersonating EPerson",
  "nav.stop-impersonating": "EPerson megszemélyesítésének leállítása",

  // "nav.subscriptions" : "Subscriptions",
  // TODO New key - Add a translation
  "nav.subscriptions" : "Subscriptions",

  // "nav.toggle" : "Toggle navigation",
  // TODO New key - Add a translation
  "nav.toggle" : "Toggle navigation",

  // "nav.user.description" : "User profile bar",
  // TODO New key - Add a translation
  "nav.user.description" : "User profile bar",

  // "none.listelement.badge": "Item",
  // TODO New key - Add a translation
  "none.listelement.badge": "Item",


  // "orgunit.listelement.badge": "Organizational Unit",
  "orgunit.listelement.badge": "Szervezeti egység",

  // "orgunit.listelement.no-title": "Untitled",
  // TODO New key - Add a translation
  "orgunit.listelement.no-title": "Untitled",

  // "orgunit.page.city": "City",
  "orgunit.page.city": "Város",

  // "orgunit.page.country": "Country",
  "orgunit.page.country": "Ország",

  // "orgunit.page.dateestablished": "Date established",
  "orgunit.page.dateestablished": "Alapítási dátum",

  // "orgunit.page.description": "Description",
  "orgunit.page.description": "Leírás",

  // "orgunit.page.edit": "Edit this item",
  "orgunit.page.edit": "Elem szerkesztése",

  // "orgunit.page.id": "ID",
  "orgunit.page.id": "Azonosító",

  // "orgunit.page.titleprefix": "Organizational Unit: ",
  "orgunit.page.titleprefix": "Szervezeti egység: ",



  // "pagination.options.description": "Pagination options",
  // TODO New key - Add a translation
  "pagination.options.description": "Pagination options",

  // "pagination.results-per-page": "Results Per Page",
  "pagination.results-per-page": "Találatok oldalanként",

  // "pagination.showing.detail": "{{ range }} of {{ total }}",
  "pagination.showing.detail": "{{ range }} ennyiből {{ total }}",

  // "pagination.showing.label": "Now showing ",
  "pagination.showing.label": "Jelenleg látható ",

  // "pagination.sort-direction": "Sort Options",
  "pagination.sort-direction": "Rendszerezési lehetőségek",



  // "person.listelement.badge": "Person",
  "person.listelement.badge": "Személy",

  // "person.listelement.no-title": "No name found",
  "person.listelement.no-title": "A névre nincs találat",

  // "person.page.birthdate": "Birth Date",
  "person.page.birthdate": "Születés dátuma",

  // "person.page.edit": "Edit this item",
  "person.page.edit": "Elem szerkesztése",

  // "person.page.email": "Email Address",
  "person.page.email": "E-mail cím",

  // "person.page.firstname": "First Name",
  "person.page.firstname": "Keresztnév",

  // "person.page.jobtitle": "Job Title",
  "person.page.jobtitle": "Munkakör",

  // "person.page.lastname": "Last Name",
  "person.page.lastname": "Családnév",

  // "person.page.name": "Name",
  // TODO New key - Add a translation
  "person.page.name": "Name",

  // "person.page.link.full": "Show all metadata",
  "person.page.link.full": "valamennyi metaadat megjelenítése",

  // "person.page.orcid": "ORCID",
  "person.page.orcid": "ORCID",

  // "person.page.staffid": "Staff ID",
  "person.page.staffid": "Személyzeti azonosító",

  // "person.page.titleprefix": "Person: ",
  "person.page.titleprefix": "Személy: ",

  // "person.search.results.head": "Person Search Results",
  "person.search.results.head": "Személy keresési eredmények",

  // "person-relationships.search.results.head": "Person Search Results",
  "person-relationships.search.results.head": "Személy keresési eredménye",

  // "person.search.title": "Person Search",
  // TODO Source message changed - Revise the translation
  "person.search.title": "DSpace Angular :: Személy keresése",



  // "process.new.select-parameters": "Parameters",
  "process.new.select-parameters": "Paraméterek",

  // "process.new.cancel": "Cancel",
  "process.new.cancel": "Mégsem",

  // "process.new.submit": "Save",
  // TODO Source message changed - Revise the translation
  "process.new.submit": "Beküld",

  // "process.new.select-script": "Script",
  "process.new.select-script": "Szkript",

  // "process.new.select-script.placeholder": "Choose a script...",
  "process.new.select-script.placeholder": "Szkript kiválasztása...",

  // "process.new.select-script.required": "Script is required",
  "process.new.select-script.required": "Szkript szükséges",

  // "process.new.parameter.file.upload-button": "Select file...",
  "process.new.parameter.file.upload-button": "Fájl kiválasztása...",

  // "process.new.parameter.file.required": "Please select a file",
  "process.new.parameter.file.required": "Kérem válasszon egy fájlt",

  // "process.new.parameter.string.required": "Parameter value is required",
  "process.new.parameter.string.required": "Szüséges egy paraméter érték",

  // "process.new.parameter.type.value": "value",
  "process.new.parameter.type.value": "érték",

  // "process.new.parameter.type.file": "file",
  "process.new.parameter.type.file": "fájl",

  // "process.new.parameter.required.missing": "The following parameters are required but still missing:",
  "process.new.parameter.required.missing": "A következő paraméter szükséges:",

  // "process.new.notification.success.title": "Success",
  "process.new.notification.success.title": "Sikerült",

  // "process.new.notification.success.content": "The process was successfully created",
  "process.new.notification.success.content": "A folyamat sikeresen létrehozva",

  // "process.new.notification.error.title": "Error",
  "process.new.notification.error.title": "Hiba",

  // "process.new.notification.error.content": "An error occurred while creating this process",
  "process.new.notification.error.content": "Hiba történt a folyamat létrehozásakor",

  // "process.new.header": "Create a new process",
  "process.new.header": "Új folyamat létrehozása",

  // "process.new.title": "Create a new process",
  "process.new.title": "Új folyamat létrehozása",

  // "process.new.breadcrumbs": "Create a new process",
  "process.new.breadcrumbs": "Új folyamat létrehozása",



  // "process.detail.arguments" : "Arguments",
  "process.detail.arguments" : "Érvek",

  // "process.detail.arguments.empty" : "This process doesn't contain any arguments",
  "process.detail.arguments.empty" : "Ez a folyamat nem tartalmaz érveket",

  // "process.detail.back" : "Back",
  "process.detail.back" : "Vissza",

  // "process.detail.output" : "Process Output",
  "process.detail.output" : "Folyamat eredménye",

  // "process.detail.logs.button": "Retrieve process output",
  "process.detail.logs.button": "Folyamatkimenet lekérése",

  // "process.detail.logs.loading": "Retrieving",
  "process.detail.logs.loading": "Lekérés",

  // "process.detail.logs.none": "This process has no output",
  "process.detail.logs.none": "Ennek a folyamatnak nincs kimenete",

  // "process.detail.output-files" : "Output Files",
  "process.detail.output-files" : "Kimeneti fájlok",

  // "process.detail.output-files.empty" : "This process doesn't contain any output files",
  "process.detail.output-files.empty" : "Ennek a folyamatnak nincsenek kimeneti fájljai",

  // "process.detail.script" : "Script",
  "process.detail.script" : "Szkript",

  // "process.detail.title" : "Process: {{ id }} - {{ name }}",
  "process.detail.title" : "Folyamat: {{ id }} - {{ name }}",

  // "process.detail.start-time" : "Start time",
  "process.detail.start-time" : "Kezdési idő",

  // "process.detail.end-time" : "Finish time",
  "process.detail.end-time" : "Végzési idő",

  // "process.detail.status" : "Status",
  "process.detail.status" : "Állapot",

  // "process.detail.create" : "Create similar process",
  "process.detail.create" : "Hasonló folyamat létrehozása",

  // "process.detail.actions": "Actions",
  // TODO New key - Add a translation
  "process.detail.actions": "Actions",

  // "process.detail.delete.button": "Delete process",
  // TODO New key - Add a translation
  "process.detail.delete.button": "Delete process",

  // "process.detail.delete.header": "Delete process",
  // TODO New key - Add a translation
  "process.detail.delete.header": "Delete process",

  // "process.detail.delete.body": "Are you sure you want to delete the current process?",
  // TODO New key - Add a translation
  "process.detail.delete.body": "Are you sure you want to delete the current process?",

  // "process.detail.delete.cancel": "Cancel",
  // TODO New key - Add a translation
  "process.detail.delete.cancel": "Cancel",

  // "process.detail.delete.confirm": "Delete process",
  // TODO New key - Add a translation
  "process.detail.delete.confirm": "Delete process",

  // "process.detail.delete.success": "The process was successfully deleted.",
  // TODO New key - Add a translation
  "process.detail.delete.success": "The process was successfully deleted.",

  // "process.detail.delete.error": "Something went wrong when deleting the process",
  // TODO New key - Add a translation
  "process.detail.delete.error": "Something went wrong when deleting the process",



  // "process.overview.table.finish" : "Finish time (UTC)",
  // TODO Source message changed - Revise the translation
  "process.overview.table.finish" : "Végzési idő",

  // "process.overview.table.id" : "Process ID",
  "process.overview.table.id" : "Folyamat ID",

  // "process.overview.table.name" : "Name",
  "process.overview.table.name" : "Név",

  // "process.overview.table.start" : "Start time (UTC)",
  // TODO Source message changed - Revise the translation
  "process.overview.table.start" : "Kezdési idő",

  // "process.overview.table.status" : "Status",
  "process.overview.table.status" : "Állapot",

  // "process.overview.table.user" : "User",
  "process.overview.table.user" : "Felhasználó",

  // "process.overview.title": "Processes Overview",
  "process.overview.title": "Folyaamt áttekintő",

  // "process.overview.breadcrumbs": "Processes Overview",
  "process.overview.breadcrumbs": "Folyamat áttekintő",

  // "process.overview.new": "New",
  "process.overview.new": "Új",

  // "process.overview.table.actions": "Actions",
  // TODO New key - Add a translation
  "process.overview.table.actions": "Actions",

  // "process.overview.delete": "Delete {{count}} processes",
  // TODO New key - Add a translation
  "process.overview.delete": "Delete {{count}} processes",

  // "process.overview.delete.clear": "Clear delete selection",
  // TODO New key - Add a translation
  "process.overview.delete.clear": "Clear delete selection",

  // "process.overview.delete.processing": "{{count}} process(es) are being deleted. Please wait for the deletion to fully complete. Note that this can take a while.",
  // TODO New key - Add a translation
  "process.overview.delete.processing": "{{count}} process(es) are being deleted. Please wait for the deletion to fully complete. Note that this can take a while.",

  // "process.overview.delete.body": "Are you sure you want to delete {{count}} process(es)?",
  // TODO New key - Add a translation
  "process.overview.delete.body": "Are you sure you want to delete {{count}} process(es)?",

  // "process.overview.delete.header": "Delete processes",
  // TODO New key - Add a translation
  "process.overview.delete.header": "Delete processes",

  // "process.bulk.delete.error.head": "Error on deleteing process",
  // TODO New key - Add a translation
  "process.bulk.delete.error.head": "Error on deleteing process",

  // "process.bulk.delete.error.body": "The process with ID {{processId}} could not be deleted. The remaining processes will continue being deleted. ",
  // TODO New key - Add a translation
  "process.bulk.delete.error.body": "The process with ID {{processId}} could not be deleted. The remaining processes will continue being deleted. ",

  // "process.bulk.delete.success": "{{count}} process(es) have been succesfully deleted",
  // TODO New key - Add a translation
  "process.bulk.delete.success": "{{count}} process(es) have been succesfully deleted",



  // "profile.breadcrumbs": "Update Profile",
  "profile.breadcrumbs": "Profil frissítése",

  // "profile.card.identify": "Identify",
  "profile.card.identify": "Azonosít",

  // "profile.card.security": "Security",
  "profile.card.security": "Biztonság",

  // "profile.form.submit": "Save",
  // TODO Source message changed - Revise the translation
  "profile.form.submit": "Profil frissítése",

  // "profile.groups.head": "Authorization groups you belong to",
  "profile.groups.head": "Felhatalmazási csoportok amelyekhez ön tartozik",

  // "profile.special.groups.head": "Authorization special groups you belong to",
  // TODO New key - Add a translation
  "profile.special.groups.head": "Authorization special groups you belong to",

  // "profile.head": "Update Profile",
  "profile.head": "Profil frissítése",

  // "profile.metadata.form.error.firstname.required": "First Name is required",
  "profile.metadata.form.error.firstname.required": "Keresztnév kötelező",

  // "profile.metadata.form.error.lastname.required": "Last Name is required",
  "profile.metadata.form.error.lastname.required": "Családnév kötelező",

  // "profile.metadata.form.label.email": "Email Address",
  "profile.metadata.form.label.email": "E-mail cím",

  // "profile.metadata.form.label.firstname": "First Name",
  "profile.metadata.form.label.firstname": "Keresztnév",

  // "profile.metadata.form.label.language": "Language",
  "profile.metadata.form.label.language": "Nyelv",

  // "profile.metadata.form.label.lastname": "Last Name",
  "profile.metadata.form.label.lastname": "Családnév",

  // "profile.metadata.form.label.phone": "Contact Telephone",
  "profile.metadata.form.label.phone": "Telefonos elérhetőség",

  // "profile.metadata.form.notifications.success.content": "Your changes to the profile were saved.",
  "profile.metadata.form.notifications.success.content": "Profilmódosítások elmentve.",

  // "profile.metadata.form.notifications.success.title": "Profile saved",
  "profile.metadata.form.notifications.success.title": "Profil elmentve",

  // "profile.notifications.warning.no-changes.content": "No changes were made to the Profile.",
  "profile.notifications.warning.no-changes.content": "Profil nem módosult.",

  // "profile.notifications.warning.no-changes.title": "No changes",
  "profile.notifications.warning.no-changes.title": "Nincs változtatás",

  // "profile.security.form.error.matching-passwords": "The passwords do not match.",
  "profile.security.form.error.matching-passwords": "A jelszavak nem találnak.",

  // "profile.security.form.info": "Optionally, you can enter a new password in the box below, and confirm it by typing it again into the second box.",
  // TODO Source message changed - Revise the translation
  "profile.security.form.info": "Opcionálisan beírhatja jelszavát az alsó mezőbe majd igazolhatja azt, beírva a második mezőbe. Legalább hat karakter hosszú kell, hogy legyen.",

  // "profile.security.form.label.password": "Password",
  "profile.security.form.label.password": "Jelszó",

  // "profile.security.form.label.passwordrepeat": "Retype to confirm",
  "profile.security.form.label.passwordrepeat": "Írja be újra a jelszót",

  // "profile.security.form.label.current-password": "Current password",
  // TODO New key - Add a translation
  "profile.security.form.label.current-password": "Current password",

  // "profile.security.form.notifications.success.content": "Your changes to the password were saved.",
  "profile.security.form.notifications.success.content": "Jelszó módosítása elmentve.",

  // "profile.security.form.notifications.success.title": "Password saved",
  "profile.security.form.notifications.success.title": "Jelszó elmentve",

  // "profile.security.form.notifications.error.title": "Error changing passwords",
  "profile.security.form.notifications.error.title": "Jelszó megváltoztatásakor hiba történt",

  // "profile.security.form.notifications.error.change-failed": "An error occurred while trying to change the password. Please check if the current password is correct.",
  // TODO New key - Add a translation
  "profile.security.form.notifications.error.change-failed": "An error occurred while trying to change the password. Please check if the current password is correct.",

  // "profile.security.form.notifications.error.not-same": "The provided passwords are not the same.",
  "profile.security.form.notifications.error.not-same": "A megadott jelszavak nem azonosak.",

  // "profile.security.form.notifications.error.general": "Please fill required fields of security form.",
  // TODO New key - Add a translation
  "profile.security.form.notifications.error.general": "Please fill required fields of security form.",

  // "profile.title": "Update Profile",
  "profile.title": "Profil frissítése",

  // "profile.card.researcher": "Researcher Profile",
  // TODO New key - Add a translation
  "profile.card.researcher": "Researcher Profile",

  // "project.listelement.badge": "Research Project",
  "project.listelement.badge": "Kutatási projekt",

  // "project.page.contributor": "Contributors",
  "project.page.contributor": "Közreműködők",

  // "project.page.description": "Description",
  "project.page.description": "Leírás",

  // "project.page.edit": "Edit this item",
  "project.page.edit": "Elem szerkesztése",

  // "project.page.expectedcompletion": "Expected Completion",
  "project.page.expectedcompletion": "Várható befejezés",

  // "project.page.funder": "Funders",
  "project.page.funder": "Támogatók",

  // "project.page.id": "ID",
  "project.page.id": "Azonosító",

  // "project.page.keyword": "Keywords",
  "project.page.keyword": "Kulcsszavak",

  // "project.page.status": "Status",
  "project.page.status": "Állapot",

  // "project.page.titleprefix": "Research Project: ",
  "project.page.titleprefix": "Kutatási projekt: ",

  // "project.search.results.head": "Project Search Results",
  "project.search.results.head": "Projekt keresési eredménye",

  // "project-relationships.search.results.head": "Project Search Results",
  "project-relationships.search.results.head": "Projekt keresési eredménye",



  // "publication.listelement.badge": "Publication",
  "publication.listelement.badge": "Publikáció",

  // "publication.page.description": "Description",
  "publication.page.description": "Leírás",

  // "publication.page.edit": "Edit this item",
  "publication.page.edit": "Elem szerkesztése",

  // "publication.page.journal-issn": "Journal ISSN",
  "publication.page.journal-issn": "Folyóirat ISSN",

  // "publication.page.journal-title": "Journal Title",
  "publication.page.journal-title": "Folyóirat címe",

  // "publication.page.publisher": "Publisher",
  "publication.page.publisher": "Kiadó",

  // "publication.page.titleprefix": "Publication: ",
  "publication.page.titleprefix": "Publikáció: ",

  // "publication.page.volume-title": "Volume Title",
  "publication.page.volume-title": "Kötet címe",

  // "publication.search.results.head": "Publication Search Results",
  "publication.search.results.head": "Publikáció keresés eredménye",

  // "publication-relationships.search.results.head": "Publication Search Results",
  "publication-relationships.search.results.head": "Publikáció keresés eredménye",

  // "publication.search.title": "Publication Search",
  // TODO Source message changed - Revise the translation
  "publication.search.title": "DSpace Angular :: Publikáció keresése",


  // "media-viewer.next": "Next",
  // TODO New key - Add a translation
  "media-viewer.next": "Next",

  // "media-viewer.previous": "Previous",
  // TODO New key - Add a translation
  "media-viewer.previous": "Previous",

  // "media-viewer.playlist": "Playlist",
  // TODO New key - Add a translation
  "media-viewer.playlist": "Playlist",


  // "register-email.title": "New user registration",
  "register-email.title": "Új felhasználó regisztrálása",

  // "register-page.create-profile.header": "Create Profile",
  "register-page.create-profile.header": "Profil létrehozása",

  // "register-page.create-profile.identification.header": "Identify",
  "register-page.create-profile.identification.header": "Azonosítás",

  // "register-page.create-profile.identification.email": "Email Address",
  "register-page.create-profile.identification.email": "E-mail cím",

  // "register-page.create-profile.identification.first-name": "First Name *",
  "register-page.create-profile.identification.first-name": "Keresztnév *",

  // "register-page.create-profile.identification.first-name.error": "Please fill in a First Name",
  "register-page.create-profile.identification.first-name.error": "Írja be a keresztnevet",

  // "register-page.create-profile.identification.last-name": "Last Name *",
  "register-page.create-profile.identification.last-name": "Családnév *",

  // "register-page.create-profile.identification.last-name.error": "Please fill in a Last Name",
  "register-page.create-profile.identification.last-name.error": "Írja be a családnevet",

  // "register-page.create-profile.identification.contact": "Contact Telephone",
  "register-page.create-profile.identification.contact": "Telefonszám",

  // "register-page.create-profile.identification.language": "Language",
  "register-page.create-profile.identification.language": "Nyelv",

  // "register-page.create-profile.security.header": "Security",
  "register-page.create-profile.security.header": "Biztonság",

  // "register-page.create-profile.security.info": "Please enter a password in the box below, and confirm it by typing it again into the second box.",
  // TODO Source message changed - Revise the translation
  "register-page.create-profile.security.info": "Írjon be egy jelszót a lenti mezőbe, és írja be újra az alatta levőbe. Legalább hat karakter hosszú kell legyen.",

  // "register-page.create-profile.security.label.password": "Password *",
  "register-page.create-profile.security.label.password": "Jelszó *",

  // "register-page.create-profile.security.label.passwordrepeat": "Retype to confirm *",
  "register-page.create-profile.security.label.passwordrepeat": "Jelszó visszaigazolása *",

  // "register-page.create-profile.security.error.empty-password": "Please enter a password in the box below.",
  "register-page.create-profile.security.error.empty-password": "Írja be a jelszót a lenti mezőbe.",

  // "register-page.create-profile.security.error.matching-passwords": "The passwords do not match.",
  "register-page.create-profile.security.error.matching-passwords": "A jelszavak nem egyeznek.",

  // "register-page.create-profile.submit": "Complete Registration",
  "register-page.create-profile.submit": "Regisztráció befejezése",

  // "register-page.create-profile.submit.error.content": "Something went wrong while registering a new user.",
  "register-page.create-profile.submit.error.content": "Hiba történt a regisztrációs folyamat során.",

  // "register-page.create-profile.submit.error.head": "Registration failed",
  "register-page.create-profile.submit.error.head": "Hibás regisztráció",

  // "register-page.create-profile.submit.success.content": "The registration was successful. You have been logged in as the created user.",
  "register-page.create-profile.submit.success.content": "Sikeres regisztráció. Beléphet a létrehozott felhasználóval.",

  // "register-page.create-profile.submit.success.head": "Registration completed",
  "register-page.create-profile.submit.success.head": "Sikeres regisztráció",


  // "register-page.registration.header": "New user registration",
  "register-page.registration.header": "Új felhasználó regisztrálása",

  // "register-page.registration.info": "Register an account to subscribe to collections for email updates, and submit new items to DSpace.",
  "register-page.registration.info": "Hozzon létre egy felhasználót, hogy feliratkozhasson gyűjtemények e-mail értesítésére, és új elemeket tölthessen fel a DSpace-be.",

  // "register-page.registration.email": "Email Address *",
  "register-page.registration.email": "E-mail cím *",

  // "register-page.registration.email.error.required": "Please fill in an email address",
  "register-page.registration.email.error.required": "Töltse ki az e-mail címet",

  // "register-page.registration.email.error.not-email-form": "Please fill in a valid email address.",
  // TODO New key - Add a translation
  "register-page.registration.email.error.not-email-form": "Please fill in a valid email address.",

  // "register-page.registration.email.error.not-valid-domain": "Use email with allowed domains: {{ domains }}",
  // TODO New key - Add a translation
  "register-page.registration.email.error.not-valid-domain": "Use email with allowed domains: {{ domains }}",

  // "register-page.registration.email.hint": "This address will be verified and used as your login name.",
  "register-page.registration.email.hint": "Az e-mail cím ellenőrizve lesz és evvel tud belépni a rendszerbe.",

  // "register-page.registration.submit": "Register",
  "register-page.registration.submit": "Regisztráció",

  // "register-page.registration.success.head": "Verification email sent",
  "register-page.registration.success.head": "Ellenőrző e-mail elküldve",

  // "register-page.registration.success.content": "An email has been sent to {{ email }} containing a special URL and further instructions.",
  "register-page.registration.success.content": "Egy e-mail elküldve a(z) {{ email }} címre, tartalmaz egy speciális címet a további utasításokhoz.",

  // "register-page.registration.error.head": "Error when trying to register email",
  "register-page.registration.error.head": "Hiba történt az e-mail cím regisztrációjakor",

  // "register-page.registration.error.content": "An error occured when registering the following email address: {{ email }}",
  "register-page.registration.error.content": "Hiba történt a következő e-mail cím regisztrációjakor: {{ email }}",

  // "register-page.registration.error.recaptcha": "Error when trying to authenticate with recaptcha",
  // TODO New key - Add a translation
  "register-page.registration.error.recaptcha": "Error when trying to authenticate with recaptcha",

  // "register-page.registration.google-recaptcha.must-accept-cookies": "In order to register you must accept the <b>Registration and Password recovery</b> (Google reCaptcha) cookies.",
  // TODO New key - Add a translation
  "register-page.registration.google-recaptcha.must-accept-cookies": "In order to register you must accept the <b>Registration and Password recovery</b> (Google reCaptcha) cookies.",
  // "register-page.registration.error.maildomain": "This email address is not on the list of domains who can register. Allowed domains are {{ domains }}",
  // TODO New key - Add a translation
  "register-page.registration.error.maildomain": "This email address is not on the list of domains who can register. Allowed domains are {{ domains }}",


  // "register-page.registration.google-recaptcha.open-cookie-settings": "Open cookie settings",
  // TODO New key - Add a translation
  "register-page.registration.google-recaptcha.open-cookie-settings": "Open cookie settings",

  // "register-page.registration.google-recaptcha.notification.title": "Google reCaptcha",
  // TODO New key - Add a translation
  "register-page.registration.google-recaptcha.notification.title": "Google reCaptcha",

  // "register-page.registration.google-recaptcha.notification.message.error": "An error occurred during reCaptcha verification",
  // TODO New key - Add a translation
  "register-page.registration.google-recaptcha.notification.message.error": "An error occurred during reCaptcha verification",

  // "register-page.registration.google-recaptcha.notification.message.expired": "Verification expired. Please verify again.",
  // TODO New key - Add a translation
  "register-page.registration.google-recaptcha.notification.message.expired": "Verification expired. Please verify again.",
  // "register-page.registration.info.maildomain": "Accounts can be registered for mail addresses of the domains",
  // TODO New key - Add a translation
  "register-page.registration.info.maildomain": "Accounts can be registered for mail addresses of the domains",

  // "relationships.add.error.relationship-type.content": "No suitable match could be found for relationship type {{ type }} between the two items",
  // TODO New key - Add a translation
  "relationships.add.error.relationship-type.content": "No suitable match could be found for relationship type {{ type }} between the two items",

  // "relationships.add.error.server.content": "The server returned an error",
  // TODO New key - Add a translation
  "relationships.add.error.server.content": "The server returned an error",

  // "relationships.add.error.title": "Unable to add relationship",
  // TODO New key - Add a translation
  "relationships.add.error.title": "Unable to add relationship",

  // "relationships.isAuthorOf": "Authors",
  "relationships.isAuthorOf": "Szerzők",

  // "relationships.isAuthorOf.Person": "Authors (persons)",
  "relationships.isAuthorOf.Person": "Szerzők (személye)",

  // "relationships.isAuthorOf.OrgUnit": "Authors (organizational units)",
  "relationships.isAuthorOf.OrgUnit": "Szerzők (szervezeti egységek)",

  // "relationships.isIssueOf": "Journal Issues",
  "relationships.isIssueOf": "Folyóirat számok",

  // "relationships.isJournalIssueOf": "Journal Issue",
  "relationships.isJournalIssueOf": "Folyóirat szám",

  // "relationships.isJournalOf": "Journals",
  "relationships.isJournalOf": "Folyóiratok",

  // "relationships.isOrgUnitOf": "Organizational Units",
  "relationships.isOrgUnitOf": "Szervezeti egységek",

  // "relationships.isPersonOf": "Authors",
  "relationships.isPersonOf": "Szerzők",

  // "relationships.isProjectOf": "Research Projects",
  "relationships.isProjectOf": "Kutatási projektek",

  // "relationships.isPublicationOf": "Publications",
  "relationships.isPublicationOf": "Publikációk",

  // "relationships.isPublicationOfJournalIssue": "Articles",
  "relationships.isPublicationOfJournalIssue": "Cikkek",

  // "relationships.isSingleJournalOf": "Journal",
  "relationships.isSingleJournalOf": "Folyóirat",

  // "relationships.isSingleVolumeOf": "Journal Volume",
  "relationships.isSingleVolumeOf": "Folyóirat kötet",

  // "relationships.isVolumeOf": "Journal Volumes",
  "relationships.isVolumeOf": "Folyóirat kötetek",

  // "relationships.isContributorOf": "Contributors",
  "relationships.isContributorOf": "Közreműködők",

  // "relationships.isContributorOf.OrgUnit": "Contributor (Organizational Unit)",
  "relationships.isContributorOf.OrgUnit": "Hozzájáruló (Szervezet)",

  // "relationships.isContributorOf.Person": "Contributor",
  "relationships.isContributorOf.Person": "Hozzájáruló",

  // "relationships.isFundingAgencyOf.OrgUnit": "Funder",
  // TODO New key - Add a translation
  "relationships.isFundingAgencyOf.OrgUnit": "Funder",


  // "repository.image.logo": "Repository logo",
  "repository.image.logo": "Adattár logó",

  // "repository.title.prefix": "DSpace Angular :: ",
  "repository.title.prefix": "EDA ",

  // "repository.title.prefixDSpace": "DSpace Angular ::",
  "repository.title.prefixDSpace": "EDA ",


  // "resource-policies.add.button": "Add",
  "resource-policies.add.button": "Hozzáad",

  // "resource-policies.add.for.": "Add a new policy",
  "resource-policies.add.for.": "Új szabály",

  // "resource-policies.add.for.bitstream": "Add a new Bitstream policy",
  "resource-policies.add.for.bitstream": "Új Bitstream szabály",

  // "resource-policies.add.for.bundle": "Add a new Bundle policy",
  "resource-policies.add.for.bundle": "Új Bundle szabály",

  // "resource-policies.add.for.item": "Add a new Item policy",
  "resource-policies.add.for.item": "Új elem szabály",

  // "resource-policies.add.for.community": "Add a new Community policy",
  "resource-policies.add.for.community": "Új közösségi szabály hozzáadása",

  // "resource-policies.add.for.collection": "Add a new Collection policy",
  "resource-policies.add.for.collection": "Új gyűjtemény szabály hozzáadása",

  // "resource-policies.create.page.heading": "Create new resource policy for ",
  "resource-policies.create.page.heading": "Új erőforráa szabály ...",

  // "resource-policies.create.page.failure.content": "An error occurred while creating the resource policy.",
  "resource-policies.create.page.failure.content": "Hiba történt az erőforrás szabály létrehozásakor.",

  // "resource-policies.create.page.success.content": "Operation successful",
  "resource-policies.create.page.success.content": "A művelet sikeres",

  // "resource-policies.create.page.title": "Create new resource policy",
  "resource-policies.create.page.title": "Új erőforráa szabály",

  // "resource-policies.delete.btn": "Delete selected",
  "resource-policies.delete.btn": "Kijelöltek törlése",

  // "resource-policies.delete.btn.title": "Delete selected resource policies",
  "resource-policies.delete.btn.title": "Kijelölt erőforrás szabályok törlése",

  // "resource-policies.delete.failure.content": "An error occurred while deleting selected resource policies.",
  "resource-policies.delete.failure.content": "Hiba történt az erőforrás szabályok törlésekor.",

  // "resource-policies.delete.success.content": "Operation successful",
  "resource-policies.delete.success.content": "A művelet sikeres",

  // "resource-policies.edit.page.heading": "Edit resource policy ",
  "resource-policies.edit.page.heading": "Erőfforás szabály szerkesztése ",

  // "resource-policies.edit.page.failure.content": "An error occurred while editing the resource policy.",
  "resource-policies.edit.page.failure.content": "Hiba történt az erőforrás szabály szerkesztésekor.",

  // "resource-policies.edit.page.target-failure.content": "An error occurred while editing the target (ePerson or group) of the resource policy.",
  // TODO New key - Add a translation
  "resource-policies.edit.page.target-failure.content": "An error occurred while editing the target (ePerson or group) of the resource policy.",

  // "resource-policies.edit.page.other-failure.content": "An error occurred while editing the resource policy. The target (ePerson or group) has been successfully updated.",
  // TODO New key - Add a translation
  "resource-policies.edit.page.other-failure.content": "An error occurred while editing the resource policy. The target (ePerson or group) has been successfully updated.",

  // "resource-policies.edit.page.success.content": "Operation successful",
  "resource-policies.edit.page.success.content": "A művelet sikeres",

  // "resource-policies.edit.page.title": "Edit resource policy",
  "resource-policies.edit.page.title": "Erőfforás szabály szerkesztése",

  // "resource-policies.form.action-type.label": "Select the action type",
  "resource-policies.form.action-type.label": "Művelet típus kiválasztása",

  // "resource-policies.form.action-type.required": "You must select the resource policy action.",
  "resource-policies.form.action-type.required": "Ki kell válasszon egy műveletet.",

  // "resource-policies.form.eperson-group-list.label": "The eperson or group that will be granted the permission",
  // TODO Source message changed - Revise the translation
  "resource-policies.form.eperson-group-list.label": "Az eperson vagy csoport amihez rendeli a jogosultságot",

  // "resource-policies.form.eperson-group-list.select.btn": "Select",
  "resource-policies.form.eperson-group-list.select.btn": "Kiválaszt",

  // "resource-policies.form.eperson-group-list.tab.eperson": "Search for a ePerson",
  "resource-policies.form.eperson-group-list.tab.eperson": "ePerson keresése",

  // "resource-policies.form.eperson-group-list.tab.group": "Search for a group",
  "resource-policies.form.eperson-group-list.tab.group": "Csoport keresése",

  // "resource-policies.form.eperson-group-list.table.headers.action": "Action",
  "resource-policies.form.eperson-group-list.table.headers.action": "Művelet",

  // "resource-policies.form.eperson-group-list.table.headers.id": "ID",
  "resource-policies.form.eperson-group-list.table.headers.id": "ID",

  // "resource-policies.form.eperson-group-list.table.headers.name": "Name",
  "resource-policies.form.eperson-group-list.table.headers.name": "Név",

  // "resource-policies.form.eperson-group-list.modal.header": "Cannot change type",
  // TODO New key - Add a translation
  "resource-policies.form.eperson-group-list.modal.header": "Cannot change type",

  // "resource-policies.form.eperson-group-list.modal.text1.toGroup": "It is not possible to replace an ePerson with a group.",
  // TODO New key - Add a translation
  "resource-policies.form.eperson-group-list.modal.text1.toGroup": "It is not possible to replace an ePerson with a group.",

  // "resource-policies.form.eperson-group-list.modal.text1.toEPerson": "It is not possible to replace a group with an ePerson.",
  // TODO New key - Add a translation
  "resource-policies.form.eperson-group-list.modal.text1.toEPerson": "It is not possible to replace a group with an ePerson.",

  // "resource-policies.form.eperson-group-list.modal.text2": "Delete the current resource policy and create a new one with the desired type.",
  // TODO New key - Add a translation
  "resource-policies.form.eperson-group-list.modal.text2": "Delete the current resource policy and create a new one with the desired type.",

  // "resource-policies.form.eperson-group-list.modal.close": "Ok",
  // TODO New key - Add a translation
  "resource-policies.form.eperson-group-list.modal.close": "Ok",

  // "resource-policies.form.date.end.label": "End Date",
  "resource-policies.form.date.end.label": "Végső dátum",

  // "resource-policies.form.date.start.label": "Start Date",
  "resource-policies.form.date.start.label": "Kezdő dátum",

  // "resource-policies.form.description.label": "Description",
  "resource-policies.form.description.label": "Leírás",

  // "resource-policies.form.name.label": "Name",
  "resource-policies.form.name.label": "Név",

  // "resource-policies.form.policy-type.label": "Select the policy type",
  "resource-policies.form.policy-type.label": "Szabály típus kiválasztása",

  // "resource-policies.form.policy-type.required": "You must select the resource policy type.",
  "resource-policies.form.policy-type.required": "Ki kell válasszon egy szabálytípust.",

  // "resource-policies.table.headers.action": "Action",
  "resource-policies.table.headers.action": "Művelet",

  // "resource-policies.table.headers.date.end": "End Date",
  "resource-policies.table.headers.date.end": "Végső dátum",

  // "resource-policies.table.headers.date.start": "Start Date",
  "resource-policies.table.headers.date.start": "Kezdő dátum",

  // "resource-policies.table.headers.edit": "Edit",
  "resource-policies.table.headers.edit": "Szerkeszt",

  // "resource-policies.table.headers.edit.group": "Edit group",
  "resource-policies.table.headers.edit.group": "Csoport módosítása",

  // "resource-policies.table.headers.edit.policy": "Edit policy",
  "resource-policies.table.headers.edit.policy": "Szabály módosítása",

  // "resource-policies.table.headers.eperson": "EPerson",
  "resource-policies.table.headers.eperson": "EPerson",

  // "resource-policies.table.headers.group": "Group",
  "resource-policies.table.headers.group": "Csoport",

  // "resource-policies.table.headers.id": "ID",
  "resource-policies.table.headers.id": "ID",

  // "resource-policies.table.headers.name": "Name",
  "resource-policies.table.headers.name": "Név",

  // "resource-policies.table.headers.policyType": "type",
  "resource-policies.table.headers.policyType": "típus",

  // "resource-policies.table.headers.title.for.bitstream": "Policies for Bitstream",
  "resource-policies.table.headers.title.for.bitstream": "Bitstream szabály",

  // "resource-policies.table.headers.title.for.bundle": "Policies for Bundle",
  "resource-policies.table.headers.title.for.bundle": "Bundle szabály",

  // "resource-policies.table.headers.title.for.item": "Policies for Item",
  "resource-policies.table.headers.title.for.item": "Elem szabály",

  // "resource-policies.table.headers.title.for.community": "Policies for Community",
  "resource-policies.table.headers.title.for.community": "Közösségi szabályok",

  // "resource-policies.table.headers.title.for.collection": "Policies for Collection",
  "resource-policies.table.headers.title.for.collection": "Gyűjtemény szabályok",



  // "search.description": "",
  "search.description": "",

  // "search.switch-configuration.title": "Show",
  "search.switch-configuration.title": "Megtekintés",

  // "search.title": "Search",
  // TODO Source message changed - Revise the translation
  "search.title": "DSpace Angular :: Keresés",

  // "search.breadcrumbs": "Search",
  "search.breadcrumbs": "Keresés",

  // "search.search-form.placeholder": "Search the repository ...",
  "search.search-form.placeholder": "Keresés az adattárban ...",


  // "search.filters.applied.f.author": "Author",
  "search.filters.applied.f.author": "Szerző",

  // "search.filters.applied.f.dateIssued.max": "End date",
  "search.filters.applied.f.dateIssued.max": "Végső dátum",

  // "search.filters.applied.f.dateIssued.min": "Start date",
  "search.filters.applied.f.dateIssued.min": "Kezdő dátum",

  // "search.filters.applied.f.dateSubmitted": "Date submitted",
  "search.filters.applied.f.dateSubmitted": "Feltöltés dátuma",

  // "search.filters.applied.f.discoverable": "Non-discoverable",
  // TODO Source message changed - Revise the translation
  "search.filters.applied.f.discoverable": "Privát",

  // "search.filters.applied.f.entityType": "Item Type",
  "search.filters.applied.f.entityType": "Tárgy típusa",

  // "search.filters.applied.f.has_content_in_original_bundle": "Has files",
  "search.filters.applied.f.has_content_in_original_bundle": "Fájlokat tartalmaz",

  // "search.filters.applied.f.itemtype": "Type",
  "search.filters.applied.f.itemtype": "Típus",

  // "search.filters.applied.f.namedresourcetype": "Status",
  "search.filters.applied.f.namedresourcetype": "Állapot",

  // "search.filters.applied.f.subject": "Subject",
  "search.filters.applied.f.subject": "Tárgyszó",

  // "search.filters.applied.f.submitter": "Submitter",
  "search.filters.applied.f.submitter": "Feltöltő",

  // "search.filters.applied.f.jobTitle": "Job Title",
  "search.filters.applied.f.jobTitle": "Munkakör",

  // "search.filters.applied.f.birthDate.max": "End birth date",
  "search.filters.applied.f.birthDate.max": "Születési dátum vége",

  // "search.filters.applied.f.birthDate.min": "Start birth date",
  "search.filters.applied.f.birthDate.min": "Születési dátum eleje",

  // "search.filters.applied.f.supervisedBy": "Supervised by",
  // TODO New key - Add a translation
  "search.filters.applied.f.supervisedBy": "Supervised by",

  // "search.filters.applied.f.withdrawn": "Withdrawn",
  "search.filters.applied.f.withdrawn": "Visszavonva",



  // "search.filters.filter.author.head": "Author",
  "search.filters.filter.author.head": "Szerző",

  // "search.filters.filter.author.placeholder": "Author name",
  "search.filters.filter.author.placeholder": "Szerző neve",

  // "search.filters.filter.author.label": "Search author name",
  // TODO New key - Add a translation
  "search.filters.filter.author.label": "Search author name",

  // "search.filters.filter.birthDate.head": "Birth Date",
  "search.filters.filter.birthDate.head": "Születési dátum",

  // "search.filters.filter.birthDate.placeholder": "Birth Date",
  "search.filters.filter.birthDate.placeholder": "Születési dátum",

  // "search.filters.filter.birthDate.label": "Search birth date",
  // TODO New key - Add a translation
  "search.filters.filter.birthDate.label": "Search birth date",

  // "search.filters.filter.collapse": "Collapse filter",
  // TODO New key - Add a translation
  "search.filters.filter.collapse": "Collapse filter",

  // "search.filters.filter.creativeDatePublished.head": "Date Published",
  "search.filters.filter.creativeDatePublished.head": "Publikálás dátuma",

  // "search.filters.filter.creativeDatePublished.placeholder": "Date Published",
  "search.filters.filter.creativeDatePublished.placeholder": "Publikálás dátuma",

  // "search.filters.filter.creativeDatePublished.label": "Search date published",
  // TODO New key - Add a translation
  "search.filters.filter.creativeDatePublished.label": "Search date published",

  // "search.filters.filter.creativeWorkEditor.head": "Editor",
  "search.filters.filter.creativeWorkEditor.head": "Szerkesztő",

  // "search.filters.filter.creativeWorkEditor.placeholder": "Editor",
  "search.filters.filter.creativeWorkEditor.placeholder": "Szerkesztő",

  // "search.filters.filter.creativeWorkEditor.label": "Search editor",
  // TODO New key - Add a translation
  "search.filters.filter.creativeWorkEditor.label": "Search editor",

  // "search.filters.filter.creativeWorkKeywords.head": "Subject",
  "search.filters.filter.creativeWorkKeywords.head": "Tárgy",

  // "search.filters.filter.creativeWorkKeywords.placeholder": "Subject",
  "search.filters.filter.creativeWorkKeywords.placeholder": "Tárgy",

  // "search.filters.filter.creativeWorkKeywords.label": "Search subject",
  // TODO New key - Add a translation
  "search.filters.filter.creativeWorkKeywords.label": "Search subject",

  // "search.filters.filter.creativeWorkPublisher.head": "Publisher",
  "search.filters.filter.creativeWorkPublisher.head": "Kiadó",

  // "search.filters.filter.creativeWorkPublisher.placeholder": "Publisher",
  "search.filters.filter.creativeWorkPublisher.placeholder": "Kiadó",

  // "search.filters.filter.creativeWorkPublisher.label": "Search publisher",
  // TODO New key - Add a translation
  "search.filters.filter.creativeWorkPublisher.label": "Search publisher",

  // "search.filters.filter.dateIssued.head": "Date",
  "search.filters.filter.dateIssued.head": "Dátum",

  // "search.filters.filter.dateIssued.max.placeholder": "Maximum Date",
  // TODO Source message changed - Revise the translation
  "search.filters.filter.dateIssued.max.placeholder": "Minimum Dátum",

  // "search.filters.filter.dateIssued.max.label": "End",
  // TODO New key - Add a translation
  "search.filters.filter.dateIssued.max.label": "End",

  // "search.filters.filter.dateIssued.min.placeholder": "Minimum Date",
  // TODO Source message changed - Revise the translation
  "search.filters.filter.dateIssued.min.placeholder": "Maximum Dátum",

  // "search.filters.filter.dateIssued.min.label": "Start",
  // TODO New key - Add a translation
  "search.filters.filter.dateIssued.min.label": "Start",

  // "search.filters.filter.dateSubmitted.head": "Date submitted",
  "search.filters.filter.dateSubmitted.head": "Feltöltés dátuma",

  // "search.filters.filter.dateSubmitted.placeholder": "Date submitted",
  "search.filters.filter.dateSubmitted.placeholder": "Feltöltés dátuma",

  // "search.filters.filter.dateSubmitted.label": "Search date submitted",
  // TODO New key - Add a translation
  "search.filters.filter.dateSubmitted.label": "Search date submitted",

  // "search.filters.filter.discoverable.head": "Non-discoverable",
  // TODO Source message changed - Revise the translation
  "search.filters.filter.discoverable.head": "Privát",

  // "search.filters.filter.withdrawn.head": "Withdrawn",
  "search.filters.filter.withdrawn.head": "Visszavonva",

  // "search.filters.filter.entityType.head": "Item Type",
  "search.filters.filter.entityType.head": "Tárgy típusa",

  // "search.filters.filter.entityType.placeholder": "Item Type",
  "search.filters.filter.entityType.placeholder": "Tárgy típusa",

  // "search.filters.filter.entityType.label": "Search item type",
  // TODO New key - Add a translation
  "search.filters.filter.entityType.label": "Search item type",

  // "search.filters.filter.expand": "Expand filter",
  // TODO New key - Add a translation
  "search.filters.filter.expand": "Expand filter",

  // "search.filters.filter.has_content_in_original_bundle.head": "Has files",
  "search.filters.filter.has_content_in_original_bundle.head": "Állományokat tartalmaz",

  // "search.filters.filter.itemtype.head": "Type",
  "search.filters.filter.itemtype.head": "Típus",

  // "search.filters.filter.itemtype.placeholder": "Type",
  "search.filters.filter.itemtype.placeholder": "Típus",

  // "search.filters.filter.itemtype.label": "Search type",
  // TODO New key - Add a translation
  "search.filters.filter.itemtype.label": "Search type",

  // "search.filters.filter.jobTitle.head": "Job Title",
  "search.filters.filter.jobTitle.head": "Munkakör",

  // "search.filters.filter.jobTitle.placeholder": "Job Title",
  "search.filters.filter.jobTitle.placeholder": "Munkakör",

  // "search.filters.filter.jobTitle.label": "Search job title",
  // TODO New key - Add a translation
  "search.filters.filter.jobTitle.label": "Search job title",

  // "search.filters.filter.knowsLanguage.head": "Known language",
  "search.filters.filter.knowsLanguage.head": "Ismert nyelv",

  // "search.filters.filter.knowsLanguage.placeholder": "Known language",
  "search.filters.filter.knowsLanguage.placeholder": "Ismert nyelv",

  // "search.filters.filter.knowsLanguage.label": "Search known language",
  // TODO New key - Add a translation
  "search.filters.filter.knowsLanguage.label": "Search known language",

  // "search.filters.filter.namedresourcetype.head": "Status",
  "search.filters.filter.namedresourcetype.head": "Állapot",

  // "search.filters.filter.namedresourcetype.placeholder": "Status",
  "search.filters.filter.namedresourcetype.placeholder": "Állapot",

  // "search.filters.filter.namedresourcetype.label": "Search status",
  // TODO New key - Add a translation
  "search.filters.filter.namedresourcetype.label": "Search status",

  // "search.filters.filter.objectpeople.head": "People",
  "search.filters.filter.objectpeople.head": "Emberek",

  // "search.filters.filter.objectpeople.placeholder": "People",
  "search.filters.filter.objectpeople.placeholder": "Emberek",

  // "search.filters.filter.objectpeople.label": "Search people",
  // TODO New key - Add a translation
  "search.filters.filter.objectpeople.label": "Search people",

  // "search.filters.filter.organizationAddressCountry.head": "Country",
  "search.filters.filter.organizationAddressCountry.head": "Országy",

  // "search.filters.filter.organizationAddressCountry.placeholder": "Country",
  "search.filters.filter.organizationAddressCountry.placeholder": "Ország",

  // "search.filters.filter.organizationAddressCountry.label": "Search country",
  // TODO New key - Add a translation
  "search.filters.filter.organizationAddressCountry.label": "Search country",

  // "search.filters.filter.organizationAddressLocality.head": "City",
  "search.filters.filter.organizationAddressLocality.head": "Város",

  // "search.filters.filter.organizationAddressLocality.placeholder": "City",
  "search.filters.filter.organizationAddressLocality.placeholder": "Város",

  // "search.filters.filter.organizationAddressLocality.label": "Search city",
  // TODO New key - Add a translation
  "search.filters.filter.organizationAddressLocality.label": "Search city",

  // "search.filters.filter.organizationFoundingDate.head": "Date Founded",
  "search.filters.filter.organizationFoundingDate.head": "Alapítás dátuma",

  // "search.filters.filter.organizationFoundingDate.placeholder": "Date Founded",
  "search.filters.filter.organizationFoundingDate.placeholder": "Alapítás dátuma",

  // "search.filters.filter.organizationFoundingDate.label": "Search date founded",
  // TODO New key - Add a translation
  "search.filters.filter.organizationFoundingDate.label": "Search date founded",

  // "search.filters.filter.scope.head": "Scope",
  "search.filters.filter.scope.head": "Célja",

  // "search.filters.filter.scope.placeholder": "Scope filter",
  "search.filters.filter.scope.placeholder": "Cél szűrő",

  // "search.filters.filter.scope.label": "Search scope filter",
  // TODO New key - Add a translation
  "search.filters.filter.scope.label": "Search scope filter",

  // "search.filters.filter.show-less": "Collapse",
  "search.filters.filter.show-less": "Összevon",

  // "search.filters.filter.show-more": "Show more",
  "search.filters.filter.show-more": "Tovább",

  // "search.filters.filter.subject.head": "Subject",
  "search.filters.filter.subject.head": "Tárgy",

  // "search.filters.filter.subject.placeholder": "Subject",
  "search.filters.filter.subject.placeholder": "Tárgy",

  // "search.filters.filter.subject.label": "Search subject",
  // TODO New key - Add a translation
  "search.filters.filter.subject.label": "Search subject",

  // "search.filters.filter.submitter.head": "Submitter",
  "search.filters.filter.submitter.head": "Feltöltő",

  // "search.filters.filter.submitter.placeholder": "Submitter",
  "search.filters.filter.submitter.placeholder": "Feltöltő",

  // "search.filters.filter.submitter.label": "Search submitter",
  // TODO New key - Add a translation
  "search.filters.filter.submitter.label": "Search submitter",

  // "search.filters.filter.show-tree": "Browse {{ name }} tree",
  // TODO New key - Add a translation
  "search.filters.filter.show-tree": "Browse {{ name }} tree",

  // "search.filters.filter.supervisedBy.head": "Supervised By",
  // TODO New key - Add a translation
  "search.filters.filter.supervisedBy.head": "Supervised By",

  // "search.filters.filter.supervisedBy.placeholder": "Supervised By",
  // TODO New key - Add a translation
  "search.filters.filter.supervisedBy.placeholder": "Supervised By",

  // "search.filters.filter.supervisedBy.label": "Search Supervised By",
  // TODO New key - Add a translation
  "search.filters.filter.supervisedBy.label": "Search Supervised By",



  // "search.filters.entityType.JournalIssue": "Journal Issue",
  "search.filters.entityType.JournalIssue": "Folyóirat száma",

  // "search.filters.entityType.JournalVolume": "Journal Volume",
  "search.filters.entityType.JournalVolume": "JFolyóirat kötet",

  // "search.filters.entityType.OrgUnit": "Organizational Unit",
  "search.filters.entityType.OrgUnit": "Szervezeti egység",

  // "search.filters.has_content_in_original_bundle.true": "Yes",
  "search.filters.has_content_in_original_bundle.true": "Igen",

  // "search.filters.has_content_in_original_bundle.false": "No",
  "search.filters.has_content_in_original_bundle.false": "Nem",

  // "search.filters.discoverable.true": "No",
  "search.filters.discoverable.true": "Nem",

  // "search.filters.discoverable.false": "Yes",
  "search.filters.discoverable.false": "Igen",

  // "search.filters.withdrawn.true": "Yes",
  "search.filters.withdrawn.true": "Igen",

  // "search.filters.withdrawn.false": "No",
  "search.filters.withdrawn.false": "Nem",


  // "search.filters.head": "Filters",
  "search.filters.head": "Szűrők",

  // "search.filters.reset": "Reset filters",
  "search.filters.reset": "Szűrők visszaállítása",

  // "search.filters.search.submit": "Submit",
  // TODO New key - Add a translation
  "search.filters.search.submit": "Submit",



  // "search.form.search": "Search",
  "search.form.search": "Keresés",

  // "search.form.search_dspace": "All repository",
  "search.form.search_dspace": "Teljes adattár",

  // "search.form.scope.all": "All of DSpace",
  "search.form.scope.all": "A teljes EDA",



  // "search.results.head": "Search Results",
  "search.results.head": "Keresési eredmények",

  // "search.results.no-results": "Your search returned no results. Having trouble finding what you're looking for? Try putting",
  "search.results.no-results": "A keresésnek nincs eredménye. Nem találja amit keres? Próbálja",

  // "search.results.no-results-link": "quotes around it",
  "search.results.no-results-link": "idézőjelek közé írni",

  // "search.results.empty": "Your search returned no results.",
  "search.results.empty": "A keresésnek nincs eredménye.",

  // "search.results.view-result": "View",
  // TODO New key - Add a translation
  "search.results.view-result": "View",

  // "search.results.response.500": "An error occurred during query execution, please try again later",
  // TODO New key - Add a translation
  "search.results.response.500": "An error occurred during query execution, please try again later",

  // "default.search.results.head": "Search Results",
  "default.search.results.head": "Keresés eredménye",

  // "default-relationships.search.results.head": "Search Results",
  "default-relationships.search.results.head": "Keresés eredménye",


  // "search.sidebar.close": "Back to results",
  "search.sidebar.close": "Vissza a találatokhoz",

  // "search.sidebar.filters.title": "Filters",
  "search.sidebar.filters.title": "Szűrők",

  // "search.sidebar.open": "Search Tools",
  "search.sidebar.open": "Kereső eszközök",

  // "search.sidebar.results": "results",
  "search.sidebar.results": "eredmények",

  // "search.sidebar.settings.rpp": "Results per page",
  "search.sidebar.settings.rpp": "Eredmények oldalanként",

  // "search.sidebar.settings.sort-by": "Sort By",
  "search.sidebar.settings.sort-by": "Rendszerezés eszerint",

  // "search.sidebar.settings.title": "Settings",
  "search.sidebar.settings.title": "Beállítások",



  // "search.view-switch.show-detail": "Show detail",
  "search.view-switch.show-detail": "Részletek megjelenítése",

  // "search.view-switch.show-grid": "Show as grid",
  "search.view-switch.show-grid": "Megjelenítés rácsként",

  // "search.view-switch.show-list": "Show as list",
  "search.view-switch.show-list": "Megjelenítés listaként",



  // "sorting.ASC": "Ascending",
  "sorting.ASC": "Növekvő",

  // "sorting.DESC": "Descending",
  "sorting.DESC": "Csökkenő",

  // "sorting.dc.title.ASC": "Title Ascending",
  "sorting.dc.title.ASC": "Cím növekvő sorrendben",

  // "sorting.dc.title.DESC": "Title Descending",
  "sorting.dc.title.DESC": "Cím csökkenő sorrendben",

  // "sorting.score.ASC": "Least Relevant",
  "sorting.score.ASC": "Legkevésbé releváns",

  // "sorting.score.DESC": "Most Relevant",
  "sorting.score.DESC": "Leginkább releváns",

  // "sorting.dc.date.issued.ASC": "Date Issued Ascending",
  "sorting.dc.date.issued.ASC": "Megjelenés dátuma szerint növekvő",

  // "sorting.dc.date.issued.DESC": "Date Issued Descending",
  "sorting.dc.date.issued.DESC": "Megjelenés dátuma szerint csökkenő",

  // "sorting.dc.date.accessioned.ASC": "Accessioned Date Ascending",
  "sorting.dc.date.accessioned.ASC": "Hozzáférés dátuma szerint növekvő",

  // "sorting.dc.date.accessioned.DESC": "Accessioned Date Descending",
  "sorting.dc.date.accessioned.DESC": "Hozzáférés dátuma szerint csökkenő",

  // "sorting.lastModified.ASC": "Last modified Ascending",
  "sorting.lastModified.ASC": "Utoljára módosított növekvő",

  // "sorting.lastModified.DESC": "Last modified Descending",
  "sorting.lastModified.DESC": "Utoljára módosított növekvő csökkenő",


  // "statistics.title": "Statistics",
  "statistics.title": "Statisztikák",

  // "statistics.header": "Statistics for {{ scope }}",
  "statistics.header": "Statisztikák: {{ scope }}",

  // "statistics.breadcrumbs": "Statistics",
  "statistics.breadcrumbs": "Statisztikák",

  // "statistics.page.no-data": "No data available",
  "statistics.page.no-data": "Nincsenek adatok",

  // "statistics.table.no-data": "No data available",
  "statistics.table.no-data": "Nincsenek adatok",

  // "statistics.table.title.TotalVisits": "Total visits",
  "statistics.table.title.TotalVisits": "Összes látogatás",

  // "statistics.table.title.TotalVisitsPerMonth": "Total visits per month",
  "statistics.table.title.TotalVisitsPerMonth": "Összes látogató a hónapban",

  // "statistics.table.title.TotalDownloads": "File Visits",
  "statistics.table.title.TotalDownloads": "Fájl elérések",

  // "statistics.table.title.TopCountries": "Top country views",
  "statistics.table.title.TopCountries": "Elérések országok szerint",

  // "statistics.table.title.TopCities": "Top city views",
  "statistics.table.title.TopCities": "Elérések városok szerint",

  // "statistics.table.header.views": "Views",
  "statistics.table.header.views": "Látogatások",



  // "submission.edit.breadcrumbs": "Edit Submission",
  // TODO New key - Add a translation
  "submission.edit.breadcrumbs": "Edit Submission",

  // "submission.edit.title": "Edit Submission",
  "submission.edit.title": "Feltöltés szerkesztése",

  // "submission.general.cancel": "Cancel",
  // TODO New key - Add a translation
  "submission.general.cancel": "Cancel",

  // "submission.general.cannot_submit": "You have not the privilege to make a new submission.",
  "submission.general.cannot_submit": "Önnek nincs új feltöltéshez szükséges privilégiuma.",

  // "submission.general.deposit": "Deposit",
  "submission.general.deposit": "Adattár",

  // "submission.general.discard.confirm.cancel": "Cancel",
  "submission.general.discard.confirm.cancel": "Mégse",

  // "submission.general.discard.confirm.info": "This operation can't be undone. Are you sure?",
  "submission.general.discard.confirm.info": "Ezt a műveletet nem lehet visszaváltoztatni. Biztos benne?",

  // "submission.general.discard.confirm.submit": "Yes, I'm sure",
  "submission.general.discard.confirm.submit": "Igen, biztos vagyok",

  // "submission.general.discard.confirm.title": "Discard submission",
  "submission.general.discard.confirm.title": "Feltöltés elvetése",

  // "submission.general.discard.submit": "Discard",
  "submission.general.discard.submit": "Elvetés",

  // "submission.general.info.saved": "Saved",
  // TODO New key - Add a translation
  "submission.general.info.saved": "Saved",

  // "submission.general.info.pending-changes": "Unsaved changes",
  // TODO New key - Add a translation
  "submission.general.info.pending-changes": "Unsaved changes",

  // "submission.general.save": "Save",
  "submission.general.save": "Mentés",

  // "submission.general.save-later": "Save for later",
  "submission.general.save-later": "Mentés későbbre",


  // "submission.import-external.page.title": "Import metadata from an external source",
  "submission.import-external.page.title": "Metaadatok importálása külső forrásból",

  // "submission.import-external.title": "Import metadata from an external source",
  "submission.import-external.title": "Metaadatok importálása külső forrásból",

  // "submission.import-external.title.Journal": "Import a journal from an external source",
  // TODO New key - Add a translation
  "submission.import-external.title.Journal": "Import a journal from an external source",

  // "submission.import-external.title.JournalIssue": "Import a journal issue from an external source",
  // TODO New key - Add a translation
  "submission.import-external.title.JournalIssue": "Import a journal issue from an external source",

  // "submission.import-external.title.JournalVolume": "Import a journal volume from an external source",
  // TODO New key - Add a translation
  "submission.import-external.title.JournalVolume": "Import a journal volume from an external source",

  // "submission.import-external.title.OrgUnit": "Import a publisher from an external source",
  // TODO New key - Add a translation
  "submission.import-external.title.OrgUnit": "Import a publisher from an external source",

  // "submission.import-external.title.Person": "Import a person from an external source",
  // TODO New key - Add a translation
  "submission.import-external.title.Person": "Import a person from an external source",

  // "submission.import-external.title.Project": "Import a project from an external source",
  // TODO New key - Add a translation
  "submission.import-external.title.Project": "Import a project from an external source",

  // "submission.import-external.title.Publication": "Import a publication from an external source",
  // TODO New key - Add a translation
  "submission.import-external.title.Publication": "Import a publication from an external source",

  // "submission.import-external.title.none": "Import metadata from an external source",
  // TODO New key - Add a translation
  "submission.import-external.title.none": "Import metadata from an external source",

  // "submission.import-external.page.hint": "Enter a query above to find items from the web to import in to DSpace.",
  "submission.import-external.page.hint": "Írjon be egy lekérést hogy elemeket találjon a web-en amiket importálhat DSpace-be.",

  // "submission.import-external.back-to-my-dspace": "Back to MyDSpace",
  "submission.import-external.back-to-my-dspace": "Vissza a MyDSpacehez",

  // "submission.import-external.search.placeholder": "Search the external source",
  "submission.import-external.search.placeholder": "Külső forrás keresése",

  // "submission.import-external.search.button": "Search",
  "submission.import-external.search.button": "Keresés",

  // "submission.import-external.search.button.hint": "Write some words to search",
  "submission.import-external.search.button.hint": "Írjon be keresési szavakat",

  // "submission.import-external.search.source.hint": "Pick an external source",
  "submission.import-external.search.source.hint": "Válasszon egy külső forrást",

  // "submission.import-external.source.arxiv": "arXiv",
  "submission.import-external.source.arxiv": "arXiv",

  // "submission.import-external.source.ads": "NASA/ADS",
  // TODO New key - Add a translation
  "submission.import-external.source.ads": "NASA/ADS",

  // "submission.import-external.source.cinii": "CiNii",
  // TODO New key - Add a translation
  "submission.import-external.source.cinii": "CiNii",

  // "submission.import-external.source.crossref": "CrossRef",
  // TODO New key - Add a translation
  "submission.import-external.source.crossref": "CrossRef",

  // "submission.import-external.source.datacite": "DataCite",
  // TODO New key - Add a translation
  "submission.import-external.source.datacite": "DataCite",

  // "submission.import-external.source.scielo": "SciELO",
  // TODO New key - Add a translation
  "submission.import-external.source.scielo": "SciELO",

  // "submission.import-external.source.scopus": "Scopus",
  // TODO New key - Add a translation
  "submission.import-external.source.scopus": "Scopus",

  // "submission.import-external.source.vufind": "VuFind",
  // TODO New key - Add a translation
  "submission.import-external.source.vufind": "VuFind",

  // "submission.import-external.source.wos": "Web Of Science",
  // TODO New key - Add a translation
  "submission.import-external.source.wos": "Web Of Science",

  // "submission.import-external.source.orcidWorks": "ORCID",
  // TODO New key - Add a translation
  "submission.import-external.source.orcidWorks": "ORCID",

  // "submission.import-external.source.epo": "European Patent Office (EPO)",
  // TODO New key - Add a translation
  "submission.import-external.source.epo": "European Patent Office (EPO)",

  // "submission.import-external.source.loading": "Loading ...",
  "submission.import-external.source.loading": "Betöltés ...",

  // "submission.import-external.source.sherpaJournal": "SHERPA Journals",
  "submission.import-external.source.sherpaJournal": "SHERPA Journals",

  // "submission.import-external.source.sherpaJournalIssn": "SHERPA Journals by ISSN",
  // TODO New key - Add a translation
  "submission.import-external.source.sherpaJournalIssn": "SHERPA Journals by ISSN",

  // "submission.import-external.source.sherpaPublisher": "SHERPA Publishers",
  "submission.import-external.source.sherpaPublisher": "SHERPA Publishers",

  // "submission.import-external.source.openAIREFunding": "Funding OpenAIRE API",
  // TODO New key - Add a translation
  "submission.import-external.source.openAIREFunding": "Funding OpenAIRE API",

  // "submission.import-external.source.orcid": "ORCID",
  "submission.import-external.source.orcid": "ORCID",

  // "submission.import-external.source.pubmed": "Pubmed",
  "submission.import-external.source.pubmed": "Pubmed",

  // "submission.import-external.source.pubmedeu": "Pubmed Europe",
  // TODO New key - Add a translation
  "submission.import-external.source.pubmedeu": "Pubmed Europe",

  // "submission.import-external.source.lcname": "Library of Congress Names",
  "submission.import-external.source.lcname": "Library of Congress Names",

  // "submission.import-external.preview.title": "Item Preview",
  "submission.import-external.preview.title": "Elem előnézet",

  // "submission.import-external.preview.title.Publication": "Publication Preview",
  // TODO New key - Add a translation
  "submission.import-external.preview.title.Publication": "Publication Preview",

  // "submission.import-external.preview.title.none": "Item Preview",
  // TODO New key - Add a translation
  "submission.import-external.preview.title.none": "Item Preview",

  // "submission.import-external.preview.title.Journal": "Journal Preview",
  // TODO New key - Add a translation
  "submission.import-external.preview.title.Journal": "Journal Preview",

  // "submission.import-external.preview.title.OrgUnit": "Organizational Unit Preview",
  // TODO New key - Add a translation
  "submission.import-external.preview.title.OrgUnit": "Organizational Unit Preview",

  // "submission.import-external.preview.title.Person": "Person Preview",
  // TODO New key - Add a translation
  "submission.import-external.preview.title.Person": "Person Preview",

  // "submission.import-external.preview.title.Project": "Project Preview",
  // TODO New key - Add a translation
  "submission.import-external.preview.title.Project": "Project Preview",

  // "submission.import-external.preview.subtitle": "The metadata below was imported from an external source. It will be pre-filled when you start the submission.",
  "submission.import-external.preview.subtitle": "A lentebbi metaadat importálva a külső forrásból. Ki lesz töltve ha elkezdi a beküldési folyamatot.",

  // "submission.import-external.preview.button.import": "Start submission",
  "submission.import-external.preview.button.import": "Beküldés elkezdése",

  // "submission.import-external.preview.error.import.title": "Submission error",
  "submission.import-external.preview.error.import.title": "Beküldési hiba",

  // "submission.import-external.preview.error.import.body": "An error occurs during the external source entry import process.",
  "submission.import-external.preview.error.import.body": "Hiba történt a külső forrásból történő importálás folyamán.",

  // "submission.sections.describe.relationship-lookup.close": "Close",
  "submission.sections.describe.relationship-lookup.close": "Bezárás",

  // "submission.sections.describe.relationship-lookup.external-source.added": "Successfully added local entry to the selection",
  "submission.sections.describe.relationship-lookup.external-source.added": "Helyi bevitel sikeresen hozzáadva a kiválasztotthoz",

  // "submission.sections.describe.relationship-lookup.external-source.import-button-title.isAuthorOfPublication": "Import remote author",
  // TODO New key - Add a translation
  "submission.sections.describe.relationship-lookup.external-source.import-button-title.isAuthorOfPublication": "Import remote author",

  // "submission.sections.describe.relationship-lookup.external-source.import-button-title.Journal": "Import remote journal",
  "submission.sections.describe.relationship-lookup.external-source.import-button-title.Journal": "Távoli folyóirat importálása",

  // "submission.sections.describe.relationship-lookup.external-source.import-button-title.Journal Issue": "Import remote journal issue",
  "submission.sections.describe.relationship-lookup.external-source.import-button-title.Journal Issue": "Távoli folyóiratszám importálása",

  // "submission.sections.describe.relationship-lookup.external-source.import-button-title.Journal Volume": "Import remote journal volume",
  "submission.sections.describe.relationship-lookup.external-source.import-button-title.Journal Volume": "Távoli folyóiratkötet importálása",

  // "submission.sections.describe.relationship-lookup.external-source.import-button-title.isProjectOfPublication": "Project",
  // TODO New key - Add a translation
  "submission.sections.describe.relationship-lookup.external-source.import-button-title.isProjectOfPublication": "Project",

  // "submission.sections.describe.relationship-lookup.external-source.import-button-title.none": "Import remote item",
  // TODO New key - Add a translation
  "submission.sections.describe.relationship-lookup.external-source.import-button-title.none": "Import remote item",

  // "submission.sections.describe.relationship-lookup.external-source.import-button-title.Event": "Import remote event",
  // TODO New key - Add a translation
  "submission.sections.describe.relationship-lookup.external-source.import-button-title.Event": "Import remote event",

  // "submission.sections.describe.relationship-lookup.external-source.import-button-title.Product": "Import remote product",
  // TODO New key - Add a translation
  "submission.sections.describe.relationship-lookup.external-source.import-button-title.Product": "Import remote product",

  // "submission.sections.describe.relationship-lookup.external-source.import-button-title.Equipment": "Import remote equipment",
  // TODO New key - Add a translation
  "submission.sections.describe.relationship-lookup.external-source.import-button-title.Equipment": "Import remote equipment",

  // "submission.sections.describe.relationship-lookup.external-source.import-button-title.OrgUnit": "Import remote organizational unit",
  // TODO New key - Add a translation
  "submission.sections.describe.relationship-lookup.external-source.import-button-title.OrgUnit": "Import remote organizational unit",

  // "submission.sections.describe.relationship-lookup.external-source.import-button-title.Funding": "Import remote fund",
  // TODO New key - Add a translation
  "submission.sections.describe.relationship-lookup.external-source.import-button-title.Funding": "Import remote fund",

  // "submission.sections.describe.relationship-lookup.external-source.import-button-title.Person": "Import remote person",
  // TODO New key - Add a translation
  "submission.sections.describe.relationship-lookup.external-source.import-button-title.Person": "Import remote person",

  // "submission.sections.describe.relationship-lookup.external-source.import-button-title.Patent": "Import remote patent",
  // TODO New key - Add a translation
  "submission.sections.describe.relationship-lookup.external-source.import-button-title.Patent": "Import remote patent",

  // "submission.sections.describe.relationship-lookup.external-source.import-button-title.Project": "Import remote project",
  // TODO New key - Add a translation
  "submission.sections.describe.relationship-lookup.external-source.import-button-title.Project": "Import remote project",

  // "submission.sections.describe.relationship-lookup.external-source.import-button-title.Publication": "Import remote publication",
  // TODO New key - Add a translation
  "submission.sections.describe.relationship-lookup.external-source.import-button-title.Publication": "Import remote publication",

  // "submission.sections.describe.relationship-lookup.external-source.import-modal.isProjectOfPublication.added.new-entity": "New Entity Added!",
  // TODO New key - Add a translation
  "submission.sections.describe.relationship-lookup.external-source.import-modal.isProjectOfPublication.added.new-entity": "New Entity Added!",

  // "submission.sections.describe.relationship-lookup.external-source.import-modal.isProjectOfPublication.title": "Project",
  // TODO New key - Add a translation
  "submission.sections.describe.relationship-lookup.external-source.import-modal.isProjectOfPublication.title": "Project",

  // "submission.sections.describe.relationship-lookup.external-source.import-modal.head.openAIREFunding": "Funding OpenAIRE API",
  // TODO New key - Add a translation
  "submission.sections.describe.relationship-lookup.external-source.import-modal.head.openAIREFunding": "Funding OpenAIRE API",

  // "submission.sections.describe.relationship-lookup.external-source.import-modal.isAuthorOfPublication.title": "Import Remote Author",
  // TODO New key - Add a translation
  "submission.sections.describe.relationship-lookup.external-source.import-modal.isAuthorOfPublication.title": "Import Remote Author",

  // "submission.sections.describe.relationship-lookup.external-source.import-modal.isAuthorOfPublication.added.local-entity": "Successfully added local author to the selection",
  // TODO New key - Add a translation
  "submission.sections.describe.relationship-lookup.external-source.import-modal.isAuthorOfPublication.added.local-entity": "Successfully added local author to the selection",

  // "submission.sections.describe.relationship-lookup.external-source.import-modal.isAuthorOfPublication.added.new-entity": "Successfully imported and added external author to the selection",
  // TODO New key - Add a translation
  "submission.sections.describe.relationship-lookup.external-source.import-modal.isAuthorOfPublication.added.new-entity": "Successfully imported and added external author to the selection",

  // "submission.sections.describe.relationship-lookup.external-source.import-modal.authority": "Authority",
  "submission.sections.describe.relationship-lookup.external-source.import-modal.authority": "Autoritás",

  // "submission.sections.describe.relationship-lookup.external-source.import-modal.authority.new": "Import as a new local authority entry",
  "submission.sections.describe.relationship-lookup.external-source.import-modal.authority.new": "Importál új helyi autoritás bevitelként",

  // "submission.sections.describe.relationship-lookup.external-source.import-modal.cancel": "Cancel",
  "submission.sections.describe.relationship-lookup.external-source.import-modal.cancel": "Mégse",

  // "submission.sections.describe.relationship-lookup.external-source.import-modal.collection": "Select a collection to import new entries to",
  "submission.sections.describe.relationship-lookup.external-source.import-modal.collection": "Válasszon ki gyűjteményt, amelyhez az új bevitelt importálja",

  // "submission.sections.describe.relationship-lookup.external-source.import-modal.entities": "Entities",
  "submission.sections.describe.relationship-lookup.external-source.import-modal.entities": "Entitások",

  // "submission.sections.describe.relationship-lookup.external-source.import-modal.entities.new": "Import as a new local entity",
  "submission.sections.describe.relationship-lookup.external-source.import-modal.entities.new": "ÍÚj entitásként importál",

  // "submission.sections.describe.relationship-lookup.external-source.import-modal.head.lcname": "Importing from LC Name",
  "submission.sections.describe.relationship-lookup.external-source.import-modal.head.lcname": "LC Nnévről importál",

  // "submission.sections.describe.relationship-lookup.external-source.import-modal.head.orcid": "Importing from ORCID",
  "submission.sections.describe.relationship-lookup.external-source.import-modal.head.orcid": "ORCID-ról importál",

  // "submission.sections.describe.relationship-lookup.external-source.import-modal.head.sherpaJournal": "Importing from Sherpa Journal",
  "submission.sections.describe.relationship-lookup.external-source.import-modal.head.sherpaJournal": "Sherpa Journal-ról importál",

  // "submission.sections.describe.relationship-lookup.external-source.import-modal.head.sherpaPublisher": "Importing from Sherpa Publisher",
  "submission.sections.describe.relationship-lookup.external-source.import-modal.head.sherpaPublisher": "Sherpa Publisher-ről importál",

  // "submission.sections.describe.relationship-lookup.external-source.import-modal.head.pubmed": "Importing from PubMed",
  "submission.sections.describe.relationship-lookup.external-source.import-modal.head.pubmed": "PubMed-ről importál",

  // "submission.sections.describe.relationship-lookup.external-source.import-modal.head.arxiv": "Importing from arXiv",
  "submission.sections.describe.relationship-lookup.external-source.import-modal.head.arxiv": "arXiv-ről importál",

  // "submission.sections.describe.relationship-lookup.external-source.import-modal.import": "Import",
  "submission.sections.describe.relationship-lookup.external-source.import-modal.import": "Importál",

  // "submission.sections.describe.relationship-lookup.external-source.import-modal.Journal.title": "Import Remote Journal",
  "submission.sections.describe.relationship-lookup.external-source.import-modal.Journal.title": "Távoli folyóiratot importál",

  // "submission.sections.describe.relationship-lookup.external-source.import-modal.Journal.added.local-entity": "Successfully added local journal to the selection",
  "submission.sections.describe.relationship-lookup.external-source.import-modal.Journal.added.local-entity": "Helyi folyóirat sikeresen hozzáadva a kiválasztotthoz",

  // "submission.sections.describe.relationship-lookup.external-source.import-modal.Journal.added.new-entity": "Successfully imported and added external journal to the selection",
  "submission.sections.describe.relationship-lookup.external-source.import-modal.Journal.added.new-entity": "Külső folyóirat sikeresen importálva és hozzáadva a kiválasztotthoz",

  // "submission.sections.describe.relationship-lookup.external-source.import-modal.Journal Issue.title": "Import Remote Journal Issue",
  "submission.sections.describe.relationship-lookup.external-source.import-modal.Journal Issue.title": "Távoli folyóiratszám importálása",

  // "submission.sections.describe.relationship-lookup.external-source.import-modal.Journal Issue.added.local-entity": "Successfully added local journal issue to the selection",
  "submission.sections.describe.relationship-lookup.external-source.import-modal.Journal Issue.added.local-entity": "Helyi folyóirat sikeresen hozzáadva a kiválasztotthoz",

  // "submission.sections.describe.relationship-lookup.external-source.import-modal.Journal Issue.added.new-entity": "Successfully imported and added external journal issue to the selection",
  "submission.sections.describe.relationship-lookup.external-source.import-modal.Journal Issue.added.new-entity": "Távoli folyóirat sikeresen importálva és hozzáadva a kiválasztotthoz",

  // "submission.sections.describe.relationship-lookup.external-source.import-modal.Journal Volume.title": "Import Remote Journal Volume",
  "submission.sections.describe.relationship-lookup.external-source.import-modal.Journal Volume.title": "Távoli folyóiratkötet importálása",

  // "submission.sections.describe.relationship-lookup.external-source.import-modal.Journal Volume.added.local-entity": "Successfully added local journal volume to the selection",
  "submission.sections.describe.relationship-lookup.external-source.import-modal.Journal Volume.added.local-entity": "Helyi folyóiratkötet sikeresen hozzáadva a kiválasztotthoz",

  // "submission.sections.describe.relationship-lookup.external-source.import-modal.Journal Volume.added.new-entity": "Successfully imported and added external journal volume to the selection",
  "submission.sections.describe.relationship-lookup.external-source.import-modal.Journal Volume.added.new-entity": "Külső folyóiratkötet sikeresen importálva és hozzáadva a kiválasztotthoz",

  // "submission.sections.describe.relationship-lookup.external-source.import-modal.select": "Select a local match:",
  "submission.sections.describe.relationship-lookup.external-source.import-modal.select": "Válasszon ki helyi megfelelést:",

  // "submission.sections.describe.relationship-lookup.search-tab.deselect-all": "Deselect all",
  "submission.sections.describe.relationship-lookup.search-tab.deselect-all": "Valamennyi kiválasztás megszüntetése",

  // "submission.sections.describe.relationship-lookup.search-tab.deselect-page": "Deselect page",
  "submission.sections.describe.relationship-lookup.search-tab.deselect-page": "Oldal kiválasztásának megszüntetése",

  // "submission.sections.describe.relationship-lookup.search-tab.loading": "Loading...",
  "submission.sections.describe.relationship-lookup.search-tab.loading": "Betöltés...",

  // "submission.sections.describe.relationship-lookup.search-tab.placeholder": "Search query",
  "submission.sections.describe.relationship-lookup.search-tab.placeholder": "Keresett szó",

  // "submission.sections.describe.relationship-lookup.search-tab.search": "Go",
  "submission.sections.describe.relationship-lookup.search-tab.search": "Mehet",

  // "submission.sections.describe.relationship-lookup.search-tab.search-form.placeholder": "Search...",
  // TODO New key - Add a translation
  "submission.sections.describe.relationship-lookup.search-tab.search-form.placeholder": "Search...",

  // "submission.sections.describe.relationship-lookup.search-tab.select-all": "Select all",
  "submission.sections.describe.relationship-lookup.search-tab.select-all": "Valamennyi kiválasztása",

  // "submission.sections.describe.relationship-lookup.search-tab.select-page": "Select page",
  "submission.sections.describe.relationship-lookup.search-tab.select-page": "Oldal választása",

  // "submission.sections.describe.relationship-lookup.selected": "Selected {{ size }} items",
  "submission.sections.describe.relationship-lookup.selected": "Kiválasztott {{ size }} tárgyak",

  // "submission.sections.describe.relationship-lookup.search-tab.tab-title.isAuthorOfPublication": "Local Authors ({{ count }})",
  "submission.sections.describe.relationship-lookup.search-tab.tab-title.isAuthorOfPublication": "Helyi szerzők ({{ count }})",

  // "submission.sections.describe.relationship-lookup.search-tab.tab-title.isJournalOfPublication": "Local Journals ({{ count }})",
  "submission.sections.describe.relationship-lookup.search-tab.tab-title.isJournalOfPublication": "Helyi folyóiratok ({{ count }})",
  // "submission.sections.describe.relationship-lookup.search-tab.tab-title.Project": "Local Projects ({{ count }})",
  "submission.sections.describe.relationship-lookup.search-tab.tab-title.Project": "Helyi projektek ({{ count }})",

  // "submission.sections.describe.relationship-lookup.search-tab.tab-title.Publication": "Local Publications ({{ count }})",
  "submission.sections.describe.relationship-lookup.search-tab.tab-title.Publication": "Helyi kiadványok ({{ count }})",

  // "submission.sections.describe.relationship-lookup.search-tab.tab-title.Person": "Local Authors ({{ count }})",
  "submission.sections.describe.relationship-lookup.search-tab.tab-title.Person": "Helyi szerzők ({{ count }})",

  // "submission.sections.describe.relationship-lookup.search-tab.tab-title.OrgUnit": "Local Organizational Units ({{ count }})",
  "submission.sections.describe.relationship-lookup.search-tab.tab-title.OrgUnit": "Helyi szervezeti egységek ({{ count }})",

  // "submission.sections.describe.relationship-lookup.search-tab.tab-title.DataPackage": "Local Data Packages ({{ count }})",
  "submission.sections.describe.relationship-lookup.search-tab.tab-title.DataPackage": "Helyi adat csomagok ({{ count }})",

  // "submission.sections.describe.relationship-lookup.search-tab.tab-title.DataFile": "Local Data Files ({{ count }})",
  "submission.sections.describe.relationship-lookup.search-tab.tab-title.DataFile": "Helyi adatállományok ({{ count }})",

  // "submission.sections.describe.relationship-lookup.search-tab.tab-title.Journal": "Local Journals ({{ count }})",
  "submission.sections.describe.relationship-lookup.search-tab.tab-title.Journal": "Helyi folyóiratok ({{ count }})",

  // "submission.sections.describe.relationship-lookup.search-tab.tab-title.isJournalIssueOfPublication": "Local Journal Issues ({{ count }})",
  "submission.sections.describe.relationship-lookup.search-tab.tab-title.isJournalIssueOfPublication": "Helyi folyóiratszámok ({{ count }})",
  // "submission.sections.describe.relationship-lookup.search-tab.tab-title.JournalIssue": "Local Journal Issues ({{ count }})",
  "submission.sections.describe.relationship-lookup.search-tab.tab-title.JournalIssue": "Helyi folyóiratszámok ({{ count }})",

  // "submission.sections.describe.relationship-lookup.search-tab.tab-title.isJournalVolumeOfPublication": "Local Journal Volumes ({{ count }})",
  "submission.sections.describe.relationship-lookup.search-tab.tab-title.isJournalVolumeOfPublication": "Helyi folyóiratkötetek ({{ count }})",
  // "submission.sections.describe.relationship-lookup.search-tab.tab-title.JournalVolume": "Local Journal Volumes ({{ count }})",
  "submission.sections.describe.relationship-lookup.search-tab.tab-title.JournalVolume": "Helyi folyóiratkötetek ({{ count }})",

  // "submission.sections.describe.relationship-lookup.search-tab.tab-title.sherpaJournal": "Sherpa Journals ({{ count }})",
  "submission.sections.describe.relationship-lookup.search-tab.tab-title.sherpaJournal": "Sherpa folyóiratok ({{ count }})",

  // "submission.sections.describe.relationship-lookup.search-tab.tab-title.sherpaPublisher": "Sherpa Publishers ({{ count }})",
  "submission.sections.describe.relationship-lookup.search-tab.tab-title.sherpaPublisher": "Sherpa kiadók ({{ count }})",

  // "submission.sections.describe.relationship-lookup.search-tab.tab-title.orcid": "ORCID ({{ count }})",
  "submission.sections.describe.relationship-lookup.search-tab.tab-title.orcid": "ORCID ({{ count }})",

  // "submission.sections.describe.relationship-lookup.search-tab.tab-title.lcname": "LC Names ({{ count }})",
  "submission.sections.describe.relationship-lookup.search-tab.tab-title.lcname": "LC Names ({{ count }})",

  // "submission.sections.describe.relationship-lookup.search-tab.tab-title.pubmed": "PubMed ({{ count }})",
  "submission.sections.describe.relationship-lookup.search-tab.tab-title.pubmed": "PubMed ({{ count }})",

  // "submission.sections.describe.relationship-lookup.search-tab.tab-title.arxiv": "arXiv ({{ count }})",
  "submission.sections.describe.relationship-lookup.search-tab.tab-title.arxiv": "arXiv ({{ count }})",

  // "submission.sections.describe.relationship-lookup.search-tab.tab-title.isFundingAgencyOfPublication": "Search for Funding Agencies",
  "submission.sections.describe.relationship-lookup.search-tab.tab-title.isFundingAgencyOfPublication": "Támogató szervezetek keresése",

  // "submission.sections.describe.relationship-lookup.search-tab.tab-title.isFundingOfPublication": "Search for Funding",
  "submission.sections.describe.relationship-lookup.search-tab.tab-title.isFundingOfPublication": "Támogatás keresése",

  // "submission.sections.describe.relationship-lookup.search-tab.tab-title.isChildOrgUnitOf": "Search for Organizational Units",
  "submission.sections.describe.relationship-lookup.search-tab.tab-title.isChildOrgUnitOf": "Intézményi egységek kereséset",

  // "submission.sections.describe.relationship-lookup.search-tab.tab-title.openAIREFunding": "Funding OpenAIRE API",
  // TODO New key - Add a translation
  "submission.sections.describe.relationship-lookup.search-tab.tab-title.openAIREFunding": "Funding OpenAIRE API",

  // "submission.sections.describe.relationship-lookup.search-tab.tab-title.isProjectOfPublication": "Projects",
  // TODO New key - Add a translation
  "submission.sections.describe.relationship-lookup.search-tab.tab-title.isProjectOfPublication": "Projects",

  // "submission.sections.describe.relationship-lookup.search-tab.tab-title.isFundingAgencyOfProject": "Funder of the Project",
  // TODO New key - Add a translation
  "submission.sections.describe.relationship-lookup.search-tab.tab-title.isFundingAgencyOfProject": "Funder of the Project",

  // "submission.sections.describe.relationship-lookup.search-tab.tab-title.isPublicationOfAuthor": "Publication of the Author",
  // TODO New key - Add a translation
  "submission.sections.describe.relationship-lookup.search-tab.tab-title.isPublicationOfAuthor": "Publication of the Author",

  // "submission.sections.describe.relationship-lookup.selection-tab.title.openAIREFunding": "Funding OpenAIRE API",
  // TODO New key - Add a translation
  "submission.sections.describe.relationship-lookup.selection-tab.title.openAIREFunding": "Funding OpenAIRE API",

  // "submission.sections.describe.relationship-lookup.selection-tab.title.isProjectOfPublication": "Project",
  // TODO New key - Add a translation
  "submission.sections.describe.relationship-lookup.selection-tab.title.isProjectOfPublication": "Project",

  // "submission.sections.describe.relationship-lookup.title.isProjectOfPublication": "Projects",
  // TODO New key - Add a translation
  "submission.sections.describe.relationship-lookup.title.isProjectOfPublication": "Projects",

  // "submission.sections.describe.relationship-lookup.title.isFundingAgencyOfProject": "Funder of the Project",
  // TODO New key - Add a translation
  "submission.sections.describe.relationship-lookup.title.isFundingAgencyOfProject": "Funder of the Project",




  // "submission.sections.describe.relationship-lookup.selection-tab.search-form.placeholder": "Search...",
  // TODO New key - Add a translation
  "submission.sections.describe.relationship-lookup.selection-tab.search-form.placeholder": "Search...",

  // "submission.sections.describe.relationship-lookup.selection-tab.tab-title": "Current Selection ({{ count }})",
  "submission.sections.describe.relationship-lookup.selection-tab.tab-title": "Jelenleg kiválasztott ({{ count }})",

  // "submission.sections.describe.relationship-lookup.title.isJournalIssueOfPublication": "Journal Issues",
  "submission.sections.describe.relationship-lookup.title.isJournalIssueOfPublication": "Folyóirat számok",
  // "submission.sections.describe.relationship-lookup.title.JournalIssue": "Journal Issues",
  "submission.sections.describe.relationship-lookup.title.JournalIssue": "Folyóirat számok",

  // "submission.sections.describe.relationship-lookup.title.isJournalVolumeOfPublication": "Journal Volumes",
  "submission.sections.describe.relationship-lookup.title.isJournalVolumeOfPublication": "Folyóirat kötetek",
  // "submission.sections.describe.relationship-lookup.title.JournalVolume": "Journal Volumes",
  "submission.sections.describe.relationship-lookup.title.JournalVolume": "Folyóirat kötetek",

  // "submission.sections.describe.relationship-lookup.title.isJournalOfPublication": "Journals",
  "submission.sections.describe.relationship-lookup.title.isJournalOfPublication": "Folyóiratok",

  // "submission.sections.describe.relationship-lookup.title.isAuthorOfPublication": "Authors",
  "submission.sections.describe.relationship-lookup.title.isAuthorOfPublication": "Szerzők",

  // "submission.sections.describe.relationship-lookup.title.isFundingAgencyOfPublication": "Funding Agency",
  "submission.sections.describe.relationship-lookup.title.isFundingAgencyOfPublication": "Támogató szervezet",
  // "submission.sections.describe.relationship-lookup.title.Project": "Projects",
  "submission.sections.describe.relationship-lookup.title.Project": "Projektek",

  // "submission.sections.describe.relationship-lookup.title.Publication": "Publications",
  "submission.sections.describe.relationship-lookup.title.Publication": "Kiadványok",

  // "submission.sections.describe.relationship-lookup.title.Person": "Authors",
  "submission.sections.describe.relationship-lookup.title.Person": "Szerzők",

  // "submission.sections.describe.relationship-lookup.title.OrgUnit": "Organizational Units",
  "submission.sections.describe.relationship-lookup.title.OrgUnit": "Szervezeti egységek",

  // "submission.sections.describe.relationship-lookup.title.DataPackage": "Data Packages",
  "submission.sections.describe.relationship-lookup.title.DataPackage": "Adatcsomagok",

  // "submission.sections.describe.relationship-lookup.title.DataFile": "Data Files",
  "submission.sections.describe.relationship-lookup.title.DataFile": "Adatállományok",

  // "submission.sections.describe.relationship-lookup.title.Funding Agency": "Funding Agency",
  "submission.sections.describe.relationship-lookup.title.Funding Agency": "Támogató szervezet",

  // "submission.sections.describe.relationship-lookup.title.isFundingOfPublication": "Funding",
  "submission.sections.describe.relationship-lookup.title.isFundingOfPublication": "Támogatás",

  // "submission.sections.describe.relationship-lookup.title.isChildOrgUnitOf": "Parent Organizational Unit",
  "submission.sections.describe.relationship-lookup.title.isChildOrgUnitOf": "Szülő szervezeti egység",

  // "submission.sections.describe.relationship-lookup.title.isPublicationOfAuthor": "Publication",
  // TODO New key - Add a translation
  "submission.sections.describe.relationship-lookup.title.isPublicationOfAuthor": "Publication",

  // "submission.sections.describe.relationship-lookup.search-tab.toggle-dropdown": "Toggle dropdown",
  "submission.sections.describe.relationship-lookup.search-tab.toggle-dropdown": "Lenyíló menü váltás",

  // "submission.sections.describe.relationship-lookup.selection-tab.settings": "Settings",
  "submission.sections.describe.relationship-lookup.selection-tab.settings": "Beállítások",

  // "submission.sections.describe.relationship-lookup.selection-tab.no-selection": "Your selection is currently empty.",
  "submission.sections.describe.relationship-lookup.selection-tab.no-selection": "Amit kiválasztott az jelenleg üres.",

  // "submission.sections.describe.relationship-lookup.selection-tab.title.isAuthorOfPublication": "Selected Authors",
  "submission.sections.describe.relationship-lookup.selection-tab.title.isAuthorOfPublication": "Kiválasztott szerzők",

  // "submission.sections.describe.relationship-lookup.selection-tab.title.isJournalOfPublication": "Selected Journals",
  "submission.sections.describe.relationship-lookup.selection-tab.title.isJournalOfPublication": "Választott folyóirat",

  // "submission.sections.describe.relationship-lookup.selection-tab.title.isJournalVolumeOfPublication": "Selected Journal Volume",
  "submission.sections.describe.relationship-lookup.selection-tab.title.isJournalVolumeOfPublication": "Választott folyóirat kötet",
  // "submission.sections.describe.relationship-lookup.selection-tab.title.Project": "Selected Projects",
  "submission.sections.describe.relationship-lookup.selection-tab.title.Project": "Választott projektek",

  // "submission.sections.describe.relationship-lookup.selection-tab.title.Publication": "Selected Publications",
  "submission.sections.describe.relationship-lookup.selection-tab.title.Publication": "Választott kiadványok",

  // "submission.sections.describe.relationship-lookup.selection-tab.title.Person": "Selected Authors",
  "submission.sections.describe.relationship-lookup.selection-tab.title.Person": "Választott szerzők",

  // "submission.sections.describe.relationship-lookup.selection-tab.title.OrgUnit": "Selected Organizational Units",
  "submission.sections.describe.relationship-lookup.selection-tab.title.OrgUnit": "Választott szervezeti egységek",

  // "submission.sections.describe.relationship-lookup.selection-tab.title.DataPackage": "Selected Data Packages",
  "submission.sections.describe.relationship-lookup.selection-tab.title.DataPackage": "Választott adatcsomagok",

  // "submission.sections.describe.relationship-lookup.selection-tab.title.DataFile": "Selected Data Files",
  "submission.sections.describe.relationship-lookup.selection-tab.title.DataFile": "Választott adatfájlok",

  // "submission.sections.describe.relationship-lookup.selection-tab.title.Journal": "Selected Journals",
  "submission.sections.describe.relationship-lookup.selection-tab.title.Journal": "Választott folyóiratok",

  // "submission.sections.describe.relationship-lookup.selection-tab.title.isJournalIssueOfPublication": "Selected Issue",
  "submission.sections.describe.relationship-lookup.selection-tab.title.isJournalIssueOfPublication": "Választott szám",
  // "submission.sections.describe.relationship-lookup.selection-tab.title.JournalVolume": "Selected Journal Volume",
  "submission.sections.describe.relationship-lookup.selection-tab.title.JournalVolume": "Választott folyóirat kötet",

  // "submission.sections.describe.relationship-lookup.selection-tab.title.isFundingAgencyOfPublication": "Selected Funding Agency",
  "submission.sections.describe.relationship-lookup.selection-tab.title.isFundingAgencyOfPublication": "Választott támogató szervezet",

  // "submission.sections.describe.relationship-lookup.selection-tab.title.isFundingOfPublication": "Selected Funding",
  "submission.sections.describe.relationship-lookup.selection-tab.title.isFundingOfPublication": "Választott támogatás",
  // "submission.sections.describe.relationship-lookup.selection-tab.title.JournalIssue": "Selected Issue",
  "submission.sections.describe.relationship-lookup.selection-tab.title.JournalIssue": "Választott szám",

  // "submission.sections.describe.relationship-lookup.selection-tab.title.isChildOrgUnitOf": "Selected Organizational Unit",
  "submission.sections.describe.relationship-lookup.selection-tab.title.isChildOrgUnitOf": "Választott szervezeti egység",

  // "submission.sections.describe.relationship-lookup.selection-tab.title.sherpaJournal": "Search Results",
  "submission.sections.describe.relationship-lookup.selection-tab.title.sherpaJournal": "Keresés eredménye",

  // "submission.sections.describe.relationship-lookup.selection-tab.title.sherpaPublisher": "Search Results",
  "submission.sections.describe.relationship-lookup.selection-tab.title.sherpaPublisher": "Keresés eredménye",

  // "submission.sections.describe.relationship-lookup.selection-tab.title.orcid": "Search Results",
  "submission.sections.describe.relationship-lookup.selection-tab.title.orcid": "Keresés eredménye",

  // "submission.sections.describe.relationship-lookup.selection-tab.title.orcidv2": "Search Results",
  "submission.sections.describe.relationship-lookup.selection-tab.title.orcidv2": "Keresés eredménye",

  // "submission.sections.describe.relationship-lookup.selection-tab.title.lcname": "Search Results",
  "submission.sections.describe.relationship-lookup.selection-tab.title.lcname": "Keresés eredménye",

  // "submission.sections.describe.relationship-lookup.selection-tab.title.pubmed": "Search Results",
  "submission.sections.describe.relationship-lookup.selection-tab.title.pubmed": "Keresés eredménye",

  // "submission.sections.describe.relationship-lookup.selection-tab.title.arxiv": "Search Results",
  "submission.sections.describe.relationship-lookup.selection-tab.title.arxiv": "Keresés eredménye",

  // "submission.sections.describe.relationship-lookup.selection-tab.title.crossref": "Search Results",
  "submission.sections.describe.relationship-lookup.selection-tab.title.crossref": "Keresés eredménye",

  // "submission.sections.describe.relationship-lookup.selection-tab.title.epo": "Search Results",
  "submission.sections.describe.relationship-lookup.selection-tab.title.epo": "Keresés eredménye",

  // "submission.sections.describe.relationship-lookup.selection-tab.title.scopus": "Search Results",
  "submission.sections.describe.relationship-lookup.selection-tab.title.scopus": "Keresés eredménye",

  // "submission.sections.describe.relationship-lookup.selection-tab.title.scielo": "Search Results",
  "submission.sections.describe.relationship-lookup.selection-tab.title.scielo": "Keresés eredménye",

  // "submission.sections.describe.relationship-lookup.selection-tab.title.wos": "Search Results",
  "submission.sections.describe.relationship-lookup.selection-tab.title.wos": "Keresés eredménye",

  // "submission.sections.describe.relationship-lookup.selection-tab.title": "Search Results",
  "submission.sections.describe.relationship-lookup.selection-tab.title": "Keresés eredménye",

  // "submission.sections.describe.relationship-lookup.name-variant.notification.content": "Would you like to save \"{{ value }}\" as a name variant for this person so you and others can reuse it for future submissions? If you don\'t you can still use it for this submission.",
  "submission.sections.describe.relationship-lookup.name-variant.notification.content": "Óhajtja-e elmenteni \"{{ value }}\" névváltozatként ennek a személynek, hogy később ön is és mások is újrahasználhassák feltöltéshez? Amennyiben nem, még mindig használhatja ehhez a feltöltéshez.",

  // "submission.sections.describe.relationship-lookup.name-variant.notification.confirm": "Save a new name variant",
  "submission.sections.describe.relationship-lookup.name-variant.notification.confirm": "Mentsen el új névvariánst",

  // "submission.sections.describe.relationship-lookup.name-variant.notification.decline": "Use only for this submission",
  "submission.sections.describe.relationship-lookup.name-variant.notification.decline": "Használja csak ehhez a feltöltéshez",

  // "submission.sections.ccLicense.type": "License Type",
  "submission.sections.ccLicense.type": "Licenc típus",

  // "submission.sections.ccLicense.select": "Select a license type…",
  "submission.sections.ccLicense.select": "Válasszon ki egy licenc típust…",

  // "submission.sections.ccLicense.change": "Change your license type…",
  "submission.sections.ccLicense.change": "Válassza ki a licenc típusát…",

  // "submission.sections.ccLicense.none": "No licenses available",
  "submission.sections.ccLicense.none": "Nincs elérhető licenc",

  // "submission.sections.ccLicense.option.select": "Select an option…",
  "submission.sections.ccLicense.option.select": "Válasszon ki valamit…",

  // "submission.sections.ccLicense.link": "You’ve selected the following license:",
  "submission.sections.ccLicense.link": "A következő licencet választotta ki:",

  // "submission.sections.ccLicense.confirmation": "I grant the license above",
  "submission.sections.ccLicense.confirmation": "Engedélyezem a lentebbi licencet",

  // "submission.sections.general.add-more": "Add more",
  "submission.sections.general.add-more": "Több hozzáadása",

  // "submission.sections.general.cannot_deposit": "Deposit cannot be completed due to errors in the form.<br>Please fill out all required fields to complete the deposit.",
  // TODO New key - Add a translation
  "submission.sections.general.cannot_deposit": "Deposit cannot be completed due to errors in the form.<br>Please fill out all required fields to complete the deposit.",

  // "submission.sections.general.collection": "Collection",
  "submission.sections.general.collection": "Gyűjtemény",

  // "submission.sections.general.deposit_error_notice": "There was an issue when submitting the item, please try again later.",
  "submission.sections.general.deposit_error_notice": "Tárgy feltöltésekor probléma keletkezett, kérjük próbálja újra később.",

  // "submission.sections.general.deposit_success_notice": "Submission deposited successfully.",
  "submission.sections.general.deposit_success_notice": "Feltöltés sikeresen elraktározva.",

  // "submission.sections.general.discard_error_notice": "There was an issue when discarding the item, please try again later.",
  "submission.sections.general.discard_error_notice": "Tárgy elvetésekor probléma keletkezett, kérjük próbálja újra később.",

  // "submission.sections.general.discard_success_notice": "Submission discarded successfully.",
  "submission.sections.general.discard_success_notice": "Feltöltés sikeresen elvetve.",

  // "submission.sections.general.metadata-extracted": "New metadata have been extracted and added to the <strong>{{sectionId}}</strong> section.",
  "submission.sections.general.metadata-extracted": "Új metaadat kivonva és hozzáadva a <strong>{{sectionId}}</strong> szakaszhoz.",

  // "submission.sections.general.metadata-extracted-new-section": "New <strong>{{sectionId}}</strong> section has been added to submission.",
  "submission.sections.general.metadata-extracted-new-section": "Új <strong>{{sectionId}}</strong> szakasz lett hozzáadva a feltöltéshez.",

  // "submission.sections.general.no-collection": "No collection found",
  "submission.sections.general.no-collection": "Nem található gyűjtemény",

  // "submission.sections.general.no-sections": "No options available",
  "submission.sections.general.no-sections": "Nincs elérhető opció",

  // "submission.sections.general.save_error_notice": "There was an issue when saving the item, please try again later.",
  "submission.sections.general.save_error_notice": "Tárgy elmentésekor probléma keletkezett, kérjük próbálja újra később.",

  // "submission.sections.general.save_success_notice": "Submission saved successfully.",
  "submission.sections.general.save_success_notice": "Feltöltés sikeresen elmentve.",

  // "submission.sections.general.search-collection": "Search for a collection",
  "submission.sections.general.search-collection": "Gyűjtemény keresése",

  // "submission.sections.general.sections_not_valid": "There are incomplete sections.",
  "submission.sections.general.sections_not_valid": "Egyes szakaszok nem teljesek.",

  // "submission.sections.identifiers.info": "The following identifiers will be created for your item:",
  // TODO New key - Add a translation
  "submission.sections.identifiers.info": "The following identifiers will be created for your item:",

  // "submission.sections.identifiers.no_handle": "No handles have been minted for this item.",
  // TODO New key - Add a translation
  "submission.sections.identifiers.no_handle": "No handles have been minted for this item.",

  // "submission.sections.identifiers.no_doi": "No DOIs have been minted for this item.",
  // TODO New key - Add a translation
  "submission.sections.identifiers.no_doi": "No DOIs have been minted for this item.",

  // "submission.sections.identifiers.handle_label": "Handle: ",
  // TODO New key - Add a translation
  "submission.sections.identifiers.handle_label": "Handle: ",

  // "submission.sections.identifiers.doi_label": "DOI: ",
  // TODO New key - Add a translation
  "submission.sections.identifiers.doi_label": "DOI: ",

  // "submission.sections.identifiers.otherIdentifiers_label": "Other identifiers: ",
  // TODO New key - Add a translation
  "submission.sections.identifiers.otherIdentifiers_label": "Other identifiers: ",

  // "submission.sections.submit.progressbar.accessCondition": "Item access conditions",
  // TODO New key - Add a translation
  "submission.sections.submit.progressbar.accessCondition": "Item access conditions",

  // "submission.sections.submit.progressbar.CClicense": "Creative commons license",
  // TODO New key - Add a translation
  "submission.sections.submit.progressbar.CClicense": "Creative commons license",

  // "submission.sections.submit.progressbar.describe.recycle": "Recycle",
  "submission.sections.submit.progressbar.describe.recycle": "Reciklál",

  // "submission.sections.submit.progressbar.describe.stepcustom": "Describe",
  "submission.sections.submit.progressbar.describe.stepcustom": "Leír",

  // "submission.sections.submit.progressbar.describe.stepone": "Describe",
  "submission.sections.submit.progressbar.describe.stepone": "Leír",

  // "submission.sections.submit.progressbar.describe.steptwo": "Describe",
  "submission.sections.submit.progressbar.describe.steptwo": "Leír",

  // "submission.sections.submit.progressbar.detect-duplicate": "Potential duplicates",
  "submission.sections.submit.progressbar.detect-duplicate": "Potenciális duplázódás",

  // "submission.sections.submit.progressbar.identifiers": "Identifiers",
  // TODO New key - Add a translation
  "submission.sections.submit.progressbar.identifiers": "Identifiers",

  // "submission.sections.submit.progressbar.license": "Deposit license",
  "submission.sections.submit.progressbar.license": "Engedély raktározása",

  // "submission.sections.submit.progressbar.sherpapolicy": "Sherpa policies",
  // TODO New key - Add a translation
  "submission.sections.submit.progressbar.sherpapolicy": "Sherpa policies",

  // "submission.sections.submit.progressbar.upload": "Upload files",
  "submission.sections.submit.progressbar.upload": "Állományok feltöltése",

  // "submission.sections.submit.progressbar.sherpaPolicies": "Publisher open access policy information",
  // TODO New key - Add a translation
  "submission.sections.submit.progressbar.sherpaPolicies": "Publisher open access policy information",


  // "submission.sections.sherpa-policy.title-empty": "No publisher policy information available. If your work has an associated ISSN, please enter it above to see any related publisher open access policies.",
  // TODO New key - Add a translation
  "submission.sections.sherpa-policy.title-empty": "No publisher policy information available. If your work has an associated ISSN, please enter it above to see any related publisher open access policies.",

  // "submission.sections.status.errors.title": "Errors",
  // TODO New key - Add a translation
  "submission.sections.status.errors.title": "Errors",

  // "submission.sections.status.valid.title": "Valid",
  // TODO New key - Add a translation
  "submission.sections.status.valid.title": "Valid",

  // "submission.sections.status.warnings.title": "Warnings",
  // TODO New key - Add a translation
  "submission.sections.status.warnings.title": "Warnings",

  // "submission.sections.status.errors.aria": "has errors",
  // TODO New key - Add a translation
  "submission.sections.status.errors.aria": "has errors",

  // "submission.sections.status.valid.aria": "is valid",
  // TODO New key - Add a translation
  "submission.sections.status.valid.aria": "is valid",

  // "submission.sections.status.warnings.aria": "has warnings",
  // TODO New key - Add a translation
  "submission.sections.status.warnings.aria": "has warnings",

  // "submission.sections.status.info.title": "Additional Information",
  // TODO New key - Add a translation
  "submission.sections.status.info.title": "Additional Information",

  // "submission.sections.status.info.aria": "Additional Information",
  // TODO New key - Add a translation
  "submission.sections.status.info.aria": "Additional Information",

  // "submission.sections.toggle.open": "Open section",
  // TODO New key - Add a translation
  "submission.sections.toggle.open": "Open section",

  // "submission.sections.toggle.close": "Close section",
  // TODO New key - Add a translation
  "submission.sections.toggle.close": "Close section",

  // "submission.sections.toggle.aria.open": "Expand {{sectionHeader}} section",
  // TODO New key - Add a translation
  "submission.sections.toggle.aria.open": "Expand {{sectionHeader}} section",

  // "submission.sections.toggle.aria.close": "Collapse {{sectionHeader}} section",
  // TODO New key - Add a translation
  "submission.sections.toggle.aria.close": "Collapse {{sectionHeader}} section",

  // "submission.sections.upload.delete.confirm.cancel": "Cancel",
  "submission.sections.upload.delete.confirm.cancel": "Mégse",

  // "submission.sections.upload.delete.confirm.info": "This operation can't be undone. Are you sure?",
  "submission.sections.upload.delete.confirm.info": "Ezt a műveletet nem lehet visszaváltoztatni. Biztos benne?",

  // "submission.sections.upload.delete.confirm.submit": "Yes, I'm sure",
  "submission.sections.upload.delete.confirm.submit": "Igen, biztos",

  // "submission.sections.upload.delete.confirm.title": "Delete bitstream",
  "submission.sections.upload.delete.confirm.title": "Bitfolyam törlése",

  // "submission.sections.upload.delete.submit": "Delete",
  "submission.sections.upload.delete.submit": "Törlés",

  // "submission.sections.upload.download.title": "Download bitstream",
  // TODO New key - Add a translation
  "submission.sections.upload.download.title": "Download bitstream",

  // "submission.sections.upload.drop-message": "Drop files to attach them to the item",
  "submission.sections.upload.drop-message": "Húzza ide az állományokat, hogy a tárgyhoz csatolja",

  // "submission.sections.upload.edit.title": "Edit bitstream",
  // TODO New key - Add a translation
  "submission.sections.upload.edit.title": "Edit bitstream",

  // "submission.sections.upload.form.access-condition-label": "Access condition type",
  "submission.sections.upload.form.access-condition-label": "Elérhetőségi feltétel típusa",

  // "submission.sections.upload.form.access-condition-hint": "Select an access condition to apply on the bitstream once the item is deposited",
  // TODO New key - Add a translation
  "submission.sections.upload.form.access-condition-hint": "Select an access condition to apply on the bitstream once the item is deposited",

  // "submission.sections.upload.form.date-required": "Date is required.",
  "submission.sections.upload.form.date-required": "Dátum kötelező.",

  // "submission.sections.upload.form.date-required-from": "Grant access from date is required.",
  // TODO New key - Add a translation
  "submission.sections.upload.form.date-required-from": "Grant access from date is required.",

  // "submission.sections.upload.form.date-required-until": "Grant access until date is required.",
  // TODO New key - Add a translation
  "submission.sections.upload.form.date-required-until": "Grant access until date is required.",

  // "submission.sections.upload.form.from-label": "Grant access from",
  "submission.sections.upload.form.from-label": "Elérhetőség megadása innen",

  // "submission.sections.upload.form.from-hint": "Select the date from which the related access condition is applied",
  // TODO New key - Add a translation
  "submission.sections.upload.form.from-hint": "Select the date from which the related access condition is applied",

  // "submission.sections.upload.form.from-placeholder": "From",
  "submission.sections.upload.form.from-placeholder": "Innen",

  // "submission.sections.upload.form.group-label": "Group",
  "submission.sections.upload.form.group-label": "Csoport",

  // "submission.sections.upload.form.group-required": "Group is required.",
  "submission.sections.upload.form.group-required": "Csoport kötelező.",

  // "submission.sections.upload.form.until-label": "Grant access until",
  "submission.sections.upload.form.until-label": "Elérhetőséget engedélyez eddig",

  // "submission.sections.upload.form.until-hint": "Select the date until which the related access condition is applied",
  // TODO New key - Add a translation
  "submission.sections.upload.form.until-hint": "Select the date until which the related access condition is applied",

  // "submission.sections.upload.form.until-placeholder": "Until",
  "submission.sections.upload.form.until-placeholder": "Eddig",

  // "submission.sections.upload.header.policy.default.nolist": "Uploaded files in the {{collectionName}} collection will be accessible according to the following group(s):",
  "submission.sections.upload.header.policy.default.nolist": "A {{collectionName}} feltöltött állományok elérhetők lesznek a következő csoport(ok) szerint:",

  // "submission.sections.upload.header.policy.default.withlist": "Please note that uploaded files in the {{collectionName}} collection will be accessible, in addition to what is explicitly decided for the single file, with the following group(s):",
  "submission.sections.upload.header.policy.default.withlist": "Kérjük, vegye figyelembe, hogy a {{collectionName}} gyűjteménybe feltöltött állományok elérhetők lesznek, azon kívül amit az egyedi állományokról kifejezetten eldöntött, a következő csoport(ok)ban:",

  // "submission.sections.upload.info": "Here you will find all the files currently in the item. You can update the file metadata and access conditions or <strong>upload additional files by dragging & dropping them anywhere on the page.</strong>",
  "submission.sections.upload.info": "Itt megtalálja a tárgyban lévő valamennyi állományt. Frissítheti az állomány metaadatait és hozzáférési feltételeit vagy <strong>feltölthet további állományokat azzal, hogy behúzza azokat bárhova az oldalra</strong>",

  // "submission.sections.upload.no-entry": "No",
  "submission.sections.upload.no-entry": "Nem",

  // "submission.sections.upload.no-file-uploaded": "No file uploaded yet.",
  "submission.sections.upload.no-file-uploaded": "Még nincs feltöltött állomány.",

  // "submission.sections.upload.save-metadata": "Save metadata",
  "submission.sections.upload.save-metadata": "Metaadat elmentése",

  // "submission.sections.upload.undo": "Cancel",
  "submission.sections.upload.undo": "Mégse",

  // "submission.sections.upload.upload-failed": "Upload failed",
  "submission.sections.upload.upload-failed": "Feltöltés nem sikerült",

  // "submission.sections.upload.upload-successful": "Upload successful",
  "submission.sections.upload.upload-successful": "Feltöltés sikerült",

  // "submission.sections.accesses.form.discoverable-description": "When checked, this item will be discoverable in search/browse. When unchecked, the item will only be available via a direct link and will never appear in search/browse.",
  // TODO New key - Add a translation
  "submission.sections.accesses.form.discoverable-description": "When checked, this item will be discoverable in search/browse. When unchecked, the item will only be available via a direct link and will never appear in search/browse.",

  // "submission.sections.accesses.form.discoverable-label": "Discoverable",
  // TODO New key - Add a translation
  "submission.sections.accesses.form.discoverable-label": "Discoverable",

  // "submission.sections.accesses.form.access-condition-label": "Access condition type",
  // TODO New key - Add a translation
  "submission.sections.accesses.form.access-condition-label": "Access condition type",

  // "submission.sections.accesses.form.access-condition-hint": "Select an access condition to apply on the item once it is deposited",
  // TODO New key - Add a translation
  "submission.sections.accesses.form.access-condition-hint": "Select an access condition to apply on the item once it is deposited",

  // "submission.sections.accesses.form.date-required": "Date is required.",
  // TODO New key - Add a translation
  "submission.sections.accesses.form.date-required": "Date is required.",

  // "submission.sections.accesses.form.date-required-from": "Grant access from date is required.",
  // TODO New key - Add a translation
  "submission.sections.accesses.form.date-required-from": "Grant access from date is required.",

  // "submission.sections.accesses.form.date-required-until": "Grant access until date is required.",
  // TODO New key - Add a translation
  "submission.sections.accesses.form.date-required-until": "Grant access until date is required.",

  // "submission.sections.accesses.form.from-label": "Grant access from",
  // TODO New key - Add a translation
  "submission.sections.accesses.form.from-label": "Grant access from",

  // "submission.sections.accesses.form.from-hint": "Select the date from which the related access condition is applied",
  // TODO New key - Add a translation
  "submission.sections.accesses.form.from-hint": "Select the date from which the related access condition is applied",

  // "submission.sections.accesses.form.from-placeholder": "From",
  // TODO New key - Add a translation
  "submission.sections.accesses.form.from-placeholder": "From",

  // "submission.sections.accesses.form.group-label": "Group",
  // TODO New key - Add a translation
  "submission.sections.accesses.form.group-label": "Group",

  // "submission.sections.accesses.form.group-required": "Group is required.",
  // TODO New key - Add a translation
  "submission.sections.accesses.form.group-required": "Group is required.",

  // "submission.sections.accesses.form.until-label": "Grant access until",
  // TODO New key - Add a translation
  "submission.sections.accesses.form.until-label": "Grant access until",

  // "submission.sections.accesses.form.until-hint": "Select the date until which the related access condition is applied",
  // TODO New key - Add a translation
  "submission.sections.accesses.form.until-hint": "Select the date until which the related access condition is applied",

  // "submission.sections.accesses.form.until-placeholder": "Until",
  // TODO New key - Add a translation
  "submission.sections.accesses.form.until-placeholder": "Until",

  // "submission.sections.license.granted-label": "I confirm the license above",
  // TODO New key - Add a translation
  "submission.sections.license.granted-label": "I confirm the license above",

  // "submission.sections.license.required": "You must accept the license",
  // TODO New key - Add a translation
  "submission.sections.license.required": "You must accept the license",

  // "submission.sections.license.notgranted":  "You must accept the license",
  // TODO New key - Add a translation
  "submission.sections.license.notgranted":  "You must accept the license",


  // "submission.sections.sherpa.publication.information": "Publication information",
  // TODO New key - Add a translation
  "submission.sections.sherpa.publication.information": "Publication information",

  // "submission.sections.sherpa.publication.information.title": "Title",
  // TODO New key - Add a translation
  "submission.sections.sherpa.publication.information.title": "Title",

  // "submission.sections.sherpa.publication.information.issns": "ISSNs",
  // TODO New key - Add a translation
  "submission.sections.sherpa.publication.information.issns": "ISSNs",

  // "submission.sections.sherpa.publication.information.url": "URL",
  // TODO New key - Add a translation
  "submission.sections.sherpa.publication.information.url": "URL",

  // "submission.sections.sherpa.publication.information.publishers": "Publisher",
  // TODO New key - Add a translation
  "submission.sections.sherpa.publication.information.publishers": "Publisher",

  // "submission.sections.sherpa.publication.information.romeoPub": "Romeo Pub",
  // TODO New key - Add a translation
  "submission.sections.sherpa.publication.information.romeoPub": "Romeo Pub",

  // "submission.sections.sherpa.publication.information.zetoPub": "Zeto Pub",
  // TODO New key - Add a translation
  "submission.sections.sherpa.publication.information.zetoPub": "Zeto Pub",

  // "submission.sections.sherpa.publisher.policy": "Publisher Policy",
  // TODO New key - Add a translation
  "submission.sections.sherpa.publisher.policy": "Publisher Policy",

  // "submission.sections.sherpa.publisher.policy.description": "The below information was found via Sherpa Romeo. Based on the policies of your publisher, it provides advice regarding whether an embargo may be necessary and/or which files you are allowed to upload. If you have questions, please contact your site administrator via the feedback form in the footer.",
  // TODO New key - Add a translation
  "submission.sections.sherpa.publisher.policy.description": "The below information was found via Sherpa Romeo. Based on the policies of your publisher, it provides advice regarding whether an embargo may be necessary and/or which files you are allowed to upload. If you have questions, please contact your site administrator via the feedback form in the footer.",

  // "submission.sections.sherpa.publisher.policy.openaccess": "Open Access pathways permitted by this journal's policy are listed below by article version. Click on a pathway for a more detailed view",
  // TODO New key - Add a translation
  "submission.sections.sherpa.publisher.policy.openaccess": "Open Access pathways permitted by this journal's policy are listed below by article version. Click on a pathway for a more detailed view",

  // "submission.sections.sherpa.publisher.policy.more.information": "For more information, please see the following links:",
  // TODO New key - Add a translation
  "submission.sections.sherpa.publisher.policy.more.information": "For more information, please see the following links:",

  // "submission.sections.sherpa.publisher.policy.version": "Version",
  // TODO New key - Add a translation
  "submission.sections.sherpa.publisher.policy.version": "Version",

  // "submission.sections.sherpa.publisher.policy.embargo": "Embargo",
  // TODO New key - Add a translation
  "submission.sections.sherpa.publisher.policy.embargo": "Embargo",

  // "submission.sections.sherpa.publisher.policy.noembargo": "No Embargo",
  // TODO New key - Add a translation
  "submission.sections.sherpa.publisher.policy.noembargo": "No Embargo",

  // "submission.sections.sherpa.publisher.policy.nolocation": "None",
  // TODO New key - Add a translation
  "submission.sections.sherpa.publisher.policy.nolocation": "None",

  // "submission.sections.sherpa.publisher.policy.license": "License",
  // TODO New key - Add a translation
  "submission.sections.sherpa.publisher.policy.license": "License",

  // "submission.sections.sherpa.publisher.policy.prerequisites": "Prerequisites",
  // TODO New key - Add a translation
  "submission.sections.sherpa.publisher.policy.prerequisites": "Prerequisites",

  // "submission.sections.sherpa.publisher.policy.location": "Location",
  // TODO New key - Add a translation
  "submission.sections.sherpa.publisher.policy.location": "Location",

  // "submission.sections.sherpa.publisher.policy.conditions": "Conditions",
  // TODO New key - Add a translation
  "submission.sections.sherpa.publisher.policy.conditions": "Conditions",

  // "submission.sections.sherpa.publisher.policy.refresh": "Refresh",
  // TODO New key - Add a translation
  "submission.sections.sherpa.publisher.policy.refresh": "Refresh",

  // "submission.sections.sherpa.record.information": "Record Information",
  // TODO New key - Add a translation
  "submission.sections.sherpa.record.information": "Record Information",

  // "submission.sections.sherpa.record.information.id": "ID",
  // TODO New key - Add a translation
  "submission.sections.sherpa.record.information.id": "ID",

  // "submission.sections.sherpa.record.information.date.created": "Date Created",
  // TODO New key - Add a translation
  "submission.sections.sherpa.record.information.date.created": "Date Created",

  // "submission.sections.sherpa.record.information.date.modified": "Last Modified",
  // TODO New key - Add a translation
  "submission.sections.sherpa.record.information.date.modified": "Last Modified",

  // "submission.sections.sherpa.record.information.uri": "URI",
  // TODO New key - Add a translation
  "submission.sections.sherpa.record.information.uri": "URI",

  // "submission.sections.sherpa.error.message": "There was an error retrieving sherpa informations",
  // TODO New key - Add a translation
  "submission.sections.sherpa.error.message": "There was an error retrieving sherpa informations",



  // "submission.submit.breadcrumbs": "New submission",
  // TODO New key - Add a translation
  "submission.submit.breadcrumbs": "New submission",

  // "submission.submit.title": "New submission",
  // TODO Source message changed - Revise the translation
  "submission.submit.title": "Beküldés",



  // "submission.workflow.generic.delete": "Delete",
  "submission.workflow.generic.delete": "Töröl",

  // "submission.workflow.generic.delete-help": "If you would to discard this item, select \"Delete\".  You will then be asked to confirm it.",
  "submission.workflow.generic.delete-help": "Ha el óhajtja vetni a tárgyat, válassz a  \"Töröl\" gombot.  Majd döntését igazolja.",

  // "submission.workflow.generic.edit": "Edit",
  "submission.workflow.generic.edit": "Szerkesztés",

  // "submission.workflow.generic.edit-help": "Select this option to change the item's metadata.",
  "submission.workflow.generic.edit-help": "Válassza ezt, hogy módosítsa a tárgy metaadatait.",

  // "submission.workflow.generic.view": "View",
  "submission.workflow.generic.view": "Megtekint",

  // "submission.workflow.generic.view-help": "Select this option to view the item's metadata.",
  "submission.workflow.generic.view-help": "Válassza ezt, hogy megtekintse a tárgy metaadatait.",


  // "submission.workflow.generic.submit_select_reviewer": "Select Reviewer",
  // TODO New key - Add a translation
  "submission.workflow.generic.submit_select_reviewer": "Select Reviewer",

  // "submission.workflow.generic.submit_select_reviewer-help": "",
  // TODO New key - Add a translation
  "submission.workflow.generic.submit_select_reviewer-help": "",


  // "submission.workflow.generic.submit_score": "Rate",
  // TODO New key - Add a translation
  "submission.workflow.generic.submit_score": "Rate",

  // "submission.workflow.generic.submit_score-help": "",
  // TODO New key - Add a translation
  "submission.workflow.generic.submit_score-help": "",


  // "submission.workflow.tasks.claimed.approve": "Approve",
  "submission.workflow.tasks.claimed.approve": "Jóváhagy",

  // "submission.workflow.tasks.claimed.approve_help": "If you have reviewed the item and it is suitable for inclusion in the collection, select \"Approve\".",
  "submission.workflow.tasks.claimed.approve_help": "Ha ellenőrizte a tárgyat és gyűjteménybe foglalásra alkalmas, válassza a \"Jóváhagy\" gombot.",

  // "submission.workflow.tasks.claimed.edit": "Edit",
  "submission.workflow.tasks.claimed.edit": "Szerkeszt",

  // "submission.workflow.tasks.claimed.edit_help": "Select this option to change the item's metadata.",
  "submission.workflow.tasks.claimed.edit_help": "Válassza ezt, hogy módosítsa a tárgy metaadatait.",

  // "submission.workflow.tasks.claimed.decline": "Decline",
  // TODO New key - Add a translation
  "submission.workflow.tasks.claimed.decline": "Decline",

  // "submission.workflow.tasks.claimed.decline_help": "",
  // TODO New key - Add a translation
  "submission.workflow.tasks.claimed.decline_help": "",

  // "submission.workflow.tasks.claimed.reject.reason.info": "Please enter your reason for rejecting the submission into the box below, indicating whether the submitter may fix a problem and resubmit.",
  "submission.workflow.tasks.claimed.reject.reason.info": "Kérjük az alábbi mezőben jelölje meg az okot amiért a feltöltést visszautasítja és pontosítsa, amennyiben a feltöltő megoldhat valamilyen gondot és újra feltöltheti.",

  // "submission.workflow.tasks.claimed.reject.reason.placeholder": "Describe the reason of reject",
  "submission.workflow.tasks.claimed.reject.reason.placeholder": "Írja le az elutasítás okát",

  // "submission.workflow.tasks.claimed.reject.reason.submit": "Reject item",
  "submission.workflow.tasks.claimed.reject.reason.submit": "Tárgy elutasítása",

  // "submission.workflow.tasks.claimed.reject.reason.title": "Reason",
  "submission.workflow.tasks.claimed.reject.reason.title": "Ok",

  // "submission.workflow.tasks.claimed.reject.submit": "Reject",
  "submission.workflow.tasks.claimed.reject.submit": "Elutasítás",

  // "submission.workflow.tasks.claimed.reject_help": "If you have reviewed the item and found it is <strong>not</strong> suitable for inclusion in the collection, select \"Reject\".  You will then be asked to enter a message indicating why the item is unsuitable, and whether the submitter should change something and resubmit.",
  "submission.workflow.tasks.claimed.reject_help": "Amennyiben ellenőrizte a tárgyat és úgy találta, hogy az <strong>nem</strong> alkalmas arra, hogy a gyűjteménybe foglalják, válassza az \"Elutasítás\" gombot.  Utána szükséges lesz beírni egy üzenetet, amelyben megjelöli, miért nem alkalmas a tárgy és hogy a feltöltő változtathat-e valamit, hogy utána újra feltölthesse.",

  // "submission.workflow.tasks.claimed.return": "Return to pool",
  "submission.workflow.tasks.claimed.return": "Vissza a készlethez",

  // "submission.workflow.tasks.claimed.return_help": "Return the task to the pool so that another user may perform the task.",
  "submission.workflow.tasks.claimed.return_help": "Vigye a feladatot vissza a készletbe, hogy más felhasználó elvégezhesse azt.",



  // "submission.workflow.tasks.generic.error": "Error occurred during operation...",
  "submission.workflow.tasks.generic.error": "Művelet közben hiba keletkezett...",

  // "submission.workflow.tasks.generic.processing": "Processing...",
  "submission.workflow.tasks.generic.processing": "Feldolgozás...",

  // "submission.workflow.tasks.generic.submitter": "Submitter",
  "submission.workflow.tasks.generic.submitter": "Feltöltő",

  // "submission.workflow.tasks.generic.success": "Operation successful",
  "submission.workflow.tasks.generic.success": "Művelet sikeres",



  // "submission.workflow.tasks.pool.claim": "Claim",
  "submission.workflow.tasks.pool.claim": "Követelés",

  // "submission.workflow.tasks.pool.claim_help": "Assign this task to yourself.",
  "submission.workflow.tasks.pool.claim_help": "Ossza ki a feladatot önmagának.",

  // "submission.workflow.tasks.pool.hide-detail": "Hide detail",
  "submission.workflow.tasks.pool.hide-detail": "Részletek elrejtése",

  // "submission.workflow.tasks.pool.show-detail": "Show detail",
  "submission.workflow.tasks.pool.show-detail": "Részletek felfedése",


  // "submission.workspace.generic.view": "View",
  // TODO New key - Add a translation
  "submission.workspace.generic.view": "View",

  // "submission.workspace.generic.view-help": "Select this option to view the item's metadata.",
  // TODO New key - Add a translation
  "submission.workspace.generic.view-help": "Select this option to view the item's metadata.",


  // "subscriptions.title": "Subscriptions",
  // TODO New key - Add a translation
  "subscriptions.title": "Subscriptions",

  // "subscriptions.item": "Subscriptions for items",
  // TODO New key - Add a translation
  "subscriptions.item": "Subscriptions for items",

  // "subscriptions.collection": "Subscriptions for collections",
  // TODO New key - Add a translation
  "subscriptions.collection": "Kategóriafeliratkozások",

  // "subscriptions.community": "Subscriptions for communities",
  // TODO New key - Add a translation
  "subscriptions.community": "Kategóriafeliratkozások",

  // "subscriptions.subscription_type": "Subscription type",
  // TODO New key - Add a translation
  "subscriptions.subscription_type": "Subscription type",

  // "subscriptions.frequency": "Subscription frequency",
  // TODO New key - Add a translation
  "subscriptions.frequency": "Subscription frequency",

  // "subscriptions.frequency.D": "Daily",
  // TODO New key - Add a translation
  "subscriptions.frequency.D": "Daily",

  // "subscriptions.frequency.M": "Monthly",
  // TODO New key - Add a translation
  "subscriptions.frequency.M": "Monthly",

  // "subscriptions.frequency.W": "Weekly",
  // TODO New key - Add a translation
  "subscriptions.frequency.W": "Weekly",

  // "subscriptions.tooltip": "Subscribe",
  // TODO New key - Add a translation
  "subscriptions.tooltip": "Subscribe",

  // "subscriptions.modal.title": "Subscriptions",
  // TODO New key - Add a translation
  "subscriptions.modal.title": "Subscriptions",

  // "subscriptions.modal.type-frequency": "Type and frequency",
  // TODO New key - Add a translation
  "subscriptions.modal.type-frequency": "Type and frequency",

  // "subscriptions.modal.close": "Close",
  // TODO New key - Add a translation
  "subscriptions.modal.close": "Close",

  // "subscriptions.modal.delete-info": "To remove this subscription, please visit the \"Subscriptions\" page under your user profile",
  // TODO New key - Add a translation
  "subscriptions.modal.delete-info": "To remove this subscription, please visit the \"Subscriptions\" page under your user profile",

  // "subscriptions.modal.new-subscription-form.type.content": "Content",
  // TODO New key - Add a translation
  "subscriptions.modal.new-subscription-form.type.content": "Content",

  // "subscriptions.modal.new-subscription-form.frequency.D": "Daily",
  // TODO New key - Add a translation
  "subscriptions.modal.new-subscription-form.frequency.D": "Daily",

  // "subscriptions.modal.new-subscription-form.frequency.W": "Weekly",
  // TODO New key - Add a translation
  "subscriptions.modal.new-subscription-form.frequency.W": "Weekly",

  // "subscriptions.modal.new-subscription-form.frequency.M": "Monthly",
  // TODO New key - Add a translation
  "subscriptions.modal.new-subscription-form.frequency.M": "Monthly",

  // "subscriptions.modal.new-subscription-form.submit": "Submit",
  // TODO New key - Add a translation
  "subscriptions.modal.new-subscription-form.submit": "Submit",

  // "subscriptions.modal.new-subscription-form.processing": "Processing...",
  // TODO New key - Add a translation
  "subscriptions.modal.new-subscription-form.processing": "Processing...",

  // "subscriptions.modal.create.success": "Subscribed to {{ type }} successfully.",
  // TODO New key - Add a translation
  "subscriptions.modal.create.success": "Subscribed to {{ type }} successfully.",

  // "subscriptions.modal.delete.success": "Subscription deleted successfully",
  // TODO New key - Add a translation
  "subscriptions.modal.delete.success": "Subscription deleted successfully",

  // "subscriptions.modal.update.success": "Subscription to {{ type }} updated successfully",
  // TODO New key - Add a translation
  "subscriptions.modal.update.success": "Subscription to {{ type }} updated successfully",

  // "subscriptions.modal.create.error": "An error occurs during the subscription creation",
  // TODO New key - Add a translation
  "subscriptions.modal.create.error": "An error occurs during the subscription creation",

  // "subscriptions.modal.delete.error": "An error occurs during the subscription delete",
  // TODO New key - Add a translation
  "subscriptions.modal.delete.error": "An error occurs during the subscription delete",

  // "subscriptions.modal.update.error": "An error occurs during the subscription update",
  // TODO New key - Add a translation
  "subscriptions.modal.update.error": "An error occurs during the subscription update",

  // "subscriptions.table.dso": "Subject",
  // TODO New key - Add a translation
  "subscriptions.table.dso": "Subject",

  // "subscriptions.table.subscription_type": "Subscription Type",
  // TODO New key - Add a translation
  "subscriptions.table.subscription_type": "Subscription Type",

  // "subscriptions.table.subscription_frequency": "Subscription Frequency",
  // TODO New key - Add a translation
  "subscriptions.table.subscription_frequency": "Subscription Frequency",

  // "subscriptions.table.action": "Action",
  // TODO New key - Add a translation
  "subscriptions.table.action": "Action",

  // "subscriptions.table.edit": "Edit",
  // TODO New key - Add a translation
  "subscriptions.table.edit": "Edit",

  // "subscriptions.table.delete": "Delete",
  // TODO New key - Add a translation
  "subscriptions.table.delete": "Delete",

  // "subscriptions.table.not-available": "Not available",
  // TODO New key - Add a translation
  "subscriptions.table.not-available": "Not available",

  // "subscriptions.table.not-available-message": "The subscribed item has been deleted, or you don't currently have the permission to view it",
  // TODO New key - Add a translation
  "subscriptions.table.not-available-message": "The subscribed item has been deleted, or you don't currently have the permission to view it",

  // "subscriptions.table.empty.message": "You do not have any subscriptions at this time. To subscribe to email updates for a Community or Collection, use the subscription button on the object's page.",
  // TODO New key - Add a translation
  "subscriptions.table.empty.message": "You do not have any subscriptions at this time. To subscribe to email updates for a Community or Collection, use the subscription button on the object's page.",


  // "thumbnail.default.alt": "Thumbnail Image",
  "thumbnail.default.alt": "Thumbnail kép",

  // "thumbnail.default.placeholder": "No Thumbnail Available",
  "thumbnail.default.placeholder": "Kép nélkül",

  // "thumbnail.project.alt": "Project Logo",
  "thumbnail.project.alt": "Projekt Logo",

  // "thumbnail.project.placeholder": "Project Placeholder Image",
  // TODO New key - Add a translation
  "thumbnail.project.placeholder": "Project Placeholder Image",

  // "thumbnail.orgunit.alt": "OrgUnit Logo",
  "thumbnail.orgunit.alt": "OrgUnit Logo",

  // "thumbnail.orgunit.placeholder": "OrgUnit Placeholder Image",
  // TODO New key - Add a translation
  "thumbnail.orgunit.placeholder": "OrgUnit Placeholder Image",

  // "thumbnail.person.alt": "Profile Picture",
  "thumbnail.person.alt": "Profilkép",

  // "thumbnail.person.placeholder": "No Profile Picture Available",
  // TODO New key - Add a translation
  "thumbnail.person.placeholder": "No Profile Picture Available",



  // "title": "DSpace",
  "title": "DSpace",



  // "vocabulary-treeview.header": "Hierarchical tree view",
  "vocabulary-treeview.header": "Hierarchikus fa nézet",

  // "vocabulary-treeview.load-more": "Load more",
  "vocabulary-treeview.load-more": "Továbbiak betöltése",

  // "vocabulary-treeview.search.form.reset": "Reset",
  "vocabulary-treeview.search.form.reset": "Reset",

  // "vocabulary-treeview.search.form.search": "Search",
  "vocabulary-treeview.search.form.search": "Keresés",

  // "vocabulary-treeview.search.no-result": "There were no items to show",
  "vocabulary-treeview.search.no-result": "Nincsenek megjelenítendő elemek",

  // "vocabulary-treeview.tree.description.nsi": "The Norwegian Science Index",
  "vocabulary-treeview.tree.description.nsi": "Norvégiai tudományos index",

  // "vocabulary-treeview.tree.description.srsc": "Research Subject Categories",
  "vocabulary-treeview.tree.description.srsc": "Kutatási tárgy kategóriák",

  // "vocabulary-treeview.info": "Select a subject to add as search filter",
  // TODO New key - Add a translation
  "vocabulary-treeview.info": "Select a subject to add as search filter",

  // "uploader.browse": "browse",
  "uploader.browse": "böngészés",

  // "uploader.drag-message": "Drag & Drop your files here",
  "uploader.drag-message": "Húzza ide az állományokat",

  // "uploader.delete.btn-title": "Delete",
  "uploader.delete.btn-title": "Töröl",

  // "uploader.or": ", or ",
  "uploader.or": ", vagy",

  // "uploader.processing": "Processing uploaded file(s)... (it's now safe to close this page)",
  // TODO Source message changed - Revise the translation
  "uploader.processing": "Feldolgozás",

  // "uploader.queue-length": "Queue length",
  "uploader.queue-length": "Sor hossza",

  // "virtual-metadata.delete-item.info": "Select the types for which you want to save the virtual metadata as real metadata",
  "virtual-metadata.delete-item.info": "Válassza ki azokat a típusokat, amelyekhez óhajtja a virtuális metaadatok elmentését valódi metaadatokként",

  // "virtual-metadata.delete-item.modal-head": "The virtual metadata of this relation",
  "virtual-metadata.delete-item.modal-head": "Ennek a kapcsolatnak a virtuális metaadatai",

  // "virtual-metadata.delete-relationship.modal-head": "Select the items for which you want to save the virtual metadata as real metadata",
  "virtual-metadata.delete-relationship.modal-head": "Válassza ki azokat a tárgyakat, amelyekhez óhajtja a virtuális metaadatok elmentését valódi metaadatokként",



  // "supervisedWorkspace.search.results.head": "Supervised Items",
  // TODO New key - Add a translation
  "supervisedWorkspace.search.results.head": "Supervised Items",

  // "workspace.search.results.head": "Your submissions",
  // TODO New key - Add a translation
  "workspace.search.results.head": "Your submissions",

  // "workflowAdmin.search.results.head": "Administer Workflow",
  "workflowAdmin.search.results.head": "Munkafolyamat szervezése",

  // "workflow.search.results.head": "Workflow tasks",
  // TODO New key - Add a translation
  "workflow.search.results.head": "Workflow tasks",

  // "supervision.search.results.head": "Workflow and Workspace tasks",
  // TODO New key - Add a translation
  "supervision.search.results.head": "Workflow and Workspace tasks",



  // "workflow-item.edit.breadcrumbs": "Edit workflowitem",
  // TODO New key - Add a translation
  "workflow-item.edit.breadcrumbs": "Edit workflowitem",

  // "workflow-item.edit.title": "Edit workflowitem",
  // TODO New key - Add a translation
  "workflow-item.edit.title": "Edit workflowitem",

  // "workflow-item.delete.notification.success.title": "Deleted",
  "workflow-item.delete.notification.success.title": "Törölve",

  // "workflow-item.delete.notification.success.content": "This workflow item was successfully deleted",
  "workflow-item.delete.notification.success.content": "Munkafolyamat elem sikeresen törölve",

  // "workflow-item.delete.notification.error.title": "Something went wrong",
  "workflow-item.delete.notification.error.title": "Valami hiba keletkezett",

  // "workflow-item.delete.notification.error.content": "The workflow item could not be deleted",
  "workflow-item.delete.notification.error.content": "Munkafolyamat elem törlése nem sikerült",

  // "workflow-item.delete.title": "Delete workflow item",
  "workflow-item.delete.title": "Munkafolyamat elem törlése",

  // "workflow-item.delete.header": "Delete workflow item",
  "workflow-item.delete.header": "Munkafolyamat elem törlése",

  // "workflow-item.delete.button.cancel": "Cancel",
  "workflow-item.delete.button.cancel": "Mégse",

  // "workflow-item.delete.button.confirm": "Delete",
  "workflow-item.delete.button.confirm": "Töröl",


  // "workflow-item.send-back.notification.success.title": "Sent back to submitter",
  "workflow-item.send-back.notification.success.title": "Visszaküldve a feladónak",

  // "workflow-item.send-back.notification.success.content": "This workflow item was successfully sent back to the submitter",
  "workflow-item.send-back.notification.success.content": "Munkafolyamat elem sikeresen visszaküldve a feladónak",

  // "workflow-item.send-back.notification.error.title": "Something went wrong",
  "workflow-item.send-back.notification.error.title": "Valami hiba keletkezett",

  // "workflow-item.send-back.notification.error.content": "The workflow item could not be sent back to the submitter",
  "workflow-item.send-back.notification.error.content": "Munkafolyamat elem visszaküldése a feladónak nem sikerült",

  // "workflow-item.send-back.title": "Send workflow item back to submitter",
  "workflow-item.send-back.title": "Munkafolyamt elemet visszaküld a feladónak",

  // "workflow-item.send-back.header": "Send workflow item back to submitter",
  "workflow-item.send-back.header": "Munkafolyamt elemet visszaküld a feladónak",

  // "workflow-item.send-back.button.cancel": "Cancel",
  "workflow-item.send-back.button.cancel": "Mégse",

  // "workflow-item.send-back.button.confirm": "Send back",
  // TODO Source message changed - Revise the translation
  "workflow-item.send-back.button.confirm": "Visszaküld",

  // "workflow-item.view.breadcrumbs": "Workflow View",
  // TODO New key - Add a translation
  "workflow-item.view.breadcrumbs": "Workflow View",

  // "workspace-item.view.breadcrumbs": "Workspace View",
  // TODO New key - Add a translation
  "workspace-item.view.breadcrumbs": "Workspace View",

  // "workspace-item.view.title": "Workspace View",
  // TODO New key - Add a translation
  "workspace-item.view.title": "Workspace View",


  // "workflow-item.advanced.title": "Advanced workflow",
  // TODO New key - Add a translation
  "workflow-item.advanced.title": "Advanced workflow",


  // "workflow-item.selectrevieweraction.notification.success.title": "Selected reviewer",
  // TODO New key - Add a translation
  "workflow-item.selectrevieweraction.notification.success.title": "Selected reviewer",

  // "workflow-item.selectrevieweraction.notification.success.content": "The reviewer for this workflow item has been successfully selected",
  // TODO New key - Add a translation
  "workflow-item.selectrevieweraction.notification.success.content": "The reviewer for this workflow item has been successfully selected",

  // "workflow-item.selectrevieweraction.notification.error.title": "Something went wrong",
  // TODO New key - Add a translation
  "workflow-item.selectrevieweraction.notification.error.title": "Something went wrong",

  // "workflow-item.selectrevieweraction.notification.error.content": "Couldn't select the reviewer for this workflow item",
  // TODO New key - Add a translation
  "workflow-item.selectrevieweraction.notification.error.content": "Couldn't select the reviewer for this workflow item",

  // "workflow-item.selectrevieweraction.title": "Select Reviewer",
  // TODO New key - Add a translation
  "workflow-item.selectrevieweraction.title": "Select Reviewer",

  // "workflow-item.selectrevieweraction.header": "Select Reviewer",
  // TODO New key - Add a translation
  "workflow-item.selectrevieweraction.header": "Select Reviewer",

  // "workflow-item.selectrevieweraction.button.cancel": "Cancel",
  // TODO New key - Add a translation
  "workflow-item.selectrevieweraction.button.cancel": "Cancel",

  // "workflow-item.selectrevieweraction.button.confirm": "Confirm",
  // TODO New key - Add a translation
  "workflow-item.selectrevieweraction.button.confirm": "Confirm",


  // "workflow-item.scorereviewaction.notification.success.title": "Rating review",
  // TODO New key - Add a translation
  "workflow-item.scorereviewaction.notification.success.title": "Rating review",

  // "workflow-item.scorereviewaction.notification.success.content": "The rating for this item workflow item has been successfully submitted",
  // TODO New key - Add a translation
  "workflow-item.scorereviewaction.notification.success.content": "The rating for this item workflow item has been successfully submitted",

  // "workflow-item.scorereviewaction.notification.error.title": "Something went wrong",
  // TODO New key - Add a translation
  "workflow-item.scorereviewaction.notification.error.title": "Something went wrong",

  // "workflow-item.scorereviewaction.notification.error.content": "Couldn't rate this item",
  // TODO New key - Add a translation
  "workflow-item.scorereviewaction.notification.error.content": "Couldn't rate this item",

  // "workflow-item.scorereviewaction.title": "Rate this item",
  // TODO New key - Add a translation
  "workflow-item.scorereviewaction.title": "Rate this item",

  // "workflow-item.scorereviewaction.header": "Rate this item",
  // TODO New key - Add a translation
  "workflow-item.scorereviewaction.header": "Rate this item",

  // "workflow-item.scorereviewaction.button.cancel": "Cancel",
  // TODO New key - Add a translation
  "workflow-item.scorereviewaction.button.cancel": "Cancel",

  // "workflow-item.scorereviewaction.button.confirm": "Confirm",
  // TODO New key - Add a translation
  "workflow-item.scorereviewaction.button.confirm": "Confirm",

  // "idle-modal.header": "Session will expire soon",
  // TODO New key - Add a translation
  "idle-modal.header": "Session will expire soon",

  // "idle-modal.info": "For security reasons, user sessions expire after {{ timeToExpire }} minutes of inactivity. Your session will expire soon. Would you like to extend it or log out?",
  // TODO New key - Add a translation
  "idle-modal.info": "For security reasons, user sessions expire after {{ timeToExpire }} minutes of inactivity. Your session will expire soon. Would you like to extend it or log out?",

  // "idle-modal.log-out": "Log out",
  // TODO New key - Add a translation
  "idle-modal.log-out": "Log out",

  // "idle-modal.extend-session": "Extend session",
  // TODO New key - Add a translation
  "idle-modal.extend-session": "Extend session",

  // "researcher.profile.action.processing" : "Processing...",
  // TODO New key - Add a translation
  "researcher.profile.action.processing" : "Processing...",

  // "researcher.profile.associated": "Researcher profile associated",
  // TODO New key - Add a translation
  "researcher.profile.associated": "Researcher profile associated",

  // "researcher.profile.change-visibility.fail": "An unexpected error occurs while changing the profile visibility",
  // TODO New key - Add a translation
  "researcher.profile.change-visibility.fail": "An unexpected error occurs while changing the profile visibility",

  // "researcher.profile.create.new": "Create new",
  // TODO New key - Add a translation
  "researcher.profile.create.new": "Create new",

  // "researcher.profile.create.success": "Researcher profile created successfully",
  // TODO New key - Add a translation
  "researcher.profile.create.success": "Researcher profile created successfully",

  // "researcher.profile.create.fail": "An error occurs during the researcher profile creation",
  // TODO New key - Add a translation
  "researcher.profile.create.fail": "An error occurs during the researcher profile creation",

  // "researcher.profile.delete": "Delete",
  // TODO New key - Add a translation
  "researcher.profile.delete": "Delete",

  // "researcher.profile.expose": "Expose",
  // TODO New key - Add a translation
  "researcher.profile.expose": "Expose",

  // "researcher.profile.hide": "Hide",
  // TODO New key - Add a translation
  "researcher.profile.hide": "Hide",

  // "researcher.profile.not.associated": "Researcher profile not yet associated",
  // TODO New key - Add a translation
  "researcher.profile.not.associated": "Researcher profile not yet associated",

  // "researcher.profile.view": "View",
  // TODO New key - Add a translation
  "researcher.profile.view": "View",

  // "researcher.profile.private.visibility" : "PRIVATE",
  // TODO New key - Add a translation
  "researcher.profile.private.visibility" : "PRIVATE",

  // "researcher.profile.public.visibility" : "PUBLIC",
  // TODO New key - Add a translation
  "researcher.profile.public.visibility" : "PUBLIC",

  // "researcher.profile.status": "Status:",
  // TODO New key - Add a translation
  "researcher.profile.status": "Status:",

  // "researcherprofile.claim.not-authorized": "You are not authorized to claim this item. For more details contact the administrator(s).",
  // TODO New key - Add a translation
  "researcherprofile.claim.not-authorized": "You are not authorized to claim this item. For more details contact the administrator(s).",

  // "researcherprofile.error.claim.body" : "An error occurred while claiming the profile, please try again later",
  // TODO New key - Add a translation
  "researcherprofile.error.claim.body" : "An error occurred while claiming the profile, please try again later",

  // "researcherprofile.error.claim.title" : "Error",
  // TODO New key - Add a translation
  "researcherprofile.error.claim.title" : "Error",

  // "researcherprofile.success.claim.body" : "Profile claimed with success",
  // TODO New key - Add a translation
  "researcherprofile.success.claim.body" : "Profile claimed with success",

  // "researcherprofile.success.claim.title" : "Success",
  // TODO New key - Add a translation
  "researcherprofile.success.claim.title" : "Success",

  // "person.page.orcid.create": "Create an ORCID ID",
  // TODO New key - Add a translation
  "person.page.orcid.create": "Create an ORCID ID",

  // "person.page.orcid.granted-authorizations": "Granted authorizations",
  // TODO New key - Add a translation
  "person.page.orcid.granted-authorizations": "Granted authorizations",

  // "person.page.orcid.grant-authorizations" : "Grant authorizations",
  // TODO New key - Add a translation
  "person.page.orcid.grant-authorizations" : "Grant authorizations",

  // "person.page.orcid.link": "Connect to ORCID ID",
  // TODO New key - Add a translation
  "person.page.orcid.link": "Connect to ORCID ID",

  // "person.page.orcid.link.processing": "Linking profile to ORCID...",
  // TODO New key - Add a translation
  "person.page.orcid.link.processing": "Linking profile to ORCID...",

  // "person.page.orcid.link.error.message": "Something went wrong while connecting the profile with ORCID. If the problem persists, contact the administrator.",
  // TODO New key - Add a translation
  "person.page.orcid.link.error.message": "Something went wrong while connecting the profile with ORCID. If the problem persists, contact the administrator.",

  // "person.page.orcid.orcid-not-linked-message": "The ORCID iD of this profile ({{ orcid }}) has not yet been connected to an account on the ORCID registry or the connection is expired.",
  // TODO New key - Add a translation
  "person.page.orcid.orcid-not-linked-message": "The ORCID iD of this profile ({{ orcid }}) has not yet been connected to an account on the ORCID registry or the connection is expired.",

  // "person.page.orcid.unlink": "Disconnect from ORCID",
  // TODO New key - Add a translation
  "person.page.orcid.unlink": "Disconnect from ORCID",

  // "person.page.orcid.unlink.processing": "Processing...",
  // TODO New key - Add a translation
  "person.page.orcid.unlink.processing": "Processing...",

  // "person.page.orcid.missing-authorizations": "Missing authorizations",
  // TODO New key - Add a translation
  "person.page.orcid.missing-authorizations": "Missing authorizations",

  // "person.page.orcid.missing-authorizations-message": "The following authorizations are missing:",
  // TODO New key - Add a translation
  "person.page.orcid.missing-authorizations-message": "The following authorizations are missing:",

  // "person.page.orcid.no-missing-authorizations-message": "Great! This box is empty, so you have granted all access rights to use all functions offers by your institution.",
  // TODO New key - Add a translation
  "person.page.orcid.no-missing-authorizations-message": "Great! This box is empty, so you have granted all access rights to use all functions offers by your institution.",

  // "person.page.orcid.no-orcid-message": "No ORCID iD associated yet. By clicking on the button below it is possible to link this profile with an ORCID account.",
  // TODO New key - Add a translation
  "person.page.orcid.no-orcid-message": "No ORCID iD associated yet. By clicking on the button below it is possible to link this profile with an ORCID account.",

  // "person.page.orcid.profile-preferences": "Profile preferences",
  // TODO New key - Add a translation
  "person.page.orcid.profile-preferences": "Profile preferences",

  // "person.page.orcid.funding-preferences": "Funding preferences",
  // TODO New key - Add a translation
  "person.page.orcid.funding-preferences": "Funding preferences",

  // "person.page.orcid.publications-preferences": "Publication preferences",
  // TODO New key - Add a translation
  "person.page.orcid.publications-preferences": "Publication preferences",

  // "person.page.orcid.remove-orcid-message": "If you need to remove your ORCID, please contact the repository administrator",
  // TODO New key - Add a translation
  "person.page.orcid.remove-orcid-message": "If you need to remove your ORCID, please contact the repository administrator",

  // "person.page.orcid.save.preference.changes": "Update settings",
  // TODO New key - Add a translation
  "person.page.orcid.save.preference.changes": "Update settings",

  // "person.page.orcid.sync-profile.affiliation" : "Affiliation",
  // TODO New key - Add a translation
  "person.page.orcid.sync-profile.affiliation" : "Affiliation",

  // "person.page.orcid.sync-profile.biographical" : "Biographical data",
  // TODO New key - Add a translation
  "person.page.orcid.sync-profile.biographical" : "Biographical data",

  // "person.page.orcid.sync-profile.education" : "Education",
  // TODO New key - Add a translation
  "person.page.orcid.sync-profile.education" : "Education",

  // "person.page.orcid.sync-profile.identifiers" : "Identifiers",
  // TODO New key - Add a translation
  "person.page.orcid.sync-profile.identifiers" : "Identifiers",

  // "person.page.orcid.sync-fundings.all" : "All fundings",
  // TODO New key - Add a translation
  "person.page.orcid.sync-fundings.all" : "All fundings",

  // "person.page.orcid.sync-fundings.mine" : "My fundings",
  // TODO New key - Add a translation
  "person.page.orcid.sync-fundings.mine" : "My fundings",

  // "person.page.orcid.sync-fundings.my_selected" : "Selected fundings",
  // TODO New key - Add a translation
  "person.page.orcid.sync-fundings.my_selected" : "Selected fundings",

  // "person.page.orcid.sync-fundings.disabled" : "Disabled",
  // TODO New key - Add a translation
  "person.page.orcid.sync-fundings.disabled" : "Disabled",

  // "person.page.orcid.sync-publications.all" : "All publications",
  // TODO New key - Add a translation
  "person.page.orcid.sync-publications.all" : "All publications",

  // "person.page.orcid.sync-publications.mine" : "My publications",
  // TODO New key - Add a translation
  "person.page.orcid.sync-publications.mine" : "My publications",

  // "person.page.orcid.sync-publications.my_selected" : "Selected publications",
  // TODO New key - Add a translation
  "person.page.orcid.sync-publications.my_selected" : "Selected publications",

  // "person.page.orcid.sync-publications.disabled" : "Disabled",
  // TODO New key - Add a translation
  "person.page.orcid.sync-publications.disabled" : "Disabled",

  // "person.page.orcid.sync-queue.discard" : "Discard the change and do not synchronize with the ORCID registry",
  // TODO New key - Add a translation
  "person.page.orcid.sync-queue.discard" : "Discard the change and do not synchronize with the ORCID registry",

  // "person.page.orcid.sync-queue.discard.error": "The discarding of the ORCID queue record failed",
  // TODO New key - Add a translation
  "person.page.orcid.sync-queue.discard.error": "The discarding of the ORCID queue record failed",

  // "person.page.orcid.sync-queue.discard.success": "The ORCID queue record have been discarded successfully",
  // TODO New key - Add a translation
  "person.page.orcid.sync-queue.discard.success": "The ORCID queue record have been discarded successfully",

  // "person.page.orcid.sync-queue.empty-message": "The ORCID queue registry is empty",
  // TODO New key - Add a translation
  "person.page.orcid.sync-queue.empty-message": "The ORCID queue registry is empty",

  // "person.page.orcid.sync-queue.table.header.type" : "Type",
  // TODO New key - Add a translation
  "person.page.orcid.sync-queue.table.header.type" : "Type",

  // "person.page.orcid.sync-queue.table.header.description" : "Description",
  // TODO New key - Add a translation
  "person.page.orcid.sync-queue.table.header.description" : "Description",

  // "person.page.orcid.sync-queue.table.header.action" : "Action",
  // TODO New key - Add a translation
  "person.page.orcid.sync-queue.table.header.action" : "Action",

  // "person.page.orcid.sync-queue.description.affiliation": "Affiliations",
  // TODO New key - Add a translation
  "person.page.orcid.sync-queue.description.affiliation": "Affiliations",

  // "person.page.orcid.sync-queue.description.country": "Country",
  // TODO New key - Add a translation
  "person.page.orcid.sync-queue.description.country": "Country",

  // "person.page.orcid.sync-queue.description.education": "Educations",
  // TODO New key - Add a translation
  "person.page.orcid.sync-queue.description.education": "Educations",

  // "person.page.orcid.sync-queue.description.external_ids": "External ids",
  // TODO New key - Add a translation
  "person.page.orcid.sync-queue.description.external_ids": "External ids",

  // "person.page.orcid.sync-queue.description.other_names": "Other names",
  // TODO New key - Add a translation
  "person.page.orcid.sync-queue.description.other_names": "Other names",

  // "person.page.orcid.sync-queue.description.qualification": "Qualifications",
  // TODO New key - Add a translation
  "person.page.orcid.sync-queue.description.qualification": "Qualifications",

  // "person.page.orcid.sync-queue.description.researcher_urls": "Researcher urls",
  // TODO New key - Add a translation
  "person.page.orcid.sync-queue.description.researcher_urls": "Researcher urls",

  // "person.page.orcid.sync-queue.description.keywords": "Keywords",
  // TODO New key - Add a translation
  "person.page.orcid.sync-queue.description.keywords": "Keywords",

  // "person.page.orcid.sync-queue.tooltip.insert": "Add a new entry in the ORCID registry",
  // TODO New key - Add a translation
  "person.page.orcid.sync-queue.tooltip.insert": "Add a new entry in the ORCID registry",

  // "person.page.orcid.sync-queue.tooltip.update": "Update this entry on the ORCID registry",
  // TODO New key - Add a translation
  "person.page.orcid.sync-queue.tooltip.update": "Update this entry on the ORCID registry",

  // "person.page.orcid.sync-queue.tooltip.delete": "Remove this entry from the ORCID registry",
  // TODO New key - Add a translation
  "person.page.orcid.sync-queue.tooltip.delete": "Remove this entry from the ORCID registry",

  // "person.page.orcid.sync-queue.tooltip.publication": "Publication",
  // TODO New key - Add a translation
  "person.page.orcid.sync-queue.tooltip.publication": "Publication",

  // "person.page.orcid.sync-queue.tooltip.project": "Project",
  // TODO New key - Add a translation
  "person.page.orcid.sync-queue.tooltip.project": "Project",

  // "person.page.orcid.sync-queue.tooltip.affiliation": "Affiliation",
  // TODO New key - Add a translation
  "person.page.orcid.sync-queue.tooltip.affiliation": "Affiliation",

  // "person.page.orcid.sync-queue.tooltip.education": "Education",
  // TODO New key - Add a translation
  "person.page.orcid.sync-queue.tooltip.education": "Education",

  // "person.page.orcid.sync-queue.tooltip.qualification": "Qualification",
  // TODO New key - Add a translation
  "person.page.orcid.sync-queue.tooltip.qualification": "Qualification",

  // "person.page.orcid.sync-queue.tooltip.other_names": "Other name",
  // TODO New key - Add a translation
  "person.page.orcid.sync-queue.tooltip.other_names": "Other name",

  // "person.page.orcid.sync-queue.tooltip.country": "Country",
  // TODO New key - Add a translation
  "person.page.orcid.sync-queue.tooltip.country": "Country",

  // "person.page.orcid.sync-queue.tooltip.keywords": "Keyword",
  // TODO New key - Add a translation
  "person.page.orcid.sync-queue.tooltip.keywords": "Keyword",

  // "person.page.orcid.sync-queue.tooltip.external_ids": "External identifier",
  // TODO New key - Add a translation
  "person.page.orcid.sync-queue.tooltip.external_ids": "External identifier",

  // "person.page.orcid.sync-queue.tooltip.researcher_urls": "Researcher url",
  // TODO New key - Add a translation
  "person.page.orcid.sync-queue.tooltip.researcher_urls": "Researcher url",

  // "person.page.orcid.sync-queue.send" : "Synchronize with ORCID registry",
  // TODO New key - Add a translation
  "person.page.orcid.sync-queue.send" : "Synchronize with ORCID registry",

  // "person.page.orcid.sync-queue.send.unauthorized-error.title": "The submission to ORCID failed for missing authorizations.",
  // TODO New key - Add a translation
  "person.page.orcid.sync-queue.send.unauthorized-error.title": "The submission to ORCID failed for missing authorizations.",

  // "person.page.orcid.sync-queue.send.unauthorized-error.content": "Click <a href='{{orcid}}'>here</a> to grant again the required permissions. If the problem persists, contact the administrator",
  // TODO New key - Add a translation
  "person.page.orcid.sync-queue.send.unauthorized-error.content": "Click <a href='{{orcid}}'>here</a> to grant again the required permissions. If the problem persists, contact the administrator",

  // "person.page.orcid.sync-queue.send.bad-request-error": "The submission to ORCID failed because the resource sent to ORCID registry is not valid",
  // TODO New key - Add a translation
  "person.page.orcid.sync-queue.send.bad-request-error": "The submission to ORCID failed because the resource sent to ORCID registry is not valid",

  // "person.page.orcid.sync-queue.send.error": "The submission to ORCID failed",
  // TODO New key - Add a translation
  "person.page.orcid.sync-queue.send.error": "The submission to ORCID failed",

  // "person.page.orcid.sync-queue.send.conflict-error": "The submission to ORCID failed because the resource is already present on the ORCID registry",
  // TODO New key - Add a translation
  "person.page.orcid.sync-queue.send.conflict-error": "The submission to ORCID failed because the resource is already present on the ORCID registry",

  // "person.page.orcid.sync-queue.send.not-found-warning": "The resource does not exists anymore on the ORCID registry.",
  // TODO New key - Add a translation
  "person.page.orcid.sync-queue.send.not-found-warning": "The resource does not exists anymore on the ORCID registry.",

  // "person.page.orcid.sync-queue.send.success": "The submission to ORCID was completed successfully",
  // TODO New key - Add a translation
  "person.page.orcid.sync-queue.send.success": "The submission to ORCID was completed successfully",

  // "person.page.orcid.sync-queue.send.validation-error": "The data that you want to synchronize with ORCID is not valid",
  // TODO New key - Add a translation
  "person.page.orcid.sync-queue.send.validation-error": "The data that you want to synchronize with ORCID is not valid",

  // "person.page.orcid.sync-queue.send.validation-error.amount-currency.required": "The amount's currency is required",
  // TODO New key - Add a translation
  "person.page.orcid.sync-queue.send.validation-error.amount-currency.required": "The amount's currency is required",

  // "person.page.orcid.sync-queue.send.validation-error.external-id.required": "The resource to be sent requires at least one identifier",
  // TODO New key - Add a translation
  "person.page.orcid.sync-queue.send.validation-error.external-id.required": "The resource to be sent requires at least one identifier",

  // "person.page.orcid.sync-queue.send.validation-error.title.required": "The title is required",
  // TODO New key - Add a translation
  "person.page.orcid.sync-queue.send.validation-error.title.required": "The title is required",

  // "person.page.orcid.sync-queue.send.validation-error.type.required": "The dc.type is required",
  // TODO New key - Add a translation
  "person.page.orcid.sync-queue.send.validation-error.type.required": "The dc.type is required",

  // "person.page.orcid.sync-queue.send.validation-error.start-date.required": "The start date is required",
  // TODO New key - Add a translation
  "person.page.orcid.sync-queue.send.validation-error.start-date.required": "The start date is required",

  // "person.page.orcid.sync-queue.send.validation-error.funder.required": "The funder is required",
  // TODO New key - Add a translation
  "person.page.orcid.sync-queue.send.validation-error.funder.required": "The funder is required",

  // "person.page.orcid.sync-queue.send.validation-error.country.invalid": "Invalid 2 digits ISO 3166 country",
  // TODO New key - Add a translation
  "person.page.orcid.sync-queue.send.validation-error.country.invalid": "Invalid 2 digits ISO 3166 country",

  // "person.page.orcid.sync-queue.send.validation-error.organization.required": "The organization is required",
  // TODO New key - Add a translation
  "person.page.orcid.sync-queue.send.validation-error.organization.required": "The organization is required",

  // "person.page.orcid.sync-queue.send.validation-error.organization.name-required": "The organization's name is required",
  // TODO New key - Add a translation
  "person.page.orcid.sync-queue.send.validation-error.organization.name-required": "The organization's name is required",

  // "person.page.orcid.sync-queue.send.validation-error.publication.date-invalid" : "The publication date must be one year after 1900",
  // TODO New key - Add a translation
  "person.page.orcid.sync-queue.send.validation-error.publication.date-invalid" : "The publication date must be one year after 1900",

  // "person.page.orcid.sync-queue.send.validation-error.organization.address-required": "The organization to be sent requires an address",
  // TODO New key - Add a translation
  "person.page.orcid.sync-queue.send.validation-error.organization.address-required": "The organization to be sent requires an address",

  // "person.page.orcid.sync-queue.send.validation-error.organization.city-required": "The address of the organization to be sent requires a city",
  // TODO New key - Add a translation
  "person.page.orcid.sync-queue.send.validation-error.organization.city-required": "The address of the organization to be sent requires a city",

  // "person.page.orcid.sync-queue.send.validation-error.organization.country-required": "The address of the organization to be sent requires a valid 2 digits ISO 3166 country",
  // TODO New key - Add a translation
  "person.page.orcid.sync-queue.send.validation-error.organization.country-required": "The address of the organization to be sent requires a valid 2 digits ISO 3166 country",

  // "person.page.orcid.sync-queue.send.validation-error.disambiguated-organization.required": "An identifier to disambiguate organizations is required. Supported ids are GRID, Ringgold, Legal Entity identifiers (LEIs) and Crossref Funder Registry identifiers",
  // TODO New key - Add a translation
  "person.page.orcid.sync-queue.send.validation-error.disambiguated-organization.required": "An identifier to disambiguate organizations is required. Supported ids are GRID, Ringgold, Legal Entity identifiers (LEIs) and Crossref Funder Registry identifiers",

  // "person.page.orcid.sync-queue.send.validation-error.disambiguated-organization.value-required": "The organization's identifiers requires a value",
  // TODO New key - Add a translation
  "person.page.orcid.sync-queue.send.validation-error.disambiguated-organization.value-required": "The organization's identifiers requires a value",

  // "person.page.orcid.sync-queue.send.validation-error.disambiguation-source.required": "The organization's identifiers requires a source",
  // TODO New key - Add a translation
  "person.page.orcid.sync-queue.send.validation-error.disambiguation-source.required": "The organization's identifiers requires a source",

  // "person.page.orcid.sync-queue.send.validation-error.disambiguation-source.invalid": "The source of one of the organization identifiers is invalid. Supported sources are RINGGOLD, GRID, LEI and FUNDREF",
  // TODO New key - Add a translation
  "person.page.orcid.sync-queue.send.validation-error.disambiguation-source.invalid": "The source of one of the organization identifiers is invalid. Supported sources are RINGGOLD, GRID, LEI and FUNDREF",

  // "person.page.orcid.synchronization-mode": "Synchronization mode",
  // TODO New key - Add a translation
  "person.page.orcid.synchronization-mode": "Synchronization mode",

  // "person.page.orcid.synchronization-mode.batch": "Batch",
  // TODO New key - Add a translation
  "person.page.orcid.synchronization-mode.batch": "Batch",

  // "person.page.orcid.synchronization-mode.label": "Synchronization mode",
  // TODO New key - Add a translation
  "person.page.orcid.synchronization-mode.label": "Synchronization mode",

  // "person.page.orcid.synchronization-mode-message": "Please select how you would like synchronization to ORCID to occur. The options include \"Manual\" (you must send your data to ORCID manually), or \"Batch\" (the system will send your data to ORCID via a scheduled script).",
  // TODO New key - Add a translation
  "person.page.orcid.synchronization-mode-message": "Please select how you would like synchronization to ORCID to occur. The options include \"Manual\" (you must send your data to ORCID manually), or \"Batch\" (the system will send your data to ORCID via a scheduled script).",

  // "person.page.orcid.synchronization-mode-funding-message": "Select whether to send your linked Project entities to your ORCID record's list of funding information.",
  // TODO New key - Add a translation
  "person.page.orcid.synchronization-mode-funding-message": "Select whether to send your linked Project entities to your ORCID record's list of funding information.",

  // "person.page.orcid.synchronization-mode-publication-message": "Select whether to send your linked Publication entities to your ORCID record's list of works.",
  // TODO New key - Add a translation
  "person.page.orcid.synchronization-mode-publication-message": "Select whether to send your linked Publication entities to your ORCID record's list of works.",

  // "person.page.orcid.synchronization-mode-profile-message": "Select whether to send your biographical data or personal identifiers to your ORCID record.",
  // TODO New key - Add a translation
  "person.page.orcid.synchronization-mode-profile-message": "Select whether to send your biographical data or personal identifiers to your ORCID record.",

  // "person.page.orcid.synchronization-settings-update.success": "The synchronization settings have been updated successfully",
  // TODO New key - Add a translation
  "person.page.orcid.synchronization-settings-update.success": "The synchronization settings have been updated successfully",

  // "person.page.orcid.synchronization-settings-update.error": "The update of the synchronization settings failed",
  // TODO New key - Add a translation
  "person.page.orcid.synchronization-settings-update.error": "The update of the synchronization settings failed",

  // "person.page.orcid.synchronization-mode.manual": "Manual",
  // TODO New key - Add a translation
  "person.page.orcid.synchronization-mode.manual": "Manual",

  // "person.page.orcid.scope.authenticate": "Get your ORCID iD",
  // TODO New key - Add a translation
  "person.page.orcid.scope.authenticate": "Get your ORCID iD",

  // "person.page.orcid.scope.read-limited": "Read your information with visibility set to Trusted Parties",
  // TODO New key - Add a translation
  "person.page.orcid.scope.read-limited": "Read your information with visibility set to Trusted Parties",

  // "person.page.orcid.scope.activities-update": "Add/update your research activities",
  // TODO New key - Add a translation
  "person.page.orcid.scope.activities-update": "Add/update your research activities",

  // "person.page.orcid.scope.person-update": "Add/update other information about you",
  // TODO New key - Add a translation
  "person.page.orcid.scope.person-update": "Add/update other information about you",

  // "person.page.orcid.unlink.success": "The disconnection between the profile and the ORCID registry was successful",
  // TODO New key - Add a translation
  "person.page.orcid.unlink.success": "The disconnection between the profile and the ORCID registry was successful",

  // "person.page.orcid.unlink.error": "An error occurred while disconnecting between the profile and the ORCID registry. Try again",
  // TODO New key - Add a translation
  "person.page.orcid.unlink.error": "An error occurred while disconnecting between the profile and the ORCID registry. Try again",

  // "person.orcid.sync.setting": "ORCID Synchronization settings",
  // TODO New key - Add a translation
  "person.orcid.sync.setting": "ORCID Synchronization settings",

  // "person.orcid.registry.queue": "ORCID Registry Queue",
  // TODO New key - Add a translation
  "person.orcid.registry.queue": "ORCID Registry Queue",

  // "person.orcid.registry.auth": "ORCID Authorizations",
  // TODO New key - Add a translation
  "person.orcid.registry.auth": "ORCID Authorizations",

  // "home.recent-submissions.head": "Recent Submissions",
  "home.recent-submissions.head": "Friss feltöltések",

  // "listable-notification-object.default-message": "This object couldn't be retrieved",
  // TODO New key - Add a translation
  "listable-notification-object.default-message": "This object couldn't be retrieved",


  // "system-wide-alert-banner.retrieval.error": "Something went wrong retrieving the system-wide alert banner",
  // TODO New key - Add a translation
  "system-wide-alert-banner.retrieval.error": "Something went wrong retrieving the system-wide alert banner",

  // "system-wide-alert-banner.countdown.prefix": "In",
  // TODO New key - Add a translation
  "system-wide-alert-banner.countdown.prefix": "In",

  // "system-wide-alert-banner.countdown.days": "{{days}} day(s),",
  // TODO New key - Add a translation
  "system-wide-alert-banner.countdown.days": "{{days}} day(s),",

  // "system-wide-alert-banner.countdown.hours": "{{hours}} hour(s) and",
  // TODO New key - Add a translation
  "system-wide-alert-banner.countdown.hours": "{{hours}} hour(s) and",

  // "system-wide-alert-banner.countdown.minutes": "{{minutes}} minute(s):",
  // TODO New key - Add a translation
  "system-wide-alert-banner.countdown.minutes": "{{minutes}} minute(s):",



  // "menu.section.system-wide-alert": "System-wide Alert",
  // TODO New key - Add a translation
  "menu.section.system-wide-alert": "System-wide Alert",

  // "system-wide-alert.form.header": "System-wide Alert",
  // TODO New key - Add a translation
  "system-wide-alert.form.header": "System-wide Alert",

  // "system-wide-alert-form.retrieval.error": "Something went wrong retrieving the system-wide alert",
  // TODO New key - Add a translation
  "system-wide-alert-form.retrieval.error": "Something went wrong retrieving the system-wide alert",

  // "system-wide-alert.form.cancel": "Cancel",
  // TODO New key - Add a translation
  "system-wide-alert.form.cancel": "Cancel",

  // "system-wide-alert.form.save": "Save",
  // TODO New key - Add a translation
  "system-wide-alert.form.save": "Save",

  // "system-wide-alert.form.label.active": "ACTIVE",
  // TODO New key - Add a translation
  "system-wide-alert.form.label.active": "ACTIVE",

  // "system-wide-alert.form.label.inactive": "INACTIVE",
  // TODO New key - Add a translation
  "system-wide-alert.form.label.inactive": "INACTIVE",

  // "system-wide-alert.form.error.message": "The system wide alert must have a message",
  // TODO New key - Add a translation
  "system-wide-alert.form.error.message": "The system wide alert must have a message",

  // "system-wide-alert.form.label.message": "Alert message",
  // TODO New key - Add a translation
  "system-wide-alert.form.label.message": "Alert message",

  // "system-wide-alert.form.label.countdownTo.enable": "Enable a countdown timer",
  // TODO New key - Add a translation
  "system-wide-alert.form.label.countdownTo.enable": "Enable a countdown timer",

  // "system-wide-alert.form.label.countdownTo.hint": "Hint: Set a countdown timer. When enabled, a date can be set in the future and the system-wide alert banner will perform a countdown to the set date. When this timer ends, it will disappear from the alert. The server will NOT be automatically stopped.",
  // TODO New key - Add a translation
  "system-wide-alert.form.label.countdownTo.hint": "Hint: Set a countdown timer. When enabled, a date can be set in the future and the system-wide alert banner will perform a countdown to the set date. When this timer ends, it will disappear from the alert. The server will NOT be automatically stopped.",

  // "system-wide-alert.form.label.preview": "System-wide alert preview",
  // TODO New key - Add a translation
  "system-wide-alert.form.label.preview": "System-wide alert preview",

  // "system-wide-alert.form.update.success": "The system-wide alert was successfully updated",
  // TODO New key - Add a translation
  "system-wide-alert.form.update.success": "The system-wide alert was successfully updated",

  // "system-wide-alert.form.update.error": "Something went wrong when updating the system-wide alert",
  // TODO New key - Add a translation
  "system-wide-alert.form.update.error": "Something went wrong when updating the system-wide alert",

  // "system-wide-alert.form.create.success": "The system-wide alert was successfully created",
  // TODO New key - Add a translation
  "system-wide-alert.form.create.success": "The system-wide alert was successfully created",

  // "system-wide-alert.form.create.error": "Something went wrong when creating the system-wide alert",
  // TODO New key - Add a translation
  "system-wide-alert.form.create.error": "Something went wrong when creating the system-wide alert",

  // "admin.system-wide-alert.breadcrumbs": "System-wide Alerts",
  // TODO New key - Add a translation
  "admin.system-wide-alert.breadcrumbs": "System-wide Alerts",

  // "admin.system-wide-alert.title": "System-wide Alerts",
  // TODO New key - Add a translation
  "admin.system-wide-alert.title": "System-wide Alerts",


}<|MERGE_RESOLUTION|>--- conflicted
+++ resolved
@@ -743,10 +743,21 @@
 
   // "admin.access-control.groups.form.subgroups-list.no-subgroups-yet": "No subgroups in group yet.",
   "admin.access-control.groups.form.subgroups-list.no-subgroups-yet": "A csoportnak még nincsenek alcsoportjai.",
-<<<<<<< HEAD
   
-  // "admin.access-control.groups.form.return": "Return to groups",
-  "admin.access-control.groups.form.return": "Vissza a csoportokhoz",
+  // "admin.access-control.groups.form.return": "Back",
+  "admin.access-control.groups.form.return": "Vissza",
+
+  // "admin.access-control.groups.form.tooltip.editGroupPage": "On this page, you can modify the properties and members of a group. In the top section, you can edit the group name and description, unless this is an admin group for a collection or community, in which case the group name and description are auto-generated and cannot be edited. In the following sections, you can edit group membership. See [the wiki](https://wiki.lyrasis.org/display/DSDOC7x/Create+or+manage+a+user+group) for more details.",
+  // TODO New key - Add a translation
+  "admin.access-control.groups.form.tooltip.editGroupPage": "On this page, you can modify the properties and members of a group. In the top section, you can edit the group name and description, unless this is an admin group for a collection or community, in which case the group name and description are auto-generated and cannot be edited. In the following sections, you can edit group membership. See [the wiki](https://wiki.lyrasis.org/display/DSDOC7x/Create+or+manage+a+user+group) for more details.",
+
+  // "admin.access-control.groups.form.tooltip.editGroup.addEpeople": "To add or remove an EPerson to/from this group, either click the 'Browse All' button or use the search bar below to search for users (use the dropdown to the left of the search bar to choose whether to search by metadata or by email). Then click the plus icon for each user you wish to add in the list below, or the trash can icon for each user you wish to remove. The list below may have several pages: use the page controls below the list to navigate to the next pages. Once you are ready, save your changes by clicking the 'Save' button in the top section.",
+  // TODO New key - Add a translation
+  "admin.access-control.groups.form.tooltip.editGroup.addEpeople": "To add or remove an EPerson to/from this group, either click the 'Browse All' button or use the search bar below to search for users (use the dropdown to the left of the search bar to choose whether to search by metadata or by email). Then click the plus icon for each user you wish to add in the list below, or the trash can icon for each user you wish to remove. The list below may have several pages: use the page controls below the list to navigate to the next pages. Once you are ready, save your changes by clicking the 'Save' button in the top section.",
+
+  // "admin.access-control.groups.form.tooltip.editGroup.addSubgroups": "To add or remove a Subgroup to/from this group, either click the 'Browse All' button or use the search bar below to search for users. Then click the plus icon for each user you wish to add in the list below, or the trash can icon for each user you wish to remove. The list below may have several pages: use the page controls below the list to navigate to the next pages. Once you are ready, save your changes by clicking the 'Save' button in the top section.",
+  // TODO New key - Add a translation
+  "admin.access-control.groups.form.tooltip.editGroup.addSubgroups": "To add or remove a Subgroup to/from this group, either click the 'Browse All' button or use the search bar below to search for users. Then click the plus icon for each user you wish to add in the list below, or the trash can icon for each user you wish to remove. The list below may have several pages: use the page controls below the list to navigate to the next pages. Once you are ready, save your changes by clicking the 'Save' button in the top section.",
 
   //"admin.reports.collections.title": "Collection Filter Report",
   // TODO New key - Add a translation
@@ -1150,23 +1161,6 @@
   //"admin.reports.commons.filters.permission.has_restricted_metadata.tooltip": "Item has metadata that is not accessible to Anonymous user",
   // TODO New key - Add a translation
   "admin.reports.commons.filters.permission.has_restricted_metadata.tooltip": "Item has metadata that is not accessible to Anonymous user",
-=======
-
-  // "admin.access-control.groups.form.return": "Back",
-  "admin.access-control.groups.form.return": "Vissza",
-
-  // "admin.access-control.groups.form.tooltip.editGroupPage": "On this page, you can modify the properties and members of a group. In the top section, you can edit the group name and description, unless this is an admin group for a collection or community, in which case the group name and description are auto-generated and cannot be edited. In the following sections, you can edit group membership. See [the wiki](https://wiki.lyrasis.org/display/DSDOC7x/Create+or+manage+a+user+group) for more details.",
-  // TODO New key - Add a translation
-  "admin.access-control.groups.form.tooltip.editGroupPage": "On this page, you can modify the properties and members of a group. In the top section, you can edit the group name and description, unless this is an admin group for a collection or community, in which case the group name and description are auto-generated and cannot be edited. In the following sections, you can edit group membership. See [the wiki](https://wiki.lyrasis.org/display/DSDOC7x/Create+or+manage+a+user+group) for more details.",
-
-  // "admin.access-control.groups.form.tooltip.editGroup.addEpeople": "To add or remove an EPerson to/from this group, either click the 'Browse All' button or use the search bar below to search for users (use the dropdown to the left of the search bar to choose whether to search by metadata or by email). Then click the plus icon for each user you wish to add in the list below, or the trash can icon for each user you wish to remove. The list below may have several pages: use the page controls below the list to navigate to the next pages. Once you are ready, save your changes by clicking the 'Save' button in the top section.",
-  // TODO New key - Add a translation
-  "admin.access-control.groups.form.tooltip.editGroup.addEpeople": "To add or remove an EPerson to/from this group, either click the 'Browse All' button or use the search bar below to search for users (use the dropdown to the left of the search bar to choose whether to search by metadata or by email). Then click the plus icon for each user you wish to add in the list below, or the trash can icon for each user you wish to remove. The list below may have several pages: use the page controls below the list to navigate to the next pages. Once you are ready, save your changes by clicking the 'Save' button in the top section.",
-
-  // "admin.access-control.groups.form.tooltip.editGroup.addSubgroups": "To add or remove a Subgroup to/from this group, either click the 'Browse All' button or use the search bar below to search for users. Then click the plus icon for each user you wish to add in the list below, or the trash can icon for each user you wish to remove. The list below may have several pages: use the page controls below the list to navigate to the next pages. Once you are ready, save your changes by clicking the 'Save' button in the top section.",
-  // TODO New key - Add a translation
-  "admin.access-control.groups.form.tooltip.editGroup.addSubgroups": "To add or remove a Subgroup to/from this group, either click the 'Browse All' button or use the search bar below to search for users. Then click the plus icon for each user you wish to add in the list below, or the trash can icon for each user you wish to remove. The list below may have several pages: use the page controls below the list to navigate to the next pages. Once you are ready, save your changes by clicking the 'Save' button in the top section.",
->>>>>>> d0ccec9d
 
   // "admin.search.breadcrumbs": "Administrative Search",
   "admin.search.breadcrumbs": "Adminisztratív keresés",
@@ -5049,10 +5043,9 @@
 
   // "menu.section.access_control_people": "People",
   "menu.section.access_control_people": "Emberek",
-<<<<<<< HEAD
-  
-  
-  
+
+
+
   // "menu.section.reports": "Reports",
   // TODO New key - Add a translation
   "menu.section.reports": "Reports",
@@ -5064,10 +5057,8 @@
   // "menu.section.reports.queries": "Metadata Query",
   // TODO New key - Add a translation
   "menu.section.reports.queries": "Metadata Query",
-=======
-
-
->>>>>>> d0ccec9d
+
+
 
   // "menu.section.admin_search": "Admin Search",
   "menu.section.admin_search": "Admin keresés",
@@ -5147,17 +5138,13 @@
   // TODO New key - Add a translation
   "menu.section.export_batch": "Batch Export (ZIP)",
 
-
   // "menu.section.icon.access_control": "Access Control menu section",
   "menu.section.icon.access_control": "Hozzáférés kontroll menü felület",
 
-<<<<<<< HEAD
   //"menu.section.icon.reports": "Reports menu section",
   // TODO New key - Add a translation
   "menu.section.icon.reports": "Reports menu section",
 
-=======
->>>>>>> d0ccec9d
   // "menu.section.icon.admin_search": "Admin search menu section",
   "menu.section.icon.admin_search": "Admin keresés menü felület",
 
@@ -5273,16 +5260,12 @@
 
   // "menu.section.statistics_task": "Statistics Task",
   "menu.section.statistics_task": "Statisztikai feladatok",
-<<<<<<< HEAD
   
   
   //"menu.section.toggle.reports": "Toggle Reports section",
   // TODO New key - Add a translation
   "menu.section.toggle.reports": "Toggle Reports section",
-=======
-
-
->>>>>>> d0ccec9d
+
 
   // "menu.section.toggle.access_control": "Toggle Access Control section",
   "menu.section.toggle.access_control": "Váltás a Hozzáférés kontrol felületre",
