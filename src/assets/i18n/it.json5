{

  // "401.help": "You're not authorized to access this page. You can use the button below to get back to the home page.",
  "401.help": "Non sei autorizzato ad accedere a questa pagina. Puoi usare il pulsante qui sotto per tornare alla home page.",

  // "401.link.home-page": "Take me to the home page",
  "401.link.home-page": "Torna alla home page",

  // "401.unauthorized": "unauthorized",
  "401.unauthorized": "Non autorizzato",



  // "403.help": "You don't have permission to access this page. You can use the button below to get back to the home page.",
  "403.help": "Non si dispone dell'autorizzazione per accedere a questa pagina. Puoi usare il pulsante qui sotto per tornare alla home page.",

  // "403.link.home-page": "Take me to the home page",
  "403.link.home-page": "Torna alla home page",

  // "403.forbidden": "forbidden",
  "403.forbidden": "vietato",

  // "500.page-internal-server-error": "Service Unavailable",
  "500.page-internal-server-error": "Servizio non disponibile",

  // "500.help": "The server is temporarily unable to service your request due to maintenance downtime or capacity problems. Please try again later.",
  "500.help": "Il server non è temporaneamente in grado di soddisfare la richiesta a causa di tempi di inattività di manutenzione o problemi di capacità. Riprova più tardi.",

  // "500.link.home-page": "Take me to the home page",
  "500.link.home-page": "Torna alla home page",


  // "404.help": "We can't find the page you're looking for. The page may have been moved or deleted. You can use the button below to get back to the home page. ",
  "404.help": "Non riusciamo a trovare la pagina che stai cercando. La pagina potrebbe essere stata spostata o eliminata. Puoi usare il pulsante qui sotto per tornare alla home page.",

  // "404.link.home-page": "Take me to the home page",
  "404.link.home-page": "Torna alla home page",

  // "404.page-not-found": "page not found",
  "404.page-not-found": "Pagina non trovata",

  // "error-page.description.401": "unauthorized",
  "error-page.description.401": "non autorizzato",

  // "error-page.description.403": "forbidden",
  "error-page.description.403": "accesso negato",

  // "error-page.description.500": "Service Unavailable",
  "error-page.description.500": "Servizio non disponibile",

  // "error-page.description.404": "page not found",
  "error-page.description.404": "Pagina non trovata",

  // "error-page.orcid.generic-error": "An error occurred during login via ORCID. Make sure you have shared your ORCID account email address with DSpace. If the error persists, contact the administrator",
  "error-page.orcid.generic-error": "Si è verificato un errore con il login via ORCID. Verifica di avere condiviso il tuo account ORCID con DSpace. Se l'errore persiste, contatta l'amministratore",

  // "access-status.embargo.listelement.badge": "Embargo",
  "access-status.embargo.listelement.badge": "Embargo",

  // "access-status.metadata.only.listelement.badge": "Metadata only",
  "access-status.metadata.only.listelement.badge": "Solo metadata",

  // "access-status.open.access.listelement.badge": "Open Access",
  "access-status.open.access.listelement.badge": "Open Access",

  // "access-status.restricted.listelement.badge": "Restricted",
  "access-status.restricted.listelement.badge": "Limitato",

  // "access-status.unknown.listelement.badge": "Unknown",
  "access-status.unknown.listelement.badge": "Sconosciuto",

  // "admin.curation-tasks.breadcrumbs": "System curation tasks",
  "admin.curation-tasks.breadcrumbs": "Curation task del sistema",

  // "admin.curation-tasks.title": "System curation tasks",
  "admin.curation-tasks.title": "Curation task del sistema",

  // "admin.curation-tasks.header": "System curation tasks",
  "admin.curation-tasks.header": "Curation task del sistema",

  // "admin.registries.bitstream-formats.breadcrumbs": "Format registry",
  "admin.registries.bitstream-formats.breadcrumbs": "Formattare il registro",

  // "admin.registries.bitstream-formats.create.breadcrumbs": "Bitstream format",
  "admin.registries.bitstream-formats.create.breadcrumbs": "Formato del bitstream",

  // "admin.registries.bitstream-formats.create.failure.content": "An error occurred while creating the new bitstream format.",
  "admin.registries.bitstream-formats.create.failure.content": "Si è verificato un errore durante la creazione del nuovo formato bitstream.",

  // "admin.registries.bitstream-formats.create.failure.head": "Failure",
  "admin.registries.bitstream-formats.create.failure.head": "Fallimento",

  // "admin.registries.bitstream-formats.create.head": "Create Bitstream format",
  "admin.registries.bitstream-formats.create.head": "Crea formato Bitstream",

  // "admin.registries.bitstream-formats.create.new": "Add a new bitstream format",
  "admin.registries.bitstream-formats.create.new": "Aggiungere un nuovo formato bitstream",

  // "admin.registries.bitstream-formats.create.success.content": "The new bitstream format was successfully created.",
  "admin.registries.bitstream-formats.create.success.content": "Il nuovo formato bitstream è stato creato correttamente.",

  // "admin.registries.bitstream-formats.create.success.head": "Success",
  "admin.registries.bitstream-formats.create.success.head": "Successo",

  // "admin.registries.bitstream-formats.delete.failure.amount": "Failed to remove {{ amount }} format(s)",
  "admin.registries.bitstream-formats.delete.failure.amount": "Impossibile rimuovere i formati {{ amount }}",

  // "admin.registries.bitstream-formats.delete.failure.head": "Failure",
  "admin.registries.bitstream-formats.delete.failure.head": "Fallimento",

  // "admin.registries.bitstream-formats.delete.success.amount": "Successfully removed {{ amount }} format(s)",
  "admin.registries.bitstream-formats.delete.success.amount": "Rimosso con successo i formati {{ amount }}",

  // "admin.registries.bitstream-formats.delete.success.head": "Success",
  "admin.registries.bitstream-formats.delete.success.head": "Successo",

  // "admin.registries.bitstream-formats.description": "This list of bitstream formats provides information about known formats and their support level.",
  "admin.registries.bitstream-formats.description": "Questo elenco di formati bitstream fornisce informazioni sui formati noti e sul loro livello di supporto.",

  // "admin.registries.bitstream-formats.edit.breadcrumbs": "Bitstream format",
  "admin.registries.bitstream-formats.edit.breadcrumbs": "Formato bitstream",

  // "admin.registries.bitstream-formats.edit.description.hint": "",
  "admin.registries.bitstream-formats.edit.description.hint": "",

  // "admin.registries.bitstream-formats.edit.description.label": "Description",
  "admin.registries.bitstream-formats.edit.description.label": "Descrizione",

  // "admin.registries.bitstream-formats.edit.extensions.hint": "Extensions are file extensions that are used to automatically identify the format of uploaded files. You can enter several extensions for each format.",
  "admin.registries.bitstream-formats.edit.extensions.hint": "Le estensioni sono estensioni di file che vengono utilizzate per identificare automaticamente il formato dei file caricati. È possibile immettere diverse estensioni per ogni formato.",

  // "admin.registries.bitstream-formats.edit.extensions.label": "File extensions",
  "admin.registries.bitstream-formats.edit.extensions.label": "Estensione",

  // "admin.registries.bitstream-formats.edit.extensions.placeholder": "Enter a file extension without the dot",
  "admin.registries.bitstream-formats.edit.extensions.placeholder": "Inserisci un'estensione di file senza il punto",

  // "admin.registries.bitstream-formats.edit.failure.content": "An error occurred while editing the bitstream format.",
  "admin.registries.bitstream-formats.edit.failure.content": "Si è verificato un errore durante la modifica del formato bitstream.",

  // "admin.registries.bitstream-formats.edit.failure.head": "Failure",
  "admin.registries.bitstream-formats.edit.failure.head": "Fallimento",

  // "admin.registries.bitstream-formats.edit.head": "Bitstream format: {{ format }}",
  "admin.registries.bitstream-formats.edit.head": "Formato Bitstream: {{ format }}",

  // "admin.registries.bitstream-formats.edit.internal.hint": "Formats marked as internal are hidden from the user, and used for administrative purposes.",
  "admin.registries.bitstream-formats.edit.internal.hint": "I formati contrassegnati come interni sono nascosti all'utente e utilizzati per scopi amministrativi.",

  // "admin.registries.bitstream-formats.edit.internal.label": "Internal",
  "admin.registries.bitstream-formats.edit.internal.label": "Interno",

  // "admin.registries.bitstream-formats.edit.mimetype.hint": "The MIME type associated with this format, does not have to be unique.",
  "admin.registries.bitstream-formats.edit.mimetype.hint": "Non è necessario che il tipo MIME associato a questo formato sia univoco.",

  // "admin.registries.bitstream-formats.edit.mimetype.label": "MIME Type",
  "admin.registries.bitstream-formats.edit.mimetype.label": "Tipo MIME",

  // "admin.registries.bitstream-formats.edit.shortDescription.hint": "A unique name for this format, (e.g. Microsoft Word XP or Microsoft Word 2000)",
  "admin.registries.bitstream-formats.edit.shortDescription.hint": "Un nome univoco per questo formato (ad esempio, Microsoft Word XP o Microsoft Word 2000)",

  // "admin.registries.bitstream-formats.edit.shortDescription.label": "Name",
  "admin.registries.bitstream-formats.edit.shortDescription.label": "Nome",

  // "admin.registries.bitstream-formats.edit.success.content": "The bitstream format was successfully edited.",
  "admin.registries.bitstream-formats.edit.success.content": "Il formato bitstream è stato modificato correttamente.",

  // "admin.registries.bitstream-formats.edit.success.head": "Success",
  "admin.registries.bitstream-formats.edit.success.head": "Successo",

  // "admin.registries.bitstream-formats.edit.supportLevel.hint": "The level of support your institution pledges for this format.",
  "admin.registries.bitstream-formats.edit.supportLevel.hint": "Il livello di supporto che la vostra istituzione si impegna a dare a questo formato.",

  // "admin.registries.bitstream-formats.edit.supportLevel.label": "Support level",
  "admin.registries.bitstream-formats.edit.supportLevel.label": "Livello di supporto",

  // "admin.registries.bitstream-formats.head": "Bitstream Format Registry",
  "admin.registries.bitstream-formats.head": "Registro di sistema del formato Bitstream",

  // "admin.registries.bitstream-formats.no-items": "No bitstream formats to show.",
  "admin.registries.bitstream-formats.no-items": "Nessun formato bitstream da mostrare.",

  // "admin.registries.bitstream-formats.table.delete": "Delete selected",
  "admin.registries.bitstream-formats.table.delete": "Elimina selezionato",

  // "admin.registries.bitstream-formats.table.deselect-all": "Deselect all",
  "admin.registries.bitstream-formats.table.deselect-all": "Deseleziona tutto",

  // "admin.registries.bitstream-formats.table.internal": "internal",
  "admin.registries.bitstream-formats.table.internal": "interno",

  // "admin.registries.bitstream-formats.table.mimetype": "MIME Type",
  "admin.registries.bitstream-formats.table.mimetype": "Tipo MIME",

  // "admin.registries.bitstream-formats.table.name": "Name",
  "admin.registries.bitstream-formats.table.name": "Nome",
  // "admin.registries.bitstream-formats.table.id": "ID",
  "admin.registries.bitstream-formats.table.id": "ID",

  // "admin.registries.bitstream-formats.table.return": "Back",
  "admin.registries.bitstream-formats.table.return": "Indietro",

  // "admin.registries.bitstream-formats.table.supportLevel.KNOWN": "Known",
  "admin.registries.bitstream-formats.table.supportLevel.KNOWN": "Conosciuto",

  // "admin.registries.bitstream-formats.table.supportLevel.SUPPORTED": "Supported",
  "admin.registries.bitstream-formats.table.supportLevel.SUPPORTED": "Sostenuto",

  // "admin.registries.bitstream-formats.table.supportLevel.UNKNOWN": "Unknown",
  "admin.registries.bitstream-formats.table.supportLevel.UNKNOWN": "Sconosciuto",

  // "admin.registries.bitstream-formats.table.supportLevel.head": "Support Level",
  "admin.registries.bitstream-formats.table.supportLevel.head": "Livello di supporto",

  // "admin.registries.bitstream-formats.title": "Bitstream Format Registry",
  "admin.registries.bitstream-formats.title": "Registro di sistema del formato Bitstream",



  // "admin.registries.metadata.breadcrumbs": "Metadata registry",
  "admin.registries.metadata.breadcrumbs": "Registro dei metadati",

  // "admin.registries.metadata.description": "The metadata registry maintains a list of all metadata fields available in the repository. These fields may be divided amongst multiple schemas. However, DSpace requires the qualified Dublin Core schema.",
  "admin.registries.metadata.description": "Il Registro dei metadati mantiene un elenco di tutti i campi di metadati disponibili nel repository. Questi campi possono essere suddivisi tra più schemi. Tuttavia, DSpace richiede lo schema Dublin Core qualificato.",

  // "admin.registries.metadata.form.create": "Create metadata schema",
  "admin.registries.metadata.form.create": "Creare un Metadata Schema",

  // "admin.registries.metadata.form.edit": "Edit metadata schema",
  "admin.registries.metadata.form.edit": "Modificare il Metadata Schema",

  // "admin.registries.metadata.form.name": "Name",
  "admin.registries.metadata.form.name": "Nome",

  // "admin.registries.metadata.form.namespace": "Namespace",
  "admin.registries.metadata.form.namespace": "Namespace",

  // "admin.registries.metadata.head": "Metadata Registry",
  "admin.registries.metadata.head": "Registro dei metadati",

  // "admin.registries.metadata.schemas.no-items": "No metadata schemas to show.",
  "admin.registries.metadata.schemas.no-items": "Nessun Metadata Schema da mostrare.",

  // "admin.registries.metadata.schemas.table.delete": "Delete selected",
  "admin.registries.metadata.schemas.table.delete": "Elimina selezionato",

  // "admin.registries.metadata.schemas.table.id": "ID",
  "admin.registries.metadata.schemas.table.id": "ID",

  // "admin.registries.metadata.schemas.table.name": "Name",
  "admin.registries.metadata.schemas.table.name": "Nome",

  // "admin.registries.metadata.schemas.table.namespace": "Namespace",
  "admin.registries.metadata.schemas.table.namespace": "Namespace",

  // "admin.registries.metadata.title": "Metadata Registry",
  "admin.registries.metadata.title": "Registro dei metadati",



  // "admin.registries.schema.breadcrumbs": "Metadata schema",
  "admin.registries.schema.breadcrumbs": "Metadata Schema",

  // "admin.registries.schema.description": "This is the metadata schema for \"{{namespace}}\".",
  "admin.registries.schema.description": "Questo è il Metadata Schema per \"{{namespace}}.",

  // "admin.registries.schema.fields.head": "Schema metadata fields",
  "admin.registries.schema.fields.head": "Campi dei metadati dello schema",

  // "admin.registries.schema.fields.no-items": "No metadata fields to show.",
  "admin.registries.schema.fields.no-items": "Nessun campo di metadati da mostrare.",

  // "admin.registries.schema.fields.table.delete": "Delete selected",
  "admin.registries.schema.fields.table.delete": "Elimina selezionato",

  // "admin.registries.schema.fields.table.field": "Field",
  "admin.registries.schema.fields.table.field": "Campo",
  // "admin.registries.schema.fields.table.id": "ID",
  "admin.registries.schema.fields.table.id": "ID",

  // "admin.registries.schema.fields.table.scopenote": "Scope Note",
  "admin.registries.schema.fields.table.scopenote": "Nota di ambito",

  // "admin.registries.schema.form.create": "Create metadata field",
  "admin.registries.schema.form.create": "Creare un campo di metadati",

  // "admin.registries.schema.form.edit": "Edit metadata field",
  "admin.registries.schema.form.edit": "Modificare il campo dei metadati",

  // "admin.registries.schema.form.element": "Element",
  "admin.registries.schema.form.element": "Elemento",

  // "admin.registries.schema.form.qualifier": "Qualifier",
  "admin.registries.schema.form.qualifier": "Qualificatore",

  // "admin.registries.schema.form.scopenote": "Scope Note",
  "admin.registries.schema.form.scopenote": "Nota di ambito",

  // "admin.registries.schema.head": "Metadata Schema",
  "admin.registries.schema.head": "Metadata Schema",

  // "admin.registries.schema.notification.created": "Successfully created metadata schema \"{{prefix}}\"",
  "admin.registries.schema.notification.created": "Metadata Schema creato correttamente \"{{prefix}}\"",

  // "admin.registries.schema.notification.deleted.failure": "Failed to delete {{amount}} metadata schemas",
  "admin.registries.schema.notification.deleted.failure": "Impossibile eliminare il Metadata Schema {{amount}}",

  // "admin.registries.schema.notification.deleted.success": "Successfully deleted {{amount}} metadata schemas",
  "admin.registries.schema.notification.deleted.success": "Metadata Schema {{amount}} eliminato correttamente",

  // "admin.registries.schema.notification.edited": "Successfully edited metadata schema \"{{prefix}}\"",
  "admin.registries.schema.notification.edited": "Schema di metadati modificato correttamente \"{{prefix}}\"",

  // "admin.registries.schema.notification.failure": "Error",
  "admin.registries.schema.notification.failure": "Errore",

  // "admin.registries.schema.notification.field.created": "Successfully created metadata field \"{{field}}\"",
  "admin.registries.schema.notification.field.created": "Campo dei metadati creato correttamente \"{{field}}\"",

  // "admin.registries.schema.notification.field.deleted.failure": "Failed to delete {{amount}} metadata fields",
  "admin.registries.schema.notification.field.deleted.failure": "Impossibile eliminare i campi di metadati {{amount}}",

  // "admin.registries.schema.notification.field.deleted.success": "Successfully deleted {{amount}} metadata fields",
  "admin.registries.schema.notification.field.deleted.success": "Campi di metadati {{amount}} eliminati correttamente",

  // "admin.registries.schema.notification.field.edited": "Successfully edited metadata field \"{{field}}\"",
  "admin.registries.schema.notification.field.edited": "Campo dei metadati modificato correttamente \"{{field}}\"",

  // "admin.registries.schema.notification.success": "Success",
  "admin.registries.schema.notification.success": "Successo",

  // "admin.registries.schema.return": "Back",
  "admin.registries.schema.return": "Indietro",

  // "admin.registries.schema.title": "Metadata Schema Registry",
  "admin.registries.schema.title": "Registro del Metadata Schema",



  // "admin.access-control.epeople.actions.delete": "Delete EPerson",
  "admin.access-control.epeople.actions.delete": "Eliminare EPerson",

  // "admin.access-control.epeople.actions.impersonate": "Impersonate EPerson",
  "admin.access-control.epeople.actions.impersonate": "Impersonare EPerson",

  // "admin.access-control.epeople.actions.reset": "Reset password",
  "admin.access-control.epeople.actions.reset": "Reimposta password",

  // "admin.access-control.epeople.actions.stop-impersonating": "Stop impersonating EPerson",
  "admin.access-control.epeople.actions.stop-impersonating": "Smetti di impersonare EPerson",

  // "admin.access-control.epeople.breadcrumbs": "EPeople",
  "admin.access-control.epeople.breadcrumbs": "EPeople",

  // "admin.access-control.epeople.title": "EPeople",
  "admin.access-control.epeople.title": "EPeople",

  // "admin.access-control.epeople.head": "EPeople",
  "admin.access-control.epeople.head": "EPeople",

  // "admin.access-control.epeople.search.head": "Search",
  "admin.access-control.epeople.search.head": "Ricerca",

  // "admin.access-control.epeople.button.see-all": "Browse All",
  "admin.access-control.epeople.button.see-all": "Sfoglia tutto",

  // "admin.access-control.epeople.search.scope.metadata": "Metadata",
  "admin.access-control.epeople.search.scope.metadata": "Metadati",

  // "admin.access-control.epeople.search.scope.email": "E-mail (exact)",
  "admin.access-control.epeople.search.scope.email": "E-mail (esatta)",

  // "admin.access-control.epeople.search.button": "Search",
  "admin.access-control.epeople.search.button": "Ricerca",

  // "admin.access-control.epeople.search.placeholder": "Search people...",
  "admin.access-control.epeople.search.placeholder": "Cerca persone...",

  // "admin.access-control.epeople.button.add": "Add EPerson",
  "admin.access-control.epeople.button.add": "Aggiungi EPerson",

  // "admin.access-control.epeople.table.id": "ID",
  "admin.access-control.epeople.table.id": "ID",

  // "admin.access-control.epeople.table.name": "Name",
  "admin.access-control.epeople.table.name": "Nome",

  // "admin.access-control.epeople.table.email": "E-mail (exact)",
  "admin.access-control.epeople.table.email": "E-mail (esatta)",

  // "admin.access-control.epeople.table.edit": "Edit",
  "admin.access-control.epeople.table.edit": "Editare",

  // "admin.access-control.epeople.table.edit.buttons.edit": "Edit \"{{name}}\"",
  "admin.access-control.epeople.table.edit.buttons.edit": "Modifica \"{{name}}\"",

  // "admin.access-control.epeople.table.edit.buttons.edit-disabled": "You are not authorized to edit this group",
  "admin.access-control.epeople.table.edit.buttons.edit-disabled": "Non sei autorizzato a modificare questo gruppo",

  // "admin.access-control.epeople.table.edit.buttons.remove": "Delete \"{{name}}\"",
  "admin.access-control.epeople.table.edit.buttons.remove": "Eliminare \"{{name}}\"",

  // "admin.access-control.epeople.no-items": "No EPeople to show.",
  "admin.access-control.epeople.no-items": "Nessuna EPersona da mostrare.",

  // "admin.access-control.epeople.form.create": "Create EPerson",
  "admin.access-control.epeople.form.create": "Crea EPersona",

  // "admin.access-control.epeople.form.edit": "Edit EPerson",
  "admin.access-control.epeople.form.edit": "Modifica EPersona",

  // "admin.access-control.epeople.form.firstName": "First name",
  "admin.access-control.epeople.form.firstName": "Nome di battesimo",

  // "admin.access-control.epeople.form.lastName": "Last name",
  "admin.access-control.epeople.form.lastName": "Cognome",

  // "admin.access-control.epeople.form.email": "E-mail",
  "admin.access-control.epeople.form.email": "Posta elettronica",

  // "admin.access-control.epeople.form.emailHint": "Must be valid e-mail address",
  "admin.access-control.epeople.form.emailHint": "Deve essere un indirizzo e-mail valido",

  // "admin.access-control.epeople.form.canLogIn": "Can log in",
  "admin.access-control.epeople.form.canLogIn": "Può accedere",

  // "admin.access-control.epeople.form.requireCertificate": "Requires certificate",
  "admin.access-control.epeople.form.requireCertificate": "Richiede certificato",

  // "admin.access-control.epeople.form.return": "Back",
  "admin.access-control.epeople.form.return": "Indietro",

  // "admin.access-control.epeople.form.notification.created.success": "Successfully created EPerson \"{{name}}\"",
  "admin.access-control.epeople.form.notification.created.success": "EPerson creato con successo \"{{name}}\"",

  // "admin.access-control.epeople.form.notification.created.failure": "Failed to create EPerson \"{{name}}\"",
  "admin.access-control.epeople.form.notification.created.failure": "Impossibile creare EPerson \"{{name}}\"",

  // "admin.access-control.epeople.form.notification.created.failure.emailInUse": "Failed to create EPerson \"{{name}}\", email \"{{email}}\" already in use.",
  "admin.access-control.epeople.form.notification.created.failure.emailInUse": "Impossibile creare EPerson \"{{name}}\",  email \"{{email}}\" già in uso.",

  // "admin.access-control.epeople.form.notification.edited.failure.emailInUse": "Failed to edit EPerson \"{{name}}\", email \"{{email}}\" already in use.",
  "admin.access-control.epeople.form.notification.edited.failure.emailInUse": "Impossibile modificare EPerson \"{{name}}\", email \"{{email}}\" già in uso.",

  // "admin.access-control.epeople.form.notification.edited.success": "Successfully edited EPerson \"{{name}}\"",
  "admin.access-control.epeople.form.notification.edited.success": "EPerson modificato con successo \"{{name}}\"",

  // "admin.access-control.epeople.form.notification.edited.failure": "Failed to edit EPerson \"{{name}}\"",
  "admin.access-control.epeople.form.notification.edited.failure": "Impossibile modificare EPerson \"{{name}}\"",

  // "admin.access-control.epeople.form.notification.deleted.success": "Successfully deleted EPerson \"{{name}}\"",
  "admin.access-control.epeople.form.notification.deleted.success": "EPerson eliminato con successo \"{{name}}\"",

  // "admin.access-control.epeople.form.notification.deleted.failure": "Failed to delete EPerson \"{{name}}\"",
  "admin.access-control.epeople.form.notification.deleted.failure": "Impossibile eliminare EPerson \"{{name}}\"",

  // "admin.access-control.epeople.form.groupsEPersonIsMemberOf": "Member of these groups:",
  "admin.access-control.epeople.form.groupsEPersonIsMemberOf": "Membro dei seguenti gruppi:",

  // "admin.access-control.epeople.form.table.id": "ID",
  "admin.access-control.epeople.form.table.id": "ID",

  // "admin.access-control.epeople.form.table.name": "Name",
  "admin.access-control.epeople.form.table.name": "Nome",

  // "admin.access-control.epeople.form.table.collectionOrCommunity": "Collection/Community",
  "admin.access-control.epeople.form.table.collectionOrCommunity": "collection/Community",

  // "admin.access-control.epeople.form.memberOfNoGroups": "This EPerson is not a member of any groups",
  "admin.access-control.epeople.form.memberOfNoGroups": "Questo EPerson non è membro di alcun gruppo",

  // "admin.access-control.epeople.form.goToGroups": "Add to groups",
  "admin.access-control.epeople.form.goToGroups": "Aggiungi ai gruppi",

  // "admin.access-control.epeople.notification.deleted.failure": "Failed to delete EPerson: \"{{name}}\"",
  "admin.access-control.epeople.notification.deleted.failure": "Impossibile eliminare l'EPerson: \"{{name}}\"",

  // "admin.access-control.epeople.notification.deleted.success": "Successfully deleted EPerson: \"{{name}}\"",
  "admin.access-control.epeople.notification.deleted.success": "EPerson eliminata con successo: \"{{name}}\"",



  // "admin.access-control.groups.title": "Groups",
  "admin.access-control.groups.title": "Gruppi",

  // "admin.access-control.groups.breadcrumbs": "Groups",
  "admin.access-control.groups.breadcrumbs": "Gruppi",

  // "admin.access-control.groups.singleGroup.breadcrumbs": "Edit Group",
  "admin.access-control.groups.singleGroup.breadcrumbs": "Modifica gruppo",

  // "admin.access-control.groups.title.singleGroup": "Edit Group",
  "admin.access-control.groups.title.singleGroup": "Modifica gruppo",

  // "admin.access-control.groups.title.addGroup": "New Group",
  "admin.access-control.groups.title.addGroup": "Nuovo Gruppo",

  // "admin.access-control.groups.addGroup.breadcrumbs": "New Group",
  "admin.access-control.groups.addGroup.breadcrumbs": "Nuovo Gruppo",

  // "admin.access-control.groups.head": "Groups",
  "admin.access-control.groups.head": "Gruppi/Ruoli",

  // "admin.access-control.groups.button.add": "Add group",
  "admin.access-control.groups.button.add": "Aggiungi gruppo",

  // "admin.access-control.groups.search.head": "Search groups",
  "admin.access-control.groups.search.head": "Gruppi di ricerca",

  // "admin.access-control.groups.button.see-all": "Browse all",
  "admin.access-control.groups.button.see-all": "Sfoglia tutti",

  // "admin.access-control.groups.search.button": "Search",
  "admin.access-control.groups.search.button": "Ricerca",

  // "admin.access-control.groups.search.placeholder": "Search groups...",
  "admin.access-control.groups.search.placeholder": "Cerca gruppi...",

  // "admin.access-control.groups.table.id": "ID",
  "admin.access-control.groups.table.id": "ID",

  // "admin.access-control.groups.table.name": "Name",
  "admin.access-control.groups.table.name": "Nome",

  // "admin.access-control.groups.table.collectionOrCommunity": "Collection/Community",
  "admin.access-control.groups.table.collectionOrCommunity": "Collection/Community",

  // "admin.access-control.groups.table.members": "Members",
  "admin.access-control.groups.table.members": "Membri",

  // "admin.access-control.groups.table.edit": "Edit",
  "admin.access-control.groups.table.edit": "Editare",

  // "admin.access-control.groups.table.edit.buttons.edit": "Edit \"{{name}}\"",
  "admin.access-control.groups.table.edit.buttons.edit": "Modifica \"{{name}}\"",

  // "admin.access-control.groups.table.edit.buttons.remove": "Delete \"{{name}}\"",
  "admin.access-control.groups.table.edit.buttons.remove": "Elimina \"{{name}}\"",

  // "admin.access-control.groups.no-items": "No groups found with this in their name or this as UUID",
  "admin.access-control.groups.no-items": "Nessun gruppo trovato con questo nel loro nome o questo come UUID",

  // "admin.access-control.groups.notification.deleted.success": "Successfully deleted group \"{{name}}\"",
  "admin.access-control.groups.notification.deleted.success": "Gruppo eliminato con successo \"{{name}}\"",

  // "admin.access-control.groups.notification.deleted.failure.title": "Failed to delete group \"{{name}}\"",
  "admin.access-control.groups.notification.deleted.failure.title": "Impossibile eliminare il gruppo \"{{name}}\"",

  // "admin.access-control.groups.notification.deleted.failure.content": "Cause: \"{{cause}}\"",
  "admin.access-control.groups.notification.deleted.failure.content": "Causa: \"{{cause}}\"",



  // "admin.access-control.groups.form.alert.permanent": "This group is permanent, so it can't be edited or deleted. You can still add and remove group members using this page.",
  "admin.access-control.groups.form.alert.permanent": "Questo gruppo è permanente, quindi non può essere modificato o eliminato. Puoi comunque aggiungere e rimuovere membri del gruppo utilizzando questa pagina.",

  // "admin.access-control.groups.form.alert.workflowGroup": "This group can’t be modified or deleted because it corresponds to a role in the submission and workflow process in the \"{{name}}\" {{comcol}}. You can delete it from the <a href='{{comcolEditRolesRoute}}'>\"assign roles\"</a> tab on the edit {{comcol}} page. You can still add and remove group members using this page.",
  "admin.access-control.groups.form.alert.workflowGroup": "Questo gruppo non può essere modificato o eliminato perché corrisponde a un ruolo nella submission e processo del workflow nel \"{{name}}\"  {{comcol}}. Puoi eliminarlo dal Tab <a href='{{comcolEditRolesRoute}}'>\"assegna ruoli\"</a> nella pagina di modifica {{comcol}}. Puoi ancora aggiungere e rimuovere membri del gruppo da questa pagina.",

  // "admin.access-control.groups.form.head.create": "Create group",
  "admin.access-control.groups.form.head.create": "Crea gruppo",

  // "admin.access-control.groups.form.head.edit": "Edit group",
  "admin.access-control.groups.form.head.edit": "Modifica gruppo",

  // "admin.access-control.groups.form.groupName": "Group name",
  "admin.access-control.groups.form.groupName": "Nome del gruppo",

  // "admin.access-control.groups.form.groupCommunity": "Community or Collection",
  "admin.access-control.groups.form.groupCommunity": "Community o collection",

  // "admin.access-control.groups.form.groupDescription": "Description",
  "admin.access-control.groups.form.groupDescription": "Descrizione",

  // "admin.access-control.groups.form.notification.created.success": "Successfully created Group \"{{name}}\"",
  "admin.access-control.groups.form.notification.created.success": "Gruppo creato con successo \"{{name}}\"",

  // "admin.access-control.groups.form.notification.created.failure": "Failed to create Group \"{{name}}\"",
  "admin.access-control.groups.form.notification.created.failure": "Impossibile creare il gruppo \"{{name}}\"",

  // "admin.access-control.groups.form.notification.created.failure.groupNameInUse": "Failed to create Group with name: \"{{name}}\", make sure the name is not already in use.",
  "admin.access-control.groups.form.notification.created.failure.groupNameInUse": "Impossibile creare il Gruppo con nome: \"{{name}}\", assicurarsi che il nome non sia già in uso.",

  // "admin.access-control.groups.form.notification.edited.failure": "Failed to edit Group \"{{name}}\"",
  "admin.access-control.groups.form.notification.edited.failure": "Impossibile modificare il gruppo \"{{name}}\"",

  // "admin.access-control.groups.form.notification.edited.failure.groupNameInUse": "Name \"{{name}}\" already in use!",
  "admin.access-control.groups.form.notification.edited.failure.groupNameInUse": "Nome \"{{name}}\" già in uso!",

  // "admin.access-control.groups.form.notification.edited.success": "Successfully edited Group \"{{name}}\"",
  "admin.access-control.groups.form.notification.edited.success": "Gruppo modificato correttamente \"{{name}}\"",

  // "admin.access-control.groups.form.actions.delete": "Delete Group",
  "admin.access-control.groups.form.actions.delete": "Elimina gruppo",

  // "admin.access-control.groups.form.delete-group.modal.header": "Delete Group \"{{ dsoName }}\"",
  "admin.access-control.groups.form.delete-group.modal.header": "Elimina gruppo \"{{ dsoName }}\"",

  // "admin.access-control.groups.form.delete-group.modal.info": "Are you sure you want to delete Group \"{{ dsoName }}\"",
  "admin.access-control.groups.form.delete-group.modal.info": "Sei sicuro di voler eliminare gruppo \"{{ dsoName }}\"",

  // "admin.access-control.groups.form.delete-group.modal.cancel": "Cancel",
  "admin.access-control.groups.form.delete-group.modal.cancel": "Annulla",

  // "admin.access-control.groups.form.delete-group.modal.confirm": "Delete",
  "admin.access-control.groups.form.delete-group.modal.confirm": "Cancellare",

  // "admin.access-control.groups.form.notification.deleted.success": "Successfully deleted group \"{{ name }}\"",
  "admin.access-control.groups.form.notification.deleted.success": "Gruppo eliminato con successo \"{{ name }}\"",

  // "admin.access-control.groups.form.notification.deleted.failure.title": "Failed to delete group \"{{ name }}\"",
  "admin.access-control.groups.form.notification.deleted.failure.title": "Impossibile eliminare il gruppo \"{{ name }}\"",

  // "admin.access-control.groups.form.notification.deleted.failure.content": "Cause: \"{{ cause }}\"",
  "admin.access-control.groups.form.notification.deleted.failure.content": "Causa: \"{{ cause }}\"",

  // "admin.access-control.groups.form.members-list.head": "EPeople",
  "admin.access-control.groups.form.members-list.head": "EPeople",

  // "admin.access-control.groups.form.members-list.search.head": "Add EPeople",
  "admin.access-control.groups.form.members-list.search.head": "Aggiungi EPeople",

  // "admin.access-control.groups.form.members-list.button.see-all": "Browse All",
  "admin.access-control.groups.form.members-list.button.see-all": "Sfoglia tutto",

  // "admin.access-control.groups.form.members-list.headMembers": "Current Members",
  "admin.access-control.groups.form.members-list.headMembers": "Membri attuali",

  // "admin.access-control.groups.form.members-list.search.scope.metadata": "Metadata",
  "admin.access-control.groups.form.members-list.search.scope.metadata": "Metadati",

  // "admin.access-control.groups.form.members-list.search.scope.email": "E-mail (exact)",
  "admin.access-control.groups.form.members-list.search.scope.email": "E-mail (esatta)",

  // "admin.access-control.groups.form.members-list.search.button": "Search",
  "admin.access-control.groups.form.members-list.search.button": "Ricerca",

  // "admin.access-control.groups.form.members-list.table.id": "ID",
  "admin.access-control.groups.form.members-list.table.id": "ID",

  // "admin.access-control.groups.form.members-list.table.name": "Name",
  "admin.access-control.groups.form.members-list.table.name": "Nome",

  // "admin.access-control.groups.form.members-list.table.identity": "Identity",
  "admin.access-control.groups.form.members-list.table.identity": "Identità",

  // "admin.access-control.groups.form.members-list.table.email": "Email",
  "admin.access-control.groups.form.members-list.table.email": "E-mail",

  // "admin.access-control.groups.form.members-list.table.netid": "NetID",
  "admin.access-control.groups.form.members-list.table.netid": "NetID",

  // "admin.access-control.groups.form.members-list.table.edit": "Remove / Add",
  "admin.access-control.groups.form.members-list.table.edit": "Rimuovi / Aggiungi",

  // "admin.access-control.groups.form.members-list.table.edit.buttons.remove": "Remove member with name \"{{name}}\"",
  "admin.access-control.groups.form.members-list.table.edit.buttons.remove": "Rimuovi membro con nome \"{{name}}\"",

  // "admin.access-control.groups.form.members-list.notification.success.addMember": "Successfully added member: \"{{name}}\"",
  "admin.access-control.groups.form.members-list.notification.success.addMember": "Membro aggiunto con successo: \"{{name}}\"",

  // "admin.access-control.groups.form.members-list.notification.failure.addMember": "Failed to add member: \"{{name}}\"",
  "admin.access-control.groups.form.members-list.notification.failure.addMember": "Impossibile aggiungere il membro: \"{{name}}\"",

  // "admin.access-control.groups.form.members-list.notification.success.deleteMember": "Successfully deleted member: \"{{name}}\"",
  "admin.access-control.groups.form.members-list.notification.success.deleteMember": "Membro eliminato con successo: \"{{name}}\"",

  // "admin.access-control.groups.form.members-list.notification.failure.deleteMember": "Failed to delete member: \"{{name}}\"",
  "admin.access-control.groups.form.members-list.notification.failure.deleteMember": "Impossibile eliminare il membro: \"{{name}}\"",

  // "admin.access-control.groups.form.members-list.table.edit.buttons.add": "Add member with name \"{{name}}\"",
  "admin.access-control.groups.form.members-list.table.edit.buttons.add": "Aggiungi membro con nome \"{{name}}\"",

  // "admin.access-control.groups.form.members-list.notification.failure.noActiveGroup": "No current active group, submit a name first.",
  "admin.access-control.groups.form.members-list.notification.failure.noActiveGroup": "Nessun gruppo corrente attivo, invia prima un nome.",

  // "admin.access-control.groups.form.members-list.no-members-yet": "No members in group yet, search and add.",
  "admin.access-control.groups.form.members-list.no-members-yet": "Ancora nessun membro del gruppo, cercali e aggiungili.",

  // "admin.access-control.groups.form.members-list.no-items": "No EPeople found in that search",
  "admin.access-control.groups.form.members-list.no-items": "Nessun EPeople trovato in quella ricerca",

  // "admin.access-control.groups.form.subgroups-list.notification.failure": "Something went wrong: \"{{cause}}\"",
  "admin.access-control.groups.form.subgroups-list.notification.failure": "Qualcosa è andato storto: \"{{cause}}\"",

  // "admin.access-control.groups.form.subgroups-list.head": "Groups",
  "admin.access-control.groups.form.subgroups-list.head": "Gruppi",

  // "admin.access-control.groups.form.subgroups-list.search.head": "Add Subgroup",
  "admin.access-control.groups.form.subgroups-list.search.head": "Aggiungi sottogruppo",

  // "admin.access-control.groups.form.subgroups-list.button.see-all": "Browse All",
  "admin.access-control.groups.form.subgroups-list.button.see-all": "Sfoglia tutto",

  // "admin.access-control.groups.form.subgroups-list.headSubgroups": "Current Subgroups",
  "admin.access-control.groups.form.subgroups-list.headSubgroups": "Sottogruppi attuali",

  // "admin.access-control.groups.form.subgroups-list.search.button": "Search",
  "admin.access-control.groups.form.subgroups-list.search.button": "Ricerca",

  // "admin.access-control.groups.form.subgroups-list.table.id": "ID",
  "admin.access-control.groups.form.subgroups-list.table.id": "ID",

  // "admin.access-control.groups.form.subgroups-list.table.name": "Name",
  "admin.access-control.groups.form.subgroups-list.table.name": "Nome",

  // "admin.access-control.groups.form.subgroups-list.table.collectionOrCommunity": "Collection/Community",
  "admin.access-control.groups.form.subgroups-list.table.collectionOrCommunity": "collection/Community",

  // "admin.access-control.groups.form.subgroups-list.table.edit": "Remove / Add",
  "admin.access-control.groups.form.subgroups-list.table.edit": "Rimuovi / Aggiungi",

  // "admin.access-control.groups.form.subgroups-list.table.edit.buttons.remove": "Remove subgroup with name \"{{name}}\"",
  "admin.access-control.groups.form.subgroups-list.table.edit.buttons.remove": "Rimuovi sottogruppo con nome \"{{name}}\"",

  // "admin.access-control.groups.form.subgroups-list.table.edit.buttons.add": "Add subgroup with name \"{{name}}\"",
  "admin.access-control.groups.form.subgroups-list.table.edit.buttons.add": "Aggiungi sottogruppo con nome \"{{name}}\"",

  // "admin.access-control.groups.form.subgroups-list.table.edit.currentGroup": "Current group",
  "admin.access-control.groups.form.subgroups-list.table.edit.currentGroup": "Gruppo attuale",

  // "admin.access-control.groups.form.subgroups-list.notification.success.addSubgroup": "Successfully added subgroup: \"{{name}}\"",
  "admin.access-control.groups.form.subgroups-list.notification.success.addSubgroup": "Sottogruppo aggiunto con successo: \"{{name}}\"",

  // "admin.access-control.groups.form.subgroups-list.notification.failure.addSubgroup": "Failed to add subgroup: \"{{name}}\"",
  "admin.access-control.groups.form.subgroups-list.notification.failure.addSubgroup": "Impossibile aggiungere il sottogruppo: \"{{name}}\"",

  // "admin.access-control.groups.form.subgroups-list.notification.success.deleteSubgroup": "Successfully deleted subgroup: \"{{name}}\"",
  "admin.access-control.groups.form.subgroups-list.notification.success.deleteSubgroup": "Sottogruppo eliminato con successo: \"{{name}}\"",

  // "admin.access-control.groups.form.subgroups-list.notification.failure.deleteSubgroup": "Failed to delete subgroup: \"{{name}}\"",
  "admin.access-control.groups.form.subgroups-list.notification.failure.deleteSubgroup": "Impossibile eliminare il sottogruppo: \"{{name}}\"",

  // "admin.access-control.groups.form.subgroups-list.notification.failure.noActiveGroup": "No current active group, submit a name first.",
  "admin.access-control.groups.form.subgroups-list.notification.failure.noActiveGroup": "Al momento nessun gruppo attivo, invia prima un nome.",

  // "admin.access-control.groups.form.subgroups-list.notification.failure.subgroupToAddIsActiveGroup": "This is the current group, can't be added.",
  "admin.access-control.groups.form.subgroups-list.notification.failure.subgroupToAddIsActiveGroup": "Questo è il gruppo corrente, non può essere aggiunto.",

  // "admin.access-control.groups.form.subgroups-list.no-items": "No groups found with this in their name or this as UUID",
  "admin.access-control.groups.form.subgroups-list.no-items": "Nessun gruppo trovato con questo nel loro nome o questo come UUID",

  // "admin.access-control.groups.form.subgroups-list.no-subgroups-yet": "No subgroups in group yet.",
  "admin.access-control.groups.form.subgroups-list.no-subgroups-yet": "Nessun sottogruppo ancora nel gruppo.",

  // "admin.access-control.groups.form.return": "Back",
  "admin.access-control.groups.form.return": "Indietro",

  // "admin.access-control.groups.form.tooltip.editGroupPage": "On this page, you can modify the properties and members of a group. In the top section, you can edit the group name and description, unless this is an admin group for a collection or community, in which case the group name and description are auto-generated and cannot be edited. In the following sections, you can edit group membership. See [the wiki](https://wiki.lyrasis.org/display/DSDOC7x/Create+or+manage+a+user+group) for more details.",
  "admin.access-control.groups.form.tooltip.editGroupPage": "In questa pagina è possibile modificare le proprietà e i membri di un gruppo. Nella sezione in alto, è possibile modificare il nome e la descrizione del gruppo, a meno che non si tratti di un gruppo di amministratori di una collection o una community. In quel caso il nome e la descrizione del gruppo sono generati automaticamente e non possono essere modificati. Nelle sezioni successive è possibile modificare l'appartenenza al gruppo. Per maggiori dettagli, vedere [la wiki](https://wiki.lyrasis.org/display/DSDOC7x/Create+o+gestire+un+gruppo+utente)",

  // "admin.access-control.groups.form.tooltip.editGroup.addEpeople": "To add or remove an EPerson to/from this group, either click the 'Browse All' button or use the search bar below to search for users (use the dropdown to the left of the search bar to choose whether to search by metadata or by email). Then click the plus icon for each user you wish to add in the list below, or the trash can icon for each user you wish to remove. The list below may have several pages: use the page controls below the list to navigate to the next pages. Once you are ready, save your changes by clicking the 'Save' button in the top section.",
  "admin.access-control.groups.form.tooltip.editGroup.addEpeople": "Per aggiungere o rimuovere un EPerson a/da questo gruppo, cliccare sul pulsante 'Sfoglia tutti' o utilizzare la barra di ricerca in basso per cercare gli utenti (utilizzare il menu a tendina a sinistra della barra di ricerca per selezionare la ricerca per metadati o per e-mail). Cliccare quindi sull'icona + per ogni utente che si desidera aggiungere nell'elenco sottostante o sull'icona del cestino per ogni utente che si desidera rimuovere. L'elenco può avere diverse pagine: utilizzare i controlli di pagina in basso per spostarsi alle pagine successive. Per salvare le modifiche, cliccare sul pulsante 'Salvare' nella sezione in alto.",

  // "admin.access-control.groups.form.tooltip.editGroup.addSubgroups": "To add or remove a Subgroup to/from this group, either click the 'Browse All' button or use the search bar below to search for users. Then click the plus icon for each user you wish to add in the list below, or the trash can icon for each user you wish to remove. The list below may have several pages: use the page controls below the list to navigate to the next pages. Once you are ready, save your changes by clicking the 'Save' button in the top section.",
  "admin.access-control.groups.form.tooltip.editGroup.addSubgroups": "Per aggiungere o rimuovere un Sottogruppo a/da questo gruppo, cliccare sul pulsante 'Sfoglia tutti' o utilizzare la barra di ricerca in basso per cercare gli utenti. Cliccare quindi sull'icona + per ogni utente che si desidera aggiungere nell'elenco sottostante o sull'icona del cestino per ogni utente che si desidera rimuovere. L'elenco può avere diverse pagine: utilizzare i controlli di pagina in basso per spostarsi alle pagine successive. Per salvare le modifiche, cliccare sul pulsante 'Salva' nella sezione in alto.",

  // "admin.search.breadcrumbs": "Administrative Search",
  "admin.search.breadcrumbs": "Ricerca amministrativa",

  // "admin.search.collection.edit": "Edit",
  "admin.search.collection.edit": "Editare",

  // "admin.search.community.edit": "Edit",
  "admin.search.community.edit": "Editare",

  // "admin.search.item.delete": "Delete",
  "admin.search.item.delete": "Cancellare",

  // "admin.search.item.edit": "Edit",
  "admin.search.item.edit": "Editare",

  // "admin.search.item.make-private": "Make non-discoverable",
  "admin.search.item.make-private": "Rendi privato",

  // "admin.search.item.make-public": "Make discoverable",
  "admin.search.item.make-public": "Rendi pubblico",

  // "admin.search.item.move": "Move",
  "admin.search.item.move": "Sposta",

  // "admin.search.item.reinstate": "Reinstate",
  "admin.search.item.reinstate": "Reintegrare",

  // "admin.search.item.withdraw": "Withdraw",
  "admin.search.item.withdraw": "Ritirare",

  // "admin.search.title": "Administrative Search",
  "admin.search.title": "Ricerca amministrativa",

  // "administrativeView.search.results.head": "Administrative Search",
  "administrativeView.search.results.head": "Ricerca amministrativa",




  // "admin.workflow.breadcrumbs": "Administer Workflow",
  "admin.workflow.breadcrumbs": "Amministrare il flusso di lavoro",

  // "admin.workflow.title": "Administer Workflow",
  "admin.workflow.title": "Amministrare il flusso di lavoro",

  // "admin.workflow.item.workflow": "Workflow",
  "admin.workflow.item.workflow": "Flusso di lavoro",

  // "admin.workflow.item.workspace": "Workspace",
  "admin.workflow.item.workspace": "Workspace",

  // "admin.workflow.item.delete": "Delete",
  "admin.workflow.item.delete": "Cancellare",

  // "admin.workflow.item.send-back": "Send back",
  "admin.workflow.item.send-back": "Rinviare",

  // "admin.workflow.item.policies": "Policies",
  "admin.workflow.item.policies": "Policy",

  // "admin.workflow.item.supervision": "Supervision",
  "admin.workflow.item.supervision": "Supervisione",



  // "admin.metadata-import.breadcrumbs": "Import Metadata",
  "admin.metadata-import.breadcrumbs": "Importare metadati",

  // "admin.batch-import.breadcrumbs": "Import Batch",
  "admin.batch-import.breadcrumbs": "Batch Import",

  // "admin.metadata-import.title": "Import Metadata",
  "admin.metadata-import.title": "Importare metadati",

  // "admin.batch-import.title": "Import Batch",
  "admin.batch-import.title": "Batch Import",

  // "admin.metadata-import.page.header": "Import Metadata",
  "admin.metadata-import.page.header": "Importare metadati",

  // "admin.batch-import.page.header": "Import Batch",
  "admin.batch-import.page.header": "Batch Import",

  // "admin.metadata-import.page.help": "You can drop or browse CSV files that contain batch metadata operations on files here",
  "admin.metadata-import.page.help": "È possibile rilasciare o sfogliare i file CSV che contengono operazioni di metadati batch sui file qui",

  // "admin.batch-import.page.help": "Select the Collection to import into. Then, drop or browse to a Simple Archive Format (SAF) zip file that includes the Items to import",
  "admin.batch-import.page.help": "Selezionare la Collection in cui effettuare l'import. Quindi, rilasciare o sfogliare un file zip Simple Archive Format (SAF) che include gli elementi da importare",

  // "admin.metadata-import.page.dropMsg": "Drop a metadata CSV to import",
  "admin.metadata-import.page.dropMsg": "Rilasciare un CSV di metadati da importare",

  // "admin.batch-import.page.dropMsg": "Drop a batch ZIP to import",
  "admin.batch-import.page.dropMsg": "Rilasciare un batch ZIP da importare",

  // "admin.metadata-import.page.dropMsgReplace": "Drop to replace the metadata CSV to import",
  "admin.metadata-import.page.dropMsgReplace": "Rilasciare per sostituire i metadati CSV da importare",

  // "admin.batch-import.page.dropMsgReplace": "Drop to replace the batch ZIP to import",
  "admin.batch-import.page.dropMsgReplace": "Rilasciare per sostituire il batch ZIP da importare",

  // "admin.metadata-import.page.button.return": "Back",
  "admin.metadata-import.page.button.return": "Indietro",

  // "admin.metadata-import.page.button.proceed": "Proceed",
  "admin.metadata-import.page.button.proceed": "Procedere",

  // "admin.metadata-import.page.button.select-collection": "Select Collection",
  "admin.metadata-import.page.button.select-collection": "Selezionare una Collection",

  // "admin.metadata-import.page.error.addFile": "Select file first!",
  "admin.metadata-import.page.error.addFile": "Seleziona prima il file!",

  // "admin.batch-import.page.error.addFile": "Select Zip file first!",
  "admin.batch-import.page.error.addFile": "Seleziona prima il file ZIP!",

  // "admin.metadata-import.page.validateOnly": "Validate Only",
  "admin.metadata-import.page.validateOnly": "Solo Validazione",

  // "admin.metadata-import.page.validateOnly.hint": "When selected, the uploaded CSV will be validated. You will receive a report of detected changes, but no changes will be saved.",
  "admin.metadata-import.page.validateOnly.hint": "Una volta selezionato, il CSV caricato sarà validato. Riceverai un report delle modifiche rilevate, ma nessuna modifica verrà salvata.",

  // "advanced-workflow-action.rating.form.rating.label": "Rating",
  "advanced-workflow-action.rating.form.rating.label": "Valutazione",

  // "advanced-workflow-action.rating.form.rating.error": "You must rate the item",
  "advanced-workflow-action.rating.form.rating.error": "È necessario valutare l'item",

  // "advanced-workflow-action.rating.form.review.label": "Review",
  "advanced-workflow-action.rating.form.review.label": "Revisione",

  // "advanced-workflow-action.rating.form.review.error": "You must enter a review to submit this rating",
  "advanced-workflow-action.rating.form.review.error": "Per inviare questa valutazione è necessario inserire una revisione",

  // "advanced-workflow-action.rating.description": "Please select a rating below",
  "advanced-workflow-action.rating.description": "Selezionare una valutazione qui sotto",

  // "advanced-workflow-action.rating.description-requiredDescription": "Please select a rating below and also add a review",
  "advanced-workflow-action.rating.description-requiredDescription": "Selezionare una valutazione qui sotto e aggiungere anche una revisione",


  // "advanced-workflow-action.select-reviewer.description-single": "Please select a single reviewer below before submitting",
  "advanced-workflow-action.select-reviewer.description-single": "Selezionare un solo revisione prima di procedere con l'inserimento",

  // "advanced-workflow-action.select-reviewer.description-multiple": "Please select one or more reviewers below before submitting",
  "advanced-workflow-action.select-reviewer.description-multiple": "Selezionare uno o più revisori prima di procedere con l'inserimento",


  // "advanced-workflow-action-select-reviewer.groups.form.reviewers-list.head": "EPeople",
  "advanced-workflow-action-select-reviewer.groups.form.reviewers-list.head": "EPeople",

  // "advanced-workflow-action-select-reviewer.groups.form.reviewers-list.search.head": "Add EPeople",
  "advanced-workflow-action-select-reviewer.groups.form.reviewers-list.search.head": "Aggiungi EPeople",

  // "advanced-workflow-action-select-reviewer.groups.form.reviewers-list.button.see-all": "Browse All",
  "advanced-workflow-action-select-reviewer.groups.form.reviewers-list.button.see-all": "Sfoglia tutto",

  // "advanced-workflow-action-select-reviewer.groups.form.reviewers-list.headMembers": "Current Members",
  "advanced-workflow-action-select-reviewer.groups.form.reviewers-list.headMembers": "Membri attuali",

  // "advanced-workflow-action-select-reviewer.groups.form.reviewers-list.search.scope.metadata": "Metadata",
  "advanced-workflow-action-select-reviewer.groups.form.reviewers-list.search.scope.metadata": "Metadati",

  // "advanced-workflow-action-select-reviewer.groups.form.reviewers-list.search.scope.email": "E-mail (exact)",
  "advanced-workflow-action-select-reviewer.groups.form.reviewers-list.search.scope.email": "E-mail (esatta)",

  // "advanced-workflow-action-select-reviewer.groups.form.reviewers-list.search.button": "Search",
  "advanced-workflow-action-select-reviewer.groups.form.reviewers-list.search.button": "Ricerca",

  // "advanced-workflow-action-select-reviewer.groups.form.reviewers-list.table.id": "ID",
  "advanced-workflow-action-select-reviewer.groups.form.reviewers-list.table.id": "ID",

  // "advanced-workflow-action-select-reviewer.groups.form.reviewers-list.table.name": "Name",
  "advanced-workflow-action-select-reviewer.groups.form.reviewers-list.table.name": "Nome",

  // "advanced-workflow-action-select-reviewer.groups.form.reviewers-list.table.identity": "Identity",
  "advanced-workflow-action-select-reviewer.groups.form.reviewers-list.table.identity": "Identità",

  // "advanced-workflow-action-select-reviewer.groups.form.reviewers-list.table.email": "Email",
  "advanced-workflow-action-select-reviewer.groups.form.reviewers-list.table.email": "E-mail",

  // "advanced-workflow-action-select-reviewer.groups.form.reviewers-list.table.netid": "NetID",
  "advanced-workflow-action-select-reviewer.groups.form.reviewers-list.table.netid": "NetID",

  // "advanced-workflow-action-select-reviewer.groups.form.reviewers-list.table.edit": "Remove / Add",
  "advanced-workflow-action-select-reviewer.groups.form.reviewers-list.table.edit": "Rimuovi / Aggiungi",

  // "advanced-workflow-action-select-reviewer.groups.form.reviewers-list.table.edit.buttons.remove": "Remove member with name \"{{name}}\"",
  "advanced-workflow-action-select-reviewer.groups.form.reviewers-list.table.edit.buttons.remove": "Rimuovi membro con il nome \"{{name}}\"",

  // "advanced-workflow-action-select-reviewer.groups.form.reviewers-list.notification.success.addMember": "Successfully added member: \"{{name}}\"",
  "advanced-workflow-action-select-reviewer.groups.form.reviewers-list.notification.success.addMember": "Membro inserito con successo: \"{{name}}\"",

  // "advanced-workflow-action-select-reviewer.groups.form.reviewers-list.notification.failure.addMember": "Failed to add member: \"{{name}}\"",
  "advanced-workflow-action-select-reviewer.groups.form.reviewers-list.notification.failure.addMember": "Impossibile aggiungere il membro: \"{{name}}\"",

  // "advanced-workflow-action-select-reviewer.groups.form.reviewers-list.notification.success.deleteMember": "Successfully deleted member: \"{{name}}\"",
  "advanced-workflow-action-select-reviewer.groups.form.reviewers-list.notification.success.deleteMember": "Membro eliminato con successo: \"{{name}}\"",

  // "advanced-workflow-action-select-reviewer.groups.form.reviewers-list.notification.failure.deleteMember": "Failed to delete member: \"{{name}}\"",
  "advanced-workflow-action-select-reviewer.groups.form.reviewers-list.notification.failure.deleteMember": "Impossibile eliminare il membro: \"{{name}}\"",

  // "advanced-workflow-action-select-reviewer.groups.form.reviewers-list.table.edit.buttons.add": "Add member with name \"{{name}}\"",
  "advanced-workflow-action-select-reviewer.groups.form.reviewers-list.table.edit.buttons.add": "Aggiungi membro con il nome \"{{name}}\"",

  // "advanced-workflow-action-select-reviewer.groups.form.reviewers-list.notification.failure.noActiveGroup": "No current active group, submit a name first.",
  "advanced-workflow-action-select-reviewer.groups.form.reviewers-list.notification.failure.noActiveGroup": "Nessun gruppo attivo al momento, inserire prima un nome.",

  // "advanced-workflow-action-select-reviewer.groups.form.reviewers-list.no-members-yet": "No members in group yet, search and add.",
  "advanced-workflow-action-select-reviewer.groups.form.reviewers-list.no-members-yet": "Questo gruppo è vuoto, cercare e aggiungere membri.",

  // "advanced-workflow-action-select-reviewer.groups.form.reviewers-list.no-items": "No EPeople found in that search",
  "advanced-workflow-action-select-reviewer.groups.form.reviewers-list.no-items": "La ricerca non ha trovato EPeople",

  // "advanced-workflow-action.select-reviewer.no-reviewer-selected.error": "No reviewer selected.",
  "advanced-workflow-action.select-reviewer.no-reviewer-selected.error": "Nessun revisore selezionato.",

  // "admin.batch-import.page.validateOnly.hint": "When selected, the uploaded ZIP will be validated. You will receive a report of detected changes, but no changes will be saved.",
  "admin.batch-import.page.validateOnly.hint": "Una volta selezionato, il file ZIP caricato verrà convalidato. Si riceverà un rapporto sulle modifiche rilevate, ma non verrà salvata alcuna modifica.",

  // "admin.batch-import.page.remove": "remove",
  "admin.batch-import.page.remove": "rimuovere",

  // "auth.errors.invalid-user": "Invalid email address or password.",
  "auth.errors.invalid-user": "Indirizzo e-mail o password non validi.",

  // "auth.messages.expired": "Your session has expired. Please log in again.",
  "auth.messages.expired": "La sessione è scaduta. Effettua nuovamente l'accesso.",

  // "auth.messages.token-refresh-failed": "Refreshing your session token failed. Please log in again.",
  "auth.messages.token-refresh-failed": "Aggiornamento del token di sessione non riuscito. Effettua nuovamente l'accesso.",



  // "bitstream.download.page": "Now downloading {{bitstream}}..." ,
  "bitstream.download.page": "Sto scaricando {{bitstream}}...",

  // "bitstream.download.page.back": "Back",
  "bitstream.download.page.back": "Indietro",


  // "bitstream.edit.authorizations.link": "Edit bitstream's Policies",
  "bitstream.edit.authorizations.link": "Modificare i criteri di bitstream",

  // "bitstream.edit.authorizations.title": "Edit bitstream's Policies",
  "bitstream.edit.authorizations.title": "Modificare i criteri di bitstream",

  // "bitstream.edit.return": "Back",
  "bitstream.edit.return": "Indietro",

  // "bitstream.edit.bitstream": "Bitstream: ",
  "bitstream.edit.bitstream": "Bitstream: ",

  // "bitstream.edit.form.description.hint": "Optionally, provide a brief description of the file, for example \"<i>Main article</i>\" or \"<i>Experiment data readings</i>\".",
  "bitstream.edit.form.description.hint": "Facoltativamente, fornire una breve descrizione del file, ad esempio \"<i>Articolo principale</i>\" o \"<i>Dati dell'esperimento </i>\".",

  // "bitstream.edit.form.description.label": "Description",
  "bitstream.edit.form.description.label": "Descrizione",

  // "bitstream.edit.form.embargo.hint": "The first day from which access is allowed. <b>This date cannot be modified on this form.</b> To set an embargo date for a bitstream, go to the <i>Item Status</i> tab, click <i>Authorizations...</i>, create or edit the bitstream's <i>READ</i> policy, and set the <i>Start Date</i> as desired.",
  "bitstream.edit.form.embargo.hint": "Si tratta del primo giorno da cui è consentito l'accesso. <b>Questa data non può essere modificata in questo form.</b> Per impostare una data di embargo per un bitstream, vai alla scheda <i>Item Status</i> fare clic su <i>Autorizzazioni... </i>creare o modifica la policy del <i>READ</i> e imposta la <i>Start Date</i> come desiderato.",

  // "bitstream.edit.form.embargo.label": "Embargo until specific date",
  "bitstream.edit.form.embargo.label": "Embargo fino a data specifica",

  // "bitstream.edit.form.fileName.hint": "Change the filename for the bitstream. Note that this will change the display bitstream URL, but old links will still resolve as long as the sequence ID does not change.",
  "bitstream.edit.form.fileName.hint": "Modificare il nome del file per il bitstream. Si noti che questo cambierà il display bitstream URL, i vecchi collegamenti verranno comunque risolti finché il sequence ID non cambierà.",

  // "bitstream.edit.form.fileName.label": "Filename",
  "bitstream.edit.form.fileName.label": "Filename",

  // "bitstream.edit.form.newFormat.label": "Describe new format",
  "bitstream.edit.form.newFormat.label": "Descrivi il nuovo formato",

  // "bitstream.edit.form.newFormat.hint": "The application you used to create the file, and the version number (for example, \"<i>ACMESoft SuperApp version 1.5</i>\").",
  "bitstream.edit.form.newFormat.hint": "L'applicazione utilizzata per creare il file e il numero di versione (ad esempio \"<i>ACMESoft SuperApp versione 1.5</i>\").",

  // "bitstream.edit.form.primaryBitstream.label": "Primary bitstream",
  "bitstream.edit.form.primaryBitstream.label": "Primary bitstream",

  // "bitstream.edit.form.selectedFormat.hint": "If the format is not in the above list, <b>select \"format not in list\" above</b> and describe it under \"Describe new format\".",
  "bitstream.edit.form.selectedFormat.hint": "Se il formato non è presente nell'elenco precedente, <b>selezionare \"formato  non presente in elenco\"  sopra</b> e descriverlo in \"Descrivi nuovo formato.",

  // "bitstream.edit.form.selectedFormat.label": "Selected Format",
  "bitstream.edit.form.selectedFormat.label": "Formato selezionato",

  // "bitstream.edit.form.selectedFormat.unknown": "Format not in list",
  "bitstream.edit.form.selectedFormat.unknown": "Formato non presente nell'elenco",

  // "bitstream.edit.notifications.error.format.title": "An error occurred saving the bitstream's format",
  "bitstream.edit.notifications.error.format.title": "Si è verificato un errore durante il salvataggio del formato del bitstream",

  // "bitstream.edit.form.iiifLabel.label": "IIIF Label",
  "bitstream.edit.form.iiifLabel.label": "Etichetta IIIF",

  // "bitstream.edit.form.iiifLabel.hint": "Canvas label for this image. If not provided default label will be used.",
  "bitstream.edit.form.iiifLabel.hint": "Etichetta canvas per questa immagine. Se non viene fornita, verrà utilizzata l'etichetta predefinita.",

  // "bitstream.edit.form.iiifToc.label": "IIIF Table of Contents",
  "bitstream.edit.form.iiifToc.label": "Sommario IIIF",

  // "bitstream.edit.form.iiifToc.hint": "Adding text here makes this the start of a new table of contents range.",
  "bitstream.edit.form.iiifToc.hint": "L'aggiunta di testo qui rende questo l'inizio di un nuovo intervallo di sommario.",

  // "bitstream.edit.form.iiifWidth.label": "IIIF Canvas Width",
  "bitstream.edit.form.iiifWidth.label": "Larghezza area di lavoro IIIF",

  // "bitstream.edit.form.iiifWidth.hint": "The canvas width should usually match the image width.",
  "bitstream.edit.form.iiifWidth.hint": "La larghezza dell'area di lavoro deve in genere corrispondere alla larghezza dell'immagine.",

  // "bitstream.edit.form.iiifHeight.label": "IIIF Canvas Height",
  "bitstream.edit.form.iiifHeight.label": "Altezza area di lavoro IIIF",

  // "bitstream.edit.form.iiifHeight.hint": "The canvas height should usually match the image height.",
  "bitstream.edit.form.iiifHeight.hint": "L'altezza dell'area di lavoro deve in genere corrispondere all'altezza dell'immagine.",


  // "bitstream.edit.notifications.saved.content": "Your changes to this bitstream were saved.",
  "bitstream.edit.notifications.saved.content": "Le modifiche apportate a questo bitstream sono state salvate.",

  // "bitstream.edit.notifications.saved.title": "Bitstream saved",
  "bitstream.edit.notifications.saved.title": "Bitstream salvato",

  // "bitstream.edit.title": "Edit bitstream",
  "bitstream.edit.title": "Modifica bitstream",

  // "bitstream-request-a-copy.alert.canDownload1": "You already have access to this file. If you want to download the file, click ",
  "bitstream-request-a-copy.alert.canDownload1": "Hai già accesso a questo file. Se si desidera scaricare il file, fare clic su",

  // "bitstream-request-a-copy.alert.canDownload2": "here",
  "bitstream-request-a-copy.alert.canDownload2": "qui",

  // "bitstream-request-a-copy.header": "Request a copy of the file",
  "bitstream-request-a-copy.header": "Richiedi una copia del file",

  // "bitstream-request-a-copy.intro": "Enter the following information to request a copy for the following item: ",
  "bitstream-request-a-copy.intro": "Inserisci le seguenti informazioni per richiedere una copia per l'item seguente: ",

  // "bitstream-request-a-copy.intro.bitstream.one": "Requesting the following file: ",
  "bitstream-request-a-copy.intro.bitstream.one": "Richiesta del seguente file: ",
  // "bitstream-request-a-copy.intro.bitstream.all": "Requesting all files. ",
  "bitstream-request-a-copy.intro.bitstream.all": "Richiesta di tutti i file.",

  // "bitstream-request-a-copy.name.label": "Name *",
  "bitstream-request-a-copy.name.label": "Nome *",

  // "bitstream-request-a-copy.name.error": "The name is required",
  "bitstream-request-a-copy.name.error": "Il nome è obbligatorio",

  // "bitstream-request-a-copy.email.label": "Your e-mail address *",
  "bitstream-request-a-copy.email.label": "Il tuo indirizzo e-mail *",

  // "bitstream-request-a-copy.email.hint": "This email address is used for sending the file.",
  "bitstream-request-a-copy.email.hint": "Questo indirizzo e-mail viene utilizzato per l'invio del file.",

  // "bitstream-request-a-copy.email.error": "Please enter a valid email address.",
  "bitstream-request-a-copy.email.error": "Inserisci un indirizzo email valido.",

  // "bitstream-request-a-copy.allfiles.label": "Files",
  "bitstream-request-a-copy.allfiles.label": "File",

  // "bitstream-request-a-copy.files-all-false.label": "Only the requested file",
  "bitstream-request-a-copy.files-all-false.label": "Solo il file richiesto",

  // "bitstream-request-a-copy.files-all-true.label": "All files (of this item) in restricted access",
  "bitstream-request-a-copy.files-all-true.label": "Tutti i file (di questo item) in accesso limitato",

  // "bitstream-request-a-copy.message.label": "Message",
  "bitstream-request-a-copy.message.label": "Messaggio",

  // "bitstream-request-a-copy.return": "Back",
  "bitstream-request-a-copy.return": "Indietro",

  // "bitstream-request-a-copy.submit": "Request copy",
  "bitstream-request-a-copy.submit": "Richiedi copia",

  // "bitstream-request-a-copy.submit.success": "The item request was submitted successfully.",
  "bitstream-request-a-copy.submit.success": "La richiesta di invio è stata inviata correttamente.",

  // "bitstream-request-a-copy.submit.error": "Something went wrong with submitting the item request.",
  "bitstream-request-a-copy.submit.error": "Qualcosa è andato storto con l'invio della richiesta dell'item.",



  // "browse.back.all-results": "All browse results",
  "browse.back.all-results": "Tutti i risultati",

  // "browse.comcol.by.author": "By Author",
  "browse.comcol.by.author": "Per Autore",

  // "browse.comcol.by.dateissued": "By Issue Date",
  "browse.comcol.by.dateissued": "Per data di pubblicazione",

  // "browse.comcol.by.subject": "By Subject",
  "browse.comcol.by.subject": "Per argomento",

  // "browse.comcol.by.title": "By Title",
  "browse.comcol.by.title": "Per titolo",

  // "browse.comcol.head": "Browse",
  "browse.comcol.head": "Sfogliare",

  // "browse.empty": "No items to show.",
  "browse.empty": "Nessun item da mostrare.",

  // "browse.metadata.author": "Author",
  "browse.metadata.author": "Autore",

  // "browse.metadata.dateissued": "Issue Date",
  "browse.metadata.dateissued": "Data di pubblicazione",

  // "browse.metadata.subject": "Subject",
  "browse.metadata.subject": "Subject",

  // "browse.metadata.title": "Title",
  "browse.metadata.title": "Titolo",

  // "browse.metadata.author.breadcrumbs": "Browse by Author",
  "browse.metadata.author.breadcrumbs": "Sfoglia per Autore",

  // "browse.metadata.dateissued.breadcrumbs": "Browse by Date",
  "browse.metadata.dateissued.breadcrumbs": "Sfoglia per Data",

  // "browse.metadata.subject.breadcrumbs": "Browse by Subject",
  "browse.metadata.subject.breadcrumbs": "Sfoglia per Argomento",

  // "browse.metadata.title.breadcrumbs": "Browse by Title",
  "browse.metadata.title.breadcrumbs": "Sfoglia per Titolo",

  // "pagination.next.button": "Next",
  "pagination.next.button": "Avanti",

  // "pagination.previous.button": "Previous",
  "pagination.previous.button": "Precedente",

  // "pagination.next.button.disabled.tooltip": "No more pages of results",
  "pagination.next.button.disabled.tooltip": "Non ci sono ulteriori pagine di risultati",

  // "browse.startsWith": ", starting with {{ startsWith }}",
  "browse.startsWith": ", inizia per {{ startsWith }}",

  // "browse.startsWith.choose_start": "(Choose start)",
  "browse.startsWith.choose_start": "(Scegli start)",

  // "browse.startsWith.choose_year": "(Choose year)",
  "browse.startsWith.choose_year": "(Scegli l'anno)",

  // "browse.startsWith.choose_year.label": "Choose the issue year",
  "browse.startsWith.choose_year.label": "Scegli l'anno di pubblicazione",

  // "browse.startsWith.jump": "Filter results by year or month",
  "browse.startsWith.jump": "Filtra i risultati per anno o mese",

  // "browse.startsWith.months.april": "April",
  "browse.startsWith.months.april": "Aprile",

  // "browse.startsWith.months.august": "August",
  "browse.startsWith.months.august": "Agosto",

  // "browse.startsWith.months.december": "December",
  "browse.startsWith.months.december": "Dicembre",

  // "browse.startsWith.months.february": "February",
  "browse.startsWith.months.february": "Febbraio",

  // "browse.startsWith.months.january": "January",
  "browse.startsWith.months.january": "Gennaio",

  // "browse.startsWith.months.july": "July",
  "browse.startsWith.months.july": "Luglio",

  // "browse.startsWith.months.june": "June",
  "browse.startsWith.months.june": "Giugno",

  // "browse.startsWith.months.march": "March",
  "browse.startsWith.months.march": "Marzo",

  // "browse.startsWith.months.may": "May",
  "browse.startsWith.months.may": "Maggio",

  // "browse.startsWith.months.none": "(Choose month)",
  "browse.startsWith.months.none": "(Scegli il mese)",

  // "browse.startsWith.months.none.label": "Choose the issue month",
  "browse.startsWith.months.none.label": "Scegli il mese di pubblicazione",

  // "browse.startsWith.months.november": "November",
  "browse.startsWith.months.november": "Novembre",

  // "browse.startsWith.months.october": "October",
  "browse.startsWith.months.october": "Ottobre",

  // "browse.startsWith.months.september": "September",
  "browse.startsWith.months.september": "Settembre",

  // "browse.startsWith.submit": "Browse",
  "browse.startsWith.submit": "Sfogliare",

  // "browse.startsWith.type_date": "Filter results by date",
  "browse.startsWith.type_date": "Filtra per data",

  // "browse.startsWith.type_date.label": "Or type in a date (year-month) and click on the Browse button",
  "browse.startsWith.type_date.label": "Oppure digita una data (anno-mese) e clicca sul pulsante Sfoglia",

  // "browse.startsWith.type_text": "Filter results by typing the first few letters",
  "browse.startsWith.type_text": "Per filtrare i risultati inizia a digitare le prime lettere",

  // "browse.title": "Browsing {{ collection }} by {{ field }}{{ startsWith }} {{ value }}",
  "browse.title": "Mostra il contenuto di {{ collection }} per {{ field }}{{ startsWith }} {{ value }}",

  // "browse.title.page": "Browsing {{ collection }} by {{ field }} {{ value }}",
  "browse.title.page": "Mostra il contenuto di {{ collection }} per {{ field }} {{ value }}",


  // "search.browse.item-back": "Back to Results",
  "search.browse.item-back": "Torna ai risultati",


  // "chips.remove": "Remove chip",
  "chips.remove": "Rimuovere il chip",


  // "claimed-approved-search-result-list-element.title": "Approved",
  "claimed-approved-search-result-list-element.title": "Approvato",

  // "claimed-declined-search-result-list-element.title": "Rejected, sent back to submitter",
  "claimed-declined-search-result-list-element.title": "Respinto, rinviato al submitter",

  // "claimed-declined-task-search-result-list-element.title": "Declined, sent back to Review Manager's workflow",
  "claimed-declined-task-search-result-list-element.title": "Rifiutato, rinviato al flusso di lavoro del Responsabile delle revisioni",


  // "collection.create.head": "Create a Collection",
  "collection.create.head": "Creare una collection",

  // "collection.create.notifications.success": "Successfully created the Collection",
  "collection.create.notifications.success": "Collection creata con successo",

  // "collection.create.sub-head": "Create a Collection for Community {{ parent }}",
  "collection.create.sub-head": "Creare una collection per la Community {{ parent }}",

  // "collection.curate.header": "Curate Collection: {{collection}}",
  "collection.curate.header": "Curate della collezione: {{collection}}",

  // "collection.delete.cancel": "Cancel",
  "collection.delete.cancel": "Annulla",

  // "collection.delete.confirm": "Confirm",
  "collection.delete.confirm": "Confermare",

  // "collection.delete.processing": "Deleting",
  "collection.delete.processing": "Eliminazione",

  // "collection.delete.head": "Delete Collection",
  "collection.delete.head": "Elimina collection",

  // "collection.delete.notification.fail": "Collection could not be deleted",
  "collection.delete.notification.fail": "Impossibile eliminare la collection",

  // "collection.delete.notification.success": "Successfully deleted collection",
  "collection.delete.notification.success": "collection eliminata correttamente",

  // "collection.delete.text": "Are you sure you want to delete collection \"{{ dso }}\"",
  "collection.delete.text": "Sei sicuro di voler eliminare la collection \"{{ dso }}\"",



  // "collection.edit.delete": "Delete this collection",
  "collection.edit.delete": "Elimina questa collection",

  // "collection.edit.head": "Edit Collection",
  "collection.edit.head": "Modifica collection",

  // "collection.edit.breadcrumbs": "Edit Collection",
  "collection.edit.breadcrumbs": "Modifica collection",



  // "collection.edit.tabs.mapper.head": "Item Mapper",
  "collection.edit.tabs.mapper.head": "Mapper dell' Item",

  // "collection.edit.tabs.item-mapper.title": "Collection Edit - Item Mapper",
  "collection.edit.tabs.item-mapper.title": "Modifica collection - Mapper dell'item",

  // "collection.edit.item-mapper.cancel": "Cancel",
  "collection.edit.item-mapper.cancel": "Annulla",

  // "collection.edit.item-mapper.collection": "Collection: \"<b>{{name}}</b>\"",
  "collection.edit.item-mapper.collection": "Collezione: \"<b>{{name}}</b>\"",

  // "collection.edit.item-mapper.confirm": "Map selected items",
  "collection.edit.item-mapper.confirm": "Mappare gli item selezionati",

  // "collection.edit.item-mapper.description": "This is the item mapper tool that allows collection administrators to map items from other collections into this collection. You can search for items from other collections and map them, or browse the list of currently mapped items.",
  "collection.edit.item-mapper.description": "Si tratta dello strumento di mapping degli item che consente agli amministratori della collection di mappare gli item di altre collections in questa collection. È possibile cercare item di altre collections e mapparli o sfogliare l'elenco degli item attualmente mappati.",

  // "collection.edit.item-mapper.head": "Item Mapper - Map Items from Other Collections",
  "collection.edit.item-mapper.head": "Item Mapper - Mappa item di altre collections",

  // "collection.edit.item-mapper.no-search": "Please enter a query to search",
  "collection.edit.item-mapper.no-search": "Inserisci una query per avviare la ricerca",

  // "collection.edit.item-mapper.notifications.map.error.content": "Errors occurred for mapping of {{amount}} items.",
  "collection.edit.item-mapper.notifications.map.error.content": "Si sono verificati errori per la mappatura degli item {{amount}}.",

  // "collection.edit.item-mapper.notifications.map.error.head": "Mapping errors",
  "collection.edit.item-mapper.notifications.map.error.head": "Errori di mappatura",

  // "collection.edit.item-mapper.notifications.map.success.content": "Successfully mapped {{amount}} items.",
  "collection.edit.item-mapper.notifications.map.success.content": "Mappato correttamente gli item {{amount}}.",

  // "collection.edit.item-mapper.notifications.map.success.head": "Mapping completed",
  "collection.edit.item-mapper.notifications.map.success.head": "Mappatura completata",

  // "collection.edit.item-mapper.notifications.unmap.error.content": "Errors occurred for removing the mappings of {{amount}} items.",
  "collection.edit.item-mapper.notifications.unmap.error.content": "Si sono verificati errori per la rimozione dei mapping degli item {{amount}}.",

  // "collection.edit.item-mapper.notifications.unmap.error.head": "Remove mapping errors",
  "collection.edit.item-mapper.notifications.unmap.error.head": "Rimuovere gli errori di mappatura",

  // "collection.edit.item-mapper.notifications.unmap.success.content": "Successfully removed the mappings of {{amount}} items.",
  "collection.edit.item-mapper.notifications.unmap.success.content": "Rimosse con successo le mappature degli item {{amount}}.",

  // "collection.edit.item-mapper.notifications.unmap.success.head": "Remove mapping completed",
  "collection.edit.item-mapper.notifications.unmap.success.head": "Rimuovere la mappatura completata",

  // "collection.edit.item-mapper.remove": "Remove selected item mappings",
  "collection.edit.item-mapper.remove": "Rimuovere i mapping degli item selezionati",

  // "collection.edit.item-mapper.search-form.placeholder": "Search items...",
  "collection.edit.item-mapper.search-form.placeholder": "Cerca item...",

  // "collection.edit.item-mapper.tabs.browse": "Browse mapped items",
  "collection.edit.item-mapper.tabs.browse": "Sfoglia gli item mappati",

  // "collection.edit.item-mapper.tabs.map": "Map new items",
  "collection.edit.item-mapper.tabs.map": "Mappare nuovi item",


  // "collection.edit.logo.delete.title": "Delete logo",
  "collection.edit.logo.delete.title": "Annulla eliminazione",

  // "collection.edit.logo.delete-undo.title": "Undo delete",
  "collection.edit.logo.delete-undo.title": "Elimina logo",

  // "collection.edit.logo.label": "Collection logo",
  "collection.edit.logo.label": "Logo della collection",

  // "collection.edit.logo.notifications.add.error": "Uploading Collection logo failed. Please verify the content before retrying.",
  "collection.edit.logo.notifications.add.error": "Caricamento del logo della collection non riuscito. Verifica il contenuto prima di riprovare.",

  // "collection.edit.logo.notifications.add.success": "Upload Collection logo successful.",
  "collection.edit.logo.notifications.add.success": "Caricamento del logo della collection riuscito.",

  // "collection.edit.logo.notifications.delete.success.title": "Logo deleted",
  "collection.edit.logo.notifications.delete.success.title": "Logo cancellato",

  // "collection.edit.logo.notifications.delete.success.content": "Successfully deleted the collection's logo",
  "collection.edit.logo.notifications.delete.success.content": "Eliminato con successo il logo della collection",

  // "collection.edit.logo.notifications.delete.error.title": "Error deleting logo",
  "collection.edit.logo.notifications.delete.error.title": "Errore durante l'eliminazione del logo",

  // "collection.edit.logo.upload": "Drop a Collection Logo to upload",
  "collection.edit.logo.upload": "Rilascia un logo della collection da caricare",

  // "collection.edit.notifications.success": "Successfully edited the Collection",
  "collection.edit.notifications.success": "Modificata correttamente la collection",

  // "collection.edit.return": "Back",
  "collection.edit.return": "Indietro",



  // "collection.edit.tabs.curate.head": "Curate",
  "collection.edit.tabs.curate.head": "Curate",

  // "collection.edit.tabs.curate.title": "Collection Edit - Curate",
  "collection.edit.tabs.curate.title": "Modifica collection - Curate",

  // "collection.edit.tabs.authorizations.head": "Authorizations",
  "collection.edit.tabs.authorizations.head": "Autorizzazioni",

  // "collection.edit.tabs.authorizations.title": "Collection Edit - Authorizations",
  "collection.edit.tabs.authorizations.title": "Collection Edit - Autorizzazioni",

  // "collection.edit.item.authorizations.load-bundle-button": "Load more bundles",
  "collection.edit.item.authorizations.load-bundle-button": "Carica più bundles",

  // "collection.edit.item.authorizations.load-more-button": "Load more",
  "collection.edit.item.authorizations.load-more-button": "Carica più risorse",

  // "collection.edit.item.authorizations.show-bitstreams-button": "Show bitstream policies for bundle",
  "collection.edit.item.authorizations.show-bitstreams-button": "Mostra le policy del bitstream per il bundle",

  // "collection.edit.tabs.metadata.head": "Edit Metadata",
  "collection.edit.tabs.metadata.head": "Modifica metadati",

  // "collection.edit.tabs.metadata.title": "Collection Edit - Metadata",
  "collection.edit.tabs.metadata.title": "Modifica collection - Metadati",

  // "collection.edit.tabs.roles.head": "Assign Roles",
  "collection.edit.tabs.roles.head": "Assegna ruoli",

  // "collection.edit.tabs.roles.title": "Collection Edit - Roles",
  "collection.edit.tabs.roles.title": "Modifica collection - Ruoli",

  // "collection.edit.tabs.source.external": "This collection harvests its content from an external source",
  "collection.edit.tabs.source.external": "Questa collection raccoglie il suo contenuto da una fonte esterna",

  // "collection.edit.tabs.source.form.errors.oaiSource.required": "You must provide a set id of the target collection.",
  "collection.edit.tabs.source.form.errors.oaiSource.required": "È necessario fornire un ID impostato della collection di destinazione.",

  // "collection.edit.tabs.source.form.harvestType": "Content being harvested",
  "collection.edit.tabs.source.form.harvestType": "Contenuto che è stato harvestato",

  // "collection.edit.tabs.source.form.head": "Configure an external source",
  "collection.edit.tabs.source.form.head": "Configurare un'origine esterna",

  // "collection.edit.tabs.source.form.metadataConfigId": "Metadata Format",
  "collection.edit.tabs.source.form.metadataConfigId": "Formato dei metadati",

  // "collection.edit.tabs.source.form.oaiSetId": "OAI specific set id",
  "collection.edit.tabs.source.form.oaiSetId": "ID set specifico OAI",

  // "collection.edit.tabs.source.form.oaiSource": "OAI Provider",
  "collection.edit.tabs.source.form.oaiSource": "OAI Provider",

  // "collection.edit.tabs.source.form.options.harvestType.METADATA_AND_BITSTREAMS": "Harvest metadata and bitstreams (requires ORE support)",
  "collection.edit.tabs.source.form.options.harvestType.METADATA_AND_BITSTREAMS": "Harvest metadati e flussi di bit (richiede il supporto ORE)",

  // "collection.edit.tabs.source.form.options.harvestType.METADATA_AND_REF": "Harvest metadata and references to bitstreams (requires ORE support)",
  "collection.edit.tabs.source.form.options.harvestType.METADATA_AND_REF": "Harvest di metadati e riferimenti a bitstream (richiede il supporto ORE)",

  // "collection.edit.tabs.source.form.options.harvestType.METADATA_ONLY": "Harvest metadata only",
  "collection.edit.tabs.source.form.options.harvestType.METADATA_ONLY": "Harvesta solo metadati",

  // "collection.edit.tabs.source.head": "Content Source",
  "collection.edit.tabs.source.head": "Origine del contenuto",

  // "collection.edit.tabs.source.notifications.discarded.content": "Your changes were discarded. To reinstate your changes click the 'Undo' button",
  "collection.edit.tabs.source.notifications.discarded.content": "Le modifiche sono state annullate. Per ripristinarle, fai clic sul pulsante \"Annulla\"",

  // "collection.edit.tabs.source.notifications.discarded.title": "Changes discarded",
  "collection.edit.tabs.source.notifications.discarded.title": "Modifiche annullate",

  // "collection.edit.tabs.source.notifications.invalid.content": "Your changes were not saved. Please make sure all fields are valid before you save.",
  "collection.edit.tabs.source.notifications.invalid.content": "Le modifiche non sono state salvate. Assicurati che tutti i campi siano validi prima di salvare.",

  // "collection.edit.tabs.source.notifications.invalid.title": "Metadata invalid",
  "collection.edit.tabs.source.notifications.invalid.title": "Metadati non validi",

  // "collection.edit.tabs.source.notifications.saved.content": "Your changes to this collection's content source were saved.",
  "collection.edit.tabs.source.notifications.saved.content": "Le modifiche apportate all'origine di contenuto della collection sono state salvate.",

  // "collection.edit.tabs.source.notifications.saved.title": "Content Source saved",
  "collection.edit.tabs.source.notifications.saved.title": "Origine contenuto salvata",

  // "collection.edit.tabs.source.title": "Collection Edit - Content Source",
  "collection.edit.tabs.source.title": "Modifica collection - Origine contenuto",



  // "collection.edit.template.add-button": "Add",
  "collection.edit.template.add-button": "Aggiungere",

  // "collection.edit.template.breadcrumbs": "Item template",
  "collection.edit.template.breadcrumbs": "Modello di Item",

  // "collection.edit.template.cancel": "Cancel",
  "collection.edit.template.cancel": "Annulla",

  // "collection.edit.template.delete-button": "Delete",
  "collection.edit.template.delete-button": "Cancellare",

  // "collection.edit.template.edit-button": "Edit",
  "collection.edit.template.edit-button": "Editare",

  // "collection.edit.template.error": "An error occurred retrieving the template item",
  "collection.edit.template.error": "Si è verificato un errore durante il recupero del modello dell' Item",

  // "collection.edit.template.head": "Edit Template Item for Collection \"{{ collection }}\"",
  "collection.edit.template.head": "Modifica item modello per la collection \"{{ collection }}\"",

  // "collection.edit.template.label": "Template item",
  "collection.edit.template.label": "Template per Item",

  // "collection.edit.template.loading": "Loading template item...",
  "collection.edit.template.loading": "Caricamento del Template per Item...",

  // "collection.edit.template.notifications.delete.error": "Failed to delete the item template",
  "collection.edit.template.notifications.delete.error": "Impossibile eliminare il Template dell' Item",

  // "collection.edit.template.notifications.delete.success": "Successfully deleted the item template",
  "collection.edit.template.notifications.delete.success": "Eliminato correttamente il Template dell' Item",

  // "collection.edit.template.title": "Edit Template Item",
  "collection.edit.template.title": "Modifica Template dell' Item",



  // "collection.form.abstract": "Short Description",
  "collection.form.abstract": "Breve descrizione",

  // "collection.form.description": "Introductory text (HTML)",
  "collection.form.description": "Testo introduttivo (HTML)",

  // "collection.form.errors.title.required": "Please enter a collection name",
  "collection.form.errors.title.required": "Inserisci il nome di una collection",

  // "collection.form.license": "License",
  "collection.form.license": "Licenza",

  // "collection.form.provenance": "Provenance",
  "collection.form.provenance": "Provenienza",

  // "collection.form.rights": "Copyright text (HTML)",
  "collection.form.rights": "Testo protetto da copyright (HTML)",

  // "collection.form.tableofcontents": "News (HTML)",
  "collection.form.tableofcontents": "News (HTML)",

  // "collection.form.title": "Name",
  "collection.form.title": "Nome",

  // "collection.form.entityType": "Entity Type",
  "collection.form.entityType": "Tipo di entità",



  // "collection.listelement.badge": "Collection",
  "collection.listelement.badge": "collection",



  // "collection.page.browse.recent.head": "Recent Submissions",
  "collection.page.browse.recent.head": "submissions recenti",

  // "collection.page.browse.recent.empty": "No items to show",
  "collection.page.browse.recent.empty": "Nessun item da mostrare",

  // "collection.page.edit": "Edit this collection",
  "collection.page.edit": "Modifica questa collection",

  // "collection.page.handle": "Permanent URI for this collection",
  "collection.page.handle": "URI permanente per questa collection",

  // "collection.page.license": "License",
  "collection.page.license": "Licenza",

  // "collection.page.news": "News",
  "collection.page.news": "News",



  // "collection.select.confirm": "Confirm selected",
  "collection.select.confirm": "Conferma selezionato",

  // "collection.select.empty": "No collections to show",
  "collection.select.empty": "Nessuna collection da mostrare",

  // "collection.select.table.title": "Title",
  "collection.select.table.title": "Titolo",


  // "collection.source.controls.head": "Harvest Controls",
  "collection.source.controls.head": "Controlli del Harvester",
  // "collection.source.controls.test.submit.error": "Something went wrong with initiating the testing of the settings",
  "collection.source.controls.test.submit.error": "Qualcosa è andato storto con l'avvio del test delle impostazioni",
  // "collection.source.controls.test.failed": "The script to test the settings has failed",
  "collection.source.controls.test.failed": "Lo script per testare le impostazioni non è riuscito",
  // "collection.source.controls.test.completed": "The script to test the settings has successfully finished",
  "collection.source.controls.test.completed": "Lo script per testare le impostazioni è stato completato correttamente",
  // "collection.source.controls.test.submit": "Test configuration",
  "collection.source.controls.test.submit": "Configurazione di prova",
  // "collection.source.controls.test.running": "Testing configuration...",
  "collection.source.controls.test.running": "Configurazione di test...",
  // "collection.source.controls.import.submit.success": "The import has been successfully initiated",
  "collection.source.controls.import.submit.success": "L'importazione è stata avviata correttamente",
  // "collection.source.controls.import.submit.error": "Something went wrong with initiating the import",
  "collection.source.controls.import.submit.error": "Qualcosa è andato storto con l'avvio dell'importazione",
  // "collection.source.controls.import.submit": "Import now",
  "collection.source.controls.import.submit": "Importa ora",
  // "collection.source.controls.import.running": "Importing...",
  "collection.source.controls.import.running": "Importazione...",
  // "collection.source.controls.import.failed": "An error occurred during the import",
  "collection.source.controls.import.failed": "Si è verificato un errore durante l'importazione",
  // "collection.source.controls.import.completed": "The import completed",
  "collection.source.controls.import.completed": "L'importazione completata",
  // "collection.source.controls.reset.submit.success": "The reset and reimport has been successfully initiated",
  "collection.source.controls.reset.submit.success": "Il ripristino e la reimportazione sono stati avviati correttamente",
  // "collection.source.controls.reset.submit.error": "Something went wrong with initiating the reset and reimport",
  "collection.source.controls.reset.submit.error": "Qualcosa è andato storto con l'avvio del ripristino e della reimportazione",
  // "collection.source.controls.reset.failed": "An error occurred during the reset and reimport",
  "collection.source.controls.reset.failed": "Si è verificato un errore durante il ripristino e la reimportazione",
  // "collection.source.controls.reset.completed": "The reset and reimport completed",
  "collection.source.controls.reset.completed": "Il ripristino e la reimportazione completati",
  // "collection.source.controls.reset.submit": "Reset and reimport",
  "collection.source.controls.reset.submit": "Reimpostazione e reimportazione",
  // "collection.source.controls.reset.running": "Resetting and reimporting...",
  "collection.source.controls.reset.running": "Reimpostazione e reimportazione...",
  // "collection.source.controls.harvest.status": "Harvest status:",
  "collection.source.controls.harvest.status": "Stato dell'harvest:",
  // "collection.source.controls.harvest.start": "Harvest start time:",
  "collection.source.controls.harvest.start": "Ora di inizio dell'harvest:",
  // "collection.source.controls.harvest.last": "Last time harvested:",
  "collection.source.controls.harvest.last": "Ulimo harvest effettuato:",
  // "collection.source.controls.harvest.message": "Harvest info:",
  "collection.source.controls.harvest.message": "Harvest info:",
  // "collection.source.controls.harvest.no-information": "N/A",
  "collection.source.controls.harvest.no-information": "N/D",


  // "collection.source.update.notifications.error.content": "The provided settings have been tested and didn't work.",
  "collection.source.update.notifications.error.content": "Le impostazioni fornite sono state testate e non hanno funzionato.",

  // "collection.source.update.notifications.error.title": "Server Error",
  "collection.source.update.notifications.error.title": "Errore del server",



  // "communityList.breadcrumbs": "Community List",
  "communityList.breadcrumbs": "Elenco della Community",

  // "communityList.tabTitle": "Community List",
  "communityList.tabTitle": "Elenco della Community",

  // "communityList.title": "List of Communities",
  "communityList.title": "Elenco delle Community",

  // "communityList.showMore": "Show More",
  "communityList.showMore": "Mostra di più",



  // "community.create.head": "Create a Community",
  "community.create.head": "Crea una Community",

  // "community.create.notifications.success": "Successfully created the Community",
  "community.create.notifications.success": "Community creata con successo",

  // "community.create.sub-head": "Create a Sub-Community for Community {{ parent }}",
  "community.create.sub-head": "Creare una sotto-Community per la Community {{ parent }}",

  // "community.curate.header": "Curate Community: {{community}}",
  "community.curate.header": "Curate della Community: {{community}}",

  // "community.delete.cancel": "Cancel",
  "community.delete.cancel": "Annulla",

  // "community.delete.confirm": "Confirm",
  "community.delete.confirm": "Conferma",

  // "community.delete.processing": "Deleting...",
  "community.delete.processing": "Eliminazione...",

  // "community.delete.head": "Delete Community",
  "community.delete.head": "Elimina la community",

  // "community.delete.notification.fail": "Community could not be deleted",
  "community.delete.notification.fail": "Impossibile eliminare la community",

  // "community.delete.notification.success": "Successfully deleted community",
  "community.delete.notification.success": "Community eliminata con successo",

  // "community.delete.text": "Are you sure you want to delete community \"{{ dso }}\"",
  "community.delete.text": "Sei sicuro di voler eliminare la community \"{{ dso }}\"",

  // "community.edit.delete": "Delete this community",
  "community.edit.delete": "Elimina questa community",

  // "community.edit.head": "Edit Community",
  "community.edit.head": "Modifica la community",

  // "community.edit.breadcrumbs": "Edit Community",
  "community.edit.breadcrumbs": "Modifica la community",


  // "community.edit.logo.delete.title": "Delete logo",
  "community.edit.logo.delete.title": "Elimina logo",

  // "community.edit.logo.delete-undo.title": "Undo delete",
  "community.edit.logo.delete-undo.title": "Annulla l'eliminazione",

  // "community.edit.logo.label": "Community logo",
  "community.edit.logo.label": "Logo della community",

  // "community.edit.logo.notifications.add.error": "Uploading Community logo failed. Please verify the content before retrying.",
  "community.edit.logo.notifications.add.error": "Caricamento del logo della community non riuscito. Verifica il contenuto prima di riprovare.",

  // "community.edit.logo.notifications.add.success": "Upload Community logo successful.",
  "community.edit.logo.notifications.add.success": "Il logo della community è stato caricato con successo.",

  // "community.edit.logo.notifications.delete.success.title": "Logo deleted",
  "community.edit.logo.notifications.delete.success.title": "Logo eliminato",

  // "community.edit.logo.notifications.delete.success.content": "Successfully deleted the community's logo",
  "community.edit.logo.notifications.delete.success.content": "Il logo della community è stato eliminato con successo",

  // "community.edit.logo.notifications.delete.error.title": "Error deleting logo",
  "community.edit.logo.notifications.delete.error.title": "Errore durante l'eliminazione del logo",

  // "community.edit.logo.upload": "Drop a Community Logo to upload",
  "community.edit.logo.upload": "Rilascia un logo della community da caricare",



  // "community.edit.notifications.success": "Successfully edited the Community",
  "community.edit.notifications.success": "La community è stata modificata con successo",

  // "community.edit.notifications.unauthorized": "You do not have privileges to make this change",
  "community.edit.notifications.unauthorized": "Non si dispone dei privilegi per apportare questa modifica",

  // "community.edit.notifications.error": "An error occured while editing the Community",
  "community.edit.notifications.error": "Si è verificato un errore durante la modifica della community",

  // "community.edit.return": "Back",
  "community.edit.return": "Indietro",



  // "community.edit.tabs.curate.head": "Curate",
  "community.edit.tabs.curate.head": "Curate",

  // "community.edit.tabs.curate.title": "Community Edit - Curate",
  "community.edit.tabs.curate.title": "Modifica community - Curate",

  // "community.edit.tabs.metadata.head": "Edit Metadata",
  "community.edit.tabs.metadata.head": "Modifica metadati",

  // "community.edit.tabs.metadata.title": "Community Edit - Metadata",
  "community.edit.tabs.metadata.title": "Modifica community - Metadati",

  // "community.edit.tabs.roles.head": "Assign Roles",
  "community.edit.tabs.roles.head": "Assegna ruoli",

  // "community.edit.tabs.roles.title": "Community Edit - Roles",
  "community.edit.tabs.roles.title": "Modifica community - Ruoli",

  // "community.edit.tabs.authorizations.head": "Authorizations",
  "community.edit.tabs.authorizations.head": "Autorizzazioni",

  // "community.edit.tabs.authorizations.title": "Community Edit - Authorizations",
  "community.edit.tabs.authorizations.title": "Modifica community - Autorizzazioni",



  // "community.listelement.badge": "Community",
  "community.listelement.badge": "Community",



  // "comcol-role.edit.no-group": "None",
  "comcol-role.edit.no-group": "Nessuno",

  // "comcol-role.edit.create": "Create",
  "comcol-role.edit.create": "Crea",

  // "comcol-role.edit.create.error.title": "Failed to create a group for the '{{ role }}' role",
  "comcol-role.edit.create.error.title": "Non è stato possibile creare un gruppo per il ruolo '{{ role }}'",

  // "comcol-role.edit.restrict": "Restrict",
  "comcol-role.edit.restrict": "Restringi",

  // "comcol-role.edit.delete": "Delete",
  "comcol-role.edit.delete": "Cancella",

  // "comcol-role.edit.delete.error.title": "Failed to delete the '{{ role }}' role's group",
  "comcol-role.edit.delete.error.title": "Non è stato possibile cancellare il ruolo '{{ role }}' del gruppo",


  // "comcol-role.edit.community-admin.name": "Administrators",
  "comcol-role.edit.community-admin.name": "Amministratori",

  // "comcol-role.edit.collection-admin.name": "Administrators",
  "comcol-role.edit.collection-admin.name": "Amministratori",


  // "comcol-role.edit.community-admin.description": "Community administrators can create sub-communities or collections, and manage or assign management for those sub-communities or collections. In addition, they decide who can submit items to any sub-collections, edit item metadata (after submission), and add (map) existing items from other collections (subject to authorization).",
  "comcol-role.edit.community-admin.description": "Gli amministratori della community possono creare sotto-community o collections e gestire o assegnare la loro gestione. Inoltre, decidono chi può depositare item in qualsiasi sotto-collections, modificare i metadati degli item (dopo l'invio) e aggiungere (mappare) item esistenti da altre collections (previa autorizzazione).",

  // "comcol-role.edit.collection-admin.description": "Collection administrators decide who can submit items to the collection, edit item metadata (after submission), and add (map) existing items from other collections to this collection (subject to authorization for that collection).",
  "comcol-role.edit.collection-admin.description": "Gli amministratori della collection decidono chi può depositare item nella collection, modificare i metadati dell'item (dopo l'invio) e aggiungere (mappare) item da altre collections a questa collection (soggetto all'autorizzazione per tale collection).",


  // "comcol-role.edit.submitters.name": "Submitters",
  "comcol-role.edit.submitters.name": "Submitters",

  // "comcol-role.edit.submitters.description": "The E-People and Groups that have permission to submit new items to this collection.",
  "comcol-role.edit.submitters.description": "E-People e Gruppi che dispongono dell'autorizzazione per depositare nuovi item in questa collection.",


  // "comcol-role.edit.item_read.name": "Default item read access",
  "comcol-role.edit.item_read.name": "Accesso di sola lettura per gli item",

  // "comcol-role.edit.item_read.description": "E-People and Groups that can read new items submitted to this collection. Changes to this role are not retroactive. Existing items in the system will still be viewable by those who had read access at the time of their addition.",
  "comcol-role.edit.item_read.description": "E-People e gruppi in grado di leggere i nuovi item depositati in questa collection. Le modifiche a questo ruolo non sono retroattive. Gli item esistenti nel sistema saranno ancora visualizzabili da coloro che avevano accesso in sola lettura al momento della loro archiviazione.",

  // "comcol-role.edit.item_read.anonymous-group": "Default read for incoming items is currently set to Anonymous.",
  "comcol-role.edit.item_read.anonymous-group": "L'accesso di sola lettura per gli item depositati è attualmente impostata su Anonimo.",


  // "comcol-role.edit.bitstream_read.name": "Default bitstream read access",
  "comcol-role.edit.bitstream_read.name": "Accesso di sola lettura per il bitstream",

  // "comcol-role.edit.bitstream_read.description": "Community administrators can create sub-communities or collections, and manage or assign management for those sub-communities or collections. In addition, they decide who can submit items to any sub-collections, edit item metadata (after submission), and add (map) existing items from other collections (subject to authorization).",
  "comcol-role.edit.bitstream_read.description": "Gli amministratori della community possono creare sotto-community o collections e gestire o assegnare la loro gestione. Inoltre, decidono chi può depositare item in qualsiasi sotto-collections, modificare i metadati degli item (dopo l'invio) e aggiungere (mappare) item esistenti da altre collections (previa autorizzazione).",

  // "comcol-role.edit.bitstream_read.anonymous-group": "Default read for incoming bitstreams is currently set to Anonymous.",
  "comcol-role.edit.bitstream_read.anonymous-group": "L'accesso di sola lettura per i bitstreams depositati è attualmente impostata su Anonimo.",


  // "comcol-role.edit.editor.name": "Editors",
  "comcol-role.edit.editor.name": "Editor",

  // "comcol-role.edit.editor.description": "Editors are able to edit the metadata of incoming submissions, and then accept or reject them.",
  "comcol-role.edit.editor.description": "Gli editor possono modificare i metadati delle submissions depositate e quindi accettarli o rifiutarli.",


  // "comcol-role.edit.finaleditor.name": "Final editors",
  "comcol-role.edit.finaleditor.name": "Editor finali",

  // "comcol-role.edit.finaleditor.description": "Final editors are able to edit the metadata of incoming submissions, but will not be able to reject them.",
  "comcol-role.edit.finaleditor.description": "Gli editor finali sono in grado di modificare i metadati delle submissions depositate, ma non saranno in grado di rifiutarli.",


  // "comcol-role.edit.reviewer.name": "Reviewers",
  "comcol-role.edit.reviewer.name": "Revisori",

  // "comcol-role.edit.reviewer.description": "Reviewers are able to accept or reject incoming submissions. However, they are not able to edit the submission's metadata.",
  "comcol-role.edit.reviewer.description": "I revisori sono in grado di accettare o rifiutare le submissions depositate. Tuttavia, non sono in grado di modificare i metadati della submission.",


  // "comcol-role.edit.scorereviewers.name": "Score Reviewers",
  "comcol-role.edit.scorereviewers.name": "Valutatori",

  // "comcol-role.edit.scorereviewers.description": "Reviewers are able to give a score to incoming submissions, this will define whether the submission will be rejected or not.",
  "comcol-role.edit.scorereviewers.description": "I valutatori possono assegnare un punteggio ai contributi in entrata, questo definirà se il contributo verrà rifiutato o meno.",



  // "community.form.abstract": "Short Description",
  "community.form.abstract": "Breve descrizione",

  // "community.form.description": "Introductory text (HTML)",
  "community.form.description": "Testo introduttivo (HTML)",

  // "community.form.errors.title.required": "Please enter a community name",
  "community.form.errors.title.required": "Inserisci il nome di una community",

  // "community.form.rights": "Copyright text (HTML)",
  "community.form.rights": "Testo protetto da copyright (HTML)",

  // "community.form.tableofcontents": "News (HTML)",
  "community.form.tableofcontents": "News (HTML)",

  // "community.form.title": "Name",
  "community.form.title": "Nome",

  // "community.page.edit": "Edit this community",
  "community.page.edit": "Modifica questa community",

  // "community.page.handle": "Permanent URI for this community",
  "community.page.handle": "URI permanente di questa Community",

  // "community.page.license": "License",
  "community.page.license": "Licenza",

  // "community.page.news": "News",
  "community.page.news": "News",

  // "community.all-lists.head": "Subcommunities and Collections",
  "community.all-lists.head": "Sub-community e collections",

  // "community.sub-collection-list.head": "Collections of this Community",
  "community.sub-collection-list.head": "Collections di questa community",

  // "community.sub-community-list.head": "Communities of this Community",
  "community.sub-community-list.head": "Communities di questa Community",



  // "cookies.consent.accept-all": "Accept all",
  "cookies.consent.accept-all": "Accetta tutto",

  // "cookies.consent.accept-selected": "Accept selected",
  "cookies.consent.accept-selected": "Accetta la selezione",

  // "cookies.consent.app.opt-out.description": "This app is loaded by default (but you can opt out)",
  "cookies.consent.app.opt-out.description": "Questa app è caricata con impostazione predefinita (ma puoi disattivare)",

  // "cookies.consent.app.opt-out.title": "(opt-out)",
  "cookies.consent.app.opt-out.title": "(opt-out)",

  // "cookies.consent.app.purpose": "purpose",
  "cookies.consent.app.purpose": "scopo",

  // "cookies.consent.app.required.description": "This application is always required",
  "cookies.consent.app.required.description": "Questa applicazione è sempre richiesta",

  // "cookies.consent.app.required.title": "(always required)",
  "cookies.consent.app.required.title": "(sempre obbligatorio)",

  // "cookies.consent.app.disable-all.description": "Use this switch to enable or disable all services.",
  "cookies.consent.app.disable-all.description": "Utilizzare questo interruttore per abilitare o disabilitare tutti i servizi.",

  // "cookies.consent.app.disable-all.title": "Enable or disable all services",
  "cookies.consent.app.disable-all.title": "Abilitare o disabilitare tutti i servizi",

  // "cookies.consent.update": "There were changes since your last visit, please update your consent.",
  "cookies.consent.update": "Ci sono stati dei cambiamenti dal tuo ultimo accesso, aggiorna il tuo consenso.",

  // "cookies.consent.close": "Close",
  "cookies.consent.close": "Chiudere",

  // "cookies.consent.decline": "Decline",
  "cookies.consent.decline": "Declinare",

  // "cookies.consent.ok": "That's ok",
  "cookies.consent.ok": "Accetta",

  // "cookies.consent.save": "Save",
  "cookies.consent.save": "Salvare",

  // "cookies.consent.content-notice.title": "Cookie Consent",
  "cookies.consent.content-notice.title": "Consenso ai cookie",

  // "cookies.consent.content-notice.description": "We collect and process your personal information for the following purposes: <strong>Authentication, Preferences, Acknowledgement and Statistics</strong>. <br/> To learn more, please read our {privacyPolicy}.",
  "cookies.consent.content-notice.description": "Raccogliamo ed elaboriamo le tue informazioni personali per i seguenti scopi: <strong>Autenticazione, Preferenze, Accettazione e Statistiche</strong>. <br/> Per saperne di più, leggi la nostra {privacyPolicy}.",

  // "cookies.consent.content-notice.description.no-privacy": "We collect and process your personal information for the following purposes: <strong>Authentication, Preferences, Acknowledgement and Statistics</strong>.",
  "cookies.consent.content-notice.description.no-privacy": "Raccogliamo ed elaboriamo le tue informazioni personali per i seguenti scopi: <strong>Autenticazione, Preferenze, Accettazione e Statistiche</strong>.",

  // "cookies.consent.content-notice.learnMore": "Customize",
  "cookies.consent.content-notice.learnMore": "Personalizza",

  // "cookies.consent.content-modal.description": "Here you can see and customize the information that we collect about you.",
  "cookies.consent.content-modal.description": "Qui puoi vedere e personalizzare le informazioni che raccogliamo su di te.",

  // "cookies.consent.content-modal.privacy-policy.name": "privacy policy",
  "cookies.consent.content-modal.privacy-policy.name": "Informativa sulla privacy",

  // "cookies.consent.content-modal.privacy-policy.text": "To learn more, please read our {privacyPolicy}.",
  "cookies.consent.content-modal.privacy-policy.text": "Per saperne di più, leggi la nostra {privacyPolicy}.",

  // "cookies.consent.content-modal.title": "Information that we collect",
  "cookies.consent.content-modal.title": "Informazioni che raccogliamo",

  // "cookies.consent.content-modal.services": "services",
  "cookies.consent.content-modal.services": "servizi",

  // "cookies.consent.content-modal.service": "service",
  "cookies.consent.content-modal.service": "servizio",

  // "cookies.consent.app.title.authentication": "Authentication",
  "cookies.consent.app.title.authentication": "Autenticazione",

  // "cookies.consent.app.description.authentication": "Required for signing you in",
  "cookies.consent.app.description.authentication": "Necessario per l'accesso",


  // "cookies.consent.app.title.preferences": "Preferences",
  "cookies.consent.app.title.preferences": "Preferenze",

  // "cookies.consent.app.description.preferences": "Required for saving your preferences",
  "cookies.consent.app.description.preferences": "Necessario per salvare le tue preferenze",



  // "cookies.consent.app.title.acknowledgement": "Acknowledgement",
  "cookies.consent.app.title.acknowledgement": "Riconoscimento",

  // "cookies.consent.app.description.acknowledgement": "Required for saving your acknowledgements and consents",
  "cookies.consent.app.description.acknowledgement": "Necessario per salvare i riconoscimenti e i consensi",



  // "cookies.consent.app.title.google-analytics": "Google Analytics",
  "cookies.consent.app.title.google-analytics": "Google Analitica",

  // "cookies.consent.app.description.google-analytics": "Allows us to track statistical data",
  "cookies.consent.app.description.google-analytics": "Ci permette di tracciare i dati statistici",



  // "cookies.consent.app.title.google-recaptcha": "Google reCaptcha",
  "cookies.consent.app.title.google-recaptcha": "Google reCaptcha",

  // "cookies.consent.app.description.google-recaptcha": "We use google reCAPTCHA service during registration and password recovery",
  "cookies.consent.app.description.google-recaptcha": "Utilizziamo il servizio Google reCAPTCHA nelle fasi di registrazione e recupero password",


  // "cookies.consent.purpose.functional": "Functional",
  "cookies.consent.purpose.functional": "Funzionale",

  // "cookies.consent.purpose.statistical": "Statistical",
  "cookies.consent.purpose.statistical": "Statistico",

  // "cookies.consent.purpose.registration-password-recovery": "Registration and Password recovery",
  "cookies.consent.purpose.registration-password-recovery": "Registrazione e recupero password",

  // "cookies.consent.purpose.sharing": "Sharing",
  "cookies.consent.purpose.sharing": "Condivisione",

  // "curation-task.task.citationpage.label": "Generate Citation Page",
  "curation-task.task.citationpage.label": "Genera una pagina di citazioni",

  // "curation-task.task.checklinks.label": "Check Links in Metadata",
  "curation-task.task.checklinks.label": "Controllare i collegamenti nei metadati",

  // "curation-task.task.noop.label": "NOOP",
  "curation-task.task.noop.label": "NOOP",

  // "curation-task.task.profileformats.label": "Profile Bitstream Formats",
  "curation-task.task.profileformats.label": "Formati Bitstream del profilo",

  // "curation-task.task.requiredmetadata.label": "Check for Required Metadata",
  "curation-task.task.requiredmetadata.label": "Verifica la disponibilità di metadati richiesti",

  // "curation-task.task.translate.label": "Microsoft Translator",
  "curation-task.task.translate.label": "Microsoft Translator",

  // "curation-task.task.vscan.label": "Virus Scan",
  "curation-task.task.vscan.label": "Scansione antivirus",

  // "curation-task.task.register-doi.label": "Register DOI",
  "curation-task.task.register-doi.label": "Registra DOI",



  // "curation.form.task-select.label": "Task:",
  "curation.form.task-select.label": "Task:",

  // "curation.form.submit": "Start",
  "curation.form.submit": "Inizio",

  // "curation.form.submit.success.head": "The curation task has been started successfully",
  "curation.form.submit.success.head": "La curation task è stata avviata correttamente",

  // "curation.form.submit.success.content": "You will be redirected to the corresponding process page.",
  "curation.form.submit.success.content": "Verrai reindirizzato alla pagina del processo corrispondente.",

  // "curation.form.submit.error.head": "Running the curation task failed",
  "curation.form.submit.error.head": "Esecuzione della curation task non riuscita",

  // "curation.form.submit.error.content": "An error occured when trying to start the curation task.",
  "curation.form.submit.error.content": "Si è verificato un errore durante il tentativo di avviare la curation task",

  // "curation.form.submit.error.invalid-handle": "Couldn't determine the handle for this object",
  "curation.form.submit.error.invalid-handle": "Non è stato possibile determinare l'handle per questo oggetto",

  // "curation.form.handle.label": "Handle:",
  "curation.form.handle.label": "Handle:",

  // "curation.form.handle.hint": "Hint: Enter [your-handle-prefix]/0 to run a task across entire site (not all tasks may support this capability)",
  "curation.form.handle.hint": "Suggerimento: Inserisci [your-handle-prefix]/0 per eseguire il task in tutto il sito (non tutti i task supportano questa funzionalità)",



  // "deny-request-copy.email.message": "Dear {{ recipientName }},\nIn response to your request I regret to inform you that it's not possible to send you a copy of the file(s) you have requested, concerning the document: \"{{ itemUrl }}\" ({{ itemName }}), of which I am an author.\n\nBest regards,\n{{ authorName }} <{{ authorEmail }}>",
  "deny-request-copy.email.message": "Gentile {{ recipientName }},\nIn risposta alla tua richiesta, mi dispiace informarti che non è possibile inviarti una copia del file(s) richiesto, riguardante il documento: \"{{ itemUrl }}\" ({{ itemName }}), di cui sono uno degli autori. \n\nCordiali saluti,\n{{ authorName }} <{{ authorEmail }}>",

  // "deny-request-copy.email.subject": "Request copy of document",
  "deny-request-copy.email.subject": "Richiedi copia del documento",

  // "deny-request-copy.error": "An error occurred",
  "deny-request-copy.error": "Si è verificato un errore",

  // "deny-request-copy.header": "Deny document copy request",
  "deny-request-copy.header": "Nega richiesta di copia del documento",

  // "deny-request-copy.intro": "This message will be sent to the applicant of the request",
  "deny-request-copy.intro": "Questo messaggio verrà inviato al richiedente della richiesta",

  // "deny-request-copy.success": "Successfully denied item request",
  "deny-request-copy.success": "Richiesta di item rifiutata con successo",



  // "dso.name.untitled": "Untitled",
  "dso.name.untitled": "Untitled",



  // "dso-selector.create.collection.head": "New collection",
  "dso-selector.create.collection.head": "Nuova collection",

  // "dso-selector.create.collection.sub-level": "Create a new collection in",
  "dso-selector.create.collection.sub-level": "Creare una nuova collection in",

  // "dso-selector.create.community.head": "New community",
  "dso-selector.create.community.head": "Nuova Community",

  // "dso-selector.create.community.or-divider": "or",
  "dso-selector.create.community.or-divider": "oppure",

  // "dso-selector.create.community.sub-level": "Create a new community in",
  "dso-selector.create.community.sub-level": "Creare una nuova community in",

  // "dso-selector.create.community.top-level": "Create a new top-level community",
  "dso-selector.create.community.top-level": "Creare una nuova community di primo livello",

  // "dso-selector.create.item.head": "New item",
  "dso-selector.create.item.head": "Nuovo articolo",

  // "dso-selector.create.item.sub-level": "Create a new item in",
  "dso-selector.create.item.sub-level": "Creare un nuovo item in",

  // "dso-selector.create.submission.head": "New submission",
  "dso-selector.create.submission.head": "Nuova submission",

  // "dso-selector.edit.collection.head": "Edit collection",
  "dso-selector.edit.collection.head": "Modifica collection",

  // "dso-selector.edit.community.head": "Edit community",
  "dso-selector.edit.community.head": "Modifica Community",

  // "dso-selector.edit.item.head": "Edit item",
  "dso-selector.edit.item.head": "Modifica item",

  // "dso-selector.error.title": "An error occurred searching for a {{ type }}",
  "dso-selector.error.title": "Si è verificato un errore durante la ricerca di un {{ type }}",

  // "dso-selector.export-metadata.dspaceobject.head": "Export metadata from",
  "dso-selector.export-metadata.dspaceobject.head": "Esportare metadati da",

  // "dso-selector.export-batch.dspaceobject.head": "Export Batch (ZIP) from",
  "dso-selector.export-batch.dspaceobject.head": "Esporta batch (ZIP) da",

  // "dso-selector.import-batch.dspaceobject.head": "Import batch from",
  "dso-selector.import-batch.dspaceobject.head": "Importa batch da",

  // "dso-selector.no-results": "No {{ type }} found",
  "dso-selector.no-results": "Nessun {{ type }} trovato",

  // "dso-selector.placeholder": "Search for a {{ type }}",
  "dso-selector.placeholder": "Cerca un {{ type }}",

  // "dso-selector.select.collection.head": "Select a collection",
  "dso-selector.select.collection.head": "Seleziona una collection",

  // "dso-selector.set-scope.community.head": "Select a search scope",
  "dso-selector.set-scope.community.head": "Selezionare un ambito di ricerca",

  // "dso-selector.set-scope.community.button": "Search all of DSpace",
  "dso-selector.set-scope.community.button": "Cerca in tutto DSpace",

  // "dso-selector.set-scope.community.or-divider": "or",
  "dso-selector.set-scope.community.or-divider": "oppure",

  // "dso-selector.set-scope.community.input-header": "Search for a community or collection",
  "dso-selector.set-scope.community.input-header": "Cercare una community o una collection",

  // "dso-selector.claim.item.head": "Profile tips",
  "dso-selector.claim.item.head": "Suggerimenti per il profilo",

  // "dso-selector.claim.item.body": "These are existing profiles that may be related to you. If you recognize yourself in one of these profiles, select it and on the detail page, among the options, choose to claim it. Otherwise you can create a new profile from scratch using the button below.",
  "dso-selector.claim.item.body": "Questi sono profili esistenti che potrebbero essere correlati a te. Se ti riconosci in uno di questi profili, selezionalo e, nella pagina dei dettagli, tra le opzioni, scegli di collegarlo. In caso contrario, puoi creare un nuovo profilo cliccando il pulsante qui sotto.",

  // "dso-selector.claim.item.not-mine-label": "None of these are mine",
  "dso-selector.claim.item.not-mine-label": "Nessuno di questi è il mio profilo",

  // "dso-selector.claim.item.create-from-scratch": "Create a new one",
  "dso-selector.claim.item.create-from-scratch": "Crea uno nuovo profilo",

  // "dso-selector.results-could-not-be-retrieved": "Something went wrong, please refresh again ↻",
  "dso-selector.results-could-not-be-retrieved": "Qualcosa è andato storto, aggiorna di nuovo ↻",

  // "supervision-group-selector.header": "Supervision Group Selector",
  "supervision-group-selector.header": "Selezione del gruppo di supervisione",

  // "supervision-group-selector.select.type-of-order.label": "Select a type of Order",
  "supervision-group-selector.select.type-of-order.label": "Seleziona un tipo di ordine",

  // "supervision-group-selector.select.type-of-order.option.none": "NONE",
  "supervision-group-selector.select.type-of-order.option.none": "NESSUNO",

  // "supervision-group-selector.select.type-of-order.option.editor": "EDITOR",
  "supervision-group-selector.select.type-of-order.option.editor": "EDITORE",

  // "supervision-group-selector.select.type-of-order.option.observer": "OBSERVER",
  "supervision-group-selector.select.type-of-order.option.observer": "OSSERVATORE",

  // "supervision-group-selector.select.group.label": "Select a Group",
  "supervision-group-selector.select.group.label": "Seleziona un gruppo",

  // "supervision-group-selector.button.cancel": "Cancel",
  "supervision-group-selector.button.cancel": "Annulla",

  // "supervision-group-selector.button.save": "Save",
  "supervision-group-selector.button.save": "Salva",

  // "supervision-group-selector.select.type-of-order.error": "Please select a type of order",
  "supervision-group-selector.select.type-of-order.error": "Seleziona un tipo di ordine",

  // "supervision-group-selector.select.group.error": "Please select a group",
  "supervision-group-selector.select.group.error": "Seleziona un gruppo",

  // "supervision-group-selector.notification.create.success.title": "Successfully created supervision order for group {{ name }}",
  "supervision-group-selector.notification.create.success.title": "Ordine di supervisione per il gruppo {{ name }} creato con successo",

  // "supervision-group-selector.notification.create.failure.title": "Error",
  "supervision-group-selector.notification.create.failure.title": "Errore",

  // "supervision-group-selector.notification.create.already-existing": "A supervision order already exists on this item for selected group",
  "supervision-group-selector.notification.create.already-existing": "Per questo item esiste già un ordine di supervisione per il gruppo selezionato",

  // "confirmation-modal.export-metadata.header": "Export metadata for {{ dsoName }}",
  "confirmation-modal.export-metadata.header": "Esportare i metadati per {{ dsoName }}",

  // "confirmation-modal.export-metadata.info": "Are you sure you want to export metadata for {{ dsoName }}",
  "confirmation-modal.export-metadata.info": "Sei sicuro di voler esportare i metadati per {{ dsoName }}",

  // "confirmation-modal.export-metadata.cancel": "Cancel",
  "confirmation-modal.export-metadata.cancel": "Annulla",

  // "confirmation-modal.export-metadata.confirm": "Export",
  "confirmation-modal.export-metadata.confirm": "Export",

  // "confirmation-modal.export-batch.header": "Export batch (ZIP) for {{ dsoName }}",
  "confirmation-modal.export-batch.header": "Esporta batch (ZIP) per {{ dsoName }}",

  // "confirmation-modal.export-batch.info": "Are you sure you want to export batch (ZIP) for {{ dsoName }}",
  "confirmation-modal.export-batch.info": "Sei sicuro di voler esportare batch (ZIP) per {{ dsoName }}?",

  // "confirmation-modal.export-batch.cancel": "Cancel",
  "confirmation-modal.export-batch.cancel": "Annulla",

  // "confirmation-modal.export-batch.confirm": "Export",
  "confirmation-modal.export-batch.confirm": "Esporta",

  // "confirmation-modal.delete-eperson.header": "Delete EPerson \"{{ dsoName }}\"",
  "confirmation-modal.delete-eperson.header": "Elimina EPerson \"{{ dsoName }}\"",

  // "confirmation-modal.delete-eperson.info": "Are you sure you want to delete EPerson \"{{ dsoName }}\"",
  "confirmation-modal.delete-eperson.info": "Sei sicuro di voler eliminare l'EPerson \"{{ dsoName }}\"",

  // "confirmation-modal.delete-eperson.cancel": "Cancel",
  "confirmation-modal.delete-eperson.cancel": "Annulla",

  // "confirmation-modal.delete-eperson.confirm": "Delete",
  "confirmation-modal.delete-eperson.confirm": "Elimina",

  // "confirmation-modal.delete-profile.header": "Delete Profile",
  "confirmation-modal.delete-profile.header": "Elimina il profilo",

  // "confirmation-modal.delete-profile.info": "Are you sure you want to delete your profile",
  "confirmation-modal.delete-profile.info": "Sei sicuro di voler eliminare il tuo profilo",

  // "confirmation-modal.delete-profile.cancel": "Cancel",
  "confirmation-modal.delete-profile.cancel": "Annulla",

  // "confirmation-modal.delete-profile.confirm": "Delete",
  "confirmation-modal.delete-profile.confirm": "Elimina",

  // "confirmation-modal.delete-subscription.header": "Delete Subscription",
  // TODO Source message changed - Revise the translation
  "confirmation-modal.delete-subscription.header": "Elimina iscrizione per \"{{ dsoName }}\"",

  // "confirmation-modal.delete-subscription.info": "Are you sure you want to delete subscription for \"{{ dsoName }}\"",
  "confirmation-modal.delete-subscription.info": "Sei sicuro di voler eliminare l'iscrizione per \"{{ dsoName }}\"",

  // "confirmation-modal.delete-subscription.cancel": "Cancel",
  "confirmation-modal.delete-subscription.cancel": "Annulla",

  // "confirmation-modal.delete-subscription.confirm": "Delete",
  "confirmation-modal.delete-subscription.confirm": "Elimina",

  // "error.bitstream": "Error fetching bitstream",
  "error.bitstream": "Errore durante il recupero del bitstream",

  // "error.browse-by": "Error fetching items",
  "error.browse-by": "Errore durante il recupero degli item",

  // "error.collection": "Error fetching collection",
  "error.collection": "Errore durante il recupero della collection",

  // "error.collections": "Error fetching collections",
  "error.collections": "Errore durante il recupero delle collections",

  // "error.community": "Error fetching community",
  "error.community": "Errore durante il recupero della community",

  // "error.identifier": "No item found for the identifier",
  "error.identifier": "Nessun item trovato per l'identificatore",

  // "error.default": "Error",
  "error.default": "Errore",

  // "error.item": "Error fetching item",
  "error.item": "Errore durante il recupero dell'item",

  // "error.items": "Error fetching items",
  "error.items": "Errore durante il recupero degli item",

  // "error.objects": "Error fetching objects",
  "error.objects": "Errore durante il recupero degli oggetti",

  // "error.recent-submissions": "Error fetching recent submissions",
  "error.recent-submissions": "Errore durante il recupero delle submissions recenti",

  // "error.search-results": "Error fetching search results",
  "error.search-results": "Errore durante il recupero dei risultati della ricerca",

  // "error.invalid-search-query": "Search query is not valid. Please check <a href=\"https://solr.apache.org/guide/query-syntax-and-parsing.html\" target=\"_blank\">Solr query syntax</a> best practices for further information about this error.",
  "error.invalid-search-query": "La query di ricerca non è valida. Controllare <a href=\"https://solr.apache.org/guide/query-syntax-and-parsing.html\" target=\"_blank\">Solr query syntax</a> per ulteriori informazioni riguardo questo errore.",

  // "error.sub-collections": "Error fetching sub-collections",
  "error.sub-collections": "Errore durante il recupero delle sottoreti",

  // "error.sub-communities": "Error fetching sub-communities",
  "error.sub-communities": "Errore durante il recupero delle sottocomitarie",

  // "error.submission.sections.init-form-error": "An error occurred during section initialize, please check your input-form configuration. Details are below : <br> <br>",
  "error.submission.sections.init-form-error": "Si è verificato un errore durante l'inizializzazione della sezione, controllare la configurazione dell'input-form. Dettagli: <br> <br>",

  // "error.top-level-communities": "Error fetching top-level communities",
  "error.top-level-communities": "Errore durante il recupero delle community di primo livello",

  // "error.validation.license.notgranted": "You must grant this license to complete your submission. If you are unable to grant this license at this time you may save your work and return later or remove the submission.",
  "error.validation.license.notgranted": "È necessario concedere questa licenza per completare l'immisione. Se non sei in grado di concedere questa licenza in questo momento, puoi salvare il tuo lavoro e tornare più tardi o rimuovere l'immissione.",

  // "error.validation.pattern": "This input is restricted by the current pattern: {{ pattern }}.",
  "error.validation.pattern": "L'input è limitato dal pattern in uso: {{ pattern }}.",

  // "error.validation.filerequired": "The file upload is mandatory",
  "error.validation.filerequired": "Il caricamento del file è obbligatorio",

  // "error.validation.required": "This field is required",
  "error.validation.required": "Questo campo è obbligatorio",

  // "error.validation.NotValidEmail": "This E-mail is not a valid email",
  "error.validation.NotValidEmail": "Questa e-mail non è un'e-mail valida",

  // "error.validation.emailTaken": "This E-mail is already taken",
  "error.validation.emailTaken": "Questa e-mail è già in uso",

  // "error.validation.groupExists": "This group already exists",
  "error.validation.groupExists": "Gruppo già esistente",


  // "feed.description": "Syndication feed",
  "feed.description": "Syndication feed",


  // "file-section.error.header": "Error obtaining files for this item",
  "file-section.error.header": "Errore durante il recupero dei file per questo item",



  // "footer.copyright": "copyright © 2002-{{ year }}",
  "footer.copyright": "copyright © 2002-{{ year }}",

  // "footer.link.dspace": "DSpace software",
  "footer.link.dspace": "Software DSpace",

  // "footer.link.lyrasis": "LYRASIS",
  "footer.link.lyrasis": "LYRASIS",

  // "footer.link.cookies": "Cookie settings",
  "footer.link.cookies": "Impostazioni dei cookie",

  // "footer.link.privacy-policy": "Privacy policy",
  "footer.link.privacy-policy": "Informativa sulla privacy",

  // "footer.link.end-user-agreement":"End User Agreement",
  "footer.link.end-user-agreement": "Accordo con l'utente finale",

  // "footer.link.feedback":"Send Feedback",
  "footer.link.feedback": "Invia Feedback",



  // "forgot-email.form.header": "Forgot Password",
  "forgot-email.form.header": "Password dimenticata",

  // "forgot-email.form.info": "Enter the email address associated with the account.",
  "forgot-email.form.info": "Inserisci l'indirizzo email associato all'account.",

  // "forgot-email.form.email": "Email Address *",
  "forgot-email.form.email": "Indirizzo email *",

  // "forgot-email.form.email.error.required": "Please fill in an email address",
  "forgot-email.form.email.error.required": "Si prega di inserire un indirizzo email",

  // "forgot-email.form.email.error.not-email-form": "Please fill in a valid email address",
  "forgot-email.form.email.error.not-email-form": "Si prega di inserire un idirizzo email valido",

  // "forgot-email.form.email.hint": "An email will be sent to this address with a further instructions.",
  "forgot-email.form.email.hint": "Una email con ulteriori indicazioni sarà invita a questo indrizzo.",

  // "forgot-email.form.submit": "Reset password",
  "forgot-email.form.submit": "Reimposta la password",

  // "forgot-email.form.success.head": "Password reset email sent",
  "forgot-email.form.success.head": "Email di reimpostazione password inviata",

  // "forgot-email.form.success.content": "An email has been sent to {{ email }} containing a special URL and further instructions.",
  "forgot-email.form.success.content": "È stata inviata un'email a {{ email }} contenente un URL speciale e ulteriori indicazioni.",

  // "forgot-email.form.error.head": "Error when trying to reset password",
  "forgot-email.form.error.head": "Errore durante il tentativo di reimpostare la password",

  // "forgot-email.form.error.content": "An error occured when attempting to reset the password for the account associated with the following email address: {{ email }}",
  "forgot-email.form.error.content": "Si è verificato un errore durante il tentativo di reimpostare la password per l'account associato al seguente indirizzo email: {{ email }}",



  // "forgot-password.title": "Forgot Password",
  "forgot-password.title": "Password dimenticata",

  // "forgot-password.form.head": "Forgot Password",
  "forgot-password.form.head": "Password dimenticata",

  // "forgot-password.form.info": "Enter a new password in the box below, and confirm it by typing it again into the second box.",
  "forgot-password.form.info": "Inserisci una nuova password nella casella qui sotto e confermala digitandola di nuovo nella seconda casella.",

  // "forgot-password.form.card.security": "Security",
  "forgot-password.form.card.security": "Sicurezza",

  // "forgot-password.form.identification.header": "Identify",
  "forgot-password.form.identification.header": "Identifica",

  // "forgot-password.form.identification.email": "Email address: ",
  "forgot-password.form.identification.email": "Indirizzo email: ",

  // "forgot-password.form.label.password": "Password",
  "forgot-password.form.label.password": "Password",

  // "forgot-password.form.label.passwordrepeat": "Retype to confirm",
  "forgot-password.form.label.passwordrepeat": "Digita nuovamente per confermare",

  // "forgot-password.form.error.empty-password": "Please enter a password in the box below.",
  "forgot-password.form.error.empty-password": "Inserisci una password nella casella qui sotto.",

  // "forgot-password.form.error.matching-passwords": "The passwords do not match.",
  "forgot-password.form.error.matching-passwords": "Le password non corrispondono.",

  // "forgot-password.form.notification.error.title": "Error when trying to submit new password",
  "forgot-password.form.notification.error.title": "Errore durante il tentativo di inviare una nuova password",

  // "forgot-password.form.notification.success.content": "The password reset was successful. You have been logged in as the created user.",
  "forgot-password.form.notification.success.content": "La password è stata reimpostata con successo. Hai effettuato l'accesso come l'utente che è stato creato.",

  // "forgot-password.form.notification.success.title": "Password reset completed",
  "forgot-password.form.notification.success.title": "La password è stata reimpostata",

  // "forgot-password.form.submit": "Submit password",
  "forgot-password.form.submit": "Invia password",


  // "form.add": "Add more",
  "form.add": "Aggiungi altro",

  // "form.add-help": "Click here to add the current entry and to add another one",
  "form.add-help": "Clicca qui per aggiungere la voce corrente e per aggiungerne un'altra",

  // "form.cancel": "Cancel",
  "form.cancel": "Annulla",

  // "form.clear": "Clear",
  "form.clear": "Pulisci",

  // "form.clear-help": "Click here to remove the selected value",
  "form.clear-help": "Clicca qui per rimuovere il valore selezionato",

  // "form.discard": "Discard",
  "form.discard": "Annulla",

  // "form.drag": "Drag",
  "form.drag": "Trascina",

  // "form.edit": "Edit",
  "form.edit": "Edita",

  // "form.edit-help": "Click here to edit the selected value",
  "form.edit-help": "Clicca qui per modificare il valore selezionato",

  // "form.first-name": "First name",
  "form.first-name": "Nome",

  // "form.group.add": "Add",
  "form.group.add": "Aggiungi",

  // "form.group.close": "Close",
  "form.group.close": "Chiudi",

  // "form.group.set": "Set",
  "form.group.set": "Set",

  // "form.last-name": "Last name",
  "form.last-name": "Cognome",

  // "form.loading": "Loading...",
  "form.loading": "Caricamento...",

  // "form.lookup": "Lookup",
  "form.lookup": "Ricerca",

  // "form.lookup-help": "Click here to look up an existing relation",
  "form.lookup-help": "Clicca qui per cercare una relazione già esistente",

  // "form.no-results": "No results found",
  "form.no-results": "Nessun risultato trovato",

  // "form.no-value": "No value entered",
  "form.no-value": "Non è stato inserito nessun valore",

  // "form.other-information": "",
  "form.other-information": "",

  // "form.remove": "Remove",
  "form.remove": "Rimuovi",

  // "form.save": "Save",
  "form.save": "Salva",

  // "form.save-help": "Save changes",
  "form.save-help": "Salva le modifiche",

  // "form.search": "Search",
  "form.search": "Ricerca",

  // "form.search-help": "Click here to look for an existing correspondence",
  "form.search-help": "Clicca qui per cercare una corrispondenza già esistente",

  // "form.submit": "Save",
  "form.submit": "Salva",

  // "form.create": "Create",
  "form.create": "Crea",

  // "form.repeatable.sort.tip": "Drop the item in the new position",
  "form.repeatable.sort.tip": "Rilascia l'item nella nuova posizione",



  // "grant-deny-request-copy.deny": "Don't send copy",
  "grant-deny-request-copy.deny": "Non inviare una copia",

  // "grant-deny-request-copy.email.back": "Back",
  "grant-deny-request-copy.email.back": "Indietro",

  // "grant-deny-request-copy.email.message": "Message",
  "grant-deny-request-copy.email.message": "Messaggio",

  // "grant-deny-request-copy.email.message.empty": "Please enter a message",
  "grant-deny-request-copy.email.message.empty": "Inserisci un messaggio",

  // "grant-deny-request-copy.email.permissions.info": "You may use this occasion to reconsider the access restrictions on the document, to avoid having to respond to these requests. If you’d like to ask the repository administrators to remove these restrictions, please check the box below.",
  "grant-deny-request-copy.email.permissions.info": "In questa fase è possibile riconsiderare le restrizioni di accesso al documento, in modo da evitare di dover rispondere a tali richieste. Se desideri chiedere agli amministratori del repository di rimuovere queste restrizioni, seleziona la casella qui sotto.",

  // "grant-deny-request-copy.email.permissions.label": "Change to open access",
  "grant-deny-request-copy.email.permissions.label": "Modifica in open access",

  // "grant-deny-request-copy.email.send": "Send",
  "grant-deny-request-copy.email.send": "Invia",

  // "grant-deny-request-copy.email.subject": "Subject",
  "grant-deny-request-copy.email.subject": "Subject",

  // "grant-deny-request-copy.email.subject.empty": "Please enter a subject",
  "grant-deny-request-copy.email.subject.empty": "Inserisci un subject",

  // "grant-deny-request-copy.grant": "Send copy",
  "grant-deny-request-copy.grant": "Invia una copia",

  // "grant-deny-request-copy.header": "Document copy request",
  "grant-deny-request-copy.header": "Richiedi una copia del documento",

  // "grant-deny-request-copy.home-page": "Take me to the home page",
  "grant-deny-request-copy.home-page": "Torna alla home page",

  // "grant-deny-request-copy.intro1": "If you are one of the authors of the document <a href='{{ url }}'>{{ name }}</a>, then please use one of the options below to respond to the user's request.",
  "grant-deny-request-copy.intro1": "Se sei uno degli autori del documento <a href='{{ url }}'>{{ name }}</a> seleziona una delle seguenti opzioni per rispondere alla richiesta dell'utente.",

  // "grant-deny-request-copy.intro2": "After choosing an option, you will be presented with a suggested email reply which you may edit.",
  "grant-deny-request-copy.intro2": "Dopo aver scelto un'opzione, ti verrà suggerita una risposta e-mail che potrai modificare.",

  // "grant-deny-request-copy.processed": "This request has already been processed. You can use the button below to get back to the home page.",
  "grant-deny-request-copy.processed": "Questa richiesta è già stata elaborata. Puoi cliccare il pulsante qui sotto per tornare alla home page.",



  // "grant-request-copy.email.message": "Dear {{ recipientName }},\nIn response to your request I have the pleasure to send you in attachment a copy of the file(s) concerning the document: \"{{ itemUrl }}\" ({{ itemName }}), of which I am an author.\n\nBest regards,\n{{ authorName }} <{{ authorEmail }}>",
  "grant-request-copy.email.message": "Gentile {{ recipientName }},\nin tisposta alla tua richiesta, ho il piacere di inviarti come allegato una copia del file riferito al documento: \"{{ itemUrl }}\" ({{ itemName }}), di cui sono l'autore.\n\nUn cordiale saluto,\n{{ authorName }} <{{ authorEmail }}>",

  // "grant-request-copy.email.subject": "Request copy of document",
  "grant-request-copy.email.subject": "Richiedi una copia del documento",

  // "grant-request-copy.error": "An error occurred",
  "grant-request-copy.error": "Si è verificato un errore",

  // "grant-request-copy.header": "Grant document copy request",
  "grant-request-copy.header": "Richiedi una copia del documento di sovvenzione",

  // "grant-request-copy.intro": "This message will be sent to the applicant of the request. The requested document(s) will be attached.",
  "grant-request-copy.intro": "Questo messaggio verrà inviato a chi ha effettuato la richiesta. VErranno allegati i documenti richiesti.",

  // "grant-request-copy.success": "Successfully granted item request",
  "grant-request-copy.success": "Richiesta dell'item concessa con successo",


  // "health.breadcrumbs": "Health",
  "health.breadcrumbs": "Health",

  // "health-page.heading": "Health",
  "health-page.heading": "Health",

  // "health-page.info-tab": "Info",
  "health-page.info-tab": "Informazioni",

  // "health-page.status-tab": "Status",
  "health-page.status-tab": "Stato",

  // "health-page.error.msg": "The health check service is temporarily unavailable",
  "health-page.error.msg": "Il servizio di health check è temporaneamente non disponibile.",

  // "health-page.property.status": "Status code",
  "health-page.property.status": "Codice di stato",

  // "health-page.section.db.title": "Database",
  "health-page.section.db.title": "Database",

  // "health-page.section.geoIp.title": "GeoIp",
  "health-page.section.geoIp.title": "GeoIp",

  // "health-page.section.solrAuthorityCore.title": "Solr: authority core",
  "health-page.section.solrAuthorityCore.title": "Solr: authority core",

  // "health-page.section.solrOaiCore.title": "Solr: oai core",
  "health-page.section.solrOaiCore.title": "Solr: oai core",

  // "health-page.section.solrSearchCore.title": "Solr: search core",
  "health-page.section.solrSearchCore.title": "Solr: search core",

  // "health-page.section.solrStatisticsCore.title": "Solr: statistics core",
  "health-page.section.solrStatisticsCore.title": "Solr: statistics core",

  // "health-page.section-info.app.title": "Application Backend",
  "health-page.section-info.app.title": "Backend dell'applicativo",

  // "health-page.section-info.java.title": "Java",
  "health-page.section-info.java.title": "Java",

  // "health-page.status": "Status",
  "health-page.status": "Stato",

  // "health-page.status.ok.info": "Operational",
  "health-page.status.ok.info": "Operativo",

  // "health-page.status.error.info": "Problems detected",
  "health-page.status.error.info": "Sono stati rilevati dei problemi",

  // "health-page.status.warning.info": "Possible issues detected",
  "health-page.status.warning.info": "Sono stati rilevati dei potenziali problemi",

  // "health-page.title": "Health",
  "health-page.title": "Health",

  // "health-page.section.no-issues": "No issues detected",
  "health-page.section.no-issues": "Nessun problema rilevato",


  // "home.description": "",
  "home.description": "",

  // "home.breadcrumbs": "Home",
  "home.breadcrumbs": "Home",

  // "home.search-form.placeholder": "Search the repository ...",
  "home.search-form.placeholder": "Cerca nel repository ...",

  // "home.title": "Home",
  "home.title": "Home",

  // "home.top-level-communities.head": "Communities in DSpace",
  "home.top-level-communities.head": "DSpace Communities",

  // "home.top-level-communities.help": "Search for a collection",
  "home.top-level-communities.help": "Cerca una collection",



  // "info.end-user-agreement.accept": "I have read and I agree to the End User Agreement",
  "info.end-user-agreement.accept": "Ho letto e accetto l'Accordo con l'utente finale",

  // "info.end-user-agreement.accept.error": "An error occurred accepting the End User Agreement",
  "info.end-user-agreement.accept.error": "Si è verificato un errore durante l'accettazione dell'Accordo con l'utente finale",

  // "info.end-user-agreement.accept.success": "Successfully updated the End User Agreement",
  "info.end-user-agreement.accept.success": "L'Accordo con l'utente finale è stato aggiornato con successo",

  // "info.end-user-agreement.breadcrumbs": "End User Agreement",
  "info.end-user-agreement.breadcrumbs": "Accordo con l'utente finale",

  // "info.end-user-agreement.buttons.cancel": "Cancel",
  "info.end-user-agreement.buttons.cancel": "Annulla",

  // "info.end-user-agreement.buttons.save": "Save",
  "info.end-user-agreement.buttons.save": "Salva",

  // "info.end-user-agreement.head": "End User Agreement",
  "info.end-user-agreement.head": "Accordo con l'utente finale",

  // "info.end-user-agreement.title": "End User Agreement",
  "info.end-user-agreement.title": "Accordo con l'utente finale",

  // "info.privacy.breadcrumbs": "Privacy Statement",
  "info.privacy.breadcrumbs": "Informativa sulla privacy",

  // "info.privacy.head": "Privacy Statement",
  "info.privacy.head": "Informativa sulla privacy",

  // "info.privacy.title": "Privacy Statement",
  "info.privacy.title": "Informativa sulla privacy",

  // "info.feedback.breadcrumbs": "Feedback",
  "info.feedback.breadcrumbs": "Feedback",

  // "info.feedback.head": "Feedback",
  "info.feedback.head": "Feedback",

  // "info.feedback.title": "Feedback",
  "info.feedback.title": "Feedback",

  // "info.feedback.info": "Thanks for sharing your feedback about the DSpace system. Your comments are appreciated!",
  "info.feedback.info": "Grazie per aver condiviso il tuo feedback sul DSpace. I vostri commenti sono importanti!",

  // "info.feedback.email_help": "This address will be used to follow up on your feedback.",
  "info.feedback.email_help": "Questo indirizzo verrà utilizzato per dare una risposta al tuo feedback.",

  // "info.feedback.send": "Send Feedback",
  "info.feedback.send": "Invia feedback",

  // "info.feedback.comments": "Comments",
  "info.feedback.comments": "Commenti",

  // "info.feedback.email-label": "Your Email",
  "info.feedback.email-label": "La tua email",

  // "info.feedback.create.success": "Feedback Sent Successfully!",
  "info.feedback.create.success": "Feedback inviato con successo!",

  // "info.feedback.error.email.required": "A valid email address is required",
  "info.feedback.error.email.required": "Inserire un un indirizzo email valido",

  // "info.feedback.error.message.required": "A comment is required",
  "info.feedback.error.message.required": "Inserire un commento",

  // "info.feedback.page-label": "Page",
  "info.feedback.page-label": "Pagina",

  // "info.feedback.page_help": "Tha page related to your feedback",
  "info.feedback.page_help": "In questa pagina trovi i tuoi feedback",



  // "item.alerts.private": "This item is non-discoverable",
  "item.alerts.private": "Questo item è privato",

  // "item.alerts.withdrawn": "This item has been withdrawn",
  "item.alerts.withdrawn": "Questo item è stato rimosso",



  // "item.edit.authorizations.heading": "With this editor you can view and alter the policies of an item, plus alter policies of individual item components: bundles and bitstreams. Briefly, an item is a container of bundles, and bundles are containers of bitstreams. Containers usually have ADD/REMOVE/READ/WRITE policies, while bitstreams only have READ/WRITE policies.",
  "item.edit.authorizations.heading": "Con questo editor puoi vedere e modificare le policies di un item, e anche modificare le policies dei singoli componenti dell'item: bundles e bitstreams. Un item è il contenitore di bundles, e i bundles sono contenitori di bitstreams. I contenitori riportano solitamente le policies di ADD/REMOVE/READ/WRITE, mentre i bitstreams hanno solamente policies di READ/WRITE.",

  // "item.edit.authorizations.title": "Edit item's Policies",
  "item.edit.authorizations.title": "Modificare le policies dell'item",



  // "item.badge.private": "Non-discoverable",
  "item.badge.private": "Privato",

  // "item.badge.withdrawn": "Withdrawn",
  "item.badge.withdrawn": "Rimosso",



  // "item.bitstreams.upload.bundle": "Bundle",
  "item.bitstreams.upload.bundle": "Bundle",

  // "item.bitstreams.upload.bundle.placeholder": "Select a bundle or input new bundle name",
  "item.bitstreams.upload.bundle.placeholder": "Seleziona un bundle o inserisci il nome di un nuovo bundle",

  // "item.bitstreams.upload.bundle.new": "Create bundle",
  "item.bitstreams.upload.bundle.new": "Crea un bundle",

  // "item.bitstreams.upload.bundles.empty": "This item doesn't contain any bundles to upload a bitstream to.",
  "item.bitstreams.upload.bundles.empty": "Questo item non contiene alcun bundle in cui caricare un bitstream.",

  // "item.bitstreams.upload.cancel": "Cancel",
  "item.bitstreams.upload.cancel": "Annulla",

  // "item.bitstreams.upload.drop-message": "Drop a file to upload",
  "item.bitstreams.upload.drop-message": "Rilascia un file da caricare",

  // "item.bitstreams.upload.item": "Item: ",
  "item.bitstreams.upload.item": "Item:",

  // "item.bitstreams.upload.notifications.bundle.created.content": "Successfully created new bundle.",
  "item.bitstreams.upload.notifications.bundle.created.content": "Il nuovo bundle è stato creato con successo.",

  // "item.bitstreams.upload.notifications.bundle.created.title": "Created bundle",
  "item.bitstreams.upload.notifications.bundle.created.title": "Bundle creato",

  // "item.bitstreams.upload.notifications.upload.failed": "Upload failed. Please verify the content before retrying.",
  "item.bitstreams.upload.notifications.upload.failed": "Caricamento non riuscito. Verifica il contenuto prima di riprovare.",

  // "item.bitstreams.upload.title": "Upload bitstream",
  "item.bitstreams.upload.title": "Carica bitstream",



  // "item.edit.bitstreams.bundle.edit.buttons.upload": "Upload",
  "item.edit.bitstreams.bundle.edit.buttons.upload": "Carica",

  // "item.edit.bitstreams.bundle.displaying": "Currently displaying {{ amount }} bitstreams of {{ total }}.",
  "item.edit.bitstreams.bundle.displaying": "Attualmente sono visualizzati {{ amount }} bitstream su {{ total }}.",

  // "item.edit.bitstreams.bundle.load.all": "Load all ({{ total }})",
  "item.edit.bitstreams.bundle.load.all": "Carica tutto ({{ total }})",

  // "item.edit.bitstreams.bundle.load.more": "Load more",
  "item.edit.bitstreams.bundle.load.more": "Carica più risorse",

  // "item.edit.bitstreams.bundle.name": "BUNDLE: {{ name }}",
  "item.edit.bitstreams.bundle.name": "BUNDLE: {{ name }}",

  // "item.edit.bitstreams.discard-button": "Discard",
  "item.edit.bitstreams.discard-button": "Annulla",

  // "item.edit.bitstreams.edit.buttons.download": "Download",
  "item.edit.bitstreams.edit.buttons.download": "Download",

  // "item.edit.bitstreams.edit.buttons.drag": "Drag",
  "item.edit.bitstreams.edit.buttons.drag": "Trascina",

  // "item.edit.bitstreams.edit.buttons.edit": "Edit",
  "item.edit.bitstreams.edit.buttons.edit": "Edita",

  // "item.edit.bitstreams.edit.buttons.remove": "Remove",
  "item.edit.bitstreams.edit.buttons.remove": "Rimuovi",

  // "item.edit.bitstreams.edit.buttons.undo": "Undo changes",
  "item.edit.bitstreams.edit.buttons.undo": "Annullare le modifiche",

  // "item.edit.bitstreams.empty": "This item doesn't contain any bitstreams. Click the upload button to create one.",
  "item.edit.bitstreams.empty": "Questo item non contiene bitstreams. Fai clic sul pulsante di caricamento per crearne uno.",

  // "item.edit.bitstreams.headers.actions": "Actions",
  "item.edit.bitstreams.headers.actions": "Azioni",

  // "item.edit.bitstreams.headers.bundle": "Bundle",
  "item.edit.bitstreams.headers.bundle": "Bundle",

  // "item.edit.bitstreams.headers.description": "Description",
  "item.edit.bitstreams.headers.description": "Descrizione",

  // "item.edit.bitstreams.headers.format": "Format",
  "item.edit.bitstreams.headers.format": "Formato",

  // "item.edit.bitstreams.headers.name": "Name",
  "item.edit.bitstreams.headers.name": "Nome",

  // "item.edit.bitstreams.notifications.discarded.content": "Your changes were discarded. To reinstate your changes click the 'Undo' button",
  "item.edit.bitstreams.notifications.discarded.content": "Le modifiche sono state annullate. Per ripristinarle, fai clic sul pulsante \"Annulla\"",

  // "item.edit.bitstreams.notifications.discarded.title": "Changes discarded",
  "item.edit.bitstreams.notifications.discarded.title": "Modifiche annullate",

  // "item.edit.bitstreams.notifications.move.failed.title": "Error moving bitstreams",
  "item.edit.bitstreams.notifications.move.failed.title": "Errore durante lo spostamento dei bitstreams",

  // "item.edit.bitstreams.notifications.move.saved.content": "Your move changes to this item's bitstreams and bundles have been saved.",
  "item.edit.bitstreams.notifications.move.saved.content": "Le modifiche di spostamento dei bitstream e dei bundle di questo item sono state salvate.",

  // "item.edit.bitstreams.notifications.move.saved.title": "Move changes saved",
  "item.edit.bitstreams.notifications.move.saved.title": "Spostamento delle modifiche salvato",

  // "item.edit.bitstreams.notifications.outdated.content": "The item you're currently working on has been changed by another user. Your current changes are discarded to prevent conflicts",
  "item.edit.bitstreams.notifications.outdated.content": "L'item su cui stai attualmente lavorando è stato modificato da un altro utente. Le modifiche correnti verranno eliminate per evitare conflitti",

  // "item.edit.bitstreams.notifications.outdated.title": "Changes outdated",
  "item.edit.bitstreams.notifications.outdated.title": "Modifiche obsolete",

  // "item.edit.bitstreams.notifications.remove.failed.title": "Error deleting bitstream",
  "item.edit.bitstreams.notifications.remove.failed.title": "Errore durante l'eliminazione del bitstream",

  // "item.edit.bitstreams.notifications.remove.saved.content": "Your removal changes to this item's bitstreams have been saved.",
  "item.edit.bitstreams.notifications.remove.saved.content": "Le modifiche apportate alla rimozione dei bitstreams di questo item sono state salvate.",

  // "item.edit.bitstreams.notifications.remove.saved.title": "Removal changes saved",
  "item.edit.bitstreams.notifications.remove.saved.title": "Annullamento delle modifiche salvato",

  // "item.edit.bitstreams.reinstate-button": "Undo",
  "item.edit.bitstreams.reinstate-button": "Annulla",

  // "item.edit.bitstreams.save-button": "Save",
  "item.edit.bitstreams.save-button": "Salva",

  // "item.edit.bitstreams.upload-button": "Upload",
  "item.edit.bitstreams.upload-button": "Carica",



  // "item.edit.delete.cancel": "Cancel",
  "item.edit.delete.cancel": "Annulla",

  // "item.edit.delete.confirm": "Delete",
  "item.edit.delete.confirm": "Elimina",

  // "item.edit.delete.description": "Are you sure this item should be completely deleted? Caution: At present, no tombstone would be left.",
  "item.edit.delete.description": "Sei sicuro che questo item debba essere eliminato definitivamente? Attenzione: attualmente, non verrà lasciato alcun placeholder.",

  // "item.edit.delete.error": "An error occurred while deleting the item",
  "item.edit.delete.error": "Si è verificato un errore durante la cancellazione dell'item",

  // "item.edit.delete.header": "Delete item: {{ id }}",
  "item.edit.delete.header": "Elimina item: {{ id }}",

  // "item.edit.delete.success": "The item has been deleted",
  "item.edit.delete.success": "L'item è stato eliminato",

  // "item.edit.head": "Edit Item",
  "item.edit.head": "Modifica item",

  // "item.edit.breadcrumbs": "Edit Item",
  "item.edit.breadcrumbs": "Modifica item",

  // "item.edit.tabs.disabled.tooltip": "You're not authorized to access this tab",
  "item.edit.tabs.disabled.tooltip": "Non sei autorizzato ad accedere a questa tab",


  // "item.edit.tabs.mapper.head": "Collection Mapper",
  "item.edit.tabs.mapper.head": "collection Mapper",

  // "item.edit.tabs.item-mapper.title": "Item Edit - Collection Mapper",
  "item.edit.tabs.item-mapper.title": "Modifica item - Mapper Collection",

  // "item.edit.identifiers.doi.status.UNKNOWN": "Unknown",
  "item.edit.identifiers.doi.status.UNKNOWN": "Sconosciuto",

  // "item.edit.identifiers.doi.status.TO_BE_REGISTERED": "Queued for registration",
  "item.edit.identifiers.doi.status.TO_BE_REGISTERED": "In coda per la registrazione",

  // "item.edit.identifiers.doi.status.TO_BE_RESERVED": "Queued for reservation",
  "item.edit.identifiers.doi.status.TO_BE_RESERVED": "In coda per l'assegnazione",

  // "item.edit.identifiers.doi.status.IS_REGISTERED": "Registered",
  "item.edit.identifiers.doi.status.IS_REGISTERED": "Registrato",

  // "item.edit.identifiers.doi.status.IS_RESERVED": "Reserved",
  "item.edit.identifiers.doi.status.IS_RESERVED": "Assegnato",

  // "item.edit.identifiers.doi.status.UPDATE_RESERVED": "Reserved (update queued)",
  "item.edit.identifiers.doi.status.UPDATE_RESERVED": "Assegnato (aggiornamento in coda)",

  // "item.edit.identifiers.doi.status.UPDATE_REGISTERED": "Registered (update queued)",
  "item.edit.identifiers.doi.status.UPDATE_REGISTERED": "Registrato (aggiornamento in coda)",

  // "item.edit.identifiers.doi.status.UPDATE_BEFORE_REGISTRATION": "Queued for update and registration",
  "item.edit.identifiers.doi.status.UPDATE_BEFORE_REGISTRATION": "In coda per aggiornamento e registrazione",

  // "item.edit.identifiers.doi.status.TO_BE_DELETED": "Queued for deletion",
  "item.edit.identifiers.doi.status.TO_BE_DELETED": "In coda per l'eliminazione",

  // "item.edit.identifiers.doi.status.DELETED": "Deleted",
  "item.edit.identifiers.doi.status.DELETED": "Eliminato",

  // "item.edit.identifiers.doi.status.PENDING": "Pending (not registered)",
  "item.edit.identifiers.doi.status.PENDING": "In sospeso (non registrato)",

  // "item.edit.identifiers.doi.status.MINTED": "Minted (not registered)",
  "item.edit.identifiers.doi.status.MINTED": "Creato (non registrato)",

  // "item.edit.tabs.status.buttons.register-doi.label": "Register a new or pending DOI",
  "item.edit.tabs.status.buttons.register-doi.label": "Registra un nuovo DOI o un DOI in sospeso",

  // "item.edit.tabs.status.buttons.register-doi.button": "Register DOI...",
  "item.edit.tabs.status.buttons.register-doi.button": "Registra DOI...",

  // "item.edit.register-doi.header": "Register a new or pending DOI",
  "item.edit.register-doi.header": "Registra un nuovo DOI o un DOI in sospeso",

  // "item.edit.register-doi.description": "Review any pending identifiers and item metadata below and click Confirm to proceed with DOI registration, or Cancel to back out",
  "item.edit.register-doi.description": "Esaminare gli identificatori e i metadati dell'item in sospeso e cliccare su Conferma per procedere con la registrazione DOI, oppure su Annulla per tornare indietro",

  // "item.edit.register-doi.confirm": "Confirm",
  "item.edit.register-doi.confirm": "Conferma",

  // "item.edit.register-doi.cancel": "Cancel",
  "item.edit.register-doi.cancel": "Annulla",

  // "item.edit.register-doi.success": "DOI queued for registration successfully.",
  "item.edit.register-doi.success": "DOI in coda per la registrazione.",

  // "item.edit.register-doi.error": "Error registering DOI",
  "item.edit.register-doi.error": "Errore nella registrazione del DOI",

  // "item.edit.register-doi.to-update": "The following DOI has already been minted and will be queued for registration online",
  "item.edit.register-doi.to-update": "Il seguente DOI è stato già creato e sarà inserito in coda per la registrazione online",

  // "item.edit.item-mapper.buttons.add": "Map item to selected collections",
  "item.edit.item-mapper.buttons.add": "Mappare l'item nelle collections selezionate",

  // "item.edit.item-mapper.buttons.remove": "Remove item's mapping for selected collections",
  "item.edit.item-mapper.buttons.remove": "Rimuovere il mapping degli item per le collections selezionate",

  // "item.edit.item-mapper.cancel": "Cancel",
  "item.edit.item-mapper.cancel": "Annulla",

  // "item.edit.item-mapper.description": "This is the item mapper tool that allows administrators to map this item to other collections. You can search for collections and map them, or browse the list of collections the item is currently mapped to.",
  "item.edit.item-mapper.description": "Si tratta dello strumento di mapping degli item che consente agli amministratori di mappare questo item in altre collections. È possibile cercare le collections e mapparle, o sfogliare l'elenco delle collections in cui è attualmente mappato l'item.",

  // "item.edit.item-mapper.head": "Item Mapper - Map Item to Collections",
  "item.edit.item-mapper.head": "Item Mapper - Mappa l'item nelle collections",

  // "item.edit.item-mapper.item": "Item: \"<b>{{name}}</b>\"",
  "item.edit.item-mapper.item": "Item: \"<b>{{name}}</b>\"",

  // "item.edit.item-mapper.no-search": "Please enter a query to search",
  "item.edit.item-mapper.no-search": "Inserisci una query per avviare la ricerca",

  // "item.edit.item-mapper.notifications.add.error.content": "Errors occurred for mapping of item to {{amount}} collections.",
  "item.edit.item-mapper.notifications.add.error.content": "Si sono verificati degli errori nella mappatura dell'item in {{amount}} collections.",

  // "item.edit.item-mapper.notifications.add.error.head": "Mapping errors",
  "item.edit.item-mapper.notifications.add.error.head": "Errori di mappatura",

  // "item.edit.item-mapper.notifications.add.success.content": "Successfully mapped item to {{amount}} collections.",
  "item.edit.item-mapper.notifications.add.success.content": "L'item è stato mappato correttamente in {{amount}} collections.",

  // "item.edit.item-mapper.notifications.add.success.head": "Mapping completed",
  "item.edit.item-mapper.notifications.add.success.head": "Mappatura completata",

  // "item.edit.item-mapper.notifications.remove.error.content": "Errors occurred for the removal of the mapping to {{amount}} collections.",
  "item.edit.item-mapper.notifications.remove.error.content": "Si sono verificati degli errori nella rimozione del mapping da {{amount}} collections.",

  // "item.edit.item-mapper.notifications.remove.error.head": "Removal of mapping errors",
  "item.edit.item-mapper.notifications.remove.error.head": "Gli errori di mappatura sono stati rimossi",

  // "item.edit.item-mapper.notifications.remove.success.content": "Successfully removed mapping of item to {{amount}} collections.",
  "item.edit.item-mapper.notifications.remove.success.content": "L'item mappato è stato rimosso correttamente da {{amount}} collections.",

  // "item.edit.item-mapper.notifications.remove.success.head": "Removal of mapping completed",
  "item.edit.item-mapper.notifications.remove.success.head": "Rimozione della mappatura completata",

  // "item.edit.item-mapper.search-form.placeholder": "Search collections...",
  "item.edit.item-mapper.search-form.placeholder": "Cerca collections...",

  // "item.edit.item-mapper.tabs.browse": "Browse mapped collections",
  "item.edit.item-mapper.tabs.browse": "Sfoglia le collections mappate",

  // "item.edit.item-mapper.tabs.map": "Map new collections",
  "item.edit.item-mapper.tabs.map": "Mappa le nuove collections",



  // "item.edit.metadata.add-button": "Add",
  "item.edit.metadata.add-button": "Aggiungi",

  // "item.edit.metadata.discard-button": "Discard",
  "item.edit.metadata.discard-button": "Annulla",

  // "item.edit.metadata.edit.buttons.confirm": "Confirm",
  "item.edit.metadata.edit.buttons.confirm": "Conferma",

  // "item.edit.metadata.edit.buttons.drag": "Drag to reorder",
  "item.edit.metadata.edit.buttons.drag": "Trascina per riordinare",

  // "item.edit.metadata.edit.buttons.edit": "Edit",
  "item.edit.metadata.edit.buttons.edit": "Edita",

  // "item.edit.metadata.edit.buttons.remove": "Remove",
  "item.edit.metadata.edit.buttons.remove": "Rimuovi",

  // "item.edit.metadata.edit.buttons.undo": "Undo changes",
  "item.edit.metadata.edit.buttons.undo": "Annullare le modifiche",

  // "item.edit.metadata.edit.buttons.unedit": "Stop editing",
  "item.edit.metadata.edit.buttons.unedit": "Interrompi la modifica",

  // "item.edit.metadata.edit.buttons.virtual": "This is a virtual metadata value, i.e. a value inherited from a related entity. It can’t be modified directly. Add or remove the corresponding relationship in the \"Relationships\" tab",
  "item.edit.metadata.edit.buttons.virtual": "Si tratta di un valore virtuale di metadati, cioè un valore ereditato da un'entità correlata. Non può essere modificato direttamente. Aggiungere o rimuovere la relazione corrispondente nella scheda 'Relazioni'.",

  // "item.edit.metadata.empty": "The item currently doesn't contain any metadata. Click Add to start adding a metadata value.",
  "item.edit.metadata.empty": "Attualmente l'item non contiene metadati. Fai clic su Aggiungi per iniziare ad aggiungere il valore di un metadata.",

  // "item.edit.metadata.headers.edit": "Edit",
  "item.edit.metadata.headers.edit": "Edita",

  // "item.edit.metadata.headers.field": "Field",
  "item.edit.metadata.headers.field": "Campo",

  // "item.edit.metadata.headers.language": "Lang",
  "item.edit.metadata.headers.language": "Lang",

  // "item.edit.metadata.headers.value": "Value",
  "item.edit.metadata.headers.value": "Valore",

  // "item.edit.metadata.metadatafield.error": "An error occurred validating the metadata field",
  "item.edit.metadata.metadatafield.error": "Si è verificato un errore nella validazione del campo dei metadati",

  // "item.edit.metadata.metadatafield.invalid": "Please choose a valid metadata field",
  "item.edit.metadata.metadatafield.invalid": "Scegli un campo di metadati valido",

  // "item.edit.metadata.notifications.discarded.content": "Your changes were discarded. To reinstate your changes click the 'Undo' button",
  "item.edit.metadata.notifications.discarded.content": "Le modifiche sono state annullate. Per ripristinarle, fai clic sul pulsante \"Annulla\"",

  // "item.edit.metadata.notifications.discarded.title": "Changes discarded",
  "item.edit.metadata.notifications.discarded.title": "Modifiche eliminate",

  // "item.edit.metadata.notifications.error.title": "An error occurred",
  "item.edit.metadata.notifications.error.title": "Si è verificato un errore",

  // "item.edit.metadata.notifications.invalid.content": "Your changes were not saved. Please make sure all fields are valid before you save.",
  "item.edit.metadata.notifications.invalid.content": "Le modifiche non sono state salvate. Assicurati che tutti i campi siano corretti prima di salvare.",

  // "item.edit.metadata.notifications.invalid.title": "Metadata invalid",
  "item.edit.metadata.notifications.invalid.title": "Metadati non validi",

  // "item.edit.metadata.notifications.outdated.content": "The item you're currently working on has been changed by another user. Your current changes are discarded to prevent conflicts",
  "item.edit.metadata.notifications.outdated.content": "L'item su cui stai attualmente lavorando è stato modificato da un altro utente. Le modifiche correnti verranno eliminate per evitare conflitti",

  // "item.edit.metadata.notifications.outdated.title": "Changes outdated",
  "item.edit.metadata.notifications.outdated.title": "Modifiche obsolete",

  // "item.edit.metadata.notifications.saved.content": "Your changes to this item's metadata were saved.",
  "item.edit.metadata.notifications.saved.content": "Le modifiche apportate ai metadati di questo item sono state salvate.",

  // "item.edit.metadata.notifications.saved.title": "Metadata saved",
  "item.edit.metadata.notifications.saved.title": "Metadati salvati",

  // "item.edit.metadata.reinstate-button": "Undo",
  "item.edit.metadata.reinstate-button": "Annulla",

  // "item.edit.metadata.reset-order-button": "Undo reorder",
  "item.edit.metadata.reset-order-button": "Annulla il riordinamento",

  // "item.edit.metadata.save-button": "Save",
  "item.edit.metadata.save-button": "Salva",



  // "item.edit.modify.overview.field": "Field",
  "item.edit.modify.overview.field": "Campo",

  // "item.edit.modify.overview.language": "Language",
  "item.edit.modify.overview.language": "Lingua",

  // "item.edit.modify.overview.value": "Value",
  "item.edit.modify.overview.value": "Valore",



  // "item.edit.move.cancel": "Back",
  "item.edit.move.cancel": "Indietro",

  // "item.edit.move.save-button": "Save",
  "item.edit.move.save-button": "Salva",

  // "item.edit.move.discard-button": "Discard",
  "item.edit.move.discard-button": "Annulla",

  // "item.edit.move.description": "Select the collection you wish to move this item to. To narrow down the list of displayed collections, you can enter a search query in the box.",
  "item.edit.move.description": "Seleziona la collection in cui desideri spostare questo item. Per restringere l'elenco delle collections visualizzate è possibile effettuare una ricerca.",

  // "item.edit.move.error": "An error occurred when attempting to move the item",
  "item.edit.move.error": "Si è verificato un errore durante il tentativo di spostare l'item",

  // "item.edit.move.head": "Move item: {{id}}",
  "item.edit.move.head": "Sposta l'item: {{id}}",

  // "item.edit.move.inheritpolicies.checkbox": "Inherit policies",
  "item.edit.move.inheritpolicies.checkbox": "Ereditare i criteri",

  // "item.edit.move.inheritpolicies.description": "Inherit the default policies of the destination collection",
  "item.edit.move.inheritpolicies.description": "Ereditare i criteri predefiniti dell'insieme di destinazione",

  // "item.edit.move.move": "Move",
  "item.edit.move.move": "Sposta",

  // "item.edit.move.processing": "Moving...",
  "item.edit.move.processing": "Sposta...",

  // "item.edit.move.search.placeholder": "Enter a search query to look for collections",
  "item.edit.move.search.placeholder": "Effettuare una ricerca per collections",

  // "item.edit.move.success": "The item has been moved successfully",
  "item.edit.move.success": "L'item è stato spostato correttamente",

  // "item.edit.move.title": "Move item",
  "item.edit.move.title": "Sposta item",



  // "item.edit.private.cancel": "Cancel",
  "item.edit.private.cancel": "Annulla",

  // "item.edit.private.confirm": "Make it non-discoverable",
  "item.edit.private.confirm": "Rendilo privato",

  // "item.edit.private.description": "Are you sure this item should be made non-discoverable in the archive?",
  "item.edit.private.description": "Sei sicuro che questo item debba essere reso privato nell'archivio?",

  // "item.edit.private.error": "An error occurred while making the item non-discoverable",
  "item.edit.private.error": "Si è verificato un errore durante la modifica dell'item in privato",

  // "item.edit.private.header": "Make item non-discoverable: {{ id }}",
  "item.edit.private.header": "Rendi privato l'item: {{ id }}",

  // "item.edit.private.success": "The item is now non-discoverable",
  "item.edit.private.success": "L'item è ora privato",



  // "item.edit.public.cancel": "Cancel",
  "item.edit.public.cancel": "Annulla",

  // "item.edit.public.confirm": "Make it discoverable",
  "item.edit.public.confirm": "Rendilo pubblico",

  // "item.edit.public.description": "Are you sure this item should be made discoverable in the archive?",
  "item.edit.public.description": "Sei sicuro che questo item debba essere reso pubblico nell'archivio?",

  // "item.edit.public.error": "An error occurred while making the item discoverable",
  "item.edit.public.error": "Si è verificato un errore durante la modifica dell'item in pubblico",

  // "item.edit.public.header": "Make item discoverable: {{ id }}",
  "item.edit.public.header": "Rendi pubblico l'item: {{ id }}",

  // "item.edit.public.success": "The item is now discoverable",
  "item.edit.public.success": "L'item è ora pubblico",



  // "item.edit.reinstate.cancel": "Cancel",
  "item.edit.reinstate.cancel": "Annulla",

  // "item.edit.reinstate.confirm": "Reinstate",
  "item.edit.reinstate.confirm": "Ripristina",

  // "item.edit.reinstate.description": "Are you sure this item should be reinstated to the archive?",
  "item.edit.reinstate.description": "Sei sicuro che questo item debba essere ripristinato nell'archivio?",

  // "item.edit.reinstate.error": "An error occurred while reinstating the item",
  "item.edit.reinstate.error": "Si è verificato un errore durante il ripristino dell'item",

  // "item.edit.reinstate.header": "Reinstate item: {{ id }}",
  "item.edit.reinstate.header": "Ripristina l'item: {{ id }}",

  // "item.edit.reinstate.success": "The item was reinstated successfully",
  "item.edit.reinstate.success": "L'item è stato ripristinato correttamente",



  // "item.edit.relationships.discard-button": "Discard",
  "item.edit.relationships.discard-button": "Annulla",

  // "item.edit.relationships.edit.buttons.add": "Add",
  "item.edit.relationships.edit.buttons.add": "Aggiungi",

  // "item.edit.relationships.edit.buttons.remove": "Remove",
  "item.edit.relationships.edit.buttons.remove": "Rimuovi",

  // "item.edit.relationships.edit.buttons.undo": "Undo changes",
  "item.edit.relationships.edit.buttons.undo": "Annullare le modifiche",

  // "item.edit.relationships.no-relationships": "No relationships",
  "item.edit.relationships.no-relationships": "Nessuna relazione",

  // "item.edit.relationships.notifications.discarded.content": "Your changes were discarded. To reinstate your changes click the 'Undo' button",
  "item.edit.relationships.notifications.discarded.content": "Le modifiche sono state annullate. Per ripristinarle, fai clic sul pulsante \"Annulla\"",

  // "item.edit.relationships.notifications.discarded.title": "Changes discarded",
  "item.edit.relationships.notifications.discarded.title": "Modifiche annullate",

  // "item.edit.relationships.notifications.failed.title": "Error editing relationships",
  "item.edit.relationships.notifications.failed.title": "Errore nella modifica delle relazioni",

  // "item.edit.relationships.notifications.outdated.content": "The item you're currently working on has been changed by another user. Your current changes are discarded to prevent conflicts",
  "item.edit.relationships.notifications.outdated.content": "L'item su cui stai attualmente lavorando è stato modificato da un altro utente. Le modifiche correnti verranno eliminate per evitare conflitti",

  // "item.edit.relationships.notifications.outdated.title": "Changes outdated",
  "item.edit.relationships.notifications.outdated.title": "Modifiche obsolete",

  // "item.edit.relationships.notifications.saved.content": "Your changes to this item's relationships were saved.",
  "item.edit.relationships.notifications.saved.content": "Le modifiche apportate alle relazioni di questo item sono state salvate.",

  // "item.edit.relationships.notifications.saved.title": "Relationships saved",
  "item.edit.relationships.notifications.saved.title": "Relazioni salvate",

  // "item.edit.relationships.reinstate-button": "Undo",
  "item.edit.relationships.reinstate-button": "Annulla",

  // "item.edit.relationships.save-button": "Save",
  "item.edit.relationships.save-button": "Salva",

  // "item.edit.relationships.no-entity-type": "Add 'dspace.entity.type' metadata to enable relationships for this item",
  "item.edit.relationships.no-entity-type": "Aggiungi i metadati 'dspace.entity.type' per abilitare le relazioni per questo item",


  // "item.edit.return": "Back",
  "item.edit.return": "Indietro",


  // "item.edit.tabs.bitstreams.head": "Bitstreams",
  "item.edit.tabs.bitstreams.head": "Bitstreams",

  // "item.edit.tabs.bitstreams.title": "Item Edit - Bitstreams",
  "item.edit.tabs.bitstreams.title": "Modifica item - Bitstreams",

  // "item.edit.tabs.curate.head": "Curate",
  "item.edit.tabs.curate.head": "Curate",

  // "item.edit.tabs.curate.title": "Item Edit - Curate",
  "item.edit.tabs.curate.title": "Modifica item - Curate",
  // "item.edit.curate.title": "Curate Item: {{item}}",
  "item.edit.curate.title": "Curate Item: {{item}}",

  // "item.edit.tabs.metadata.head": "Metadata",
  "item.edit.tabs.metadata.head": "Metadati",

  // "item.edit.tabs.metadata.title": "Item Edit -  Metadata",
  "item.edit.tabs.metadata.title": "Modifica item - Metadati",

  // "item.edit.tabs.relationships.head": "Relationships",
  "item.edit.tabs.relationships.head": "Relazioni",

  // "item.edit.tabs.relationships.title": "Item Edit - Relationships",
  "item.edit.tabs.relationships.title": "Modifica item - Relazioni",

  // "item.edit.tabs.status.buttons.authorizations.button": "Authorizations...",
  "item.edit.tabs.status.buttons.authorizations.button": "Autorizzazioni...",

  // "item.edit.tabs.status.buttons.authorizations.label": "Edit item's authorization policies",
  "item.edit.tabs.status.buttons.authorizations.label": "Modificare i criteri di autorizzazione degli item",

  // "item.edit.tabs.status.buttons.delete.button": "Permanently delete",
  "item.edit.tabs.status.buttons.delete.button": "Elimina definitivamente",

  // "item.edit.tabs.status.buttons.delete.label": "Completely expunge item",
  "item.edit.tabs.status.buttons.delete.label": "Rimuovere completamente l'item",

  // "item.edit.tabs.status.buttons.mappedCollections.button": "Mapped collections",
  "item.edit.tabs.status.buttons.mappedCollections.button": "collections mappate",

  // "item.edit.tabs.status.buttons.mappedCollections.label": "Manage mapped collections",
  "item.edit.tabs.status.buttons.mappedCollections.label": "Gestire le collections mappate",

  // "item.edit.tabs.status.buttons.move.button": "Move this Item to a different Collection",
  "item.edit.tabs.status.buttons.move.button": "Sposta questo item in un'altra collection...",

  // "item.edit.tabs.status.buttons.move.label": "Move item to another collection",
  "item.edit.tabs.status.buttons.move.label": "Spostare l'item in un'altra collection",

  // "item.edit.tabs.status.buttons.private.button": "Make it non-discoverable...",
  "item.edit.tabs.status.buttons.private.button": "Rendilo privato...",

  // "item.edit.tabs.status.buttons.private.label": "Make item non-discoverable",
  "item.edit.tabs.status.buttons.private.label": "Rendere l'item privato",

  // "item.edit.tabs.status.buttons.public.button": "Make it discoverable...",
  "item.edit.tabs.status.buttons.public.button": "Rendilo pubblico...",

  // "item.edit.tabs.status.buttons.public.label": "Make item discoverable",
  "item.edit.tabs.status.buttons.public.label": "Rendere l'item pubblico",

  // "item.edit.tabs.status.buttons.reinstate.button": "Reinstate...",
  "item.edit.tabs.status.buttons.reinstate.button": "Ripristino...",

  // "item.edit.tabs.status.buttons.reinstate.label": "Reinstate item into the repository",
  "item.edit.tabs.status.buttons.reinstate.label": "Ripristinare l'item nel repository",

  // "item.edit.tabs.status.buttons.unauthorized": "You're not authorized to perform this action",
  "item.edit.tabs.status.buttons.unauthorized": "Non sei autorizzato a eseguire questa azione",

  // "item.edit.tabs.status.buttons.withdraw.button": "Withdraw this item",
  "item.edit.tabs.status.buttons.withdraw.button": "Rimuovi questo item",

  // "item.edit.tabs.status.buttons.withdraw.label": "Withdraw item from the repository",
  "item.edit.tabs.status.buttons.withdraw.label": "Rimuovere l'item dal repository",

  // "item.edit.tabs.status.description": "Welcome to the item management page. From here you can withdraw, reinstate, move or delete the item. You may also update or add new metadata / bitstreams on the other tabs.",
  "item.edit.tabs.status.description": "Benvenuti nella pagina di gestione degli item. Da qui è possibile rimuovere, ripristinare, spostare o eliminare l'item. È inoltre possibile aggiornare o aggiungere nuovi metadati / bitstream nelle altre schede.",

  // "item.edit.tabs.status.head": "Status",
  "item.edit.tabs.status.head": "Stato",

  // "item.edit.tabs.status.labels.handle": "Handle",
  "item.edit.tabs.status.labels.handle": "Gestisci",

  // "item.edit.tabs.status.labels.id": "Item Internal ID",
  "item.edit.tabs.status.labels.id": "ID interno dell'item",

  // "item.edit.tabs.status.labels.itemPage": "Item Page",
  "item.edit.tabs.status.labels.itemPage": "Pagina dell'item",

  // "item.edit.tabs.status.labels.lastModified": "Last Modified",
  "item.edit.tabs.status.labels.lastModified": "Ultima modifica",

  // "item.edit.tabs.status.title": "Item Edit -  Status",
  "item.edit.tabs.status.title": "Modifica item - Stato",

  // "item.edit.tabs.versionhistory.head": "Version History",
  "item.edit.tabs.versionhistory.head": "Cronologia delle versioni",

  // "item.edit.tabs.versionhistory.title": "Item Edit - Version History",
  "item.edit.tabs.versionhistory.title": "Modifica item - Cronologia delle versioni",

  // "item.edit.tabs.versionhistory.under-construction": "Editing or adding new versions is not yet possible in this user interface.",
  "item.edit.tabs.versionhistory.under-construction": "La modifica o l'aggiunta di nuove versioni non è ancora possibile in questa interfaccia utente.",

  // "item.edit.tabs.view.head": "View Item",
  "item.edit.tabs.view.head": "Visualizza item",

  // "item.edit.tabs.view.title": "Item Edit -  View",
  "item.edit.tabs.view.title": "Modifica item - Visualizza",



  // "item.edit.withdraw.cancel": "Cancel",
  "item.edit.withdraw.cancel": "Annulla",

  // "item.edit.withdraw.confirm": "Withdraw",
  "item.edit.withdraw.confirm": "Rimuovi",

  // "item.edit.withdraw.description": "Are you sure this item should be withdrawn from the archive?",
  "item.edit.withdraw.description": "Sei sicuro che questo articolo debba essere rimosso dall'archivio?",

  // "item.edit.withdraw.error": "An error occurred while withdrawing the item",
  "item.edit.withdraw.error": "Si è verificato un errore durante la rimozione dell'item",

  // "item.edit.withdraw.header": "Withdraw item: {{ id }}",
  "item.edit.withdraw.header": "Item rimosso: {{ id }}",

  // "item.edit.withdraw.success": "The item was withdrawn successfully",
  "item.edit.withdraw.success": "L'item è stato rimosso con successo",

  // "item.orcid.return": "Back",
  "item.orcid.return": "Indietro",


  // "item.listelement.badge": "Item",
  "item.listelement.badge": "Item",

  // "item.page.description": "Description",
  "item.page.description": "Descrizione",

  // "item.page.journal-issn": "Journal ISSN",
  "item.page.journal-issn": "ISSN",

  // "item.page.journal-title": "Journal Title",
  "item.page.journal-title": "Titolo del periodico",

  // "item.page.publisher": "Publisher",
  "item.page.publisher": "Editore",

  // "item.page.titleprefix": "Item: ",
  "item.page.titleprefix": "Item: ",

  // "item.page.volume-title": "Volume Title",
  "item.page.volume-title": "Titolo del volume",

  // "item.search.results.head": "Item Search Results",
  "item.search.results.head": "Risultati della ricerca degli item",

  // "item.search.title": "Item Search",
  "item.search.title": "Ricerca articoli",

  // "item.truncatable-part.show-more": "Show more",
  "item.truncatable-part.show-more": "Mostra di più",

  // "item.truncatable-part.show-less": "Collapse",
  "item.truncatable-part.show-less": "Riduci",

<<<<<<< HEAD
  // "item.qa-event-notification.check.notification-info": "There are {{num}} pending review to check",
  // TODO New key - Add a translation
  "item.qa-event-notification.check.notification-info": "There are {{num}} pending review to check",

  // "item.qa-event-notification-info.check.button": "Check",
  // TODO New key - Add a translation
  "item.qa-event-notification-info.check.button": "Check",

  // "mydspace.qa-event-notification.check.notification-info": "There are {{num}} pending review to check",
  // TODO New key - Add a translation
  "mydspace.qa-event-notification.check.notification-info": "There are {{num}} pending review to check",

  // "mydspace.qa-event-notification-info.check.button": "Check",
  // TODO New key - Add a translation
  "mydspace.qa-event-notification-info.check.button": "Check",
=======
  // "item.qa-event-notification.check.notification-info": "There are {{num}} pending suggestions related to your account",
  // TODO New key - Add a translation
  "item.qa-event-notification.check.notification-info": "There are {{num}} pending suggestions related to your account",

  // "item.qa-event-notification-info.check.button": "View",
  // TODO New key - Add a translation
  "item.qa-event-notification-info.check.button": "View",

  // "mydspace.qa-event-notification.check.notification-info": "There are {{num}} pending suggestions related to your account",
  // TODO New key - Add a translation
  "mydspace.qa-event-notification.check.notification-info": "There are {{num}} pending suggestions related to your account",

  // "mydspace.qa-event-notification-info.check.button": "View",
  // TODO New key - Add a translation
  "mydspace.qa-event-notification-info.check.button": "View",
>>>>>>> 0d63a851

  // "workflow-item.search.result.delete-supervision.modal.header": "Delete Supervision Order",
  "workflow-item.search.result.delete-supervision.modal.header": "Elimina l'ordine di supervisione",

  // "workflow-item.search.result.delete-supervision.modal.info": "Are you sure you want to delete Supervision Order",
  "workflow-item.search.result.delete-supervision.modal.info": "Sei sicuro di voler eliminare l'ordine di supervisione?",

  // "workflow-item.search.result.delete-supervision.modal.cancel": "Cancel",
  "workflow-item.search.result.delete-supervision.modal.cancel": "Annulla",

  // "workflow-item.search.result.delete-supervision.modal.confirm": "Delete",
  "workflow-item.search.result.delete-supervision.modal.confirm": "Elimina",

  // "workflow-item.search.result.notification.deleted.success": "Successfully deleted supervision order \"{{name}}\"",
  "workflow-item.search.result.notification.deleted.success": "Ordine di supervisione \"{{name}}\" eliminato con successo",

  // "workflow-item.search.result.notification.deleted.failure": "Failed to delete supervision order \"{{name}}\"",
  "workflow-item.search.result.notification.deleted.failure": "Impossibile eliminare l'ordine di supervisione \"{{name}}\"",

  // "workflow-item.search.result.list.element.supervised-by": "Supervised by:",
  "workflow-item.search.result.list.element.supervised-by": "Supervisionato da:",

  // "workflow-item.search.result.list.element.supervised.remove-tooltip": "Remove supervision group",
  "workflow-item.search.result.list.element.supervised.remove-tooltip": "Rimuovi gruppo di supervisione",



  // "item.page.abstract": "Abstract",
  "item.page.abstract": "Abstract",

  // "item.page.author": "Authors",
  "item.page.author": "Autori",

  // "item.page.citation": "Citation",
  "item.page.citation": "Citazione",

  // "item.page.collections": "Collections",
  "item.page.collections": "collections",

  // "item.page.collections.loading": "Loading...",
  "item.page.collections.loading": "Caricamento...",

  // "item.page.collections.load-more": "Load more",
  "item.page.collections.load-more": "Carica più risorse",

  // "item.page.date": "Date",
  "item.page.date": "Data",

  // "item.page.edit": "Edit this item",
  "item.page.edit": "Modifica questo item",

  // "item.page.files": "Files",
  "item.page.files": "File",

  // "item.page.filesection.description": "Description:",
  "item.page.filesection.description": "Descrizione:",

  // "item.page.filesection.download": "Download",
  "item.page.filesection.download": "Download",

  // "item.page.filesection.format": "Format:",
  "item.page.filesection.format": "Formato:",

  // "item.page.filesection.name": "Name:",
  "item.page.filesection.name": "Nome:",

  // "item.page.filesection.size": "Size:",
  "item.page.filesection.size": "Dimensione:",

  // "item.page.journal.search.title": "Articles in this journal",
  "item.page.journal.search.title": "Articoli in questo periodico",

  // "item.page.link.full": "Full item page",
  "item.page.link.full": "Mostra tutti i metadati",

  // "item.page.link.simple": "Simple item page",
  "item.page.link.simple": "Visualizzazione ridotta",

  // "item.page.orcid.title": "ORCID",
  "item.page.orcid.title": "ORCID",

  // "item.page.orcid.tooltip": "Open ORCID setting page",
  "item.page.orcid.tooltip": "Apri la pagina delle impostazioni ORCID",

  // "item.page.person.search.title": "Articles by this author",
  "item.page.person.search.title": "Articoli di questo autore",

  // "item.page.related-items.view-more": "Show {{ amount }} more",
  "item.page.related-items.view-more": "Mostra altri {{ amount }} ",

  // "item.page.related-items.view-less": "Hide last {{ amount }}",
  "item.page.related-items.view-less": "Nascondi l'ultimo {{ amount }}",

  // "item.page.relationships.isAuthorOfPublication": "Publications",
  "item.page.relationships.isAuthorOfPublication": "Pubblicazioni",

  // "item.page.relationships.isJournalOfPublication": "Publications",
  "item.page.relationships.isJournalOfPublication": "Pubblicazioni",

  // "item.page.relationships.isOrgUnitOfPerson": "Authors",
  "item.page.relationships.isOrgUnitOfPerson": "Autori",

  // "item.page.relationships.isOrgUnitOfProject": "Research Projects",
  "item.page.relationships.isOrgUnitOfProject": "Progetti di ricerca",

  // "item.page.subject": "Keywords",
  "item.page.subject": "Keywords",

  // "item.page.uri": "URI",
  "item.page.uri": "URI",

  // "item.page.bitstreams.view-more": "Show more",
  "item.page.bitstreams.view-more": "Mostra di più",

  // "item.page.bitstreams.collapse": "Collapse",
  "item.page.bitstreams.collapse": "Riduci",

  // "item.page.filesection.original.bundle": "Original bundle",
  "item.page.filesection.original.bundle": "Original bundle",

  // "item.page.filesection.license.bundle": "License bundle",
  "item.page.filesection.license.bundle": "License bundle",

  // "item.page.return": "Back",
  "item.page.return": "Indietro",

  // "item.page.version.create": "Create new version",
  "item.page.version.create": "Crea una nuova versione",

  // "item.page.version.hasDraft": "A new version cannot be created because there is an inprogress submission in the version history",
  "item.page.version.hasDraft": "Impossibile creare una nuova versione perché è presente un'submission in corso nella cronologia delle versioni",

  // "item.page.claim.button": "Claim",
  "item.page.claim.button": "Collega",

  // "item.page.claim.tooltip": "Claim this item as profile",
  "item.page.claim.tooltip": "Collega questo item come profilo",

  // "item.preview.dc.identifier.uri": "Identifier:",
  "item.preview.dc.identifier.uri": "Identificativo:",

  // "item.preview.dc.contributor.author": "Authors:",
  "item.preview.dc.contributor.author": "Autori:",

  // "item.preview.dc.date.issued": "Published date:",
  "item.preview.dc.date.issued": "Data di pubblicazione:",

  // "item.preview.dc.description.abstract": "Abstract:",
  "item.preview.dc.description.abstract": "Abstract:",

  // "item.preview.dc.identifier.other": "Other identifier:",
  "item.preview.dc.identifier.other": "Altri identificativi:",

  // "item.preview.dc.language.iso": "Language:",
  "item.preview.dc.language.iso": "Lingua:",

  // "item.preview.dc.subject": "Subjects:",
  "item.preview.dc.subject": "Soggetti:",

  // "item.preview.dc.title": "Title:",
  "item.preview.dc.title": "Titolo:",

  // "item.preview.dc.type": "Type:",
  "item.preview.dc.type": "Tipologia:",

  // "item.preview.oaire.citation.issue": "Issue",
  "item.preview.oaire.citation.issue": "Fascicolo",

  // "item.preview.oaire.citation.volume": "Volume",
  "item.preview.oaire.citation.volume": "Volume",

  // "item.preview.dc.relation.issn": "ISSN",
  "item.preview.dc.relation.issn": "ISSN",

  // "item.preview.dc.identifier.isbn": "ISBN",
  "item.preview.dc.identifier.isbn": "ISBN",

  // "item.preview.dc.identifier": "Identifier:",
  "item.preview.dc.identifier": "Identificativo:",

  // "item.preview.dc.relation.ispartof": "Journal or Serie",
  "item.preview.dc.relation.ispartof": "Periodico or Serie",

  // "item.preview.dc.identifier.doi": "DOI",
  "item.preview.dc.identifier.doi": "DOI",

  // "item.preview.person.familyName": "Surname:",
  "item.preview.person.familyName": "Cognome:",

  // "item.preview.person.givenName": "Name:",
  "item.preview.person.givenName": "Nome:",

  // "item.preview.person.identifier.orcid": "ORCID:",
  "item.preview.person.identifier.orcid": "ORCID:",

  // "item.preview.project.funder.name": "Funder:",
  "item.preview.project.funder.name": " Finanziatore:",

  // "item.preview.project.funder.identifier": "Funder Identifier:",
  "item.preview.project.funder.identifier": "Indentificativo del finanziatore:",

  // "item.preview.oaire.awardNumber": "Funding ID:",
  "item.preview.oaire.awardNumber": "ID del finanziamento:",

  // "item.preview.dc.title.alternative": "Acronym:",
  "item.preview.dc.title.alternative": "Acronimo:",

  // "item.preview.dc.coverage.spatial": "Jurisdiction:",
  "item.preview.dc.coverage.spatial": "Giurisdizione:",

  // "item.preview.oaire.fundingStream": "Funding Stream:",
  "item.preview.oaire.fundingStream": "Flusso di finanziamento:",



  // "item.select.confirm": "Confirm selected",
  "item.select.confirm": "Conferma la selezione",

  // "item.select.empty": "No items to show",
  "item.select.empty": "Nessun item da mostrare",

  // "item.select.table.author": "Author",
  "item.select.table.author": "Autore",

  // "item.select.table.collection": "Collection",
  "item.select.table.collection": "collection",

  // "item.select.table.title": "Title",
  "item.select.table.title": "Titolo",


  // "item.version.history.empty": "There are no other versions for this item yet.",
  "item.version.history.empty": "Non ci sono ancora altre versioni per questo item.",

  // "item.version.history.head": "Version History",
  "item.version.history.head": "Cronologia delle versioni",

  // "item.version.history.return": "Back",
  "item.version.history.return": "Indietro",

  // "item.version.history.selected": "Selected version",
  "item.version.history.selected": "Versione selezionata",

  // "item.version.history.selected.alert": "You are currently viewing version {{version}} of the item.",
  "item.version.history.selected.alert": "Stai attualmente visualizzando la versione {{version}} dell'item.",

  // "item.version.history.table.version": "Version",
  "item.version.history.table.version": "Versione",

  // "item.version.history.table.item": "Item",
  "item.version.history.table.item": "Item",

  // "item.version.history.table.editor": "Editor",
  "item.version.history.table.editor": "Editor",

  // "item.version.history.table.date": "Date",
  "item.version.history.table.date": "Data",

  // "item.version.history.table.summary": "Summary",
  "item.version.history.table.summary": "Riepilogo",

  // "item.version.history.table.workspaceItem": "Workspace item",
  "item.version.history.table.workspaceItem": "Workspace item",

  // "item.version.history.table.workflowItem": "Workflow item",
  "item.version.history.table.workflowItem": "Workflow item",

  // "item.version.history.table.actions": "Action",
  "item.version.history.table.actions": "Azione",

  // "item.version.history.table.action.editWorkspaceItem": "Edit workspace item",
  "item.version.history.table.action.editWorkspaceItem": "Modificare il workspace item",

  // "item.version.history.table.action.editSummary": "Edit summary",
  "item.version.history.table.action.editSummary": "Modifica riepilogo",

  // "item.version.history.table.action.saveSummary": "Save summary edits",
  "item.version.history.table.action.saveSummary": "Salva le modifiche del riepilogo",

  // "item.version.history.table.action.discardSummary": "Discard summary edits",
  "item.version.history.table.action.discardSummary": "Elimina le modifiche del riepilogo",

  // "item.version.history.table.action.newVersion": "Create new version from this one",
  "item.version.history.table.action.newVersion": "Crea una nuova versione da qui",

  // "item.version.history.table.action.deleteVersion": "Delete version",
  "item.version.history.table.action.deleteVersion": "Elimina versione",

  // "item.version.history.table.action.hasDraft": "A new version cannot be created because there is an inprogress submission in the version history",
  "item.version.history.table.action.hasDraft": "Non è possibile creare una nuova versione perchè c'è già una submission in progress nella cronologia delle versioni",


  // "item.version.notice": "This is not the latest version of this item. The latest version can be found <a href='{{destination}}'>here</a>.",
  "item.version.notice": "Questa non è la versione più recente di questo item. Puoi trovare l'ultima versione <a href='{{destination}}'>qui</a>.",


  // "item.version.create.modal.header": "New version",
  "item.version.create.modal.header": "Nuova versione",

  // "item.version.create.modal.text": "Create a new version for this item",
  "item.version.create.modal.text": "Crea una nuova versione per questo item",

  // "item.version.create.modal.text.startingFrom": "starting from version {{version}}",
  "item.version.create.modal.text.startingFrom": "a partire dalla versione {{version}}",

  // "item.version.create.modal.button.confirm": "Create",
  "item.version.create.modal.button.confirm": "Crea",

  // "item.version.create.modal.button.confirm.tooltip": "Create new version",
  "item.version.create.modal.button.confirm.tooltip": "Crea una nuova versione",

  // "item.version.create.modal.button.cancel": "Cancel",
  "item.version.create.modal.button.cancel": "Annulla",

  // "item.version.create.modal.button.cancel.tooltip": "Do not create new version",
  "item.version.create.modal.button.cancel.tooltip": "Non creare una nuova versione",

  // "item.version.create.modal.form.summary.label": "Summary",
  "item.version.create.modal.form.summary.label": "Riepilogo",

  // "item.version.create.modal.form.summary.placeholder": "Insert the summary for the new version",
  "item.version.create.modal.form.summary.placeholder": "Inserire un riepilogo per la nuova versione",

  // "item.version.create.modal.submitted.header": "Creating new version...",
  "item.version.create.modal.submitted.header": "Creazione della nuova versione...",

  // "item.version.create.modal.submitted.text": "The new version is being created. This may take some time if the item has a lot of relationships.",
  "item.version.create.modal.submitted.text": "La nuova versione è in fase di creazione. Questa operazione potrebbe richiedere un po' di temo se l'item ha molte relazioni.",

  // "item.version.create.notification.success": "New version has been created with version number {{version}}",
  "item.version.create.notification.success": "È stata creata una nuova versione con il numero {{version}}",

  // "item.version.create.notification.failure": "New version has not been created",
  "item.version.create.notification.failure": "Non è stata creata una nuova versione",

  // "item.version.create.notification.inProgress": "A new version cannot be created because there is an inprogress submission in the version history",
  "item.version.create.notification.inProgress": "Non è possibile creare una nuova versione perchè c'è già una submission in progress nella cronologia delle versioni",


  // "item.version.delete.modal.header": "Delete version",
  "item.version.delete.modal.header": "Elimina versione",

  // "item.version.delete.modal.text": "Do you want to delete version {{version}}?",
  "item.version.delete.modal.text": "Vuoi eliminare la versione {{version}}?",

  // "item.version.delete.modal.button.confirm": "Delete",
  "item.version.delete.modal.button.confirm": "Elimina",

  // "item.version.delete.modal.button.confirm.tooltip": "Delete this version",
  "item.version.delete.modal.button.confirm.tooltip": "Elimina questa versione",

  // "item.version.delete.modal.button.cancel": "Cancel",
  "item.version.delete.modal.button.cancel": "Annulla",

  // "item.version.delete.modal.button.cancel.tooltip": "Do not delete this version",
  "item.version.delete.modal.button.cancel.tooltip": "Non eliminare questa versione",

  // "item.version.delete.notification.success": "Version number {{version}} has been deleted",
  "item.version.delete.notification.success": "La versione numero {{version}} è stata eliminata",

  // "item.version.delete.notification.failure": "Version number {{version}} has not been deleted",
  "item.version.delete.notification.failure": "La versione numero {{version}} non è stata eliminata",


  // "item.version.edit.notification.success": "The summary of version number {{version}} has been changed",
  "item.version.edit.notification.success": "Il riepilogo della versione numero {{version}} è stato modificato",

  // "item.version.edit.notification.failure": "The summary of version number {{version}} has not been changed",
  "item.version.edit.notification.failure": "Il riepilogo della versione numero {{version}} non è stato modificato",



  // "itemtemplate.edit.metadata.add-button": "Add",
  "itemtemplate.edit.metadata.add-button": "Aggiungi",

  // "itemtemplate.edit.metadata.discard-button": "Discard",
  "itemtemplate.edit.metadata.discard-button": "Elimina",

  // "itemtemplate.edit.metadata.edit.buttons.confirm": "Confirm",
  "itemtemplate.edit.metadata.edit.buttons.confirm": "Conferma",

  // "itemtemplate.edit.metadata.edit.buttons.drag": "Drag to reorder",
  "itemtemplate.edit.metadata.edit.buttons.drag": "Trascina per riordinare",

  // "itemtemplate.edit.metadata.edit.buttons.edit": "Edit",
  "itemtemplate.edit.metadata.edit.buttons.edit": "Modifica",

  // "itemtemplate.edit.metadata.edit.buttons.remove": "Remove",
  "itemtemplate.edit.metadata.edit.buttons.remove": "Rimuovi",

  // "itemtemplate.edit.metadata.edit.buttons.undo": "Undo changes",
  "itemtemplate.edit.metadata.edit.buttons.undo": "Annulla le modifiche",

  // "itemtemplate.edit.metadata.edit.buttons.unedit": "Stop editing",
  "itemtemplate.edit.metadata.edit.buttons.unedit": "Smetti di modificare",

  // "itemtemplate.edit.metadata.empty": "The item template currently doesn't contain any metadata. Click Add to start adding a metadata value.",
  "itemtemplate.edit.metadata.empty": "Il template dell'item al momento non contiene nessun metadato. Clicca su 'Aggiungi' per inserire un metadato.",

  // "itemtemplate.edit.metadata.headers.edit": "Edit",
  "itemtemplate.edit.metadata.headers.edit": "Modifica",

  // "itemtemplate.edit.metadata.headers.field": "Field",
  "itemtemplate.edit.metadata.headers.field": "Campo",

  // "itemtemplate.edit.metadata.headers.language": "Lang",
  "itemtemplate.edit.metadata.headers.language": "Lingua",

  // "itemtemplate.edit.metadata.headers.value": "Value",
  "itemtemplate.edit.metadata.headers.value": "Valore",

  // "itemtemplate.edit.metadata.metadatafield.error": "An error occurred validating the metadata field",
  "itemtemplate.edit.metadata.metadatafield.error": "Si è verificato un errore durante la validazione del campo dei metadati",

  // "itemtemplate.edit.metadata.metadatafield.invalid": "Please choose a valid metadata field",
  "itemtemplate.edit.metadata.metadatafield.invalid": "Si prega di scegliere un campo di metadati valido",

  // "itemtemplate.edit.metadata.notifications.discarded.content": "Your changes were discarded. To reinstate your changes click the 'Undo' button",
  "itemtemplate.edit.metadata.notifications.discarded.content": "Le tue modifiche sono state eliminate. Per riprtinarle, cliccare sul tasto 'Annulla'",

  // "itemtemplate.edit.metadata.notifications.discarded.title": "Changed discarded",
  "itemtemplate.edit.metadata.notifications.discarded.title": "Modifiche eliminate",

  // "itemtemplate.edit.metadata.notifications.error.title": "An error occurred",
  "itemtemplate.edit.metadata.notifications.error.title": "Si è verificato un errore",

  // "itemtemplate.edit.metadata.notifications.invalid.content": "Your changes were not saved. Please make sure all fields are valid before you save.",
  "itemtemplate.edit.metadata.notifications.invalid.content": "Le tue modifiche non sono state salvate. Assicurati che tutti i campi siano validi prima di salvare.",

  // "itemtemplate.edit.metadata.notifications.invalid.title": "Metadata invalid",
  "itemtemplate.edit.metadata.notifications.invalid.title": "Metadati non validi",

  // "itemtemplate.edit.metadata.notifications.outdated.content": "The item template you're currently working on has been changed by another user. Your current changes are discarded to prevent conflicts",
  "itemtemplate.edit.metadata.notifications.outdated.content": "Il template dell'item su cui stai lavorando è stato modificato da un altro utente. Le tue ultime modifiche sono state eliminate per prevenire conflitti",

  // "itemtemplate.edit.metadata.notifications.outdated.title": "Changed outdated",
  "itemtemplate.edit.metadata.notifications.outdated.title": "Modifiche obsolete",

  // "itemtemplate.edit.metadata.notifications.saved.content": "Your changes to this item template's metadata were saved.",
  "itemtemplate.edit.metadata.notifications.saved.content": "Le tue modifiche ai metadati di questo template sono state salvate.",

  // "itemtemplate.edit.metadata.notifications.saved.title": "Metadata saved",
  "itemtemplate.edit.metadata.notifications.saved.title": "Metadati salvati",

  // "itemtemplate.edit.metadata.reinstate-button": "Undo",
  "itemtemplate.edit.metadata.reinstate-button": "Annulla",

  // "itemtemplate.edit.metadata.reset-order-button": "Undo reorder",
  "itemtemplate.edit.metadata.reset-order-button": "Annulla riordinamento",

  // "itemtemplate.edit.metadata.save-button": "Save",
  "itemtemplate.edit.metadata.save-button": "Salva",



  // "journal.listelement.badge": "Journal",
  "journal.listelement.badge": "Periodico",

  // "journal.page.description": "Description",
  "journal.page.description": "Descrizione",

  // "journal.page.edit": "Edit this item",
  "journal.page.edit": "Modifica questo item",

  // "journal.page.editor": "Editor-in-Chief",
  "journal.page.editor": "Redattore Capo",

  // "journal.page.issn": "ISSN",
  "journal.page.issn": "ISSN",

  // "journal.page.publisher": "Publisher",
  "journal.page.publisher": "Editore",

  // "journal.page.titleprefix": "Journal: ",
  "journal.page.titleprefix": "Periodico: ",

  // "journal.search.results.head": "Journal Search Results",
  "journal.search.results.head": "Risultati della ricerca Periodici",

  // "journal-relationships.search.results.head": "Journal Search Results",
  "journal-relationships.search.results.head": "Risultati della ricerca Periodici",

  // "journal.search.title": "Journal Search",
  "journal.search.title": "Ricerca Periodici",



  // "journalissue.listelement.badge": "Journal Issue",
  "journalissue.listelement.badge": "Fascicolo del periodico",

  // "journalissue.page.description": "Description",
  "journalissue.page.description": "Descrizione",

  // "journalissue.page.edit": "Edit this item",
  "journalissue.page.edit": "Modifica questo item",

  // "journalissue.page.issuedate": "Issue Date",
  "journalissue.page.issuedate": "Data di pubblicazione",

  // "journalissue.page.journal-issn": "Journal ISSN",
  "journalissue.page.journal-issn": "ISSN",

  // "journalissue.page.journal-title": "Journal Title",
  "journalissue.page.journal-title": "Titolo del periodico",

  // "journalissue.page.keyword": "Keywords",
  "journalissue.page.keyword": "Keywords",

  // "journalissue.page.number": "Number",
  "journalissue.page.number": "Numero",

  // "journalissue.page.titleprefix": "Journal Issue: ",
  "journalissue.page.titleprefix": "Fascicolo del periodico: ",



  // "journalvolume.listelement.badge": "Journal Volume",
  "journalvolume.listelement.badge": "Volume del periodico",

  // "journalvolume.page.description": "Description",
  "journalvolume.page.description": "Descrizione",

  // "journalvolume.page.edit": "Edit this item",
  "journalvolume.page.edit": "Modifica questo item",

  // "journalvolume.page.issuedate": "Issue Date",
  "journalvolume.page.issuedate": "Data di pubblicazione",

  // "journalvolume.page.titleprefix": "Journal Volume: ",
  "journalvolume.page.titleprefix": "Volume del periodico: ",

  // "journalvolume.page.volume": "Volume",
  "journalvolume.page.volume": "Volume",


  // "iiifsearchable.listelement.badge": "Document Media",
  "iiifsearchable.listelement.badge": "Allegati",

  // "iiifsearchable.page.titleprefix": "Document: ",
  "iiifsearchable.page.titleprefix": "Documento: ",

  // "iiifsearchable.page.doi": "Permanent Link: ",
  "iiifsearchable.page.doi": "Link Permanente: ",

  // "iiifsearchable.page.issue": "Issue: ",
  "iiifsearchable.page.issue": "Item:",

  // "iiifsearchable.page.description": "Description: ",
  "iiifsearchable.page.description": "Descrizione: ",

  // "iiifviewer.fullscreen.notice": "Use full screen for better viewing.",
  "iiifviewer.fullscreen.notice": "Usa lo schermo intero per una migliore visualizzazione.",

  // "iiif.listelement.badge": "Image Media",
  "iiif.listelement.badge": "Immagini multimediali",

  // "iiif.page.titleprefix": "Image: ",
  "iiif.page.titleprefix": "Immagine: ",

  // "iiif.page.doi": "Permanent Link: ",
  "iiif.page.doi": "Link Permanente: ",

  // "iiif.page.issue": "Issue: ",
  "iiif.page.issue": "Item: ",

  // "iiif.page.description": "Description: ",
  "iiif.page.description": "Descrizione: ",


  // "loading.bitstream": "Loading bitstream...",
  "loading.bitstream": "Caricamento bitstream...",

  // "loading.bitstreams": "Loading bitstreams...",
  "loading.bitstreams": "Caricamento bitstream...",

  // "loading.browse-by": "Loading items...",
  "loading.browse-by": "Caricamento articoli...",

  // "loading.browse-by-page": "Loading page...",
  "loading.browse-by-page": "Caricamento pagina...",

  // "loading.collection": "Loading collection...",
  "loading.collection": "Caricamento collezione...",

  // "loading.collections": "Loading collections...",
  "loading.collections": "Caricamento collezioni...",

  // "loading.content-source": "Loading content source...",
  "loading.content-source": "Caricamento contenuto originale...",

  // "loading.community": "Loading community...",
  "loading.community": "Caricamento community...",

  // "loading.default": "Loading...",
  "loading.default": "Caricamento...",

  // "loading.item": "Loading item...",
  "loading.item": "Caricamento articolo...",

  // "loading.items": "Loading items...",
  "loading.items": "Caricamento articoli...",

  // "loading.mydspace-results": "Loading items...",
  "loading.mydspace-results": "Caricamento articoli...",

  // "loading.objects": "Loading...",
  "loading.objects": "Caricamento...",

  // "loading.recent-submissions": "Loading recent submissions...",
  "loading.recent-submissions": "Caricamento immissioni recenti...",

  // "loading.search-results": "Loading search results...",
  "loading.search-results": "Caricamento risultati della ricerca...",

  // "loading.sub-collections": "Loading sub-collections...",
  "loading.sub-collections": "Caricamento sotto-collezioni...",

  // "loading.sub-communities": "Loading sub-communities...",
  "loading.sub-communities": "Caricamento sotto-comunità...",

  // "loading.top-level-communities": "Loading top-level communities...",
  "loading.top-level-communities": "Caricamento di community di primo livello...",



  // "login.form.email": "Email address",
  "login.form.email": "Indirizzo email",

  // "login.form.forgot-password": "Have you forgotten your password?",
  "login.form.forgot-password": "Hai dimenticato la password?",

  // "login.form.header": "Please log in to DSpace",
  "login.form.header": "Accedi a DSpace",

  // "login.form.new-user": "New user? Click here to register.",
  "login.form.new-user": "Nuovo utente? Clicca qui per registrarti.",

  // "login.form.or-divider": "or",
  "login.form.or-divider": "oppure",

  // "login.form.oidc": "Log in with OIDC",
  "login.form.oidc": "Accedi con OIDC",

  // "login.form.orcid": "Log in with ORCID",
  "login.form.orcid": "Accedi con ORCID",

  // "login.form.password": "Password",
  "login.form.password": "Password",

  // "login.form.shibboleth": "Log in with Shibboleth",
  "login.form.shibboleth": "Accedi con Shibboleth",

  // "login.form.submit": "Log in",
  "login.form.submit": "Accedi",

  // "login.title": "Login",
  "login.title": "Accesso",

  // "login.breadcrumbs": "Login",
  "login.breadcrumbs": "Accesso",



  // "logout.form.header": "Log out from DSpace",
  "logout.form.header": "Disconnettersi da DSpace",

  // "logout.form.submit": "Log out",
  "logout.form.submit": "Esci",

  // "logout.title": "Logout",
  "logout.title": "Logout",



  // "menu.header.admin": "Management",
  "menu.header.admin": "Gestione",

  // "menu.header.image.logo": "Repository logo",
  "menu.header.image.logo": "Logo del repository",

  // "menu.header.admin.description": "Management menu",
  "menu.header.admin.description": "Menu di gestione",



  // "menu.section.access_control": "Access Control",
  "menu.section.access_control": "Controllo di accesso",

  // "menu.section.access_control_authorizations": "Authorizations",
  "menu.section.access_control_authorizations": "Autorizzazioni",

  // "menu.section.access_control_groups": "Groups",
  "menu.section.access_control_groups": "Gruppi",

  // "menu.section.access_control_people": "People",
  "menu.section.access_control_people": "Persone",



  // "menu.section.admin_search": "Admin Search",
  "menu.section.admin_search": "Ricerca admin",



  // "menu.section.browse_community": "This Community",
  "menu.section.browse_community": "Questa Community",

  // "menu.section.browse_community_by_author": "By Author",
  "menu.section.browse_community_by_author": "Per Autore",

  // "menu.section.browse_community_by_issue_date": "By Issue Date",
  "menu.section.browse_community_by_issue_date": "Per data di pubblicazione",

  // "menu.section.browse_community_by_title": "By Title",
  "menu.section.browse_community_by_title": "Per titolo",

  // "menu.section.browse_global": "All of DSpace",
  // TODO New key - Add a translation
  "menu.section.browse_global": "Tutto DSpace",

  // "menu.section.browse_global_by_author": "By Author",
  "menu.section.browse_global_by_author": "Per autore",

  // "menu.section.browse_global_by_dateissued": "By Issue Date",
  "menu.section.browse_global_by_dateissued": "Per data di pubblicazione",

  // "menu.section.browse_global_by_subject": "By Subject",
  "menu.section.browse_global_by_subject": "Per argomento",

  // "menu.section.browse_global_by_title": "By Title",
  "menu.section.browse_global_by_title": "Per titolo",

  // "menu.section.browse_global_communities_and_collections": "Communities & Collections",
  "menu.section.communities_and_collections": "Community & Collezioni",



  // "menu.section.control_panel": "Control Panel",
  "menu.section.control_panel": "Pannello di controllo",

  // "menu.section.curation_task": "Curation Task",
  "menu.section.curation_task": "Curation Task",



  // "menu.section.edit": "Edit",
  "menu.section.edit": "Modificare",

  // "menu.section.edit_collection": "Collection",
  "menu.section.edit_collection": "Collezione",

  // "menu.section.edit_community": "Community",
  "menu.section.edit_community": "Community",

  // "menu.section.edit_item": "Item",
  "menu.section.edit_item": "Articolo",



  // "menu.section.export": "Export",
  "menu.section.export": "Esporta",

  // "menu.section.export_collection": "Collection",
  "menu.section.export_collection": "Collezione",

  // "menu.section.export_community": "Community",
  "menu.section.export_community": "Community",

  // "menu.section.export_item": "Item",
  "menu.section.export_item": "Articolo",

  // "menu.section.export_metadata": "Metadata",
  "menu.section.export_metadata": "Metadati",

  // "menu.section.export_batch": "Batch Export (ZIP)",
  "menu.section.export_batch": "Batch Export (ZIP)",


  // "menu.section.icon.access_control": "Access Control menu section",
  "menu.section.icon.access_control": "Sezione del menu Controllo di accesso",

  // "menu.section.icon.admin_search": "Admin search menu section",
  "menu.section.icon.admin_search": "Sezione del menu di ricerca dell'amministratore",

  // "menu.section.icon.control_panel": "Control Panel menu section",
  "menu.section.icon.control_panel": "Sezione del menu del Pannello di controllo",

  // "menu.section.icon.curation_tasks": "Curation Task menu section",
  "menu.section.icon.curation_tasks": "Sezione del menu Curation task",

  // "menu.section.icon.edit": "Edit menu section",
  "menu.section.icon.edit": "Modifica sezione menu",

  // "menu.section.icon.export": "Export menu section",
  "menu.section.icon.export": "Sezione del menu Esporta",

  // "menu.section.icon.find": "Find menu section",
  "menu.section.icon.find": "Trova sezione menu",

  // "menu.section.icon.health": "Health check menu section",
  "menu.section.icon.health": "Sezione del menu Health check",

  // "menu.section.icon.import": "Import menu section",
  "menu.section.icon.import": "Sezione del menu Importa",

  // "menu.section.icon.new": "New menu section",
  "menu.section.icon.new": "Nuova sezione menu",

  // "menu.section.icon.pin": "Pin sidebar",
  "menu.section.icon.pin": "Fissa la barra laterale",

  // "menu.section.icon.processes": "Processes Health",
  "menu.section.icon.processes": "Processi",

  // "menu.section.icon.registries": "Registries menu section",
  "menu.section.icon.registries": "Sezione del menu Registri",

  // "menu.section.icon.statistics_task": "Statistics Task menu section",
  "menu.section.icon.statistics_task": "Sezione del menu Task statistiche",

  // "menu.section.icon.workflow": "Administer workflow menu section",
  "menu.section.icon.workflow": "Amministrare la sezione del menu del flusso di lavoro",

  // "menu.section.icon.unpin": "Unpin sidebar",
  "menu.section.icon.unpin": "Rimuovi la barra laterale",



  // "menu.section.import": "Import",
  "menu.section.import": "Importazione",

  // "menu.section.import_batch": "Batch Import (ZIP)",
  "menu.section.import_batch": "Importazione batch (ZIP)",

  // "menu.section.import_metadata": "Metadata",
  "menu.section.import_metadata": "Metadata",



  // "menu.section.new": "New",
  "menu.section.new": "Nuovo",

  // "menu.section.new_collection": "Collection",
  "menu.section.new_collection": "Collezione",

  // "menu.section.new_community": "Community",
  "menu.section.new_community": "Community",

  // "menu.section.new_item": "Item",
  "menu.section.new_item": "Item",

  // "menu.section.new_item_version": "Item Version",
  "menu.section.new_item_version": "Versione dell'item",

  // "menu.section.new_process": "Process",
  "menu.section.new_process": "Processo",



  // "menu.section.pin": "Pin sidebar",
  "menu.section.pin": "Pin barra laterale",

  // "menu.section.unpin": "Unpin sidebar",
  "menu.section.unpin": "Rimuovere la barra laterale",



  // "menu.section.processes": "Processes",
  "menu.section.processes": "Processi",

  // "menu.section.health": "Health",
  "menu.section.health": "Salute",



  // "menu.section.registries": "Registries",
  "menu.section.registries": "Registri",

  // "menu.section.registries_format": "Format",
  "menu.section.registries_format": "Formato",

  // "menu.section.registries_metadata": "Metadata",
  "menu.section.registries_metadata": "Metadati",



  // "menu.section.statistics": "Statistics",
  "menu.section.statistics": "Statistica",

  // "menu.section.statistics_task": "Statistics Task",
  "menu.section.statistics_task": "Statistiche",



  // "menu.section.toggle.access_control": "Toggle Access Control section",
  "menu.section.toggle.access_control": "Attiva/disattiva la sezione Controllo accessi",

  // "menu.section.toggle.control_panel": "Toggle Control Panel section",
  "menu.section.toggle.control_panel": "Attiva/disattiva la sezione Pannello di controllo",

  // "menu.section.toggle.curation_task": "Toggle Curation Task section",
  "menu.section.toggle.curation_task": "Attiva/disattiva la sezione Curation task",

  // "menu.section.toggle.edit": "Toggle Edit section",
  "menu.section.toggle.edit": "Attiva/disattiva sezione Modifica",

  // "menu.section.toggle.export": "Toggle Export section",
  "menu.section.toggle.export": "Attiva/disattiva la sezione Esporta",

  // "menu.section.toggle.find": "Toggle Find section",
  "menu.section.toggle.find": "Attiva/disattiva la sezione Trova",

  // "menu.section.toggle.import": "Toggle Import section",
  "menu.section.toggle.import": "Attiva/disattiva la sezione Importa",

  // "menu.section.toggle.new": "Toggle New section",
  "menu.section.toggle.new": "Attiva/disattiva Nuova sezione",

  // "menu.section.toggle.registries": "Toggle Registries section",
  "menu.section.toggle.registries": "Attiva/disattiva la sezione Registri",

  // "menu.section.toggle.statistics_task": "Toggle Statistics Task section",
  "menu.section.toggle.statistics_task": "Attiva/disattiva la sezione Task statistiche",


  // "menu.section.workflow": "Administer Workflow",
  "menu.section.workflow": "Amministrare il flusso di lavoro",


  // "metadata-export-search.tooltip": "Export search results as CSV",
  "metadata-export-search.tooltip": "Esporta i risultati in CSV",
  // "metadata-export-search.submit.success": "The export was started successfully",
  "metadata-export-search.submit.success": "L'export è iniziato con successo",
  // "metadata-export-search.submit.error": "Starting the export has failed",
  "metadata-export-search.submit.error": "L'export è fallito",


  // "mydspace.breadcrumbs": "MyDSpace",
  "mydspace.breadcrumbs": "MyDSpace",

  // "mydspace.description": "",
  "mydspace.description": "Mio spazio personale",

  // "mydspace.messages.controller-help": "Select this option to send a message to item's submitter.",
  "mydspace.messages.controller-help": "Selezionare questa opzione per inviare un messaggio al mittente dell'item.",

  // "mydspace.messages.description-placeholder": "Insert your message here...",
  "mydspace.messages.description-placeholder": "Inserisci qui il tuo messaggio...",

  // "mydspace.messages.hide-msg": "Hide message",
  "mydspace.messages.hide-msg": "Nascondi messaggio",

  // "mydspace.messages.mark-as-read": "Mark as read",
  "mydspace.messages.mark-as-read": "Contrassegna come letto",

  // "mydspace.messages.mark-as-unread": "Mark as unread",
  "mydspace.messages.mark-as-unread": "Contrassegna come non letto",

  // "mydspace.messages.no-content": "No content.",
  "mydspace.messages.no-content": "Nessun contenuto.",

  // "mydspace.messages.no-messages": "No messages yet.",
  "mydspace.messages.no-messages": "Nessun messaggio ancora.",

  // "mydspace.messages.send-btn": "Send",
  "mydspace.messages.send-btn": "Invia",

  // "mydspace.messages.show-msg": "Show message",
  "mydspace.messages.show-msg": "Mostra messaggio",

  // "mydspace.messages.subject-placeholder": "Subject...",
  "mydspace.messages.subject-placeholder": "Oggetto...",

  // "mydspace.messages.submitter-help": "Select this option to send a message to controller.",
  "mydspace.messages.submitter-help": "Selezionare questa opzione per inviare un messaggio al controller.",

  // "mydspace.messages.title": "Messages",
  "mydspace.messages.title": "Messaggi",

  // "mydspace.messages.to": "To",
  "mydspace.messages.to": "A",

  // "mydspace.new-submission": "New submission",
  "mydspace.new-submission": "Nuova immissione",

  // "mydspace.new-submission-external": "Import metadata from external source",
  "mydspace.new-submission-external": "Importare metadati da un'origine esterna",

  // "mydspace.new-submission-external-short": "Import metadata",
  "mydspace.new-submission-external-short": "Importare metadati",

  // "mydspace.results.head": "Your submissions",
  "mydspace.results.head": "I tuoi contributi",

  // "mydspace.results.no-abstract": "No Abstract",
  "mydspace.results.no-abstract": "Nessun abstract",

  // "mydspace.results.no-authors": "No Authors",
  "mydspace.results.no-authors": "Nessun autore",

  // "mydspace.results.no-collections": "No Collections",
  "mydspace.results.no-collections": "Nessuna collezione",

  // "mydspace.results.no-date": "No Date",
  "mydspace.results.no-date": "Nessuna data",

  // "mydspace.results.no-files": "No Files",
  "mydspace.results.no-files": "Nessun file",

  // "mydspace.results.no-results": "There were no items to show",
  "mydspace.results.no-results": "Non c'erano oggetti da mostrare",

  // "mydspace.results.no-title": "No title",
  "mydspace.results.no-title": "Nessun titolo",

  // "mydspace.results.no-uri": "No Uri",
  "mydspace.results.no-uri": "Nessun URI",

  // "mydspace.search-form.placeholder": "Search in mydspace...",
  "mydspace.search-form.placeholder": "Cerca in mydspace...",

  // "mydspace.show.workflow": "Workflow tasks",
  "mydspace.show.workflow": "Workflow Tasks",

  // "mydspace.show.workspace": "Your Submissions",
  "mydspace.show.workspace": "I tuoi contributi",

  // "mydspace.show.supervisedWorkspace": "Supervised items",
  "mydspace.show.supervisedWorkspace": "Item supervisionati",

  // "mydspace.status.mydspaceArchived": "Archived",
  "mydspace.status.mydspaceArchived": "Archiviati",

  // "mydspace.status.mydspaceValidation": "Validation",
  "mydspace.status.mydspaceValidation": "Convalida",

  // "mydspace.status.mydspaceWaitingController": "Waiting for reviewer",
  "mydspace.status.mydspaceWaitingController": "In attesa del controllo",

  // "mydspace.status.mydspaceWorkflow": "Workflow",
  "mydspace.status.mydspaceWorkflow": "Workflow",

  // "mydspace.status.mydspaceWorkspace": "Workspace",
  "mydspace.status.mydspaceWorkspace": "Workspace",

  // "mydspace.title": "MyDSpace",
  "mydspace.title": "MyDSpace",

  // "mydspace.upload.upload-failed": "Error creating new workspace. Please verify the content uploaded before retry.",
  "mydspace.upload.upload-failed": "Errore durante la creazione di una nuova area di lavoro. Verifica il contenuto caricato prima di riprovare.",

  // "mydspace.upload.upload-failed-manyentries": "Unprocessable file. Detected too many entries but allowed only one for file.",
  "mydspace.upload.upload-failed-manyentries": "File non elaborabile. Rilevate troppe voci ma ne è consentita solo una per il file.",

  // "mydspace.upload.upload-failed-moreonefile": "Unprocessable request. Only one file is allowed.",
  "mydspace.upload.upload-failed-moreonefile": "Richiesta non elaborabile. È consentito un solo file.",

  // "mydspace.upload.upload-multiple-successful": "{{qty}} new workspace items created.",
  "mydspace.upload.upload-multiple-successful": "{{qty}} nuovi item dell'area di lavoro creati.",

  // "mydspace.view-btn": "View",
  "mydspace.view-btn": "Vista",



  // "nav.browse.header": "All of DSpace",
  "nav.browse.header": "Tutto DSpace",

  // "nav.community-browse.header": "By Community",
  "nav.community-browse.header": "Per Community",

  // "nav.context-help-toggle": "Toggle context help",
  "nav.context-help-toggle": "Attivare la guida contestuale",

  // "nav.language": "Language switch",
  "nav.language": "Cambio di lingua",

  // "nav.login": "Log In",
  "nav.login": "Accedi",

  // "nav.user-profile-menu-and-logout": "User profile menu and Log Out",
  "nav.user-profile-menu-and-logout": "Menu profilo utente e Disconnetti",

  // "nav.logout": "Log Out",
  "nav.logout": "Disconnetti",

  // "nav.main.description": "Main navigation bar",
  "nav.main.description": "Barra di navigazione principale",

  // "nav.mydspace": "MyDSpace",
  "nav.mydspace": "MyDSpace",

  // "nav.profile": "Profile",
  "nav.profile": "Profilo",

  // "nav.search": "Search",
  "nav.search": "Ricerca",

  // "nav.search.button": "Submit search",
  "nav.search.button": "Invia ricerca",


  // "nav.statistics.header": "Statistics",
  "nav.statistics.header": "Statistica",

  // "nav.stop-impersonating": "Stop impersonating EPerson",
  "nav.stop-impersonating": "Smetti di impersonare EPerson",

  // "nav.subscriptions": "Subscriptions",
  "nav.subscriptions": "Subscription",

  // "nav.toggle": "Toggle navigation",
  "nav.toggle": "Attivare la navigazione",

  // "nav.user.description": "User profile bar",
  "nav.user.description": "Barra del profilo utente",

  // "none.listelement.badge": "Item",
  "none.listelement.badge": "Item",


  // "orgunit.listelement.badge": "Organizational Unit",
  "orgunit.listelement.badge": "Unità organizzativa",

  // "orgunit.listelement.no-title": "Untitled",
  "orgunit.listelement.no-title": "Senza titolo",

  // "orgunit.page.city": "City",
  "orgunit.page.city": "Città",

  // "orgunit.page.country": "Country",
  "orgunit.page.country": "Paese",

  // "orgunit.page.dateestablished": "Date established",
  "orgunit.page.dateestablished": "Data stabilita",

  // "orgunit.page.description": "Description",
  "orgunit.page.description": "Descrizione",

  // "orgunit.page.edit": "Edit this item",
  "orgunit.page.edit": "Modifica questo item",

  // "orgunit.page.id": "ID",
  "orgunit.page.id": "ID",

  // "orgunit.page.titleprefix": "Organizational Unit: ",
  "orgunit.page.titleprefix": "Unità organizzativa: ",



  // "pagination.options.description": "Pagination options",
  "pagination.options.description": "Opzioni di impaginazione",

  // "pagination.results-per-page": "Results Per Page",
  "pagination.results-per-page": "Risultati per pagina",

  // "pagination.showing.detail": "{{ range }} of {{ total }}",
  "pagination.showing.detail": "{{ range }} di {{ total }}",

  // "pagination.showing.label": "Now showing ",
  "pagination.showing.label": "Ora in mostra ",

  // "pagination.sort-direction": "Sort Options",
  "pagination.sort-direction": "Opzioni di ordinamento",



  // "person.listelement.badge": "Person",
  "person.listelement.badge": "Persona",

  // "person.listelement.no-title": "No name found",
  "person.listelement.no-title": "Nessun nome trovato",

  // "person.page.birthdate": "Birth Date",
  "person.page.birthdate": "Data di nascita",

  // "person.page.edit": "Edit this item",
  "person.page.edit": "Modifica questo item",

  // "person.page.email": "Email Address",
  "person.page.email": "Indirizzo email",

  // "person.page.firstname": "First Name",
  "person.page.firstname": "Nome di battesimo",

  // "person.page.jobtitle": "Job Title",
  "person.page.jobtitle": "Titolo di lavoro",

  // "person.page.lastname": "Last Name",
  "person.page.lastname": "Cognome",

  // "person.page.name": "Name",
  "person.page.name": "Nome",

  // "person.page.link.full": "Show all metadata",
  "person.page.link.full": "Mostra tutti i metadati",

  // "person.page.orcid": "ORCID",
  "person.page.orcid": "ORCID",

  // "person.page.staffid": "Staff ID",
  "person.page.staffid": "ID personale",

  // "person.page.titleprefix": "Person: ",
  "person.page.titleprefix": "Persona: ",

  // "person.search.results.head": "Person Search Results",
  "person.search.results.head": "Risultati della ricerca per persona",

  // "person-relationships.search.results.head": "Person Search Results",
  "person-relationships.search.results.head": "Risultati della ricerca per persona",

  // "person.search.title": "Person Search",
  "person.search.title": "Cerca i Ricercatori",



  // "process.new.select-parameters": "Parameters",
  "process.new.select-parameters": "Parametri",

  // "process.new.cancel": "Cancel",
  "process.new.cancel": "Annulla",

  // "process.new.submit": "Save",
  "process.new.submit": "Salvare",

  // "process.new.select-script": "Script",
  "process.new.select-script": "Script",

  // "process.new.select-script.placeholder": "Choose a script...",
  "process.new.select-script.placeholder": "Scegli uno script...",

  // "process.new.select-script.required": "Script is required",
  "process.new.select-script.required": "Lo script è obbligatorio",

  // "process.new.parameter.file.upload-button": "Select file...",
  "process.new.parameter.file.upload-button": "Seleziona file...",

  // "process.new.parameter.file.required": "Please select a file",
  "process.new.parameter.file.required": "Seleziona un file",

  // "process.new.parameter.string.required": "Parameter value is required",
  "process.new.parameter.string.required": "Il valore del parametro è obbligatorio",

  // "process.new.parameter.type.value": "value",
  "process.new.parameter.type.value": "valore",

  // "process.new.parameter.type.file": "file",
  "process.new.parameter.type.file": "file",

  // "process.new.parameter.required.missing": "The following parameters are required but still missing:",
  "process.new.parameter.required.missing": "I seguenti parametri mancanti sono obbligatori:",

  // "process.new.notification.success.title": "Success",
  "process.new.notification.success.title": "Successo",

  // "process.new.notification.success.content": "The process was successfully created",
  "process.new.notification.success.content": "Il processo è stato creato con successo",

  // "process.new.notification.error.title": "Error",
  "process.new.notification.error.title": "Errore",

  // "process.new.notification.error.content": "An error occurred while creating this process",
  "process.new.notification.error.content": "Si è verificato un errore durante la creazione di questo processo",

  // "process.new.notification.error.max-upload.content": "The file exceeds the maximum upload size",
  "process.new.notification.error.max-upload.content": "Il file è più grande della dimensione massima di upload",

  // "process.new.header": "Create a new process",
  "process.new.header": "Creare un nuovo processo",

  // "process.new.title": "Create a new process",
  "process.new.title": "Creare un nuovo processo",

  // "process.new.breadcrumbs": "Create a new process",
  "process.new.breadcrumbs": "Creare un nuovo processo",



  // "process.detail.arguments": "Arguments",
  "process.detail.arguments": "Parametri",

  // "process.detail.arguments.empty": "This process doesn't contain any arguments",
  "process.detail.arguments.empty": "Questo processo non contiene alcun parametro",

  // "process.detail.back": "Back",
  "process.detail.back": "Indietro",

  // "process.detail.output": "Process Output",
  "process.detail.output": "Output del processo",

  // "process.detail.logs.button": "Retrieve process output",
  "process.detail.logs.button": "Recupera l'output del processo",

  // "process.detail.logs.loading": "Retrieving",
  "process.detail.logs.loading": "Recupero",

  // "process.detail.logs.none": "This process has no output",
  "process.detail.logs.none": "Questo processo non ha output",

  // "process.detail.output-files": "Output Files",
  "process.detail.output-files": "File di output",

  // "process.detail.output-files.empty": "This process doesn't contain any output files",
  "process.detail.output-files.empty": "Questo processo non contiene nessun file di output",

  // "process.detail.script": "Script",
  "process.detail.script": "Script",

  // "process.detail.title": "Process: {{ id }} - {{ name }}",
  "process.detail.title": "Processo: {{ id }} - {{ name }}",

  // "process.detail.start-time": "Start time",
  "process.detail.start-time": "Orario di inizio",

  // "process.detail.end-time": "Finish time",
  "process.detail.end-time": "Orario di fine",

  // "process.detail.status": "Status",
  "process.detail.status": "Stato",

  // "process.detail.create": "Create similar process",
  "process.detail.create": "Crea un processo analogo",

  // "process.detail.actions": "Actions",
  "process.detail.actions": "Azioni",

  // "process.detail.delete.button": "Delete process",
  "process.detail.delete.button": "Elimina processo",

  // "process.detail.delete.header": "Delete process",
  "process.detail.delete.header": "Elimina processo",

  // "process.detail.delete.body": "Are you sure you want to delete the current process?",
  "process.detail.delete.body": "Sei sicuro di voler eliminare il processo corrente?",

  // "process.detail.delete.cancel": "Cancel",
  "process.detail.delete.cancel": "Annulla",

  // "process.detail.delete.confirm": "Delete process",
  "process.detail.delete.confirm": "Elimina processo",

  // "process.detail.delete.success": "The process was successfully deleted.",
  "process.detail.delete.success": "Il processo è stato eliminato con successo",

  // "process.detail.delete.error": "Something went wrong when deleting the process",
  "process.detail.delete.error": "Qualcosa è andato storto durante l'elininazione del processo",



  // "process.overview.table.finish": "Finish time (UTC)",
  "process.overview.table.finish": "Orario di fine (UTC)",

  // "process.overview.table.id": "Process ID",
  "process.overview.table.id": "ID del processo",

  // "process.overview.table.name": "Name",
  "process.overview.table.name": "Nome",

  // "process.overview.table.start": "Start time (UTC)",
  "process.overview.table.start": "Orario di inizio (UTC)",

  // "process.overview.table.status": "Status",
  "process.overview.table.status": "Stato",

  // "process.overview.table.user": "User",
  "process.overview.table.user": "Utente",

  // "process.overview.title": "Processes Overview",
  "process.overview.title": "Panoramica dei processi",

  // "process.overview.breadcrumbs": "Processes Overview",
  "process.overview.breadcrumbs": "Panoramica dei processi",

  // "process.overview.new": "New",
  "process.overview.new": "Nuovo",

  // "process.overview.table.actions": "Actions",
  "process.overview.table.actions": "Azioni",

  // "process.overview.delete": "Delete {{count}} processes",
  "process.overview.delete": "Elimina {{count}} processi",

  // "process.overview.delete.clear": "Clear delete selection",
  "process.overview.delete.clear": "Ripulisci la sezione Elimina",

  // "process.overview.delete.processing": "{{count}} process(es) are being deleted. Please wait for the deletion to fully complete. Note that this can take a while.",
  "process.overview.delete.processing": "{{count}} processi sono in fase di eliminazione. Attendere che l'attività sia completata. Potrebbe volerci qualche minuto.",

  // "process.overview.delete.body": "Are you sure you want to delete {{count}} process(es)?",
  "process.overview.delete.body": "Sei sicuro di voler eliminare {{count}} processo/i?",

  // "process.overview.delete.header": "Delete processes",
  "process.overview.delete.header": "Elimina processi",

  // "process.bulk.delete.error.head": "Error on deleteing process",
  "process.bulk.delete.error.head": "Errore nell'eliminazione dei processi",

  // "process.bulk.delete.error.body": "The process with ID {{processId}} could not be deleted. The remaining processes will continue being deleted. ",
  "process.bulk.delete.error.body": "Il processo con l'ID {{processId}} non può essere eliminato. I restanti processi saranno eliminati.",

  // "process.bulk.delete.success": "{{count}} process(es) have been succesfully deleted",
  "process.bulk.delete.success": "{{count}} processi sono stati eliminati con successo",



  // "profile.breadcrumbs": "Update Profile",
  "profile.breadcrumbs": "Aggiorna profilo",

  // "profile.card.identify": "Identify",
  "profile.card.identify": "Identificare",

  // "profile.card.security": "Security",
  "profile.card.security": "Sicurezza",

  // "profile.form.submit": "Update Profile",
  "profile.form.submit": "Aggiorna profilo",

  // "profile.groups.head": "Authorization groups you belong to",
  "profile.groups.head": "Gruppi di autorizzazione a cui appartieni",

  // "profile.special.groups.head": "Authorization special groups you belong to",
  "profile.special.groups.head": "Gruppi speciali di autorizzazione a cui appartieni",

  // "profile.head": "Update Profile",
  "profile.head": "Aggiorna profilo",

  // "profile.metadata.form.error.firstname.required": "First Name is required",
  "profile.metadata.form.error.firstname.required": "Il nome è obbligatorio",

  // "profile.metadata.form.error.lastname.required": "Last Name is required",
  "profile.metadata.form.error.lastname.required": "Il cognome è obbligatorio",

  // "profile.metadata.form.label.email": "Email Address",
  "profile.metadata.form.label.email": "Indirizzo e-mail",

  // "profile.metadata.form.label.firstname": "First Name",
  "profile.metadata.form.label.firstname": "Nome",

  // "profile.metadata.form.label.language": "Language",
  "profile.metadata.form.label.language": "Lingua",

  // "profile.metadata.form.label.lastname": "Last Name",
  "profile.metadata.form.label.lastname": "Cognome",

  // "profile.metadata.form.label.phone": "Contact Telephone",
  "profile.metadata.form.label.phone": "Telefono di contatto",

  // "profile.metadata.form.notifications.success.content": "Your changes to the profile were saved.",
  "profile.metadata.form.notifications.success.content": "Le modifiche apportate al profilo sono state salvate.",

  // "profile.metadata.form.notifications.success.title": "Profile saved",
  "profile.metadata.form.notifications.success.title": "Profilo salvato",

  // "profile.notifications.warning.no-changes.content": "No changes were made to the Profile.",
  "profile.notifications.warning.no-changes.content": "Non sono state apportate modifiche al Profilo.",

  // "profile.notifications.warning.no-changes.title": "No changes",
  "profile.notifications.warning.no-changes.title": "Nessuna modifica",

  // "profile.security.form.error.matching-passwords": "The passwords do not match.",
  "profile.security.form.error.matching-passwords": "Le password non corrispondono.",

  // "profile.security.form.info": "Optionally, you can enter a new password in the box below, and confirm it by typing it again into the second box.",
  "profile.security.form.info": "Facoltativamente, è possibile inserire una nuova password nella casella qui sotto e confermarla digitandola nuovamente nella seconda casella.",

  // "profile.security.form.label.password": "Password",
  "profile.security.form.label.password": "Password",

  // "profile.security.form.label.passwordrepeat": "Retype to confirm",
  "profile.security.form.label.passwordrepeat": "Ridigitare per confermare",

  // "profile.security.form.label.current-password": "Current password",
  "profile.security.form.label.current-password": "Password corrente",

  // "profile.security.form.notifications.success.content": "Your changes to the password were saved.",
  "profile.security.form.notifications.success.content": "Le modifiche apportate alla password sono state salvate.",

  // "profile.security.form.notifications.success.title": "Password saved",
  "profile.security.form.notifications.success.title": "Password salvata",

  // "profile.security.form.notifications.error.title": "Error changing passwords",
  "profile.security.form.notifications.error.title": "Errore durante la modifica delle password",

  // "profile.security.form.notifications.error.change-failed": "An error occurred while trying to change the password. Please check if the current password is correct.",
  "profile.security.form.notifications.error.change-failed": "Si è verificato un errore durante la modifica della password. Assicurati che la password corrente sia corretta.",

  // "profile.security.form.notifications.error.not-same": "The provided passwords are not the same.",
  "profile.security.form.notifications.error.not-same": "Le password fornite non sono le stesse.",

  // "profile.security.form.notifications.error.general": "Please fill required fields of security form.",
  "profile.security.form.notifications.error.general": "Si prega di inserire i campi richiesti nel modulo di sicurezza.",

  // "profile.title": "Update Profile",
  "profile.title": "Aggiorna profilo",

  // "profile.card.researcher": "Researcher Profile",
  "profile.card.researcher": "Profilo del ricercatore",

  // "project.listelement.badge": "Research Project",
  "project.listelement.badge": "Risultati della ricerca: Progetti",

  // "project.page.contributor": "Contributors",
  "project.page.contributor": "Progetto di ricerca",

  // "project.page.description": "Description",
  "project.page.description": "Collaboratori",

  // "project.page.edit": "Edit this item",
  "project.page.edit": "Descrizione",

  // "project.page.expectedcompletion": "Expected Completion",
  "project.page.expectedcompletion": "Modifica questo item",

  // "project.page.funder": "Funders",
  "project.page.funder": "Completamento previsto",

  // "project.page.id": "ID",
  "project.page.id": "Finanziatori",

  // "project.page.keyword": "Keywords",
  "project.page.keyword": "ID",

  // "project.page.status": "Status",
  "project.page.status": "Parole chiave",

  // "project.page.titleprefix": "Research Project: ",
  "project.page.titleprefix": "Progetto di ricerca: ",

  // "project.search.results.head": "Project Search Results",
  "project.search.results.head": "Risultati della ricerca per progetti",

  // "project-relationships.search.results.head": "Project Search Results",
  "project-relationships.search.results.head": "Risultati della ricerca per progetti",



  // "publication.listelement.badge": "Publication",
  "publication.listelement.badge": "Pubblicazione",

  // "publication.page.description": "Description",
  "publication.page.description": "Descrizione",

  // "publication.page.edit": "Edit this item",
  "publication.page.edit": "Modifica questo item",

  // "publication.page.journal-issn": "Journal ISSN",
  "publication.page.journal-issn": "ISSN Periodico",

  // "publication.page.journal-title": "Journal Title",
  "publication.page.journal-title": "Titolo del Periodico",

  // "publication.page.publisher": "Publisher",
  "publication.page.publisher": "Editore",

  // "publication.page.titleprefix": "Publication: ",
  "publication.page.titleprefix": "Pubblicazione: ",

  // "publication.page.volume-title": "Volume Title",
  "publication.page.volume-title": "Titolo volume",

  // "publication.search.results.head": "Publication Search Results",
  "publication.search.results.head": "Risultati della ricerca per pubblicazioni",

  // "publication-relationships.search.results.head": "Publication Search Results",
  "publication-relationships.search.results.head": "Risultati della ricerca per pubblicazioni",

  // "publication.search.title": "Publication Search",
  "publication.search.title": "Ricerca pubblicazione",


  // "media-viewer.next": "Next",
  "media-viewer.next": "Avanti",

  // "media-viewer.previous": "Previous",
  "media-viewer.previous": "Precedente",

  // "media-viewer.playlist": "Playlist",
  "media-viewer.playlist": "Playlist",


  // "register-email.title": "New user registration",
  "register-email.title": "Registrazione nuovo utente",

  // "register-page.create-profile.header": "Create Profile",
  "register-page.create-profile.header": "Crea profilo",

  // "register-page.create-profile.identification.header": "Identify",
  "register-page.create-profile.identification.header": "Identificare",

  // "register-page.create-profile.identification.email": "Email Address",
  "register-page.create-profile.identification.email": "Indirizzo e-mail",

  // "register-page.create-profile.identification.first-name": "First Name *",
  "register-page.create-profile.identification.first-name": "Nome *",

  // "register-page.create-profile.identification.first-name.error": "Please fill in a First Name",
  "register-page.create-profile.identification.first-name.error": "Inserire un nome",

  // "register-page.create-profile.identification.last-name": "Last Name *",
  "register-page.create-profile.identification.last-name": "Cognome *",

  // "register-page.create-profile.identification.last-name.error": "Please fill in a Last Name",
  "register-page.create-profile.identification.last-name.error": "Inserire un cognome",

  // "register-page.create-profile.identification.contact": "Contact Telephone",
  "register-page.create-profile.identification.contact": "Telefono di contatto",

  // "register-page.create-profile.identification.language": "Language",
  "register-page.create-profile.identification.language": "Lingua",

  // "register-page.create-profile.security.header": "Security",
  "register-page.create-profile.security.header": "Sicurezza",

  // "register-page.create-profile.security.info": "Please enter a password in the box below, and confirm it by typing it again into the second box.",
  "register-page.create-profile.security.info": "Inserisci una password nella casella qui sotto e confermala digitandola nuovamente nella seconda casella.",

  // "register-page.create-profile.security.label.password": "Password *",
  "register-page.create-profile.security.label.password": "Password *",

  // "register-page.create-profile.security.label.passwordrepeat": "Retype to confirm *",
  "register-page.create-profile.security.label.passwordrepeat": "Ridigitare per confermare *",

  // "register-page.create-profile.security.error.empty-password": "Please enter a password in the box below.",
  "register-page.create-profile.security.error.empty-password": "Inserisci una password nella casella qui sotto.",

  // "register-page.create-profile.security.error.matching-passwords": "The passwords do not match.",
  "register-page.create-profile.security.error.matching-passwords": "Le password non corrispondono.",

  // "register-page.create-profile.submit": "Complete Registration",
  "register-page.create-profile.submit": "Registrazione completa",

  // "register-page.create-profile.submit.error.content": "Something went wrong while registering a new user.",
  "register-page.create-profile.submit.error.content": "Qualcosa è andato storto durante la registrazione di un nuovo utente.",

  // "register-page.create-profile.submit.error.head": "Registration failed",
  "register-page.create-profile.submit.error.head": "Registrazione non riuscita",

  // "register-page.create-profile.submit.success.content": "The registration was successful. You have been logged in as the created user.",
  "register-page.create-profile.submit.success.content": "La registrazione è andata a buon fine. Hai effettuato l'accesso come utente creato.",

  // "register-page.create-profile.submit.success.head": "Registration completed",
  "register-page.create-profile.submit.success.head": "Registrazione completata",


  // "register-page.registration.header": "New user registration",
  "register-page.registration.header": "Registrazione nuovo utente",

  // "register-page.registration.info": "Register an account to subscribe to collections for email updates, and submit new items to DSpace.",
  "register-page.registration.info": "Registra un account per iscriverti alle collezioni per gli aggiornamenti via e-mail e invia nuovi item a DSpace.",

  // "register-page.registration.email": "Email Address *",
  "register-page.registration.email": "Indirizzo e-mail *",

  // "register-page.registration.email.error.required": "Please fill in an email address",
  "register-page.registration.email.error.required": "Inserire un indirizzo e-mail",

  // "register-page.registration.email.error.not-email-form": "Please fill in a valid email address.",
  "register-page.registration.email.error.not-email-form": "Inserisci un indirizzo e-mail valido.",

  // "register-page.registration.email.error.not-valid-domain": "Use email with allowed domains: {{ domains }}",
  "register-page.registration.email.error.not-valid-domain": "Utilizza una e-mail con un dominio valido: {{ domains }}",

  // "register-page.registration.email.hint": "This address will be verified and used as your login name.",
  "register-page.registration.email.hint": "Questo indirizzo verrà verificato e utilizzato come nome di accesso.",

  // "register-page.registration.submit": "Register",
  "register-page.registration.submit": "Registrati",

  // "register-page.registration.success.head": "Verification email sent",
  "register-page.registration.success.head": "Email di verifica inviata",

  // "register-page.registration.success.content": "An email has been sent to {{ email }} containing a special URL and further instructions.",
  "register-page.registration.success.content": "È stata inviata un'e-mail a {{ email }} contenente un URL speciale e ulteriori istruzioni.",

  // "register-page.registration.error.head": "Error when trying to register email",
  "register-page.registration.error.head": "Errore durante il tentativo di registrazione dell'e-mail",

  // "register-page.registration.error.content": "An error occured when registering the following email address: {{ email }}",
  "register-page.registration.error.content": "Si è verificato un errore durante la registrazione del seguente indirizzo e-mail: {{ email }}",

  // "register-page.registration.error.recaptcha": "Error when trying to authenticate with recaptcha",
  "register-page.registration.error.recaptcha": "Errore durante l'autenticazione con reCaptcha",

  // "register-page.registration.google-recaptcha.must-accept-cookies": "In order to register you must accept the <b>Registration and Password recovery</b> (Google reCaptcha) cookies.",
  "register-page.registration.google-recaptcha.must-accept-cookies": "Per registrarsi è obbligatorio accettare i cookie <b>Registration and Password recovery</b> (Google reCaptcha).",
  // "register-page.registration.error.maildomain": "This email address is not on the list of domains who can register. Allowed domains are {{ domains }}",
  "register-page.registration.error.maildomain": "Questo indirizzo e-mail non è nella lista dei dominii che possono essere registrati. I domini validi sono {{ domains }}",


  // "register-page.registration.google-recaptcha.open-cookie-settings": "Open cookie settings",
  "register-page.registration.google-recaptcha.open-cookie-settings": "Aprire le impostazioni dei cookie",

  // "register-page.registration.google-recaptcha.notification.title": "Google reCaptcha",
  "register-page.registration.google-recaptcha.notification.title": "Google reCaptcha",

  // "register-page.registration.google-recaptcha.notification.message.error": "An error occurred during reCaptcha verification",
  "register-page.registration.google-recaptcha.notification.message.error": "Si è verificato un errore durante la verifica reCaptcha",

  // "register-page.registration.google-recaptcha.notification.message.expired": "Verification expired. Please verify again.",
  "register-page.registration.google-recaptcha.notification.message.expired": "Verifica scaduta. Si prega di verificare di nuovo.",
  // "register-page.registration.info.maildomain": "Accounts can be registered for mail addresses of the domains",
  "register-page.registration.info.maildomain": "Gli account possono essere registrati per gli indirizzi e-mail dei dominii",

  // "relationships.add.error.relationship-type.content": "No suitable match could be found for relationship type {{ type }} between the two items",
  "relationships.add.error.relationship-type.content": "Non è stata trovata alcuna corrispondenza adatta per il tipo di relazione {{ type }} tra i due item",

  // "relationships.add.error.server.content": "The server returned an error",
  "relationships.add.error.server.content": "Il server ha restituito un errore",

  // "relationships.add.error.title": "Unable to add relationship",
  "relationships.add.error.title": "Impossibile aggiungere relazione",

  // "relationships.isAuthorOf": "Authors",
  "relationships.isAuthorOf": "Autori",

  // "relationships.isAuthorOf.Person": "Authors (persons)",
  "relationships.isAuthorOf.Person": "Autori (persone)",

  // "relationships.isAuthorOf.OrgUnit": "Authors (organizational units)",
  "relationships.isAuthorOf.OrgUnit": "Autori (struttura)",

  // "relationships.isIssueOf": "Journal Issues",
  "relationships.isIssueOf": "Fascicolo Periodico",

  // "relationships.isJournalIssueOf": "Journal Issue",
  "relationships.isJournalIssueOf": "Fascicolo Periodico",

  // "relationships.isJournalOf": "Journals",
  "relationships.isJournalOf": "Periodico",

  // "relationships.isOrgUnitOf": "Organizational Units",
  "relationships.isOrgUnitOf": "Strutture",

  // "relationships.isPersonOf": "Authors",
  "relationships.isPersonOf": "Autori",

  // "relationships.isProjectOf": "Research Projects",
  "relationships.isProjectOf": "Progetti di ricerca",

  // "relationships.isPublicationOf": "Publications",
  "relationships.isPublicationOf": "Pubblicazioni",

  // "relationships.isPublicationOfJournalIssue": "Articles",
  "relationships.isPublicationOfJournalIssue": "Articoli",

  // "relationships.isSingleJournalOf": "Journal",
  "relationships.isSingleJournalOf": "Periodico",

  // "relationships.isSingleVolumeOf": "Journal Volume",
  "relationships.isSingleVolumeOf": "Volume del Periodico",

  // "relationships.isVolumeOf": "Journal Volumes",
  "relationships.isVolumeOf": "Volumi di Periodico",

  // "relationships.isContributorOf": "Contributors",
  "relationships.isContributorOf": "Collaboratori",

  // "relationships.isContributorOf.OrgUnit": "Contributor (Organizational Unit)",
  "relationships.isContributorOf.OrgUnit": "Collaboratore (Struttura)",

  // "relationships.isContributorOf.Person": "Contributor",
  "relationships.isContributorOf.Person": "Collaboratore",

  // "relationships.isFundingAgencyOf.OrgUnit": "Funder",
  "relationships.isFundingAgencyOf.OrgUnit": "Finanziatore",


  // "repository.image.logo": "Repository logo",
  "repository.image.logo": "Logo del repository",

  // "repository.title.prefix": "DSpace Angular :: ",
  "repository.title.prefix": "DSpace Angular :: ",

  // "repository.title.prefixDSpace": "DSpace Angular ::",
  "repository.title.prefixDSpace": "DSpace Angular ::",


  // "resource-policies.add.button": "Add",
  "resource-policies.add.button": "Aggiungi",

  // "resource-policies.add.for.": "Add a new policy",
  "resource-policies.add.for.": "Aggiungi una nuova policy",

  // "resource-policies.add.for.bitstream": "Add a new Bitstream policy",
  "resource-policies.add.for.bitstream": "Aggiungi una nuova policy di Bitstream",

  // "resource-policies.add.for.bundle": "Add a new Bundle policy",
  "resource-policies.add.for.bundle": "Aggiungi una nuova policy di Bundle",

  // "resource-policies.add.for.item": "Add a new Item policy",
  "resource-policies.add.for.item": "Aggiungi una nuova policy di Item",

  // "resource-policies.add.for.community": "Add a new Community policy",
  "resource-policies.add.for.community": "Aggiungi una nuova policy di community",

  // "resource-policies.add.for.collection": "Add a new Collection policy",
  "resource-policies.add.for.collection": "Aggiungi una nuova policy di collezione",

  // "resource-policies.create.page.heading": "Create new resource policy for ",
  "resource-policies.create.page.heading": "Creare una nuova policy di risorsa per ",

  // "resource-policies.create.page.failure.content": "An error occurred while creating the resource policy.",
  "resource-policies.create.page.failure.content": "Si è verificato un errore durante la creazione della policy di risorsa.",

  // "resource-policies.create.page.success.content": "Operation successful",
  "resource-policies.create.page.success.content": "Operazione riuscita",

  // "resource-policies.create.page.title": "Create new resource policy",
  "resource-policies.create.page.title": "Creare nuove policy di risorsa",

  // "resource-policies.delete.btn": "Delete selected",
  "resource-policies.delete.btn": "Elimina selezionato",

  // "resource-policies.delete.btn.title": "Delete selected resource policies",
  "resource-policies.delete.btn.title": "Elimina le policy di risorsa selezionate",

  // "resource-policies.delete.failure.content": "An error occurred while deleting selected resource policies.",
  "resource-policies.delete.failure.content": "Si è verificato un errore durante l'eliminazione delle policy di risorsa selezionate.",

  // "resource-policies.delete.success.content": "Operation successful",
  "resource-policies.delete.success.content": "Operazione riuscita",

  // "resource-policies.edit.page.heading": "Edit resource policy ",
  "resource-policies.edit.page.heading": "Modifica policy di risorsa",

  // "resource-policies.edit.page.failure.content": "An error occurred while editing the resource policy.",
  "resource-policies.edit.page.failure.content": "Si è verificato un errore durante la modifica della policy di risorsa.",

  // "resource-policies.edit.page.target-failure.content": "An error occurred while editing the target (ePerson or group) of the resource policy.",
  "resource-policies.edit.page.target-failure.content": "Si è verificato un errore durante la modifica dell'obiettivo (ePerson o gruppo) della policy di risorsa.",

  // "resource-policies.edit.page.other-failure.content": "An error occurred while editing the resource policy. The target (ePerson or group) has been successfully updated.",
  "resource-policies.edit.page.other-failure.content": "Si è verificato un errore durante la modifica della policy di risorsa. L'obiettio (ePerson o gruppo) è stato aggiornato con successo.",

  // "resource-policies.edit.page.success.content": "Operation successful",
  "resource-policies.edit.page.success.content": "Operazione riuscita",

  // "resource-policies.edit.page.title": "Edit resource policy",
  "resource-policies.edit.page.title": "Modifica criterio risorse",

  // "resource-policies.form.action-type.label": "Select the action type",
  "resource-policies.form.action-type.label": "Selezionare il tipo di azione",

  // "resource-policies.form.action-type.required": "You must select the resource policy action.",
  "resource-policies.form.action-type.required": "È necessario selezionare l'azione del criterio delle risorse.",

  // "resource-policies.form.eperson-group-list.label": "The eperson or group that will be granted the permission",
  "resource-policies.form.eperson-group-list.label": "L'eperson o il gruppo a cui verrà concessa l'autorizzazione",

  // "resource-policies.form.eperson-group-list.select.btn": "Select",
  "resource-policies.form.eperson-group-list.select.btn": "Seleziona",

  // "resource-policies.form.eperson-group-list.tab.eperson": "Search for a ePerson",
  "resource-policies.form.eperson-group-list.tab.eperson": "Cerca un ePerson",

  // "resource-policies.form.eperson-group-list.tab.group": "Search for a group",
  "resource-policies.form.eperson-group-list.tab.group": "Cerca un gruppo",

  // "resource-policies.form.eperson-group-list.table.headers.action": "Action",
  "resource-policies.form.eperson-group-list.table.headers.action": "Azione",

  // "resource-policies.form.eperson-group-list.table.headers.id": "ID",
  "resource-policies.form.eperson-group-list.table.headers.id": "ID",

  // "resource-policies.form.eperson-group-list.table.headers.name": "Name",
  "resource-policies.form.eperson-group-list.table.headers.name": "Nome",

  // "resource-policies.form.eperson-group-list.modal.header": "Cannot change type",
  "resource-policies.form.eperson-group-list.modal.header": "Impossibile modificare il tipo",

  // "resource-policies.form.eperson-group-list.modal.text1.toGroup": "It is not possible to replace an ePerson with a group.",
  "resource-policies.form.eperson-group-list.modal.text1.toGroup": "Impossibile sostituire una ePerson con un gruppo.",

  // "resource-policies.form.eperson-group-list.modal.text1.toEPerson": "It is not possible to replace a group with an ePerson.",
  "resource-policies.form.eperson-group-list.modal.text1.toEPerson": "Impossibile sostituire un gruppo con una ePerson.",

  // "resource-policies.form.eperson-group-list.modal.text2": "Delete the current resource policy and create a new one with the desired type.",
  "resource-policies.form.eperson-group-list.modal.text2": "Elimina la policy di risorsa corrente e creane una nuova con il tipo desiderato.",

  // "resource-policies.form.eperson-group-list.modal.close": "Ok",
  "resource-policies.form.eperson-group-list.modal.close": "Ok",

  // "resource-policies.form.date.end.label": "End Date",
  "resource-policies.form.date.end.label": "Data di fine",

  // "resource-policies.form.date.start.label": "Start Date",
  "resource-policies.form.date.start.label": "Data di inizio",

  // "resource-policies.form.description.label": "Description",
  "resource-policies.form.description.label": "Descrizione",

  // "resource-policies.form.name.label": "Name",
  "resource-policies.form.name.label": "Nome",

  // "resource-policies.form.policy-type.label": "Select the policy type",
  "resource-policies.form.policy-type.label": "Selezionare il tipo di criterio",

  // "resource-policies.form.policy-type.required": "You must select the resource policy type.",
  "resource-policies.form.policy-type.required": "È necessario selezionare il tipo di criterio risorsa.",

  // "resource-policies.table.headers.action": "Action",
  "resource-policies.table.headers.action": "Azione",

  // "resource-policies.table.headers.date.end": "End Date",
  "resource-policies.table.headers.date.end": "Data di fine",

  // "resource-policies.table.headers.date.start": "Start Date",
  "resource-policies.table.headers.date.start": "Data di inizio",

  // "resource-policies.table.headers.edit": "Edit",
  "resource-policies.table.headers.edit": "Modifica",

  // "resource-policies.table.headers.edit.group": "Edit group",
  "resource-policies.table.headers.edit.group": "Modifica gruppo",

  // "resource-policies.table.headers.edit.policy": "Edit policy",
  "resource-policies.table.headers.edit.policy": "Modifica criterio",

  // "resource-policies.table.headers.eperson": "EPerson",
  "resource-policies.table.headers.eperson": "EPerson",

  // "resource-policies.table.headers.group": "Group",
  "resource-policies.table.headers.group": "Gruppo",

  // "resource-policies.table.headers.id": "ID",
  "resource-policies.table.headers.id": "ID",

  // "resource-policies.table.headers.name": "Name",
  "resource-policies.table.headers.name": "Nome",

  // "resource-policies.table.headers.policyType": "type",
  "resource-policies.table.headers.policyType": "tipo",

  // "resource-policies.table.headers.title.for.bitstream": "Policies for Bitstream",
  "resource-policies.table.headers.title.for.bitstream": "Criteri per Bitstream",

  // "resource-policies.table.headers.title.for.bundle": "Policies for Bundle",
  "resource-policies.table.headers.title.for.bundle": "Criteri per Bundle",

  // "resource-policies.table.headers.title.for.item": "Policies for Item",
  "resource-policies.table.headers.title.for.item": "Criteri per l'item",

  // "resource-policies.table.headers.title.for.community": "Policies for Community",
  "resource-policies.table.headers.title.for.community": "Politiche per la community",

  // "resource-policies.table.headers.title.for.collection": "Policies for Collection",
  "resource-policies.table.headers.title.for.collection": "Criteri per la collezione",



  // "search.description": "",
  "search.description": "",

  // "search.switch-configuration.title": "Show",
  "search.switch-configuration.title": "Mostra",

  // "search.title": "Search",
  "search.title": "Cerca",

  // "search.breadcrumbs": "Search",
  "search.breadcrumbs": "Cerca",

  // "search.search-form.placeholder": "Search the repository ...",
  "search.search-form.placeholder": "Cerca nel repository ...",


  // "search.filters.applied.f.author": "Author",
  "search.filters.applied.f.author": "Autore",

  // "search.filters.applied.f.dateIssued.max": "End date",
  "search.filters.applied.f.dateIssued.max": "Data di fine",

  // "search.filters.applied.f.dateIssued.min": "Start date",
  "search.filters.applied.f.dateIssued.min": "Data di inizio",

  // "search.filters.applied.f.dateSubmitted": "Date submitted",
  "search.filters.applied.f.dateSubmitted": "Data di invio",

  // "search.filters.applied.f.discoverable": "Non-discoverable",
  "search.filters.applied.f.discoverable": "Privato",

  // "search.filters.applied.f.entityType": "Item Type",
  "search.filters.applied.f.entityType": "Tipo di item",

  // "search.filters.applied.f.has_content_in_original_bundle": "Has files",
  "search.filters.applied.f.has_content_in_original_bundle": "Ha file",

  // "search.filters.applied.f.itemtype": "Type",
  "search.filters.applied.f.itemtype": "Tipo",

  // "search.filters.applied.f.namedresourcetype": "Status",
  "search.filters.applied.f.namedresourcetype": "Stato",

  // "search.filters.applied.f.subject": "Subject",
  "search.filters.applied.f.subject": "Soggetto",

  // "search.filters.applied.f.submitter": "Submitter",
  "search.filters.applied.f.submitter": "Submitter",

  // "search.filters.applied.f.jobTitle": "Job Title",
  "search.filters.applied.f.jobTitle": "Ruolo",

  // "search.filters.applied.f.birthDate.max": "End birth date",
  "search.filters.applied.f.birthDate.max": "Data di nascita finale",

  // "search.filters.applied.f.birthDate.min": "Start birth date",
  "search.filters.applied.f.birthDate.min": "Data di nascita iniziale",

  // "search.filters.applied.f.supervisedBy": "Supervised by",
  "search.filters.applied.f.supervisedBy": "Supervisionato da",

  // "search.filters.applied.f.withdrawn": "Withdrawn",
  "search.filters.applied.f.withdrawn": "Ritirato",



  // "search.filters.filter.author.head": "Author",
  "search.filters.filter.author.head": "Autore",

  // "search.filters.filter.author.placeholder": "Author name",
  "search.filters.filter.author.placeholder": "Nome autore",

  // "search.filters.filter.author.label": "Search author name",
  "search.filters.filter.author.label": "Cerca nome autore",

  // "search.filters.filter.birthDate.head": "Birth Date",
  "search.filters.filter.birthDate.head": "Data di nascita",

  // "search.filters.filter.birthDate.placeholder": "Birth Date",
  "search.filters.filter.birthDate.placeholder": "Data di nascita",

  // "search.filters.filter.birthDate.label": "Search birth date",
  "search.filters.filter.birthDate.label": "Cerca data di nascita",

  // "search.filters.filter.collapse": "Collapse filter",
  "search.filters.filter.collapse": "Comprimi filtro",

  // "search.filters.filter.creativeDatePublished.head": "Date Published",
  "search.filters.filter.creativeDatePublished.head": "Data di pubblicazione",

  // "search.filters.filter.creativeDatePublished.placeholder": "Date Published",
  "search.filters.filter.creativeDatePublished.placeholder": "Data di pubblicazione",

  // "search.filters.filter.creativeDatePublished.label": "Search date published",
  "search.filters.filter.creativeDatePublished.label": "Data di ricerca pubblicata",

  // "search.filters.filter.creativeWorkEditor.head": "Editor",
  "search.filters.filter.creativeWorkEditor.head": "Editor",

  // "search.filters.filter.creativeWorkEditor.placeholder": "Editor",
  "search.filters.filter.creativeWorkEditor.placeholder": "Editor",

  // "search.filters.filter.creativeWorkEditor.label": "Search editor",
  "search.filters.filter.creativeWorkEditor.label": "Editor di ricerca",

  // "search.filters.filter.creativeWorkKeywords.head": "Subject",
  "search.filters.filter.creativeWorkKeywords.head": "Oggetto",

  // "search.filters.filter.creativeWorkKeywords.placeholder": "Subject",
  "search.filters.filter.creativeWorkKeywords.placeholder": "Oggetto",

  // "search.filters.filter.creativeWorkKeywords.label": "Search subject",
  "search.filters.filter.creativeWorkKeywords.label": "Oggetto della ricerca",

  // "search.filters.filter.creativeWorkPublisher.head": "Publisher",
  "search.filters.filter.creativeWorkPublisher.head": "Editore",

  // "search.filters.filter.creativeWorkPublisher.placeholder": "Publisher",
  "search.filters.filter.creativeWorkPublisher.placeholder": "Editore",

  // "search.filters.filter.creativeWorkPublisher.label": "Search publisher",
  "search.filters.filter.creativeWorkPublisher.label": "Cerca editore",

  // "search.filters.filter.dateIssued.head": "Date",
  "search.filters.filter.dateIssued.head": "Data",

  // "search.filters.filter.dateIssued.max.placeholder": "Maximum Date",
  "search.filters.filter.dateIssued.max.placeholder": "Data massima",

  // "search.filters.filter.dateIssued.max.label": "End",
  "search.filters.filter.dateIssued.max.label": "Fine",

  // "search.filters.filter.dateIssued.min.placeholder": "Minimum Date",
  "search.filters.filter.dateIssued.min.placeholder": "Data minima",

  // "search.filters.filter.dateIssued.min.label": "Start",
  "search.filters.filter.dateIssued.min.label": "Inizio",

  // "search.filters.filter.dateSubmitted.head": "Date submitted",
  "search.filters.filter.dateSubmitted.head": "Data inviata",

  // "search.filters.filter.dateSubmitted.placeholder": "Date submitted",
  "search.filters.filter.dateSubmitted.placeholder": "Data di invio",

  // "search.filters.filter.dateSubmitted.label": "Search date submitted",
  "search.filters.filter.dateSubmitted.label": "Data di ricerca inviata",

  // "search.filters.filter.discoverable.head": "Non-discoverable",
  "search.filters.filter.discoverable.head": "Privato",

  // "search.filters.filter.withdrawn.head": "Withdrawn",
  "search.filters.filter.withdrawn.head": "Ritirato",

  // "search.filters.filter.entityType.head": "Item Type",
  "search.filters.filter.entityType.head": "Tipo di item",

  // "search.filters.filter.entityType.placeholder": "Item Type",
  "search.filters.filter.entityType.placeholder": "Tipo di item",

  // "search.filters.filter.entityType.label": "Search item type",
  "search.filters.filter.entityType.label": "Cerca tipo di item",

  // "search.filters.filter.expand": "Expand filter",
  "search.filters.filter.expand": "Espandi filtro",

  // "search.filters.filter.has_content_in_original_bundle.head": "Has files",
  "search.filters.filter.has_content_in_original_bundle.head": "Ha file",

  // "search.filters.filter.itemtype.head": "Type",
  "search.filters.filter.itemtype.head": "Tipo",

  // "search.filters.filter.itemtype.placeholder": "Type",
  "search.filters.filter.itemtype.placeholder": "Tipo",

  // "search.filters.filter.itemtype.label": "Search type",
  "search.filters.filter.itemtype.label": "Tipo di ricerca",

  // "search.filters.filter.jobTitle.head": "Job Title",
  "search.filters.filter.jobTitle.head": "Titolo di lavoro",

  // "search.filters.filter.jobTitle.placeholder": "Job Title",
  "search.filters.filter.jobTitle.placeholder": "Titolo di lavoro",

  // "search.filters.filter.jobTitle.label": "Search job title",
  "search.filters.filter.jobTitle.label": "Cerca titolo di lavoro",

  // "search.filters.filter.knowsLanguage.head": "Known language",
  "search.filters.filter.knowsLanguage.head": "Lingua nota",

  // "search.filters.filter.knowsLanguage.placeholder": "Known language",
  "search.filters.filter.knowsLanguage.placeholder": "Lingua nota",

  // "search.filters.filter.knowsLanguage.label": "Search known language",
  "search.filters.filter.knowsLanguage.label": "Cerca nella lingua nota",

  // "search.filters.filter.namedresourcetype.head": "Status",
  "search.filters.filter.namedresourcetype.head": "Stato",

  // "search.filters.filter.namedresourcetype.placeholder": "Status",
  "search.filters.filter.namedresourcetype.placeholder": "Stato",

  // "search.filters.filter.namedresourcetype.label": "Search status",
  "search.filters.filter.namedresourcetype.label": "Cerca stato",

  // "search.filters.filter.objectpeople.head": "People",
  "search.filters.filter.objectpeople.head": "Ricercatori",

  // "search.filters.filter.objectpeople.placeholder": "People",
  "search.filters.filter.objectpeople.placeholder": "Ricercatori",

  // "search.filters.filter.objectpeople.label": "Search people",
  "search.filters.filter.objectpeople.label": "Cerca Ricercatori",

  // "search.filters.filter.organizationAddressCountry.head": "Country",
  "search.filters.filter.organizationAddressCountry.head": "Paese",

  // "search.filters.filter.organizationAddressCountry.placeholder": "Country",
  "search.filters.filter.organizationAddressCountry.placeholder": "Paese",

  // "search.filters.filter.organizationAddressCountry.label": "Search country",
  "search.filters.filter.organizationAddressCountry.label": "Cerca paese",

  // "search.filters.filter.organizationAddressLocality.head": "City",
  "search.filters.filter.organizationAddressLocality.head": "Città",

  // "search.filters.filter.organizationAddressLocality.placeholder": "City",
  "search.filters.filter.organizationAddressLocality.placeholder": "Città",

  // "search.filters.filter.organizationAddressLocality.label": "Search city",
  "search.filters.filter.organizationAddressLocality.label": "Cerca città",

  // "search.filters.filter.organizationFoundingDate.head": "Date Founded",
  "search.filters.filter.organizationFoundingDate.head": "Data di fondazione",

  // "search.filters.filter.organizationFoundingDate.placeholder": "Date Founded",
  "search.filters.filter.organizationFoundingDate.placeholder": "Data di fondazione",

  // "search.filters.filter.organizationFoundingDate.label": "Search date founded",
  "search.filters.filter.organizationFoundingDate.label": "Data di ricerca fondata",

  // "search.filters.filter.scope.head": "Scope",
  "search.filters.filter.scope.head": "Ambito",

  // "search.filters.filter.scope.placeholder": "Scope filter",
  "search.filters.filter.scope.placeholder": "Filtro ambito",

  // "search.filters.filter.scope.label": "Search scope filter",
  "search.filters.filter.scope.label": "Filtro ambito di ricerca",

  // "search.filters.filter.show-less": "Collapse",
  "search.filters.filter.show-less": "Comprimi",

  // "search.filters.filter.show-more": "Show more",
  "search.filters.filter.show-more": "Mostra altro",

  // "search.filters.filter.subject.head": "Subject",
  "search.filters.filter.subject.head": "Oggetto",

  // "search.filters.filter.subject.placeholder": "Subject",
  "search.filters.filter.subject.placeholder": "Oggetto",

  // "search.filters.filter.subject.label": "Search subject",
  "search.filters.filter.subject.label": "Oggetto della ricerca",

  // "search.filters.filter.submitter.head": "Submitter",
  "search.filters.filter.submitter.head": "Mittente",

  // "search.filters.filter.submitter.placeholder": "Submitter",
  "search.filters.filter.submitter.placeholder": "Mittente",

  // "search.filters.filter.submitter.label": "Search submitter",
  "search.filters.filter.submitter.label": "Mittente della ricerca",

  // "search.filters.filter.show-tree": "Browse {{ name }} tree",
  "search.filters.filter.show-tree": "Sfoglia l'albero di {{ name }}",

  // "search.filters.filter.supervisedBy.head": "Supervised By",
  "search.filters.filter.supervisedBy.head": "Supervisionato da",

  // "search.filters.filter.supervisedBy.placeholder": "Supervised By",
  "search.filters.filter.supervisedBy.placeholder": "Supervisionato da",

  // "search.filters.filter.supervisedBy.label": "Search Supervised By",
  "search.filters.filter.supervisedBy.label": "Cerca supervisionato da",

  // "search.filters.filter.types.head": "Type",
  "search.filters.filter.types.head": "Tipo",



  // "search.filters.entityType.JournalIssue": "Journal Issue",
  "search.filters.entityType.JournalIssue": "Fascicolo Periodico",

  // "search.filters.entityType.JournalVolume": "Journal Volume",
  "search.filters.entityType.JournalVolume": "Volume del Periodico",

  // "search.filters.entityType.OrgUnit": "Organizational Unit",
  "search.filters.entityType.OrgUnit": "Struttura",

  // "search.filters.has_content_in_original_bundle.true": "Yes",
  "search.filters.has_content_in_original_bundle.true": "Si",

  // "search.filters.has_content_in_original_bundle.false": "No",
  "search.filters.has_content_in_original_bundle.false": "No",

  // "search.filters.discoverable.true": "No",
  "search.filters.discoverable.true": "No",

  // "search.filters.discoverable.false": "Yes",
  "search.filters.discoverable.false": "Si",

  // "search.filters.withdrawn.true": "Yes",
  "search.filters.withdrawn.true": "Si",

  // "search.filters.withdrawn.false": "No",
  "search.filters.withdrawn.false": "No",


  // "search.filters.head": "Filters",
  "search.filters.head": "Filtri",

  // "search.filters.reset": "Reset filters",
  "search.filters.reset": "Ripristina filtri",

  // "search.filters.search.submit": "Submit",
  "search.filters.search.submit": "Invia",



  // "search.form.search": "Search",
  "search.form.search": "Cerca",

  // "search.form.search_dspace": "All repository",
  "search.form.search_dspace": "Tutto il portale",

  // "search.form.scope.all": "All of DSpace",
  "search.form.scope.all": "Tutto DSpace",



  // "search.results.head": "Search Results",
  "search.results.head": "Risultati della ricerca",

  // "search.results.no-results": "Your search returned no results. Having trouble finding what you're looking for? Try putting",
  "search.results.no-results": "La ricerca non ha prodotto alcun risultato. Hai problemi a trovare quello che cerchi? Prova a inserire",

  // "search.results.no-results-link": "quotes around it",
  "search.results.no-results-link": "le virgolette",

  // "search.results.empty": "Your search returned no results.",
  "search.results.empty": "La tua ricerca non ha prodotto risultati.",

  // "search.results.view-result": "View",
  "search.results.view-result": "Vedi",

  // "search.results.response.500": "An error occurred during query execution, please try again later",
  "search.results.response.500": "Si è verificato un errore durante l'esecuzione, si prega di riprovare più tardi",

  // "default.search.results.head": "Search Results",
  "default.search.results.head": "Risultati della ricerca",

  // "default-relationships.search.results.head": "Search Results",
  "default-relationships.search.results.head": "Risultati della ricerca",


  // "search.sidebar.close": "Back to results",
  "search.sidebar.close": "Ritorna ai risultati",

  // "search.sidebar.filters.title": "Filters",
  "search.sidebar.filters.title": "Filtri",

  // "search.sidebar.open": "Search Tools",
  "search.sidebar.open": "Strumenti per la ricerca",

  // "search.sidebar.results": "results",
  "search.sidebar.results": "risultati",

  // "search.sidebar.settings.rpp": "Results per page",
  "search.sidebar.settings.rpp": "Risultati per pagina",

  // "search.sidebar.settings.sort-by": "Sort By",
  "search.sidebar.settings.sort-by": "Ordina per",

  // "search.sidebar.settings.title": "Settings",
  "search.sidebar.settings.title": "Impostazioni",



  // "search.view-switch.show-detail": "Show detail",
  "search.view-switch.show-detail": "Mostra dettagli",

  // "search.view-switch.show-grid": "Show as grid",
  "search.view-switch.show-grid": "Visualizzazioni a griglia",

  // "search.view-switch.show-list": "Show as list",
  "search.view-switch.show-list": "Visualizzazione a lista",



  // "sorting.ASC": "Ascending",
  "sorting.ASC": "Crescente",

  // "sorting.DESC": "Descending",
  "sorting.DESC": "Decrescente",

  // "sorting.dc.title.ASC": "Title Ascending",
  "sorting.dc.title.ASC": "Titolo crescente",

  // "sorting.dc.title.DESC": "Title Descending",
  "sorting.dc.title.DESC": "Titolo decrescente",

  // "sorting.score.ASC": "Least Relevant",
  "sorting.score.ASC": "Minor rilevanza",

  // "sorting.score.DESC": "Most Relevant",
  "sorting.score.DESC": "Maggior rilevanza",

  // "sorting.dc.date.issued.ASC": "Date Issued Ascending",
  "sorting.dc.date.issued.ASC": "Data di pubblicazione Ascendente",

  // "sorting.dc.date.issued.DESC": "Date Issued Descending",
  "sorting.dc.date.issued.DESC": "Data di pubblicazione Discendente",

  // "sorting.dc.date.accessioned.ASC": "Accessioned Date Ascending",
  "sorting.dc.date.accessioned.ASC": "Data di accesso Ascendente",

  // "sorting.dc.date.accessioned.DESC": "Accessioned Date Descending",
  "sorting.dc.date.accessioned.DESC": "Data di accesso Discendente",

  // "sorting.lastModified.ASC": "Last modified Ascending",
  "sorting.lastModified.ASC": "Ultima modifica Ascendente",

  // "sorting.lastModified.DESC": "Last modified Descending",
  "sorting.lastModified.DESC": "Ultima modifica Discendente",


  // "statistics.title": "Statistics",
  "statistics.title": "Statistiche",

  // "statistics.header": "Statistics for {{ scope }}",
  "statistics.header": "Statistiche per {{ scope }}",

  // "statistics.breadcrumbs": "Statistics",
  "statistics.breadcrumbs": "Statistiche",

  // "statistics.page.no-data": "No data available",
  "statistics.page.no-data": "Nessun dato disponibile",

  // "statistics.table.no-data": "No data available",
  "statistics.table.no-data": "Nessun dato disponibile",

  // "statistics.table.title.TotalVisits": "Total visits",
  "statistics.table.rppublicationsReports.title.TotalVisits": "Visite totali",

  // "statistics.table.title.TotalVisitsPerMonth": "Total visits per month",
  "statistics.table.title.TotalVisitsPerMonth": "Visite totali al mese",

  // "statistics.table.title.TotalDownloads": "File Visits",
  "statistics.table.title.TotalDownloads": "Download",

  // "statistics.table.title.TopCountries": "Top country views",
  "statistics.table.title.TopCountries": "Migliori nazioni",

  // "statistics.table.title.TopCities": "Top city views",
  "statistics.table.title.TopCities": "Migliori città",

  // "statistics.table.header.views": "Views",
  "statistics.table.header.views": "Visite",

  // "statistics.table.no-name": "(object name could not be loaded)",
  "statistics.table.no-name": "(il nome dell'oggetto non può essere caricato)",



  // "submission.edit.breadcrumbs": "Edit Submission",
  "submission.edit.breadcrumbs": "Modifica immissione",

  // "submission.edit.title": "Edit Submission",
  "submission.edit.title": "Modifica immissione",

  // "submission.general.cancel": "Cancel",
  "submission.general.cancel": "Annulla",

  // "submission.general.cannot_submit": "You have not the privilege to make a new submission.",
  "submission.general.cannot_submit": "Non hai i privilegi per fare una nuova immissione.",

  // "submission.general.deposit": "Deposit",
  "submission.general.deposit": "Deposito",

  // "submission.general.discard.confirm.cancel": "Cancel",
  "submission.general.discard.confirm.cancel": "Annulla",

  // "submission.general.discard.confirm.info": "This operation can't be undone. Are you sure?",
  "submission.general.discard.confirm.info": "Questa operazione non può essere annullata. Sei sicuro?",

  // "submission.general.discard.confirm.submit": "Yes, I'm sure",
  "submission.general.discard.confirm.submit": "Sì, sono sicuro",

  // "submission.general.discard.confirm.title": "Discard submission",
  "submission.general.discard.confirm.title": "Elimina l'invio",

  // "submission.general.discard.submit": "Discard",
  "submission.general.discard.submit": "Scarta",

  // "submission.general.info.saved": "Saved",
  "submission.general.info.saved": "Salvato",

  // "submission.general.info.pending-changes": "Unsaved changes",
  "submission.general.info.pending-changes": "Modifiche non salvate",

  // "submission.general.save": "Save",
  "submission.general.save": "Salva",

  // "submission.general.save-later": "Save for later",
  "submission.general.save-later": "Salva per dopo",


  // "submission.import-external.page.title": "Import metadata from an external source",
  "submission.import-external.page.title": "Importare metadati da un'origine esterna",

  // "submission.import-external.title": "Import metadata from an external source",
  "submission.import-external.title": "Importare metadati da un'origine esterna",

  // "submission.import-external.title.Journal": "Import a journal from an external source",
  "submission.import-external.title.Journal": "Importare un journal da un'origine esterna",

  // "submission.import-external.title.JournalIssue": "Import a journal issue from an external source",
  "submission.import-external.title.JournalIssue": "Importare un fascicolo di periodico da una fonte esterna",

  // "submission.import-external.title.JournalVolume": "Import a journal volume from an external source",
  "submission.import-external.title.JournalVolume": "Importare un volume di periodico da un'origine esterna",

  // "submission.import-external.title.OrgUnit": "Import a publisher from an external source",
  "submission.import-external.title.OrgUnit": "Importare un editore da una fonte esterna",

  // "submission.import-external.title.Person": "Import a person from an external source",
  "submission.import-external.title.Person": "Importare una persona da una fonte esterna",

  // "submission.import-external.title.Project": "Import a project from an external source",
  "submission.import-external.title.Project": "Importare un progetto da una fonte esterna",

  // "submission.import-external.title.Publication": "Import a publication from an external source",
  "submission.import-external.title.Publication": "Importare una pubblicazione da una fonte esterna",

  // "submission.import-external.title.none": "Import metadata from an external source",
  "submission.import-external.title.none": "Importare metadati da un'origine esterna",

  // "submission.import-external.page.hint": "Enter a query above to find items from the web to import in to DSpace.",
  "submission.import-external.page.hint": "Immettere una query sopra per trovare item dal Web da importare in DSpace.",

  // "submission.import-external.back-to-my-dspace": "Back to MyDSpace",
  "submission.import-external.back-to-my-dspace": "Torna a MyDSpace",

  // "submission.import-external.search.placeholder": "Search the external source",
  "submission.import-external.search.placeholder": "Cerca nell'origine esterna",

  // "submission.import-external.search.button": "Search",
  "submission.import-external.search.button": "Cerca",

  // "submission.import-external.search.button.hint": "Write some words to search",
  "submission.import-external.search.button.hint": "Scrivi alcune parole per cercare",

  // "submission.import-external.search.source.hint": "Pick an external source",
  "submission.import-external.search.source.hint": "Scegli un'origine esterna",

  // "submission.import-external.source.arxiv": "arXiv",
  "submission.import-external.source.arxiv": "arXiv",

  // "submission.import-external.source.ads": "NASA/ADS",
  "submission.import-external.source.ads": "NASA/ADS",

  // "submission.import-external.source.cinii": "CiNii",
  "submission.import-external.source.cinii": "CiNii",

  // "submission.import-external.source.crossref": "CrossRef",
  "submission.import-external.source.crossref": "CrossRef",

  // "submission.import-external.source.datacite": "DataCite",
  "submission.import-external.source.datacite": "DataCite",

  // "submission.import-external.source.scielo": "SciELO",
  "submission.import-external.source.scielo": "SciELO",

  // "submission.import-external.source.scopus": "Scopus",
  "submission.import-external.source.scopus": "Scopus",

  // "submission.import-external.source.vufind": "VuFind",
  "submission.import-external.source.vufind": "VuFind",

  // "submission.import-external.source.wos": "Web Of Science",
  "submission.import-external.source.wos": "Web Of Science",

  // "submission.import-external.source.orcidWorks": "ORCID",
  "submission.import-external.source.orcidWorks": "ORCID",

  // "submission.import-external.source.epo": "European Patent Office (EPO)",
  "submission.import-external.source.epo": "Ufficio europeo dei brevetti (UEB)",

  // "submission.import-external.source.loading": "Loading ...",
  "submission.import-external.source.loading": "Caricamento ...",

  // "submission.import-external.source.sherpaJournal": "SHERPA Journals",
  "submission.import-external.source.sherpaJournal": "SHERPA Journals",

  // "submission.import-external.source.sherpaJournalIssn": "SHERPA Journals by ISSN",
  "submission.import-external.source.sherpaJournalIssn": "SHERPA Journals by ISSN",

  // "submission.import-external.source.sherpaPublisher": "SHERPA Publishers",
  "submission.import-external.source.sherpaPublisher": "SHERPA Publishers",

  // "submission.import-external.source.openAIREFunding": "Funding OpenAIRE API",
  "submission.import-external.source.openAIREFunding": "Finanziamento dell'API OpenAIRE",

  // "submission.import-external.source.orcid": "ORCID",
  "submission.import-external.source.orcid": "ORCID",

  // "submission.import-external.source.pubmed": "Pubmed",
  "submission.import-external.source.pubmed": "Pubmed",

  // "submission.import-external.source.pubmedeu": "Pubmed Europe",
  "submission.import-external.source.pubmedeu": "Pubmed Europe",

  // "submission.import-external.source.lcname": "Library of Congress Names",
  "submission.import-external.source.lcname": "Nomi della Biblioteca del Congresso",

  // "submission.import-external.preview.title": "Item Preview",
  "submission.import-external.preview.title": "Anteprima item",

  // "submission.import-external.preview.title.Publication": "Publication Preview",
  "submission.import-external.preview.title.Publication": "Anteprima pubblicazione",

  // "submission.import-external.preview.title.none": "Item Preview",
  "submission.import-external.preview.title.none": "Anteprima item",

  // "submission.import-external.preview.title.Journal": "Journal Preview",
  "submission.import-external.preview.title.Journal": "Anteprima journal",

  // "submission.import-external.preview.title.OrgUnit": "Organizational Unit Preview",
  "submission.import-external.preview.title.OrgUnit": "Anteprima struttura",

  // "submission.import-external.preview.title.Person": "Person Preview",
  "submission.import-external.preview.title.Person": "Anteprima persona",

  // "submission.import-external.preview.title.Project": "Project Preview",
  "submission.import-external.preview.title.Project": "Anteprima progetto",

  // "submission.import-external.preview.subtitle": "The metadata below was imported from an external source. It will be pre-filled when you start the submission.",
  "submission.import-external.preview.subtitle": "I metadati riportati di seguito sono stati importati da un'origine esterna. Sarà precompilato quando inizierà l'immissione.",

  // "submission.import-external.preview.button.import": "Start submission",
  "submission.import-external.preview.button.import": "Avvia immissione",

  // "submission.import-external.preview.error.import.title": "Submission error",
  "submission.import-external.preview.error.import.title": "Errore di immissione",

  // "submission.import-external.preview.error.import.body": "An error occurs during the external source entry import process.",
  "submission.import-external.preview.error.import.body": "Si verifica un errore durante il processo di importazione della voce di origine esterna.",

  // "submission.sections.describe.relationship-lookup.close": "Close",
  "submission.sections.describe.relationship-lookup.close": "Chiudi",

  // "submission.sections.describe.relationship-lookup.external-source.added": "Successfully added local entry to the selection",
  "submission.sections.describe.relationship-lookup.external-source.added": "Aggiunta con successo della voce locale alla selezione",

  // "submission.sections.describe.relationship-lookup.external-source.import-button-title.isAuthorOfPublication": "Import remote author",
  "submission.sections.describe.relationship-lookup.external-source.import-button-title.isAuthorOfPublication": "Importa autore remoto",

  // "submission.sections.describe.relationship-lookup.external-source.import-button-title.Journal": "Import remote journal",
  "submission.sections.describe.relationship-lookup.external-source.import-button-title.Journal": "Importa Periodico remoto",

  // "submission.sections.describe.relationship-lookup.external-source.import-button-title.Journal Issue": "Import remote journal issue",
  "submission.sections.describe.relationship-lookup.external-source.import-button-title.Journal Issue": "Importare fascicolo periodico remoto",

  // "submission.sections.describe.relationship-lookup.external-source.import-button-title.Journal Volume": "Import remote journal volume",
  "submission.sections.describe.relationship-lookup.external-source.import-button-title.Journal Volume": "Importa volume periodico remoto",

  // "submission.sections.describe.relationship-lookup.external-source.import-button-title.isProjectOfPublication": "Project",
  "submission.sections.describe.relationship-lookup.external-source.import-button-title.isProjectOfPublication": "Progetto",

  // "submission.sections.describe.relationship-lookup.external-source.import-button-title.none": "Import remote item",
  "submission.sections.describe.relationship-lookup.external-source.import-button-title.none": "Importa item remoti",

  // "submission.sections.describe.relationship-lookup.external-source.import-button-title.Event": "Import remote event",
  "submission.sections.describe.relationship-lookup.external-source.import-button-title.Event": "Importa evento remoto",

  // "submission.sections.describe.relationship-lookup.external-source.import-button-title.Product": "Import remote product",
  "submission.sections.describe.relationship-lookup.external-source.import-button-title.Product": "Importa prodotto remoto",

  // "submission.sections.describe.relationship-lookup.external-source.import-button-title.Equipment": "Import remote equipment",
  "submission.sections.describe.relationship-lookup.external-source.import-button-title.Equipment": "Importare apparecchiature remote",

  // "submission.sections.describe.relationship-lookup.external-source.import-button-title.OrgUnit": "Import remote organizational unit",
  "submission.sections.describe.relationship-lookup.external-source.import-button-title.OrgUnit": "Importa unitá remota",

  // "submission.sections.describe.relationship-lookup.external-source.import-button-title.Funding": "Import remote fund",
  "submission.sections.describe.relationship-lookup.external-source.import-button-title.Funding": "Importa fondo remoto",

  // "submission.sections.describe.relationship-lookup.external-source.import-button-title.Person": "Import remote person",
  "submission.sections.describe.relationship-lookup.external-source.import-button-title.Person": "Importa persona remota",

  // "submission.sections.describe.relationship-lookup.external-source.import-button-title.Patent": "Import remote patent",
  "submission.sections.describe.relationship-lookup.external-source.import-button-title.Patent": "Importa brevetto remoto",

  // "submission.sections.describe.relationship-lookup.external-source.import-button-title.Project": "Import remote project",
  "submission.sections.describe.relationship-lookup.external-source.import-button-title.Project": "Importa progetto remoto",

  // "submission.sections.describe.relationship-lookup.external-source.import-button-title.Publication": "Import remote publication",
  "submission.sections.describe.relationship-lookup.external-source.import-button-title.Publication": "Importa pubblicazione remota",

  // "submission.sections.describe.relationship-lookup.external-source.import-modal.isProjectOfPublication.added.new-entity": "New Entity Added!",
  "submission.sections.describe.relationship-lookup.external-source.import-modal.isProjectOfPublication.added.new-entity": "Nuova entità aggiunta!",

  // "submission.sections.describe.relationship-lookup.external-source.import-modal.isProjectOfPublication.title": "Project",
  "submission.sections.describe.relationship-lookup.external-source.import-modal.isProjectOfPublication.title": "Progetto",

  // "submission.sections.describe.relationship-lookup.external-source.import-modal.head.openAIREFunding": "Funding OpenAIRE API",
  "submission.sections.describe.relationship-lookup.external-source.import-modal.head.openAIREFunding": "Finanziamento dell'API OpenAIRE",

  // "submission.sections.describe.relationship-lookup.external-source.import-modal.isAuthorOfPublication.title": "Import Remote Author",
  "submission.sections.describe.relationship-lookup.external-source.import-modal.isAuthorOfPublication.title": "Importa autore remoto",

  // "submission.sections.describe.relationship-lookup.external-source.import-modal.isAuthorOfPublication.added.local-entity": "Successfully added local author to the selection",
  "submission.sections.describe.relationship-lookup.external-source.import-modal.isAuthorOfPublication.added.local-entity": "Aggiunto con successo autore locale alla selezione",

  // "submission.sections.describe.relationship-lookup.external-source.import-modal.isAuthorOfPublication.added.new-entity": "Successfully imported and added external author to the selection",
  "submission.sections.describe.relationship-lookup.external-source.import-modal.isAuthorOfPublication.added.new-entity": "Importato e aggiunto con successo autore esterno alla selezione",

  // "submission.sections.describe.relationship-lookup.external-source.import-modal.authority": "Authority",
  "submission.sections.describe.relationship-lookup.external-source.import-modal.authority": "Autorità",

  // "submission.sections.describe.relationship-lookup.external-source.import-modal.authority.new": "Import as a new local authority entry",
  "submission.sections.describe.relationship-lookup.external-source.import-modal.authority.new": "Importa come nuova voce dell'autorità locale",

  // "submission.sections.describe.relationship-lookup.external-source.import-modal.cancel": "Cancel",
  "submission.sections.describe.relationship-lookup.external-source.import-modal.cancel": "Annulla",

  // "submission.sections.describe.relationship-lookup.external-source.import-modal.collection": "Select a collection to import new entries to",
  "submission.sections.describe.relationship-lookup.external-source.import-modal.collection": "Selezionare una collezione in cui importare nuove voci",

  // "submission.sections.describe.relationship-lookup.external-source.import-modal.entities": "Entities",
  "submission.sections.describe.relationship-lookup.external-source.import-modal.entities": "Entità",

  // "submission.sections.describe.relationship-lookup.external-source.import-modal.entities.new": "Import as a new local entity",
  "submission.sections.describe.relationship-lookup.external-source.import-modal.entities.new": "Importa come nuova entità locale",

  // "submission.sections.describe.relationship-lookup.external-source.import-modal.head.lcname": "Importing from LC Name",
  "submission.sections.describe.relationship-lookup.external-source.import-modal.head.lcname": "Importazione da LC Name",

  // "submission.sections.describe.relationship-lookup.external-source.import-modal.head.orcid": "Importing from ORCID",
  "submission.sections.describe.relationship-lookup.external-source.import-modal.head.orcid": "Importazione da ORCID",

  // "submission.sections.describe.relationship-lookup.external-source.import-modal.head.sherpaJournal": "Importing from Sherpa Journal",
  "submission.sections.describe.relationship-lookup.external-source.import-modal.head.sherpaJournal": "Importazione da Sherpa Journal",

  // "submission.sections.describe.relationship-lookup.external-source.import-modal.head.sherpaPublisher": "Importing from Sherpa Publisher",
  "submission.sections.describe.relationship-lookup.external-source.import-modal.head.sherpaPublisher": "Importazione da Sherpa Publisher",

  // "submission.sections.describe.relationship-lookup.external-source.import-modal.head.pubmed": "Importing from PubMed",
  "submission.sections.describe.relationship-lookup.external-source.import-modal.head.pubmed": "Importazione da PubMed",

  // "submission.sections.describe.relationship-lookup.external-source.import-modal.head.arxiv": "Importing from arXiv",
  "submission.sections.describe.relationship-lookup.external-source.import-modal.head.arxiv": "Importazione da arXiv",

  // "submission.sections.describe.relationship-lookup.external-source.import-modal.import": "Import",
  "submission.sections.describe.relationship-lookup.external-source.import-modal.import": "Importa",

  // "submission.sections.describe.relationship-lookup.external-source.import-modal.Journal.title": "Import Remote Journal",
  "submission.sections.describe.relationship-lookup.external-source.import-modal.Journal.title": "Importa Periodico remoto",

  // "submission.sections.describe.relationship-lookup.external-source.import-modal.Journal.added.local-entity": "Successfully added local journal to the selection",
  "submission.sections.describe.relationship-lookup.external-source.import-modal.Journal.added.local-entity": "Aggiunta con successo del journal locale alla selezione",

  // "submission.sections.describe.relationship-lookup.external-source.import-modal.Journal.added.new-entity": "Successfully imported and added external journal to the selection",
  "submission.sections.describe.relationship-lookup.external-source.import-modal.Journal.added.new-entity": "Importato e aggiunto con successo journal esterno alla selezione",

  // "submission.sections.describe.relationship-lookup.external-source.import-modal.Journal Issue.title": "Import Remote Journal Issue",
  "submission.sections.describe.relationship-lookup.external-source.import-modal.Journal Issue.title": "Importa Fascicolo Periodico remoto",

  // "submission.sections.describe.relationship-lookup.external-source.import-modal.Journal Issue.added.local-entity": "Successfully added local journal issue to the selection",
  "submission.sections.describe.relationship-lookup.external-source.import-modal.Journal Issue.added.local-entity": "Aggiunto con successo il numero del periodico locale alla selezione",

  // "submission.sections.describe.relationship-lookup.external-source.import-modal.Journal Issue.added.new-entity": "Successfully imported and added external journal issue to the selection",
  "submission.sections.describe.relationship-lookup.external-source.import-modal.Journal Issue.added.new-entity": "Importato e aggiunto con successo il numero del journal esterno alla selezione",

  // "submission.sections.describe.relationship-lookup.external-source.import-modal.Journal Volume.title": "Import Remote Journal Volume",
  "submission.sections.describe.relationship-lookup.external-source.import-modal.Journal Volume.title": "Importa volume di giornale remoto",

  // "submission.sections.describe.relationship-lookup.external-source.import-modal.Journal Volume.added.local-entity": "Successfully added local journal volume to the selection",
  "submission.sections.describe.relationship-lookup.external-source.import-modal.Journal Volume.added.local-entity": "Aggiunto con successo volume del journal locale alla selezione",

  // "submission.sections.describe.relationship-lookup.external-source.import-modal.Journal Volume.added.new-entity": "Successfully imported and added external journal volume to the selection",
  "submission.sections.describe.relationship-lookup.external-source.import-modal.Journal Volume.added.new-entity": "Importato e aggiunto con successo volume di journal esterno alla selezione",

  // "submission.sections.describe.relationship-lookup.external-source.import-modal.select": "Select a local match:",
  "submission.sections.describe.relationship-lookup.external-source.import-modal.select": "Seleziona una corrispondenza locale:",

  // "submission.sections.describe.relationship-lookup.search-tab.deselect-all": "Deselect all",
  "submission.sections.describe.relationship-lookup.search-tab.deselect-all": "Deseleziona tutto",

  // "submission.sections.describe.relationship-lookup.search-tab.deselect-page": "Deselect page",
  "submission.sections.describe.relationship-lookup.search-tab.deselect-page": "Deseleziona pagina",

  // "submission.sections.describe.relationship-lookup.search-tab.loading": "Loading...",
  "submission.sections.describe.relationship-lookup.search-tab.loading": "Caricamento...",

  // "submission.sections.describe.relationship-lookup.search-tab.placeholder": "Search query",
  "submission.sections.describe.relationship-lookup.search-tab.placeholder": "Query di ricerca",

  // "submission.sections.describe.relationship-lookup.search-tab.search": "Go",
  "submission.sections.describe.relationship-lookup.search-tab.search": "Vai",

  // "submission.sections.describe.relationship-lookup.search-tab.search-form.placeholder": "Search...",
  "submission.sections.describe.relationship-lookup.search-tab.search-form.placeholder": "Cerca...",

  // "submission.sections.describe.relationship-lookup.search-tab.select-all": "Select all",
  "submission.sections.describe.relationship-lookup.search-tab.select-all": "Seleziona tutto",

  // "submission.sections.describe.relationship-lookup.search-tab.select-page": "Select page",
  "submission.sections.describe.relationship-lookup.search-tab.select-page": "Seleziona pagina",

  // "submission.sections.describe.relationship-lookup.selected": "Selected {{ size }} items",
  "submission.sections.describe.relationship-lookup.selected": "Selected {{ size }} items",

  // "submission.sections.describe.relationship-lookup.search-tab.tab-title.isAuthorOfPublication": "Local Authors ({{ count }})",
  "submission.sections.describe.relationship-lookup.search-tab.tab-title.isAuthorOfPublication": "Autori locali ({{ count }})",

  // "submission.sections.describe.relationship-lookup.search-tab.tab-title.isJournalOfPublication": "Local Journals ({{ count }})",
  "submission.sections.describe.relationship-lookup.search-tab.tab-title.isJournalOfPublication": "Local Journals ({{ count }})",
  // "submission.sections.describe.relationship-lookup.search-tab.tab-title.Project": "Local Projects ({{ count }})",
  "submission.sections.describe.relationship-lookup.search-tab.tab-title.Project": "Progetti locali ({{ count }})",

  // "submission.sections.describe.relationship-lookup.search-tab.tab-title.Publication": "Local Publications ({{ count }})",
  "submission.sections.describe.relationship-lookup.search-tab.tab-title.Publication": "Local Publications ({{ count }})",

  // "submission.sections.describe.relationship-lookup.search-tab.tab-title.Person": "Local Authors ({{ count }})",
  "submission.sections.describe.relationship-lookup.search-tab.tab-title.Person": "Autori locali ({{ count }})",

  // "submission.sections.describe.relationship-lookup.search-tab.tab-title.OrgUnit": "Local Organizational Units ({{ count }})",
  "submission.sections.describe.relationship-lookup.search-tab.tab-title.OrgUnit": "Unità organizzative locali ({{ count }})",

  // "submission.sections.describe.relationship-lookup.search-tab.tab-title.DataPackage": "Local Data Packages ({{ count }})",
  "submission.sections.describe.relationship-lookup.search-tab.tab-title.DataPackage": "Pacchetti di dati locali ({{ count }})",

  // "submission.sections.describe.relationship-lookup.search-tab.tab-title.DataFile": "Local Data Files ({{ count }})",
  "submission.sections.describe.relationship-lookup.search-tab.tab-title.DataFile": "File di dati locali ({{ count }})",

  // "submission.sections.describe.relationship-lookup.search-tab.tab-title.Journal": "Local Journals ({{ count }})",
  "submission.sections.describe.relationship-lookup.search-tab.tab-title.Journal": "Local Journals ({{ count }})",

  // "submission.sections.describe.relationship-lookup.search-tab.tab-title.isJournalIssueOfPublication": "Local Journal Issues ({{ count }})",
  "submission.sections.describe.relationship-lookup.search-tab.tab-title.isJournalIssueOfPublication": "Local Journal Issues ({{ count }})",
  // "submission.sections.describe.relationship-lookup.search-tab.tab-title.JournalIssue": "Local Journal Issues ({{ count }})",
  "submission.sections.describe.relationship-lookup.search-tab.tab-title.JournalIssue": "Local Journal Issues ({{ count }})",

  // "submission.sections.describe.relationship-lookup.search-tab.tab-title.isJournalVolumeOfPublication": "Local Journal Volumes ({{ count }})",
  "submission.sections.describe.relationship-lookup.search-tab.tab-title.isJournalVolumeOfPublication": "Local Journal Volumes ({{ count }})",
  // "submission.sections.describe.relationship-lookup.search-tab.tab-title.JournalVolume": "Local Journal Volumes ({{ count }})",
  "submission.sections.describe.relationship-lookup.search-tab.tab-title.JournalVolume": "Local Journal Volumes ({{ count }})",

  // "submission.sections.describe.relationship-lookup.search-tab.tab-title.sherpaJournal": "Sherpa Journals ({{ count }})",
  "submission.sections.describe.relationship-lookup.search-tab.tab-title.sherpaJournal": "Sherpa Journals ({{ count }})",

  // "submission.sections.describe.relationship-lookup.search-tab.tab-title.sherpaPublisher": "Sherpa Publishers ({{ count }})",
  "submission.sections.describe.relationship-lookup.search-tab.tab-title.sherpaPublisher": "Sherpa Publishers ({{ count }})",

  // "submission.sections.describe.relationship-lookup.search-tab.tab-title.orcid": "ORCID ({{ count }})",
  "submission.sections.describe.relationship-lookup.search-tab.tab-title.orcid": "ORCID ({{ count }})",

  // "submission.sections.describe.relationship-lookup.search-tab.tab-title.lcname": "LC Names ({{ count }})",
  "submission.sections.describe.relationship-lookup.search-tab.tab-title.lcname": "Nomi LC ({{ count }})",

  // "submission.sections.describe.relationship-lookup.search-tab.tab-title.pubmed": "PubMed ({{ count }})",
  "submission.sections.describe.relationship-lookup.search-tab.tab-title.pubmed": "PubMed ({{ count }})",

  // "submission.sections.describe.relationship-lookup.search-tab.tab-title.arxiv": "arXiv ({{ count }})",
  "submission.sections.describe.relationship-lookup.search-tab.tab-title.arxiv": "arXiv ({{ count }})",

  // "submission.sections.describe.relationship-lookup.search-tab.tab-title.isFundingAgencyOfPublication": "Search for Funding Agencies",
  "submission.sections.describe.relationship-lookup.search-tab.tab-title.isFundingAgencyOfPublication": "Ricerca di agenzie di finanziamento",

  // "submission.sections.describe.relationship-lookup.search-tab.tab-title.isFundingOfPublication": "Search for Funding",
  "submission.sections.describe.relationship-lookup.search-tab.tab-title.isFundingOfPublication": "Cerca finanziamenti",

  // "submission.sections.describe.relationship-lookup.search-tab.tab-title.isChildOrgUnitOf": "Search for Organizational Units",
  "submission.sections.describe.relationship-lookup.search-tab.tab-title.isChildOrgUnitOf": "Ricerca di unità organizzative",

  // "submission.sections.describe.relationship-lookup.search-tab.tab-title.openAIREFunding": "Funding OpenAIRE API",
  "submission.sections.describe.relationship-lookup.search-tab.tab-title.openAIREFunding": "Finanziamento dell'API OpenAIRE",

  // "submission.sections.describe.relationship-lookup.search-tab.tab-title.isProjectOfPublication": "Projects",
  "submission.sections.describe.relationship-lookup.search-tab.tab-title.isProjectOfPublication": "Progetti",

  // "submission.sections.describe.relationship-lookup.search-tab.tab-title.isFundingAgencyOfProject": "Funder of the Project",
  "submission.sections.describe.relationship-lookup.search-tab.tab-title.isFundingAgencyOfProject": "Finanziatore del progetto",

  // "submission.sections.describe.relationship-lookup.search-tab.tab-title.isPublicationOfAuthor": "Publication of the Author",
  "submission.sections.describe.relationship-lookup.search-tab.tab-title.isPublicationOfAuthor": "Pubblicazioni dell'autore",

  // "submission.sections.describe.relationship-lookup.selection-tab.title.openAIREFunding": "Funding OpenAIRE API",
  "submission.sections.describe.relationship-lookup.selection-tab.title.openAIREFunding": "Finanziamento dell'API OpenAIRE",

  // "submission.sections.describe.relationship-lookup.selection-tab.title.isProjectOfPublication": "Project",
  "submission.sections.describe.relationship-lookup.selection-tab.title.isProjectOfPublication": "Progetti",

  // "submission.sections.describe.relationship-lookup.title.isProjectOfPublication": "Projects",
  "submission.sections.describe.relationship-lookup.title.isProjectOfPublication": "Progetti",

  // "submission.sections.describe.relationship-lookup.title.isFundingAgencyOfProject": "Funder of the Project",
  "submission.sections.describe.relationship-lookup.title.isFundingAgencyOfProject": "Finanziatore del Progetto",




  // "submission.sections.describe.relationship-lookup.selection-tab.search-form.placeholder": "Search...",
  "submission.sections.describe.relationship-lookup.selection-tab.search-form.placeholder": "Cerca...",

  // "submission.sections.describe.relationship-lookup.selection-tab.tab-title": "Current Selection ({{ count }})",
  "submission.sections.describe.relationship-lookup.selection-tab.tab-title": "Selezione corrente ({{ count }})",

  // "submission.sections.describe.relationship-lookup.title.isJournalIssueOfPublication": "Journal Issues",
  "submission.sections.describe.relationship-lookup.title.isJournalIssueOfPublication": "Fascicolo Periodico",
  // "submission.sections.describe.relationship-lookup.title.JournalIssue": "Journal Issues",
  "submission.sections.describe.relationship-lookup.title.JournalIssue": "Fascicolo Periodico",

  // "submission.sections.describe.relationship-lookup.title.isJournalVolumeOfPublication": "Journal Volumes",
  "submission.sections.describe.relationship-lookup.title.isJournalVolumeOfPublication": "Volume Periodico",
  // "submission.sections.describe.relationship-lookup.title.JournalVolume": "Journal Volumes",
  "submission.sections.describe.relationship-lookup.title.JournalVolume": "Volume Periodico",

  // "submission.sections.describe.relationship-lookup.title.isJournalOfPublication": "Journals",
  "submission.sections.describe.relationship-lookup.title.isJournalOfPublication": "Periodico",

  // "submission.sections.describe.relationship-lookup.title.isAuthorOfPublication": "Authors",
  "submission.sections.describe.relationship-lookup.title.isAuthorOfPublication": "Autori",

  // "submission.sections.describe.relationship-lookup.title.isFundingAgencyOfPublication": "Funding Agency",
  "submission.sections.describe.relationship-lookup.title.isFundingAgencyOfPublication": "Agenzia di finanziamento",
  // "submission.sections.describe.relationship-lookup.title.Project": "Projects",
  "submission.sections.describe.relationship-lookup.title.Project": "Progetti",

  // "submission.sections.describe.relationship-lookup.title.Publication": "Publications",
  "submission.sections.describe.relationship-lookup.title.Publication": "Pubblicazioni",

  // "submission.sections.describe.relationship-lookup.title.Person": "Authors",
  "submission.sections.describe.relationship-lookup.title.Person": "Autori",

  // "submission.sections.describe.relationship-lookup.title.OrgUnit": "Organizational Units",
  "submission.sections.describe.relationship-lookup.title.OrgUnit": "Unità organizzative",

  // "submission.sections.describe.relationship-lookup.title.DataPackage": "Data Packages",
  "submission.sections.describe.relationship-lookup.title.DataPackage": "Pacchetti di dati",

  // "submission.sections.describe.relationship-lookup.title.DataFile": "Data Files",
  "submission.sections.describe.relationship-lookup.title.DataFile": "File di dati",

  // "submission.sections.describe.relationship-lookup.title.Funding Agency": "Funding Agency",
  "submission.sections.describe.relationship-lookup.title.Funding Agency": "Agenzia di finanziamento",

  // "submission.sections.describe.relationship-lookup.title.isFundingOfPublication": "Funding",
  "submission.sections.describe.relationship-lookup.title.isFundingOfPublication": "Finanziatore",

  // "submission.sections.describe.relationship-lookup.title.isChildOrgUnitOf": "Parent Organizational Unit",
  "submission.sections.describe.relationship-lookup.title.isChildOrgUnitOf": "Unità organizzativa padre",

  // "submission.sections.describe.relationship-lookup.title.isPublicationOfAuthor": "Publication",
  "submission.sections.describe.relationship-lookup.title.isPublicationOfAuthor": "Pubblicazioni",

  // "submission.sections.describe.relationship-lookup.search-tab.toggle-dropdown": "Toggle dropdown",
  "submission.sections.describe.relationship-lookup.search-tab.toggle-dropdown": "Attiva dropdown",

  // "submission.sections.describe.relationship-lookup.selection-tab.settings": "Settings",
  "submission.sections.describe.relationship-lookup.selection-tab.settings": "Impostazioni",

  // "submission.sections.describe.relationship-lookup.selection-tab.no-selection": "Your selection is currently empty.",
  "submission.sections.describe.relationship-lookup.selection-tab.no-selection": "La selezione è attualmente vuota.",

  // "submission.sections.describe.relationship-lookup.selection-tab.title.isAuthorOfPublication": "Selected Authors",
  "submission.sections.describe.relationship-lookup.selection-tab.title.isAuthorOfPublication": "Autori selezionati",

  // "submission.sections.describe.relationship-lookup.selection-tab.title.isJournalOfPublication": "Selected Journals",
  "submission.sections.describe.relationship-lookup.selection-tab.title.isJournalOfPublication": "Riviste selezionate",

  // "submission.sections.describe.relationship-lookup.selection-tab.title.isJournalVolumeOfPublication": "Selected Journal Volume",
  "submission.sections.describe.relationship-lookup.selection-tab.title.isJournalVolumeOfPublication": "Volume del Periodico selezionato",
  // "submission.sections.describe.relationship-lookup.selection-tab.title.Project": "Selected Projects",
  "submission.sections.describe.relationship-lookup.selection-tab.title.Project": "Progetti selezionati",

  // "submission.sections.describe.relationship-lookup.selection-tab.title.Publication": "Selected Publications",
  "submission.sections.describe.relationship-lookup.selection-tab.title.Publication": "Pubblicazioni selezionate",

  // "submission.sections.describe.relationship-lookup.selection-tab.title.Person": "Selected Authors",
  "submission.sections.describe.relationship-lookup.selection-tab.title.Person": "Autori selezionati",

  // "submission.sections.describe.relationship-lookup.selection-tab.title.OrgUnit": "Selected Organizational Units",
  "submission.sections.describe.relationship-lookup.selection-tab.title.OrgUnit": "Unità organizzative selezionate",

  // "submission.sections.describe.relationship-lookup.selection-tab.title.DataPackage": "Selected Data Packages",
  "submission.sections.describe.relationship-lookup.selection-tab.title.DataPackage": "Pacchetti di dati selezionati",

  // "submission.sections.describe.relationship-lookup.selection-tab.title.DataFile": "Selected Data Files",
  "submission.sections.describe.relationship-lookup.selection-tab.title.DataFile": "File di dati selezionati",

  // "submission.sections.describe.relationship-lookup.selection-tab.title.Journal": "Selected Journals",
  "submission.sections.describe.relationship-lookup.selection-tab.title.Journal": "Riviste selezionate",

  // "submission.sections.describe.relationship-lookup.selection-tab.title.isJournalIssueOfPublication": "Selected Issue",
  "submission.sections.describe.relationship-lookup.selection-tab.title.isJournalIssueOfPublication": "Fascicolo selezionato",
  // "submission.sections.describe.relationship-lookup.selection-tab.title.JournalVolume": "Selected Journal Volume",
  "submission.sections.describe.relationship-lookup.selection-tab.title.JournalVolume": "Volume journal selezionato",

  // "submission.sections.describe.relationship-lookup.selection-tab.title.isFundingAgencyOfPublication": "Selected Funding Agency",
  "submission.sections.describe.relationship-lookup.selection-tab.title.isFundingAgencyOfPublication": "Agenzia di finanziamento selezionata",

  // "submission.sections.describe.relationship-lookup.selection-tab.title.isFundingOfPublication": "Selected Funding",
  "submission.sections.describe.relationship-lookup.selection-tab.title.isFundingOfPublication": "Finanziamento selezionato",
  // "submission.sections.describe.relationship-lookup.selection-tab.title.JournalIssue": "Selected Issue",
  "submission.sections.describe.relationship-lookup.selection-tab.title.JournalIssue": "Fascicolo selezionato",

  // "submission.sections.describe.relationship-lookup.selection-tab.title.isChildOrgUnitOf": "Selected Organizational Unit",
  "submission.sections.describe.relationship-lookup.selection-tab.title.isChildOrgUnitOf": "Unità organizzativa selezionata",

  // "submission.sections.describe.relationship-lookup.selection-tab.title.sherpaJournal": "Search Results",
  "submission.sections.describe.relationship-lookup.selection-tab.title.sherpaJournal": "Risultati della ricerca",

  // "submission.sections.describe.relationship-lookup.selection-tab.title.sherpaPublisher": "Search Results",
  "submission.sections.describe.relationship-lookup.selection-tab.title.sherpaPublisher": "Risultati della ricerca",

  // "submission.sections.describe.relationship-lookup.selection-tab.title.orcid": "Search Results",
  "submission.sections.describe.relationship-lookup.selection-tab.title.orcid": "Risultati della ricerca",

  // "submission.sections.describe.relationship-lookup.selection-tab.title.orcidv2": "Search Results",
  "submission.sections.describe.relationship-lookup.selection-tab.title.orcidv2": "Risultati della ricerca",

  // "submission.sections.describe.relationship-lookup.selection-tab.title.lcname": "Search Results",
  "submission.sections.describe.relationship-lookup.selection-tab.title.lcname": "Risultati della ricerca",

  // "submission.sections.describe.relationship-lookup.selection-tab.title.pubmed": "Search Results",
  "submission.sections.describe.relationship-lookup.selection-tab.title.pubmed": "Risultati della ricerca",

  // "submission.sections.describe.relationship-lookup.selection-tab.title.arxiv": "Search Results",
  "submission.sections.describe.relationship-lookup.selection-tab.title.arxiv": "Risultati della ricerca",

  // "submission.sections.describe.relationship-lookup.selection-tab.title.crossref": "Search Results",
  "submission.sections.describe.relationship-lookup.selection-tab.title.crossref": "Risultati della ricerca",

  // "submission.sections.describe.relationship-lookup.selection-tab.title.epo": "Search Results",
  "submission.sections.describe.relationship-lookup.selection-tab.title.epo": "Risultati della ricerca",

  // "submission.sections.describe.relationship-lookup.selection-tab.title.scopus": "Search Results",
  "submission.sections.describe.relationship-lookup.selection-tab.title.scopus": "Risultati della ricerca",

  // "submission.sections.describe.relationship-lookup.selection-tab.title.scielo": "Search Results",
  "submission.sections.describe.relationship-lookup.selection-tab.title.scielo": "Risultati della ricerca",

  // "submission.sections.describe.relationship-lookup.selection-tab.title.wos": "Search Results",
  "submission.sections.describe.relationship-lookup.selection-tab.title.wos": "Risultati della ricerca",

  // "submission.sections.describe.relationship-lookup.selection-tab.title": "Search Results",
  "submission.sections.describe.relationship-lookup.selection-tab.title": "Risultati della ricerca",

  // "submission.sections.describe.relationship-lookup.name-variant.notification.content": "Would you like to save \"{{ value }}\" as a name variant for this person so you and others can reuse it for future submissions? If you don\'t you can still use it for this submission.",
  "submission.sections.describe.relationship-lookup.name-variant.notification.content": "Desideri salvare \"{{ value }}\" come variante del nome per questa persona in modo che tu e altri possiate riutilizzarlo per immissioni future? Se non lo fai, puoi comunque usarlo per questa immissione.",

  // "submission.sections.describe.relationship-lookup.name-variant.notification.confirm": "Save a new name variant",
  "submission.sections.describe.relationship-lookup.name-variant.notification.confirm": "Salva una nuova variante del nome",

  // "submission.sections.describe.relationship-lookup.name-variant.notification.decline": "Use only for this submission",
  "submission.sections.describe.relationship-lookup.name-variant.notification.decline": "Utilizzare solo per questa immissione",

  // "submission.sections.ccLicense.type": "License Type",
  "submission.sections.ccLicense.type": "Tipo di licenza",

  // "submission.sections.ccLicense.select": "Select a license type…",
  "submission.sections.ccLicense.select": "Selezionare un tipo di licenza...",

  // "submission.sections.ccLicense.change": "Change your license type…",
  "submission.sections.ccLicense.change": "Modificare il tipo di licenza...",

  // "submission.sections.ccLicense.none": "No licenses available",
  "submission.sections.ccLicense.none": "Nessuna licenza disponibile",

  // "submission.sections.ccLicense.option.select": "Select an option…",
  "submission.sections.ccLicense.option.select": "Seleziona un'opzione...",

  // "submission.sections.ccLicense.link": "You’ve selected the following license:",
  "submission.sections.ccLicense.link": "Hai selezionato la seguente licenza:",

  // "submission.sections.ccLicense.confirmation": "I grant the license above",
  "submission.sections.ccLicense.confirmation": "Concedo la licenza di cui sopra",

  // "submission.sections.general.add-more": "Add more",
  "submission.sections.general.add-more": "Aggiungi altro",

  // "submission.sections.general.cannot_deposit": "Deposit cannot be completed due to errors in the form.<br>Please fill out all required fields to complete the deposit.",
  "submission.sections.general.cannot_deposit": "L'immissione non può essere competata a causa di errori nel modulo.<br> Si prega di compilare tutti i campi obbligatori.",

  // "submission.sections.general.collection": "Collection",
  "submission.sections.general.collection": "Collezione",

  // "submission.sections.general.deposit_error_notice": "There was an issue when submitting the item, please try again later.",
  "submission.sections.general.deposit_error_notice": "Si è verificato un problema durante l'immissione dell'item, riprova più tardi.",

  // "submission.sections.general.deposit_success_notice": "Submission deposited successfully.",
  "submission.sections.general.deposit_success_notice": "Immissione depositata con successo.",

  // "submission.sections.general.discard_error_notice": "There was an issue when discarding the item, please try again later.",
  "submission.sections.general.discard_error_notice": "Si è verificato un problema durante l'eliminazione dell'item, riprova più tardi.",

  // "submission.sections.general.discard_success_notice": "Submission discarded successfully.",
  "submission.sections.general.discard_success_notice": "Immissione scartata correttamente.",

  // "submission.sections.general.metadata-extracted": "New metadata have been extracted and added to the <strong>{{sectionId}}</strong> section.",
  "submission.sections.general.metadata-extracted": "Nuovi metadati sono stati estratti e aggiunti alla sezione <strong>{{sectionId}}</strong>.",

  // "submission.sections.general.metadata-extracted-new-section": "New <strong>{{sectionId}}</strong> section has been added to submission.",
  "submission.sections.general.metadata-extracted-new-section": "New <strong>{{sectionId}}</strong> sezione è stata aggiunta all'invio.",

  // "submission.sections.general.no-collection": "No collection found",
  "submission.sections.general.no-collection": "Nessuna collezione trovata",

  // "submission.sections.general.no-sections": "No options available",
  "submission.sections.general.no-sections": "Nessuna opzione disponibile",

  // "submission.sections.general.save_error_notice": "There was an unexpected error when saving the item. Refresh the page and try again. After refreshing unsaved modifications could be lost.",
  "submission.sections.general.save_error_notice": "Si è verificato un errore imprevisto durante il salvataggio dell'item. Aggiorna la pagina e riprova. Dopo aver aggiornato le modifiche non salvate potrebbero andare perse.",

  // "submission.sections.general.save_success_notice": "Submission saved successfully.",
  "submission.sections.general.save_success_notice": "Immissione salvata correttamente.",

  // "submission.sections.general.search-collection": "Search for a collection",
  "submission.sections.general.search-collection": "Cerca una collezione",

  // "submission.sections.general.sections_not_valid": "There are incomplete sections.",
  "submission.sections.general.sections_not_valid": "Ci sono sezioni incomplete.",

  // "submission.sections.identifiers.info": "The following identifiers will be created for your item:",
  "submission.sections.identifiers.info": "Per questo item saranno generati i seguenti identificativi:",

  // "submission.sections.identifiers.no_handle": "No handles have been minted for this item.",
  "submission.sections.identifiers.no_handle": "Non sono stati generati handle per questo item.",

  // "submission.sections.identifiers.no_doi": "No DOIs have been minted for this item.",
  "submission.sections.identifiers.no_doi": "Non sono stati generati DOI per questo item.",

  // "submission.sections.identifiers.handle_label": "Handle: ",
  "submission.sections.identifiers.handle_label": "Handle: ",

  // "submission.sections.identifiers.doi_label": "DOI: ",
  "submission.sections.identifiers.doi_label": "DOI: ",

  // "submission.sections.identifiers.otherIdentifiers_label": "Other identifiers: ",
  "submission.sections.identifiers.otherIdentifiers_label": "Altri identificativi: ",

  // "submission.sections.submit.progressbar.accessCondition": "Item access conditions",
  "submission.sections.submit.progressbar.accessCondition": "Condizioni di accesso all'item",

  // "submission.sections.submit.progressbar.CClicense": "Creative commons license",
  "submission.sections.submit.progressbar.CClicense": "Licenza Creative commons",

  // "submission.sections.submit.progressbar.describe.recycle": "Recycle",
  "submission.sections.submit.progressbar.describe.recycle": "Ricicla",

  // "submission.sections.submit.progressbar.describe.stepcustom": "Describe",
  "submission.sections.submit.progressbar.describe.stepcustom": "Descrivi",

  // "submission.sections.submit.progressbar.describe.stepone": "Describe",
  "submission.sections.submit.progressbar.describe.stepone": "Descrivi",

  // "submission.sections.submit.progressbar.describe.steptwo": "Describe",
  "submission.sections.submit.progressbar.describe.steptwo": "Descrivi",

  // "submission.sections.submit.progressbar.detect-duplicate": "Potential duplicates",
  "submission.sections.submit.progressbar.detect-duplicate": "Potenziali duplicati",

  // "submission.sections.submit.progressbar.identifiers": "Identifiers",
  "submission.sections.submit.progressbar.identifiers": "Identificativi",

  // "submission.sections.submit.progressbar.license": "Deposit license",
  "submission.sections.submit.progressbar.license": "Licenza di deposito",

  // "submission.sections.submit.progressbar.sherpapolicy": "Sherpa policies",
  "submission.sections.submit.progressbar.sherpapolicy": "Policy di Sherpa",

  // "submission.sections.submit.progressbar.upload": "Upload files",
  "submission.sections.submit.progressbar.upload": "Carica file",

  // "submission.sections.submit.progressbar.sherpaPolicies": "Publisher open access policy information",
  "submission.sections.submit.progressbar.sherpaPolicies": "Informazioni sulla policy di open access dell'editore",


  // "submission.sections.sherpa-policy.title-empty": "No publisher policy information available. If your work has an associated ISSN, please enter it above to see any related publisher open access policies.",
  "submission.sections.sherpa-policy.title-empty": "Non sono disponibili informazioni sulle policy dell'editore. Se il lavoro ha un ISSN associato, si prega di inserirlo qui sopra per vedere le policy di open access dell'editore.",

  // "submission.sections.status.errors.title": "Errors",
  "submission.sections.status.errors.title": "Errori",

  // "submission.sections.status.valid.title": "Valid",
  "submission.sections.status.valid.title": "Valido",

  // "submission.sections.status.warnings.title": "Warnings",
  "submission.sections.status.warnings.title": "Avvertenze",

  // "submission.sections.status.errors.aria": "has errors",
  "submission.sections.status.errors.aria": "presenta errori",

  // "submission.sections.status.valid.aria": "is valid",
  "submission.sections.status.valid.aria": "è valido",

  // "submission.sections.status.warnings.aria": "has warnings",
  "submission.sections.status.warnings.aria": "ha avvisi",

  // "submission.sections.status.info.title": "Additional Information",
  "submission.sections.status.info.title": "Informazioni aggiuntive",

  // "submission.sections.status.info.aria": "Additional Information",
  "submission.sections.status.info.aria": "Informazioni aggiuntive",

  // "submission.sections.toggle.open": "Open section",
  "submission.sections.toggle.open": "Apri sezione",

  // "submission.sections.toggle.close": "Close section",
  "submission.sections.toggle.close": "Chiudi sezione",

  // "submission.sections.toggle.aria.open": "Expand {{sectionHeader}} section",
  "submission.sections.toggle.aria.open": "Espandi la sezione {{sectionHeader}}",

  // "submission.sections.toggle.aria.close": "Collapse {{sectionHeader}} section",
  "submission.sections.toggle.aria.close": "Comprimi la sezione {{sectionHeader}}",

  // "submission.sections.upload.delete.confirm.cancel": "Cancel",
  "submission.sections.upload.delete.confirm.cancel": "Annulla",

  // "submission.sections.upload.delete.confirm.info": "This operation can't be undone. Are you sure?",
  "submission.sections.upload.delete.confirm.info": "Questa operazione non può essere annullata. Sei sicuro?",

  // "submission.sections.upload.delete.confirm.submit": "Yes, I'm sure",
  "submission.sections.upload.delete.confirm.submit": "Sì, ne sono sicuro",

  // "submission.sections.upload.delete.confirm.title": "Delete bitstream",
  "submission.sections.upload.delete.confirm.title": "Elimina bitstream",

  // "submission.sections.upload.delete.submit": "Delete",
  "submission.sections.upload.delete.submit": "Elimina",

  // "submission.sections.upload.download.title": "Download bitstream",
  "submission.sections.upload.download.title": "Scarica bitstream",

  // "submission.sections.upload.drop-message": "Drop files to attach them to the item",
  "submission.sections.upload.drop-message": "Rilascia i file per allegarli all'item",

  // "submission.sections.upload.edit.title": "Edit bitstream",
  "submission.sections.upload.edit.title": "Modifica bitstream",

  // "submission.sections.upload.form.access-condition-label": "Access condition type",
  "submission.sections.upload.form.access-condition-label": "Tipo di condizione di accesso",

  // "submission.sections.upload.form.access-condition-hint": "Select an access condition to apply on the bitstream once the item is deposited",
  "submission.sections.upload.form.access-condition-hint": "Selezionare una condizione di accesso da applicare sul bitstream una volta depositato l'articolo",

  // "submission.sections.upload.form.date-required": "Date is required.",
  "submission.sections.upload.form.date-required": "Data obbligatoria.",

  // "submission.sections.upload.form.date-required-from": "Grant access from date is required.",
  "submission.sections.upload.form.date-required-from": "È richiesto concedere l'accesso dalla data.",

  // "submission.sections.upload.form.date-required-until": "Grant access until date is required.",
  "submission.sections.upload.form.date-required-until": "Concedi l'accesso fino a quando la data è richiesta.",

  // "submission.sections.upload.form.from-label": "Grant access from",
  "submission.sections.upload.form.from-label": "Concedere l'accesso da",

  // "submission.sections.upload.form.from-hint": "Select the date from which the related access condition is applied",
  "submission.sections.upload.form.from-hint": "Selezionare la data a partire dalla quale viene applicata la relativa condizione di accesso",

  // "submission.sections.upload.form.from-placeholder": "From",
  "submission.sections.upload.form.from-placeholder": "Da",

  // "submission.sections.upload.form.group-label": "Group",
  "submission.sections.upload.form.group-label": "Gruppo",

  // "submission.sections.upload.form.group-required": "Group is required.",
  "submission.sections.upload.form.group-required": "Il gruppo è obbligatorio.",

  // "submission.sections.upload.form.until-label": "Grant access until",
  "submission.sections.upload.form.until-label": "Concedi l'accesso fino a",

  // "submission.sections.upload.form.until-hint": "Select the date until which the related access condition is applied",
  "submission.sections.upload.form.until-hint": "Selezionare la data fino alla quale viene applicata la relativa condizione di accesso",

  // "submission.sections.upload.form.until-placeholder": "Until",
  "submission.sections.upload.form.until-placeholder": "Fino a quando",

  // "submission.sections.upload.header.policy.default.nolist": "Uploaded files in the {{collectionName}} collection will be accessible according to the following group(s):",
  "submission.sections.upload.header.policy.default.nolist": "I file caricati nella collection {{collectionName}} saranno accessibili in base ai seguenti gruppi:",

  // "submission.sections.upload.header.policy.default.withlist": "Please note that uploaded files in the {{collectionName}} collection will be accessible, in addition to what is explicitly decided for the single file, with the following group(s):",
  "submission.sections.upload.header.policy.default.withlist": "Si prega di notare che i file caricati nella collection {{collectionName}} saranno accessibili, in aggiunta a quanto esplicitamente deciso per il singolo file, con i seguenti gruppi:",

  // "submission.sections.upload.info": "Here you will find all the files currently in the item. You can update the file metadata and access conditions or <strong>upload additional files by dragging & dropping them anywhere on the page.</strong>",
  "submission.sections.upload.info": "Qui troverai tutti i file attualmente presenti nell'item. È possibile aggiornare i metadati dei file e le condizioni di accesso o <strong>caricare file aggiuntivi semplicemente trascinandoli e rilasciandoli ovunque nella pagina</strong>",

  // "submission.sections.upload.no-entry": "No",
  "submission.sections.upload.no-entry": "No",

  // "submission.sections.upload.no-file-uploaded": "No file uploaded yet.",
  "submission.sections.upload.no-file-uploaded": "Nessun file ancora caricato.",

  // "submission.sections.upload.save-metadata": "Save metadata",
  "submission.sections.upload.save-metadata": "Salva metadati",

  // "submission.sections.upload.undo": "Cancel",
  "submission.sections.upload.undo": "Annulla",

  // "submission.sections.upload.upload-failed": "Upload failed",
  "submission.sections.upload.upload-failed": "Caricamento non riuscito",

  // "submission.sections.upload.upload-successful": "Upload successful",
  "submission.sections.upload.upload-successful": "Caricamento riuscito",

  // "submission.sections.accesses.form.discoverable-description": "When checked, this item will be discoverable in search/browse. When unchecked, the item will only be available via a direct link and will never appear in search/browse.",
  "submission.sections.accesses.form.discoverable-description": "Una volta selezionato, questo item sarà individuabile nella ricerca/navigazione. Se deselezionato, l'item sarà disponibile solo tramite un collegamento diretto e non apparirà mai nella ricerca / navigazione.",

  // "submission.sections.accesses.form.discoverable-label": "Discoverable",
  "submission.sections.accesses.form.discoverable-label": "Individuabile",

  // "submission.sections.accesses.form.access-condition-label": "Access condition type",
  "submission.sections.accesses.form.access-condition-label": "Tipo di condizione di accesso",

  // "submission.sections.accesses.form.access-condition-hint": "Select an access condition to apply on the item once it is deposited",
  "submission.sections.accesses.form.access-condition-hint": "Selezionare una condizione di accesso da applicare all'articolo una volta depositato",

  // "submission.sections.accesses.form.date-required": "Date is required.",
  "submission.sections.accesses.form.date-required": "Data obbligatoria.",

  // "submission.sections.accesses.form.date-required-from": "Grant access from date is required.",
  "submission.sections.accesses.form.date-required-from": "Concedere l'accesso dalla data è obbligatorio.",

  // "submission.sections.accesses.form.date-required-until": "Grant access until date is required.",
  "submission.sections.accesses.form.date-required-until": "Concedi l'accesso fino a quando la data è richiesta.",

  // "submission.sections.accesses.form.from-label": "Grant access from",
  "submission.sections.accesses.form.from-label": "Concedere l'accesso da",

  // "submission.sections.accesses.form.from-hint": "Select the date from which the related access condition is applied",
  "submission.sections.accesses.form.from-hint": "Selezionare la data a partire dalla quale viene applicata la relativa condizione di accesso",

  // "submission.sections.accesses.form.from-placeholder": "From",
  "submission.sections.accesses.form.from-placeholder": "Da",

  // "submission.sections.accesses.form.group-label": "Group",
  "submission.sections.accesses.form.group-label": "Gruppo",

  // "submission.sections.accesses.form.group-required": "Group is required.",
  "submission.sections.accesses.form.group-required": "Il gruppo è obbligatorio.",

  // "submission.sections.accesses.form.until-label": "Grant access until",
  "submission.sections.accesses.form.until-label": "Concedi l'accesso fino a",

  // "submission.sections.accesses.form.until-hint": "Select the date until which the related access condition is applied",
  "submission.sections.accesses.form.until-hint": "Selezionare la data fino alla quale viene applicata la relativa condizione di accesso",

  // "submission.sections.accesses.form.until-placeholder": "Until",
  "submission.sections.accesses.form.until-placeholder": "Fino a quando",

  // "submission.sections.license.granted-label": "I confirm the license above",
  "submission.sections.license.granted-label": "Confermo la licenza di cui sopra",

  // "submission.sections.license.required": "You must accept the license",
  "submission.sections.license.required": "È necessario accettare la licenza",

  // "submission.sections.license.notgranted": "You must accept the license",
  "submission.sections.license.notgranted": "È necessario accettare la licenza",


  // "submission.sections.sherpa.publication.information": "Publication information",
  "submission.sections.sherpa.publication.information": "Informazioni sulla pubblicazione",

  // "submission.sections.sherpa.publication.information.title": "Title",
  "submission.sections.sherpa.publication.information.title": "Titolo",

  // "submission.sections.sherpa.publication.information.issns": "ISSNs",
  "submission.sections.sherpa.publication.information.issns": "ISSN",

  // "submission.sections.sherpa.publication.information.url": "URL",
  "submission.sections.sherpa.publication.information.url": "URL",

  // "submission.sections.sherpa.publication.information.publishers": "Publisher",
  "submission.sections.sherpa.publication.information.publishers": "Editore",

  // "submission.sections.sherpa.publication.information.romeoPub": "Romeo Pub",
  "submission.sections.sherpa.publication.information.romeoPub": "Romeo Pub",

  // "submission.sections.sherpa.publication.information.zetoPub": "Zeto Pub",
  "submission.sections.sherpa.publication.information.zetoPub": "Zeto Pub",

  // "submission.sections.sherpa.publisher.policy": "Publisher Policy",
  "submission.sections.sherpa.publisher.policy": "Policy dell'editore",

  // "submission.sections.sherpa.publisher.policy.description": "The below information was found via Sherpa Romeo. Based on the policies of your publisher, it provides advice regarding whether an embargo may be necessary and/or which files you are allowed to upload. If you have questions, please contact your site administrator via the feedback form in the footer.",
  "submission.sections.sherpa.publisher.policy.description": "Le informazioni riportate di seguito sono state reperite tramite Sherpa Romeo. In base alle policy del vostro editore, fornisce consigli sull'eventuale necessità di un embargo e/o su quali file è possibile caricare. In caso di domande, contattare l'amministratore del sito tramite il modulo di feedback nel piè di pagina.",

  // "submission.sections.sherpa.publisher.policy.openaccess": "Open Access pathways permitted by this journal's policy are listed below by article version. Click on a pathway for a more detailed view",
  "submission.sections.sherpa.publisher.policy.openaccess": "I percorsi open access consentiti dalle policy di questa rivista sono elencati di seguito per versione dell'articolo. Clicca su un percorso per vederlo nel dettaglio",

  // "submission.sections.sherpa.publisher.policy.more.information": "For more information, please see the following links:",
  "submission.sections.sherpa.publisher.policy.more.information": "Per maggiori informazioni si prega di consultare il seguente link:",

  // "submission.sections.sherpa.publisher.policy.version": "Version",
  "submission.sections.sherpa.publisher.policy.version": "Versione",

  // "submission.sections.sherpa.publisher.policy.embargo": "Embargo",
  "submission.sections.sherpa.publisher.policy.embargo": "Embargo",

  // "submission.sections.sherpa.publisher.policy.noembargo": "No Embargo",
  "submission.sections.sherpa.publisher.policy.noembargo": "Nessun embargo",

  // "submission.sections.sherpa.publisher.policy.nolocation": "None",
  "submission.sections.sherpa.publisher.policy.nolocation": "Nessuno",

  // "submission.sections.sherpa.publisher.policy.license": "License",
  "submission.sections.sherpa.publisher.policy.license": "Licenza",

  // "submission.sections.sherpa.publisher.policy.prerequisites": "Prerequisites",
  "submission.sections.sherpa.publisher.policy.prerequisites": "Prerequisiti",

  // "submission.sections.sherpa.publisher.policy.location": "Location",
  "submission.sections.sherpa.publisher.policy.location": "Località",

  // "submission.sections.sherpa.publisher.policy.conditions": "Conditions",
  "submission.sections.sherpa.publisher.policy.conditions": "Condizioni",

  // "submission.sections.sherpa.publisher.policy.refresh": "Refresh",
  "submission.sections.sherpa.publisher.policy.refresh": "Ricarica",

  // "submission.sections.sherpa.record.information": "Record Information",
  "submission.sections.sherpa.record.information": "Informazioni sulla registrazione",

  // "submission.sections.sherpa.record.information.id": "ID",
  "submission.sections.sherpa.record.information.id": "ID",

  // "submission.sections.sherpa.record.information.date.created": "Date Created",
  "submission.sections.sherpa.record.information.date.created": "Data di creazione",

  // "submission.sections.sherpa.record.information.date.modified": "Last Modified",
  "submission.sections.sherpa.record.information.date.modified": "Ultima modifica",

  // "submission.sections.sherpa.record.information.uri": "URI",
  "submission.sections.sherpa.record.information.uri": "URI",

  // "submission.sections.sherpa.error.message": "There was an error retrieving sherpa informations",
  "submission.sections.sherpa.error.message": "Si è verificato un errore nel recuperare le informazioni da Sherpa",



  // "submission.submit.breadcrumbs": "New submission",
  "submission.submit.breadcrumbs": "Nuova immissione",

  // "submission.submit.title": "New submission",
  "submission.submit.title": "Nuova immissione",



  // "submission.workflow.generic.delete": "Delete",
  "submission.workflow.generic.delete": "Elimina",

  // "submission.workflow.generic.delete-help": "If you would to discard this item, select \"Delete\".  You will then be asked to confirm it.",
  "submission.workflow.generic.delete-help": "Se si desidera eliminare questo item, selezionare \"Elimina\".  Ti verrà quindi chiesto di confermarlo.",

  // "submission.workflow.generic.edit": "Edit",
  "submission.workflow.generic.edit": "Modifica",

  // "submission.workflow.generic.edit-help": "Select this option to change the item's metadata.",
  "submission.workflow.generic.edit-help": "Selezionare questa opzione per modificare i metadati dell'item.",

  // "submission.workflow.generic.view": "View",
  "submission.workflow.generic.view": "Visualizza",

  // "submission.workflow.generic.view-help": "Select this option to view the item's metadata.",
  "submission.workflow.generic.view-help": "Selezionare questa opzione per visualizzare i metadati dell'item.",


  // "submission.workflow.generic.submit_select_reviewer": "Select Reviewer",
  "submission.workflow.generic.submit_select_reviewer": "Seleziona revisore",

  // "submission.workflow.generic.submit_select_reviewer-help": "",
  "submission.workflow.generic.submit_select_reviewer-help": "",


  // "submission.workflow.generic.submit_score": "Rate",
  "submission.workflow.generic.submit_score": "Valuta",

  // "submission.workflow.generic.submit_score-help": "",
  "submission.workflow.generic.submit_score-help": "",


  // "submission.workflow.tasks.claimed.approve": "Approve",
  "submission.workflow.tasks.claimed.approve": "Approva",

  // "submission.workflow.tasks.claimed.approve_help": "If you have reviewed the item and it is suitable for inclusion in the collection, select \"Approve\".",
  "submission.workflow.tasks.claimed.approve_help": "Se hai esaminato l'item ed è adatto per l'inclusione nella collezione, seleziona \"Approva\".",

  // "submission.workflow.tasks.claimed.edit": "Edit",
  "submission.workflow.tasks.claimed.edit": "Modifica",

  // "submission.workflow.tasks.claimed.edit_help": "Select this option to change the item's metadata.",
  "submission.workflow.tasks.claimed.edit_help": "Selezionare questa opzione per modificare i metadati dell'item.",

  // "submission.workflow.tasks.claimed.decline": "Decline",
  "submission.workflow.tasks.claimed.decline": "Rifiuta",

  // "submission.workflow.tasks.claimed.decline_help": "",
  "submission.workflow.tasks.claimed.decline_help": "",

  // "submission.workflow.tasks.claimed.reject.reason.info": "Please enter your reason for rejecting the submission into the box below, indicating whether the submitter may fix a problem and resubmit.",
  "submission.workflow.tasks.claimed.reject.reason.info": "Se hai esaminato l'item e hai scoperto che <strong>non</strong> è adatto per essere inserito nella collezione, seleziona \"Rifiuta\".  Ti verrà quindi chiesto di inserire un messaggio che indichi perché l'item non è adatto e se chi ha inviato l'item deve cambiare qualcosa e inviarlo di nuovo.",

  // "submission.workflow.tasks.claimed.reject.reason.placeholder": "Describe the reason of reject",
  "submission.workflow.tasks.claimed.reject.reason.placeholder": "Descrivi il motivo del rifiuto",

  // "submission.workflow.tasks.claimed.reject.reason.submit": "Reject item",
  "submission.workflow.tasks.claimed.reject.reason.submit": "Rifiuta l'item",

  // "submission.workflow.tasks.claimed.reject.reason.title": "Reason",
  "submission.workflow.tasks.claimed.reject.reason.title": "Motivo",

  // "submission.workflow.tasks.claimed.reject.submit": "Reject",
  "submission.workflow.tasks.claimed.reject.submit": "Rifiuta",

  // "submission.workflow.tasks.claimed.reject_help": "If you have reviewed the item and found it is <strong>not</strong> suitable for inclusion in the collection, select \"Reject\".  You will then be asked to enter a message indicating why the item is unsuitable, and whether the submitter should change something and resubmit.",
  "submission.workflow.tasks.claimed.reject_help": "Se l'item esaminato <strong>non</strong> è adatto per essere inserito nella collezione, seleziona \"Rifiuta\".  Ti verrà quindi chiesto di inserire un messaggio che indichi perché l'item non è adatto e se chi ha inviato l'item deve cambiare qualcosa e inviarlo di nuovo.",

  // "submission.workflow.tasks.claimed.return": "Return to pool",
  "submission.workflow.tasks.claimed.return": "Restituisci al pool",

  // "submission.workflow.tasks.claimed.return_help": "Return the task to the pool so that another user may perform the task.",
  "submission.workflow.tasks.claimed.return_help": "Restituire il task al pool in modo che un altro utente possa prenderlo in carico.",



  // "submission.workflow.tasks.generic.error": "Error occurred during operation...",
  "submission.workflow.tasks.generic.error": "Si è verificato un errore durante l'operazione...",

  // "submission.workflow.tasks.generic.processing": "Processing...",
  "submission.workflow.tasks.generic.processing": "Elaborazione...",

  // "submission.workflow.tasks.generic.submitter": "Submitter",
  "submission.workflow.tasks.generic.submitter": "Operatore",

  // "submission.workflow.tasks.generic.success": "Operation successful",
  "submission.workflow.tasks.generic.success": "Operazione riuscita",



  // "submission.workflow.tasks.pool.claim": "Claim",
  "submission.workflow.tasks.pool.claim": "Associa",

  // "submission.workflow.tasks.pool.claim_help": "Assign this task to yourself.",
  "submission.workflow.tasks.pool.claim_help": "Assegnati il task.",

  // "submission.workflow.tasks.pool.hide-detail": "Hide detail",
  "submission.workflow.tasks.pool.hide-detail": "Nascondi dettaglio",

  // "submission.workflow.tasks.pool.show-detail": "Show detail",
  "submission.workflow.tasks.pool.show-detail": "Mostra dettagli",


  // "submission.workspace.generic.view": "View",
  "submission.workspace.generic.view": "Elenco",

  // "submission.workspace.generic.view-help": "Select this option to view the item's metadata.",
  "submission.workspace.generic.view-help": "Seleziona questa opzione per vedere i metadata dell'item.",

  // "submission.section.section-coar-notify.dropdown.no-data": "No data available",
  // TODO New key - a translation
  "submission.section.section-coar-notify.dropdown.no-data": "No data available",

  // "submission.section.section-coar-notify.dropdown.select-none": "Select none",
  // TODO New key - a translation
  "submission.section.section-coar-notify.dropdown.select-none": "Select none",

  // "submission.section.section-coar-notify.small.notification": "Select a service for {{ pattern }} of this item",
  // TODO New key - a translation
  "submission.section.section-coar-notify.small.notification": "Select a service for {{ pattern }} of this item",

  // "submission.section.section-coar-notify.selection.description": "Selected service's description:",
  // TODO New key - a translation
  "submission.section.section-coar-notify.selection.description": "Selected service's description:",

  // "submission.section.section-coar-notify.notification.error": "The selected service is not suitable for the current item.Please check the description for details about which record can be managed by this service.",
  // TODO New key - a translation
  "submission.section.section-coar-notify.notification.error": "The selected service is not suitable for the current item.Please check the description for details about which record can be managed by this service.",

  // "subscriptions.title": "Subscriptions",
  "subscriptions.title": "Sottoscrizioni",

  // "subscriptions.item": "Subscriptions for items",
  "subscriptions.item": "Sottoscrizioni per articoli",

  // "subscriptions.collection": "Subscriptions for collections",
  "subscriptions.collection": "Sottoscrizioni per collezioni",

  // "subscriptions.community": "Subscriptions for communities",
  "subscriptions.community": "Sottoscrizioni per community",

  // "subscriptions.subscription_type": "Subscription type",
  "subscriptions.subscription_type": "Tipo di sottoscrizione",

  // "subscriptions.frequency": "Subscription frequency",
  "subscriptions.frequency": "Frequenza di sottoscrizione",

  // "subscriptions.frequency.D": "Daily",
  "subscriptions.frequency.D": "Giornaliero",

  // "subscriptions.frequency.M": "Monthly",
  "subscriptions.frequency.M": "Mensile",

  // "subscriptions.frequency.W": "Weekly",
  "subscriptions.frequency.W": "Settimanale",

  // "subscriptions.tooltip": "Subscribe",
  "subscriptions.tooltip": "Sottoscrivi",

  // "subscriptions.modal.title": "Subscriptions",
  "subscriptions.modal.title": "Sottoscrizioni",

  // "subscriptions.modal.type-frequency": "Type and frequency",
  "subscriptions.modal.type-frequency": "Tipo e frequenza",

  // "subscriptions.modal.close": "Close",
  "subscriptions.modal.close": "Chiudi",

  // "subscriptions.modal.delete-info": "To remove this subscription, please visit the \"Subscriptions\" page under your user profile",
  "subscriptions.modal.delete-info": "Per rimuovere questa sottoscrizione si prega di visitare la pagina \"Sottoscrizioni\" nel proprio profilo utente",

  // "subscriptions.modal.new-subscription-form.type.content": "Content",
  "subscriptions.modal.new-subscription-form.type.content": "Contenuto",

  // "subscriptions.modal.new-subscription-form.frequency.D": "Daily",
  "subscriptions.modal.new-subscription-form.frequency.D": "Giornaliero",

  // "subscriptions.modal.new-subscription-form.frequency.W": "Weekly",
  "subscriptions.modal.new-subscription-form.frequency.W": "Settimanale",

  // "subscriptions.modal.new-subscription-form.frequency.M": "Monthly",
  "subscriptions.modal.new-subscription-form.frequency.M": "Mensile",

  // "subscriptions.modal.new-subscription-form.submit": "Submit",
  "subscriptions.modal.new-subscription-form.submit": "Invia",

  // "subscriptions.modal.new-subscription-form.processing": "Processing...",
  "subscriptions.modal.new-subscription-form.processing": "Elaborazione...",

  // "subscriptions.modal.create.success": "Subscribed to {{ type }} successfully.",
  "subscriptions.modal.create.success": "Sottoscrzione a {{ type }} avvenuta con successo.",

  // "subscriptions.modal.delete.success": "Subscription deleted successfully",
  "subscriptions.modal.delete.success": "Sottoscrizione eliminata con successo",

  // "subscriptions.modal.update.success": "Subscription to {{ type }} updated successfully",
  "subscriptions.modal.update.success": "Sottoscrizione a {{ type }} aggiornata con successo",

  // "subscriptions.modal.create.error": "An error occurs during the subscription creation",
  "subscriptions.modal.create.error": "Si è verificato un errore durante la creazione della sottoscrizione",

  // "subscriptions.modal.delete.error": "An error occurs during the subscription delete",
  "subscriptions.modal.delete.error": "Si è verificato un errore durante l'eliminazione della sottoscrizione",

  // "subscriptions.modal.update.error": "An error occurs during the subscription update",
  "subscriptions.modal.update.error": "Si è verificato un errore durante l'aggiornamento della sottoscrizione",

  // "subscriptions.table.dso": "Subject",
  "subscriptions.table.dso": "Oggetto",

  // "subscriptions.table.subscription_type": "Subscription Type",
  "subscriptions.table.subscription_type": "Tipo di sottoscrizione",

  // "subscriptions.table.subscription_frequency": "Subscription Frequency",
  "subscriptions.table.subscription_frequency": "Frequenza di sottoscrizione",

  // "subscriptions.table.action": "Action",
  "subscriptions.table.action": "Azione",

  // "subscriptions.table.edit": "Edit",
  "subscriptions.table.edit": "Modifica",

  // "subscriptions.table.delete": "Delete",
  "subscriptions.table.delete": "Elimina",

  // "subscriptions.table.not-available": "Not available",
  "subscriptions.table.not-available": "Non disponibile",

  // "subscriptions.table.not-available-message": "The subscribed item has been deleted, or you don't currently have the permission to view it",
  "subscriptions.table.not-available-message": "L'elemento sottoscritto è stato cancellato o non si ha l'autorizzazione per visualizzarlo.",

  // "subscriptions.table.empty.message": "You do not have any subscriptions at this time. To subscribe to email updates for a Community or Collection, use the subscription button on the object's page.",
  "subscriptions.table.empty.message": "Al momento non ci sono sottoscrizioni. Per ricevere aggiornamenti via e-mail di una Community o di una Collection, utilizzare il pulsante di sottoscrizione sulla pagina dell'oggetto",


  // "thumbnail.default.alt": "Thumbnail Image",
  "thumbnail.default.alt": "Immagine di anteprima",

  // "thumbnail.default.placeholder": "No Thumbnail Available",
  "thumbnail.default.placeholder": "Nessuna immagine disponibile",

  // "thumbnail.project.alt": "Project Logo",
  "thumbnail.project.alt": "Logo del progetto",

  // "thumbnail.project.placeholder": "Project Placeholder Image",
  "thumbnail.project.placeholder": "Immagine segnaposto progetto",

  // "thumbnail.orgunit.alt": "OrgUnit Logo",
  "thumbnail.orgunit.alt": "Logo Struttura",

  // "thumbnail.orgunit.placeholder": "OrgUnit Placeholder Image",
  "thumbnail.orgunit.placeholder": "Immagine segnaposto Struttura",

  // "thumbnail.person.alt": "Profile Picture",
  "thumbnail.person.alt": "Immagine del profilo",

  // "thumbnail.person.placeholder": "No Profile Picture Available",
  "thumbnail.person.placeholder": "Nessuna immagine del profilo disponibile",



  // "title": "DSpace",
  "title": "DSpace",



  // "vocabulary-treeview.header": "Hierarchical tree view",
  "vocabulary-treeview.header": "Visualizzazione gerarchica ad albero",

  // "vocabulary-treeview.load-more": "Load more",
  "vocabulary-treeview.load-more": "Carica di più",

  // "vocabulary-treeview.search.form.reset": "Reset",
  "vocabulary-treeview.search.form.reset": "Cancella",

  // "vocabulary-treeview.search.form.search": "Search",
  "vocabulary-treeview.search.form.search": "Cerca",

  // "vocabulary-treeview.search.no-result": "There were no items to show",
  "vocabulary-treeview.search.no-result": "Non ci sono item da mostrare",

  // "vocabulary-treeview.tree.description.nsi": "The Norwegian Science Index",
  "vocabulary-treeview.tree.description.nsi": "Il Norwegian Science Index",

  // "vocabulary-treeview.tree.description.srsc": "Research Subject Categories",
  "vocabulary-treeview.tree.description.srsc": "Categorie di argomenti di ricerca",

  // "vocabulary-treeview.info": "Select a subject to add as search filter",
  "vocabulary-treeview.info": "Seleziona un soggetto da aggiungere come filtro di ricerca",

  // "uploader.browse": "browse",
  "uploader.browse": "sfoglia",

  // "uploader.drag-message": "Drag & Drop your files here",
  "uploader.drag-message": "Trascina e rilascia i tuoi file qui",

  // "uploader.delete.btn-title": "Delete",
  "uploader.delete.btn-title": "Elimina",

  // "uploader.or": ", or ",
  "uploader.or": ", oppure ",

  // "uploader.processing": "Processing uploaded file(s)... (it's now safe to close this page)",
  "uploader.processing": "Elaborazione dei file caricati... (è ora possibile chiudere questa pagina)",

  // "uploader.queue-length": "Queue length",
  "uploader.queue-length": "Lunghezza coda",

  // "virtual-metadata.delete-item.info": "Select the types for which you want to save the virtual metadata as real metadata",
  "virtual-metadata.delete-item.info": "Selezionare i tipi per i quali vuoi salvare i metadati virtuali come metadati reali",

  // "virtual-metadata.delete-item.modal-head": "The virtual metadata of this relation",
  "virtual-metadata.delete-item.modal-head": "I metadati virtuali di questa relazione",

  // "virtual-metadata.delete-relationship.modal-head": "Select the items for which you want to save the virtual metadata as real metadata",
  "virtual-metadata.delete-relationship.modal-head": "Selezionare gli item per i quali si desidera salvare i metadati virtuali come metadati reali",



  // "supervisedWorkspace.search.results.head": "Supervised Items",
  "supervisedWorkspace.search.results.head": "Item supervisionati",

  // "workspace.search.results.head": "Your submissions",
  "workspace.search.results.head": "I tuoi invii",

  // "workflowAdmin.search.results.head": "Administer Workflow",
  "workflowAdmin.search.results.head": "Gestire il workflow",

  // "workflow.search.results.head": "Workflow tasks",
  "workflow.search.results.head": "Task del workflow",

  // "supervision.search.results.head": "Workflow and Workspace tasks",
  "supervision.search.results.head": "Task del workflow e del workspace",



  // "workflow-item.edit.breadcrumbs": "Edit workflowitem",
  "workflow-item.edit.breadcrumbs": "Modifica l'item del workflow",

  // "workflow-item.edit.title": "Edit workflowitem",
  "workflow-item.edit.title": "Modifica l'item del workflow",

  // "workflow-item.delete.notification.success.title": "Deleted",
  "workflow-item.delete.notification.success.title": "Eliminato",

  // "workflow-item.delete.notification.success.content": "This workflow item was successfully deleted",
  "workflow-item.delete.notification.success.content": "Questo item del workflow è stato eliminato correttamente",

  // "workflow-item.delete.notification.error.title": "Something went wrong",
  "workflow-item.delete.notification.error.title": "Qualcosa è andato storto",

  // "workflow-item.delete.notification.error.content": "The workflow item could not be deleted",
  "workflow-item.delete.notification.error.content": "Impossibile eliminare l'item del workflow",

  // "workflow-item.delete.title": "Delete workflow item",
  "workflow-item.delete.title": "Elimina item del workflow",

  // "workflow-item.delete.header": "Delete workflow item",
  "workflow-item.delete.header": "Elimina item del workflow",

  // "workflow-item.delete.button.cancel": "Cancel",
  "workflow-item.delete.button.cancel": "Annulla",

  // "workflow-item.delete.button.confirm": "Delete",
  "workflow-item.delete.button.confirm": "Elimina",


  // "workflow-item.send-back.notification.success.title": "Sent back to submitter",
  "workflow-item.send-back.notification.success.title": "Inviato all'operatore",

  // "workflow-item.send-back.notification.success.content": "This workflow item was successfully sent back to the submitter",
  "workflow-item.send-back.notification.success.content": "Questo item del workflow è stato rinviato correttamente all'operatore",

  // "workflow-item.send-back.notification.error.title": "Something went wrong",
  "workflow-item.send-back.notification.error.title": "Qualcosa è andato storto",

  // "workflow-item.send-back.notification.error.content": "The workflow item could not be sent back to the submitter",
  "workflow-item.send-back.notification.error.content": "Impossibile inviare l'item del workflow all'operatore",

  // "workflow-item.send-back.title": "Send workflow item back to submitter",
  "workflow-item.send-back.title": "Invia l'item del workflow all'operatore",

  // "workflow-item.send-back.header": "Send workflow item back to submitter",
  "workflow-item.send-back.header": "Invia l'item del workflow all'operatore",

  // "workflow-item.send-back.button.cancel": "Cancel",
  "workflow-item.send-back.button.cancel": "Annulla",

  // "workflow-item.send-back.button.confirm": "Send back",
  "workflow-item.send-back.button.confirm": "Invia indietro",

  // "workflow-item.view.breadcrumbs": "Workflow View",
  "workflow-item.view.breadcrumbs": "Vista workflow",

  // "workspace-item.view.breadcrumbs": "Workspace View",
  "workspace-item.view.breadcrumbs": "Vista Workspace",

  // "workspace-item.view.title": "Workspace View",
  "workspace-item.view.title": "Vista Workspace",


  // "workflow-item.advanced.title": "Advanced workflow",
  "workflow-item.advanced.title": "Workflow avanzato",


  // "workflow-item.selectrevieweraction.notification.success.title": "Selected reviewer",
  "workflow-item.selectrevieweraction.notification.success.title": "Revisore selezionato",

  // "workflow-item.selectrevieweraction.notification.success.content": "The reviewer for this workflow item has been successfully selected",
  "workflow-item.selectrevieweraction.notification.success.content": "Il revisore per questo item nel workflow è stato selezionato con successo",

  // "workflow-item.selectrevieweraction.notification.error.title": "Something went wrong",
  "workflow-item.selectrevieweraction.notification.error.title": "Qualcosa è andato storto",

  // "workflow-item.selectrevieweraction.notification.error.content": "Couldn't select the reviewer for this workflow item",
  "workflow-item.selectrevieweraction.notification.error.content": "Non è stato possibile selezionare il revisore per questo item nel workflow",

  // "workflow-item.selectrevieweraction.title": "Select Reviewer",
  "workflow-item.selectrevieweraction.title": "Seleziona revisore",

  // "workflow-item.selectrevieweraction.header": "Select Reviewer",
  "workflow-item.selectrevieweraction.header": "Seleziona revisore",

  // "workflow-item.selectrevieweraction.button.cancel": "Cancel",
  "workflow-item.selectrevieweraction.button.cancel": "Annulla",

  // "workflow-item.selectrevieweraction.button.confirm": "Confirm",
  "workflow-item.selectrevieweraction.button.confirm": "Conferma",


  // "workflow-item.scorereviewaction.notification.success.title": "Rating review",
  "workflow-item.scorereviewaction.notification.success.title": "Valuta revisione",

  // "workflow-item.scorereviewaction.notification.success.content": "The rating for this item workflow item has been successfully submitted",
  "workflow-item.scorereviewaction.notification.success.content": "La valutazione per il workflow di questo item è stata inserita con successo",

  // "workflow-item.scorereviewaction.notification.error.title": "Something went wrong",
  "workflow-item.scorereviewaction.notification.error.title": "Qualcosa è andato storto",

  // "workflow-item.scorereviewaction.notification.error.content": "Couldn't rate this item",
  "workflow-item.scorereviewaction.notification.error.content": "Non è stato possibile valutare questo item",

  // "workflow-item.scorereviewaction.title": "Rate this item",
  "workflow-item.scorereviewaction.title": "Valuta questo item",

  // "workflow-item.scorereviewaction.header": "Rate this item",
  "workflow-item.scorereviewaction.header": "Valuta questo item",

  // "workflow-item.scorereviewaction.button.cancel": "Cancel",
  "workflow-item.scorereviewaction.button.cancel": "Annulla",

  // "workflow-item.scorereviewaction.button.confirm": "Confirm",
  "workflow-item.scorereviewaction.button.confirm": "Conferma",

  // "idle-modal.header": "Session will expire soon",
  "idle-modal.header": "La sessione scadrà presto",

  // "idle-modal.info": "For security reasons, user sessions expire after {{ timeToExpire }} minutes of inactivity. Your session will expire soon. Would you like to extend it or log out?",
  "idle-modal.info": "Per motivi di sicurezza, le sessioni utente scadono dopo {{ timeToExpire }} minuti di inattività. La sessione scadrà presto. Vuoi estenderla o disconnetterti?",

  // "idle-modal.log-out": "Log out",
  "idle-modal.log-out": "Logout",

  // "idle-modal.extend-session": "Extend session",
  "idle-modal.extend-session": "Estendi sessione",

  // "researcher.profile.action.processing": "Processing...",
  "researcher.profile.action.processing": "Elaborazione...",

  // "researcher.profile.associated": "Researcher profile associated",
  "researcher.profile.associated": "Profilo ricercatore associato",

  // "researcher.profile.change-visibility.fail": "An unexpected error occurs while changing the profile visibility",
  "researcher.profile.change-visibility.fail": "Si è verificato un errore inaspettato durante il cambio della visibilità del profilo",

  // "researcher.profile.create.new": "Create new",
  "researcher.profile.create.new": "Crea nuovo",

  // "researcher.profile.create.success": "Researcher profile created successfully",
  "researcher.profile.create.success": "Profilo del ricercatore creato con successo",

  // "researcher.profile.create.fail": "An error occurs during the researcher profile creation",
  "researcher.profile.create.fail": "Si è verificato un errore durante la creazione del profilo del ricercatore",

  // "researcher.profile.delete": "Delete",
  "researcher.profile.delete": "Elimina",

  // "researcher.profile.expose": "Expose",
  "researcher.profile.expose": "Mostra",

  // "researcher.profile.hide": "Hide",
  "researcher.profile.hide": "Nascondi",

  // "researcher.profile.not.associated": "Researcher profile not yet associated",
  "researcher.profile.not.associated": "Profilo del ricercatore non ancora associato",

  // "researcher.profile.view": "View",
  "researcher.profile.view": "Visualizza",

  // "researcher.profile.private.visibility": "PRIVATE",
  "researcher.profile.private.visibility": "PRIVATO",

  // "researcher.profile.public.visibility": "PUBLIC",
  "researcher.profile.public.visibility": "PUBBLICO",

  // "researcher.profile.status": "Status:",
  "researcher.profile.status": "Stato:",

  // "researcherprofile.claim.not-authorized": "You are not authorized to claim this item. For more details contact the administrator(s).",
  "researcherprofile.claim.not-authorized": "Non sei autorizzato a richiedere questo item. Per maggiori dettagli contattare l'amministratore/i",

  // "researcherprofile.error.claim.body": "An error occurred while claiming the profile, please try again later",
  "researcherprofile.error.claim.body": "Si è verificato un errore durante l'associazione del profilo, prova più tardi",

  // "researcherprofile.error.claim.title": "Error",
  "researcherprofile.error.claim.title": "Errore",

  // "researcherprofile.success.claim.body": "Profile claimed with success",
  "researcherprofile.success.claim.body": "Profilo associato con successo",

  // "researcherprofile.success.claim.title": "Success",
  "researcherprofile.success.claim.title": "Successo",

  // "person.page.orcid.create": "Create an ORCID ID",
  "person.page.orcid.create": "Creare un ID ORCID",

  // "person.page.orcid.granted-authorizations": "Granted authorizations",
  "person.page.orcid.granted-authorizations": "Autorizzazioni concesse",

  // "person.page.orcid.grant-authorizations": "Grant authorizations",
  "person.page.orcid.grant-authorizations": "Concedere autorizzazioni",

  // "person.page.orcid.link": "Connect to ORCID ID",
  "person.page.orcid.link": "Connettersi all'ORCID ID",

  // "person.page.orcid.link.processing": "Linking profile to ORCID...",
  "person.page.orcid.link.processing": "Collega il profilo a ORCID...",

  // "person.page.orcid.link.error.message": "Something went wrong while connecting the profile with ORCID. If the problem persists, contact the administrator.",
  "person.page.orcid.link.error.message": "Si è verifcato un errore nel connettere il profilo a ORCID. Se il problema persiste, contattare l'amministratore",

  // "person.page.orcid.orcid-not-linked-message": "The ORCID iD of this profile ({{ orcid }}) has not yet been connected to an account on the ORCID registry or the connection is expired.",
  "person.page.orcid.orcid-not-linked-message": "L'ORCID ID di questo profilo ({{ orcid }}) non è ancora stato collegato a un account del registro ORCID o la connessione è scaduta.",

  // "person.page.orcid.unlink": "Disconnect from ORCID",
  "person.page.orcid.unlink": "Disconnessione da ORCID",

  // "person.page.orcid.unlink.processing": "Processing...",
  "person.page.orcid.unlink.processing": "Elaborazione...",

  // "person.page.orcid.missing-authorizations": "Missing authorizations",
  "person.page.orcid.missing-authorizations": "Autorizzazioni mancanti",

  // "person.page.orcid.missing-authorizations-message": "The following authorizations are missing:",
  "person.page.orcid.missing-authorizations-message": "Non si dispone delle seguenti autorizzazioni:",

  // "person.page.orcid.no-missing-authorizations-message": "Great! This box is empty, so you have granted all access rights to use all functions offers by your institution.",
  "person.page.orcid.no-missing-authorizations-message": "Benissimo! Questa casella è vuota, quindi hai concesso tutti i diritti di accesso per utilizzare tutte le funzioni offerte dalla tua istituzione.",

  // "person.page.orcid.no-orcid-message": "No ORCID iD associated yet. By clicking on the button below it is possible to link this profile with an ORCID account.",
  "person.page.orcid.no-orcid-message": "Nessun ORCID ID ancora associato. Cliccando sul pulsante qui sotto è possibile collegare questo profilo con un account ORCID.",

  // "person.page.orcid.profile-preferences": "Profile preferences",
  "person.page.orcid.profile-preferences": "Preferenze del profilo",

  // "person.page.orcid.funding-preferences": "Funding preferences",
  "person.page.orcid.funding-preferences": "Preferenze di finanziamento",

  // "person.page.orcid.publications-preferences": "Publication preferences",
  "person.page.orcid.publications-preferences": "Preferenze di pubblicazione",

  // "person.page.orcid.remove-orcid-message": "If you need to remove your ORCID, please contact the repository administrator",
  "person.page.orcid.remove-orcid-message": "Se vuoi rimuovere l'ORCID, contatta l'amministratore del repository",

  // "person.page.orcid.save.preference.changes": "Update settings",
  "person.page.orcid.save.preference.changes": "Impostazioni di aggiornamento",

  // "person.page.orcid.sync-profile.affiliation": "Affiliation",
  "person.page.orcid.sync-profile.affiliation": "Affiliazione",

  // "person.page.orcid.sync-profile.biographical": "Biographical data",
  "person.page.orcid.sync-profile.biographical": "Riferimenti biografici",

  // "person.page.orcid.sync-profile.education": "Education",
  "person.page.orcid.sync-profile.education": "Educazione",

  // "person.page.orcid.sync-profile.identifiers": "Identifiers",
  "person.page.orcid.sync-profile.identifiers": "Identificativi",

  // "person.page.orcid.sync-fundings.all": "All fundings",
  "person.page.orcid.sync-fundings.all": "Tutti i finanziamenti",

  // "person.page.orcid.sync-fundings.mine": "My fundings",
  "person.page.orcid.sync-fundings.mine": "I miei finanziamenti",

  // "person.page.orcid.sync-fundings.my_selected": "Selected fundings",
  "person.page.orcid.sync-fundings.my_selected": "Finanziamenti selezionati",

  // "person.page.orcid.sync-fundings.disabled": "Disabled",
  "person.page.orcid.sync-fundings.disabled": "Disabilitato",

  // "person.page.orcid.sync-publications.all": "All publications",
  "person.page.orcid.sync-publications.all": "Tutte le pubblicazioni",

  // "person.page.orcid.sync-publications.mine": "My publications",
  "person.page.orcid.sync-publications.mine": "Le mie pubblicazioni",

  // "person.page.orcid.sync-publications.my_selected": "Selected publications",
  "person.page.orcid.sync-publications.my_selected": "Pubblicazioni selezionate",

  // "person.page.orcid.sync-publications.disabled": "Disabled",
  "person.page.orcid.sync-publications.disabled": "Disabilitato",

  // "person.page.orcid.sync-queue.discard": "Discard the change and do not synchronize with the ORCID registry",
  "person.page.orcid.sync-queue.discard": "Scarta la modifica e non sincronizzarla con il registro ORCID.",

  // "person.page.orcid.sync-queue.discard.error": "The discarding of the ORCID queue record failed",
  "person.page.orcid.sync-queue.discard.error": "L'eliminazione del record della coda ORCID non è riuscita",

  // "person.page.orcid.sync-queue.discard.success": "The ORCID queue record have been discarded successfully",
  "person.page.orcid.sync-queue.discard.success": "Il record della coda ORCID è stato eliminato correttamente",

  // "person.page.orcid.sync-queue.empty-message": "The ORCID queue registry is empty",
  "person.page.orcid.sync-queue.empty-message": "Il Registro di sistema della coda ORCID è vuoto",

  // "person.page.orcid.sync-queue.table.header.type": "Type",
  "person.page.orcid.sync-queue.table.header.type": "Tipo",

  // "person.page.orcid.sync-queue.table.header.description": "Description",
  "person.page.orcid.sync-queue.table.header.description": "Descrizione",

  // "person.page.orcid.sync-queue.table.header.action": "Action",
  "person.page.orcid.sync-queue.table.header.action": "Azione",

  // "person.page.orcid.sync-queue.description.affiliation": "Affiliations",
  "person.page.orcid.sync-queue.description.affiliation": "Affiliazioni",

  // "person.page.orcid.sync-queue.description.country": "Country",
  "person.page.orcid.sync-queue.description.country": "Paese",

  // "person.page.orcid.sync-queue.description.education": "Educations",
  "person.page.orcid.sync-queue.description.education": "Istruzione",

  // "person.page.orcid.sync-queue.description.external_ids": "External ids",
  "person.page.orcid.sync-queue.description.external_ids": "ID esterni",

  // "person.page.orcid.sync-queue.description.other_names": "Other names",
  "person.page.orcid.sync-queue.description.other_names": "Altri nomi",

  // "person.page.orcid.sync-queue.description.qualification": "Qualifications",
  "person.page.orcid.sync-queue.description.qualification": "Qualifiche",

  // "person.page.orcid.sync-queue.description.researcher_urls": "Researcher urls",
  "person.page.orcid.sync-queue.description.researcher_urls": "URL ricercatore",

  // "person.page.orcid.sync-queue.description.keywords": "Keywords",
  "person.page.orcid.sync-queue.description.keywords": "Parole chiave",

  // "person.page.orcid.sync-queue.tooltip.insert": "Add a new entry in the ORCID registry",
  "person.page.orcid.sync-queue.tooltip.insert": "Aggiungere una nuova voce nel Registro ORCID",

  // "person.page.orcid.sync-queue.tooltip.update": "Update this entry on the ORCID registry",
  "person.page.orcid.sync-queue.tooltip.update": "Aggiorna questa voce nel Registro ORCID",

  // "person.page.orcid.sync-queue.tooltip.delete": "Remove this entry from the ORCID registry",
  "person.page.orcid.sync-queue.tooltip.delete": "Rimuovere questa voce dal Registro ORCID",

  // "person.page.orcid.sync-queue.tooltip.publication": "Publication",
  "person.page.orcid.sync-queue.tooltip.publication": "Pubblicazione",

  // "person.page.orcid.sync-queue.tooltip.project": "Project",
  "person.page.orcid.sync-queue.tooltip.project": "Progetto",

  // "person.page.orcid.sync-queue.tooltip.affiliation": "Affiliation",
  "person.page.orcid.sync-queue.tooltip.affiliation": "Affiliazione",

  // "person.page.orcid.sync-queue.tooltip.education": "Education",
  "person.page.orcid.sync-queue.tooltip.education": "Istruzione",

  // "person.page.orcid.sync-queue.tooltip.qualification": "Qualification",
  "person.page.orcid.sync-queue.tooltip.qualification": "Qualificazione",

  // "person.page.orcid.sync-queue.tooltip.other_names": "Other name",
  "person.page.orcid.sync-queue.tooltip.other_names": "Altro nome",

  // "person.page.orcid.sync-queue.tooltip.country": "Country",
  "person.page.orcid.sync-queue.tooltip.country": "Paese",

  // "person.page.orcid.sync-queue.tooltip.keywords": "Keyword",
  "person.page.orcid.sync-queue.tooltip.keywords": "Parola chiave",

  // "person.page.orcid.sync-queue.tooltip.external_ids": "External identifier",
  "person.page.orcid.sync-queue.tooltip.external_ids": "Identificatore esterno",

  // "person.page.orcid.sync-queue.tooltip.researcher_urls": "Researcher url",
  "person.page.orcid.sync-queue.tooltip.researcher_urls": "URL ricercatore",

  // "person.page.orcid.sync-queue.send": "Synchronize with ORCID registry",
  "person.page.orcid.sync-queue.send": "Sincronizza con il registro ORCID",

  // "person.page.orcid.sync-queue.send.unauthorized-error.title": "The submission to ORCID failed for missing authorizations.",
  "person.page.orcid.sync-queue.send.unauthorized-error.title": "L'immissione a ORCID non è riuscita a causa di autorizzazioni mancanti.",

  // "person.page.orcid.sync-queue.send.unauthorized-error.content": "Click <a href='{{orcid}}'>here</a> to grant again the required permissions. If the problem persists, contact the administrator",
  "person.page.orcid.sync-queue.send.unauthorized-error.content": "Clicca <a href='{{orcid}}'>qui</a> per ottenere di nuovo i permessi necessari. Se il problema persiste contatta l'amministratore",

  // "person.page.orcid.sync-queue.send.bad-request-error": "The submission to ORCID failed because the resource sent to ORCID registry is not valid",
  "person.page.orcid.sync-queue.send.bad-request-error": "L'immissione a ORCID non è riuscito perché la risorsa inviata al Registro ORCID non è valida",

  // "person.page.orcid.sync-queue.send.error": "The submission to ORCID failed",
  "person.page.orcid.sync-queue.send.error": "L'immissione a ORCID non è riuscita",

  // "person.page.orcid.sync-queue.send.conflict-error": "The submission to ORCID failed because the resource is already present on the ORCID registry",
  "person.page.orcid.sync-queue.send.conflict-error": "L'immissione a ORCID non è riuscita perché la risorsa è già presente nel Registro ORCID",

  // "person.page.orcid.sync-queue.send.not-found-warning": "The resource does not exists anymore on the ORCID registry.",
  "person.page.orcid.sync-queue.send.not-found-warning": "La risorsa non esiste più nel registro ORCID.",

  // "person.page.orcid.sync-queue.send.success": "The submission to ORCID was completed successfully",
  "person.page.orcid.sync-queue.send.success": "L'immissione a ORCID è stata completata con successo",

  // "person.page.orcid.sync-queue.send.validation-error": "The data that you want to synchronize with ORCID is not valid",
  "person.page.orcid.sync-queue.send.validation-error": "I dati che si desidera sincronizzare con ORCID non sono validi",

  // "person.page.orcid.sync-queue.send.validation-error.amount-currency.required": "The amount's currency is required",
  "person.page.orcid.sync-queue.send.validation-error.amount-currency.required": "La valuta dell'importo è obbligatoria",

  // "person.page.orcid.sync-queue.send.validation-error.external-id.required": "The resource to be sent requires at least one identifier",
  "person.page.orcid.sync-queue.send.validation-error.external-id.required": "La risorsa da inviare richiede almeno un identificatore",

  // "person.page.orcid.sync-queue.send.validation-error.title.required": "The title is required",
  "person.page.orcid.sync-queue.send.validation-error.title.required": "Il titolo è obbligatorio",

  // "person.page.orcid.sync-queue.send.validation-error.type.required": "The dc.type is required",
  "person.page.orcid.sync-queue.send.validation-error.type.required": "Il tipo è obbligatorio",

  // "person.page.orcid.sync-queue.send.validation-error.start-date.required": "The start date is required",
  "person.page.orcid.sync-queue.send.validation-error.start-date.required": "La data di inizio è obbligatoria",

  // "person.page.orcid.sync-queue.send.validation-error.funder.required": "The funder is required",
  "person.page.orcid.sync-queue.send.validation-error.funder.required": "Il finanziatore è obbligatorio",

  // "person.page.orcid.sync-queue.send.validation-error.country.invalid": "Invalid 2 digits ISO 3166 country",
  "person.page.orcid.sync-queue.send.validation-error.country.invalid": "Codice del paese non valido (formato a due cifre ISO 3166)",

  // "person.page.orcid.sync-queue.send.validation-error.organization.required": "The organization is required",
  "person.page.orcid.sync-queue.send.validation-error.organization.required": "L'organizzazione è obbligatoria",

  // "person.page.orcid.sync-queue.send.validation-error.organization.name-required": "The organization's name is required",
  "person.page.orcid.sync-queue.send.validation-error.organization.name-required": "Il nome dell'organizzazione è obbligatorio",

  // "person.page.orcid.sync-queue.send.validation-error.publication.date-invalid": "The publication date must be one year after 1900",
  "person.page.orcid.sync-queue.send.validation-error.publication.date-invalid": "La data di pubblicazione deve partire dal 1900",

  // "person.page.orcid.sync-queue.send.validation-error.organization.address-required": "The organization to be sent requires an address",
  "person.page.orcid.sync-queue.send.validation-error.organization.address-required": "L'organizzazione da inviare richiede un indirizzo",

  // "person.page.orcid.sync-queue.send.validation-error.organization.city-required": "The address of the organization to be sent requires a city",
  "person.page.orcid.sync-queue.send.validation-error.organization.city-required": "L'indirizzo dell'organizzazione da inviare richiede una città",

  // "person.page.orcid.sync-queue.send.validation-error.organization.country-required": "The address of the organization to be sent requires a valid 2 digits ISO 3166 country",
  "person.page.orcid.sync-queue.send.validation-error.organization.country-required": "L'indirizzo dell'organizzazione da inviare richiede un paese (inserire 2 cifre secondo l'ISO 3166)",

  // "person.page.orcid.sync-queue.send.validation-error.disambiguated-organization.required": "An identifier to disambiguate organizations is required. Supported ids are GRID, Ringgold, Legal Entity identifiers (LEIs) and Crossref Funder Registry identifiers",
  "person.page.orcid.sync-queue.send.validation-error.disambiguated-organization.required": "È necessario un identificatore per disambiguare le organizzazioni. Gli ID supportati sono gli identificativi della persona giuridica (LEI), GRID, Ringgold e gli identificatori del Registro finanziatore Crossref",

  // "person.page.orcid.sync-queue.send.validation-error.disambiguated-organization.value-required": "The organization's identifiers requires a value",
  "person.page.orcid.sync-queue.send.validation-error.disambiguated-organization.value-required": "Gli identificatori dell'organizzazione richiedono un valore",

  // "person.page.orcid.sync-queue.send.validation-error.disambiguation-source.required": "The organization's identifiers requires a source",
  "person.page.orcid.sync-queue.send.validation-error.disambiguation-source.required": "Gli identificatori dell'organizzazione richiedono un'origine",

  // "person.page.orcid.sync-queue.send.validation-error.disambiguation-source.invalid": "The source of one of the organization identifiers is invalid. Supported sources are RINGGOLD, GRID, LEI and FUNDREF",
  "person.page.orcid.sync-queue.send.validation-error.disambiguation-source.invalid": "L'origine di uno degli identificatori dell'organizzazione non è valida. Le fonti supportate sono RINGGOLD, GRID, LEI e FUNDREF",

  // "person.page.orcid.synchronization-mode": "Synchronization mode",
  "person.page.orcid.synchronization-mode": "Sincronizzazione",

  // "person.page.orcid.synchronization-mode.batch": "Batch",
  "person.page.orcid.synchronization-mode.batch": "Batch",

  // "person.page.orcid.synchronization-mode.label": "Synchronization mode",
  "person.page.orcid.synchronization-mode.label": "Sincronizzazione",

  // "person.page.orcid.synchronization-mode-message": "Please select how you would like synchronization to ORCID to occur. The options include \"Manual\" (you must send your data to ORCID manually), or \"Batch\" (the system will send your data to ORCID via a scheduled script).",
  "person.page.orcid.synchronization-mode-message": "Selezionare la modalità di sincronizzazione con ORCID. Le opzioni includono 'Manuale' (sarà necessario inviare i dati a ORCID manualmente) o 'Batch' (il sistema invierà i dati a ORCID tramite uno script programmato).",

  // "person.page.orcid.synchronization-mode-funding-message": "Select whether to send your linked Project entities to your ORCID record's list of funding information.",
  "person.page.orcid.synchronization-mode-funding-message": "Scegli se sincronizzare i tuoi Progetti con la lista delle informazioni dei progetti sul profilo ORCID.",

  // "person.page.orcid.synchronization-mode-publication-message": "Select whether to send your linked Publication entities to your ORCID record's list of works.",
  "person.page.orcid.synchronization-mode-publication-message": "Scegli se sincronizzare le tue Pubblicazioni con la lista dei tuoi lavori sul profilo ORCID.",

  // "person.page.orcid.synchronization-mode-profile-message": "Select whether to send your biographical data or personal identifiers to your ORCID record.",
  "person.page.orcid.synchronization-mode-profile-message": "Scegli se sincronizzare le tue informazioni bibliografiche o identificativi personali con il tuo profilo ORCID.",

  // "person.page.orcid.synchronization-settings-update.success": "The synchronization settings have been updated successfully",
  "person.page.orcid.synchronization-settings-update.success": "Le impostazioni di sincronizzazione sono state aggiornate correttamente",

  // "person.page.orcid.synchronization-settings-update.error": "The update of the synchronization settings failed",
  "person.page.orcid.synchronization-settings-update.error": "L'aggiornamento delle impostazioni di sincronizzazione non è riuscito",

  // "person.page.orcid.synchronization-mode.manual": "Manual",
  "person.page.orcid.synchronization-mode.manual": "Manuale",

  // "person.page.orcid.scope.authenticate": "Get your ORCID iD",
  "person.page.orcid.scope.authenticate": "Ottieni il tuo ORCID ID",

  // "person.page.orcid.scope.read-limited": "Read your information with visibility set to Trusted Parties",
  "person.page.orcid.scope.read-limited": "Leggi le tue informazioni con visibilità impostata su Parti attendibili",

  // "person.page.orcid.scope.activities-update": "Add/update your research activities",
  "person.page.orcid.scope.activities-update": "Aggiungi/aggiorna le tue attività di ricerca",

  // "person.page.orcid.scope.person-update": "Add/update other information about you",
  "person.page.orcid.scope.person-update": "Aggiungi/aggiorna le tue informazioni",

  // "person.page.orcid.unlink.success": "The disconnection between the profile and the ORCID registry was successful",
  "person.page.orcid.unlink.success": "La disconnessione tra il profilo e il registro ORCID è riuscita",

  // "person.page.orcid.unlink.error": "An error occurred while disconnecting between the profile and the ORCID registry. Try again",
  "person.page.orcid.unlink.error": "Si è verificato un errore durante la disconnessione tra il profilo e il Registro di sistema ORCID. Riprova",

  // "person.orcid.sync.setting": "ORCID Synchronization settings",
  "person.orcid.sync.setting": "Impostazioni di sincronizzazione ORCID",

  // "person.orcid.registry.queue": "ORCID Registry Queue",
  "person.orcid.registry.queue": "Coda registro ORCID",

  // "person.orcid.registry.auth": "ORCID Authorizations",
  "person.orcid.registry.auth": "Autorizzazioni ORCID",
  // "home.recent-submissions.head": "Recent Submissions",
  "home.recent-submissions.head": "Immissioni recenti",

  // "listable-notification-object.default-message": "This object couldn't be retrieved",
  "listable-notification-object.default-message": "Questo oggetto non può essere recuperato",


  // "system-wide-alert-banner.retrieval.error": "Something went wrong retrieving the system-wide alert banner",
  "system-wide-alert-banner.retrieval.error": "Qualcosa è andato storto nel recupero del banner di allarme di sistema",

  // "system-wide-alert-banner.countdown.prefix": "In",
  "system-wide-alert-banner.countdown.prefix": "Tra",

  // "system-wide-alert-banner.countdown.days": "{{days}} day(s),",
  "system-wide-alert-banner.countdown.days": "{{days}} giorni,",

  // "system-wide-alert-banner.countdown.hours": "{{hours}} hour(s) and",
  "system-wide-alert-banner.countdown.hours": "{{hours}} ore e",

  // "system-wide-alert-banner.countdown.minutes": "{{minutes}} minute(s):",
  "system-wide-alert-banner.countdown.minutes": "{{minutes}} minuti:",

  // "menu.section.system-wide-alert": "System-wide Alert",
  "menu.section.system-wide-alert": "Allarme di sistema",

  // "system-wide-alert.form.header": "System-wide Alert",
  "system-wide-alert.form.header": "Allarme di sistema",

  // "system-wide-alert-form.retrieval.error": "Something went wrong retrieving the system-wide alert",
  "system-wide-alert-form.retrieval.error": "Qualcosa è andato storto nel recupero dell'allarme di sistema",

  // "system-wide-alert.form.cancel": "Cancel",
  "system-wide-alert.form.cancel": "Annulla",

  // "system-wide-alert.form.save": "Save",
  "system-wide-alert.form.save": "Salva",

  // "system-wide-alert.form.label.active": "ACTIVE",
  "system-wide-alert.form.label.active": "ATTIVO",

  // "system-wide-alert.form.label.inactive": "INACTIVE",
  "system-wide-alert.form.label.inactive": "DISATTIVO",

  // "system-wide-alert.form.error.message": "The system wide alert must have a message",
  "system-wide-alert.form.error.message": "L'allarme di sistema deve avere un messaggio",

  // "system-wide-alert.form.label.message": "Alert message",
  "system-wide-alert.form.label.message": "Messaggio di allarme",

  // "system-wide-alert.form.label.countdownTo.enable": "Enable a countdown timer",
  "system-wide-alert.form.label.countdownTo.enable": "Attiva un conto alla rovescia",

  // "system-wide-alert.form.label.countdownTo.hint": "Hint: Set a countdown timer. When enabled, a date can be set in the future and the system-wide alert banner will perform a countdown to the set date. When this timer ends, it will disappear from the alert. The server will NOT be automatically stopped.",
  "system-wide-alert.form.label.countdownTo.hint": "Suggerimento: Imposta un conto alla rovescia. Se abilitato, è possibile impostare una data futura e il banner di allarme di sistema eseguirà un conto alla rovescia fino alla data impostata. Quando il timer terminerà, l'avviso scomparirà. Il server NON verrà arrestato automaticamente.",

  // "system-wide-alert.form.label.preview": "System-wide alert preview",
  "system-wide-alert.form.label.preview": "Anteprima dell'allarme di sistema",

  // "system-wide-alert.form.update.success": "The system-wide alert was successfully updated",
  "system-wide-alert.form.update.success": "L'allarme di sistema è stato aggiornato con successo",

  // "system-wide-alert.form.update.error": "Something went wrong when updating the system-wide alert",
  "system-wide-alert.form.update.error": "Qualcosa è andato storto durante l'aggiornamento dell'allarme di sistema",

  // "system-wide-alert.form.create.success": "The system-wide alert was successfully created",
  "system-wide-alert.form.create.success": "L'allarme di sistema è stato creato con successo",

  // "system-wide-alert.form.create.error": "Something went wrong when creating the system-wide alert",
  "system-wide-alert.form.create.error": "Qualcosa è andato storto nella creazione dell'allarme di sistema",

  // "admin.system-wide-alert.breadcrumbs": "System-wide Alerts",
  "admin.system-wide-alert.breadcrumbs": "Allarmi di sistema",

  // "admin.system-wide-alert.title": "System-wide Alerts",
  "admin.system-wide-alert.title": "Allarmi di sistema",


}<|MERGE_RESOLUTION|>--- conflicted
+++ resolved
@@ -3535,23 +3535,6 @@
   // "item.truncatable-part.show-less": "Collapse",
   "item.truncatable-part.show-less": "Riduci",
 
-<<<<<<< HEAD
-  // "item.qa-event-notification.check.notification-info": "There are {{num}} pending review to check",
-  // TODO New key - Add a translation
-  "item.qa-event-notification.check.notification-info": "There are {{num}} pending review to check",
-
-  // "item.qa-event-notification-info.check.button": "Check",
-  // TODO New key - Add a translation
-  "item.qa-event-notification-info.check.button": "Check",
-
-  // "mydspace.qa-event-notification.check.notification-info": "There are {{num}} pending review to check",
-  // TODO New key - Add a translation
-  "mydspace.qa-event-notification.check.notification-info": "There are {{num}} pending review to check",
-
-  // "mydspace.qa-event-notification-info.check.button": "Check",
-  // TODO New key - Add a translation
-  "mydspace.qa-event-notification-info.check.button": "Check",
-=======
   // "item.qa-event-notification.check.notification-info": "There are {{num}} pending suggestions related to your account",
   // TODO New key - Add a translation
   "item.qa-event-notification.check.notification-info": "There are {{num}} pending suggestions related to your account",
@@ -3567,7 +3550,6 @@
   // "mydspace.qa-event-notification-info.check.button": "View",
   // TODO New key - Add a translation
   "mydspace.qa-event-notification-info.check.button": "View",
->>>>>>> 0d63a851
 
   // "workflow-item.search.result.delete-supervision.modal.header": "Delete Supervision Order",
   "workflow-item.search.result.delete-supervision.modal.header": "Elimina l'ordine di supervisione",
@@ -7091,25 +7073,6 @@
   // "submission.workspace.generic.view-help": "Select this option to view the item's metadata.",
   "submission.workspace.generic.view-help": "Seleziona questa opzione per vedere i metadata dell'item.",
 
-  // "submission.section.section-coar-notify.dropdown.no-data": "No data available",
-  // TODO New key - a translation
-  "submission.section.section-coar-notify.dropdown.no-data": "No data available",
-
-  // "submission.section.section-coar-notify.dropdown.select-none": "Select none",
-  // TODO New key - a translation
-  "submission.section.section-coar-notify.dropdown.select-none": "Select none",
-
-  // "submission.section.section-coar-notify.small.notification": "Select a service for {{ pattern }} of this item",
-  // TODO New key - a translation
-  "submission.section.section-coar-notify.small.notification": "Select a service for {{ pattern }} of this item",
-
-  // "submission.section.section-coar-notify.selection.description": "Selected service's description:",
-  // TODO New key - a translation
-  "submission.section.section-coar-notify.selection.description": "Selected service's description:",
-
-  // "submission.section.section-coar-notify.notification.error": "The selected service is not suitable for the current item.Please check the description for details about which record can be managed by this service.",
-  // TODO New key - a translation
-  "submission.section.section-coar-notify.notification.error": "The selected service is not suitable for the current item.Please check the description for details about which record can be managed by this service.",
 
   // "subscriptions.title": "Subscriptions",
   "subscriptions.title": "Sottoscrizioni",
