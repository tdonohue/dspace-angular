{
  
  // "401.help": "You're not authorized to access this page. You can use the button below to get back to the home page.",
  "401.help": "Sie sind nicht berechtigt, auf diese Seite zuzugreifen. Mit dem Link unten kommen Sie zurück zur Startseite.",
  
  // "401.link.home-page": "Take me to the home page",
  "401.link.home-page": "Zur Startseite",
  
  // "401.unauthorized": "unauthorized",
  "401.unauthorized": "unautorisiert",
  
  
  
  // "403.help": "You don't have permission to access this page. You can use the button below to get back to the home page.",
  "403.help": "Sie sind nicht berechtigt, auf diese Seite zuzugreifen. Über den Button unten auf der Seite gelangen Sie zurück zur Startseite.",
  
  // "403.link.home-page": "Take me to the home page",
  "403.link.home-page": "Zur Startseite",
  
  // "403.forbidden": "forbidden",
  "403.forbidden": "verboten",
  
  
  
  // "404.help": "We can't find the page you're looking for. The page may have been moved or deleted. You can use the button below to get back to the home page. ",
  "404.help": "Die Seite konnte nicht gefunden werden. Eventuell wurde sie verschoben oder gelöscht. Über den Button unten auf der Seite gelangen Sie zurück zur Startseite.",
  
  // "404.link.home-page": "Take me to the home page",
  "404.link.home-page": "Zur Startseite",
  
  // "404.page-not-found": "page not found",
  "404.page-not-found": "Seite nicht gefunden",
  
  // "admin.access-control.epeople.breadcrumbs": "EPeople",
  "admin.access-control.epeople.breadcrumbs": "Personen suchen",

  // "admin.access-control.epeople.search.placeholder": "Search people...",
  "admin.access-control.epeople.search.placeholder": "Person suchen",

  // "admin.access-control.groups.addGroup.breadcrumbs": "New Group",
  "admin.access-control.groups.addGroup.breadcrumbs": "Neue Gruppe",

  // "admin.access-control.groups.breadcrumbs": "Groups",
  "admin.access-control.groups.breadcrumbs": "Gruppe",

  // "admin.access-control.groups.form.members-list.table.email": "Email",
  "admin.access-control.groups.form.members-list.table.email": "E-Mail-Adresse",

  // "admin.access-control.groups.search.placeholder": "Search groups...",
  "admin.access-control.groups.search.placeholder": "Gruppe suchen",

  // "admin.access-control.groups.singleGroup.breadcrumbs": "Edit Group",
  "admin.access-control.groups.singleGroup.breadcrumbs": "Gruppe bearbeiten",

  // "admin.curation-tasks.breadcrumbs": "System curation tasks",
  "admin.curation-tasks.breadcrumbs": "Wartungsarbeiten",
  
  // "admin.curation-tasks.title": "System curation tasks",
  "admin.curation-tasks.title": "Wartungsarbeiten",
  
  // "admin.curation-tasks.header": "System curation tasks",
  "admin.curation-tasks.header": "Wartungsarbeiten",
  
  // "admin.registries.bitstream-formats.breadcrumbs": "Format registry",
  "admin.registries.bitstream-formats.breadcrumbs": "Referenzliste der Dateiformate",
  
  // "admin.registries.bitstream-formats.create.breadcrumbs": "Bitstream format",
  "admin.registries.bitstream-formats.create.breadcrumbs": "Dateiformat",
  
  // "admin.registries.bitstream-formats.create.failure.content": "An error occurred while creating the new bitstream format.",
  "admin.registries.bitstream-formats.create.failure.content": "Beim Anlegen eines neuen Dateiformates ist ein Fehler aufgetreten.",
  
  // "admin.registries.bitstream-formats.create.failure.head": "Failure",
  "admin.registries.bitstream-formats.create.failure.head": "Aktion fehlgeschlagen",
  
  // "admin.registries.bitstream-formats.create.head": "Create Bitstream format",
  "admin.registries.bitstream-formats.create.head": "Neues Dateiformat anlegen",
  
  // "admin.registries.bitstream-formats.create.new": "Add a new bitstream format",
  "admin.registries.bitstream-formats.create.new": "Ein neues Dateiformat hinzufügen",
  
  // "admin.registries.bitstream-formats.create.success.content": "The new bitstream format was successfully created.",
  "admin.registries.bitstream-formats.create.success.content": "Das neue Dateiformat wurde erfolgreich angelegt.",
  
  // "admin.registries.bitstream-formats.create.success.head": "Success",
  "admin.registries.bitstream-formats.create.success.head": "Aktion erfolgreich",
  
  // "admin.registries.bitstream-formats.delete.failure.amount": "Failed to remove {{ amount }} format(s)",
  "admin.registries.bitstream-formats.delete.failure.amount": "{{ amount }} Dateiformat(e)  konnte(n) nicht gelöscht werden.",
  
  // "admin.registries.bitstream-formats.delete.failure.head": "Failure",
  "admin.registries.bitstream-formats.delete.failure.head": "Fehler",
  
  // "admin.registries.bitstream-formats.delete.success.amount": "Successfully removed {{ amount }} format(s)",
  "admin.registries.bitstream-formats.delete.success.amount": "{{ amount }} Dateiformat(e) wurden erfolgreich gelöscht.",
  
  // "admin.registries.bitstream-formats.delete.success.head": "Success",
  "admin.registries.bitstream-formats.delete.success.head": "Aktion erfolgreich",
  
  // "admin.registries.bitstream-formats.description": "This list of bitstream formats provides information about known formats and their support level.",
  "admin.registries.bitstream-formats.description": "Die Liste der Dateiformate enthält Informationen über bekannte Formate und deren Unterstützungsgrad.",
  
  // "admin.registries.bitstream-formats.edit.breadcrumbs": "Bitstream format",
  "admin.registries.bitstream-formats.edit.breadcrumbs": "Dateiformat",
  
  // "admin.registries.bitstream-formats.edit.description.hint": "",
  "admin.registries.bitstream-formats.edit.description.hint": "",
  
  // "admin.registries.bitstream-formats.edit.description.label": "Description",
  "admin.registries.bitstream-formats.edit.description.label": "Beschreibung",
  
  // "admin.registries.bitstream-formats.edit.extensions.hint": "Extensions are file extensions that are used to automatically identify the format of uploaded files. You can enter several extensions for each format.",
  "admin.registries.bitstream-formats.edit.extensions.hint": "Hier können Sie Endungen angeben, anhand derer das Format hochgeladener Dateien automatisch erkannt wird. Sie können mehrere Endungen pro Dateiformat angeben.",
  
  // "admin.registries.bitstream-formats.edit.extensions.label": "File extensions",
  "admin.registries.bitstream-formats.edit.extensions.label": "Dateiendungen",
  
  // "admin.registries.bitstream-formats.edit.extensions.placeholder": "Enter a file extension without the dot",
  "admin.registries.bitstream-formats.edit.extensions.placeholder": "Bitte geben Sie die Dateiendung ohne Punkt ein.",
  
  // "admin.registries.bitstream-formats.edit.failure.content": "An error occurred while editing the bitstream format.",
  "admin.registries.bitstream-formats.edit.failure.content": "Beim Bearbeiten des Dateiformats ist ein Fehler aufgetreten.",
  
  // "admin.registries.bitstream-formats.edit.failure.head": "Failure",
  "admin.registries.bitstream-formats.edit.failure.head": "Aktion fehlgeschlagen",
  
  // "admin.registries.bitstream-formats.edit.head": "Bitstream format: {{ format }}",
  "admin.registries.bitstream-formats.edit.head": "Dateiformat: {{ format }}",
  
  // "admin.registries.bitstream-formats.edit.internal.hint": "Formats marked as internal are hidden from the user, and used for administrative purposes.",
  "admin.registries.bitstream-formats.edit.internal.hint": "Als \"intern\" gekennzeichnete Dateiformate dienen administrativen Zwecken und sind nicht öffentlich sichtbar.",
  
  // "admin.registries.bitstream-formats.edit.internal.label": "Internal",
  "admin.registries.bitstream-formats.edit.internal.label": "intern",
  
  // "admin.registries.bitstream-formats.edit.mimetype.hint": "The MIME type associated with this format, does not have to be unique.",
  "admin.registries.bitstream-formats.edit.mimetype.hint": "MIME-Type dieses Dateiformats. Ein MIME-Type kann auch mehreren Dateiformaten zugeordnet werden.",
  
  // "admin.registries.bitstream-formats.edit.mimetype.label": "MIME Type",
  "admin.registries.bitstream-formats.edit.mimetype.label": "MIME-Type",
  
  // "admin.registries.bitstream-formats.edit.shortDescription.hint": "A unique name for this format, (e.g. Microsoft Word XP or Microsoft Word 2000)",
  "admin.registries.bitstream-formats.edit.shortDescription.hint": "Ein eindeutiger Name für dieses Format, (z.B. Microsoft Word XP oder Microsoft Word 2000)",
  
  // "admin.registries.bitstream-formats.edit.shortDescription.label": "Name",
  "admin.registries.bitstream-formats.edit.shortDescription.label": "Name",
  
  // "admin.registries.bitstream-formats.edit.success.content": "The bitstream format was successfully edited.",
  "admin.registries.bitstream-formats.edit.success.content": "Das Dateiformat wurde erfolgreich bearbeitet.",
  
  // "admin.registries.bitstream-formats.edit.success.head": "Success",
  "admin.registries.bitstream-formats.edit.success.head": "Aktion erfolgreich",
  
  // "admin.registries.bitstream-formats.edit.supportLevel.hint": "The level of support your institution pledges for this format.",
  "admin.registries.bitstream-formats.edit.supportLevel.hint": "Der Unterstützungsgrad, den Ihre Einrichtung für dieses Format anbietet",
  
  // "admin.registries.bitstream-formats.edit.supportLevel.label": "Support level",
  "admin.registries.bitstream-formats.edit.supportLevel.label": "Unterstützungsgrad",
  
  // "admin.registries.bitstream-formats.head": "Bitstream Format Registry",
  "admin.registries.bitstream-formats.head": "Referenzliste der Dateiformate",
  
  // "admin.registries.bitstream-formats.no-items": "No bitstream formats to show.",
  "admin.registries.bitstream-formats.no-items": "Es gibt keine Dateiformate in der Referenzliste.",
  
  // "admin.registries.bitstream-formats.table.delete": "Delete selected",
  "admin.registries.bitstream-formats.table.delete": "Auswahl löschen",
  
  // "admin.registries.bitstream-formats.table.deselect-all": "Deselect all",
  "admin.registries.bitstream-formats.table.deselect-all": "Nichts auswählen",
  
  // "admin.registries.bitstream-formats.table.internal": "internal",
  "admin.registries.bitstream-formats.table.internal": "intern",
  
  // "admin.registries.bitstream-formats.table.mimetype": "MIME Type",
  "admin.registries.bitstream-formats.table.mimetype": "MIME-Type",
  
  // "admin.registries.bitstream-formats.table.name": "Name",
  "admin.registries.bitstream-formats.table.name": "Name",
  
  // "admin.registries.bitstream-formats.table.return": "Return",
  "admin.registries.bitstream-formats.table.return": "Zurück",
  
  // "admin.registries.bitstream-formats.table.supportLevel.KNOWN": "Known",
  "admin.registries.bitstream-formats.table.supportLevel.KNOWN": "Bekannt",
  
  // "admin.registries.bitstream-formats.table.supportLevel.SUPPORTED": "Supported",
  "admin.registries.bitstream-formats.table.supportLevel.SUPPORTED": "Unterstützt",
  
  // "admin.registries.bitstream-formats.table.supportLevel.UNKNOWN": "Unknown",
  "admin.registries.bitstream-formats.table.supportLevel.UNKNOWN": "Unbekannt",
  
  // "admin.registries.bitstream-formats.table.supportLevel.head": "Support Level",
  "admin.registries.bitstream-formats.table.supportLevel.head": "Unterstützungsgrad",
  
  // "admin.registries.bitstream-formats.title": "Bitstream Format Registry",
  "admin.registries.bitstream-formats.title": "Referenzliste der Dateiformate",
  
  
  
  // "admin.registries.metadata.breadcrumbs": "Metadata registry",
  "admin.registries.metadata.breadcrumbs": "Referenzliste der Metadaten",
  
  // "admin.registries.metadata.description": "The metadata registry maintains a list of all metadata fields available in the repository. These fields may be divided amongst multiple schemas. However, DSpace requires the qualified Dublin Core schema.",
  "admin.registries.metadata.description": "In der Referenzliste der Metadaten sind alle Metadatenfelder aufgeführt, die in diesem Repositorium zur Verfügung stehen. Diese Felder können auf verschiedene Schemata aufgeteilt sein. Für DSpace ist das Dublin Core Schema auf jeden Fall erforderlich.",
  
  // "admin.registries.metadata.form.create": "Create metadata schema",
  "admin.registries.metadata.form.create": "Metadatenschema anlegen",
  
  // "admin.registries.metadata.form.edit": "Edit metadata schema",
  "admin.registries.metadata.form.edit": "Metadatenschema bearbeiten",
  
  // "admin.registries.metadata.form.name": "Name",
  "admin.registries.metadata.form.name": "Name",
  
  // "admin.registries.metadata.form.namespace": "Namespace",
  "admin.registries.metadata.form.namespace": "Namensraum",
  
  // "admin.registries.metadata.head": "Metadata Registry",
  "admin.registries.metadata.head": "Metadatenreferenzliste",
  
  // "admin.registries.metadata.schemas.no-items": "No metadata schemas to show.",
  "admin.registries.metadata.schemas.no-items": "Es gibt keine Metadatenschemata in der Referenzliste.",
  
  // "admin.registries.metadata.schemas.table.delete": "Delete selected",
  "admin.registries.metadata.schemas.table.delete": "Auswahl löschen",
  
  // "admin.registries.metadata.schemas.table.id": "ID",
  "admin.registries.metadata.schemas.table.id": "ID",
  
  // "admin.registries.metadata.schemas.table.name": "Name",
  "admin.registries.metadata.schemas.table.name": "Name",
  
  // "admin.registries.metadata.schemas.table.namespace": "Namespace",
  "admin.registries.metadata.schemas.table.namespace": "Namensraum",
  
  // "admin.registries.metadata.title": "Metadata Registry",
  "admin.registries.metadata.title": "Metadatenreferenzliste",
  
  
  
  // "admin.registries.schema.breadcrumbs": "Metadata schema",
  "admin.registries.schema.breadcrumbs": "Metadatenschema",
  
  // "admin.registries.schema.description": "This is the metadata schema for \"{{namespace}}\".",
  "admin.registries.schema.description": "Dies ist das Metadatenschema für den Namensraum \"{{namespace}}\".",
  
  // "admin.registries.schema.fields.head": "Schema metadata fields",
  "admin.registries.schema.fields.head": "Im Schema enthaltene Metadatenfelder",
  
  // "admin.registries.schema.fields.no-items": "No metadata fields to show.",
  "admin.registries.schema.fields.no-items": "Es gibt keine Metadatenfelder in diesem Schema.",
  
  // "admin.registries.schema.fields.table.delete": "Delete selected",
  "admin.registries.schema.fields.table.delete": "Auswahl löschen",
  
  // "admin.registries.schema.fields.table.field": "Field",
  "admin.registries.schema.fields.table.field": "Feld",
  
  // "admin.registries.schema.fields.table.scopenote": "Scope Note",
  "admin.registries.schema.fields.table.scopenote": "Gültigkeitsbereich",
  
  // "admin.registries.schema.form.create": "Create metadata field",
  "admin.registries.schema.form.create": "Metadatenfeld anlegen",
  
  // "admin.registries.schema.form.edit": "Edit metadata field",
  "admin.registries.schema.form.edit": "Metadatenfeld bearbeiten",
  
  // "admin.registries.schema.form.element": "Element",
  "admin.registries.schema.form.element": "Element",
  
  // "admin.registries.schema.form.qualifier": "Qualifier",
  "admin.registries.schema.form.qualifier": "Qualifizierer",
  
  // "admin.registries.schema.form.scopenote": "Scope Note",
  "admin.registries.schema.form.scopenote": "Geltungsbereich",
  
  // "admin.registries.schema.head": "Metadata Schema",
  "admin.registries.schema.head": "Metadatenschema",
  
  // "admin.registries.schema.notification.created": "Successfully created metadata schema \"{{prefix}}\"",
  "admin.registries.schema.notification.created": "\"{{prefix}}\" wurde erfolgreich angelegt.",
  
  // "admin.registries.schema.notification.deleted.failure": "Failed to delete {{amount}} metadata schemas",
  "admin.registries.schema.notification.deleted.failure": "{{amount}} Metadatenschema(ta) konnte(n) nicht gelöscht werden.",
  
  // "admin.registries.schema.notification.deleted.success": "Successfully deleted {{amount}} metadata schemas",
  "admin.registries.schema.notification.deleted.success": "{{amount}} Metadatenschema(ta) wurde(n) gelöscht.",
  
  // "admin.registries.schema.notification.edited": "Successfully edited metadata schema \"{{prefix}}\"",
  "admin.registries.schema.notification.edited": "Das Schema \"{{prefix}}\" wurde erfolgreich bearbeitet.",
  
  // "admin.registries.schema.notification.failure": "Error",
  "admin.registries.schema.notification.failure": "Fehler",
  
  // "admin.registries.schema.notification.field.created": "Successfully created metadata field \"{{field}}\"",
  "admin.registries.schema.notification.field.created": "Das Feld \"{{field}}\" wurde erfolgreich angelegt.",
  
  // "admin.registries.schema.notification.field.deleted.failure": "Failed to delete {{amount}} metadata fields",
  "admin.registries.schema.notification.field.deleted.failure": "{{amount}} Metadatenfeld(er) konnte(n) nicht gelöscht werden.",
  
  // "admin.registries.schema.notification.field.deleted.success": "Successfully deleted {{amount}} metadata fields",
  "admin.registries.schema.notification.field.deleted.success": "{{amount}} Metadatenfeld(er) wurde(n) erfolgreich gelöscht.",
  
  // "admin.registries.schema.notification.field.edited": "Successfully edited metadata field \"{{field}}\"",
  "admin.registries.schema.notification.field.edited": "Das Feld \"{{field}}\" wurde erfolgreich bearbeitet.",
  
  // "admin.registries.schema.notification.success": "Success",
  "admin.registries.schema.notification.success": "Erfolg",
  
  // "admin.registries.schema.return": "Return",
  "admin.registries.schema.return": "Zurück",
  
  // "admin.registries.schema.title": "Metadata Schema Registry",
  "admin.registries.schema.title": "Referenzliste der Metadatenschemata",
  
  
  
  // "admin.access-control.epeople.actions.delete": "Delete EPerson",
  "admin.access-control.epeople.actions.delete": "Person löschen",
  
  // "admin.access-control.epeople.actions.impersonate": "Impersonate EPerson",
  "admin.access-control.epeople.actions.impersonate": "Als Person einloggen",
  
  // "admin.access-control.epeople.actions.reset": "Reset password",
  "admin.access-control.epeople.actions.reset": "Passwort zurücksetzen",
  
  // "admin.access-control.epeople.actions.stop-impersonating": "Stop impersonating EPerson",
  "admin.access-control.epeople.actions.stop-impersonating": "Von Person ausloggen",
  
  // "admin.access-control.epeople.title": "EPeople",
  "admin.access-control.epeople.title": "Personen",
  
  // "admin.access-control.epeople.head": "EPeople",
  "admin.access-control.epeople.head": "Personen",
  
  // "admin.access-control.epeople.search.head": "Search",
  "admin.access-control.epeople.search.head": "Suche",
  
  // "admin.access-control.epeople.button.see-all": "Browse All",
  "admin.access-control.epeople.button.see-all": "Alles durchsuchen",
  
  // "admin.access-control.epeople.search.scope.metadata": "Metadata",
  "admin.access-control.epeople.search.scope.metadata": "Metadaten",
  
  // "admin.access-control.epeople.search.scope.email": "E-mail (exact)",
  "admin.access-control.epeople.search.scope.email": "E-Mail (exakt)",
  
  // "admin.access-control.epeople.search.button": "Search",
  "admin.access-control.epeople.search.button": "Suche",
  
  // "admin.access-control.epeople.button.add": "Add EPerson",
  "admin.access-control.epeople.button.add": "Person hinzufügen",
  
  // "admin.access-control.epeople.table.id": "ID",
  "admin.access-control.epeople.table.id": "ID",
  
  // "admin.access-control.epeople.table.name": "Name",
  "admin.access-control.epeople.table.name": "Name",
  
  // "admin.access-control.epeople.table.email": "E-mail (exact)",
  "admin.access-control.epeople.table.email": "E-Mail (exakt)",
  
  // "admin.access-control.epeople.table.edit": "Edit",
  "admin.access-control.epeople.table.edit": "Bearbeiten",
  
  // "admin.access-control.epeople.table.edit.buttons.edit": "Edit \"{{name}}\"",
  "admin.access-control.epeople.table.edit.buttons.edit": "\"{{name}}\" bearbeiten",
  
  // "admin.access-control.epeople.table.edit.buttons.remove": "Delete \"{{name}}\"",
  "admin.access-control.epeople.table.edit.buttons.remove": "\"{{name}}\" löschen",
  
  // "admin.access-control.epeople.no-items": "No EPeople to show.",
  "admin.access-control.epeople.no-items": "Keine Personen dazu.",
  
  // "admin.access-control.epeople.form.create": "Create EPerson",
  "admin.access-control.epeople.form.create": "Person erstellen",
  
  // "admin.access-control.epeople.form.edit": "Edit EPerson",
  "admin.access-control.epeople.form.edit": "Person bearbeiten",
  
  // "admin.access-control.epeople.form.firstName": "First name",
  "admin.access-control.epeople.form.firstName": "Vorname",
  
  // "admin.access-control.epeople.form.lastName": "Last name",
  "admin.access-control.epeople.form.lastName": "Nachname",
  
  // "admin.access-control.epeople.form.email": "E-mail",
  "admin.access-control.epeople.form.email": "E-Mail-Adresse",
  
  // "admin.access-control.epeople.form.emailHint": "Must be valid e-mail address",
  "admin.access-control.epeople.form.emailHint": "Bitte geben Sie eine gültige E-Mail-Adresse an.",
  
  // "admin.access-control.epeople.form.canLogIn": "Can log in",
  "admin.access-control.epeople.form.canLogIn": "Darf sich anmelden",
  
  // "admin.access-control.epeople.form.requireCertificate": "Requires certificate",
  "admin.access-control.epeople.form.requireCertificate": "Es wird ein Zertifikat benötigt.",
  
  // "admin.access-control.epeople.form.notification.created.success": "Successfully created EPerson \"{{name}}\"",
  "admin.access-control.epeople.form.notification.created.success": "Die Person \"{{name}}\" wurde erstellt.",
  
  // "admin.access-control.epeople.form.notification.created.failure": "Failed to create EPerson \"{{name}}\"",
  "admin.access-control.epeople.form.notification.created.failure": "Die Person \"{{name}}\" konnte nicht erstellt werden.",
  
  // "admin.access-control.epeople.form.notification.created.failure.emailInUse": "Failed to create EPerson \"{{name}}\", email \"{{email}}\" already in use.",
  "admin.access-control.epeople.form.notification.created.failure.emailInUse": "Die Person \"{{name}}\" konnte nicht erstellt werden, weil die E-Mail-Adresse \"{{email}}\" bereits verwendet wird.",
  
  // "admin.access-control.epeople.form.notification.edited.failure.emailInUse": "Failed to edit EPerson \"{{name}}\", email \"{{email}}\" already in use.",
  "admin.access-control.epeople.form.notification.edited.failure.emailInUse": "Die Person \"{{name}}\" konnte nicht bearbeitet werden, weil die E-Mail-Adresse \"{{email}}\" bereits verwendet wird.",
  
  // "admin.access-control.epeople.form.notification.edited.success": "Successfully edited EPerson \"{{name}}\"",
  "admin.access-control.epeople.form.notification.edited.success": "Die Person \"{{name}}\" wurde erfolgreich bearbeitet.",
  
  // "admin.access-control.epeople.form.notification.edited.failure": "Failed to edit EPerson \"{{name}}\"",
  "admin.access-control.epeople.form.notification.edited.failure": "Die Person \"{{name}}\" konnte nicht bearbeitet werden.",
  
  // "admin.access-control.epeople.form.notification.deleted.success": "Successfully deleted EPerson \"{{name}}\"",
  "admin.access-control.epeople.form.notification.deleted.success": "Die Person \"{{name}}\" wurde gelöscht.",
  
  // "admin.access-control.epeople.form.notification.deleted.failure": "Failed to delete EPerson \"{{name}}\"",
  "admin.access-control.epeople.form.notification.deleted.failure": "Die Person \"{{name}}\" konnte nicht gelöscht werden.",
  
  // "admin.access-control.epeople.form.groupsEPersonIsMemberOf": "Member of these groups:",
  "admin.access-control.epeople.form.groupsEPersonIsMemberOf": "Mitglied dieser Gruppen:",
  
  // "admin.access-control.epeople.form.table.id": "ID",
  "admin.access-control.epeople.form.table.id": "ID",
  
  // "admin.access-control.epeople.form.table.name": "Name",
  "admin.access-control.epeople.form.table.name": "Name",
  
  // "admin.access-control.epeople.form.memberOfNoGroups": "This EPerson is not a member of any groups",
  "admin.access-control.epeople.form.memberOfNoGroups": "Diese Person ist kein Mitglied einer Gruppe.",
  
  // "admin.access-control.epeople.form.goToGroups": "Add to groups",
  "admin.access-control.epeople.form.goToGroups": "Zu Gruppen hinzufügen",
  
  // "admin.access-control.epeople.notification.deleted.failure": "Failed to delete EPerson: \"{{name}}\"",
  "admin.access-control.epeople.notification.deleted.failure": "Person: \"{{name}}\" konnte nicht gelöscht werden",
  
  // "admin.access-control.epeople.notification.deleted.success": "Successfully deleted EPerson: \"{{name}}\"",
  "admin.access-control.epeople.notification.deleted.success": "Person: \"{{name}}\" erfolgreich gelöscht",
  
  
  
  // "admin.access-control.groups.title": "Groups",
  "admin.access-control.groups.title": "Gruppen",
  
  // "admin.access-control.groups.title.singleGroup": "Edit Group",
  "admin.access-control.groups.title.singleGroup": "Gruppe bearbeiten",
  
  // "admin.access-control.groups.title.addGroup": "New Group",
  "admin.access-control.groups.title.addGroup": "Neue Gruppe",
  
  // "admin.access-control.groups.head": "Groups",
  "admin.access-control.groups.head": "Gruppen",
  
  // "admin.access-control.groups.button.add": "Add group",
  "admin.access-control.groups.button.add": "Gruppe hinzufügen",
  
  // "admin.access-control.groups.search.head": "Search groups",
  "admin.access-control.groups.search.head": "Gruppen suchen",
  
  // "admin.access-control.groups.button.see-all": "Browse all",
  "admin.access-control.groups.button.see-all": "Alles durchsuchen",
  
  // "admin.access-control.groups.search.button": "Search",
  "admin.access-control.groups.search.button": "Suche",
  
  // "admin.access-control.groups.table.id": "ID",
  "admin.access-control.groups.table.id": "ID",
  
  // "admin.access-control.groups.table.name": "Name",
  "admin.access-control.groups.table.name": "Name",
  
  // "admin.access-control.groups.table.members": "Members",
  "admin.access-control.groups.table.members": "Mitglieder",
  
  // "admin.access-control.groups.table.edit": "Edit",
  "admin.access-control.groups.table.edit": "Bearbeiten",
  
  // "admin.access-control.groups.table.edit.buttons.edit": "Edit \"{{name}}\"",
  "admin.access-control.groups.table.edit.buttons.edit": "\"{{name}}\" bearbeiten",
  
  // "admin.access-control.groups.table.edit.buttons.remove": "Delete \"{{name}}\"",
  "admin.access-control.groups.table.edit.buttons.remove": "\"{{name}}\" löschen",
  
  // "admin.access-control.groups.no-items": "No groups found with this in their name or this as UUID",
  "admin.access-control.groups.no-items": "Keine Gruppen gefunden, die dies in ihrem Namen oder als UUID haben",
  
  // "admin.access-control.groups.notification.deleted.success": "Successfully deleted group \"{{name}}\"",
  "admin.access-control.groups.notification.deleted.success": "Gruppe \"{{name}}\" erfolgreich gelöscht",
  
  // "admin.access-control.groups.notification.deleted.failure.title": "Failed to delete group \"{{name}}\"",
  "admin.access-control.groups.notification.deleted.failure.title": "Gruppe \"{{name}}\" konnte nicht gelöscht werden",
  
  // "admin.access-control.groups.notification.deleted.failure.content": "Cause: \"{{cause}}\"",
  "admin.access-control.groups.notification.deleted.failure.content": "Ursache: \"{{cause}}\"",
  
  
  
  // "admin.access-control.groups.form.alert.permanent": "This group is permanent, so it can't be edited or deleted. You can still add and remove group members using this page.",
  "admin.access-control.groups.form.alert.permanent": "Diese Gruppe ist permanent, das heißt sie kann nicht bearbeitet oder gelöscht werden. Sie können jedoch über diese Seite Gruppenmitglieder hinzufügen und entfernen.",
  
  // "admin.access-control.groups.form.alert.workflowGroup": "This group can’t be modified or deleted because it corresponds to a role in the submission and workflow process in the \"{{name}}\" {{comcol}}. You can delete it from the <a href='{{comcolEditRolesRoute}}'>\"assign roles\"</a> tab on the edit {{comcol}} page. You can still add and remove group members using this page.",
  "admin.access-control.groups.form.alert.workflowGroup": "Diese Gruppe kann nicht geändert oder gelöscht werden, da sie einer Rolle im Einreichungs- und Workflow-Prozess im \"{{name}}\" {{comcol}} zugeordnet ist. Sie können sie auf der Bearbeitungsseite {{comcol}} im Tab <a href='{{comcolEditRolesRoute}}'>\"assign roles\"</a> löschen. Hier können Sie  Gruppenmitglieder hinzufügen und entfernen.",
  
  // "admin.access-control.groups.form.head.create": "Create group",
  "admin.access-control.groups.form.head.create": "Gruppe erstellen",
  
  // "admin.access-control.groups.form.head.edit": "Edit group",
  "admin.access-control.groups.form.head.edit": "Gruppe bearbeiten",
  
  // "admin.access-control.groups.form.groupName": "Group name",
  "admin.access-control.groups.form.groupName": "Gruppenname",
  
  // "admin.access-control.groups.form.groupDescription": "Description",
  "admin.access-control.groups.form.groupDescription": "Beschreibung",
  
  // "admin.access-control.groups.form.notification.created.success": "Successfully created Group \"{{name}}\"",
  "admin.access-control.groups.form.notification.created.success": "Gruppe \"{{name}}\" erfolgreich erstellt",
  
  // "admin.access-control.groups.form.notification.created.failure": "Failed to create Group \"{{name}}\"",
  "admin.access-control.groups.form.notification.created.failure": "Gruppe \"{{name}}\" konnte nicht erstellt werden",
  
  // "admin.access-control.groups.form.notification.created.failure.groupNameInUse": "Failed to create Group with name: \"{{name}}\", make sure the name is not already in use.",
  "admin.access-control.groups.form.notification.created.failure.groupNameInUse": "Die Gruppe mit dem Namen: \"{{name}}\" konnte nicht erstellt werden. Stellen Sie sicher, dass der Name nicht bereits verwendet wird.",
  
  // "admin.access-control.groups.form.notification.edited.failure": "Failed to edit Group \"{{name}}\"",
  "admin.access-control.groups.form.notification.edited.failure": "Gruppe \"{{name}}\" konnte nicht bearbeitet werden",
  
  // "admin.access-control.groups.form.notification.edited.failure.groupNameInUse": "Name \"{{name}}\" already in use!",
  "admin.access-control.groups.form.notification.edited.failure.groupNameInUse": "Der Name \"{{name}}\" wird bereits verwendet!",
  
  // "admin.access-control.groups.form.notification.edited.success": "Successfully edited Group \"{{name}}\"",
  "admin.access-control.groups.form.notification.edited.success": "Gruppe \"{{name}}\" erfolgreich bearbeitet",
  
  // "admin.access-control.groups.form.actions.delete": "Delete Group",
  "admin.access-control.groups.form.actions.delete": "Gruppe löschen",
  
  // "admin.access-control.groups.form.delete-group.modal.header": "Delete Group \"{{ dsoName }}\"",
  "admin.access-control.groups.form.delete-group.modal.header": "Gruppe \"{{ dsoName }}\" löschen",
  
  // "admin.access-control.groups.form.delete-group.modal.info": "Are you sure you want to delete Group \"{{ dsoName }}\"",
  "admin.access-control.groups.form.delete-group.modal.info": "Sind Sie sicher, dass Sie die Gruppe \"{{ dsoName }}\" löschen möchten",
  
  // "admin.access-control.groups.form.delete-group.modal.cancel": "Cancel",
  "admin.access-control.groups.form.delete-group.modal.cancel": "Abbrechen",
  
  // "admin.access-control.groups.form.delete-group.modal.confirm": "Delete",
  "admin.access-control.groups.form.delete-group.modal.confirm": "Löschen",
  
  // "admin.access-control.groups.form.notification.deleted.success": "Successfully deleted group \"{{ name }}\"",
  "admin.access-control.groups.form.notification.deleted.success": "Gruppe \"{{ name }}\" erfolgreich gelöscht",
  
  // "admin.access-control.groups.form.notification.deleted.failure.title": "Failed to delete group \"{{ name }}\"",
  "admin.access-control.groups.form.notification.deleted.failure.title": "Gruppe \"{{ name }}\" konnte nicht gelöscht werden",
  
  // "admin.access-control.groups.form.notification.deleted.failure.content": "Cause: \"{{ cause }}\"",
  "admin.access-control.groups.form.notification.deleted.failure.content": "Ursache: \"{{ cause }}\"",
  
  // "admin.access-control.groups.form.members-list.head": "EPeople",
  "admin.access-control.groups.form.members-list.head": "Personen",
  
  // "admin.access-control.groups.form.members-list.search.head": "Add EPeople",
  "admin.access-control.groups.form.members-list.search.head": "Personen hinzufügen",
  
  // "admin.access-control.groups.form.members-list.button.see-all": "Browse All",
  "admin.access-control.groups.form.members-list.button.see-all": "Alles durchsuchen",
  
  // "admin.access-control.groups.form.members-list.headMembers": "Current Members",
  "admin.access-control.groups.form.members-list.headMembers": "Derzeitige Mitglieder",
  
  // "admin.access-control.groups.form.members-list.search.scope.metadata": "Metadata",
  "admin.access-control.groups.form.members-list.search.scope.metadata": "Metadaten",
  
  // "admin.access-control.groups.form.members-list.search.scope.email": "E-mail (exact)",
  "admin.access-control.groups.form.members-list.search.scope.email": "E-Mail (exakt)",
  
  // "admin.access-control.groups.form.members-list.search.button": "Search",
  "admin.access-control.groups.form.members-list.search.button": "Suche",
  
  // "admin.access-control.groups.form.members-list.table.id": "ID",
  "admin.access-control.groups.form.members-list.table.id": "ID",
  
  // "admin.access-control.groups.form.members-list.table.name": "Name",
  "admin.access-control.groups.form.members-list.table.name": "Name",
  
  // "admin.access-control.groups.form.members-list.table.edit": "Remove / Add",
  "admin.access-control.groups.form.members-list.table.edit": "Entfernen / Hinzufügen",
  
  // "admin.access-control.groups.form.members-list.table.edit.buttons.remove": "Remove member with name \"{{name}}\"",
  "admin.access-control.groups.form.members-list.table.edit.buttons.remove": "Mitglieder mit dem Namen \"{{name}}\" entfernen",
  
  // "admin.access-control.groups.form.members-list.notification.success.addMember": "Successfully added member: \"{{name}}\"",
  "admin.access-control.groups.form.members-list.notification.success.addMember": "Das Mitglied \"{{name}}\" wurde hinzugefügt.",
  
  // "admin.access-control.groups.form.members-list.notification.failure.addMember": "Failed to add member: \"{{name}}\"",
  "admin.access-control.groups.form.members-list.notification.failure.addMember": "Das Mitglied \"{{name}}\" konnte nicht hinzugefügt werden.",
  
  // "admin.access-control.groups.form.members-list.notification.success.deleteMember": "Successfully deleted member: \"{{name}}\"",
  "admin.access-control.groups.form.members-list.notification.success.deleteMember": "Das Mitglied \"{{name}}\" wurde gelöscht.",
  
  // "admin.access-control.groups.form.members-list.notification.failure.deleteMember": "Failed to delete member: \"{{name}}\"",
  "admin.access-control.groups.form.members-list.notification.failure.deleteMember": "Das Mitglied \"{{name}}\" konnte nicht gelöscht werden.",
  
  // "admin.access-control.groups.form.members-list.table.edit.buttons.add": "Add member with name \"{{name}}\"",
  "admin.access-control.groups.form.members-list.table.edit.buttons.add": "Mitglied mit dem Namen \"{{name}}\" hinzufügen",
  
  // "admin.access-control.groups.form.members-list.notification.failure.noActiveGroup": "No current active group, submit a name first.",
  "admin.access-control.groups.form.members-list.notification.failure.noActiveGroup": "Keine derzeit aktive Gruppe, bitte erst einen Namen eingeben.",
  
  // "admin.access-control.groups.form.members-list.no-members-yet": "No members in group yet, search and add.",
  "admin.access-control.groups.form.members-list.no-members-yet": "Noch keine Mitglieder in der Gruppe, bitte suchen und hinzufügen.",
  
  // "admin.access-control.groups.form.members-list.no-items": "No EPeople found in that search",
  "admin.access-control.groups.form.members-list.no-items": "Keine Personen in dieser Suche gefunden",
  
  // "admin.access-control.groups.form.subgroups-list.notification.failure": "Something went wrong: \"{{cause}}\"",
  "admin.access-control.groups.form.subgroups-list.notification.failure": "Etwas ist fehlgeschlagen: \"{{cause}}\"",
  
  // "admin.access-control.groups.form.subgroups-list.head": "Groups",
  "admin.access-control.groups.form.subgroups-list.head": "Gruppen",
  
  // "admin.access-control.groups.form.subgroups-list.search.head": "Add Subgroup",
  "admin.access-control.groups.form.subgroups-list.search.head": "Untergruppe hinzufügen",
  
  // "admin.access-control.groups.form.subgroups-list.button.see-all": "Browse All",
  "admin.access-control.groups.form.subgroups-list.button.see-all": "Alles durchsuchen",
  
  // "admin.access-control.groups.form.subgroups-list.headSubgroups": "Current Subgroups",
  "admin.access-control.groups.form.subgroups-list.headSubgroups": "Derzeitige Untergruppen",
  
  // "admin.access-control.groups.form.subgroups-list.search.button": "Search",
  "admin.access-control.groups.form.subgroups-list.search.button": "Suche",
  
  // "admin.access-control.groups.form.subgroups-list.table.id": "ID",
  "admin.access-control.groups.form.subgroups-list.table.id": "ID",
  
  // "admin.access-control.groups.form.subgroups-list.table.name": "Name",
  "admin.access-control.groups.form.subgroups-list.table.name": "Name",
  
  // "admin.access-control.groups.form.subgroups-list.table.edit": "Remove / Add",
  "admin.access-control.groups.form.subgroups-list.table.edit": "Entfernen / Hinzufügen",
  
  // "admin.access-control.groups.form.subgroups-list.table.edit.buttons.remove": "Remove subgroup with name \"{{name}}\"",
  "admin.access-control.groups.form.subgroups-list.table.edit.buttons.remove": "Untergruppe mit Namen \"{{name}}\" entfernen",
  
  // "admin.access-control.groups.form.subgroups-list.table.edit.buttons.add": "Add subgroup with name \"{{name}}\"",
  "admin.access-control.groups.form.subgroups-list.table.edit.buttons.add": "Untergruppe mit Namen \"{{name}}\" hinzufügen",
  
  // "admin.access-control.groups.form.subgroups-list.table.edit.currentGroup": "Current group",
  "admin.access-control.groups.form.subgroups-list.table.edit.currentGroup": "Derzeitige Gruppe",
  
  // "admin.access-control.groups.form.subgroups-list.notification.success.addSubgroup": "Successfully added subgroup: \"{{name}}\"",
  "admin.access-control.groups.form.subgroups-list.notification.success.addSubgroup": "Untergruppe: \"{{name}}\" erfolgreich hinzugefügt",
  
  // "admin.access-control.groups.form.subgroups-list.notification.failure.addSubgroup": "Failed to add subgroup: \"{{name}}\"",
  "admin.access-control.groups.form.subgroups-list.notification.failure.addSubgroup": "Untergruppe: \"{{name}}\" konnte nicht hinzugefügt werden",
  
  // "admin.access-control.groups.form.subgroups-list.notification.success.deleteSubgroup": "Successfully deleted subgroup: \"{{name}}\"",
  "admin.access-control.groups.form.subgroups-list.notification.success.deleteSubgroup": "Untergruppe: \"{{name}}\" erfolgreich gelöscht",
  
  // "admin.access-control.groups.form.subgroups-list.notification.failure.deleteSubgroup": "Failed to delete subgroup: \"{{name}}\"",
  "admin.access-control.groups.form.subgroups-list.notification.failure.deleteSubgroup": "Untergruppe: \"{{name}}\" konnte nicht gelöscht werden",
  
  // "admin.access-control.groups.form.subgroups-list.notification.failure.noActiveGroup": "No current active group, submit a name first.",
  "admin.access-control.groups.form.subgroups-list.notification.failure.noActiveGroup": "Keine derzeit aktive Gruppe, bitte erst einen Namen eingeben.",
  
  // "admin.access-control.groups.form.subgroups-list.notification.failure.subgroupToAddIsActiveGroup": "This is the current group, can't be added.",
  "admin.access-control.groups.form.subgroups-list.notification.failure.subgroupToAddIsActiveGroup": "Dies ist die derzeitige Gruppe, sie kann nicht hinzugefügt werden.",
  
  // "admin.access-control.groups.form.subgroups-list.no-items": "No groups found with this in their name or this as UUID",
  "admin.access-control.groups.form.subgroups-list.no-items": "Keine Gruppen gefunden, die dies in ihrem Namen oder als UUID haben",
  
  // "admin.access-control.groups.form.subgroups-list.no-subgroups-yet": "No subgroups in group yet.",
  "admin.access-control.groups.form.subgroups-list.no-subgroups-yet": "Die Gruppe hat noch keine Untergruppen.",
  
  // "admin.access-control.groups.form.return": "Return to groups",
  "admin.access-control.groups.form.return": "Zurück zu den Gruppen",
  
  
  
  // "admin.search.breadcrumbs": "Administrative Search",
  "admin.search.breadcrumbs": "Admin-Suche",
  
  // "admin.search.collection.edit": "Edit",
  "admin.search.collection.edit": "Bearbeiten",
  
  // "admin.search.community.edit": "Edit",
  "admin.search.community.edit": "Bearbeiten",
  
  // "admin.search.item.delete": "Delete",
  "admin.search.item.delete": "Löschen",
  
  // "admin.search.item.edit": "Edit",
  "admin.search.item.edit": "Bearbeiten",
  
  // "admin.search.item.make-private": "Make Private",
  "admin.search.item.make-private": "Verbergen",
  
  // "admin.search.item.make-public": "Make Public",
  "admin.search.item.make-public": "Öffentlich anzeigen",
  
  // "admin.search.item.move": "Move",
  "admin.search.item.move": "Verschieben",
  
  // "admin.search.item.reinstate": "Reinstate",
  "admin.search.item.reinstate": "Wiederherstellen",
  
  // "admin.search.item.withdraw": "Withdraw",
  "admin.search.item.withdraw": "Zurückziehen",
  
  // "admin.search.title": "Administrative Search",
  "admin.search.title": "Admin-Suche",
  
  // "administrativeView.search.results.head": "Administrative Search",
  "administrativeView.search.results.head": "Admin-Suche",
  
  
  
  
  // "admin.workflow.breadcrumbs": "Administer Workflow",
  "admin.workflow.breadcrumbs": "Workflows verwalten",
  
  // "admin.workflow.title": "Administer Workflow",
  "admin.workflow.title": "Workflows verwalten",
  
  // "admin.workflow.item.workflow": "Workflow",
  "admin.workflow.item.workflow": "Workflows",
  
  // "admin.workflow.item.delete": "Delete",
  "admin.workflow.item.delete": "Löschen",
  
  // "admin.workflow.item.send-back": "Send back",
  "admin.workflow.item.send-back": "Zurücksenden",
  
  
  
  // "admin.metadata-import.breadcrumbs": "Import Metadata",
  "admin.metadata-import.breadcrumbs": "Metadaten importieren",
  
  // "admin.metadata-import.title": "Import Metadata",
  "admin.metadata-import.title": "Metadaten importieren",
  
  // "admin.metadata-import.page.header": "Import Metadata",
  "admin.metadata-import.page.header": "Metadaten importieren",
  
  // "admin.metadata-import.page.help": "You can drop or browse CSV files that contain batch metadata operations on files here",
  "admin.metadata-import.page.help": "Um Metadaten im Batch-Verfahren zu importieren, wählen Sie bitte eine CSV-Datei zum Hochladen aus oder ziehen Sie diese ins Browser-Fenster.",
  
  // "admin.metadata-import.page.dropMsg": "Drop a metadata CSV to import",
  "admin.metadata-import.page.dropMsg": "Ziehen Sie eine CSV-Datei mit Metadaten zum Importieren in das Browser-Fenster.",
  
  // "admin.metadata-import.page.dropMsgReplace": "Drop to replace the metadata CSV to import",
  "admin.metadata-import.page.dropMsgReplace": "Legen Sie eine neue CSV-Datei hier ab, um die Importdatei zu ersetzen.",
  
  // "admin.metadata-import.page.button.return": "Return",
  "admin.metadata-import.page.button.return": "Zurück",
  
  // "admin.metadata-import.page.button.proceed": "Proceed",
  "admin.metadata-import.page.button.proceed": "Fortfahren",
  
  // "admin.metadata-import.page.error.addFile": "Select file first!",
  "admin.metadata-import.page.error.addFile": "Bitte wählen Sie zuerst eine Datei aus.",
  
  
  
  
  // "auth.errors.invalid-user": "Invalid email address or password.",
  "auth.errors.invalid-user": "Passwort oder E-Mail-Adresse ungültig.",
  
  // "auth.messages.expired": "Your session has expired. Please log in again.",
  "auth.messages.expired": "Ihre Sitzung ist abgelaufen. Bitte melden Sie sich erneut an.",
  
  
  
  // "auth.messages.token-refresh-failed": "Refreshing your session token failed. Please log in again.",
  "auth.messages.token-refresh-failed": "Aktualisierung fehlgeschlagen. Bitte melden Sie sich erneut an.",

  // "bitstream-request-a-copy.alert.canDownload1": "You already have access to this file. If you want to download the file, click ",
  "bitstream-request-a-copy.alert.canDownload1": "Sie haben schon Zugriff auf die Datei. Um sie herunterzuladen, klicken Sie bitte",

  // "bitstream-request-a-copy.alert.canDownload2": "here",
  "bitstream-request-a-copy.alert.canDownload2": "hier",

  // "bitstream-request-a-copy.allfiles.label": "Files",
  "bitstream-request-a-copy.allfiles.label": "Dateien",

  // "bitstream-request-a-copy.email.error": "Please enter a valid email address.",
  "bitstream-request-a-copy.email.error": "Bitte geben Sie eine gültige E-Mail-Adresse an.",

  // "bitstream-request-a-copy.email.hint": "This email address is used for sending the file.",
  "bitstream-request-a-copy.email.hint": "An diese E-Mail-Adresse wird die Datei geschickt.",

  // "bitstream-request-a-copy.email.label": "Your e-mail address *",
  "bitstream-request-a-copy.email.label": "E-Mail-Adresse *",

  // "bitstream-request-a-copy.files-all-false.label": "Only the requested file",
  "bitstream-request-a-copy.files-all-false.label": "Nur die angefragte Datei",

  // "bitstream-request-a-copy.files-all-true.label": "All files (of this item) in restricted access",
  "bitstream-request-a-copy.files-all-true.label": "Alle nicht öffentlich zugänglichen Dateien, die zu diesem Item gehören",

  // "bitstream-request-a-copy.header": "Request a copy of the file",
  "bitstream-request-a-copy.header": "Eine Datei anfordern",

  // "bitstream-request-a-copy.intro": "Enter the following information to request a copy for the following item: ",
  "bitstream-request-a-copy.intro": "Bitte füllen Sie für die Anfrage nach einer Datei die folgenden Felder aus:",

  // "bitstream-request-a-copy.intro.bitstream.all": "Requesting all files. ",
  "bitstream-request-a-copy.intro.bitstream.all": "Bitte schicken Sie mir alle Dateien.",

  // "bitstream-request-a-copy.intro.bitstream.one": "Requesting the following file: ",
  "bitstream-request-a-copy.intro.bitstream.one": "Bitte schicken Sie mir die folgende Datei:",

  // "bitstream-request-a-copy.message.label": "Message",
  "bitstream-request-a-copy.message.label": "Nachricht",

  // "bitstream-request-a-copy.name.error": "The name is required",
  "bitstream-request-a-copy.name.error": "Bitte geben Sie Ihren Namen an.",

  // "bitstream-request-a-copy.name.label": "Name *",
  "bitstream-request-a-copy.name.label": "Name *",

  // "bitstream-request-a-copy.return": "Back",
  "bitstream-request-a-copy.return": "Zurück",

  // "bitstream.download.page.back": "Back",
  "bitstream.download.page.back": "Zurück",

  // "bitstream.edit.authorizations.link": "Edit bitstream's Policies",
  "bitstream.edit.authorizations.link": "Richtlinien für den Bitstream bearbeiten",

  // "bitstream.edit.authorizations.title": "Edit bitstream's Policies",
  "bitstream.edit.authorizations.title": "Richtlinien für den Bitstream bearbeiten",

  // "bitstream.edit.bitstream": "Bitstream: ",
  "bitstream.edit.bitstream": "Bitstream: ",
  
  // "bitstream.edit.form.description.hint": "Optionally, provide a brief description of the file, for example \"<i>Main article</i>\" or \"<i>Experiment data readings</i>\".",
  "bitstream.edit.form.description.hint": "Hier können Sie eine kurze Beschreibung der Datei angeben, zum Beispiel \"<i>Artikel</i>\" oder \"<i>Tabellenhanhang</i>\".",
  
  // "bitstream.edit.form.description.label": "Description",
  "bitstream.edit.form.description.label": "Beschreibung",
  
  // "bitstream.edit.form.embargo.hint": "The first day from which access is allowed. <b>This date cannot be modified on this form.</b> To set an embargo date for a bitstream, go to the <i>Item Status</i> tab, click <i>Authorizations...</i>, create or edit the bitstream's <i>READ</i> policy, and set the <i>Start Date</i> as desired.",
  "bitstream.edit.form.embargo.hint": "Der erste Tag, ab dem der Zugang erlaubt ist. <b>Dieses Datum kann in diesem Formular nicht verändert werden.</b> Um eine Embargo-Frist für eine Datei festzulegen, zu <i>Item Status</i> gehen, auf <i>Authorizations...</i> klicken, die Richtlinie <i>READ</i> für die Datei erstellen oder verändern und das <i>Start Date</i> wie gewünscht einstellen.",

  
  // "bitstream.edit.form.embargo.label": "Embargo until specific date",
  "bitstream.edit.form.embargo.label": "Sperrfrist",
  
  // "bitstream.edit.form.fileName.hint": "Change the filename for the bitstream. Note that this will change the display bitstream URL, but old links will still resolve as long as the sequence ID does not change.",
  "bitstream.edit.form.fileName.hint": "Hier können Sie den Dateinamen ändern. Beachten Sie bitte, dass sich dadurch die angezeigte Datei-URL ändert. Alte Links werden jedoch weiterhin aufgelöst, solange sich die Sequenz-ID nicht ändert.",
  
  // "bitstream.edit.form.fileName.label": "Filename",
  "bitstream.edit.form.fileName.label": "Dateiname",
  
  // "bitstream.edit.form.iiifLabel.label": "IIIF Label",
  "bitstream.edit.form.iiifLabel.label": "IIIF-Bezeichnung",

  // "bitstream.edit.form.newFormat.label": "Describe new format",
  "bitstream.edit.form.newFormat.label": "Neues Format beschreiben",
  
  // "bitstream.edit.form.newFormat.hint": "The application you used to create the file, and the version number (for example, \"<i>ACMESoft SuperApp version 1.5</i>\").",
  "bitstream.edit.form.newFormat.hint": "Name und Versionsnummer des Programms, das Sie verwendet haben, um die Datei zu erstellen (z. B. \"<i>ACMESoft SuperApp, Version 1.5</i>\").",
  
  // "bitstream.edit.form.primaryBitstream.label": "Primary bitstream",
  "bitstream.edit.form.primaryBitstream.label": "Primäre Datei",
  
  // "bitstream.edit.form.selectedFormat.hint": "If the format is not in the above list, <b>select \"format not in list\" above</b> and describe it under \"Describe new format\".",
  "bitstream.edit.form.selectedFormat.hint": "Falls das Format nicht in der obigen Liste enthalten ist, <b>wählen Sie bitte \"Anderes Format\"</b> und beschreiben Sie es unter \"Neues Format beschreiben\".",
  
  // "bitstream.edit.form.selectedFormat.label": "Selected Format",
  "bitstream.edit.form.selectedFormat.label": "Ausgewähltes Format",
  
  // "bitstream.edit.form.selectedFormat.unknown": "Format not in list",
  "bitstream.edit.form.selectedFormat.unknown": "Anderes Format",
  
  // "bitstream.edit.notifications.error.format.title": "An error occurred saving the bitstream's format",
  "bitstream.edit.notifications.error.format.title": "Beim Speichern des Dateiformats ist ein Fehler aufgetreten",
  
  // "bitstream.edit.notifications.saved.content": "Your changes to this bitstream were saved.",
  "bitstream.edit.notifications.saved.content": "Ihre Änderungen an der Datei wurden gespeichert.",
  
  // "bitstream.edit.notifications.saved.title": "Bitstream saved",
  "bitstream.edit.notifications.saved.title": "Datei gespeichert",
  
  // "bitstream.edit.return": "Back",
  "bitstream.edit.return": "Zurück",

  // "bitstream.edit.title": "Edit bitstream",
  "bitstream.edit.title": "Datei bearbeiten",
  
  
  // "browse.back.all-results": "All browse results",
  "browse.back.all-results": "Filter zurücksetzen",
  
  // "browse.comcol.by.author": "By Author",
  "browse.comcol.by.author": "Nach Autor:in",
  
  // "browse.comcol.by.dateissued": "By Issue Date",
  "browse.comcol.by.dateissued": "Nach Erscheinungsjahr",
  
  // "browse.comcol.by.subject": "By Subject",
  "browse.comcol.by.subject": "Nach Schlagwort",
  
  // "browse.comcol.by.title": "By Title",
  "browse.comcol.by.title": "Nach Titel",
  
  // "browse.comcol.head": "Browse",
  "browse.comcol.head": "Listen",
  
  // "browse.empty": "No items to show.",
  "browse.empty": "Es gibt keine Items, die angezeigt werden können.",
  
  // "browse.metadata.author": "Author",
  "browse.metadata.author": "Autor:in",
  
  // "browse.metadata.dateissued": "Issue Date",
  "browse.metadata.dateissued": "Erscheinungsdatum",
  
  // "browse.metadata.subject": "Subject",
  "browse.metadata.subject": "Schlagwort",
  
  // "browse.metadata.title": "Title",
  "browse.metadata.title": "Titel",
  
  // "browse.metadata.author.breadcrumbs": "Browse by Author",
  "browse.metadata.author.breadcrumbs": "Auflistung nach Autor:in",
  
  // "browse.metadata.dateissued.breadcrumbs": "Browse by Date",
  "browse.metadata.dateissued.breadcrumbs": "Auflistung nach Datum",
  
  // "browse.metadata.subject.breadcrumbs": "Browse by Subject",
  "browse.metadata.subject.breadcrumbs": "Schlagwörter",
  
  // "browse.metadata.title.breadcrumbs": "Browse by Title",
  "browse.metadata.title.breadcrumbs": "Titel",
  
  // "browse.next.button": "Next",
  "browse.next.button": "Weiter",

  // "browse.previous.button": "Previous",
  "browse.previous.button": "Zurück",

  // "browse.startsWith.choose_start": "(Choose start)",
  "browse.startsWith.choose_start": "(Startpunkt wählen)",
  
  // "browse.startsWith.choose_year": "(Choose year)",
  "browse.startsWith.choose_year": "(Zeitpunkt wählen)",
  
  // "browse.startsWith.choose_year.label": "Choose the issue year",
  "browse.startsWith.choose_year.label": "Erscheinungsjahr auswählen",

  // "browse.startsWith.jump": "Jump to a point in the index:",
  "browse.startsWith.jump": "Zu einem Punkt im Index springen:",
  
  // "browse.startsWith.months.april": "April",
  "browse.startsWith.months.april": "April",
  
  // "browse.startsWith.months.august": "August",
  "browse.startsWith.months.august": "August",
  
  // "browse.startsWith.months.december": "December",
  "browse.startsWith.months.december": "Dezember",
  
  // "browse.startsWith.months.february": "February",
  "browse.startsWith.months.february": "Februar",
  
  // "browse.startsWith.months.january": "January",
  "browse.startsWith.months.january": "Januar",
  
  // "browse.startsWith.months.july": "July",
  "browse.startsWith.months.july": "Juli",
  
  // "browse.startsWith.months.june": "June",
  "browse.startsWith.months.june": "Juni",
  
  // "browse.startsWith.months.march": "March",
  "browse.startsWith.months.march": "März",
  
  // "browse.startsWith.months.may": "May",
  "browse.startsWith.months.may": "Mai",
  
  // "browse.startsWith.months.none": "(Choose month)",
  "browse.startsWith.months.none": "(Monat auswählen)",
  
  // "browse.startsWith.months.none.label": "Choose the issue month",
  "browse.startsWith.months.none.label": "Erscheinungsmonat auswählen",

  // "browse.startsWith.months.november": "November",
  "browse.startsWith.months.november": "November",
  
  // "browse.startsWith.months.october": "October",
  "browse.startsWith.months.october": "Oktober",
  
  // "browse.startsWith.months.september": "September",
  "browse.startsWith.months.september": "September",
  
  // "browse.startsWith.submit": "Go",
  "browse.startsWith.submit": "Los",
  
  // "browse.startsWith.type_date": "Or type in a date (year-month):",
  "browse.startsWith.type_date": "Oder geben Sie ein Datum ein:",
  
  // "browse.startsWith.type_text": "Or enter first few letters:",
  "browse.startsWith.type_text": "Oder geben Sie die ersten Buchstaben ein:",
    
  // "browse.title": "Browsing {{ collection }} by {{ field }}{{ startsWith }} {{ value }}",
  "browse.title": "Auflistung {{ collection }} nach {{ field }}{{ startsWith }} {{ value }}",

  // "browse.title.page": "Browsing {{ collection }} by {{ field }} {{ value }}",
  "browse.title.page": "Auflistung {{ collection }} nach {{ field }} {{ value }}",
  
  
  // "chips.remove": "Remove chip",
  "chips.remove": "Teil löschen",
  
  
  
  // "collection.create.head": "Create a Collection",
  "collection.create.head": "Eine Sammlung anlegen",
  
  // "collection.create.notifications.success": "Successfully created the Collection",
  "collection.create.notifications.success": "Sammlung erfolgreich angelegt",
  
  // "collection.create.sub-head": "Create a Collection for Community {{ parent }}",
  "collection.create.sub-head": "Eine Sammlung in dem Bereich {{ parent }} anlegen",
  
  // "collection.curate.header": "Curate Collection: {{collection}}",
  "collection.curate.header": "Sammlung: {{collection}} pflegen",
  
  // "collection.delete.cancel": "Cancel",
  "collection.delete.cancel": "Abbrechen",
  
  // "collection.delete.confirm": "Confirm",
  "collection.delete.confirm": "Bestätigen",
  
  // "collection.delete.head": "Delete Collection",
  "collection.delete.head": "Sammlung löschen",
  
  // "collection.delete.notification.fail": "Collection could not be deleted",
  "collection.delete.notification.fail": "Die Sammlung konnte nicht gelöscht werden.",
  
  // "collection.delete.notification.success": "Successfully deleted collection",
  "collection.delete.notification.success": "Die Sammlung wurde erfolgreich gelöscht",
  
  // "collection.delete.text": "Are you sure you want to delete collection \"{{ dso }}\"",
  "collection.delete.text": "Sind Sie sicher, dass Sie die Sammlung \"{{ dso }}\" löschen wollen?",
  
  
  
  // "collection.edit.delete": "Delete this collection",
  "collection.edit.delete": "Diese Sammlung löschen",
  
  // "collection.edit.head": "Edit Collection",
  "collection.edit.head": "Sammlung bearbeiten",
  
  // "collection.edit.breadcrumbs": "Edit Collection",
  "collection.edit.breadcrumbs": "Sammlung bearbeiten",
  
  
  
  // "collection.edit.logo.delete-undo.title": "Undo delete",
  "collection.edit.logo.delete-undo.title": "Löschen rückgängig machen",

  // "collection.edit.logo.delete.title": "Delete logo",
  "collection.edit.logo.delete.title": "Logo löschen",

  // "collection.edit.tabs.mapper.head": "Item Mapper",
  "collection.edit.tabs.mapper.head": "Item spiegeln",
  
  // "collection.edit.tabs.item-mapper.title": "Collection Edit - Item Mapper",
  "collection.edit.tabs.item-mapper.title": "Sammlung bearbeiten - Item spiegeln",
  
  // "collection.edit.item-mapper.cancel": "Cancel",
  "collection.edit.item-mapper.cancel": "Abbrechen",
  
  // "collection.edit.item-mapper.collection": "Collection: \"<b>{{name}}</b>\"",
  "collection.edit.item-mapper.collection": "Sammlung: \"<b>{{name}}</b>\"",
  
  // "collection.edit.item-mapper.confirm": "Map selected items",
  "collection.edit.item-mapper.confirm": "Ausgewählte Items spiegeln",
  
  // "collection.edit.item-mapper.description": "This is the item mapper tool that allows collection administrators to map items from other collections into this collection. You can search for items from other collections and map them, or browse the list of currently mapped items.",
  "collection.edit.item-mapper.description": "Sammlungsadministrator:innen haben die Möglichkeit Items von einer Sammlung in eine andere zu spiegeln. Man kann nach Items in anderen Sammlungen suchen und diese spiegeln oder sich eine Liste der gespiegelten Items anzeigen lassen.",
  
  // "collection.edit.item-mapper.head": "Item Mapper - Map Items from Other Collections",
  "collection.edit.item-mapper.head": "Item spiegeln - Spiegelt Items aus anderen Sammlungen",
  
  // "collection.edit.item-mapper.no-search": "Please enter a query to search",
  "collection.edit.item-mapper.no-search": "Bitte geben Sie eine Suchanfrage ein.",
  
  // "collection.edit.item-mapper.notifications.map.error.content": "Errors occurred for mapping of {{amount}} items.",
  "collection.edit.item-mapper.notifications.map.error.content": "Beim Spiegeln von {{amount}} Ressource(n) ist ein Fehler aufgetreten.",
  
  // "collection.edit.item-mapper.notifications.map.error.head": "Mapping errors",
  "collection.edit.item-mapper.notifications.map.error.head": "Fehler beim Spiegeln",
  
  // "collection.edit.item-mapper.notifications.map.success.content": "Successfully mapped {{amount}} items.",
  "collection.edit.item-mapper.notifications.map.success.content": "{{amount}} Item(s) erfolgreich gespiegelt.",
  
  // "collection.edit.item-mapper.notifications.map.success.head": "Mapping completed",
  "collection.edit.item-mapper.notifications.map.success.head": "Spiegelung abgeschlossen",
  
  // "collection.edit.item-mapper.notifications.unmap.error.content": "Errors occurred for removing the mappings of {{amount}} items.",
  "collection.edit.item-mapper.notifications.unmap.error.content": "Beim Spiegeln von {{amount}} Item(s) ist ein Fehler aufgetreten.",
  
  // "collection.edit.item-mapper.notifications.unmap.error.head": "Remove mapping errors",
  "collection.edit.item-mapper.notifications.unmap.error.head": "Spiegeln Entfernen Fehler",
  
  // "collection.edit.item-mapper.notifications.unmap.success.content": "Successfully removed the mappings of {{amount}} items.",
  "collection.edit.item-mapper.notifications.unmap.success.content": "{{amount}} Spiegelung(en) wurde(n) entfernt.",
  
  // "collection.edit.item-mapper.notifications.unmap.success.head": "Remove mapping completed",
  "collection.edit.item-mapper.notifications.unmap.success.head": "Spiegelung entfernen abgeschlossen",
  
  // "collection.edit.item-mapper.remove": "Remove selected item mappings",
  "collection.edit.item-mapper.remove": "Spiegelung der ausgewählten Items entfernen",
  
  // "collection.edit.item-mapper.tabs.browse": "Browse mapped items",
  "collection.edit.item-mapper.tabs.browse": "Gespiegelte Items auflisten",
  
  // "collection.edit.item-mapper.tabs.map": "Map new items",
  "collection.edit.item-mapper.tabs.map": "Neue Items spiegeln",
  
  
  
  // "collection.edit.logo.label": "Collection logo",
  "collection.edit.logo.label": "Sammlungslogo",
  
  // "collection.edit.logo.notifications.add.error": "Uploading Collection logo failed. Please verify the content before retrying.",
  "collection.edit.logo.notifications.add.error": "Hochladen des Sammlungslogos fehlgeschlagen. Bitte überprüfen Sie den Inhalt, bevor Sie es erneut versuchen.",
  
  // "collection.edit.logo.notifications.add.success": "Upload Collection logo successful.",
  "collection.edit.logo.notifications.add.success": "Sammlungslogo erfolgreich hochgeladen.",
  
  // "collection.edit.logo.notifications.delete.success.title": "Logo deleted",
  "collection.edit.logo.notifications.delete.success.title": "Logo gelöscht",
  
  // "collection.edit.logo.notifications.delete.success.content": "Successfully deleted the collection's logo",
  "collection.edit.logo.notifications.delete.success.content": "Logo der Sammlung erfolgreich gelöscht",
  
  // "collection.edit.logo.notifications.delete.error.title": "Error deleting logo",
  "collection.edit.logo.notifications.delete.error.title": "Fehler beim Löschen des Logos",
  
  // "collection.edit.logo.upload": "Drop a Collection Logo to upload",
  "collection.edit.logo.upload": "Ziehen Sie ein Logo herüber, um es hochzuladen.",
  
  
  
  // "collection.edit.notifications.success": "Successfully edited the Collection",
  "collection.edit.notifications.success": "Sammlung erfolgreich bearbeitet",
  
  // "collection.edit.return": "Return",
  "collection.edit.return": "Zurück",
  
  
  
  // "collection.edit.tabs.curate.head": "Curate",
  "collection.edit.tabs.curate.head": "Datenpflege",
  
  // "collection.edit.tabs.curate.title": "Collection Edit - Curate",
  "collection.edit.tabs.curate.title": "Sammlung bearbeiten - Datenpflege",
  
  // "collection.edit.tabs.authorizations.head": "Authorizations",
  "collection.edit.tabs.authorizations.head": "Berechtigungen",
  
  // "collection.edit.tabs.authorizations.title": "Collection Edit - Authorizations",
  "collection.edit.tabs.authorizations.title": "Sammlung bearbeiten - Berechtigungen",
  
  // "collection.edit.tabs.metadata.head": "Edit Metadata",
  "collection.edit.tabs.metadata.head": "Metadaten bearbeiten",
  
  // "collection.edit.tabs.metadata.title": "Collection Edit - Metadata",
  "collection.edit.tabs.metadata.title": "Sammlung bearbeiten - Metadaten",
  
  // "collection.edit.tabs.roles.head": "Assign Roles",
  "collection.edit.tabs.roles.head": "Rollen zuweisen",
  
  // "collection.edit.tabs.roles.title": "Collection Edit - Roles",
  "collection.edit.tabs.roles.title": "Sammlung bearbeiten - Rollen",
  
  // "collection.edit.tabs.source.external": "This collection harvests its content from an external source",
  "collection.edit.tabs.source.external": "Diese Sammlung bezieht ihre Inhalte aus einer externen Quelle",
  
  // "collection.edit.tabs.source.form.errors.oaiSource.required": "You must provide a set id of the target collection.",
  "collection.edit.tabs.source.form.errors.oaiSource.required": "Sie müssen die OAI-Set-Id der Zielsammlung angeben.",
  
  // "collection.edit.tabs.source.form.harvestType": "Content being harvested",
  "collection.edit.tabs.source.form.harvestType": "Der Inhalt wird automatisch bezogen",
  
  // "collection.edit.tabs.source.form.head": "Configure an external source",
  "collection.edit.tabs.source.form.head": "Externe Quelle konfigurieren",
  
  // "collection.edit.tabs.source.form.metadataConfigId": "Metadata Format",
  "collection.edit.tabs.source.form.metadataConfigId": "Metadatenformat",
  
  // "collection.edit.tabs.source.form.oaiSetId": "OAI specific set id",
  "collection.edit.tabs.source.form.oaiSetId": "OAI-spezifische Set-ID",
  
  // "collection.edit.tabs.source.form.oaiSource": "OAI Provider",
  "collection.edit.tabs.source.form.oaiSource": "OAI-Anbieter",
  
  // "collection.edit.tabs.source.form.options.harvestType.METADATA_AND_BITSTREAMS": "Harvest metadata and bitstreams (requires ORE support)",
  "collection.edit.tabs.source.form.options.harvestType.METADATA_AND_BITSTREAMS": "Bezieht Metadaten und Dateien (ORE-Schnittstelle erforderlich)",
  
  // "collection.edit.tabs.source.form.options.harvestType.METADATA_AND_REF": "Harvest metadata and references to bitstreams (requires ORE support)",
  "collection.edit.tabs.source.form.options.harvestType.METADATA_AND_REF": "Bezieht Metadaten und Referenzen auf Dateien (ORE-Schnittstelle erforderlich))",
  
  // "collection.edit.tabs.source.form.options.harvestType.METADATA_ONLY": "Harvest metadata only",
  "collection.edit.tabs.source.form.options.harvestType.METADATA_ONLY": "Nur Metadaten beziehen",
  
  // "collection.edit.tabs.source.head": "Content Source",
  "collection.edit.tabs.source.head": "Herkunft des Inhalts",
  
  // "collection.edit.tabs.source.notifications.discarded.content": "Your changes were discarded. To reinstate your changes click the 'Undo' button",
  "collection.edit.tabs.source.notifications.discarded.content": "Die Änderungen wurden verworfen. Bitte klicken Sie auf \"Rückgängig\", um sie wieder einzusetzen.",
  
  // "collection.edit.tabs.source.notifications.discarded.title": "Changed discarded",
  "collection.edit.tabs.source.notifications.discarded.title": "Änderungen verworfen",
  
  // "collection.edit.tabs.source.notifications.invalid.content": "Your changes were not saved. Please make sure all fields are valid before you save.",
  "collection.edit.tabs.source.notifications.invalid.content": "Ihre Änderungen wurden nicht gespeichert. Stellen Sie sicher, dass alle Felder gültig sind bevor Sie speichern.",
  
  // "collection.edit.tabs.source.notifications.invalid.title": "Metadata invalid",
  "collection.edit.tabs.source.notifications.invalid.title": "Metadaten ungültig",
  
  // "collection.edit.tabs.source.notifications.saved.content": "Your changes to this collection's content source were saved.",
  "collection.edit.tabs.source.notifications.saved.content": "Die Quelle für den Inhalt der Sammlung wurde geändert.",
  
  // "collection.edit.tabs.source.notifications.saved.title": "Content Source saved",
  "collection.edit.tabs.source.notifications.saved.title": "Bezugsquelle für den Inhalt gespeichert",
  
  // "collection.edit.tabs.source.title": "Collection Edit - Content Source",
  "collection.edit.tabs.source.title": "Sammlung bearbeiten - Bezugsquelle für den Inhalt",
  
  
  
  // "collection.edit.template.add-button": "Add",
  "collection.edit.template.add-button": "Hinzufügen",
  
  // "collection.edit.template.breadcrumbs": "Item template",
  "collection.edit.template.breadcrumbs": "Metadatenvorlage",
  
  // "collection.edit.template.cancel": "Cancel",
  "collection.edit.template.cancel": "Abbrechen",
  
  // "collection.edit.template.delete-button": "Delete",
  "collection.edit.template.delete-button": "Löschen",
  
  // "collection.edit.template.edit-button": "Edit",
  "collection.edit.template.edit-button": "Bearbeiten",
  
  // "collection.edit.template.head": "Edit Template Item for Collection \"{{ collection }}\"",
  "collection.edit.template.head": "Itemvorlage für Sammlung \"{{ collection }}\" bearbeiten",
  
  // "collection.edit.template.label": "Template item",
  "collection.edit.template.label": "Itemvorlage",
  
  // "collection.edit.template.notifications.delete.error": "Failed to delete the item template",
  "collection.edit.template.notifications.delete.error": "Löschen der Metadatenvorlage fehlgeschlagen",
  
  // "collection.edit.template.notifications.delete.success": "Successfully deleted the item template",
  "collection.edit.template.notifications.delete.success": "Die Metadatenvorlage wurde erfolgreich gelöscht.",
  
  // "collection.edit.template.title": "Edit Template Item",
  "collection.edit.template.title": "Metadatenvorlage bearbeiten",
  
  
  
  // "collection.form.abstract": "Short Description",
  "collection.form.abstract": "Kurzbeschreibung",
  
  // "collection.form.description": "Introductory text (HTML)",
  "collection.form.description": "Einleitender Text (HTML)",
  
  // "collection.form.errors.title.required": "Please enter a collection name",
  "collection.form.errors.title.required": "Bitte geben Sie einen Namen für die Sammlung ein.",
  
  // "collection.form.license": "License",
  "collection.form.license": "Lizenzbestimmung",
  
  // "collection.form.provenance": "Provenance",
  "collection.form.provenance": "Herkunft",
  
  // "collection.form.rights": "Copyright text (HTML)",
  "collection.form.rights": "Copyright Text (HTML)",
  
  // "collection.form.tableofcontents": "News (HTML)",
  "collection.form.tableofcontents": "Neuigkeiten (HTML)",
  
  // "collection.form.title": "Name",
  "collection.form.title": "Name",
  
  
  
  // "collection.listelement.badge": "Collection",
  "collection.listelement.badge": "Sammlung",
  
  
  
  // "collection.page.browse.recent.head": "Recent Submissions",
  "collection.page.browse.recent.head": "Neueste Veröffentlichungen",
  
  // "collection.page.browse.recent.empty": "No items to show",
  "collection.page.browse.recent.empty": "Es gibt keine Items, die angezeigt werden können.",
  
  // "collection.page.edit": "Edit this collection",
  "collection.page.edit": "Diese Sammlung bearbeiten",
  
  // "collection.page.handle": "Permanent URI for this collection",
  "collection.page.handle": "Dauerhafte URI für die Sammlung",
  
  // "collection.page.license": "License",
  "collection.page.license": "Lizenz",
  
  // "collection.page.news": "News",
  "collection.page.news": "Neuigkeiten",
  
  
  
  // "collection.select.confirm": "Confirm selected",
  "collection.select.confirm": "Auswahl bestätigen",
  
  // "collection.select.empty": "No collections to show",
  "collection.select.empty": "Es gibt keine Sammlungen, die angezeigt werden können",
  
  // "collection.select.table.title": "Title",
  "collection.select.table.title": "Titel",
  
  
  
  // "collection.source.controls.import.running": "Importing...",
  "collection.source.controls.import.running": "Importiere...",

  // "collection.source.controls.import.submit": "Import now",
  "collection.source.controls.import.submit": "Jetzt importieren",

  // "collection.source.controls.import.submit.success": "The import has been successfully initiated",
  "collection.source.controls.import.submit.success": "Import begonnen",

  // "collection.source.controls.test.running": "Testing configuration...",
  "collection.source.controls.test.running": "Die Konfiguration wird getestet.",

  // "collection.source.update.notifications.error.content": "The provided settings have been tested and didn't work.",
  "collection.source.update.notifications.error.content": "Die angegebenen Einstellungen wurden getestet und haben nicht funktioniert.",
  
  // "collection.source.update.notifications.error.title": "Server Error",
  "collection.source.update.notifications.error.title": "Serverfehler",
  
  
  
  // "community.edit.logo.delete-undo.title": "Undo delete",
  "community.edit.logo.delete-undo.title": "Löschen rückgängig machen",

  // "community.edit.logo.delete.title": "Delete logo",
  "community.edit.logo.delete.title": "Logo löschen",
  
  // "communityList.breadcrumbs": "Community List",
  "communityList.breadcrumbs": "Bereichsliste",

  // "communityList.tabTitle": "Community List",
  "communityList.tabTitle": "Bereichsliste",
  
  // "communityList.title": "List of Communities",
  "communityList.title": "Liste der Bereiche",
  
  // "communityList.showMore": "Show More",
  "communityList.showMore": "Mehr anzeigen",
  
  
  
  // "community.create.head": "Create a Community",
  "community.create.head": "Sammlung anlegen",
  
  // "community.create.notifications.success": "Successfully created the Community",
  "community.create.notifications.success": "Bereich erfolgreich angelegt",
  
  // "community.create.sub-head": "Create a Sub-Community for Community {{ parent }}",
  "community.create.sub-head": "Teilbereich im Bereich {{ parent }} anlegen",
  
  // "community.curate.header": "Curate Community: {{community}}",
  "community.curate.header": "Bereich: {{community}} pflegen",
  
  // "community.delete.cancel": "Cancel",
  "community.delete.cancel": "Abbrechen",
  
  // "community.delete.confirm": "Confirm",
  "community.delete.confirm": "Bestätigen",
  
  // "community.delete.head": "Delete Community",
  "community.delete.head": "Bereich Löschen",
  
  // "community.delete.notification.fail": "Community could not be deleted",
  "community.delete.notification.fail": "Der Bereich konnte nicht gelöscht werden.",
  
  // "community.delete.notification.success": "Successfully deleted community",
  "community.delete.notification.success": "Der Bereich wurde erfolgreich gelöscht.",
  
  // "community.delete.text": "Are you sure you want to delete community \"{{ dso }}\"",
  "community.delete.text": "Sind Sie sicher, dass Sie den Bereich \"{{ dso }}\" löschen möchten?",
  
  // "community.edit.delete": "Delete this community",
  "community.edit.delete": "Diesen Bereich löschen",
  
  // "community.edit.head": "Edit Community",
  "community.edit.head": "Bereich bearbeiten",
  
  // "community.edit.breadcrumbs": "Edit Community",
  "community.edit.breadcrumbs": "Bereich bearbeiten",
  
  
  // "community.edit.logo.label": "Community logo",
  "community.edit.logo.label": "Bereichslogo",
  
  // "community.edit.logo.notifications.add.error": "Uploading Community logo failed. Please verify the content before retrying.",
  "community.edit.logo.notifications.add.error": "Hochladen des Bereichslogos fehlgeschlagen. Bitte überprüfen Sie den Inhalt bevor Sie es erneut versuchen.",
  
  // "community.edit.logo.notifications.add.success": "Upload Community logo successful.",
  "community.edit.logo.notifications.add.success": "Hochladen des Bereichslogos erfolgreich.",
  
  // "community.edit.logo.notifications.delete.success.title": "Logo deleted",
  "community.edit.logo.notifications.delete.success.title": "Logo gelöscht",
  
  // "community.edit.logo.notifications.delete.success.content": "Successfully deleted the community's logo",
  "community.edit.logo.notifications.delete.success.content": "Das Bereichslogo wurde erfolgreich gelöscht",
  
  // "community.edit.logo.notifications.delete.error.title": "Error deleting logo",
  "community.edit.logo.notifications.delete.error.title": "Fehler beim Löschen des Logos",
  
  // "community.edit.logo.upload": "Drop a Community Logo to upload",
  "community.edit.logo.upload": "Ziehen Sie ein Bereichslogo herüber, um es hochzuladen",
  
  
  
  // "community.edit.notifications.success": "Successfully edited the Community",
  "community.edit.notifications.success": "Bereich erfolgreich bearbeitet",
  
  // "community.edit.notifications.unauthorized": "You do not have privileges to make this change",
  "community.edit.notifications.unauthorized": "Sie haben keine Berechtigung, diese Änderung vorzunehmen",
  
  // "community.edit.notifications.error": "An error occured while editing the Community",
  "community.edit.notifications.error": "Bei der Bearbeitung des Bereichs ist ein Fehler aufgetreten",
  
  // "community.edit.return": "Return",
  "community.edit.return": "Zurück",
  
  
  
  // "community.edit.tabs.curate.head": "Curate",
  "community.edit.tabs.curate.head": "Datenpflege",
  
  // "community.edit.tabs.curate.title": "Community Edit - Curate",
  "community.edit.tabs.curate.title": "Bereich bearbeiten - Datenpflege",
  
  // "community.edit.tabs.metadata.head": "Edit Metadata",
  "community.edit.tabs.metadata.head": "Metadaten bearbeiten",
  
  // "community.edit.tabs.metadata.title": "Community Edit - Metadata",
  "community.edit.tabs.metadata.title": "Bereich bearbeiten - Metadaten",
  
  // "community.edit.tabs.roles.head": "Assign Roles",
  "community.edit.tabs.roles.head": "Rollen zuordnen",
  
  // "community.edit.tabs.roles.title": "Community Edit - Roles",
  "community.edit.tabs.roles.title": "Bereich bearbeiten - Rollen",
  
  // "community.edit.tabs.authorizations.head": "Authorizations",
  "community.edit.tabs.authorizations.head": "Berechtigungen",
  
  // "community.edit.tabs.authorizations.title": "Community Edit - Authorizations",
  "community.edit.tabs.authorizations.title": "Bereich bearbeiten - Berechtigungen",
  
  
  
  // "community.listelement.badge": "Community",
  "community.listelement.badge": "Bereich",
  
  
  
  // "comcol-role.edit.no-group": "None",
  "comcol-role.edit.no-group": "Keine",
  
  // "comcol-role.edit.create": "Create",
  "comcol-role.edit.create": "Erstellen",
  
  // "comcol-role.edit.restrict": "Restrict",
  "comcol-role.edit.restrict": "Beschränken",
  
  // "comcol-role.edit.delete": "Delete",
  "comcol-role.edit.delete": "Löschen",
  
  
  // "comcol-role.edit.community-admin.name": "Administrators",
  "comcol-role.edit.community-admin.name": "Administrator:innen",
  
  // "comcol-role.edit.collection-admin.name": "Administrators",
  "comcol-role.edit.collection-admin.name": "Administrator:innen",
  
  
  // "comcol-role.edit.community-admin.description": "Community administrators can create sub-communities or collections, and manage or assign management for those sub-communities or collections. In addition, they decide who can submit items to any sub-collections, edit item metadata (after submission), and add (map) existing items from other collections (subject to authorization).",
  "comcol-role.edit.community-admin.description": "Community-Administrator:innen können Teilbereiche oder Sammlungen erstellen, verwalten oder die Verwaltung anderen zuweisen. Darüber hinaus entscheiden sie, wer Items zu einer Teilsammlung einreichen, Item-Metadaten bearbeiten (nach der Einreichung) und bestehende Items von anderen Sammlungen verknüpfen kann (vorbehaltlich einer Berechtigung).",
  
  // "comcol-role.edit.collection-admin.description": "Collection administrators decide who can submit items to the collection, edit item metadata (after submission), and add (map) existing items from other collections to this collection (subject to authorization for that collection).",
  "comcol-role.edit.collection-admin.description": "Sammlungsadministrator:innen entscheiden, wer Items zu einer Sammlung einreichen, Item-Metadaten bearbeiten (nach der Einreichung) and und bestehende Items von anderen Sammlungen mit dieser Sammlung verknüpfen kann (vorbehaltlich einer Berechtigung für diese Sammlung).",
  
  
  // "comcol-role.edit.submitters.name": "Submitters",
  "comcol-role.edit.submitters.name": "Einreichende",
  
  // "comcol-role.edit.submitters.description": "The E-People and Groups that have permission to submit new items to this collection.",
  "comcol-role.edit.submitters.description": "Personen und Gruppen, die neue Items für diese Sammlung einreichen dürfen",
  
  
  // "comcol-role.edit.item_read.name": "Default item read access",
  "comcol-role.edit.item_read.name": "Standardeinstellungen für den Lesezugriff auf Items",
  
  // "comcol-role.edit.item_read.description": "E-People and Groups that can read new items submitted to this collection. Changes to this role are not retroactive. Existing items in the system will still be viewable by those who had read access at the time of their addition.",
  "comcol-role.edit.item_read.description": "Personen und Gruppen, die neu eingereichte Items dieser Sammlung lesen können. Änderungen an dieser Rolle sind nicht rückwirkend. Bestehende Items im System können weiterhin von denjenigen eingesehen werden, die zum Zeitpunkt des Hinzufügens Lesezugriff hatten.",
  
  // "comcol-role.edit.item_read.anonymous-group": "Default read for incoming items is currently set to Anonymous.",
  "comcol-role.edit.item_read.anonymous-group": "Freigeschaltete Items sind standardmäßig für jede:n öffentlich sichtbar.",
  
  
  // "comcol-role.edit.bitstream_read.name": "Default bitstream read access",
  "comcol-role.edit.bitstream_read.name": "Standardeinstellungen für den Lesezugriff auf Dateien",
  
  // "comcol-role.edit.bitstream_read.description": "Community administrators can create sub-communities or collections, and manage or assign management for those sub-communities or collections. In addition, they decide who can submit items to any sub-collections, edit item metadata (after submission), and add (map) existing items from other collections (subject to authorization).",
  "comcol-role.edit.bitstream_read.description": "Community-Administrator:innen können Teilbereiche oder Sammlungen erstellen, verwalten oder die Verwaltung anderen zuweisen. Darüber hinaus entscheiden sie, wer Items zu einer Teilsammlung einreichen, Item-Metadaten bearbeiten (nach der Einreichung) und bestehende Items von anderen Sammlungen verknüpfen kann (vorbehaltlich einer Berechtigung).",
  
  // "comcol-role.edit.bitstream_read.anonymous-group": "Default read for incoming bitstreams is currently set to Anonymous.",
  "comcol-role.edit.bitstream_read.anonymous-group": "Freigeschaltete Dateien sind standardmäßig für jede:n öffentlich sichtbar.",
  
  
  // "comcol-role.edit.editor.name": "Editors",
  "comcol-role.edit.editor.name": "Redakteur:innen",
  
  // "comcol-role.edit.editor.description": "Editors are able to edit the metadata of incoming submissions, and then accept or reject them.",
  "comcol-role.edit.editor.description": "Die Redakteure können die Metadaten der eingehenden Beiträge bearbeiten und sie dann annehmen oder ablehnen.",
  
  
  // "comcol-role.edit.finaleditor.name": "Final editors",
  "comcol-role.edit.finaleditor.name": "Endredakteur:innen",
  
  // "comcol-role.edit.finaleditor.description": "Final editors are able to edit the metadata of incoming submissions, but will not be able to reject them.",
  "comcol-role.edit.finaleditor.description": "Die Endredakteur:innen können die Metadaten der eingehenden Beiträge bearbeiten, sie können sie jedoch nicht ablehnen.",
  
  
  // "comcol-role.edit.reviewer.name": "Reviewers",
  "comcol-role.edit.reviewer.name": "Prüfer:innen",
  
  // "comcol-role.edit.reviewer.description": "Reviewers are able to accept or reject incoming submissions. However, they are not able to edit the submission's metadata.",
  "comcol-role.edit.reviewer.description": "Die Prüfer:innen können eingehende Beiträge annehmen oder ablehnen. Sie können jedoch nicht die Metadaten der Einreichung bearbeiten.",
  
  
  
  // "community.form.abstract": "Short Description",
  "community.form.abstract": "Kurzbeschreibung",
  
  // "community.form.description": "Introductory text (HTML)",
  "community.form.description": "Einleitender Text (HTML)",
  
  // "community.form.errors.title.required": "Please enter a community name",
  "community.form.errors.title.required": "Bitte geben Sie einen Namen für den Bereich ein.",
  
  // "community.form.rights": "Copyright text (HTML)",
  "community.form.rights": "Copyright Text (HTML)",
  
  // "community.form.tableofcontents": "News (HTML)",
  "community.form.tableofcontents": "Neuigkeiten (HTML)",
  
  // "community.form.title": "Name",
  "community.form.title": "Name",
  
  // "community.page.edit": "Edit this community",
  "community.page.edit": "Diesen Bereich bearbeiten",
  
  // "community.page.handle": "Permanent URI for this community",
  "community.page.handle": "Dauerhafte URI für den Bereich",
  
  // "community.page.license": "License",
  "community.page.license": "Lizenz",
  
  // "community.page.news": "News",
  "community.page.news": "Neuigkeiten",
  
  // "community.all-lists.head": "Subcommunities and Collections",
  "community.all-lists.head": "Teilbereiche in diesem Bereich",
  
  // "community.sub-collection-list.head": "Collections of this Community",
  "community.sub-collection-list.head": "Sammlungen in diesem Bereich",
  
  // "community.sub-community-list.head": "Communities of this Community",
  "community.sub-community-list.head": "Teilbereiche in diesem Bereich",
  
  
  
  // "cookies.consent.accept-all": "Accept all",
  "cookies.consent.accept-all": "Alle Cookies akzeptieren",
  
  // "cookies.consent.accept-selected": "Accept selected",
  "cookies.consent.accept-selected": "Nur ausgewählte Cookies akzeptieren",
  
  // "cookies.consent.app.opt-out.description": "This app is loaded by default (but you can opt out)",
  "cookies.consent.app.opt-out.description": "Diese App wird standardmäßig geladen (Sie können dies jedoch deaktivieren).",
  
  // "cookies.consent.app.opt-out.title": "(opt-out)",
  "cookies.consent.app.opt-out.title": "(opt-out)",
  
  // "cookies.consent.app.purpose": "purpose",
  "cookies.consent.app.purpose": "Verwendungszweck",
  
  // "cookies.consent.app.required.description": "This application is always required",
  "cookies.consent.app.required.description": "Dieser Eintrag ist immer erforderlich.",
  
  // "cookies.consent.app.required.title": "(always required)",
  "cookies.consent.app.required.title": "(immer erforderlich)",
  
  // "cookies.consent.update": "There were changes since your last visit, please update your consent.",
  "cookies.consent.update": "Seit Ihrem letzten Besuch haben sich Änderungen ergeben, bitte aktualisieren Sie Ihr Einverständnis.",
  
  // "cookies.consent.close": "Close",
  "cookies.consent.close": "Schließen",
  
  // "cookies.consent.decline": "Decline",
  "cookies.consent.decline": "Ablehnen",
  
  // "cookies.consent.content-notice.description": "We collect and process your personal information for the following purposes: <strong>Authentication, Preferences, Acknowledgement and Statistics</strong>. <br/> To learn more, please read our {privacyPolicy}.",
  "cookies.consent.content-notice.description": "Wir sammeln und verarbeiten Ihre personenbezogenen Daten für die folgenden Zwecke: <strong>Authentifikation, Einstellungen, Zustimmungen und Statistiken</strong>. <br/> Um mehr zu erfahren, lesen Sie bitte unsere {privacyPolicy}.",
  
  // "cookies.consent.content-notice.learnMore": "Customize",
  "cookies.consent.content-notice.learnMore": "Anpassen",
  
  // "cookies.consent.content-modal.description": "Here you can see and customize the information that we collect about you.",
  "cookies.consent.content-modal.description": "Hier können Sie die Informationen, die wir über Sie sammeln, einsehen und anpassen.",
  
  // "cookies.consent.content-modal.privacy-policy.name": "privacy policy",
  "cookies.consent.content-modal.privacy-policy.name": "Datenschutzbestimmungen",
  
  // "cookies.consent.content-modal.privacy-policy.text": "To learn more, please read our {privacyPolicy}.",
  "cookies.consent.content-modal.privacy-policy.text": "Um mehr zu erfahren, lesen Sie bitte unsere {privacyPolicy}.",
  
  // "cookies.consent.content-modal.title": "Information that we collect",
  "cookies.consent.content-modal.title": "Information, die wir sammeln",
  
  
  
  // "cookies.consent.app.title.authentication": "Authentication",
  "cookies.consent.app.title.authentication": "Authentifizierung",
  
  // "cookies.consent.app.description.authentication": "Required for signing you in",
  "cookies.consent.app.description.authentication": "Erforderlich für Ihre Anmeldung",
  
  
  // "cookies.consent.app.title.preferences": "Preferences",
  "cookies.consent.app.title.preferences": "Präferenzen",
  
  // "cookies.consent.app.description.preferences": "Required for saving your preferences",
  "cookies.consent.app.description.preferences": "Erforderlich zum Speichern Ihrer Präferenzen",
  
  
  
  // "cookies.consent.app.title.acknowledgement": "Acknowledgement",
  "cookies.consent.app.title.acknowledgement": "Bestätigung",
  
  // "cookies.consent.app.description.acknowledgement": "Required for saving your acknowledgements and consents",
  "cookies.consent.app.description.acknowledgement": "Erforderlich für die Speicherung Ihrer Bestätigungen und Einwilligungen",
  
  
  
  // "cookies.consent.app.title.google-analytics": "Google Analytics",
  "cookies.consent.app.title.google-analytics": "Google Analytics",
  
  // "cookies.consent.app.description.google-analytics": "Allows us to track statistical data",
  "cookies.consent.app.description.google-analytics": "Gestattet es uns, statistische Daten zu erheben",
  
  
  
  // "cookies.consent.purpose.functional": "Functional",
  "cookies.consent.purpose.functional": "Funktionell",
  
  // "cookies.consent.purpose.statistical": "Statistical",
  "cookies.consent.purpose.statistical": "Statistisch",
  
  
  // "curation-task.task.checklinks.label":  "Check Links in Metadata",
  "curation-task.task.checklinks.label":  "Links in Metadaten prüfen",
  
  // "curation-task.task.noop.label": "NOOP",
  "curation-task.task.noop.label": "NOOP",
  
  // "curation-task.task.profileformats.label": "Profile Bitstream Formats",
  "curation-task.task.profileformats.label": "Dateiformate auflisten",
  
  // "curation-task.task.requiredmetadata.label": "Check for Required Metadata",
  "curation-task.task.requiredmetadata.label": "Prüfung auf erforderliche Metadaten",
  
  // "curation-task.task.translate.label": "Microsoft Translator",
  "curation-task.task.translate.label": "Microsoft Übersetzer",
  
  // "curation-task.task.vscan.label": "Virus Scan",
  "curation-task.task.vscan.label": "Virenscan",
  
  
  
  // "curation.form.task-select.label": "Task:",
  "curation.form.task-select.label": "Aufgabe:",
  
  // "curation.form.submit": "Start",
  "curation.form.submit": "Start",
  
  // "curation.form.submit.success.head": "The curation task has been started successfully",
  "curation.form.submit.success.head": "Die Datenpflegeroutine wurde erfolgreich gestartet",
  
  // "curation.form.submit.success.content": "You will be redirected to the corresponding process page.",
  "curation.form.submit.success.content": "Sie werden auf die entsprechende Prozessseite weitergeleitet.",
  
  // "curation.form.submit.error.head": "Running the curation task failed",
  "curation.form.submit.error.head": "Die Ausführung der Datenpflegeroutine ist fehlgeschlagen",
  
  // "curation.form.submit.error.content": "An error occured when trying to start the curation task.",
  "curation.form.submit.error.content": "Beim Versuch, die Datenpflegeroutine zu starten, ist ein Fehler aufgetreten.",
  
  // "curation.form.handle.label": "Handle:",
  "curation.form.handle.label": "Handle:",
  
  // "curation.form.handle.hint": "Hint: Enter [your-handle-prefix]/0 to run a task across entire site (not all tasks may support this capability)",
  "curation.form.handle.hint": "Tipp: Geben Sie [your-handle-prefix]/0 ein, um eine Aufgabe für die ganze Website auszuführen. Nicht alle Aufgaben unterstützen diese Funktion.",
  
  
  
  // "deny-request-copy.email.message": "Dear {{ recipientName }},\nIn response to your request I regret to inform you that it's not possible to send you a copy of the file(s) you have requested, concerning the document: \"{{ itemUrl }}\" ({{ itemName }}), of which I am an author.\n\nBest regards,\n{{ authorName }} <{{ authorEmail }}>",
  "deny-request-copy.email.message": "Sehr geehrte:r {{ recipientName }},\nLeider kann ich Ihnen die angeforderte Datei zu meiner Veröffentlichung \"{{ itemUrl }}\" ({{ itemName }}) nicht schicken.\n\nMit freundlichen Grüßen\n{{ authorName }} <{{ authorEmail }}>",

  // "deny-request-copy.error": "An error occurred",
  "deny-request-copy.error": "Es ist ein Fehler aufgetreten.",

  // "deny-request-copy.header": "Deny document copy request",
  "deny-request-copy.header": "Anfrage ablehnen",

  // "deny-request-copy.intro": "This message will be sent to the applicant of the request",
  "deny-request-copy.intro": "Die Nachricht wird an die:den Anfragende:n verschickt:",

  // "deny-request-copy.success": "Successfully denied item request",
  "deny-request-copy.success": "Anfrage abgelehnt",

  // "dso-selector.create.collection.head": "New collection",
  "dso-selector.create.collection.head": "Neue Sammlung",
  
  // "dso-selector.create.collection.sub-level": "Create a new collection in",
  "dso-selector.create.collection.sub-level": "Eine neue Sammlung erstellen in",
  
  // "dso-selector.create.community.head": "New community",
  "dso-selector.create.community.head": "Neuer Bereich",
  
  // "dso-selector.create.community.sub-level": "Create a new community in",
  "dso-selector.create.community.sub-level": "Einen neuen Bereich anlegen in",
  
  // "dso-selector.create.community.top-level": "Create a new top-level community",
  "dso-selector.create.community.top-level": "Einen neuen Bereich auf oberster Ebene anlegen",
  
  // "dso-selector.create.item.head": "New item",
  "dso-selector.create.item.head": "Neues Item",
  
  // "dso-selector.create.item.sub-level": "Create a new item in",
  "dso-selector.create.item.sub-level": "Ein neues Item erstellen in",
  
  // "dso-selector.create.submission.head": "New submission",
  "dso-selector.create.submission.head": "Neue Veröffentlichung",
  
  // "dso-selector.edit.collection.head": "Edit collection",
  "dso-selector.edit.collection.head": "Sammlung bearbeiten",
  
  // "dso-selector.edit.community.head": "Edit community",
  "dso-selector.edit.community.head": "Bereich bearbeiten",
  
  // "dso-selector.edit.item.head": "Edit item",
  "dso-selector.edit.item.head": "Item bearbeiten",
  
  // "dso-selector.export-metadata.dspaceobject.head": "Export metadata from",
  "dso-selector.export-metadata.dspaceobject.head": "Exportieren der Metadaten aus",
  
  // "dso-selector.no-results": "No {{ type }} found",
  "dso-selector.no-results": "Kein(e) {{ type }} gefunden",
  
  // "dso-selector.placeholder": "Search for a {{ type }}",
  "dso-selector.placeholder": "Suche nach {{ type }}",
  
  // "dso-selector.select.collection.head": "Select a collection",
  "dso-selector.select.collection.head": "Sammlung auswählen",

  // "dso-selector.set-scope.community.head": "Select a search scope",
  "dso-selector.set-scope.community.head": "Suchbereich auswählen",

  // "dso-selector.set-scope.community.button": "Search all of DSpace",
  "dso-selector.set-scope.community.button": "Alles durchsuchen",

  // "dso-selector.set-scope.community.input-header": "Search for a community or collection",
  "dso-selector.set-scope.community.input-header": "Suche Bereich oder Sammlung",
  
  
  
  // "confirmation-modal.export-metadata.header": "Export metadata for {{ dsoName }}",
  "confirmation-modal.export-metadata.header": "Exportieren der Metadaten für {{ dsoName }}",
  
  // "confirmation-modal.export-metadata.info": "Are you sure you want to export metadata for {{ dsoName }}",
  "confirmation-modal.export-metadata.info": "Möchten Sie wirklich Metadaten für {{ dsoName }} exportieren?",
  
  // "confirmation-modal.export-metadata.cancel": "Cancel",
  "confirmation-modal.export-metadata.cancel": "Abbrechen",
  
  // "confirmation-modal.export-metadata.confirm": "Export",
  "confirmation-modal.export-metadata.confirm": "Exportieren",
  
  // "confirmation-modal.delete-eperson.header": "Delete EPerson \"{{ dsoName }}\"",
  "confirmation-modal.delete-eperson.header": "Person \"{{ dsoName }}\" löschen",
  
  // "confirmation-modal.delete-eperson.info": "Are you sure you want to delete EPerson \"{{ dsoName }}\"",
  "confirmation-modal.delete-eperson.info": "Möchten Sie die Person \"{{ dsoName }}\" wirklich löschen?",
  
  // "confirmation-modal.delete-eperson.cancel": "Cancel",
  "confirmation-modal.delete-eperson.cancel": "Abbrechen",
  
  // "confirmation-modal.delete-eperson.confirm": "Delete",
  "confirmation-modal.delete-eperson.confirm": "Löschen",
  
  
  // "dso-selector.select.collection.head": "Select a collection",
  "dso-selector.select.collection.head": "Bitte wählen Sie eine Sammlung aus.",

  // "dso.name.untitled": "Untitled",
  "dso.name.untitled": "Unbenannt",

  // "error.bitstream": "Error fetching bitstream",
  "error.bitstream": "Die Datei konnte nicht geladen werden.",
  
  // "error.browse-by": "Error fetching items",
  "error.browse-by": "Fehler beim Laden der Items",
  
  // "error.collection": "Error fetching collection",
  "error.collection": "Fehler beim Laden der Sammlung",
  
  // "error.collections": "Error fetching collections",
  "error.collections": "Fehler beim Laden der Sammlungen",
  
  // "error.community": "Error fetching community",
  "error.community": "Fehler beim Laden des Bereichs",
  
  // "error.identifier": "No item found for the identifier",
  "error.identifier": "Zu dieser Kennung wurde kein Item gefunden.",
  
  // "error.default": "Error",
  "error.default": "Fehler",
  
  // "error.invalid-search-query": "Search query is not valid. Please check <a href=\"https://solr.apache.org/guide/query-syntax-and-parsing.html\" target=\"_blank\">Solr query syntax</a> best practices for further information about this error.",
  "error.invalid-search-query": "Ihre Suchanfrage ist ungültig. Weitere Informationen zur Syntax für Solr-Queries finden Sie <a href=\"https://solr.apache.org/guide/query-syntax-and-parsing.html\" target=\"_blank\">hier</a>.",

  // "error.item": "Error fetching item",
  "error.item": "Fehler beim Laden des Items",
  
  // "error.items": "Error fetching items",
  "error.items": "Fehler beim Laden der Items",
  
  // "error.objects": "Error fetching objects",
  "error.objects": "Fehler beim Laden der Objekte",
  
  // "error.recent-submissions": "Error fetching recent submissions",
  "error.recent-submissions": "Fehler beim Laden der neuesten Veröffentlichungen",
  
  // "error.search-results": "Error fetching search results",
  "error.search-results": "Fehler beim Laden der Suchergebnisse",
  
  // "error.sub-collections": "Error fetching sub-collections",
  "error.sub-collections": "Fehler beim Laden der Teilsammlungen",
  
  // "error.sub-communities": "Error fetching sub-communities",
  "error.sub-communities": "Fehler beim Laden der Teilbereiche",
  
  // "error.submission.sections.init-form-error": "An error occurred during section initialize, please check your input-form configuration. Details are below : <br> <br>",
  "error.submission.sections.init-form-error": "Ein Fehler ist bei der Initialisierung der Eingabemaske aufgetreten. Bitte Überprüfen Sie die Konfiguration Ihrer Eingabemaske. Details s.u. <br> <br>",
  
  // "error.top-level-communities": "Error fetching top-level communities",
  "error.top-level-communities": "Hauptbereich konnte nicht geladen werden",
  
  // "error.validation.NotValidEmail": "This E-mail is not a valid email",
  "error.validation.NotValidEmail": "Ungültige E-Mail-Adresse",

  // "error.validation.emailTaken": "This E-mail is already taken",
  "error.validation.emailTaken": "Diese E-Mail-Adresse wird schon verwendet.",

  // "error.validation.groupExists": "This group already exists",
  "error.validation.groupExists": "Diese Gruppe existiert schon.",

  // "error.validation.license.notgranted": "You must grant this license to complete your submission. If you are unable to grant this license at this time you may save your work and return later or remove the submission.",
  "error.validation.license.notgranted": "Um die Veröffentlichung abzuschließen, müssen Sie die Lizenzbedingungen akzeptieren. Wenn Sie zur Zeit dazu nicht in der Lage sind, können Sie Ihre Arbeit sichern und später dazu zurückkehren, um zuzustimmen oder die Einreichung zu löschen.",
  
  // "error.validation.pattern": "This input is restricted by the current pattern: {{ pattern }}.",
  "error.validation.pattern": "Die Eingabe muss dem folgenden Muster entsprechen: {{ pattern }}.",
  
  // "error.validation.filerequired": "The file upload is mandatory",
  "error.validation.filerequired": "Das Hochladen einer Datei ist erforderlich.",
  
  
  
  // "error.validation.required": "This field is required",
  "error.validation.required": "Dieses Feld darf nicht leer bleiben.",

  // "file-section.error.header": "Error obtaining files for this item",
  "file-section.error.header": "Fehler beim Abrufen der Dateien für dieses Item",
  
  
  
  // "footer.copyright": "copyright © 2002-{{ year }}",
  "footer.copyright": "Copyright © 2002-{{ year }}",
  
  // "footer.link.dspace": "DSpace software",
  "footer.link.dspace": "DSpace Software",
  
  // "footer.link.feedback": "Send Feedback",
  "footer.link.feedback": "Feedback schicken",

  // "footer.link.lyrasis": "LYRASIS",
  "footer.link.lyrasis": "LYRASIS",
  
  // "footer.link.cookies": "Cookie settings",
  "footer.link.cookies": "Cookie-Einstellungen",
  
  // "footer.link.privacy-policy": "Privacy policy",
  "footer.link.privacy-policy": "Datenschutzbestimmungen",
  
  // "footer.link.end-user-agreement":"End User Agreement",
  "footer.link.end-user-agreement":"Endnutzervereinbarung",
  
  

  // "forgot-email.form.header": "Forgot Password",
  "forgot-email.form.header": "Passwort vergessen",
  
  // "forgot-email.form.info": "Enter Register an account to subscribe to collections for email updates, and submit new items to DSpace.",
  "forgot-email.form.info": "Erstellen Sie ein Konto, um neue Einträge in DSpace hochzuladen und per E-Mail über Neuigkeiten informiert zu werden.",
  
  // "forgot-email.form.email": "Email Address *",
  "forgot-email.form.email": "E-Mail-Addresse *",
  
  // "forgot-email.form.email.error.required": "Please fill in an email address",
  "forgot-email.form.email.error.required": "Bitte geben Sie eine E-Mail-Adresse an.",
  
  // "forgot-email.form.email.error.pattern": "Please fill in a valid email address",
  "forgot-email.form.email.error.pattern": "Bitte geben Sie eine gültige E-Mail-Adresse an.",
  
  // "forgot-email.form.email.hint": "This address will be verified and used as your login name.",
  "forgot-email.form.email.hint": "Diese Adresse wird überprüft und als Ihr Anmeldename verwendet.",
  
  // "forgot-email.form.submit": "Submit",
  "forgot-email.form.submit": "Einreichen",
  
  // "forgot-email.form.success.head": "Verification email sent",
  "forgot-email.form.success.head": "Verifizierungs-E-Mail gesendet",
  
  // "forgot-email.form.success.content": "An email has been sent to {{ email }} containing a special URL and further instructions.",
  "forgot-email.form.success.content": "Eine E-Mail mit weitergehenden Informationen wurde an {{ email }} verschickt.",
  
  // "forgot-email.form.error.head": "Error when trying to register email",
  "forgot-email.form.error.head": "Registrierung der E-Mail-Adresse fehlgeschlagen",
  
  // "forgot-email.form.error.content": "An error occured when registering the following email address: {{ email }}",
  "forgot-email.form.error.content": "Bei der Registrierung der E-Mail-Adresse {{ email }} ist ein Fehler aufgetreten.",
  
  
  
  // "forgot-password.title": "Forgot Password",
  "forgot-password.title": "Passwort vergessen",
  
  // "forgot-password.form.head": "Forgot Password",
  "forgot-password.form.head": "Passwort vergessen",
  
  // "forgot-password.form.info": "Enter a new password in the box below, and confirm it by typing it again into the second box. It should be at least six characters long.",
  "forgot-password.form.info": "Bitte geben Sie ein neues Passwort (mindestens sechs Zeichen) ein und bestätigen Sie es erneut.",
  
  // "forgot-password.form.card.security": "Security",
  "forgot-password.form.card.security": "Sicherheit",
  
  // "forgot-password.form.identification.header": "Identify",
  "forgot-password.form.identification.header": "Identifizieren",
  
  // "forgot-password.form.identification.email": "Email address: ",
  "forgot-password.form.identification.email": "E-Mail-Addresse: ",
  
  // "forgot-password.form.label.password": "Password",
  "forgot-password.form.label.password": "Passwort",
  
  // "forgot-password.form.label.passwordrepeat": "Retype to confirm",
  "forgot-password.form.label.passwordrepeat": "Zum Bestätigen wiederholen",
  
  // "forgot-password.form.error.empty-password": "Please enter a password in the box below.",
  "forgot-password.form.error.empty-password": "Bitte geben Sie unten ein Passwort ein.",
  
  // "forgot-password.form.error.matching-passwords": "The passwords do not match.",
  "forgot-password.form.error.matching-passwords": "Die Passwörter stimmen nicht überein.",
  
  // "forgot-password.form.error.password-length": "The password should be at least 6 characters long.",
  "forgot-password.form.error.password-length": "Das Passwort sollte mindestens 6 Zeichen lang sein.",
  
  // "forgot-password.form.notification.error.title": "Error when trying to submit new password",
  "forgot-password.form.notification.error.title": "Fehler beim Versuch, ein neues Passwort zu übermitteln",
  
  // "forgot-password.form.notification.success.content": "The password reset was successful. You have been logged in as the created user.",
  "forgot-password.form.notification.success.content": "Ihr Passwort wurde erfolgreich zurückgesetzt und Sie wurden eingeloggt.",
  
  // "forgot-password.form.notification.success.title": "Password reset completed",
  "forgot-password.form.notification.success.title": "Passwort erfolgreich zurückgesetzt",
  
  // "forgot-password.form.submit": "Submit password",
  "forgot-password.form.submit": "Passwort abschicken",
  
  
  
  // "form.add": "Add",
  "form.add": "Hinzufügen",
  
  // "form.add-help": "Click here to add the current entry and to add another one",
  "form.add-help": "Klicken Sie hier, um den aktuellen Eintrag und einen weiteren hinzuzufügen",
  
  // "form.cancel": "Cancel",
  "form.cancel": "Abbrechen",
  
  // "form.clear": "Clear",
  "form.clear": "Eingaben löschen",
  
  // "form.clear-help": "Click here to remove the selected value",
  "form.clear-help": "Klicken Sie hier, um den ausgewählten Wert zu entfernen",
  
  // "form.discard": "Discard",
  "form.discard": "Verwerfen",

  // "form.edit": "Edit",
  "form.edit": "Bearbeiten",
  
  // "form.edit-help": "Click here to edit the selected value",
  "form.edit-help": "Klicken Sie hier, um den ausgewählten Wert zu bearbeiten",
  
  // "form.first-name": "First name",
  "form.first-name": "Vorname",
  
  // "form.group-collapse": "Collapse",
  "form.group-collapse": "Zusammenklappen",
  
  // "form.group-collapse-help": "Click here to collapse",
  "form.group-collapse-help": "Einklappen",
  
  // "form.group-expand": "Expand",
  "form.group-expand": "Ausklappen",
  
  // "form.group-expand-help": "Click here to expand and add more elements",
  "form.group-expand-help": "Zum Ausklappen und Hinzufügen weiterer Elemente klicken Sie bitte hier.",
  
  // "form.last-name": "Last name",
  "form.last-name": "Nachname",
  
  // "form.loading": "Loading...",
  "form.loading": "Lädt...",
  
  // "form.lookup": "Lookup",
  "form.lookup": "Nachschlagen",
  
  // "form.lookup-help": "Click here to look up an existing relation",
  "form.lookup-help": "Klicken Sie hier, um eine bestehende Beziehung nachzuschlagen",
  
  // "form.no-results": "No results found",
  "form.no-results": "Keine Ergebnisse gefunden",
  
  // "form.no-value": "No value entered",
  "form.no-value": "Kein Wert eingegeben",
  
  // "form.other-information": {},
  "form.other-information": {},
  
  // "form.remove": "Remove",
  "form.remove": "Entfernen",
  
  // "form.save": "Save",
  "form.save": "Speichern",
  
  // "form.save-help": "Save changes",
  "form.save-help": "Änderungen speichern",
  
  // "form.search": "Search",
  "form.search": "Suche",
  
  // "form.search-help": "Click here to look for an existing correspondence",
  "form.search-help": "Klicken Sie hier, um eine Übereinstimmung zu suchen",
  
  // "form.submit": "Submit",
  "form.submit": "Abschicken",
  
  
  
  // "grant-deny-request-copy.deny": "Don't send copy",
  "grant-deny-request-copy.deny": "Anfrage ablehnen",

  // "grant-deny-request-copy.email.back": "Back",
  "grant-deny-request-copy.email.back": "Zurück",

  // "grant-deny-request-copy.email.message": "Message",
  "grant-deny-request-copy.email.message": "Nachricht",

  // "grant-deny-request-copy.email.message.empty": "Please enter a message",
  "grant-deny-request-copy.email.message.empty": "Bitte geben Sie eine Nachricht ein.",

  // "grant-deny-request-copy.email.permissions.info": "You may use this occasion to reconsider the access restrictions on the document, to avoid having to respond to these requests. If you’d like to ask the repository administrators to remove these restrictions, please check the box below.",
  "grant-deny-request-copy.email.permissions.info": "Möchten Sie die Datei öffentlich zugänglich machen, um die Sichtbarkeit Ihrer Publikation zu erhöhen und solche Anfragen in Zukunft zu vermeiden?",

  // "grant-deny-request-copy.email.permissions.label": "Change to open access",
  "grant-deny-request-copy.email.permissions.label": "Datei in Open Access überführen",

  // "grant-deny-request-copy.email.send": "Send",
  "grant-deny-request-copy.email.send": "Senden",

  // "grant-deny-request-copy.email.subject": "Subject",
  "grant-deny-request-copy.email.subject": "Betreff",

  // "grant-deny-request-copy.email.subject.empty": "Please enter a subject",
  "grant-deny-request-copy.email.subject.empty": "Bitte geben Sie einen Betreff an",

  // "grant-deny-request-copy.grant": "Send copy",
  "grant-deny-request-copy.grant": "Datei senden",

  // "grant-deny-request-copy.home-page": "Take me to the home page",
  "grant-deny-request-copy.home-page": "Zur Startseite",

  // "grant-deny-request-copy.intro1": "If you are one of the authors of the document <a href='{{ url }}'>{{ name }}</a>, then please use one of the options below to respond to the user's request.",
  "grant-deny-request-copy.intro1": "Wenn Sie ein:e Autor:in des Dokuments <a href='{{ url }}'>{{ name }}</a> sind, wählen Sie bitte eine der Antwortmöglichkeiten aus#.",

  // "grant-request-copy.email.message": "Dear {{ recipientName }},\nIn response to your request I have the pleasure to send you in attachment a copy of the file(s) concerning the document: \"{{ itemUrl }}\" ({{ itemName }}), of which I am an author.\n\nBest regards,\n{{ authorName }} <{{ authorEmail }}>",
  "grant-request-copy.email.message": "Sehr geehrte:r {{ recipientName }}, vielen Dank für Ihre Anfrage. Gerne schicke ich Ihnen die Datei zu meiner Veröffentlichung: \"{{ itemUrl }}\" ({{ itemName }}). \nMit freundlichen Grüßen,\n{{ authorName }} <{{ authorEmail }}>",

  // "home.description": "",
  "home.description": "",
  
  // "home.breadcrumbs": "Home",
  "home.breadcrumbs": "Startseite",
  
  // "home.search-form.placeholder": "Search the repository ...",
  "home.search-form.placeholder": "Durchsuche Repositorium",
  
  // "home.title": "Home",
  "home.title": "Startseite",
  
  // "home.top-level-communities.head": "Communities in DSpace",
  "home.top-level-communities.head": "Hauptbereiche in DSpace",
  
  // "home.top-level-communities.help": "Select a community to browse its collections.",
  "home.top-level-communities.help": "Wählen Sie einen Bereich, um dessen Inhalt anzusehen.",
  
  
  
  // "info.end-user-agreement.accept": "I have read and I agree to the End User Agreement",
  "info.end-user-agreement.accept": "Ich habe die Endnutzer-Vereinbarung gelesen und stimme ihr zu.",
  
  // "info.end-user-agreement.accept.error": "An error occurred accepting the End User Agreement",
  "info.end-user-agreement.accept.error": "Beim Akzeptieren der Endnutzer-Vereinbarung ist ein Fehler aufgetreten",
  
  // "info.end-user-agreement.accept.success": "Successfully updated the End User Agreement",
  "info.end-user-agreement.accept.success": "Endnutzer-Vereinbarung erfolgreich aktualisiert",
  
  // "info.end-user-agreement.breadcrumbs": "End User Agreement",
  "info.end-user-agreement.breadcrumbs": "Endnutzer-Vereinbarung",
  
  // "info.end-user-agreement.buttons.cancel": "Cancel",
  "info.end-user-agreement.buttons.cancel": "Abbrechen",
  
  // "info.end-user-agreement.buttons.save": "Save",
  "info.end-user-agreement.buttons.save": "Speichern",
  
  // "info.end-user-agreement.head": "End User Agreement",
  "info.end-user-agreement.head": "Endnutzer-Vereinbarung",
  
  // "info.end-user-agreement.title": "End User Agreement",
  "info.end-user-agreement.title": "Endnutzer-Vereinbarung",
  
  // "info.privacy.breadcrumbs": "Privacy Statement",
  "info.privacy.breadcrumbs": "Datenschutzerklärung",
  
  // "info.privacy.head": "Privacy Statement",
  "info.privacy.head": "Datenschutzerklärung",
  
  // "info.privacy.title": "Privacy Statement",
  "info.privacy.title": "Datenschutzerklärung",
  
  
  
  // "item.alerts.private": "This item is private",
  "item.alerts.private": "Dieses Item ist nicht öffentlich sichtbar.",
  
  // "item.alerts.withdrawn": "This item has been withdrawn",
  "item.alerts.withdrawn": "Dieses Item wurde zurückgezogen.",
  
  
  
  // "item.edit.authorizations.heading": "With this editor you can view and alter the policies of an item, plus alter policies of individual item components: bundles and bitstreams. Briefly, an item is a container of bundles, and bundles are containers of bitstreams. Containers usually have ADD/REMOVE/READ/WRITE policies, while bitstreams only have READ/WRITE policies.",
  "item.edit.authorizations.heading": "Mit diesem Editor können Sie die Richtlinien für Items sowie für einzelne Item-Komponenten (Pakete und Bitstreams) anzeigen und ändern. Ein Item ist ein Container für Pakete, und ein Paket ist ein Container für Bitstreams. Container haben normalerweise ADD/REMOVE/READ/WRITE-Richtlinien, während Bitstreams nur READ/WRITE-Richtlinien haben.",
  
  // "item.edit.authorizations.title": "Edit item's Policies",
  "item.edit.authorizations.title": "Item-Richtlinien bearbeiten",
  
  
  
  // "item.badge.private": "Private",
  "item.badge.private": "Verborgen",
  
  // "item.badge.withdrawn": "Withdrawn",
  "item.badge.withdrawn": "Zurückgezogen",
  
  
  
  // "item.bitstreams.upload.bundle": "Bundle",
  "item.bitstreams.upload.bundle": "Bündel",
  
  // "item.bitstreams.upload.bundle.placeholder": "Select a bundle",
  "item.bitstreams.upload.bundle.placeholder": "Wählen Sie ein Bündel aus",
  
  // "item.bitstreams.upload.bundle.new": "Create bundle",
  "item.bitstreams.upload.bundle.new": "Bündel erstellen",
  
  // "item.bitstreams.upload.bundles.empty": "This item doesn\'t contain any bundles to upload a bitstream to.",
  "item.bitstreams.upload.bundles.empty": "Diesem Item fehlt ein Bundle. Ohne Bundle kann keine Datei hochgeladen werden.",
  
  // "item.bitstreams.upload.cancel": "Cancel",
  "item.bitstreams.upload.cancel": "Abbrechen",
  
  // "item.bitstreams.upload.drop-message": "Drop a file to upload",
  "item.bitstreams.upload.drop-message": "Eine Datei zum Hochladen ablegen",
  
  // "item.bitstreams.upload.item": "Item: ",
  "item.bitstreams.upload.item": "Item: ",
  
  // "item.bitstreams.upload.notifications.bundle.created.content": "Successfully created new bundle.",
  "item.bitstreams.upload.notifications.bundle.created.content": "Neues Bündel erfolgreich erstellt.",
  
  // "item.bitstreams.upload.notifications.bundle.created.title": "Created bundle",
  "item.bitstreams.upload.notifications.bundle.created.title": "Bündel erstellt",
  
  // "item.bitstreams.upload.notifications.upload.failed": "Upload failed. Please verify the content before retrying.",
  "item.bitstreams.upload.notifications.upload.failed": "Hochladen fehlgeschlagen. Bitte überprüfen Sie den Inhalt, bevor Sie es erneut versuchen.",
  
  // "item.bitstreams.upload.title": "Upload bitstream",
  "item.bitstreams.upload.title": "Datei hochladen",
  
  
  
  // "item.edit.bitstreams.bundle.edit.buttons.upload": "Upload",
  "item.edit.bitstreams.bundle.edit.buttons.upload": "Hochladen",
  
  // "item.edit.bitstreams.bundle.displaying": "Currently displaying {{ amount }} bitstreams of {{ total }}.",
  "item.edit.bitstreams.bundle.displaying": "Derzeit werden {{ amount }} von insgesamt {{ total }} Dateien angezeigt.",
  
  // "item.edit.bitstreams.bundle.load.all": "Load all ({{ total }})",
  "item.edit.bitstreams.bundle.load.all": "Alle ({{ total }}) laden",
  
  // "item.edit.bitstreams.bundle.load.more": "Load more",
  "item.edit.bitstreams.bundle.load.more": "Mehr laden",
  
  // "item.edit.bitstreams.bundle.name": "BUNDLE: {{ name }}",
  "item.edit.bitstreams.bundle.name": "Bündel: {{ name }}",
  
  // "item.edit.bitstreams.discard-button": "Discard",
  "item.edit.bitstreams.discard-button": "Verwerfen",
  
  // "item.edit.bitstreams.edit.buttons.download": "Download",
  "item.edit.bitstreams.edit.buttons.download": "Herunterladen",
  
  // "item.edit.bitstreams.edit.buttons.drag": "Drag",
  "item.edit.bitstreams.edit.buttons.drag": "Ziehen",
  
  // "item.edit.bitstreams.edit.buttons.edit": "Edit",
  "item.edit.bitstreams.edit.buttons.edit": "Bearbeiten",
  
  // "item.edit.bitstreams.edit.buttons.remove": "Remove",
  "item.edit.bitstreams.edit.buttons.remove": "Entfernen",
  
  // "item.edit.bitstreams.edit.buttons.undo": "Undo changes",
  "item.edit.bitstreams.edit.buttons.undo": "Änderungen rückgängig machen",
  
  // "item.edit.bitstreams.empty": "This item doesn't contain any bitstreams. Click the upload button to create one.",
  "item.edit.bitstreams.empty": "Dieses Item enthält keine Dateien. Klicken Sie auf das Feld \"Hochladen\", um eine Datei hinzuzufügen.",
  
  // "item.edit.bitstreams.headers.actions": "Actions",
  "item.edit.bitstreams.headers.actions": "Aktionen",
  
  // "item.edit.bitstreams.headers.bundle": "Bundle",
  "item.edit.bitstreams.headers.bundle": "Bündel",
  
  // "item.edit.bitstreams.headers.description": "Description",
  "item.edit.bitstreams.headers.description": "Beschreibung",
  
  // "item.edit.bitstreams.headers.format": "Format",
  "item.edit.bitstreams.headers.format": "Format",
  
  // "item.edit.bitstreams.headers.name": "Name",
  "item.edit.bitstreams.headers.name": "Name",
  
  // "item.edit.bitstreams.notifications.discarded.content": "Your changes were discarded. To reinstate your changes click the 'Undo' button",
  "item.edit.bitstreams.notifications.discarded.content": "Ihre Änderungen wurden verworfen. Um sie wiederherzustellen, klicken Sie bitte auf \"Rückgängig\".",
  
  // "item.edit.bitstreams.notifications.discarded.title": "Changes discarded",
  "item.edit.bitstreams.notifications.discarded.title": "Änderungen verworfen",
  
  // "item.edit.bitstreams.notifications.move.failed.title": "Error moving bitstreams",
  "item.edit.bitstreams.notifications.move.failed.title": "Fehler beim Verschieben von Dateien",
  
  // "item.edit.bitstreams.notifications.move.saved.content": "Your move changes to this item's bitstreams and bundles have been saved.",
  "item.edit.bitstreams.notifications.move.saved.content": "Die von Ihnen vorgenommenen Änderungen an den Dateien und Bündeln dieses Artikels wurden gespeichert.",
  
  // "item.edit.bitstreams.notifications.move.saved.title": "Move changes saved",
  "item.edit.bitstreams.notifications.move.saved.title": "Änderungen gespeichert",
  
  // "item.edit.bitstreams.notifications.outdated.content": "The item you're currently working on has been changed by another user. Your current changes are discarded to prevent conflicts",
  "item.edit.bitstreams.notifications.outdated.content": "Das Item, an der Sie gerade arbeiten, wurde von einem anderen Account geändert. Ihre aktuellen Änderungen werden verworfen, um Konflikte zu vermeiden.",
  
  // "item.edit.bitstreams.notifications.outdated.title": "Changes outdated",
  "item.edit.bitstreams.notifications.outdated.title": "Veraltete Änderungen",
  
  // "item.edit.bitstreams.notifications.remove.failed.title": "Error deleting bitstream",
  "item.edit.bitstreams.notifications.remove.failed.title": "Fehler beim Löschen der Datei",
  
  // "item.edit.bitstreams.notifications.remove.saved.content": "Your removal changes to this item's bitstreams have been saved.",
  "item.edit.bitstreams.notifications.remove.saved.content": "Sie haben die Datei(en) entfernt.",
  
  // "item.edit.bitstreams.notifications.remove.saved.title": "Removal changes saved",
  "item.edit.bitstreams.notifications.remove.saved.title": "Änderungen gespeichert",
  
  // "item.edit.bitstreams.reinstate-button": "Undo",
  "item.edit.bitstreams.reinstate-button": "Rückgängig",
  
  // "item.edit.bitstreams.save-button": "Save",
  "item.edit.bitstreams.save-button": "Speichern",
  
  // "item.edit.bitstreams.upload-button": "Upload",
  "item.edit.bitstreams.upload-button": "Hochladen",
  
  
  
  // "item.edit.delete.cancel": "Cancel",
  "item.edit.delete.cancel": "Abbrechen",
  
  // "item.edit.delete.confirm": "Delete",
  "item.edit.delete.confirm": "Löschen",
  
  // "item.edit.delete.description": "Are you sure this item should be completely deleted? Caution: At present, no tombstone would be left.",
  "item.edit.delete.description": "Möchten Sie das Item wirklich löschen? Achtung: Wenn Sie es löschen, wird bei Aufruf der URL kein Hinweis auf ein zurückgezogenes Item angezeigt, sondern eine 404er-Fehlermeldung.",
  
  // "item.edit.delete.error": "An error occurred while deleting the item",
  "item.edit.delete.error": "Beim Löschen der Ressource ist ein Fehler aufgetreten",
  
  // "item.edit.delete.header": "Delete item: {{ id }}",
  "item.edit.delete.header": "Löschen des Items: {{ id }}",
  
  // "item.edit.delete.success": "The item has been deleted",
  "item.edit.delete.success": "Das Item wurde gelöscht.",
  
  // "item.edit.head": "Edit Item",
  "item.edit.head": "Item bearbeiten",
  
  // "item.edit.breadcrumbs": "Edit Item",
  "item.edit.breadcrumbs": "Item bearbeiten",
  
  
  // "item.edit.tabs.mapper.head": "Collection Mapper",
  "item.edit.tabs.mapper.head": "Spiegeln",
  
  // "item.edit.tabs.item-mapper.title": "Item Edit - Collection Mapper",
  "item.edit.tabs.item-mapper.title": "Item bearbeiten - Spiegeln",
  
  // "item.edit.item-mapper.buttons.add": "Map item to selected collections",
  "item.edit.item-mapper.buttons.add": "Item in die gewählte(n) Sammlung(en) spiegeln",
  
  // "item.edit.item-mapper.buttons.remove": "Remove item's mapping for selected collections",
  "item.edit.item-mapper.buttons.remove": "Spiegelung des Items aus den ausgewählten Sammlungen entfernen",
  
  // "item.edit.item-mapper.cancel": "Cancel",
  "item.edit.item-mapper.cancel": "Abbrechen",
  
  // "item.edit.item-mapper.description": "This is the item mapper tool that allows administrators to map this item to other collections. You can search for collections and map them, or browse the list of collections the item is currently mapped to.",
  "item.edit.item-mapper.description": "Sammlungsadministrator:innen haben die Möglichkeit Items von einer Sammlung in eine andere zu spiegeln. Man kann nach Items in anderen Sammlungen suchen und diese spiegeln oder sich eine Liste der gespiegelten Items anzeigen lassen.",
  
  // "item.edit.item-mapper.head": "Item Mapper - Map Item to Collections",
  "item.edit.item-mapper.head": "Item spiegeln - Spiegelt ein Item in andere Sammlungen",
  
  // "item.edit.item-mapper.item": "Item: \"<b>{{name}}</b>\"",
  "item.edit.item-mapper.item": "Item: \"<b>{{name}}</b>\"",
  
  // "item.edit.item-mapper.no-search": "Please enter a query to search",
  "item.edit.item-mapper.no-search": "Bitte geben Sie einen Suchbegriff ein",
  
  // "item.edit.item-mapper.notifications.add.error.content": "Errors occurred for mapping of item to {{amount}} collections.",
  "item.edit.item-mapper.notifications.add.error.content": "Beim Spiegeln des Items in {{amount}} Sammlung(en) ist ein Fehler aufgetreten.",
  
  // "item.edit.item-mapper.notifications.add.error.head": "Mapping errors",
  "item.edit.item-mapper.notifications.add.error.head": "Fehler beim Spiegeln",
  
  // "item.edit.item-mapper.notifications.add.success.content": "Successfully mapped item to {{amount}} collections.",
  "item.edit.item-mapper.notifications.add.success.content": "Das Item wurde erfolgreich in {{amount}} Sammlung(en) gespiegelt.",
  
  // "item.edit.item-mapper.notifications.add.success.head": "Mapping completed",
  "item.edit.item-mapper.notifications.add.success.head": "Spiegeln abgeschlossen",
  
  // "item.edit.item-mapper.notifications.remove.error.content": "Errors occurred for the removal of the mapping to {{amount}} collections.",
  "item.edit.item-mapper.notifications.remove.error.content": "Beim Entfernen der Spiegelung in {{amount}} Sammlung(en) ist ein Fehler aufgetreten.",
  
  // "item.edit.item-mapper.notifications.remove.error.head": "Removal of mapping errors",
  "item.edit.item-mapper.notifications.remove.error.head": "Fehler beim Entfernen von gespiegelten Items",
  
  // "item.edit.item-mapper.notifications.remove.success.content": "Successfully removed mapping of item to {{amount}} collections.",
  "item.edit.item-mapper.notifications.remove.success.content": "Die Spiegelung dieses Items wurde aus {{amount}} Sammlung(en) entfernt.",
  
  // "item.edit.item-mapper.notifications.remove.success.head": "Removal of mapping completed",
  "item.edit.item-mapper.notifications.remove.success.head": "Entfernen der Spiegelung abgeschlossen",
  
  // "item.edit.item-mapper.tabs.browse": "Browse mapped collections",
  "item.edit.item-mapper.tabs.browse": "Gespiegelte Sammlungen anzeigen",
  
  // "item.edit.item-mapper.tabs.map": "Map new collections",
  "item.edit.item-mapper.tabs.map": "Neue Sammlungen spiegeln",
  
  
  
  // "item.edit.metadata.add-button": "Add",
  "item.edit.metadata.add-button": "Hinzufügen",
  
  // "item.edit.metadata.discard-button": "Discard",
  "item.edit.metadata.discard-button": "Verwerfen",
  
  // "item.edit.metadata.edit.buttons.edit": "Edit",
  "item.edit.metadata.edit.buttons.edit": "Bearbeiten",
  
  // "item.edit.metadata.edit.buttons.remove": "Remove",
  "item.edit.metadata.edit.buttons.remove": "Entfernen",
  
  // "item.edit.metadata.edit.buttons.undo": "Undo changes",
  "item.edit.metadata.edit.buttons.undo": "Änderungen rückgängig machen",
  
  // "item.edit.metadata.edit.buttons.unedit": "Stop editing",
  "item.edit.metadata.edit.buttons.unedit": "Bearbeitung beenden",
  
  // "item.edit.metadata.empty": "The item currently doesn't contain any metadata. Click Add to start adding a metadata value.",
  "item.edit.metadata.empty": "Das Item enthält derzeit keine Metadaten. Klicken Sie auf \"Hinzufügen\", um Metadaten zu ergänzen.",
  
  // "item.edit.metadata.headers.edit": "Edit",
  "item.edit.metadata.headers.edit": "Bearbeiten",
  
  // "item.edit.metadata.headers.field": "Field",
  "item.edit.metadata.headers.field": "Feld",
  
  // "item.edit.metadata.headers.language": "Lang",
  "item.edit.metadata.headers.language": "Sprache",
  
  // "item.edit.metadata.headers.value": "Value",
  "item.edit.metadata.headers.value": "Wert",
  
  // "item.edit.metadata.metadatafield.invalid": "Please choose a valid metadata field",
  "item.edit.metadata.metadatafield.invalid": "Bitte wählen Sie ein gültiges Metadatenfeld",
  
  // "item.edit.metadata.notifications.discarded.content": "Your changes were discarded. To reinstate your changes click the 'Undo' button",
  "item.edit.metadata.notifications.discarded.content": "Ihre Änderungen wurden verworfen. Um sie wiederherzustellen, klicken Sie bitte auf \"Rückgängig\".",
  
  // "item.edit.metadata.notifications.discarded.title": "Changed discarded",
  "item.edit.metadata.notifications.discarded.title": "Änderungen verworfen",
  
  // "item.edit.metadata.notifications.error.title": "An error occurred",
  "item.edit.metadata.notifications.error.title": "Es ist ein Fehler aufgetreten.",
  
  // "item.edit.metadata.notifications.invalid.content": "Your changes were not saved. Please make sure all fields are valid before you save.",
  "item.edit.metadata.notifications.invalid.content": "Ihre Änderungen wurden nicht gespeichert. Stellen Sie sicher, dass alle Felder gültig sind, bevor Sie Abspeichern.",
  
  // "item.edit.metadata.notifications.invalid.title": "Metadata invalid",
  "item.edit.metadata.notifications.invalid.title": "Metadaten ungültig",
  
  // "item.edit.metadata.notifications.outdated.content": "The item you're currently working on has been changed by another user. Your current changes are discarded to prevent conflicts",
  "item.edit.metadata.notifications.outdated.content": "Das Item, an dem Sie gerade arbeiten, wurde von einem anderen Account geändert. Ihre aktuellen Änderungen werden nicht angewandt, um Konflikte zu vermeiden.",
  
  // "item.edit.metadata.notifications.outdated.title": "Changed outdated",
  "item.edit.metadata.notifications.outdated.title": "Änderung veraltet",
  
  // "item.edit.metadata.notifications.saved.content": "Your changes to this item's metadata were saved.",
  "item.edit.metadata.notifications.saved.content": "Ihre Änderungen an den Metadaten des Items wurden gespeichert.",
  
  // "item.edit.metadata.notifications.saved.title": "Metadata saved",
  "item.edit.metadata.notifications.saved.title": "Metadaten gespeichert",
  
  // "item.edit.metadata.reinstate-button": "Undo",
  "item.edit.metadata.reinstate-button": "Rückgängig machen",
  
  // "item.edit.metadata.save-button": "Save",
  "item.edit.metadata.save-button": "Speichern",
  
  
  
  // "item.edit.modify.overview.field": "Field",
  "item.edit.modify.overview.field": "Feld",
  
  // "item.edit.modify.overview.language": "Language",
  "item.edit.modify.overview.language": "Sprache",
  
  // "item.edit.modify.overview.value": "Value",
  "item.edit.modify.overview.value": "Wert",
  
  
  
  // "item.edit.move.cancel": "Cancel",
  "item.edit.move.cancel": "Abbrechen",
  
  // "item.edit.move.description": "Select the collection you wish to move this item to. To narrow down the list of displayed collections, you can enter a search query in the box.",
  "item.edit.move.description": "Select the collection you wish to move this item to. To narrow down the list of displayed collections, you can enter a search query in the box.",
  
  // "item.edit.move.error": "An error occurred when attempting to move the item",
  "item.edit.move.error": "Verschieben des Items fehlgeschlagen",
  
  // "item.edit.move.head": "Move item: {{id}}",
  "item.edit.move.head": "Item : {{id}} verschieben",
  
  // "item.edit.move.inheritpolicies.checkbox": "Inherit policies",
  "item.edit.move.inheritpolicies.checkbox": "Rechte erben",
  
  // "item.edit.move.inheritpolicies.description": "Inherit the default policies of the destination collection",
  "item.edit.move.inheritpolicies.description": "Standardrechte der Zielsammlung erben",
  
  // "item.edit.move.move": "Move",
  "item.edit.move.move": "Verschieben",
  
  // "item.edit.move.processing": "Moving...",
  "item.edit.move.processing": "Verschieben...",
  
  // "item.edit.move.search.placeholder": "Enter a search query to look for collections",
  "item.edit.move.search.placeholder": "Geben Sie einen Begriff ein, um nach Sammlungen zu suchen",
  
  // "item.edit.move.success": "The item has been moved successfully",
  "item.edit.move.success": "Das Item wurde verschoben.",
  
  // "item.edit.move.title": "Move item",
  "item.edit.move.title": "Item verschieben",
  
  
  
  // "item.edit.private.cancel": "Cancel",
  "item.edit.private.cancel": "Abbrechen",
  
  // "item.edit.private.confirm": "Make it Private",
  "item.edit.private.confirm": "Verbergen",
  
  // "item.edit.private.description": "Are you sure this item should be made private in the archive?",
  "item.edit.private.description": "Möchten Sie diesen Eintrag als nicht öffentlich sichtbar markieren?",
  
  // "item.edit.private.error": "An error occurred while making the item private",
  "item.edit.private.error": "Verbergen des Items fehlgeschlagen",
  
  // "item.edit.private.header": "Make item private: {{ id }}",
  "item.edit.private.header": "Item: {{ id }} verbergen",
  
  // "item.edit.private.success": "The item is now private",
  "item.edit.private.success": "Dieses Items ist nicht öffentlich sichtbar",
  
  
  
  // "item.edit.public.cancel": "Cancel",
  "item.edit.public.cancel": "Abbrechen",
  
  // "item.edit.public.confirm": "Make it Public",
  "item.edit.public.confirm": "Öffentlich machen",
  
  // "item.edit.public.description": "Are you sure this item should be made public in the archive?",
  "item.edit.public.description": "Möchten Sie das Item wirklich öffentlich sichtbar machen?",
  
  // "item.edit.public.error": "An error occurred while making the item public",
  "item.edit.public.error": "Veröffentlichung des Items fehlgeschlagen",
  
  // "item.edit.public.header": "Make item public: {{ id }}",
  "item.edit.public.header": "Item: {{ id }} öffentlich sichtbar machen",
  
  // "item.edit.public.success": "The item is now public",
  "item.edit.public.success": "Das Item ist nun öffentlich sichtbar.",
  
  
  
  // "item.edit.reinstate.cancel": "Cancel",
  "item.edit.reinstate.cancel": "Abbrechen",
  
  // "item.edit.reinstate.confirm": "Reinstate",
  "item.edit.reinstate.confirm": "Wiederherstellen",
  
  // "item.edit.reinstate.description": "Are you sure this item should be reinstated to the archive?",
  "item.edit.reinstate.description": "Möchten Sie das Item wirklich wieder aufnehmen?",
  
  // "item.edit.reinstate.error": "An error occurred while reinstating the item",
  "item.edit.reinstate.error": "Wiederherstellen des Items fehlgeschlagen",
  
  // "item.edit.reinstate.header": "Reinstate item: {{ id }}",
  "item.edit.reinstate.header": "Item: {{ id }} wiederherstellen",
  
  // "item.edit.reinstate.success": "The item was reinstated successfully",
  "item.edit.reinstate.success": "Das Item wurde wiederhergestellt.",
  
  
  
  // "item.edit.relationships.discard-button": "Discard",
  "item.edit.relationships.discard-button": "Abbrechen",
  
  // "item.edit.relationships.edit.buttons.add": "Add",
  "item.edit.relationships.edit.buttons.add": "Hinzufügen",
  
  // "item.edit.relationships.edit.buttons.remove": "Remove",
  "item.edit.relationships.edit.buttons.remove": "Entfernen",
  
  // "item.edit.relationships.edit.buttons.undo": "Undo changes",
  "item.edit.relationships.edit.buttons.undo": "Rückgängig machen",
  
  // "item.edit.relationships.no-relationships": "No relationships",
  "item.edit.relationships.no-relationships": "Keine Beziehungen",
  
  // "item.edit.relationships.notifications.discarded.content": "Your changes were discarded. To reinstate your changes click the 'Undo' button",
  "item.edit.relationships.notifications.discarded.content": "Ihre Änderungen wurden verworfen. Um sie wiederherzustellen, klicken Sie bitte auf \"Rückgängig\".",
  
  // "item.edit.relationships.notifications.discarded.title": "Changes discarded",
  "item.edit.relationships.notifications.discarded.title": "Änderungen verworfen",
  
  // "item.edit.relationships.notifications.failed.title": "Error editing relationships",
  "item.edit.relationships.notifications.failed.title": "Fehler beim Bearbeiten der Beziehung",
  
  // "item.edit.relationships.notifications.outdated.content": "The item you're currently working on has been changed by another user. Your current changes are discarded to prevent conflicts",
  "item.edit.relationships.notifications.outdated.content": "Das Item, das Sie gerade bearbeiten, wurde von einem anderen Account geändert. Ihre aktuellen Änderungen werden verworfen, um Konflikte zu vermeiden.",
  
  // "item.edit.relationships.notifications.outdated.title": "Changes outdated",
  "item.edit.relationships.notifications.outdated.title": "Änderungen veraltet",
  
  // "item.edit.relationships.notifications.saved.content": "Your changes to this item's relationships were saved.",
  "item.edit.relationships.notifications.saved.content": "Ihre Änderungen an den Beziehungen des Items wurden gespeichert.",
  
  // "item.edit.relationships.notifications.saved.title": "Relationships saved",
  "item.edit.relationships.notifications.saved.title": "Beziehungen gespeichert",
  
  // "item.edit.relationships.reinstate-button": "Undo",
  "item.edit.relationships.reinstate-button": "Rückgängig machen",
  
  // "item.edit.relationships.save-button": "Save",
  "item.edit.relationships.save-button": "Speichern",
  
  // "item.edit.relationships.no-entity-type": "Add 'dspace.entity.type' metadata to enable relationships for this item",
  "item.edit.relationships.no-entity-type": "Fügt den Metadaten 'dspace.entity.type' hinzu, damit Beziehungen für dieses Item angelegt werden können.",
  
  
  
  // "item.edit.tabs.bitstreams.head": "Bitstreams",
  "item.edit.tabs.bitstreams.head": "Dateien",
  
  // "item.edit.tabs.bitstreams.title": "Item Edit - Bitstreams",
  "item.edit.tabs.bitstreams.title": "Item bearbeiten - Dateien",
  
  // "item.edit.tabs.curate.head": "Curate",
  "item.edit.tabs.curate.head": "Pflegen",
  
  // "item.edit.tabs.curate.title": "Item Edit - Curate",
  "item.edit.tabs.curate.title": "Item bearbeiten - Pflegen",
  
  // "item.edit.tabs.metadata.head": "Metadata",
  "item.edit.tabs.metadata.head": "Metadaten",
  
  // "item.edit.tabs.metadata.title": "Item Edit -  Metadata",
  "item.edit.tabs.metadata.title": "Item bearbeiten -  Metadaten",
  
  // "item.edit.tabs.relationships.head": "Relationships",
  "item.edit.tabs.relationships.head": "Beziehungen",
  
  // "item.edit.tabs.relationships.title": "Item Edit - Relationships",
  "item.edit.tabs.relationships.title": "Item bearbeiten - Relationen",
  
  // "item.edit.tabs.status.buttons.authorizations.button": "Authorizations...",
  "item.edit.tabs.status.buttons.authorizations.button": "Berechtigungen...",
  
  // "item.edit.tabs.status.buttons.authorizations.label": "Edit item's authorization policies",
  "item.edit.tabs.status.buttons.authorizations.label": "Rechte des Items bearbeiten",
  
  // "item.edit.tabs.status.buttons.delete.button": "Permanently delete",
  "item.edit.tabs.status.buttons.delete.button": "Endgültig löschen",
  
  // "item.edit.tabs.status.buttons.delete.label": "Completely expunge item",
  "item.edit.tabs.status.buttons.delete.label": "Unwiderruflich löschen",
  
  // "item.edit.tabs.status.buttons.mappedCollections.button": "Mapped collections",
  "item.edit.tabs.status.buttons.mappedCollections.button": "Gespiegelte Sammlungen",
  
  // "item.edit.tabs.status.buttons.mappedCollections.label": "Manage mapped collections",
  "item.edit.tabs.status.buttons.mappedCollections.label": "Gespiegelte Sammlungen bearbeiten",
  
  // "item.edit.tabs.status.buttons.move.button": "Move...",
  "item.edit.tabs.status.buttons.move.button": "Verschieben...",
  
  // "item.edit.tabs.status.buttons.move.label": "Move item to another collection",
  "item.edit.tabs.status.buttons.move.label": "Item in eine andere Sammlung verschieben",
  
  // "item.edit.tabs.status.buttons.private.button": "Make it private...",
  "item.edit.tabs.status.buttons.private.button": "Verbergen",
  
  // "item.edit.tabs.status.buttons.private.label": "Make item private",
  "item.edit.tabs.status.buttons.private.label": "Item verbergen",
  
  // "item.edit.tabs.status.buttons.public.button": "Make it public...",
  "item.edit.tabs.status.buttons.public.button": "Öffentlich machen...",
  
  // "item.edit.tabs.status.buttons.public.label": "Make item public",
  "item.edit.tabs.status.buttons.public.label": "Item öffentlich sichtbar machen",
  
  // "item.edit.tabs.status.buttons.reinstate.button": "Reinstate...",
  "item.edit.tabs.status.buttons.reinstate.button": "Wiederherstellen...",
  
  // "item.edit.tabs.status.buttons.reinstate.label": "Reinstate item into the repository",
  "item.edit.tabs.status.buttons.reinstate.label": "Item im Repositorium wiederherstellen",
  
  // "item.edit.tabs.status.buttons.withdraw.button": "Withdraw...",
  "item.edit.tabs.status.buttons.withdraw.button": "Zurückziehen...",
  
  // "item.edit.tabs.status.buttons.withdraw.label": "Withdraw item from the repository",
  "item.edit.tabs.status.buttons.withdraw.label": "Item aus dem Repositorium zurückziehen",
  
  // "item.edit.tabs.status.description": "Welcome to the item management page. From here you can withdraw, reinstate, move or delete the item. You may also update or add new metadata / bitstreams on the other tabs.",
  "item.edit.tabs.status.description": "Herzlich willkommen auf der Item-Bearbeitungs-Seite. Hier können Sie Items zurückziehen, wiederherstellen, verschieben oder löschen. In den anderen Tabs können Sie Dateien und Metadaten bearbeiten.",
  
  // "item.edit.tabs.status.head": "Status",
  "item.edit.tabs.status.head": "Status",
  
  // "item.edit.tabs.status.labels.handle": "Handle",
  "item.edit.tabs.status.labels.handle": "Handle",
  
  // "item.edit.tabs.status.labels.id": "Item Internal ID",
  "item.edit.tabs.status.labels.id": "Interne ID des Items",
  
  // "item.edit.tabs.status.labels.itemPage": "Item Page",
  "item.edit.tabs.status.labels.itemPage": "Startseite des Items",
  
  // "item.edit.tabs.status.labels.lastModified": "Last Modified",
  "item.edit.tabs.status.labels.lastModified": "Zuletzt geändert",
  
  // "item.edit.tabs.status.title": "Item Edit -  Status",
  "item.edit.tabs.status.title": "Item bearbeiten -  Status",
  
  // "item.edit.tabs.versionhistory.head": "Version History",
  "item.edit.tabs.versionhistory.head": "Versionsgeschichte",
  
  // "item.edit.tabs.versionhistory.title": "Item Edit - Version History",
  "item.edit.tabs.versionhistory.title": "Item bearbeiten - Versionsgeschichte",
  
  // "item.edit.tabs.versionhistory.under-construction": "Editing or adding new versions is not yet possible in this user interface.",
  "item.edit.tabs.versionhistory.under-construction": "Das Bearbeiten oder Hinzufügen neuer Versionen ist in dieser Benutzeroberfläche noch nicht möglich.",
  
  // "item.edit.tabs.view.head": "View Item",
  "item.edit.tabs.view.head": "Item ansehen",
  
  // "item.edit.tabs.view.title": "Item Edit -  View",
  "item.edit.tabs.view.title": "Item bearbeiten -  Ansicht",
  
  
  
  // "item.edit.withdraw.cancel": "Cancel",
  "item.edit.withdraw.cancel": "Abbrechen",
  
  // "item.edit.withdraw.confirm": "Withdraw",
  "item.edit.withdraw.confirm": "Zurückziehen",
  
  // "item.edit.withdraw.description": "Are you sure this item should be withdrawn from the archive?",
  "item.edit.withdraw.description": "Möchten Sie das Item wirklich aus dem Repositorium zurückziehen?",
  
  // "item.edit.withdraw.error": "An error occurred while withdrawing the item",
  "item.edit.withdraw.error": "Zurückziehen des Items fehlgeschlagen",
  
  // "item.edit.withdraw.header": "Withdraw item: {{ id }}",
  "item.edit.withdraw.header": "Item: {{ id }} zurückziehen",
  
  // "item.edit.withdraw.success": "The item was withdrawn successfully",
  "item.edit.withdraw.success": "Das Item wurde zurückgezogen.",
  
  
  
  // "item.listelement.badge": "Item",
  "item.listelement.badge": "Item",
  
  // "item.page.description": "Description",
  "item.page.description": "Beschreibung",
  
  // "item.page.edit": "Edit this item",
  "item.page.edit": "Dieses Item bearbeiten",
  
  // "item.page.journal-issn": "Journal ISSN",
  "item.page.journal-issn": "ISSN der Zeitschrift",
  
  // "item.page.journal-title": "Journal Title",
  "item.page.journal-title": "Zeitschriftentitel",
  
  // "item.page.publisher": "Publisher",
  "item.page.publisher": "Verlag",
  
  // "item.page.titleprefix": "Item: ",
  "item.page.titleprefix": "Item: ",
  
  // "item.page.volume-title": "Volume Title",
  "item.page.volume-title": "Bandtitel",
  
  // "item.search.results.head": "Item Search Results",
  "item.search.results.head": "Item-Suchergebnisse",
  
  // "item.search.title": "Item Search",
  "item.search.title": "Item-Suche",
  
  
  
  // "item.page.abstract": "Abstract",
  "item.page.abstract": "Zusammenfassung",
  
  // "item.page.author": "Authors",
  "item.page.author": "Autor:innen",
  
  // "item.page.citation": "Citation",
  "item.page.citation": "Zitierform",
  
  // "item.page.collections": "Collections",
  "item.page.collections": "Sammlungen",
  
  // "item.page.date": "Date",
  "item.page.date": "Datum",
  
  // "item.page.edit": "Edit this item",
  "item.page.edit": "Dieses Item bearbeiten",
  
  // "item.page.files": "Files",
  "item.page.files": "Dateien",
  
  // "item.page.filesection.description": "Description:",
  "item.page.filesection.description": "Beschreibung:",
  
  // "item.page.filesection.download": "Download",
  "item.page.filesection.download": "Herunterladen",
  
  // "item.page.filesection.format": "Format:",
  "item.page.filesection.format": "Format:",
  
  // "item.page.filesection.name": "Name:",
  "item.page.filesection.name": "Name:",
  
  // "item.page.filesection.size": "Size:",
  "item.page.filesection.size": "Größe:",
  
  // "item.page.journal.search.title": "Articles in this journal",
  "item.page.journal.search.title": "Artikel in dieser Zeitschrift",
  
  // "item.page.link.full": "Full item page",
  "item.page.link.full": "Komplettanzeige",
  
  // "item.page.link.simple": "Simple item page",
  "item.page.link.simple": "Kurzanzeige",
  
  // "item.page.person.search.title": "Articles by this author",
  "item.page.person.search.title": "Veröffentlichungen dieses:dieser Autor:in",
  
  // "item.page.related-items.view-more": "Show {{ amount }} more",
  "item.page.related-items.view-more": "{{ amount }} mehr anzeigen",
  
  // "item.page.related-items.view-less": "Hide last {{ amount }}",
  "item.page.related-items.view-less": "{{ amount }} weniger anzeigen",
  
  // "item.page.relationships.isAuthorOfPublication": "Publications",
  "item.page.relationships.isAuthorOfPublication": "Veröffentichungen",
  
  // "item.page.relationships.isJournalOfPublication": "Publications",
  "item.page.relationships.isJournalOfPublication": "Veröffentlichungen",
  
  // "item.page.relationships.isOrgUnitOfPerson": "Authors",
  "item.page.relationships.isOrgUnitOfPerson": "Autor:innen",
  
  // "item.page.relationships.isOrgUnitOfProject": "Research Projects",
  "item.page.relationships.isOrgUnitOfProject": "Forschungsprojekte",
  
  // "item.page.subject": "Keywords",
  "item.page.subject": "Schlagwörter",
  
  // "item.page.uri": "URI",
  "item.page.uri": "URI",
  
  // "item.page.bitstreams.view-more": "Show more",
  "item.page.bitstreams.view-more": "Mehr anzeigen",
  
  // "item.page.bitstreams.collapse": "Collapse",
  "item.page.bitstreams.collapse": "Zuklappen",
  
  // "item.page.filesection.original.bundle" : "Original bundle",
  "item.page.filesection.original.bundle" : "Originalbündel",
  
  // "item.page.filesection.license.bundle" : "License bundle",
  "item.page.filesection.license.bundle" : "Lizenzbündel",
  
  // "item.preview.dc.identifier.uri": "Identifier:",
  "item.preview.dc.identifier.uri": "Identifikator:",
  
  // "item.preview.dc.contributor.author": "Authors:",
  "item.preview.dc.contributor.author": "Autor:innen:",
  
  // "item.preview.dc.date.issued": "Published date:",
  "item.preview.dc.date.issued": "Erscheinungsdatum:",
  
  // "item.preview.dc.description.abstract": "Abstract:",
  "item.preview.dc.description.abstract": "Zusammenfassung:",
  
  // "item.preview.dc.identifier.other": "Other identifier:",
  "item.preview.dc.identifier.other": "Sonstiger Identifikator:",
  
  // "item.preview.dc.language.iso": "Language:",
  "item.preview.dc.language.iso": "Sprache:",
  
  // "item.preview.dc.subject": "Subjects:",
  "item.preview.dc.subject": "Themen:",
  
  // "item.preview.dc.title": "Title:",
  "item.preview.dc.title": "Titel:",
  
  // "item.preview.person.familyName": "Surname:",
  "item.preview.person.familyName": "Nachname:",
  
  // "item.preview.person.givenName": "Name:",
  "item.preview.person.givenName": "Vorname:",
  
  // "item.preview.person.identifier.orcid": "ORCID:",
  "item.preview.person.identifier.orcid": "ORCID:",
  
  
  // "item.select.confirm": "Confirm selected",
  "item.select.confirm": "Auswahl bestätigen",
  
  // "item.select.empty": "No items to show",
  "item.select.empty": "Es gibt keine Items, die angezeigt werden können.",
  
  // "item.select.table.author": "Author",
  "item.select.table.author": "Autor:in",
  
  // "item.select.table.collection": "Collection",
  "item.select.table.collection": "Sammlung",
  
  // "item.select.table.title": "Title",
  "item.select.table.title": "Titel",
  
  
  // "item.version.history.empty": "There are no other versions for this item yet.",
  "item.version.history.empty": "Dieses Item hat noch keine anderen Versionen.",
  
  // "item.version.history.head": "Version History",
  "item.version.history.head": "Versionsgeschichte",
  
  // "item.version.history.return": "Return",
  "item.version.history.return": "Zurück",
  
  // "item.version.history.selected": "Selected version",
  "item.version.history.selected": "Ausgewählte Version",
  
  // "item.version.history.table.version": "Version",
  "item.version.history.table.version": "Version",
  
  // "item.version.history.table.item": "Item",
  "item.version.history.table.item": "Item",
  
  // "item.version.history.table.editor": "Editor",
  "item.version.history.table.editor": "Herausgeber:in",
  
  // "item.version.history.table.date": "Date",
  "item.version.history.table.date": "Datum",
  
  // "item.version.history.table.summary": "Summary",
  "item.version.history.table.summary": "Zusammenfassung",
  
  
  
  // "item.version.notice": "This is not the latest version of this item. The latest version can be found <a href='{{destination}}'>here</a>.",
  "item.version.notice": "Dies ist nicht die neueste Version dieses Items. Die neueste Version finden Sie unter <a href='{{destination}}'>hier</a>.",
  
  
  
  // "journal.listelement.badge": "Journal",
  "journal.listelement.badge": "Zeitschrift",
  
  // "journal.page.description": "Description",
  "journal.page.description": "Beschreibung",
  
  // "journal.page.edit": "Edit this item",
  "journal.page.edit": "Dieses Item bearbeiten",
  
  // "journal.page.editor": "Editor-in-Chief",
  "journal.page.editor": "Chefredakteur:in",
  
  // "journal.page.issn": "ISSN",
  "journal.page.issn": "ISSN",
  
  // "journal.page.publisher": "Publisher",
  "journal.page.publisher": "Verlag",
  
  // "journal.page.titleprefix": "Journal: ",
  "journal.page.titleprefix": "Zeitschrift: ",
  
  // "journal.search.results.head": "Journal Search Results",
  "journal.search.results.head": "Suchergebnisse für Zeitschriften",
  
  // "journal.search.title": "Journal Search",
  "journal.search.title": "Zeitschriftensuche",
  
  
  
  // "journalissue.listelement.badge": "Journal Issue",
  "journalissue.listelement.badge": "Zeitschriftenheft",
  
  // "journalissue.page.description": "Description",
  "journalissue.page.description": "Beschreibeung",
  
  // "journalissue.page.edit": "Edit this item",
  "journalissue.page.edit": "Dieses Item bearbeiten",
  
  // "journalissue.page.issuedate": "Issue Date",
  "journalissue.page.issuedate": "Erscheinungsdatum",
  
  // "journalissue.page.journal-issn": "Journal ISSN",
  "journalissue.page.journal-issn": "ISSN der Zeitschrift",
  
  // "journalissue.page.journal-title": "Journal Title",
  "journalissue.page.journal-title": "Titel der Zeitschrift",
  
  // "journalissue.page.keyword": "Keywords",
  "journalissue.page.keyword": "Schlagwörter",
  
  // "journalissue.page.number": "Number",
  "journalissue.page.number": "Zählung",
  
  // "journalissue.page.titleprefix": "Journal Issue: ",
  "journalissue.page.titleprefix": "Zeitschriftenheft:",
  
  
  
  // "journalvolume.listelement.badge": "Journal Volume",
  "journalvolume.listelement.badge": "Zeitschriftenband",
  
  // "journalvolume.page.description": "Description",
  "journalvolume.page.description": "Beschreibung",
  
  // "journalvolume.page.edit": "Edit this item",
  "journalvolume.page.edit": "Dieses Item bearbeiten",
  
  // "journalvolume.page.issuedate": "Issue Date",
  "journalvolume.page.issuedate": "Erscheinungsdatum",
  
  // "journalvolume.page.titleprefix": "Journal Volume: ",
  "journalvolume.page.titleprefix": "Zeitschriftenband: ",
  
  // "journalvolume.page.volume": "Volume",
  "journalvolume.page.volume": "Band",
  
  
  
  // "loading.bitstream": "Loading bitstream...",
  "loading.bitstream": "Lade Datei...",
  
  // "loading.bitstreams": "Loading bitstreams...",
  "loading.bitstreams": "Lade Datei...",
  
  // "loading.browse-by": "Loading items...",
  "loading.browse-by": "Lade Items...",
  
  // "loading.browse-by-page": "Loading page...",
  "loading.browse-by-page": "Lade Seite...",
  
  // "loading.collection": "Loading collection...",
  "loading.collection": "Lade Sammlung...",
  
  // "loading.collections": "Loading collections...",
  "loading.collections": "Lade Sammlungen...",
  
  // "loading.content-source": "Loading content source...",
  "loading.content-source": "Lade Bezugsquelle...",
  
  // "loading.community": "Loading community...",
  "loading.community": "Lade Bereich...",
  
  // "loading.default": "Loading...",
  "loading.default": "Lade...",
  
  // "loading.item": "Loading item...",
  "loading.item": "Lade Item...",
  
  // "loading.items": "Loading items...",
  "loading.items": "Lade Items...",
  
  // "loading.mydspace-results": "Loading items...",
  "loading.mydspace-results": "Lade Items...",
  
  // "loading.objects": "Loading...",
  "loading.objects": "Lade...",
  
  // "loading.recent-submissions": "Loading recent submissions...",
  "loading.recent-submissions": "Lade neueste Veröffentlichungen...",
  
  // "loading.search-results": "Loading search results...",
  "loading.search-results": "Lade Suchergebnisse...",
  
  // "loading.sub-collections": "Loading sub-collections...",
  "loading.sub-collections": "Lade Untersammlungen...",
  
  // "loading.sub-communities": "Loading sub-communities...",
  "loading.sub-communities": "Lade Teilbereiche...",
  
  // "loading.top-level-communities": "Loading top-level communities...",
  "loading.top-level-communities": "Lade Hauptbereiche...",
  
  
  
  // "login.form.email": "Email address",
  "login.form.email": "E-Mail-Adresse",
  
  // "login.form.forgot-password": "Have you forgotten your password?",
  "login.form.forgot-password": "Haben Sie Ihr Passwort vergessen?",
  
  // "login.form.header": "Please log in to DSpace",
  "login.form.header": "Bitte melden Sie sich an.",
  
  // "login.form.new-user": "New user? Click here to register.",
  "login.form.new-user": "Neu hier? Klicken Sie hier, um sich zu registrieren.",
  
  // "login.form.or-divider": "or",
  "login.form.or-divider": "oder",
  
  // "login.form.password": "Password",
  "login.form.password": "Passwort",
  
  // "login.form.shibboleth": "Log in with Shibboleth",
  "login.form.shibboleth": "Anmeldung mit Shibboleth",
  
  // "login.form.submit": "Log in",
  "login.form.submit": "Anmelden",
  
  // "login.title": "Login",
  "login.title": "Anmelden",
  
  // "login.breadcrumbs": "Login",
  "login.breadcrumbs": "Anmelden",
  
  
  
  // "logout.form.header": "Log out from DSpace",
  "logout.form.header": "Abmelden",
  
  // "logout.form.submit": "Log out",
  "logout.form.submit": "Abmelden",
  
  // "logout.title": "Logout",
  "logout.title": "Abmelden",
  
  
  
  // "menu.header.admin": "Admin",
  "menu.header.admin": "Administration",
  
  // "menu.header.image.logo": "Repository logo",
  "menu.header.image.logo": "Logo des Repositoriums",
  
  
  
  // "menu.section.access_control": "Access Control",
  "menu.section.access_control": "Zugriffskontrolle",
  
  // "menu.section.access_control_authorizations": "Authorizations",
  "menu.section.access_control_authorizations": "Rechte",
  
  // "menu.section.access_control_groups": "Groups",
  "menu.section.access_control_groups": "Gruppen",
  
  // "menu.section.access_control_people": "People",
  "menu.section.access_control_people": "Personen",
  
  
  
  // "menu.section.admin_search": "Admin Search",
  "menu.section.admin_search": "Admin-Suche",
  
  
  
  // "menu.section.browse_community": "This Community",
  "menu.section.browse_community": "Dieser Bereich",
  
  // "menu.section.browse_community_by_author": "By Author",
  "menu.section.browse_community_by_author": "Nach Autor:in",
  
  // "menu.section.browse_community_by_issue_date": "By Issue Date",
  "menu.section.browse_community_by_issue_date": "Nach Erscheinungsdatum",
  
  // "menu.section.browse_community_by_title": "By Title",
  "menu.section.browse_community_by_title": "Nach Titel",
  
  // "menu.section.browse_global": "All of DSpace",
  "menu.section.browse_global": "Das gesamte Repositorium",
  
  // "menu.section.browse_global_by_author": "By Author",
  "menu.section.browse_global_by_author": "Nach Autor:in",
  
  // "menu.section.browse_global_by_dateissued": "By Issue Date",
  "menu.section.browse_global_by_dateissued": "Nach Erscheinungsjahr",
  
  // "menu.section.browse_global_by_subject": "By Subject",
  "menu.section.browse_global_by_subject": "Nach Schlagwort",
  
  // "menu.section.browse_global_by_title": "By Title",
  "menu.section.browse_global_by_title": "Nach Titel",
  
  // "menu.section.browse_global_communities_and_collections": "Communities & Collections",
  "menu.section.browse_global_communities_and_collections": "Bereiche & Sammlungen",
  
  
  
  // "menu.section.control_panel": "Control Panel",
  "menu.section.control_panel": "Kontrollfeld",
  
  // "menu.section.curation_task": "Curation Task",
  "menu.section.curation_task": "Datenpflegeroutinen",
  
  
  
  // "menu.section.edit": "Edit",
  "menu.section.edit": "Bearbeiten",
  
  // "menu.section.edit_collection": "Collection",
  "menu.section.edit_collection": "Sammlung",
  
  // "menu.section.edit_community": "Community",
  "menu.section.edit_community": "Bereich",
  
  // "menu.section.edit_item": "Item",
  "menu.section.edit_item": "Item",
  
  
  
  // "menu.section.export": "Export",
  "menu.section.export": "Export",
  
  // "menu.section.export_collection": "Collection",
  "menu.section.export_collection": "Sammlung",
  
  // "menu.section.export_community": "Community",
  "menu.section.export_community": "Bereich",
  
  // "menu.section.export_item": "Item",
  "menu.section.export_item": "Item",
  
  // "menu.section.export_metadata": "Metadata",
  "menu.section.export_metadata": "Metadaten",
  
  
  
  // "menu.section.icon.access_control": "Access Control menu section",
  "menu.section.icon.access_control": "Menübereich Zugriffskontrolle",
  
  // "menu.section.icon.admin_search": "Admin search menu section",
  "menu.section.icon.admin_search": "Menüabschnitt (Admin-Suche)",
  
  // "menu.section.icon.control_panel": "Control Panel menu section",
  "menu.section.icon.control_panel": "Menübereich Kontrollfeld",
  
  // "menu.section.icon.curation_task": "Curation Task menu section",
  "menu.section.icon.curation_task": "Menübereich Datepflegeroutinen",
  
  // "menu.section.icon.edit": "Edit menu section",
  "menu.section.icon.edit": "Menübereich bearbeiten",
  
  // "menu.section.icon.export": "Export menu section",
  "menu.section.icon.export": "Menübereich Export",
  
  // "menu.section.icon.find": "Find menu section",
  "menu.section.icon.find": "Menübereich Suche",
  
  // "menu.section.icon.import": "Import menu section",
  "menu.section.icon.import": "Menübereich Import",
  
  // "menu.section.icon.new": "New menu section",
  "menu.section.icon.new": "Neuer Menübereich",
  
  // "menu.section.icon.pin": "Pin sidebar",
  "menu.section.icon.pin": "Seitenleiste Anheften",
  
  // "menu.section.icon.processes": "Processes menu section",
  "menu.section.icon.processes": "Menübereich Prozesse",
  
  // "menu.section.icon.registries": "Registries menu section",
  "menu.section.icon.registries": "Menübereich Referenzlisten",
  
  // "menu.section.icon.statistics_task": "Statistics Task menu section",
  "menu.section.icon.statistics_task": "Menübereich Statistikaufgaben",
  
  // "menu.section.icon.unpin": "Unpin sidebar",
  "menu.section.icon.unpin": "Seitenbereich loslösen",
  
  
  
  // "menu.section.import": "Import",
  "menu.section.import": "Import",
  
  // "menu.section.import_batch": "Batch Import (ZIP)",
  "menu.section.import_batch": "Import (ZIP)",
  
  // "menu.section.import_metadata": "Metadata",
  "menu.section.import_metadata": "Metadaten",
  
  
  
  // "menu.section.new": "New",
  "menu.section.new": "Neu",
  
  // "menu.section.new_collection": "Collection",
  "menu.section.new_collection": "Sammlung",
  
  // "menu.section.new_community": "Community",
  "menu.section.new_community": "Bereich",
  
  // "menu.section.new_item": "Item",
  "menu.section.new_item": "Item",
  
  // "menu.section.new_item_version": "Item Version",
  "menu.section.new_item_version": "Item-Version",
  
  // "menu.section.new_process": "Process",
  "menu.section.new_process": "Prozess",
  
  
  
  // "menu.section.pin": "Pin sidebar",
  "menu.section.pin": "Seitenleiste anheften",
  
  // "menu.section.unpin": "Unpin sidebar",
  "menu.section.unpin": "Seitenleiste loslösen",
  
  
  
  // "menu.section.processes": "Processes",
  "menu.section.processes": "Prozesse",
  
  
  
  // "menu.section.registries": "Registries",
  "menu.section.registries": "Referenzlisten",
  
  // "menu.section.registries_format": "Format",
  "menu.section.registries_format": "Format",
  
  // "menu.section.registries_metadata": "Metadata",
  "menu.section.registries_metadata": "Metadaten",
  
  
  
  // "menu.section.statistics": "Statistics",
  "menu.section.statistics": "Statistiken",
  
  // "menu.section.statistics_task": "Statistics Task",
  "menu.section.statistics_task": "Statistikaufgaben",
  
  
  
  // "menu.section.toggle.access_control": "Toggle Access Control section",
  "menu.section.toggle.access_control": "Bereich Zugriffskontrolle umschalten",
  
  // "menu.section.toggle.control_panel": "Toggle Control Panel section",
  "menu.section.toggle.control_panel": "Bereich Kontrollfeld umschalten",
  
  // "menu.section.toggle.curation_task": "Toggle Curation Task section",
  "menu.section.toggle.curation_task": "Bereich Datenpflegeroutinen umschalten",
  
  // "menu.section.toggle.edit": "Toggle Edit section",
  "menu.section.toggle.edit": "Bereich Bearbeiten umschalten",
  
  // "menu.section.toggle.export": "Toggle Export section",
  "menu.section.toggle.export": "Bereich Export umschalten",
  
  // "menu.section.toggle.find": "Toggle Find section",
  "menu.section.toggle.find": "Bereich Suche umschalten",
  
  // "menu.section.toggle.import": "Toggle Import section",
  "menu.section.toggle.import": "Bereich Import umschalten",
  
  // "menu.section.toggle.new": "Toggle New section",
  "menu.section.toggle.new": "Neuen Bereich umschalten",
  
  // "menu.section.toggle.registries": "Toggle Registries section",
  "menu.section.toggle.registries": "Bereich Referenzlisten umschalten",
  
  // "menu.section.toggle.statistics_task": "Toggle Statistics Task section",
  "menu.section.toggle.statistics_task": "Bereich Statistikaufgaben umschalten",
  
  
  // "menu.section.workflow": "Administer Workflow",
  "menu.section.workflow": "Geschäftsgänge verwalten",
  
  
  // "mydspace.description": "",
  "mydspace.description": "",
  
  // "mydspace.general.text-here": "here",
  "mydspace.general.text-here": "hier",
  
  // "mydspace.messages.controller-help": "Select this option to send a message to item's submitter.",
  "mydspace.messages.controller-help": "Wählen Sie diese Option, um der Person eine Nachricht zu schicken, die das Item eingereicht hat.",
  
  // "mydspace.messages.description-placeholder": "Insert your message here...",
  "mydspace.messages.description-placeholder": "Geben Sie Ihre Nachricht hier ein...",
  
  // "mydspace.messages.hide-msg": "Hide message",
  "mydspace.messages.hide-msg": "Nachricht ausblenden",
  
  // "mydspace.messages.mark-as-read": "Mark as read",
  "mydspace.messages.mark-as-read": "Als gelesen markieren",
  
  // "mydspace.messages.mark-as-unread": "Mark as unread",
  "mydspace.messages.mark-as-unread": "Als ungelesen markieren",
  
  // "mydspace.messages.no-content": "No content.",
  "mydspace.messages.no-content": "Kein Inhalt.",
  
  // "mydspace.messages.no-messages": "No messages yet.",
  "mydspace.messages.no-messages": "Es sind noch keine Nachrichten vorhanden.",
  
  // "mydspace.messages.send-btn": "Send",
  "mydspace.messages.send-btn": "Senden",
  
  // "mydspace.messages.show-msg": "Show message",
  "mydspace.messages.show-msg": "Nachricht anzeigen",
  
  // "mydspace.messages.subject-placeholder": "Subject...",
  "mydspace.messages.subject-placeholder": "Betreff...",
  
  // "mydspace.messages.submitter-help": "Select this option to send a message to controller.",
  "mydspace.messages.submitter-help": "Wählen Sie diese Option, um dem Supervisor eine Nachricht zu schicken.",
  
  // "mydspace.messages.title": "Messages",
  "mydspace.messages.title": "Nachrichten",
  
  // "mydspace.messages.to": "To",
  "mydspace.messages.to": "An",
  
  // "mydspace.new-submission": "New submission",
  "mydspace.new-submission": "Neue Veröffentlichung",
  
  // "mydspace.new-submission-external": "Import metadata from external source",
  "mydspace.new-submission-external": "Importieren von Metadaten aus einer externen Quelle",
  
  // "mydspace.new-submission-external-short": "Import metadata",
  "mydspace.new-submission-external-short": "Importieren von Metadaten",
  
  // "mydspace.results.head": "Your submissions",
  "mydspace.results.head": "Ihre Veröffentlichungen",
  
  // "mydspace.results.no-abstract": "No Abstract",
  "mydspace.results.no-abstract": "Keine Zusammenfassung",
  
  // "mydspace.results.no-authors": "No Authors",
  "mydspace.results.no-authors": "Keine Autor:innen",
  
  // "mydspace.results.no-collections": "No Collections",
  "mydspace.results.no-collections": "Keine Sammlungen",
  
  // "mydspace.results.no-date": "No Date",
  "mydspace.results.no-date": "Kein Datum",
  
  // "mydspace.results.no-files": "No Files",
  "mydspace.results.no-files": "Keine Dateien",
  
  // "mydspace.results.no-results": "There were no items to show",
  "mydspace.results.no-results": "Es gibt keine Items, die angezeigt werden können.",
  
  // "mydspace.results.no-title": "No title",
  "mydspace.results.no-title": "Kein Titel",
  
  // "mydspace.results.no-uri": "No Uri",
  "mydspace.results.no-uri": "Keine URI",
  
  // "mydspace.show.workflow": "All tasks",
  "mydspace.show.workflow": "Alle Aufgaben",
  
  // "mydspace.show.workspace": "Your Submissions",
  "mydspace.show.workspace": "Ihre Veröffentlichungen",
  
  // "mydspace.status.archived": "Archived",
  "mydspace.status.archived": "Archiviert",
  
  // "mydspace.status.validation": "Validation",
  "mydspace.status.validation": "Validierung",
  
  // "mydspace.status.waiting-for-controller": "Waiting for controller",
  "mydspace.status.waiting-for-controller": "Warten auf die Überprüfung",
  
  // "mydspace.status.workflow": "Workflow",
  "mydspace.status.workflow": "Geschäftsgang",
  
  // "mydspace.status.workspace": "Workspace",
  "mydspace.status.workspace": "Arbeitsbereich",
  
  // "mydspace.title": "MyDSpace",
  "mydspace.title": "Mein DSpace",
  
  // "mydspace.upload.upload-failed": "Error creating new workspace. Please verify the content uploaded before retry.",
  "mydspace.upload.upload-failed": "Fehler beim Anlegen eines neuen Arbeitsbereiches. Bitte überprüfen Sie den Inhalt bevor Sie es nochmal versuchen.",
  
  // "mydspace.upload.upload-failed-manyentries": "Unprocessable file. Detected too many entries but allowed only one for file.",
  "mydspace.upload.upload-failed-manyentries": "Unverarbeitbare Datei. Es wurden zu viele Einträge erkannt, aber nur einer für die Datei zugelassen.",
  
  // "mydspace.upload.upload-failed-moreonefile": "Unprocessable request. Only one file is allowed.",
  "mydspace.upload.upload-failed-moreonefile": "Unverarbeitbare Anfrage. Nur eine Datei ist erlaubt.",
  
  // "mydspace.upload.upload-multiple-successful": "{{qty}} new workspace items created.",
  "mydspace.upload.upload-multiple-successful": "{{qty}} neue(s) Arbeitsbereichsitem(s) angelegt.",
  
  // "mydspace.upload.upload-successful": "New workspace item created. Click {{here}} for edit it.",
  "mydspace.upload.upload-successful": "Das Workspace-Item wurde neu angelegt. Klicken Sie {{here}}, um es zu bearbeiten.",
  
  // "mydspace.view-btn": "View",
  "mydspace.view-btn": "Anzeige",
  
  
  
  // "nav.browse.header": "All of DSpace",
  "nav.browse.header": "Das gesamte Repositorium",
  
  // "nav.community-browse.header": "By Community",
  "nav.community-browse.header": "Nach Bereich",
  
  // "nav.language": "Language switch",
  "nav.language": "Sprachumschalter",
  
  // "nav.login": "Log In",
  "nav.login": "Anmelden",
  
  // "nav.logout": "Log Out",
  "nav.logout": "Abmelden",
  
  // "nav.mydspace": "MyDSpace",
  "nav.mydspace": "Mein DSpace",
  
  // "nav.profile": "Profile",
  "nav.profile": "Profil",
  
  // "nav.search": "Search",
  "nav.search": "Suche",
  
  // "nav.statistics.header": "Statistics",
  "nav.statistics.header": "Statistiken",
  
  // "nav.stop-impersonating": "Stop impersonating EPerson",
  "nav.stop-impersonating": "Als Person ausloggen",
  
  
  
  // "orgunit.listelement.badge": "Organizational Unit",
  "orgunit.listelement.badge": "Organisationseinheit",
  
  // "orgunit.page.city": "City",
  "orgunit.page.city": "Stadt",
  
  // "orgunit.page.country": "Country",
  "orgunit.page.country": "Land",
  
  // "orgunit.page.dateestablished": "Date established",
  "orgunit.page.dateestablished": "Ursprungsdatum",
  
  // "orgunit.page.description": "Description",
  "orgunit.page.description": "Beschreibung",
  
  // "orgunit.page.edit": "Edit this item",
  "orgunit.page.edit": "Dieses Item bearbeiten",
  
  // "orgunit.page.id": "ID",
  "orgunit.page.id": "ID",
  
  // "orgunit.page.titleprefix": "Organizational Unit: ",
  "orgunit.page.titleprefix": "Organisationseinheit: ",
  
  
  
  // "pagination.results-per-page": "Results Per Page",
  "pagination.results-per-page": "Treffer pro Seite",
  
  // "pagination.showing.detail": "{{ range }} of {{ total }}",
  "pagination.showing.detail": "{{ range }} von {{ total }}",
  
  // "pagination.showing.label": "Now showing ",
  "pagination.showing.label": "Gerade angezeigt ",
  
  // "pagination.sort-direction": "Sort Options",
  "pagination.sort-direction": "Sortieroptionen",
  
  
  
  // "person.listelement.badge": "Person",
  "person.listelement.badge": "Person",
  
  // "person.listelement.no-title": "No name found",
  "person.listelement.no-title": "Kein Name gefunden",
  
  // "person.page.birthdate": "Birth Date",
  "person.page.birthdate": "Geburtsdatum",
  
  // "person.page.edit": "Edit this item",
  "person.page.edit": "Dieses Item bearbeiten",
  
  // "person.page.email": "Email Address",
  "person.page.email": "E-Mail-Adresse",
  
  // "person.page.firstname": "First Name",
  "person.page.firstname": "Vorname",
  
  // "person.page.jobtitle": "Job Title",
  "person.page.jobtitle": "Berufsbeschreibung",
  
  // "person.page.lastname": "Last Name",
  "person.page.lastname": "Nachname",
  
  // "person.page.link.full": "Show all metadata",
  "person.page.link.full": "Alle Metadaten anzeigen",
  
  // "person.page.orcid": "ORCID",
  "person.page.orcid": "ORCID",
  
  // "person.page.staffid": "Staff ID",
  "person.page.staffid": "Personalnummer",
  
  // "person.page.titleprefix": "Person: ",
  "person.page.titleprefix": "Person: ",
  
  // "person.search.results.head": "Person Search Results",
  "person.search.results.head": "Ergebnisse der Personensuche",
  
  // "person.search.title": "Person Search",
  "person.search.title": "Personensuche",
  
  
  
  // "process.detail.output": "Process Output",
  "process.detail.output": "Prozessausgabe (Log)",

  // "process.detail.output-files.empty": "This process doesn't contain any output files",
  "process.detail.output-files.empty": "Dieser Prozess enthält keine Ausgabedateien.",

  // "process.new.select-parameters": "Parameters",
  "process.new.select-parameters": "Parameter",
  
  // "process.new.cancel": "Cancel",
  "process.new.cancel": "Abbrechen",
  
  // "process.new.submit": "Submit",
  "process.new.submit": "Eingabe",
  
  // "process.new.select-script": "Script",
  "process.new.select-script": "Skript",
  
  // "process.new.select-script.placeholder": "Choose a script...",
  "process.new.select-script.placeholder": "Wählen Sie ein Skript...",
  
  // "process.new.select-script.required": "Script is required",
  "process.new.select-script.required": "Skript ist erforderlich",
  
  // "process.new.parameter.file.upload-button": "Select file...",
  "process.new.parameter.file.upload-button": "Datei auswählen",
  
  // "process.new.parameter.file.required": "Please select a file",
  "process.new.parameter.file.required": "Bitte wählen Sie eine Datei aus",
  
  // "process.new.parameter.string.required": "Parameter value is required",
  "process.new.parameter.string.required": "Parameterwert ist erforderlich",
  
  // "process.new.parameter.type.value": "value",
  "process.new.parameter.type.value": "Wert",
  
  // "process.new.parameter.type.file": "file",
  "process.new.parameter.type.file": "Datei",
  
  // "process.new.parameter.required.missing": "The following parameters are required but still missing:",
  "process.new.parameter.required.missing": "Die folgenden Parameter sind erforderlich, fehlen aber noch:",
  
  // "process.new.notification.success.title": "Success",
  "process.new.notification.success.title": "Erfolg",
  
  // "process.new.notification.success.content": "The process was successfully created",
  "process.new.notification.success.content": "Der Prozess wurde erfolgreich erstellt",
  
  // "process.new.notification.error.title": "Error",
  "process.new.notification.error.title": "Fehler",
  
  // "process.new.notification.error.content": "An error occurred while creating this process",
  "process.new.notification.error.content": "Beim Erstellen dieses Prozesses ist ein Fehler aufgetreten",
  
  // "process.new.header": "Create a new process",
  "process.new.header": "Einen neuen Prozess erstellen",
  
  // "process.new.title": "Create a new process",
  "process.new.title": "Einen neuen Prozess erstellen",
  
  // "process.new.breadcrumbs": "Create a new process",
  "process.new.breadcrumbs": "Einen neuen Prozess erstellen",
  
  
  
  // "process.detail.arguments" : "Arguments",
  "process.detail.arguments" : "Parameter",
  
  // "process.detail.arguments.empty" : "This process doesn't contain any arguments",
  "process.detail.arguments.empty" : "Dieser Prozess beinhaltet keine Parameter",
  
  // "process.detail.back" : "Back",
  "process.detail.back" : "Zurück",
  
  // "process.detail.output" : "Process Output",
  "process.detail.output" : "Prozessausgabe",
  
  // "process.detail.logs.button": "Retrieve process output",
  "process.detail.logs.button": "Log anzeigen",
  
  // "process.detail.logs.loading": "Retrieving",
  "process.detail.logs.loading": "Abrufen",
  
  // "process.detail.logs.none": "This process has no output",
  "process.detail.logs.none": "Dieser Prozess gibt nichts aus.",
  
  // "process.detail.output-files" : "Output Files",
  "process.detail.output-files" : "Ausgabedateien",
  
  // "process.detail.output-files.empty" : "This process doesn't contain any output files",
  "process.detail.output-files.empty" : "Dieser Prozess enthält keine Ausgabedateien",
  
  // "process.detail.script" : "Script",
  "process.detail.script" : "Skript",
  
  // "process.detail.title" : "Process: {{ id }} - {{ name }}",
  "process.detail.title" : "Prozess: {{ id }} - {{ name }}",
  
  // "process.detail.start-time" : "Start time",
  "process.detail.start-time" : "Startzeit",
  
  // "process.detail.end-time" : "Finish time",
  "process.detail.end-time" : "Schlusszeit",
  
  // "process.detail.status" : "Status",
  "process.detail.status" : "Status",
  
  // "process.detail.create" : "Create similar process",
  "process.detail.create" : "Erstelle ähnlichen Prozess",
  
  
  
  // "process.overview.table.finish" : "Finish time",
  "process.overview.table.finish" : "Schlusszeit",
  
  // "process.overview.table.id" : "Process ID",
  "process.overview.table.id" : "Prozess ID",
  
  // "process.overview.table.name" : "Name",
  "process.overview.table.name" : "Name",
  
  // "process.overview.table.start" : "Start time",
  "process.overview.table.start" : "Startzeit",
  
  // "process.overview.table.status" : "Status",
  "process.overview.table.status" : "Status",
  
  // "process.overview.table.user" : "User",
  "process.overview.table.user" : "Benutzer:in",
  
  // "process.overview.title": "Processes Overview",
  "process.overview.title": "Überblick der Prozesse",
  
  // "process.overview.breadcrumbs": "Processes Overview",
  "process.overview.breadcrumbs": "Überblick der Prozesse",
  
  // "process.overview.new": "New",
  "process.overview.new": "Neu",
  
  
  // "profile.breadcrumbs": "Update Profile",
  "profile.breadcrumbs": "Profil aktualisieren",
  
  // "profile.card.identify": "Identify",
  "profile.card.identify": "Identifizieren",
  
  // "profile.card.security": "Security",
  "profile.card.security": "Sicherheit",
  
  // "profile.form.submit": "Update Profile",
  "profile.form.submit": "Profil aktualisieren",
  
  // "profile.groups.head": "Authorization groups you belong to",
  "profile.groups.head": "Berechtigungsgruppen, denen Sie angehören",
  
  // "profile.head": "Update Profile",
  "profile.head": "Profil aktualisieren",
  
  // "profile.metadata.form.error.firstname.required": "First Name is required",
  "profile.metadata.form.error.firstname.required": "Vorname muss angegeben werden",
  
  // "profile.metadata.form.error.lastname.required": "Last Name is required",
  "profile.metadata.form.error.lastname.required": "Nachname muss angegeben werden",
  
  // "profile.metadata.form.label.email": "Email Address",
  "profile.metadata.form.label.email": "E-Mail-Adresse",
  
  // "profile.metadata.form.label.firstname": "First Name",
  "profile.metadata.form.label.firstname": "Vorname",
  
  // "profile.metadata.form.label.language": "Language",
  "profile.metadata.form.label.language": "Sprache",
  
  // "profile.metadata.form.label.lastname": "Last Name",
  "profile.metadata.form.label.lastname": "Nachname",
  
  // "profile.metadata.form.label.phone": "Contact Telephone",
  "profile.metadata.form.label.phone": "Telefonnummer",
  
  // "profile.metadata.form.notifications.success.content": "Your changes to the profile were saved.",
  "profile.metadata.form.notifications.success.content": "Ihre Profiländerungen wurden gespeichert.",
  
  // "profile.metadata.form.notifications.success.title": "Profile saved",
  "profile.metadata.form.notifications.success.title": "Profil gespeichert",
  
  // "profile.notifications.warning.no-changes.content": "No changes were made to the Profile.",
  "profile.notifications.warning.no-changes.content": "Es wurden keine Änderungen am Profil vorgenommen.",
  
  // "profile.notifications.warning.no-changes.title": "No changes",
  "profile.notifications.warning.no-changes.title": "Keine Änderungen",
  
  // "profile.security.form.error.matching-passwords": "The passwords do not match.",
  "profile.security.form.error.matching-passwords": "Die Passwörter stimmen nicht überein.",
  
  // "profile.security.form.error.password-length": "The password should be at least 6 characters long.",
  "profile.security.form.error.password-length": "Das Passwort sollte mindestens 6 Zeichen lang sein.",
  
  // "profile.security.form.info": "Optionally, you can enter a new password in the box below, and confirm it by typing it again into the second box. It should be at least six characters long.",
  "profile.security.form.info": "Optional können Sie ein neues Passwort in das Feld darunter eingeben und es durch erneute Eingabe in das zweite Feld bestätigen. Es sollte mindestens sechs Zeichen lang sein.",
  
  // "profile.security.form.label.password": "Password",
  "profile.security.form.label.password": "Passwort",
  
  // "profile.security.form.label.passwordrepeat": "Retype to confirm",
  "profile.security.form.label.passwordrepeat": "Zum Bestätigen erneut eingeben",
  
  // "profile.security.form.notifications.success.content": "Your changes to the password were saved.",
  "profile.security.form.notifications.success.content": "Ihr geändertes Passwort wurde gespeichert.",
  
  // "profile.security.form.notifications.success.title": "Password saved",
  "profile.security.form.notifications.success.title": "Passwort gespeichert",
  
  // "profile.security.form.notifications.error.title": "Error changing passwords",
  "profile.security.form.notifications.error.title": "Fehler beim Ändern von Passwörtern",
  
  // "profile.security.form.notifications.error.not-long-enough": "The password has to be at least 6 characters long.",
  "profile.security.form.notifications.error.not-long-enough": "Das Passwort sollte mindestens 6 Zeichen lang sein.",
  
  // "profile.security.form.notifications.error.not-same": "The provided passwords are not the same.",
  "profile.security.form.notifications.error.not-same": "Die angegebenen Passwörter sind nicht identisch.",
  
  // "profile.title": "Update Profile",
  "profile.title": "Profil aktualisieren",
  
  
  
  // "project.listelement.badge": "Research Project",
  "project.listelement.badge": "Forschungsprojekt",
  
  // "project.page.contributor": "Contributors",
  "project.page.contributor": "Beteiligte",
  
  // "project.page.description": "Description",
  "project.page.description": "Beschreibung",
  
  // "project.page.edit": "Edit this item",
  "project.page.edit": "Dieses Item bearbeiten",
  
  // "project.page.expectedcompletion": "Expected Completion",
  "project.page.expectedcompletion": "Erwartetes Abschlussdatum",
  
  // "project.page.funder": "Funders",
  "project.page.funder": "Förderer",
  
  // "project.page.id": "ID",
  "project.page.id": "ID",
  
  // "project.page.keyword": "Keywords",
  "project.page.keyword": "Schlagwörter",
  
  // "project.page.status": "Status",
  "project.page.status": "Status",
  
  // "project.page.titleprefix": "Research Project: ",
  "project.page.titleprefix": "Forschungsvorhaben: ",
  
  // "project.search.results.head": "Project Search Results",
  "project.search.results.head": "Suchergebnisse für Projekte",
  
  
  
  // "publication.listelement.badge": "Publication",
  "publication.listelement.badge": "Veröffentlichung",
  
  // "publication.page.description": "Description",
  "publication.page.description": "Beschreibung",
  
  // "publication.page.edit": "Edit this item",
  "publication.page.edit": "Dieses Item bearbeiten",
  
  // "publication.page.journal-issn": "Journal ISSN",
  "publication.page.journal-issn": "ISSN der Zeitschrift",
  
  // "publication.page.journal-title": "Journal Title",
  "publication.page.journal-title": "Zeitschriftentitel",
  
  // "publication.page.publisher": "Publisher",
  "publication.page.publisher": "Verlag",
  
  // "publication.page.titleprefix": "Publication: ",
  "publication.page.titleprefix": "Publikation: ",
  
  // "publication.page.volume-title": "Volume Title",
  "publication.page.volume-title": "Bandtitel",
  
  // "publication.search.results.head": "Publication Search Results",
  "publication.search.results.head": "Suchergebnisse Publikationen",
  
  // "publication.search.title": "Publication Search",
  "publication.search.title": "Publikationssuche",
  
  
  // "register-email.title": "New user registration",
  "register-email.title": "Neu registrieren",
  
  // "register-page.create-profile.header": "Create Profile",
  "register-page.create-profile.header": "Profil erstellen",
  
  // "register-page.create-profile.identification.header": "Identify",
  "register-page.create-profile.identification.header": "Identifizieren",
  
  // "register-page.create-profile.identification.email": "Email Address",
  "register-page.create-profile.identification.email": "E-Mail-Adresse",
  
  // "register-page.create-profile.identification.first-name": "First Name *",
  "register-page.create-profile.identification.first-name": "Vorname *",
  
  // "register-page.create-profile.identification.first-name.error": "Please fill in a First Name",
  "register-page.create-profile.identification.first-name.error": "Bitte geben Sie einen Vornamen ein",
  
  // "register-page.create-profile.identification.last-name": "Last Name *",
  "register-page.create-profile.identification.last-name": "Nachname *",
  
  // "register-page.create-profile.identification.last-name.error": "Please fill in a Last Name",
  "register-page.create-profile.identification.last-name.error": "Bitte geben Sie einen Nachnamen ein",
  
  // "register-page.create-profile.identification.contact": "Contact Telephone",
  "register-page.create-profile.identification.contact": "Telefonnummer",
  
  // "register-page.create-profile.identification.language": "Language",
  "register-page.create-profile.identification.language": "Sprache",
  
  // "register-page.create-profile.security.header": "Security",
  "register-page.create-profile.security.header": "Sicherheit",
  
  // "register-page.create-profile.security.info": "Please enter a password in the box below, and confirm it by typing it again into the second box. It should be at least six characters long.",
  "register-page.create-profile.security.info": "Bitte geben Sie ein Passwort in das unten stehende Feld ein und bestätigen Sie es, indem Sie es in das zweite Feld erneut eingeben. Es sollte mindestens sechs Zeichen lang sein.",
  
  // "register-page.create-profile.security.label.password": "Password *",
  "register-page.create-profile.security.label.password": "Passwort *",
  
  // "register-page.create-profile.security.label.passwordrepeat": "Retype to confirm *",
  "register-page.create-profile.security.label.passwordrepeat": "Zum Bestätigen erneut eingeben *",
  
  // "register-page.create-profile.security.error.empty-password": "Please enter a password in the box below.",
  "register-page.create-profile.security.error.empty-password": "Bitte geben Sie in das unten stehende Feld ein Passwort ein.",
  
  // "register-page.create-profile.security.error.matching-passwords": "The passwords do not match.",
  "register-page.create-profile.security.error.matching-passwords": "Die Passwörter stimmen nicht überein.",
  
  // "register-page.create-profile.security.error.password-length": "The password should be at least 6 characters long.",
  "register-page.create-profile.security.error.password-length": "Das Passwort sollte mindestens 6 Zeichen lang sein.",
  
  // "register-page.create-profile.submit": "Complete Registration",
  "register-page.create-profile.submit": "Vollständige Registrierung",
  
  // "register-page.create-profile.submit.error.content": "Something went wrong while registering a new user.",
  "register-page.create-profile.submit.error.content": "Bei der Registrierung eines neuen Accounts ist ein Fehler aufgetreten.",
  
  // "register-page.create-profile.submit.error.head": "Registration failed",
  "register-page.create-profile.submit.error.head": "Registrierung fehlgeschlagen",
  
  // "register-page.create-profile.submit.success.content": "The registration was successful. You have been logged in as the created user.",
  "register-page.create-profile.submit.success.content": "Sie haben sich erfolgreich registriert und wurden angemeldet.",
  
  // "register-page.create-profile.submit.success.head": "Registration completed",
  "register-page.create-profile.submit.success.head": "Registrierung abgeschlossen",
  
  
  // "register-page.registration.header": "New user registration",
  "register-page.registration.header": "Neues Konto anlegen",
  
  // "register-page.registration.info": "Register an account to subscribe to collections for email updates, and submit new items to DSpace.",
  "register-page.registration.info": "Registrieren Sie ein Konto, um Sammlungen für E-Mail-Updates zu abonnieren und neue Items in DSpace einzugeben.",
  
  // "register-page.registration.email": "Email Address *",
  "register-page.registration.email": "E-Mail-Adresse *",
  
  // "register-page.registration.email.error.required": "Please fill in an email address",
  "register-page.registration.email.error.required": "Bitte geben Sie eine E-Mail Adresse an",
  
  // "register-page.registration.email.error.pattern": "Please fill in a valid email address",
  "register-page.registration.email.error.pattern": "Bitte geben Sie eine gültige E-Mail Adresse an",
  
  // "register-page.registration.email.hint": "This address will be verified and used as your login name.",
  "register-page.registration.email.hint": "Diese Adresse wird überprüft und als Ihr Accountname verwendet..",
  
  // "register-page.registration.submit": "Register",
  "register-page.registration.submit": "Registrieren",
  
  // "register-page.registration.success.head": "Verification email sent",
  "register-page.registration.success.head": "Bestätigungs-E-Mail gesendet",
  
  // "register-page.registration.success.content": "An email has been sent to {{ email }} containing a special URL and further instructions.",
  "register-page.registration.success.content": "Es wurde eine E-Mail mit einer speziellen URL und weiteren Anweisungen an {{ email }} gesendet.",
  
  // "register-page.registration.error.head": "Error when trying to register email",
  "register-page.registration.error.head": "Fehler beim Versuch, eine E-Mail zu registrieren",
  
  // "register-page.registration.error.content": "An error occured when registering the following email address: {{ email }}",
  "register-page.registration.error.content": "Bei der Registrierung der folgenden E-Mail-Adresse ist ein Fehler aufgetreten: {{ email }}",
  
  
  
  // "relationships.add.error.relationship-type.content": "No suitable match could be found for relationship type {{ type }} between the two items",
  "relationships.add.error.relationship-type.content": "Für den Beziehungstyp {{ type }} zwischen den beiden Items konnte keine passende Übereinstimmung gefunden werden",
  
  // "relationships.add.error.server.content": "The server returned an error",
  "relationships.add.error.server.content": "Der Server hat einen Fehler zurückgegeben",
  
  // "relationships.add.error.title": "Unable to add relationship",
  "relationships.add.error.title": "Beziehung kann nicht hinzugefügt werden",
  
  // "relationships.isAuthorOf": "Authors",
  "relationships.isAuthorOf": "Autor:innen",
  
  // "relationships.isAuthorOf.Person": "Authors (persons)",
  "relationships.isAuthorOf.Person": "Autor:innen (Personen)",
  
  // "relationships.isAuthorOf.OrgUnit": "Authors (organizational units)",
  "relationships.isAuthorOf.OrgUnit": "Autor:innen (Organisationseinheiten)",
  
  // "relationships.isIssueOf": "Journal Issues",
  "relationships.isIssueOf": "Zeitschriftenhefte",
  
  // "relationships.isJournalIssueOf": "Journal Issue",
  "relationships.isJournalIssueOf": "Zeitschriftenheft",
  
  // "relationships.isJournalOf": "Journals",
  "relationships.isJournalOf": "Zeitschriften",
  
  // "relationships.isOrgUnitOf": "Organizational Units",
  "relationships.isOrgUnitOf": "Organisationseinheiten",
  
  // "relationships.isPersonOf": "Authors",
  "relationships.isPersonOf": "Autor:innen",
  
  // "relationships.isProjectOf": "Research Projects",
  "relationships.isProjectOf": "Forschungsvorhaben",
  
  // "relationships.isPublicationOf": "Publications",
  "relationships.isPublicationOf": "Publikationen",
  
  // "relationships.isPublicationOfJournalIssue": "Articles",
  "relationships.isPublicationOfJournalIssue": "Artikel",
  
  // "relationships.isSingleJournalOf": "Journal",
  "relationships.isSingleJournalOf": "Zeitschrift",
  
  // "relationships.isSingleVolumeOf": "Journal Volume",
  "relationships.isSingleVolumeOf": "Zeitschriftenband",
  
  // "relationships.isVolumeOf": "Journal Volumes",
  "relationships.isVolumeOf": "Zeitschriftenbände",
  
  // "relationships.isContributorOf": "Contributors",
  "relationships.isContributorOf": "Beteiligte",

  // "relationships.isContributorOf.OrgUnit": "Contributor (Organizational Unit)",
  "relationships.isContributorOf.OrgUnit": "Beteiligte (Organisationseinheit)",

  // "relationships.isContributorOf.Person": "Contributor",
  "relationships.isContributorOf.Person": "Beteiligte (Person)",

  // "relationships.isFundingAgencyOf.OrgUnit": "Funder",
  "relationships.isFundingAgencyOf.OrgUnit": "Förderer",


  // "repository.image.logo": "Repository logo",
  "repository.image.logo": "Repository Logo",

  // "repository.title.prefix": "DSpace Angular :: ",
  "repository.title.prefix": "DSpace Angular :: ",

  // "repository.title.prefixDSpace": "DSpace Angular ::",
  "repository.title.prefixDSpace": "DSpace Angular ::",


  // "resource-policies.add.button": "Add",
  "resource-policies.add.button": "Hinzufügen",
  
  // "resource-policies.add.for.": "Add a new policy",
  "resource-policies.add.for.": "Eine neue Richtlinie hinzufügen",
  
  // "resource-policies.add.for.bitstream": "Add a new Bitstream policy",
  "resource-policies.add.for.bitstream": "Eine neue Datei-Richtlinie hinzufügen",
  
  // "resource-policies.add.for.bundle": "Add a new Bundle policy",
  "resource-policies.add.for.bundle": "Eine neue Bündel-Richtlinie hinzufügen",
  
  // "resource-policies.add.for.item": "Add a new Item policy",
  "resource-policies.add.for.item": "Eine neue Item-Richtlinie hinzufügen",
  
  // "resource-policies.add.for.community": "Add a new Community policy",
  "resource-policies.add.for.community": "Eine neue Bereiche-Richtlinie hinzufügen",
  
  // "resource-policies.add.for.collection": "Add a new Collection policy",
  "resource-policies.add.for.collection": "Eine neue Sammlungen-Richtlinie hinzufügen",
  
  // "resource-policies.create.page.heading": "Create new resource policy for ",
  "resource-policies.create.page.heading": "Eine neue Ressourcen-Richtlinie erstellen für ",
  
  // "resource-policies.create.page.failure.content": "An error occurred while creating the resource policy.",
  "resource-policies.create.page.failure.content": "Bei der Erstellung der Ressourcen-Richtlinie ist ein Fehler aufgetreten.",
  
  // "resource-policies.create.page.success.content": "Operation successful",
  "resource-policies.create.page.success.content": "Vorgang erfolgreich",
  
  // "resource-policies.create.page.title": "Create new resource policy",
  "resource-policies.create.page.title": "Eine neue Ressourcen-Richtlinie erstellen",
  
  // "resource-policies.delete.btn": "Delete selected",
  "resource-policies.delete.btn": "Markierte löschen",
  
  // "resource-policies.delete.btn.title": "Delete selected resource policies",
  "resource-policies.delete.btn.title": "Ausgewählte Ressourcen-Richtlinien löschen",
  
  // "resource-policies.delete.failure.content": "An error occurred while deleting selected resource policies.",
  "resource-policies.delete.failure.content": "Beim Löschen der ausgewählten Ressourcen-Richtlinien ist ein Fehler aufgetreten.",
  
  // "resource-policies.delete.success.content": "Operation successful",
  "resource-policies.delete.success.content": "Vorgang erfolgreich",
  
  // "resource-policies.edit.page.heading": "Edit resource policy ",
  "resource-policies.edit.page.heading": "Ressourcen-Richtlinie bearbeiten ",
  
  // "resource-policies.edit.page.failure.content": "An error occurred while editing the resource policy.",
  "resource-policies.edit.page.failure.content": "Beim Bearbeiten der Ressourcen-Richtlinie ist ein Fehler aufgetreten.",
  
  // "resource-policies.edit.page.success.content": "Operation successful",
  "resource-policies.edit.page.success.content": "Vorgang erfolgreich",
  
  // "resource-policies.edit.page.title": "Edit resource policy",
  "resource-policies.edit.page.title": "Ressourcen-Richtlinie bearbeiten",
  
  // "resource-policies.form.action-type.label": "Select the action type",
  "resource-policies.form.action-type.label": "Wählen Sie die Aktionsart",
  
  // "resource-policies.form.action-type.required": "You must select the resource policy action.",
  "resource-policies.form.action-type.required": "Bitte wählen Sie eine Aktion für die Ressourcenrichtlinie aus.",
  
  // "resource-policies.form.eperson-group-list.label": "The eperson or group that will be granted the permission",
  "resource-policies.form.eperson-group-list.label": "Die Person oder Gruppe, der die Genehmigung erteilt wird",
  
  // "resource-policies.form.eperson-group-list.select.btn": "Select",
  "resource-policies.form.eperson-group-list.select.btn": "Auswählen",
  
  // "resource-policies.form.eperson-group-list.tab.eperson": "Search for a ePerson",
  "resource-policies.form.eperson-group-list.tab.eperson": "Suche nach einer Person",
  
  // "resource-policies.form.eperson-group-list.tab.group": "Search for a group",
  "resource-policies.form.eperson-group-list.tab.group": "Suche nach einer Gruppe",
  
  // "resource-policies.form.eperson-group-list.table.headers.action": "Action",
  "resource-policies.form.eperson-group-list.table.headers.action": "Aktion",
  
  // "resource-policies.form.eperson-group-list.table.headers.id": "ID",
  "resource-policies.form.eperson-group-list.table.headers.id": "ID",
  
  // "resource-policies.form.eperson-group-list.table.headers.name": "Name",
  "resource-policies.form.eperson-group-list.table.headers.name": "Name",
  
  // "resource-policies.form.date.end.label": "End Date",
  "resource-policies.form.date.end.label": "Enddatum",
  
  // "resource-policies.form.date.start.label": "Start Date",
  "resource-policies.form.date.start.label": "Startdatum",
  
  // "resource-policies.form.description.label": "Description",
  "resource-policies.form.description.label": "Beschreibung",
  
  // "resource-policies.form.name.label": "Name",
  "resource-policies.form.name.label": "Name",
  
  // "resource-policies.form.policy-type.label": "Select the policy type",
  "resource-policies.form.policy-type.label": "Wählen Sie den Richtlinientyp",
  
  // "resource-policies.form.policy-type.required": "You must select the resource policy type.",
  "resource-policies.form.policy-type.required": "Bitte wählen Sie einen Richtlinientyp für die Ressource aus.",
  
  // "resource-policies.table.headers.action": "Action",
  "resource-policies.table.headers.action": "Aktion",
  
  // "resource-policies.table.headers.date.end": "End Date",
  "resource-policies.table.headers.date.end": "Enddatum",
  
  // "resource-policies.table.headers.date.start": "Start Date",
  "resource-policies.table.headers.date.start": "Startdatum",
  
  // "resource-policies.table.headers.edit": "Edit",
  "resource-policies.table.headers.edit": "Bearbeiten",
  
  // "resource-policies.table.headers.edit.group": "Edit group",
  "resource-policies.table.headers.edit.group": "Gruppe bearbeiten",
  
  // "resource-policies.table.headers.edit.policy": "Edit policy",
  "resource-policies.table.headers.edit.policy": "Richtlinie bearbeiten",
  
  // "resource-policies.table.headers.eperson": "EPerson",
  "resource-policies.table.headers.eperson": "Person",
  
  // "resource-policies.table.headers.group": "Group",
  "resource-policies.table.headers.group": "Gruppe",
  
  // "resource-policies.table.headers.id": "ID",
  "resource-policies.table.headers.id": "ID",
  
  // "resource-policies.table.headers.name": "Name",
  "resource-policies.table.headers.name": "Name",
  
  // "resource-policies.table.headers.policyType": "type",
  "resource-policies.table.headers.policyType": "Typ",
  
  // "resource-policies.table.headers.title.for.bitstream": "Policies for Bitstream",
  "resource-policies.table.headers.title.for.bitstream": "Richtlinien für Dateien",
  
  // "resource-policies.table.headers.title.for.bundle": "Policies for Bundle",
  "resource-policies.table.headers.title.for.bundle": "Richtlinien für Bündel",
  
  // "resource-policies.table.headers.title.for.item": "Policies for Item",
  "resource-policies.table.headers.title.for.item": "Richtlinien für Items",
  
  // "resource-policies.table.headers.title.for.community": "Policies for Community",
  "resource-policies.table.headers.title.for.community": "Richtlinien für Bereiche",
  
  // "resource-policies.table.headers.title.for.collection": "Policies for Collection",
  "resource-policies.table.headers.title.for.collection": "Richtlinien für Sammlungen",
  
  
  
  // "search.description": "",
  "search.description": "",
  
  // "search.filters.filter.birthDate.label": "Search birth date",
  "search.filters.filter.birthDate.label": "Geburtsdatum suchen",

  // "search.switch-configuration.title": "Show",
  "search.switch-configuration.title": "Zeige",
  
  // "search.title": "Search",
  "search.title": "Suche",
  
  // "search.breadcrumbs": "Search",
  "search.breadcrumbs": "Suche",
  
  // "search.search-form.placeholder": "Search the repository ...",
  "search.search-form.placeholder": "Durchsuche Repositorium",
  
  // "search.filters.applied.f.author": "Author",
  "search.filters.applied.f.author": "Autor:in",
  
  // "search.filters.applied.f.dateIssued.max": "End date",
  "search.filters.applied.f.dateIssued.max": "Enddatum",
  
  // "search.filters.applied.f.dateIssued.min": "Start date",
  "search.filters.applied.f.dateIssued.min": "Anfangsdatum",
  
  // "search.filters.applied.f.dateSubmitted": "Date submitted",
  "search.filters.applied.f.dateSubmitted": "Datum der Einreichung",
  
  // "search.filters.applied.f.discoverable": "Private",
  "search.filters.applied.f.discoverable": "Verborgen",
  
  // "search.filters.applied.f.entityType": "Item Type",
  "search.filters.applied.f.entityType": "Item-Typ",
  
  // "search.filters.applied.f.has_content_in_original_bundle": "Has files",
  "search.filters.applied.f.has_content_in_original_bundle": "Dateien dazu vorhanden?",
  
  // "search.filters.applied.f.itemtype": "Type",
  "search.filters.applied.f.itemtype": "Typ",
  
  // "search.filters.applied.f.namedresourcetype": "Status",
  "search.filters.applied.f.namedresourcetype": "Status",
  
  // "search.filters.applied.f.subject": "Subject",
  "search.filters.applied.f.subject": "Thema",
  
  // "search.filters.applied.f.submitter": "Submitter",
  "search.filters.applied.f.submitter": "Einreichende:r",
  
  // "search.filters.applied.f.jobTitle": "Job Title",
  "search.filters.applied.f.jobTitle": "Berufsbezeichnung",
  
  // "search.filters.applied.f.birthDate.max": "End birth date",
  "search.filters.applied.f.birthDate.max": "Geburtsdatum (bis)",
  
  // "search.filters.applied.f.birthDate.min": "Start birth date",
  "search.filters.applied.f.birthDate.min": "Geburtsdatum (von)",
  
  // "search.filters.applied.f.withdrawn": "Withdrawn",
  "search.filters.applied.f.withdrawn": "Zurückgezogen",
  
  
  
  // "search.filters.filter.author.head": "Author",
  "search.filters.filter.author.head": "Autor:in",
  
  // "search.filters.filter.author.placeholder": "Author name",
  "search.filters.filter.author.placeholder": "Autor:innenname",
  
  // "search.filters.filter.author.label": "Search author name",
  "search.filters.filter.author.label": "Autorensuche",
  
  // "search.filters.filter.birthDate.head": "Birth Date",
  "search.filters.filter.birthDate.head": "Geburtsdatum",
  
  // "search.filters.filter.birthDate.placeholder": "Birth Date",
  "search.filters.filter.birthDate.placeholder": "Geburtsdatum",
  
  // "search.filters.filter.creativeDatePublished.head": "Date Published",
  "search.filters.filter.creativeDatePublished.head": "Erscheinungsdatum",
  
  // "search.filters.filter.creativeDatePublished.placeholder": "Date Published",
  "search.filters.filter.creativeDatePublished.placeholder": "Erscheinungsdatum",
  
  // "search.filters.filter.creativeWorkEditor.head": "Editor",
  "search.filters.filter.creativeWorkEditor.head": "Herausgeber:in",
  
  // "search.filters.filter.creativeWorkEditor.placeholder": "Editor",
  "search.filters.filter.creativeWorkEditor.placeholder": "Herausgeber:in",
  
  // "search.filters.filter.creativeWorkKeywords.head": "Subject",
  "search.filters.filter.creativeWorkKeywords.head": "Thema",
  
  // "search.filters.filter.creativeWorkKeywords.placeholder": "Subject",
  "search.filters.filter.creativeWorkKeywords.placeholder": "Thema",
  
  // "search.filters.filter.creativeWorkPublisher.head": "Publisher",
  "search.filters.filter.creativeWorkPublisher.head": "Verlag",
  
  // "search.filters.filter.creativeWorkPublisher.placeholder": "Publisher",
  "search.filters.filter.creativeWorkPublisher.placeholder": "Verlag",
  
  // "search.filters.filter.dateIssued.head": "Date",
  "search.filters.filter.dateIssued.head": "Datum",
  
  // "search.filters.filter.dateIssued.max.placeholder": "Minimum Date",
  "search.filters.filter.dateIssued.max.placeholder": "Ältestes Datum",
  
  // "search.filters.filter.dateIssued.min.placeholder": "Maximum Date",
  "search.filters.filter.dateIssued.min.placeholder": "Jüngstes Datum",
  
  // "search.filters.filter.dateSubmitted.head": "Date submitted",
  "search.filters.filter.dateSubmitted.head": "Datum der Einreichung",
  
  // "search.filters.filter.dateSubmitted.placeholder": "Date submitted",
  "search.filters.filter.dateSubmitted.placeholder": "Datum der Einreichung",
  
  // "search.filters.filter.discoverable.head": "Private",
  "search.filters.filter.discoverable.head": "Verborgen",
  
  // "search.filters.filter.withdrawn.head": "Withdrawn",
  "search.filters.filter.withdrawn.head": "Zurückgezogen",
  
  // "search.filters.filter.entityType.head": "Item Type",
  "search.filters.filter.entityType.head": "Item-Typ",
  
  // "search.filters.filter.entityType.placeholder": "Item Type",
  "search.filters.filter.entityType.placeholder": "Item-Typ",
  
  // "search.filters.filter.has_content_in_original_bundle.head": "Has files",
  "search.filters.filter.has_content_in_original_bundle.head": "Enthält Dateien",
  
  // "search.filters.filter.itemtype.head": "Type",
  "search.filters.filter.itemtype.head": "Typ",
  
  // "search.filters.filter.itemtype.placeholder": "Type",
  "search.filters.filter.itemtype.placeholder": "Typ",
  
  // "search.filters.filter.jobTitle.head": "Job Title",
  "search.filters.filter.jobTitle.head": "Berufsbezeichnung",
  
  // "search.filters.filter.jobTitle.placeholder": "Job Title",
  "search.filters.filter.jobTitle.placeholder": "Berufsbezeichnung",
  
  // "search.filters.filter.knowsLanguage.head": "Known language",
  "search.filters.filter.knowsLanguage.head": "Bekannte Sprache",
  
  // "search.filters.filter.knowsLanguage.placeholder": "Known language",
  "search.filters.filter.knowsLanguage.placeholder": "Bekannte Sprache",
  
  // "search.filters.filter.namedresourcetype.head": "Status",
  "search.filters.filter.namedresourcetype.head": "Status",
  
  // "search.filters.filter.namedresourcetype.placeholder": "Status",
  "search.filters.filter.namedresourcetype.placeholder": "Status",
  
  // "search.filters.filter.objectpeople.head": "People",
  "search.filters.filter.objectpeople.head": "Personen",
  
  // "search.filters.filter.objectpeople.placeholder": "People",
  "search.filters.filter.objectpeople.placeholder": "Personen",
  
  // "search.filters.filter.organizationAddressCountry.head": "Country",
  "search.filters.filter.organizationAddressCountry.head": "Land",
  
  // "search.filters.filter.organizationAddressCountry.placeholder": "Country",
  "search.filters.filter.organizationAddressCountry.placeholder": "Land",
  
  // "search.filters.filter.organizationAddressLocality.head": "City",
  "search.filters.filter.organizationAddressLocality.head": "Stadt",
  
  // "search.filters.filter.organizationAddressLocality.placeholder": "City",
  "search.filters.filter.organizationAddressLocality.placeholder": "Stadt",
  
  // "search.filters.filter.organizationFoundingDate.head": "Date Founded",
  "search.filters.filter.organizationFoundingDate.head": "Gründungsdatum",
  
  // "search.filters.filter.organizationFoundingDate.placeholder": "Date Founded",
  "search.filters.filter.organizationFoundingDate.placeholder": "Gründungsdatum",
  
  // "search.filters.filter.scope.head": "Scope",
  "search.filters.filter.scope.head": "Bereich",
  
  // "search.filters.filter.scope.placeholder": "Scope filter",
  "search.filters.filter.scope.placeholder": "Bereichsfilter",
  
  // "search.filters.filter.show-less": "Collapse",
  "search.filters.filter.show-less": "Zusammenklappen",
  
  // "search.filters.filter.show-more": "Show more",
  "search.filters.filter.show-more": "Mehr anzeigen",
  
  // "search.filters.filter.subject.head": "Subject",
  "search.filters.filter.subject.head": "Thema",
  
  // "search.filters.filter.subject.placeholder": "Subject",
  "search.filters.filter.subject.placeholder": "Thema",
  
  // "search.filters.filter.submitter.head": "Submitter",
  "search.filters.filter.submitter.head": "Einreichende:r",
  
  // "search.filters.filter.submitter.placeholder": "Submitter",
  "search.filters.filter.submitter.placeholder": "Einreichende:r",
  
  
  
  // "search.filters.entityType.JournalIssue": "Journal Issue",
  "search.filters.entityType.JournalIssue": "Zeitschriftenheft",
  
  // "search.filters.entityType.JournalVolume": "Journal Volume",
  "search.filters.entityType.JournalVolume": "Zeitschriftenband",
  
  // "search.filters.entityType.OrgUnit": "Organizational Unit",
  "search.filters.entityType.OrgUnit": "Organisationseinheit",
  
  // "search.filters.has_content_in_original_bundle.true": "Yes",
  "search.filters.has_content_in_original_bundle.true": "Ja",
  
  // "search.filters.has_content_in_original_bundle.false": "No",
  "search.filters.has_content_in_original_bundle.false": "Nein",
  
  // "search.filters.discoverable.true": "No",
  "search.filters.discoverable.true": "Nein",
  
  // "search.filters.discoverable.false": "Yes",
  "search.filters.discoverable.false": "Ja",
  
  // "search.filters.withdrawn.true": "Yes",
  "search.filters.withdrawn.true": "Ja",
  
  // "search.filters.withdrawn.false": "No",
  "search.filters.withdrawn.false": "Nein",
  
  
  // "search.filters.head": "Filters",
  "search.filters.head": "Filter",
  
  // "search.filters.reset": "Reset filters",
  "search.filters.reset": "Filter zurücksetzen",
  
  
  
  // "search.form.search": "Search",
  "search.form.search": "Suche",
  
  // "search.form.search_dspace": "Search DSpace",
  "search.form.search_dspace": "Suche in DSpace",
  
  // "search.form.search_mydspace": "Search MyDSpace",
  "search.form.search_mydspace": "Suche im persönlichen Arbeitsbereich",
  
  // "search.form.scope.all": "All of DSpace",
  "search.form.scope.all": "Alles durchsuchen",

   
  // "search.results.head": "Search Results",
  "search.results.head": "Suchergebnisse",
  
  // "search.results.no-results": "Your search returned no results. Having trouble finding what you're looking for? Try putting",
  "search.results.no-results": "Ihre Suche führte zu keinem Ergebnis. Versuchen Sie es mit ",
  
  // "search.results.no-results-link": "quotes around it",
  "search.results.no-results-link": "Anführungszeichen",
  
  // "search.results.empty": "Your search returned no results.",
  "search.results.empty": "Ihre Suche führte zu keinem Ergebnis.",
  
  // "search.results.view-result": "View",
  "search.results.view-result": "Anzeigen",

  // "default.search.results.head": "Search Results",
  "default.search.results.head": "Suchergebnisse",
  
  // "search.sidebar.close": "Back to results",
  "search.sidebar.close": "Zurück zu den Ergebnissen",
  
  // "search.sidebar.filters.title": "Filters",
  "search.sidebar.filters.title": "Filter",
  
  // "search.sidebar.open": "Search Tools",
  "search.sidebar.open": "Suchwerkzeuge",
  
  // "search.sidebar.results": "results",
  "search.sidebar.results": "Ergebnisse",
  
  // "search.sidebar.settings.rpp": "Results per page",
  "search.sidebar.settings.rpp": "Ergebnisse pro Seite",
  
  // "search.sidebar.settings.sort-by": "Sort By",
  "search.sidebar.settings.sort-by": "Sortieren nach",
  
  // "search.sidebar.settings.title": "Settings",
  "search.sidebar.settings.title": "Einstellungen",
  
  
  
  // "search.view-switch.show-detail": "Show detail",
  "search.view-switch.show-detail": "Detailanzeige",
  
  // "search.view-switch.show-grid": "Show as grid",
  "search.view-switch.show-grid": "Als Raster anzeigen",
  
  // "search.view-switch.show-list": "Show as list",
  "search.view-switch.show-list": "Als Liste anzeigen",
  
  
  
  // "sorting.ASC": "Ascending",
  "sorting.ASC": "Aufsteigend",
  
  // "sorting.DESC": "Descending",
  "sorting.DESC": "Absteigend",
  
  // "sorting.dc.title.ASC": "Title Ascending",
  "sorting.dc.title.ASC": "Titel aufsteigend",
  
  // "sorting.dc.title.DESC": "Title Descending",
  "sorting.dc.title.DESC": "Titel absteigend",
  
  // "sorting.score.ASC": "Least Relevant",
  "sorting.score.ASC": "Relevanz aufsteigend",

  // "sorting.score.DESC": "Most Relevant",
  "sorting.score.DESC": "Relevanz absteigend",
    
  // "sorting.dc.date.issued.ASC": "Date Issued Ascending",
  "sorting.dc.date.issued.ASC": "Erscheinungsdatum aufsteigend",

  // "sorting.dc.date.issued.DESC": "Date Issued Descending",
  "sorting.dc.date.issued.DESC": "Erscheinungsdatum absteigend",
  
  // "sorting.dc.date.accessioned.ASC": "Accessioned Date Ascending",
  "sorting.dc.date.accessioned.ASC": "Freischaltungsdatum aufsteigend",

  // "sorting.dc.date.accessioned.DESC": "Accessioned Date Descending",
  "sorting.dc.date.accessioned.DESC": "Freischaltungsdatum absteigend",

  // "sorting.lastModified.ASC": "Last modified Ascending",
  "sorting.lastModified.ASC": "Änderungsdatum aufsteigend",

  // "sorting.lastModified.DESC": "Last modified Descending",
  "sorting.lastModified.DESC": "Änderungsdatum absteigend",
  
  // "statistics.title": "Statistics",
  "statistics.title": "Statistiken",
  
  // "statistics.header": "Statistics for {{ scope }}",
  "statistics.header": "Statistiken für {{ scope }}",
  
  // "statistics.breadcrumbs": "Statistics",
  "statistics.breadcrumbs": "Statistiken",
  
  // "statistics.page.no-data": "No data available",
  "statistics.page.no-data": "Keine Daten verfügbar",
  
  // "statistics.table.no-data": "No data available",
  "statistics.table.no-data": "Keine Daten verfügbar",
  
  // "statistics.table.title.TotalVisits": "Total visits",
  "statistics.table.title.TotalVisits": "Aufrufe insgesamt",
  
  // "statistics.table.title.TotalVisitsPerMonth": "Total visits per month",
  "statistics.table.title.TotalVisitsPerMonth": "Aufrufe pro Monat",
  
  // "statistics.table.title.TotalDownloads": "File Visits",
  "statistics.table.title.TotalDownloads": "Datei-Aufrufe",
  
  // "statistics.table.title.TopCountries": "Top country views",
  "statistics.table.title.TopCountries": "Top-Länder-Aufrufe",
  
  // "statistics.table.title.TopCities": "Top city views",
  "statistics.table.title.TopCities": "Top-Städte-Aufrufe",
  
  // "statistics.table.header.views": "Views",
  "statistics.table.header.views": "Aufrufe",
  
  
  // "submission.edit.breadcrumbs": "Edit Submission",
  "submission.edit.breadcrumbs": "Einreichung bearbeiten",
  
  // "submission.edit.title": "Edit Submission",
  "submission.edit.title": "Einreichung bearbeiten",
  
  // "submission.general.cannot_submit": "You have not the privilege to make a new submission.",
  "submission.general.cannot_submit": "Sie verfügen nicht über die Rechte, eine neue Einreichung zu machen.",
  
  // "submission.general.deposit": "Deposit",
  "submission.general.deposit": "Einreichen",
  
  // "submission.general.discard.confirm.cancel": "Cancel",
  "submission.general.discard.confirm.cancel": "Abbrechen",
  
  // "submission.general.discard.confirm.info": "This operation can't be undone. Are you sure?",
  "submission.general.discard.confirm.info": "Diese Aktion kann nicht rückgängig gemacht werden. Sind Sie sicher?",
  
  // "submission.general.discard.confirm.submit": "Yes, I'm sure",
  "submission.general.discard.confirm.submit": "Ja, ich bin sicher",
  
  // "submission.general.discard.confirm.title": "Discard submission",
  "submission.general.discard.confirm.title": "Einreichung verwerfen",
  
  // "submission.general.discard.submit": "Discard",
  "submission.general.discard.submit": "Verwerfen",
  
  // "submission.general.info.saved": "Saved",
  "submission.general.info.saved": "Gespeichert",

  // "submission.general.info.pending-changes": "Unsaved changes",
  "submission.general.info.pending-changes": "Ungespeicherte Änderungen",
  
  // "submission.general.save": "Save",
  "submission.general.save": "Speichern",
  
  // "submission.general.save-later": "Save for later",
  "submission.general.save-later": "Für später speichern",
  
  
  // "submission.import-external.page.title": "Import metadata from an external source",
  "submission.import-external.page.title": "Importieren von Metadaten aus einer externen Quelle",
  
  // "submission.import-external.title": "Import metadata from an external source",
  "submission.import-external.title": "Importieren von Metadaten aus einer externen Quelle",
  
  // "submission.import-external.page.hint": "Enter a query above to find items from the web to import in to DSpace.",
  "submission.import-external.page.hint": "Geben Sie oben eine Abfrage ein, um Items aus dem Internet zu finden, die in DSpace importiert werden sollen.",
  
  // "submission.import-external.back-to-my-dspace": "Back to MyDSpace",
  "submission.import-external.back-to-my-dspace": "Zurück zu MyDSpace",
  
  // "submission.import-external.search.placeholder": "Search the external source",
  "submission.import-external.search.placeholder": "Suche in der externen Quelle",
  
  // "submission.import-external.search.button": "Search",
  "submission.import-external.search.button": "Suche",
  
  // "submission.import-external.search.button.hint": "Write some words to search",
  "submission.import-external.search.button.hint": "Schreiben Sie einige Wörter zum Suchen",
  
  // "submission.import-external.search.source.hint": "Pick an external source",
  "submission.import-external.search.source.hint": "Wählen Sie eine externe Quelle",
  
  // "submission.import-external.source.arxiv": "arXiv",
  "submission.import-external.source.arxiv": "arXiv",
  
  // "submission.import-external.source.loading": "Loading ...",
  "submission.import-external.source.loading": "Laden ...",
  
  // "submission.import-external.source.sherpaJournal": "SHERPA Journals",
  "submission.import-external.source.sherpaJournal": "SHERPA Zeitschriften",
  
  // "submission.import-external.source.sherpaPublisher": "SHERPA Publishers",
  "submission.import-external.source.sherpaPublisher": "SHERPA Verlage",
  
  // "submission.import-external.source.orcid": "ORCID",
  "submission.import-external.source.orcid": "ORCID",
  
  // "submission.import-external.source.pubmed": "Pubmed",
  "submission.import-external.source.pubmed": "Pubmed",
  
  // "submission.import-external.source.lcname": "Library of Congress Names",
  "submission.import-external.source.lcname": "Library of Congress Names",
  
  // "submission.import-external.preview.title": "Item Preview",
  "submission.import-external.preview.title": "Item-Vorschau",
  
  // "submission.import-external.preview.subtitle": "The metadata below was imported from an external source. It will be pre-filled when you start the submission.",
  "submission.import-external.preview.subtitle": "Die folgenden Metadaten wurden aus einer externen Quelle importiert. Sie werden vorausgefüllt, wenn Sie die Eingabe starten.",
  
  // "submission.import-external.preview.button.import": "Start submission",
  "submission.import-external.preview.button.import": "Start Eingabe",
  
  // "submission.import-external.preview.error.import.title": "Submission error",
  "submission.import-external.preview.error.import.title": "Eingabefehler",
  
  // "submission.import-external.preview.error.import.body": "An error occurs during the external source entry import process.",
  "submission.import-external.preview.error.import.body": "Während des Importvorgangs für Einträge aus externen Quellen ist ein Fehler aufgetreten.",
  
  // "submission.sections.describe.relationship-lookup.close": "Close",
  "submission.sections.describe.relationship-lookup.close": "Schließen",
  
  // "submission.sections.describe.relationship-lookup.external-source.added": "Successfully added local entry to the selection",
  "submission.sections.describe.relationship-lookup.external-source.added": "Der lokale Eintrage wurde erfolgreich zur Auswahl hinzugefügt.",
  
  // "submission.sections.describe.relationship-lookup.external-source.import-button-title.isAuthorOfPublication": "Import remote author",
  "submission.sections.describe.relationship-lookup.external-source.import-button-title.isAuthorOfPublication": "Importiere Autor:innen-Metadaten",
  
  // "submission.sections.describe.relationship-lookup.external-source.import-button-title.Journal": "Import remote journal",
  "submission.sections.describe.relationship-lookup.external-source.import-button-title.Journal": "Zeitschrift importieren",
  
  // "submission.sections.describe.relationship-lookup.external-source.import-button-title.Journal Issue": "Import remote journal issue",
  "submission.sections.describe.relationship-lookup.external-source.import-button-title.Journal Issue": "Zeitschriftenheft importieren",
  
  // "submission.sections.describe.relationship-lookup.external-source.import-button-title.Journal Volume": "Import remote journal volume",
  "submission.sections.describe.relationship-lookup.external-source.import-button-title.Journal Volume": "Zeitschriftenband importieren",
  
  // "submission.sections.describe.relationship-lookup.external-source.import-modal.isAuthorOfPublication.title": "Import Remote Author",
  "submission.sections.describe.relationship-lookup.external-source.import-modal.isAuthorOfPublication.title": "Importiere Autor:innen-Metadaten",
  
  // "submission.sections.describe.relationship-lookup.external-source.import-modal.isAuthorOfPublication.added.local-entity": "Successfully added local author to the selection",
  "submission.sections.describe.relationship-lookup.external-source.import-modal.isAuthorOfPublication.added.local-entity": "Lokal:e Autor:in wurde der Auswahl hinzugefügt",
  
  // "submission.sections.describe.relationship-lookup.external-source.import-modal.isAuthorOfPublication.added.new-entity": "Successfully imported and added external author to the selection",
  "submission.sections.describe.relationship-lookup.external-source.import-modal.isAuthorOfPublication.added.new-entity": "Externe:r Autor:in wurde importiert und zur Auswahl hinzugefügt",
  
  // "submission.sections.describe.relationship-lookup.external-source.import-modal.authority": "Authority",
  "submission.sections.describe.relationship-lookup.external-source.import-modal.authority": "Referenz",
  
  // "submission.sections.describe.relationship-lookup.external-source.import-modal.authority.new": "Import as a new local authority entry",
  "submission.sections.describe.relationship-lookup.external-source.import-modal.authority.new": " Als neuen lokalen Referenzwert importieren",
  
  // "submission.sections.describe.relationship-lookup.external-source.import-modal.cancel": "Cancel",
  "submission.sections.describe.relationship-lookup.external-source.import-modal.cancel": "Abbrechen",
  
  // "submission.sections.describe.relationship-lookup.external-source.import-modal.collection": "Select a collection to import new entries to",
  "submission.sections.describe.relationship-lookup.external-source.import-modal.collection": "Wählen Sie eine Sammlung, um neue Einträge dorthin zu importieren.",
  
  // "submission.sections.describe.relationship-lookup.external-source.import-modal.entities": "Entities",
  "submission.sections.describe.relationship-lookup.external-source.import-modal.entities": "Entitäten",
  
  // "submission.sections.describe.relationship-lookup.external-source.import-modal.entities.new": "Import as a new local entity",
  "submission.sections.describe.relationship-lookup.external-source.import-modal.entities.new": "Als neue lokale Entität importieren",
  
  // "submission.sections.describe.relationship-lookup.external-source.import-modal.head.lcname": "Importing from LC Name",
  "submission.sections.describe.relationship-lookup.external-source.import-modal.head.lcname": "Von LC Name importieren",
  
  // "submission.sections.describe.relationship-lookup.external-source.import-modal.head.orcid": "Importing from ORCID",
  "submission.sections.describe.relationship-lookup.external-source.import-modal.head.orcid": "Von ORCID importieren",
  
  // "submission.sections.describe.relationship-lookup.external-source.import-modal.head.sherpaJournal": "Importing from Sherpa Journal",
  "submission.sections.describe.relationship-lookup.external-source.import-modal.head.sherpaJournal": "Von Sherpa Zeitschriften importieren",
  
  // "submission.sections.describe.relationship-lookup.external-source.import-modal.head.sherpaPublisher": "Importing from Sherpa Publisher",
  "submission.sections.describe.relationship-lookup.external-source.import-modal.head.sherpaPublisher": "Von Sherpa Verlag importieren",
  
  // "submission.sections.describe.relationship-lookup.external-source.import-modal.head.pubmed": "Importing from PubMed",
  "submission.sections.describe.relationship-lookup.external-source.import-modal.head.pubmed": "Importieren aus PubMed",
  
  // "submission.sections.describe.relationship-lookup.external-source.import-modal.head.arxiv": "Importing from arXiv",
  "submission.sections.describe.relationship-lookup.external-source.import-modal.head.arxiv": "Importieren aus arXiv",
  
  // "submission.sections.describe.relationship-lookup.external-source.import-modal.import": "Import",
  "submission.sections.describe.relationship-lookup.external-source.import-modal.import": "Import",
  
  // "submission.sections.describe.relationship-lookup.external-source.import-modal.Journal.title": "Import Remote Journal",
  "submission.sections.describe.relationship-lookup.external-source.import-modal.Journal.title": "Zeitschrift aus externer Quelle importieren",
  
  // "submission.sections.describe.relationship-lookup.external-source.import-modal.Journal.added.local-entity": "Successfully added local journal to the selection",
  "submission.sections.describe.relationship-lookup.external-source.import-modal.Journal.added.local-entity": "Lokale Zeitschrift wurde erfolgreich zur Auswahl hinzugefügt",
  
  // "submission.sections.describe.relationship-lookup.external-source.import-modal.Journal.added.new-entity": "Successfully imported and added external journal to the selection",
  "submission.sections.describe.relationship-lookup.external-source.import-modal.Journal.added.new-entity": "Externe Zeitschrift wurde erfolgreich importiert und der Auswahl hinzugefügt",
  
  // "submission.sections.describe.relationship-lookup.external-source.import-modal.Journal Issue.title": "Import Remote Journal Issue",
  "submission.sections.describe.relationship-lookup.external-source.import-modal.Journal Issue.title": "Externe Zeitschriftenausgabe importieren",
  
  // "submission.sections.describe.relationship-lookup.external-source.import-modal.Journal Issue.added.local-entity": "Successfully added local journal issue to the selection",
  "submission.sections.describe.relationship-lookup.external-source.import-modal.Journal Issue.added.local-entity": "Lokale Zeitschriftenausgabe wurde erfolgreich zur Auswahl hinzugefügt",
  
  // "submission.sections.describe.relationship-lookup.external-source.import-modal.Journal Issue.added.new-entity": "Successfully imported and added external journal issue to the selection",
  "submission.sections.describe.relationship-lookup.external-source.import-modal.Journal Issue.added.new-entity": "Externe Zeitschriftenausgabe wurde erfolgreich importiert und zur Auswahl hinzugefügt",
  
  // "submission.sections.describe.relationship-lookup.external-source.import-modal.Journal Volume.title": "Import Remote Journal Volume",
  "submission.sections.describe.relationship-lookup.external-source.import-modal.Journal Volume.title": "Externen Zeitschriftenband importieren",
  
  // "submission.sections.describe.relationship-lookup.external-source.import-modal.Journal Volume.added.local-entity": "Successfully added local journal volume to the selection",
  "submission.sections.describe.relationship-lookup.external-source.import-modal.Journal Volume.added.local-entity": "Der lokale Zeitschriftenband wurde erfolgreich zur Auswahl hinzugefügt",
  
  // "submission.sections.describe.relationship-lookup.external-source.import-modal.Journal Volume.added.new-entity": "Successfully imported and added external journal volume to the selection",
  "submission.sections.describe.relationship-lookup.external-source.import-modal.Journal Volume.added.new-entity": "Externer Zeitschriftenband wurde erfolgreich importiert und zur Auswahl hinzugefügt",
  
  // "submission.sections.describe.relationship-lookup.external-source.import-modal.select": "Select a local match:",
  "submission.sections.describe.relationship-lookup.external-source.import-modal.select": "Wählen Sie einen lokalen Treffer aus:",
  
  // "submission.sections.describe.relationship-lookup.search-tab.deselect-all": "Deselect all",
  "submission.sections.describe.relationship-lookup.search-tab.deselect-all": "Nichts auswählen",
  
  // "submission.sections.describe.relationship-lookup.search-tab.deselect-page": "Deselect page",
  "submission.sections.describe.relationship-lookup.search-tab.deselect-page": "Seite abwählen",
  
  // "submission.sections.describe.relationship-lookup.search-tab.loading": "Loading...",
  "submission.sections.describe.relationship-lookup.search-tab.loading": "Laden...",
  
  // "submission.sections.describe.relationship-lookup.search-tab.placeholder": "Search query",
  "submission.sections.describe.relationship-lookup.search-tab.placeholder": "Suchanfrage",
  
  // "submission.sections.describe.relationship-lookup.search-tab.search": "Go",
  "submission.sections.describe.relationship-lookup.search-tab.search": "Los",
  
  // "submission.sections.describe.relationship-lookup.search-tab.select-all": "Select all",
  "submission.sections.describe.relationship-lookup.search-tab.select-all": "Alles auswählen",
  
  // "submission.sections.describe.relationship-lookup.search-tab.select-page": "Select page",
  "submission.sections.describe.relationship-lookup.search-tab.select-page": "Seite auswählen",
  
  // "submission.sections.describe.relationship-lookup.selected": "Selected {{ size }} items",
  "submission.sections.describe.relationship-lookup.selected": "{{ size }} Items ausgewählt",
  
  // "submission.sections.describe.relationship-lookup.search-tab.tab-title.isAuthorOfPublication": "Local Authors ({{ count }})",
  "submission.sections.describe.relationship-lookup.search-tab.tab-title.isAuthorOfPublication": "Lokale Autor:innen ({{ count }})",
  
  // "submission.sections.describe.relationship-lookup.search-tab.tab-title.isJournalOfPublication": "Local Journals ({{ count }})",
  "submission.sections.describe.relationship-lookup.search-tab.tab-title.isJournalOfPublication": "Lokale Zeitschriften ({{ count }})",
  
  // "submission.sections.describe.relationship-lookup.search-tab.tab-title.Project": "Local Projects ({{ count }})",
  "submission.sections.describe.relationship-lookup.search-tab.tab-title.Project": "Lokale Projekte ({{ count }})",
  
  // "submission.sections.describe.relationship-lookup.search-tab.tab-title.Publication": "Local Publications ({{ count }})",
  "submission.sections.describe.relationship-lookup.search-tab.tab-title.Publication": "Lokale Publicationen ({{ count }})",
  
  // "submission.sections.describe.relationship-lookup.search-tab.tab-title.Person": "Local Authors ({{ count }})",
  "submission.sections.describe.relationship-lookup.search-tab.tab-title.Person": "Lokale Autor:innen ({{ count }})",
  
  // "submission.sections.describe.relationship-lookup.search-tab.tab-title.OrgUnit": "Local Organizational Units ({{ count }})",
  "submission.sections.describe.relationship-lookup.search-tab.tab-title.OrgUnit": "Lokale Organisationseinheiten ({{ count }})",
  
  // "submission.sections.describe.relationship-lookup.search-tab.tab-title.DataPackage": "Local Data Packages ({{ count }})",
  "submission.sections.describe.relationship-lookup.search-tab.tab-title.DataPackage": "Lokale Datenpakete ({{ count }})",
  
  // "submission.sections.describe.relationship-lookup.search-tab.tab-title.DataFile": "Local Data Files ({{ count }})",
  "submission.sections.describe.relationship-lookup.search-tab.tab-title.DataFile": "Lokale Dateien ({{ count }})",
  
  // "submission.sections.describe.relationship-lookup.search-tab.tab-title.Journal": "Local Journals ({{ count }})",
  "submission.sections.describe.relationship-lookup.search-tab.tab-title.Journal": "Lokale Zeitschriften ({{ count }})",
  
  // "submission.sections.describe.relationship-lookup.search-tab.tab-title.isJournalIssueOfPublication": "Local Journal Issues ({{ count }})",
  "submission.sections.describe.relationship-lookup.search-tab.tab-title.isJournalIssueOfPublication": "Lokale Zeitschriftenhefte ({{ count }})",
  
  // "submission.sections.describe.relationship-lookup.search-tab.tab-title.JournalIssue": "Local Journal Issues ({{ count }})",
  "submission.sections.describe.relationship-lookup.search-tab.tab-title.JournalIssue": "Lokale Zeitschriftenhefte ({{ count }})",
  
  // "submission.sections.describe.relationship-lookup.search-tab.tab-title.isJournalVolumeOfPublication": "Local Journal Volumes ({{ count }})",
  "submission.sections.describe.relationship-lookup.search-tab.tab-title.isJournalVolumeOfPublication": "Lokale Zeitschriftenbände ({{ count }})",
  
  // "submission.sections.describe.relationship-lookup.search-tab.tab-title.JournalVolume": "Local Journal Volumes ({{ count }})",
  "submission.sections.describe.relationship-lookup.search-tab.tab-title.JournalVolume": "Lokale Zeitschriftenbände ({{ count }})",
  
  // "submission.sections.describe.relationship-lookup.search-tab.tab-title.sherpaJournal": "Sherpa Journals ({{ count }})",
  "submission.sections.describe.relationship-lookup.search-tab.tab-title.sherpaJournal": "Sherpa Zeitschriften ({{ count }})",
  
  // "submission.sections.describe.relationship-lookup.search-tab.tab-title.sherpaPublisher": "Sherpa Publishers ({{ count }})",
  "submission.sections.describe.relationship-lookup.search-tab.tab-title.sherpaPublisher": "Sherpa Verlage ({{ count }})",
  
  // "submission.sections.describe.relationship-lookup.search-tab.tab-title.orcid": "ORCID ({{ count }})",
  "submission.sections.describe.relationship-lookup.search-tab.tab-title.orcid": "ORCID ({{ count }})",
  
  // "submission.sections.describe.relationship-lookup.search-tab.tab-title.lcname": "LC Names ({{ count }})",
  "submission.sections.describe.relationship-lookup.search-tab.tab-title.lcname": "LC Namen ({{ count }})",
  
  // "submission.sections.describe.relationship-lookup.search-tab.tab-title.pubmed": "PubMed ({{ count }})",
  "submission.sections.describe.relationship-lookup.search-tab.tab-title.pubmed": "PubMed ({{ count }})",
  
  // "submission.sections.describe.relationship-lookup.search-tab.tab-title.arxiv": "arXiv ({{ count }})",
  "submission.sections.describe.relationship-lookup.search-tab.tab-title.arxiv": "arXiv ({{ count }})",
  
  // "submission.sections.describe.relationship-lookup.search-tab.tab-title.isFundingAgencyOfPublication": "Search for Funding Agencies",
  "submission.sections.describe.relationship-lookup.search-tab.tab-title.isFundingAgencyOfPublication": "Suche nach Fördereinrichtungen",
  
  // "submission.sections.describe.relationship-lookup.search-tab.tab-title.isFundingOfPublication": "Search for Funding",
  "submission.sections.describe.relationship-lookup.search-tab.tab-title.isFundingOfPublication": "Suche nach Förderungen",
  
  // "submission.sections.describe.relationship-lookup.search-tab.tab-title.isChildOrgUnitOf": "Search for Organizational Units",
  "submission.sections.describe.relationship-lookup.search-tab.tab-title.isChildOrgUnitOf": "Suche nach Organisationseinheiten",
  
  // "submission.sections.describe.relationship-lookup.selection-tab.tab-title": "Current Selection ({{ count }})",
  "submission.sections.describe.relationship-lookup.selection-tab.tab-title": "Aktuelle Auswahl ({{ count }})",
  
  // "submission.sections.describe.relationship-lookup.title.isJournalIssueOfPublication": "Journal Issues",
  "submission.sections.describe.relationship-lookup.title.isJournalIssueOfPublication": "Zeitschriftenhefte",
  // "submission.sections.describe.relationship-lookup.title.JournalIssue": "Journal Issues",
  "submission.sections.describe.relationship-lookup.title.JournalIssue": "Zeitschriftenhefte",
  
  // "submission.sections.describe.relationship-lookup.title.isJournalVolumeOfPublication": "Journal Volumes",
  "submission.sections.describe.relationship-lookup.title.isJournalVolumeOfPublication": "Zeitschriftenbände",
  // "submission.sections.describe.relationship-lookup.title.JournalVolume": "Journal Volumes",
  "submission.sections.describe.relationship-lookup.title.JournalVolume": "Zeitschriftenbände",
  
  // "submission.sections.describe.relationship-lookup.title.isJournalOfPublication": "Journals",
  "submission.sections.describe.relationship-lookup.title.isJournalOfPublication": "Zeitschriften",
  
  // "submission.sections.describe.relationship-lookup.title.isAuthorOfPublication": "Authors",
  "submission.sections.describe.relationship-lookup.title.isAuthorOfPublication": "Autor:innen",
  
  // "submission.sections.describe.relationship-lookup.title.isFundingAgencyOfPublication": "Funding Agency",
  "submission.sections.describe.relationship-lookup.title.isFundingAgencyOfPublication": "Fördereinrichtung",
  // "submission.sections.describe.relationship-lookup.title.Project": "Projects",
  "submission.sections.describe.relationship-lookup.title.Project": "Projekte",
  
  // "submission.sections.describe.relationship-lookup.title.Publication": "Publications",
  "submission.sections.describe.relationship-lookup.title.Publication": "Publikationen",
  
  // "submission.sections.describe.relationship-lookup.title.Person": "Authors",
  "submission.sections.describe.relationship-lookup.title.Person": "Autor:innen",
  
  // "submission.sections.describe.relationship-lookup.title.OrgUnit": "Organizational Units",
  "submission.sections.describe.relationship-lookup.title.OrgUnit": "Organisationseinheiten",
  
  // "submission.sections.describe.relationship-lookup.title.DataPackage": "Data Packages",
  "submission.sections.describe.relationship-lookup.title.DataPackage": "Datenpakete",
  
  // "submission.sections.describe.relationship-lookup.title.DataFile": "Data Files",
  "submission.sections.describe.relationship-lookup.title.DataFile": "Dateien",
  
  // "submission.sections.describe.relationship-lookup.title.Funding Agency": "Funding Agency",
  "submission.sections.describe.relationship-lookup.title.Funding Agency": "Fördereinrichtung",
  
  // "submission.sections.describe.relationship-lookup.title.isFundingOfPublication": "Funding",
  "submission.sections.describe.relationship-lookup.title.isFundingOfPublication": "Förderung",
  
  // "submission.sections.describe.relationship-lookup.title.isChildOrgUnitOf": "Parent Organizational Unit",
  "submission.sections.describe.relationship-lookup.title.isChildOrgUnitOf": "Übergeordnete Organisationeinheit",
  
  // "submission.sections.describe.relationship-lookup.search-tab.toggle-dropdown": "Toggle dropdown",
  "submission.sections.describe.relationship-lookup.search-tab.toggle-dropdown": "Liste umschalten",
  
  // "submission.sections.describe.relationship-lookup.selection-tab.settings": "Settings",
  "submission.sections.describe.relationship-lookup.selection-tab.settings": "Einstellungen",
  
  // "submission.sections.describe.relationship-lookup.selection-tab.no-selection": "Your selection is currently empty.",
  "submission.sections.describe.relationship-lookup.selection-tab.no-selection": "Ihre Auswahl ist momentan leer.",
  
  // "submission.sections.describe.relationship-lookup.selection-tab.title.isAuthorOfPublication": "Selected Authors",
  "submission.sections.describe.relationship-lookup.selection-tab.title.isAuthorOfPublication": "Ausgewählte Autor:innen",
  
  // "submission.sections.describe.relationship-lookup.selection-tab.title.isJournalOfPublication": "Selected Journals",
  "submission.sections.describe.relationship-lookup.selection-tab.title.isJournalOfPublication": "Ausgewählte Zeitschriften",
  
  // "submission.sections.describe.relationship-lookup.selection-tab.title.isJournalVolumeOfPublication": "Selected Journal Volume",
  "submission.sections.describe.relationship-lookup.selection-tab.title.isJournalVolumeOfPublication": "Ausgewählte Zeitschriftenbände",
  
  // "submission.sections.describe.relationship-lookup.selection-tab.title.Project": "Selected Projects",
  "submission.sections.describe.relationship-lookup.selection-tab.title.Project": "Ausgewählte Projekte",
  
  // "submission.sections.describe.relationship-lookup.selection-tab.title.Publication": "Selected Publications",
  "submission.sections.describe.relationship-lookup.selection-tab.title.Publication": "Ausgewählte Publikationen",
  
  // "submission.sections.describe.relationship-lookup.selection-tab.title.Person": "Selected Authors",
  "submission.sections.describe.relationship-lookup.selection-tab.title.Person": "Ausgewählte Autor:innen",
  
  // "submission.sections.describe.relationship-lookup.selection-tab.title.OrgUnit": "Selected Organizational Units",
  "submission.sections.describe.relationship-lookup.selection-tab.title.OrgUnit": "Ausgewählte Organisationseinheiten",
  
  // "submission.sections.describe.relationship-lookup.selection-tab.title.DataPackage": "Selected Data Packages",
  "submission.sections.describe.relationship-lookup.selection-tab.title.DataPackage": "Ausgewählte Datenpakete",
  
  // "submission.sections.describe.relationship-lookup.selection-tab.title.DataFile": "Selected Data Files",
  "submission.sections.describe.relationship-lookup.selection-tab.title.DataFile": "Ausgewählte Dateien",
  
  // "submission.sections.describe.relationship-lookup.selection-tab.title.Journal": "Selected Journals",
  "submission.sections.describe.relationship-lookup.selection-tab.title.Journal": "Ausgewählte Zeitschriften",
  
  // "submission.sections.describe.relationship-lookup.selection-tab.title.isJournalIssueOfPublication": "Selected Issue",
  "submission.sections.describe.relationship-lookup.selection-tab.title.isJournalIssueOfPublication": "Ausgewählte Ausgaben",
  
  // "submission.sections.describe.relationship-lookup.selection-tab.title.JournalVolume": "Selected Journal Volume",
  "submission.sections.describe.relationship-lookup.selection-tab.title.JournalVolume": "Ausgewählte Zeitschriftenbände",
  
  // "submission.sections.describe.relationship-lookup.selection-tab.title.isFundingAgencyOfPublication": "Selected Funding Agency",
  "submission.sections.describe.relationship-lookup.selection-tab.title.isFundingAgencyOfPublication": "Ausgewählte Fördereinrichtung",
  
  // "submission.sections.describe.relationship-lookup.selection-tab.title.isFundingOfPublication": "Selected Funding",
  "submission.sections.describe.relationship-lookup.selection-tab.title.isFundingOfPublication": "Ausgewählte Förderung",
  
  // "submission.sections.describe.relationship-lookup.selection-tab.title.JournalIssue": "Selected Issue",
  "submission.sections.describe.relationship-lookup.selection-tab.title.JournalIssue": "Ausgewählte Ausgabe",
  
  // "submission.sections.describe.relationship-lookup.selection-tab.title.isChildOrgUnitOf": "Selected Organizational Unit",
  "submission.sections.describe.relationship-lookup.selection-tab.title.isChildOrgUnitOf": "Ausgewählte Organisationseinheit",
  
  // "submission.sections.describe.relationship-lookup.selection-tab.title.sherpaJournal": "Search Results",
  "submission.sections.describe.relationship-lookup.selection-tab.title.sherpaJournal": "Suchergebnisse",
  
  // "submission.sections.describe.relationship-lookup.selection-tab.title.sherpaPublisher": "Search Results",
  "submission.sections.describe.relationship-lookup.selection-tab.title.sherpaPublisher": "Suchergebnisse",
  
  // "submission.sections.describe.relationship-lookup.selection-tab.title.orcid": "Search Results",
  "submission.sections.describe.relationship-lookup.selection-tab.title.orcid": "Suchergebnisse",
  
  // "submission.sections.describe.relationship-lookup.selection-tab.title.orcidv2": "Search Results",
  "submission.sections.describe.relationship-lookup.selection-tab.title.orcidv2": "Suchergebnisse",
  
  // "submission.sections.describe.relationship-lookup.selection-tab.title.lcname": "Search Results",
  "submission.sections.describe.relationship-lookup.selection-tab.title.lcname": "Suchergebnisse",
  
  // "submission.sections.describe.relationship-lookup.selection-tab.title.pubmed": "Search Results",
  "submission.sections.describe.relationship-lookup.selection-tab.title.pubmed": "Suchergebnisse",
  
  // "submission.sections.describe.relationship-lookup.selection-tab.title.arxiv": "Search Results",
  "submission.sections.describe.relationship-lookup.selection-tab.title.arxiv": "Suchergebnisse",
  
  // "submission.sections.describe.relationship-lookup.name-variant.notification.content": "Would you like to save \"{{ value }}\" as a name variant for this person so you and others can reuse it for future submissions? If you don\'t you can still use it for this submission.",
  "submission.sections.describe.relationship-lookup.name-variant.notification.content": "Möchten Sie die Namensvariante \"{{ value }}\" speichern, damit sie bei zukünftigen Veröffentlichungen erneut verwendet werden kann? Sie können die Variante bei dieser Veröffentlichung auch verwenden, ohne sie zu speichern.",
  
  // "submission.sections.describe.relationship-lookup.name-variant.notification.confirm": "Save a new name variant",
  "submission.sections.describe.relationship-lookup.name-variant.notification.confirm": "Als Namensvariante speichern",
  
  // "submission.sections.describe.relationship-lookup.name-variant.notification.decline": "Use only for this submission",
  "submission.sections.describe.relationship-lookup.name-variant.notification.decline": "Nur für diese Einreichung verwenden",
  
  // "submission.sections.ccLicense.type": "License Type",
  "submission.sections.ccLicense.type": "Lizenztyp",
  
  // "submission.sections.ccLicense.select": "Select a license type…",
  "submission.sections.ccLicense.select": "Wählen Sie einen Lizenztyp…",
  
  // "submission.sections.ccLicense.change": "Change your license type…",
  "submission.sections.ccLicense.change": "Wechseln Sie Ihren Lizenztyp…",
  
  // "submission.sections.ccLicense.none": "No licenses available",
  "submission.sections.ccLicense.none": "Keine Lizenzen verfügbar",
  
  // "submission.sections.ccLicense.option.select": "Select an option…",
  "submission.sections.ccLicense.option.select": "Wählen Sie eine Option…",
  
  // "submission.sections.ccLicense.link": "You’ve selected the following license:",
  "submission.sections.ccLicense.link": "Sie haben folgende Lizenz gewählt:",
  
  // "submission.sections.ccLicense.confirmation": "I grant the license above",
  "submission.sections.ccLicense.confirmation": "Ich räume die oben genannte Lizenz ein.",
  
  // "submission.sections.general.add-more": "Add more",
  "submission.sections.general.add-more": "Mehr Hinzufügen",
  
  // "submission.sections.general.collection": "Collection",
  "submission.sections.general.collection": "Sammlung",
  
  // "submission.sections.general.deposit_error_notice": "There was an issue when submitting the item, please try again later.",
  "submission.sections.general.deposit_error_notice": "Beim Einreichen des Items ist ein Fehler aufgetreten. Bitte versuchen Sie es später noch einmal.",
  
  // "submission.sections.general.deposit_success_notice": "Submission deposited successfully.",
  "submission.sections.general.deposit_success_notice": "Veröffentlichung erfolgreich eingereicht",
  
  // "submission.sections.general.discard_error_notice": "There was an issue when discarding the item, please try again later.",
  "submission.sections.general.discard_error_notice": "Beim Verwerfen der Einreichung ist ein Fehler aufgetreten. Bitte versuchen Sie es später noch einmal",
  
  // "submission.sections.general.discard_success_notice": "Submission discarded successfully.",
  "submission.sections.general.discard_success_notice": "Einreichung erfolgreich verworfen.",
  
  // "submission.sections.general.metadata-extracted": "New metadata have been extracted and added to the <strong>{{sectionId}}</strong> section.",
  "submission.sections.general.metadata-extracted": "Neue Metadaten wurden extrahiert und dem Bereich <strong>{{sectionId}}</strong> zugeordnet.",
  
  // "submission.sections.general.metadata-extracted-new-section": "New <strong>{{sectionId}}</strong> section has been added to submission.",
  "submission.sections.general.metadata-extracted-new-section": "Neuer Bereich <strong>{{sectionId}}</strong> wurde zur Einreichung hinzugefügt.",
  
  // "submission.sections.general.no-collection": "No collection found",
  "submission.sections.general.no-collection": "Keine Sammlung gefunden",
  
  // "submission.sections.general.no-sections": "No options available",
  "submission.sections.general.no-sections": "Es stehen keine Optionen zur Verfügung",
  
  // "submission.sections.general.save_error_notice": "There was an issue when saving the item, please try again later.",
  "submission.sections.general.save_error_notice": "Beim Speichern des Items ist ein Fehler aufgetreten. Bitte versuchen Sie es später noch einmal.",
  
  // "submission.sections.general.save_success_notice": "Submission saved successfully.",
  "submission.sections.general.save_success_notice": "Einreichung erfolgreich gespeichert.",
  
  // "submission.sections.general.search-collection": "Search for a collection",
  "submission.sections.general.search-collection": "Suche nach einer Sammlung",
  
  // "submission.sections.general.sections_not_valid": "There are incomplete sections.",
  "submission.sections.general.sections_not_valid": "Es gibt unvollständige Abschnitte.",
  
  
  
  // "submission.sections.submit.progressbar.CClicense": "Creative commons license",
  "submission.sections.submit.progressbar.CClicense": "Creative commons license",
  
  // "submission.sections.submit.progressbar.describe.recycle": "Recycle",
  "submission.sections.submit.progressbar.describe.recycle": "Wiederverwerten",
  
  // "submission.sections.submit.progressbar.describe.stepcustom": "Describe",
  "submission.sections.submit.progressbar.describe.stepcustom": "Beschreiben",
  
  // "submission.sections.submit.progressbar.describe.stepone": "Describe",
  "submission.sections.submit.progressbar.describe.stepone": "Beschreiben",
  
  // "submission.sections.submit.progressbar.describe.steptwo": "Describe",
  "submission.sections.submit.progressbar.describe.steptwo": "Beschreiben",
  
  // "submission.sections.submit.progressbar.detect-duplicate": "Potential duplicates",
  "submission.sections.submit.progressbar.detect-duplicate": "Doppelter Eintrag?",
  
  // "submission.sections.submit.progressbar.license": "Deposit license",
  "submission.sections.submit.progressbar.license": "Einreichlizenz",
  
  // "submission.sections.submit.progressbar.upload": "Upload files",
  "submission.sections.submit.progressbar.upload": "Hochgeladene Dateien",
  
  
  
  // "submission.sections.upload.delete.confirm.cancel": "Cancel",
  "submission.sections.upload.delete.confirm.cancel": "Abbrechen",
  
  // "submission.sections.upload.delete.confirm.info": "This operation can't be undone. Are you sure?",
  "submission.sections.upload.delete.confirm.info": "Diese Aktion kann nicht rückgängig gemacht werden. Sind Sie sicher?",
  
  // "submission.sections.upload.delete.confirm.submit": "Yes, I'm sure",
  "submission.sections.upload.delete.confirm.submit": "Ja, ich bin sicher",
  
  // "submission.sections.upload.delete.confirm.title": "Delete bitstream",
  "submission.sections.upload.delete.confirm.title": "Datei löschen",
  
  // "submission.sections.upload.delete.submit": "Delete",
  "submission.sections.upload.delete.submit": "Löschen",
  
  // "submission.sections.upload.drop-message": "Drop files to attach them to the item",
  "submission.sections.upload.drop-message": "Dateien herüberziehen, um sie dem Item hinzuzufügen",
  
  // "submission.sections.upload.form.access-condition-label": "Access condition type",
  "submission.sections.upload.form.access-condition-label": "Zugriffsbedingung Typ",
  
  // "submission.sections.upload.form.date-required": "Date is required.",
  "submission.sections.upload.form.date-required": "Datum erforderlich.",
  
  // "submission.sections.upload.form.from-label": "Grant access from",
  "submission.sections.upload.form.from-label": "Zugriff gewährt ab",
  
  // "submission.sections.upload.form.from-placeholder": "From",
  "submission.sections.upload.form.from-placeholder": "Ab",
  
  // "submission.sections.upload.form.group-label": "Group",
  "submission.sections.upload.form.group-label": "Gruppe",
  
  // "submission.sections.upload.form.group-required": "Group is required.",
  "submission.sections.upload.form.group-required": "Bitte geben Sie eine Gruppe an.",
  
  // "submission.sections.upload.form.until-label": "Grant access until",
  "submission.sections.upload.form.until-label": "Zugriff gewährt bis",
  
  // "submission.sections.upload.form.until-placeholder": "Until",
  "submission.sections.upload.form.until-placeholder": "Bis",
  
  // "submission.sections.upload.header.policy.default.nolist": "Uploaded files in the {{collectionName}} collection will be accessible according to the following group(s):",
  "submission.sections.upload.header.policy.default.nolist": "In diese Sammlung {{collectionName}} hochgeladene Dateien werden für folgende(n) Gruppe(n) zugänglich sein:",
  
  // "submission.sections.upload.header.policy.default.withlist": "Please note that uploaded files in the {{collectionName}} collection will be accessible, in addition to what is explicitly decided for the single file, with the following group(s):",
  "submission.sections.upload.header.policy.default.withlist": "Bitte beachten Sie, dass in diese Sammlung {{collectionName}} hochgeladene Dateien zugüglich zu dem, was für einzelne Dateien entschieden wurde, für folgende Gruppe(n) zugänglich sein:",
  
  // "submission.sections.upload.info": "Here you will find all the files currently in the item. You can update the file metadata and access conditions or <strong>upload additional files just dragging & dropping them everywhere in the page</strong>",
  "submission.sections.upload.info": "Hier finden Sie alle Dateien, die aktuell zum Item gehören. Sie können ihre Metadaten und Zugriffsrechte bearbeiten oder <strong>weitere Dateien per Drag & Drop hinzufügen.</strong>",
  
  // "submission.sections.upload.no-entry": "No",
  "submission.sections.upload.no-entry": "Kein Eintrag",
  
  // "submission.sections.upload.no-file-uploaded": "No file uploaded yet.",
  "submission.sections.upload.no-file-uploaded": "Es wurde noch keine Datei hochgeladen.",
  
  // "submission.sections.upload.save-metadata": "Save metadata",
  "submission.sections.upload.save-metadata": "Metadaten speichern",
  
  // "submission.sections.upload.undo": "Cancel",
  "submission.sections.upload.undo": "Abbrechen",
  
  // "submission.sections.upload.upload-failed": "Upload failed",
  "submission.sections.upload.upload-failed": "Hochladen fehlgeschlagen",
  
  // "submission.sections.upload.upload-successful": "Upload successful",
  "submission.sections.upload.upload-successful": "Hochladen erfolgreich",
  
  
  
  // "submission.submit.title": "Submission",
  "submission.submit.title": "Einreichung",
  
  
  
  // "submission.workflow.generic.delete": "Delete",
  "submission.workflow.generic.delete": "Löschen",
  
  // "submission.workflow.generic.delete-help": "If you would to discard this item, select \"Delete\".  You will then be asked to confirm it.",
  "submission.workflow.generic.delete-help": "Wenn Sie dieses Item verwerfen möchten, wählen Sie bitte \"Löschen\". Sie werden danach um Bestätigung gebeten.",
  
  // "submission.workflow.generic.edit": "Edit",
  "submission.workflow.generic.edit": "Bearbeiten",
  
  // "submission.workflow.generic.edit-help": "Select this option to change the item's metadata.",
  "submission.workflow.generic.edit-help": "Wählen Sie diese Option, um die Metadaten des Items zu bearbeiten.",
  
  // "submission.workflow.generic.view": "View",
  "submission.workflow.generic.view": "Anzeige",
  
  // "submission.workflow.generic.view-help": "Select this option to view the item's metadata.",
  "submission.workflow.generic.view-help": "Wählen Sie diese Option, um die Metadaten des Items anzuzeigen.",
  
  
  
  // "submission.workflow.tasks.claimed.approve": "Approve",
  "submission.workflow.tasks.claimed.approve": "Zustimmen",
  
  // "submission.workflow.tasks.claimed.approve_help": "If you have reviewed the item and it is suitable for inclusion in the collection, select \"Approve\".",
  "submission.workflow.tasks.claimed.approve_help": "Wenn Sie dieses Item begutachtet haben und die Aufnahme in die Sammlung befürworten, wählen Sie bitte \"Zustimmen\".",
  
  // "submission.workflow.tasks.claimed.edit": "Edit",
  "submission.workflow.tasks.claimed.edit": "Bearbeiten",
  
  // "submission.workflow.tasks.claimed.edit_help": "Select this option to change the item's metadata.",
  "submission.workflow.tasks.claimed.edit_help": "Wählen Sie diese Option, um die Metadaten des Items zu bearbeiten.",
  
  // "submission.workflow.tasks.claimed.reject.reason.info": "Please enter your reason for rejecting the submission into the box below, indicating whether the submitter may fix a problem and resubmit.",
  "submission.workflow.tasks.claimed.reject.reason.info": "Bitte geben Sie unten den Grund für Ihre Ablehnung und Änderungswünsche für eine erneute Einreichung an.",
  
  // "submission.workflow.tasks.claimed.reject.reason.placeholder": "Describe the reason of reject",
  "submission.workflow.tasks.claimed.reject.reason.placeholder": "Beschreiben Sie den Grund für die Ablehnung",
  
  // "submission.workflow.tasks.claimed.reject.reason.submit": "Reject item",
  "submission.workflow.tasks.claimed.reject.reason.submit": "Item ablehnen",
  
  // "submission.workflow.tasks.claimed.reject.reason.title": "Reason",
  "submission.workflow.tasks.claimed.reject.reason.title": "Grund",
  
  // "submission.workflow.tasks.claimed.reject.submit": "Reject",
  "submission.workflow.tasks.claimed.reject.submit": "Ablehnen",
  
  // "submission.workflow.tasks.claimed.reject_help": "If you have reviewed the item and found it is <strong>not</strong> suitable for inclusion in the collection, select \"Reject\".  You will then be asked to enter a message indicating why the item is unsuitable, and whether the submitter should change something and resubmit.",
  "submission.workflow.tasks.claimed.reject_help": "Wenn Sie dieses Item begutachtet und für <strong>ungeeignet</strong> zur Aufnahme in die Sammlung befunden haben, wählen Sie bitte \"Ablehnen\". Sie können anschließend der:dem Einreichenden den Grund für die Ablehnung und mögliche Änderungswünsche für eine erneute Einreichung mitteilen.",
  
  // "submission.workflow.tasks.claimed.return": "Return to pool",
  "submission.workflow.tasks.claimed.return": "Zurück in den gemeinsamen Aufgabenbereich",
  
  // "submission.workflow.tasks.claimed.return_help": "Return the task to the pool so that another user may perform the task.",
  "submission.workflow.tasks.claimed.return_help": "Aufgabe in den Aufgabenpool zurückgeben, so dass jemand Anderes die Aufgabe übernehmen kann",
  
  
  
  // "submission.workflow.tasks.generic.error": "Error occurred during operation...",
  "submission.workflow.tasks.generic.error": "Ein Fehler ist aufgetreten...",
  
  // "submission.workflow.tasks.generic.processing": "Processing...",
  "submission.workflow.tasks.generic.processing": "Verarbeitung läuft...",
  
  // "submission.workflow.tasks.generic.submitter": "Submitter",
  "submission.workflow.tasks.generic.submitter": "Einreichende:r",
  
  // "submission.workflow.tasks.generic.success": "Operation successful",
  "submission.workflow.tasks.generic.success": "Aktion erfolgreich",
  
  
  
  // "submission.workflow.tasks.pool.claim": "Claim",
  "submission.workflow.tasks.pool.claim": "Übernehmen",
  
  // "submission.workflow.tasks.pool.claim_help": "Assign this task to yourself.",
  "submission.workflow.tasks.pool.claim_help": "Aufgabe übernehmen",
  
  // "submission.workflow.tasks.pool.hide-detail": "Hide detail",
  "submission.workflow.tasks.pool.hide-detail": "Details verbergen",
  
  // "submission.workflow.tasks.pool.show-detail": "Show detail",
  "submission.workflow.tasks.pool.show-detail": "Details anzeigen",
  
  // "submission.workspace.generic.view": "View",
  "submission.workspace.generic.view": "Anzeige",

  // "submission.workspace.generic.view-help": "Select this option to view the item's metadata.",
  "submission.workspace.generic.view-help": "Wählen Sie diese Option, um die Metadaten des Items anzuzeigen.",
  
  
  
  // "thumbnail.default.alt": "Thumbnail Image",
  "thumbnail.default.alt": "Vorschaubild",

  // "thumbnail.default.placeholder": "No Thumbnail Available",
  "thumbnail.default.placeholder": "Vorschaubild nicht verfügbar",

  // "thumbnail.project.alt": "Project Logo",
  "thumbnail.project.alt": "Logo des Projekt",

  // "thumbnail.project.placeholder": "Project Placeholder Image",
  "thumbnail.project.placeholder": "Platzhalterbild des Projekts",

  // "thumbnail.orgunit.alt": "OrgUnit Logo",
  "thumbnail.orgunit.alt": "Logo der Organisationseinheit",

  // "thumbnail.orgunit.placeholder": "OrgUnit Placeholder Image",
  "thumbnail.orgunit.placeholder": "Platzhalterbild der Organisationseinheit",

  // "thumbnail.person.alt": "Profile Picture",
  "thumbnail.person.alt": "Profilbild",

  // "thumbnail.person.placeholder": "No Profile Picture Available",
  "thumbnail.person.placeholder": "Profilbild nicht verfügbar",
  
  
  // "title": "DSpace",
  "title": "DSpace",
  
  
  
  // "vocabulary-treeview.header": "Hierarchical tree view",
  "vocabulary-treeview.header": "Hierarchische Baumansicht",
  
  // "vocabulary-treeview.load-more": "Load more",
  "vocabulary-treeview.load-more": "Mehr laden",
  
  // "vocabulary-treeview.search.form.reset": "Reset",
  "vocabulary-treeview.search.form.reset": "Zurücksetzen",
  
  // "vocabulary-treeview.search.form.search": "Search",
  "vocabulary-treeview.search.form.search": "Suche",
  
  // "vocabulary-treeview.search.no-result": "There were no items to show",
  "vocabulary-treeview.search.no-result": "Keine passenden Items vorhanden",
  
  // "vocabulary-treeview.tree.description.nsi": "The Norwegian Science Index",
  "vocabulary-treeview.tree.description.nsi": "Norwegischer Wissenschaftsindex (Norwegian Science Index)",
  
  // "vocabulary-treeview.tree.description.srsc": "Research Subject Categories",
  "vocabulary-treeview.tree.description.srsc": "Forschungsthemen-Kategorien",
  
  
  
  // "uploader.browse": "browse",
  "uploader.browse": "stöbern",
  
  // "uploader.drag-message": "Drag & Drop your files here",
  "uploader.drag-message": "Bitte ziehen Sie Ihre Dateien hierhin.",
  
  // "uploader.or": ", or ",
  "uploader.or": ", oder",
  
<<<<<<< HEAD
  // "uploader.processing": "Processing uploaded file(s)... (it's now safe to close this page)",
  // TODO Source message changed - Revise the translation
  "uploader.processing": "Bearbeitung läuft",
=======
  // "uploader.processing": "Processing",
  "uploader.processing": "In Arbeit...",
>>>>>>> 31167a3c
  
  // "uploader.queue-length": "Queue length",
  "uploader.queue-length": "Länge der Warteschlange",
  
  // "virtual-metadata.delete-item.info": "Select the types for which you want to save the virtual metadata as real metadata",
  "virtual-metadata.delete-item.info": "Wählen Sie die Typen für die Sie die virtuellen Metadaten als reelle Metadaten speichern wollen",
  
  // "virtual-metadata.delete-item.modal-head": "The virtual metadata of this relation",
  "virtual-metadata.delete-item.modal-head": "Virtuelle Metadaten dieser Relation",
  
  // "virtual-metadata.delete-relationship.modal-head": "Select the items for which you want to save the virtual metadata as real metadata",
  "virtual-metadata.delete-relationship.modal-head": "Wählen Sie die Items aus, deren virtuelle Metadaten Sie als echte Metadaten speichern möchten.",
  
  
  // "workspace.search.results.head": "Your submissions",
  "workspace.search.results.head": "Ihre Veröffentlichungen",

  // "workflowAdmin.search.results.head": "Administer Workflow",
  "workflowAdmin.search.results.head": "Workflow verwalten",

  // "workflow.search.results.head": "Workflow tasks",
  "workflow.search.results.head": "Workflow-Aufgaben",
  
  
  // "workflow-item.delete.notification.success.title": "Deleted",
  "workflow-item.delete.notification.success.title": "Gelöscht",
  
  // "workflow-item.delete.notification.success.content": "This workflow item was successfully deleted",
  "workflow-item.delete.notification.success.content": "Dieses Workflow-Item wurde gelöscht.",
  
  // "workflow-item.delete.notification.error.title": "Something went wrong",
  "workflow-item.delete.notification.error.title": "Das hat leider nicht funktioniert.",
  
  // "workflow-item.delete.notification.error.content": "The workflow item could not be deleted",
  "workflow-item.delete.notification.error.content": "Das Workflow-Item konnte nicht gelöscht werden.",
  
  // "workflow-item.delete.title": "Delete workflow item",
  "workflow-item.delete.title": "Workflow-Item löschen",
  
  // "workflow-item.delete.header": "Delete workflow item",
  "workflow-item.delete.header": "Workflow-Item löschen",
  
  // "workflow-item.delete.button.cancel": "Cancel",
  "workflow-item.delete.button.cancel": "Abbrechen",
  
  // "workflow-item.delete.button.confirm": "Delete",
  "workflow-item.delete.button.confirm": "Löschen",
  
  
  // "workflow-item.send-back.notification.success.title": "Sent back to submitter",
  "workflow-item.send-back.notification.success.title": "An die:den Einreichende:n zurückgeschickt",
  
  // "workflow-item.send-back.notification.success.content": "This workflow item was successfully sent back to the submitter",
  "workflow-item.send-back.notification.success.content": "Dieses Workflow-Item wurde an die:den Einreichende:n zurückgeschickt.",
  
  // "workflow-item.send-back.notification.error.title": "Something went wrong",
  "workflow-item.send-back.notification.error.title": "Das hat leider nicht funktioniert.",
  
  // "workflow-item.send-back.notification.error.content": "The workflow item could not be sent back to the submitter",
  "workflow-item.send-back.notification.error.content": "Das Workflow-Item konnte nicht an die:den Einreichende:n zurückgeschickt werden.",
  
  // "workflow-item.send-back.title": "Send workflow item back to submitter",
  "workflow-item.send-back.title": "Workflow-Item an die:den Einreichende:n zurücksenden",
  
  // "workflow-item.send-back.header": "Send workflow item back to submitter",
  "workflow-item.send-back.header": "Workflow-Item an die:den Einreichende:n zurücksenden",
  
  // "workflow-item.send-back.button.cancel": "Cancel",
  "workflow-item.send-back.button.cancel": "Abbrechen",
  
  // "workflow-item.send-back.button.confirm": "Send back"
  "workflow-item.send-back.button.confirm": "Zurücksenden"
  
}<|MERGE_RESOLUTION|>--- conflicted
+++ resolved
@@ -5381,14 +5381,8 @@
   // "uploader.or": ", or ",
   "uploader.or": ", oder",
   
-<<<<<<< HEAD
-  // "uploader.processing": "Processing uploaded file(s)... (it's now safe to close this page)",
-  // TODO Source message changed - Revise the translation
-  "uploader.processing": "Bearbeitung läuft",
-=======
   // "uploader.processing": "Processing",
   "uploader.processing": "In Arbeit...",
->>>>>>> 31167a3c
   
   // "uploader.queue-length": "Queue length",
   "uploader.queue-length": "Länge der Warteschlange",
