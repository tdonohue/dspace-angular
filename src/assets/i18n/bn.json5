--- conflicted
+++ resolved
@@ -717,7 +717,6 @@
   // "admin.access-control.groups.form.return": "Back",
   "admin.access-control.groups.form.return": "পেছনে",
 
-<<<<<<< HEAD
   //"admin.reports.collections.title": "Collection Filter Report",
   // TODO New key - Add a translation
   "admin.reports.collections.title": "Collection Filter Report",
@@ -1120,9 +1119,6 @@
   //"admin.reports.commons.filters.permission.has_restricted_metadata.tooltip": "Item has metadata that is not accessible to Anonymous user",
   // TODO New key - Add a translation
   "admin.reports.commons.filters.permission.has_restricted_metadata.tooltip": "Item has metadata that is not accessible to Anonymous user",
-=======
-
->>>>>>> 4847fc6f
 
   // "admin.search.breadcrumbs": "Administrative Search",
   "admin.search.breadcrumbs": "প্রশাসনিক অনুসন্ধান",
@@ -3971,7 +3967,6 @@
 
   // "menu.section.access_control_people": "People",
   "menu.section.access_control_people": "ব্যাক্তি",
-<<<<<<< HEAD
   
   
    // "menu.section.reports": "Reports",
@@ -3987,11 +3982,6 @@
   "menu.section.reports.queries": "Metadata Query",
 
  
-=======
-
-
-
->>>>>>> 4847fc6f
   // "menu.section.admin_search": "Admin Search",
   "menu.section.admin_search": "অ্যাডমিন অনুসন্ধান",
 
@@ -4071,13 +4061,10 @@
   // "menu.section.icon.access_control": "Access Control menu section",
   "menu.section.icon.access_control": "অ্যাক্সেস কন্ট্রোল মেনু বিভাগ",
 
-<<<<<<< HEAD
   //"menu.section.icon.reports": "Reports menu section",
   // TODO New key - Add a translation
   "menu.section.icon.reports": "Reports menu section",
 
-=======
->>>>>>> 4847fc6f
   // "menu.section.icon.admin_search": "Admin search menu section",
   "menu.section.icon.admin_search": "অ্যাডমিন অনুসন্ধান মেনু বিভাগ",
 
@@ -4182,16 +4169,11 @@
 
   // "menu.section.statistics_task": "Statistics Task",
   "menu.section.statistics_task": "পরিসংখ্যান টাস্ক",
-<<<<<<< HEAD
   
   
   //"menu.section.toggle.reports": "Toggle Reports section",
   // TODO New key - Add a translation
   "menu.section.toggle.reports": "Toggle Reports section",
-=======
-
-
->>>>>>> 4847fc6f
 
   // "menu.section.toggle.access_control": "Toggle Access Control section",
   "menu.section.toggle.access_control": "অ্যাক্সেস কন্ট্রোল বিভাগ টগল করুন",
