--- conflicted
+++ resolved
@@ -5533,14 +5533,8 @@
   // "uploader.or": ", or ",
   // TODO Source message changed - Revise the translation
   "uploader.or": ", vai",
-<<<<<<< HEAD
-  
-  // "uploader.processing": "Processing uploaded file(s)... (it's now safe to close this page)",
-  // TODO Source message changed - Revise the translation
-=======
 
   // "uploader.processing": "Processing",
->>>>>>> 31167a3c
   "uploader.processing": "Datu apstrāde",
 
   // "uploader.queue-length": "Queue length",
