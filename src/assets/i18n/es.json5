--- conflicted
+++ resolved
@@ -3864,11 +3864,7 @@
   // "item.version.create.notification.failure": "New version has not been created",
   "item.version.create.notification.failure": "No se ha creado una nueva versión",
 
-<<<<<<< HEAD
-  // "item.version.create.notification.inProgress": "A new version cannot be created because there is an inprogress submission in the version history",
-=======
-  // "item.version.create.notification.inProgress" : "A new version cannot be created because there is an in-progress submission in the version history",
->>>>>>> adb2e310
+  // "item.version.create.notification.inProgress": "A new version cannot be created because there is an in-progress submission in the version history",
   "item.version.create.notification.inProgress": "No es posible crear una nueva versión puesto que existe en el historial de versiones un envío pendiente",
 
   // "item.version.delete.modal.header": "Delete version",
