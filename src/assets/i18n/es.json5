{

  // "401.help": "You're not authorized to access this page. You can use the button below to get back to the home page.",
  "401.help": "No está autorizado a acceder a esta página. Puede utilizar el botón de abajo para volver a la página de inicio.",

  // "401.link.home-page": "Take me to the home page",
  "401.link.home-page": "Llévame a la página de inicio",

  // "401.unauthorized": "unauthorized",
  "401.unauthorized": "no autorizado",

  // "403.help": "You don't have permission to access this page. You can use the button below to get back to the home page.",
  "403.help": "No tiene permisos para acceder a esta página. Puede utilizar el botón de abajo para volver a la página de inicio.",

  // "403.link.home-page": "Take me to the home page",
  "403.link.home-page": "Llévame a la página de inicio",

  // "403.forbidden": "forbidden",
  "403.forbidden": "prohibido",

  // "500.page-internal-server-error": "Service Unavailable",
  "500.page-internal-server-error": "Servicio no disponible",

  // "500.help": "The server is temporarily unable to service your request due to maintenance downtime or capacity problems. Please try again later.",
  "500.help": "No se puede atender su petición debido a problemas de capacidad o mantenimientos programados del servidor. Inténtelo más tarde, por favor.",

  // "500.link.home-page": "Take me to the home page",
  "500.link.home-page": "Llévame a la página de inicio",

  // "404.help": "We can't find the page you're looking for. The page may have been moved or deleted. You can use the button below to get back to the home page. ",
  "404.help": "No podemos encontrar la página que busca. La página puede haber sido movida o eliminada. Puede utilizar el botón de abajo para volver a la página de inicio. ",

  // "404.link.home-page": "Take me to the home page",
  "404.link.home-page": "Llévame a la página de inicio",

  // "404.page-not-found": "page not found",
  "404.page-not-found": "página no encontrada",

  // "error-page.description.401": "unauthorized",
  "error-page.description.401": "no autorizado",

  // "error-page.description.403": "forbidden",
  "error-page.description.403": "prohibido",

  // "error-page.description.500": "Service Unavailable",
  "error-page.description.500": "Servicio no disponible",

  // "error-page.description.404": "page not found",
  "error-page.description.404": "página no encontrada",

  // "error-page.orcid.generic-error": "An error occurred during login via ORCID. Make sure you have shared your ORCID account email address with DSpace. If the error persists, contact the administrator",
  "error-page.orcid.generic-error": "Hubo un error en el login vía ORCID. Asegúrese que ha compartido el correo electrónico de su cuenta ORCID con Dspace. Si continuase el error, contacte con el administrador",

  // "access-status.embargo.listelement.badge": "Embargo",
  "access-status.embargo.listelement.badge": "Embargo",

  // "access-status.metadata.only.listelement.badge": "Metadata only",
  "access-status.metadata.only.listelement.badge": "Solo Metadatos",

  // "access-status.open.access.listelement.badge": "Open Access",
  "access-status.open.access.listelement.badge": "Acceso Abierto",

  // "access-status.restricted.listelement.badge": "Restricted",
  "access-status.restricted.listelement.badge": "Restringido",

  // "access-status.unknown.listelement.badge": "Unknown",
  "access-status.unknown.listelement.badge": "Desconocido",

  // "admin.curation-tasks.breadcrumbs": "System curation tasks",
  "admin.curation-tasks.breadcrumbs": "Tareas de curación del sistema",

  // "admin.curation-tasks.title": "System curation tasks",
  "admin.curation-tasks.title": "Tareas de curación del sistema",

  // "admin.curation-tasks.header": "System curation tasks",
  "admin.curation-tasks.header": "Tareas de curación del sistema",

  // "admin.registries.bitstream-formats.breadcrumbs": "Format registry",
  "admin.registries.bitstream-formats.breadcrumbs": "Registro de formatos",

  // "admin.registries.bitstream-formats.create.breadcrumbs": "Bitstream format",
  "admin.registries.bitstream-formats.create.breadcrumbs": "Formato de archivo",

  // "admin.registries.bitstream-formats.create.failure.content": "An error occurred while creating the new bitstream format.",
  "admin.registries.bitstream-formats.create.failure.content": "Se produjo un error al crear el nuevo formato de archivo.",

  // "admin.registries.bitstream-formats.create.failure.head": "Failure",
  "admin.registries.bitstream-formats.create.failure.head": "Fallo",

  // "admin.registries.bitstream-formats.create.head": "Create Bitstream format",
  "admin.registries.bitstream-formats.create.head": "Crear formato de archivo",

  // "admin.registries.bitstream-formats.create.new": "Add a new bitstream format",
  "admin.registries.bitstream-formats.create.new": "Agregar un nuevo formato de archivo",

  // "admin.registries.bitstream-formats.create.success.content": "The new bitstream format was successfully created.",
  "admin.registries.bitstream-formats.create.success.content": "El nuevo formato de archivo se creó correctamente.",

  // "admin.registries.bitstream-formats.create.success.head": "Success",
  "admin.registries.bitstream-formats.create.success.head": "Éxito",

  // "admin.registries.bitstream-formats.delete.failure.amount": "Failed to remove {{ amount }} format(s)",
  "admin.registries.bitstream-formats.delete.failure.amount": "Error al eliminar {{ amount }} formato(s)",

  // "admin.registries.bitstream-formats.delete.failure.head": "Failure",
  "admin.registries.bitstream-formats.delete.failure.head": "Fallo",

  // "admin.registries.bitstream-formats.delete.success.amount": "Successfully removed {{ amount }} format(s)",
  "admin.registries.bitstream-formats.delete.success.amount": "Se eliminaron correctamente {{ amount }} formato(s)",

  // "admin.registries.bitstream-formats.delete.success.head": "Success",
  "admin.registries.bitstream-formats.delete.success.head": "Éxito",

  // "admin.registries.bitstream-formats.description": "This list of bitstream formats provides information about known formats and their support level.",
  "admin.registries.bitstream-formats.description": "Esta lista de formatos de archivo proporciona información sobre formatos conocidos y su nivel de soporte.",

  // "admin.registries.bitstream-formats.edit.breadcrumbs": "Bitstream format",
  "admin.registries.bitstream-formats.edit.breadcrumbs": "Formato de archivo",

  // "admin.registries.bitstream-formats.edit.description.hint": "",
  "admin.registries.bitstream-formats.edit.description.hint": "",

  // "admin.registries.bitstream-formats.edit.description.label": "Description",
  "admin.registries.bitstream-formats.edit.description.label": "Descripción",

  // "admin.registries.bitstream-formats.edit.extensions.hint": "Extensions are file extensions that are used to automatically identify the format of uploaded files. You can enter several extensions for each format.",
  "admin.registries.bitstream-formats.edit.extensions.hint": "Las extensiones se refieren a las extensiones de archivos que se utilizan para identificar automáticamente el formato de los archivos cargados. Puede introducir varias extensiones para cada formato.",

  // "admin.registries.bitstream-formats.edit.extensions.label": "File extensions",
  "admin.registries.bitstream-formats.edit.extensions.label": "Extensiones de archivo",

  // "admin.registries.bitstream-formats.edit.extensions.placeholder": "Enter a file extension without the dot",
  "admin.registries.bitstream-formats.edit.extensions.placeholder": "Introduzca una extensión de archivo (sin el punto)",

  // "admin.registries.bitstream-formats.edit.failure.content": "An error occurred while editing the bitstream format.",
  "admin.registries.bitstream-formats.edit.failure.content": "Se produjo un error al editar el formato de archivo.",

  // "admin.registries.bitstream-formats.edit.failure.head": "Failure",
  "admin.registries.bitstream-formats.edit.failure.head": "Fallo",

  // "admin.registries.bitstream-formats.edit.head": "Bitstream format: {{ format }}",
  "admin.registries.bitstream-formats.edit.head": "Formato de archivo: {{ format }}",

  // "admin.registries.bitstream-formats.edit.internal.hint": "Formats marked as internal are hidden from the user, and used for administrative purposes.",
  "admin.registries.bitstream-formats.edit.internal.hint": "Los formatos marcados como internos están ocultos al usuario y se utilizan con fines administrativos.",

  // "admin.registries.bitstream-formats.edit.internal.label": "Internal",
  "admin.registries.bitstream-formats.edit.internal.label": "Interno",

  // "admin.registries.bitstream-formats.edit.mimetype.hint": "The MIME type associated with this format, does not have to be unique.",
  "admin.registries.bitstream-formats.edit.mimetype.hint": "El tipo MIME asociado con este formato no tiene por qué ser único.",

  // "admin.registries.bitstream-formats.edit.mimetype.label": "MIME Type",
  "admin.registries.bitstream-formats.edit.mimetype.label": "Tipo MIME",

  // "admin.registries.bitstream-formats.edit.shortDescription.hint": "A unique name for this format, (e.g. Microsoft Word XP or Microsoft Word 2000)",
  "admin.registries.bitstream-formats.edit.shortDescription.hint": "Un nombre único para este formato, (por ejemplo, Microsoft Word XP o Microsoft Word 2000)",

  // "admin.registries.bitstream-formats.edit.shortDescription.label": "Name",
  "admin.registries.bitstream-formats.edit.shortDescription.label": "Nombre",

  // "admin.registries.bitstream-formats.edit.success.content": "The bitstream format was successfully edited.",
  "admin.registries.bitstream-formats.edit.success.content": "El formato de archivo se editó correctamente.",

  // "admin.registries.bitstream-formats.edit.success.head": "Success",
  "admin.registries.bitstream-formats.edit.success.head": "Éxito",

  // "admin.registries.bitstream-formats.edit.supportLevel.hint": "The level of support your institution pledges for this format.",
  "admin.registries.bitstream-formats.edit.supportLevel.hint": "El nivel de soporte que su institución promete para este formato.",

  // "admin.registries.bitstream-formats.edit.supportLevel.label": "Support level",
  "admin.registries.bitstream-formats.edit.supportLevel.label": "Nivel de soporte",

  // "admin.registries.bitstream-formats.head": "Bitstream Format Registry",
  "admin.registries.bitstream-formats.head": "Registro de formatos de archivo",

  // "admin.registries.bitstream-formats.no-items": "No bitstream formats to show.",
  "admin.registries.bitstream-formats.no-items": "No hay formatos de archivo para mostrar.",

  // "admin.registries.bitstream-formats.table.delete": "Delete selected",
  "admin.registries.bitstream-formats.table.delete": "Eliminar seleccionado",

  // "admin.registries.bitstream-formats.table.deselect-all": "Deselect all",
  "admin.registries.bitstream-formats.table.deselect-all": "Deseleccionar todo",

  // "admin.registries.bitstream-formats.table.internal": "internal",
  "admin.registries.bitstream-formats.table.internal": "interno",

  // "admin.registries.bitstream-formats.table.mimetype": "MIME Type",
  "admin.registries.bitstream-formats.table.mimetype": "Tipo MIME",

  // "admin.registries.bitstream-formats.table.name": "Name",
  "admin.registries.bitstream-formats.table.name": "Nombre",

  // "admin.registries.bitstream-formats.table.id": "ID",
  "admin.registries.bitstream-formats.table.id": "ID",

  // "admin.registries.bitstream-formats.table.return": "Back",
  "admin.registries.bitstream-formats.table.return": "Atrás",

  // "admin.registries.bitstream-formats.table.supportLevel.KNOWN": "Known",
  "admin.registries.bitstream-formats.table.supportLevel.KNOWN": "Conocido",

  // "admin.registries.bitstream-formats.table.supportLevel.SUPPORTED": "Supported",
  "admin.registries.bitstream-formats.table.supportLevel.SUPPORTED": "Soportado",

  // "admin.registries.bitstream-formats.table.supportLevel.UNKNOWN": "Unknown",
  "admin.registries.bitstream-formats.table.supportLevel.UNKNOWN": "Desconocido",

  // "admin.registries.bitstream-formats.table.supportLevel.head": "Support Level",
  "admin.registries.bitstream-formats.table.supportLevel.head": "Nivel de soporte",

  // "admin.registries.bitstream-formats.title": "Bitstream Format Registry",
  "admin.registries.bitstream-formats.title": "Registro de formato Archivo",

  // "admin.registries.metadata.breadcrumbs": "Metadata registry",
  "admin.registries.metadata.breadcrumbs": "Registro de metadatos",

  // "admin.registries.metadata.description": "The metadata registry maintains a list of all metadata fields available in the repository. These fields may be divided amongst multiple schemas. However, DSpace requires the qualified Dublin Core schema.",
  "admin.registries.metadata.description": "El registro de metadatos mantiene una lista de todos los campos de metadatos disponibles en el repositorio. Estos campos pueden estar divididos entre múltiples esquemas. Sin embargo, DSpace requiere el esquema calificado de Dublin Core.",

  // "admin.registries.metadata.form.create": "Create metadata schema",
  "admin.registries.metadata.form.create": "Crear esquema de metadatos",

  // "admin.registries.metadata.form.edit": "Edit metadata schema",
  "admin.registries.metadata.form.edit": "Editar esquema de metadatos",

  // "admin.registries.metadata.form.name": "Name",
  "admin.registries.metadata.form.name": "Nombre",

  // "admin.registries.metadata.form.namespace": "Namespace",
  "admin.registries.metadata.form.namespace": "Espacio de nombres",

  // "admin.registries.metadata.head": "Metadata Registry",
  "admin.registries.metadata.head": "Registro de metadatos",

  // "admin.registries.metadata.schemas.no-items": "No metadata schemas to show.",
  "admin.registries.metadata.schemas.no-items": "No hay esquemas de metadatos para mostrar.",

  // "admin.registries.metadata.schemas.table.delete": "Delete selected",
  "admin.registries.metadata.schemas.table.delete": "Eliminar seleccionado",

  // "admin.registries.metadata.schemas.table.id": "ID",
  "admin.registries.metadata.schemas.table.id": "ID",

  // "admin.registries.metadata.schemas.table.name": "Name",
  "admin.registries.metadata.schemas.table.name": "Nombre",

  // "admin.registries.metadata.schemas.table.namespace": "Namespace",
  "admin.registries.metadata.schemas.table.namespace": "Espacio de nombres",

  // "admin.registries.metadata.title": "Metadata Registry",
  "admin.registries.metadata.title": "Registro de metadatos",

  // "admin.registries.schema.breadcrumbs": "Metadata schema",
  "admin.registries.schema.breadcrumbs": "Esquema de metadatos",

  // "admin.registries.schema.description": "This is the metadata schema for \"{{namespace}}\".",
  "admin.registries.schema.description": "Este es el esquema de metadatos para \"{{ namespace }}\".",

  // "admin.registries.schema.fields.head": "Schema metadata fields",
  "admin.registries.schema.fields.head": "Campos de metadatos de esquema",

  // "admin.registries.schema.fields.no-items": "No metadata fields to show.",
  "admin.registries.schema.fields.no-items": "No hay campos de metadatos para mostrar.",

  // "admin.registries.schema.fields.table.delete": "Delete selected",
  "admin.registries.schema.fields.table.delete": "Eliminar seleccionado",

  // "admin.registries.schema.fields.table.field": "Field",
  "admin.registries.schema.fields.table.field": "Campo",

  // "admin.registries.schema.fields.table.id": "ID",
  "admin.registries.schema.fields.table.id": "ID",

  // "admin.registries.schema.fields.table.scopenote": "Scope Note",
  "admin.registries.schema.fields.table.scopenote": "Nota de alcance",

  // "admin.registries.schema.form.create": "Create metadata field",
  "admin.registries.schema.form.create": "Crear campo de metadatos",

  // "admin.registries.schema.form.edit": "Edit metadata field",
  "admin.registries.schema.form.edit": "Editar campo de metadatos",

  // "admin.registries.schema.form.element": "Element",
  "admin.registries.schema.form.element": "Elemento",

  // "admin.registries.schema.form.qualifier": "Qualifier",
  "admin.registries.schema.form.qualifier": "Cualificador",

  // "admin.registries.schema.form.scopenote": "Scope Note",
  "admin.registries.schema.form.scopenote": "Nota de alcance",

  // "admin.registries.schema.head": "Metadata Schema",
  "admin.registries.schema.head": "Esquema de metadatos",

  // "admin.registries.schema.notification.created": "Successfully created metadata schema \"{{prefix}}\"",
  "admin.registries.schema.notification.created": "Esquema de metadatos creado correctamente \"{{ prefix }}\"",

  // "admin.registries.schema.notification.deleted.failure": "Failed to delete {{amount}} metadata schemas",
  "admin.registries.schema.notification.deleted.failure": "Error al eliminar {{ amount }} esquemas de metadatos",

  // "admin.registries.schema.notification.deleted.success": "Successfully deleted {{amount}} metadata schemas",
  "admin.registries.schema.notification.deleted.success": "{{ amount }} esquemas de metadatos eliminados correctamente",

  // "admin.registries.schema.notification.edited": "Successfully edited metadata schema \"{{prefix}}\"",
  "admin.registries.schema.notification.edited": "Esquema de metadatos \"{{ prefix }}\" editado correctamente",

  // "admin.registries.schema.notification.failure": "Error",
  "admin.registries.schema.notification.failure": "Error",

  // "admin.registries.schema.notification.field.created": "Successfully created metadata field \"{{field}}\"",
  "admin.registries.schema.notification.field.created": "Campo de metadatos \"{{ field }}\" creado correctamente",

  // "admin.registries.schema.notification.field.deleted.failure": "Failed to delete {{amount}} metadata fields",
  "admin.registries.schema.notification.field.deleted.failure": "No se pudieron borrar {{ amount }} campos de metadatos",

  // "admin.registries.schema.notification.field.deleted.success": "Successfully deleted {{amount}} metadata fields",
  "admin.registries.schema.notification.field.deleted.success": "{{ amount }} campos de metadatos eliminados correctamente",

  // "admin.registries.schema.notification.field.edited": "Successfully edited metadata field \"{{field}}\"",
  "admin.registries.schema.notification.field.edited": "Campo de metadatos \"{{ field }}\" editado correctamente",

  // "admin.registries.schema.notification.success": "Success",
  "admin.registries.schema.notification.success": "Éxito",

  // "admin.registries.schema.return": "Back",
  "admin.registries.schema.return": "Atrás",

  // "admin.registries.schema.title": "Metadata Schema Registry",
  "admin.registries.schema.title": "Registro de esquemas de metadatos",

  // "admin.access-control.bulk-access.breadcrumbs": "Bulk Access Management",
  "admin.access-control.bulk-access.breadcrumbs": "Gestión de Acceso Masivo",

  // "administrativeBulkAccess.search.results.head": "Search Results",
  "administrativeBulkAccess.search.results.head": "Resultados de la búsqueda",

  // "admin.access-control.bulk-access": "Bulk Access Management",
  "admin.access-control.bulk-access": "Gestión de Acceso Masivo",

  // "admin.access-control.bulk-access.title": "Bulk Access Management",
  "admin.access-control.bulk-access.title": "Gestión de Acceso Masivo",

  // "admin.access-control.bulk-access-browse.header": "Step 1: Select Objects",
  "admin.access-control.bulk-access-browse.header": "Paso 1: Seleccione Objetos",

  // "admin.access-control.bulk-access-browse.search.header": "Search",
  "admin.access-control.bulk-access-browse.search.header": "Buscar",

  // "admin.access-control.bulk-access-browse.selected.header": "Current selection({{number}})",
  "admin.access-control.bulk-access-browse.selected.header": "Selección actual({{number}})",

  // "admin.access-control.bulk-access-settings.header": "Step 2: Operation to Perform",
  "admin.access-control.bulk-access-settings.header": "Paso 2: Operación a realizar",

  // "admin.access-control.epeople.actions.delete": "Delete EPerson",
  "admin.access-control.epeople.actions.delete": "Eliminar usuario",

  // "admin.access-control.epeople.actions.impersonate": "Impersonate EPerson",
  "admin.access-control.epeople.actions.impersonate": "Hacerse pasar por usuario",

  // "admin.access-control.epeople.actions.reset": "Reset password",
  "admin.access-control.epeople.actions.reset": "Restablecer la contraseña",

  // "admin.access-control.epeople.actions.stop-impersonating": "Stop impersonating EPerson",
  "admin.access-control.epeople.actions.stop-impersonating": "Dejar de hacerse pasar por usuario",

  // "admin.access-control.epeople.breadcrumbs": "EPeople",
  "admin.access-control.epeople.breadcrumbs": "Usuarios",

  // "admin.access-control.epeople.title": "EPeople",
  "admin.access-control.epeople.title": "Usuarios",

  // "admin.access-control.epeople.head": "EPeople",
  "admin.access-control.epeople.head": "Usuarios",

  // "admin.access-control.epeople.search.head": "Search",
  "admin.access-control.epeople.search.head": "Buscar",

  // "admin.access-control.epeople.button.see-all": "Browse All",
  "admin.access-control.epeople.button.see-all": "Examinar todo",

  // "admin.access-control.epeople.search.scope.metadata": "Metadata",
  "admin.access-control.epeople.search.scope.metadata": "Metadatos",

  // "admin.access-control.epeople.search.scope.email": "E-mail (exact)",
  "admin.access-control.epeople.search.scope.email": "Correo electrónico (exacto)",

  // "admin.access-control.epeople.search.button": "Search",
  "admin.access-control.epeople.search.button": "Buscar",

  // "admin.access-control.epeople.search.placeholder": "Search people...",
  "admin.access-control.epeople.search.placeholder": "Busca usuarios...",

  // "admin.access-control.epeople.button.add": "Add EPerson",
  "admin.access-control.epeople.button.add": "Agregar un usuario",

  // "admin.access-control.epeople.table.id": "ID",
  "admin.access-control.epeople.table.id": "ID",

  // "admin.access-control.epeople.table.name": "Name",
  "admin.access-control.epeople.table.name": "Nombre",

  // "admin.access-control.epeople.table.email": "E-mail (exact)",
  "admin.access-control.epeople.table.email": "Correo electrónico (exacto)",

  // "admin.access-control.epeople.table.edit": "Edit",
  "admin.access-control.epeople.table.edit": "Editar",

  // "admin.access-control.epeople.table.edit.buttons.edit": "Edit \"{{name}}\"",
  "admin.access-control.epeople.table.edit.buttons.edit": "Editar \"{{ name }}\"",

  // "admin.access-control.epeople.table.edit.buttons.edit-disabled": "You are not authorized to edit this group",
  "admin.access-control.epeople.table.edit.buttons.edit-disabled": "No tienes autorización para editar este grupo.",

  // "admin.access-control.epeople.table.edit.buttons.remove": "Delete \"{{name}}\"",
  "admin.access-control.epeople.table.edit.buttons.remove": "Eliminar \"{{ name }}\"",

  // "admin.access-control.epeople.no-items": "No EPeople to show.",
  "admin.access-control.epeople.no-items": "No hay usuarios para mostrar.",

  // "admin.access-control.epeople.form.create": "Create EPerson",
  "admin.access-control.epeople.form.create": "Crear un usuario",

  // "admin.access-control.epeople.form.edit": "Edit EPerson",
  "admin.access-control.epeople.form.edit": "Editar usuario",

  // "admin.access-control.epeople.form.firstName": "First name",
  "admin.access-control.epeople.form.firstName": "Nombre",

  // "admin.access-control.epeople.form.lastName": "Last name",
  "admin.access-control.epeople.form.lastName": "Apellidos",

  // "admin.access-control.epeople.form.email": "E-mail",
  "admin.access-control.epeople.form.email": "Correo electrónico",

  // "admin.access-control.epeople.form.emailHint": "Must be valid e-mail address",
  "admin.access-control.epeople.form.emailHint": "Debe ser una dirección de correo electrónico válida",

  // "admin.access-control.epeople.form.canLogIn": "Can log in",
  "admin.access-control.epeople.form.canLogIn": "Puede iniciar sesión",

  // "admin.access-control.epeople.form.requireCertificate": "Requires certificate",
  "admin.access-control.epeople.form.requireCertificate": "Requiere certificado",

  // "admin.access-control.epeople.form.return": "Back",
  "admin.access-control.epeople.form.return": "Atrás",

  // "admin.access-control.epeople.form.notification.created.success": "Successfully created EPerson \"{{name}}\"",
  "admin.access-control.epeople.form.notification.created.success": "Usuario \"{{ name }}\" creado correctamente",

  // "admin.access-control.epeople.form.notification.created.failure": "Failed to create EPerson \"{{name}}\"",
  "admin.access-control.epeople.form.notification.created.failure": "Error al crear usuario \"{{ name }}\"",

  // "admin.access-control.epeople.form.notification.created.failure.emailInUse": "Failed to create EPerson \"{{name}}\", email \"{{email}}\" already in use.",
  "admin.access-control.epeople.form.notification.created.failure.emailInUse": "Error al crear usuario \"{{ name }}\", el correo electrónico \"{{ email }}\" ya está en uso.",

  // "admin.access-control.epeople.form.notification.edited.failure.emailInUse": "Failed to edit EPerson \"{{name}}\", email \"{{email}}\" already in use.",
  "admin.access-control.epeople.form.notification.edited.failure.emailInUse": "Error al editar usuario \"{{ name }}\", el correo electrónico \"{{ email }}\" ya está en uso.",

  // "admin.access-control.epeople.form.notification.edited.success": "Successfully edited EPerson \"{{name}}\"",
  "admin.access-control.epeople.form.notification.edited.success": "Usuario \"{{ name }}\" editado correctamente",

  // "admin.access-control.epeople.form.notification.edited.failure": "Failed to edit EPerson \"{{name}}\"",
  "admin.access-control.epeople.form.notification.edited.failure": "Error al editar usuario \"{{ name }}\"",

  // "admin.access-control.epeople.form.notification.deleted.success": "Successfully deleted EPerson \"{{name}}\"",
  "admin.access-control.epeople.form.notification.deleted.success": "Usuario \"{{ name }}\" eliminado correctamente",

  // "admin.access-control.epeople.form.notification.deleted.failure": "Failed to delete EPerson \"{{name}}\"",
  "admin.access-control.epeople.form.notification.deleted.failure": "No se pudo borrar el usuario \"{{ name }}\"",

  // "admin.access-control.epeople.form.groupsEPersonIsMemberOf": "Member of these groups:",
  "admin.access-control.epeople.form.groupsEPersonIsMemberOf": "Miembro de estos grupos:",

  // "admin.access-control.epeople.form.table.id": "ID",
  "admin.access-control.epeople.form.table.id": "ID",

  // "admin.access-control.epeople.form.table.name": "Name",
  "admin.access-control.epeople.form.table.name": "Nombre",

  // "admin.access-control.epeople.form.table.collectionOrCommunity": "Collection/Community",
  "admin.access-control.epeople.form.table.collectionOrCommunity": "Colección/Comunidad",

  // "admin.access-control.epeople.form.memberOfNoGroups": "This EPerson is not a member of any groups",
  "admin.access-control.epeople.form.memberOfNoGroups": "Este usuario no es miembro de ningún grupo",

  // "admin.access-control.epeople.form.goToGroups": "Add to groups",
  "admin.access-control.epeople.form.goToGroups": "Agregar a grupos",

  // "admin.access-control.epeople.notification.deleted.failure": "Failed to delete EPerson: \"{{name}}\"",
  "admin.access-control.epeople.notification.deleted.failure": "No se pudo borrar el usuario: \"{{ name }}\"",

  // "admin.access-control.epeople.notification.deleted.success": "Successfully deleted EPerson: \"{{name}}\"",
  "admin.access-control.epeople.notification.deleted.success": "Usuario eliminado correctamente: \"{{ name }}\"",

  // "admin.access-control.groups.title": "Groups",
  "admin.access-control.groups.title": "Grupos",

  // "admin.access-control.groups.breadcrumbs": "Groups",
  "admin.access-control.groups.breadcrumbs": "Grupos",

  // "admin.access-control.groups.singleGroup.breadcrumbs": "Edit Group",
  "admin.access-control.groups.singleGroup.breadcrumbs": "Editar grupo",

  // "admin.access-control.groups.title.singleGroup": "Edit Group",
  "admin.access-control.groups.title.singleGroup": "Editar grupo",

  // "admin.access-control.groups.title.addGroup": "New Group",
  "admin.access-control.groups.title.addGroup": "Nuevo grupo",

  // "admin.access-control.groups.addGroup.breadcrumbs": "New Group",
  "admin.access-control.groups.addGroup.breadcrumbs": "Nuevo grupo",

  // "admin.access-control.groups.head": "Groups",
  "admin.access-control.groups.head": "Grupos",

  // "admin.access-control.groups.button.add": "Add group",
  "admin.access-control.groups.button.add": "Añadir grupo",

  // "admin.access-control.groups.search.head": "Search groups",
  "admin.access-control.groups.search.head": "Buscar grupos",

  // "admin.access-control.groups.button.see-all": "Browse all",
  "admin.access-control.groups.button.see-all": "Examinar todo",

  // "admin.access-control.groups.search.button": "Search",
  "admin.access-control.groups.search.button": "Buscar",

  // "admin.access-control.groups.search.placeholder": "Search groups...",
  "admin.access-control.groups.search.placeholder": "Buscar grupos...",

  // "admin.access-control.groups.table.id": "ID",
  "admin.access-control.groups.table.id": "ID",

  // "admin.access-control.groups.table.name": "Name",
  "admin.access-control.groups.table.name": "Nombre",

  // "admin.access-control.groups.table.collectionOrCommunity": "Collection/Community",
  "admin.access-control.groups.table.collectionOrCommunity": "Colección/Comunidad",

  // "admin.access-control.groups.table.members": "Members",
  "admin.access-control.groups.table.members": "Miembros",

  // "admin.access-control.groups.table.edit": "Edit",
  "admin.access-control.groups.table.edit": "Editar",

  // "admin.access-control.groups.table.edit.buttons.edit": "Edit \"{{name}}\"",
  "admin.access-control.groups.table.edit.buttons.edit": "Editar \"{{ name }}\"",

  // "admin.access-control.groups.table.edit.buttons.remove": "Delete \"{{name}}\"",
  "admin.access-control.groups.table.edit.buttons.remove": "Eliminar \"{{ name }}\"",

  // "admin.access-control.groups.no-items": "No groups found with this in their name or this as UUID",
  "admin.access-control.groups.no-items": "No se encontraron grupos con esto en su nombre o esto como UUID",

  // "admin.access-control.groups.notification.deleted.success": "Successfully deleted group \"{{name}}\"",
  "admin.access-control.groups.notification.deleted.success": "El grupo \"{{ name }}\" se eliminó correctamente",

  // "admin.access-control.groups.notification.deleted.failure.title": "Failed to delete group \"{{name}}\"",
  "admin.access-control.groups.notification.deleted.failure.title": "No se pudo borrar el grupo \"{{ name }}\"",

  // "admin.access-control.groups.notification.deleted.failure.content": "Cause: \"{{cause}}\"",
  "admin.access-control.groups.notification.deleted.failure.content": "Causa: \"{{ cause }}\"",

  // "admin.access-control.groups.form.alert.permanent": "This group is permanent, so it can't be edited or deleted. You can still add and remove group members using this page.",
  "admin.access-control.groups.form.alert.permanent": "Este grupo es permanente, por lo que no se puede editar ni eliminar. Sin embargo, puedes añadir y eliminar miembros del grupo utilizando esta página.",

  // "admin.access-control.groups.form.alert.workflowGroup": "This group can’t be modified or deleted because it corresponds to a role in the submission and workflow process in the \"{{name}}\" {{comcol}}. You can delete it from the <a href='{{comcolEditRolesRoute}}'>\"assign roles\"</a> tab on the edit {{comcol}} page. You can still add and remove group members using this page.",
  "admin.access-control.groups.form.alert.workflowGroup": "Este grupo no puede ser modificado o eliminado porque corresponde a un rol en el proceso de entrada y revisión de envíos en {{ comcol }} \"{{ name }}\". Puede eliminarlo desde la pestaña <a href='{{ comcolEditRolesRoute }}'>\"asignar roles\"</a> de la página de edición de la {{ comcol }}. Sí puede añadir y eliminar miembros del grupo utilizando esta página.",

  // "admin.access-control.groups.form.head.create": "Create group",
  "admin.access-control.groups.form.head.create": "Crea un grupo",

  // "admin.access-control.groups.form.head.edit": "Edit group",
  "admin.access-control.groups.form.head.edit": "Editar grupo",

  // "admin.access-control.groups.form.groupName": "Group name",
  "admin.access-control.groups.form.groupName": "Nombre del grupo",

  // "admin.access-control.groups.form.groupCommunity": "Community or Collection",
  "admin.access-control.groups.form.groupCommunity": "Comunidad o Colección",

  // "admin.access-control.groups.form.groupDescription": "Description",
  "admin.access-control.groups.form.groupDescription": "Descripción",

  // "admin.access-control.groups.form.notification.created.success": "Successfully created Group \"{{name}}\"",
  "admin.access-control.groups.form.notification.created.success": "Grupo creado con éxito \"{{ name }}\"",

  // "admin.access-control.groups.form.notification.created.failure": "Failed to create Group \"{{name}}\"",
  "admin.access-control.groups.form.notification.created.failure": "No se pudo crear el grupo \"{{ name }}\"",

  // "admin.access-control.groups.form.notification.created.failure.groupNameInUse": "Failed to create Group with name: \"{{name}}\", make sure the name is not already in use.",
  "admin.access-control.groups.form.notification.created.failure.groupNameInUse": "No se pudo crear el grupo con el nombre: \"{{ name }}\", asegúrese de que el nombre no esté en uso.",

  // "admin.access-control.groups.form.notification.edited.failure": "Failed to edit Group \"{{name}}\"",
  "admin.access-control.groups.form.notification.edited.failure": "No se pudo editar el grupo \"{{ name }}\"",

  // "admin.access-control.groups.form.notification.edited.failure.groupNameInUse": "Name \"{{name}}\" already in use!",
  "admin.access-control.groups.form.notification.edited.failure.groupNameInUse": "¡El nombre \"{{ name }}\" ya está en uso!",

  // "admin.access-control.groups.form.notification.edited.success": "Successfully edited Group \"{{name}}\"",
  "admin.access-control.groups.form.notification.edited.success": "Grupo \"{{ name }}\" editado correctamente",

  // "admin.access-control.groups.form.actions.delete": "Delete Group",
  "admin.access-control.groups.form.actions.delete": "Eliminar grupo",

  // "admin.access-control.groups.form.delete-group.modal.header": "Delete Group \"{{ dsoName }}\"",
  "admin.access-control.groups.form.delete-group.modal.header": "Eliminar grupo \"{{ dsoName }}\"",

  // "admin.access-control.groups.form.delete-group.modal.info": "Are you sure you want to delete Group \"{{ dsoName }}\"",
  "admin.access-control.groups.form.delete-group.modal.info": "¿Está seguro de que desea eliminar el grupo \"{{ dsoName }}\"?",

  // "admin.access-control.groups.form.delete-group.modal.cancel": "Cancel",
  "admin.access-control.groups.form.delete-group.modal.cancel": "Cancelar",

  // "admin.access-control.groups.form.delete-group.modal.confirm": "Delete",
  "admin.access-control.groups.form.delete-group.modal.confirm": "Borrar",

  // "admin.access-control.groups.form.notification.deleted.success": "Successfully deleted group \"{{ name }}\"",
  "admin.access-control.groups.form.notification.deleted.success": "El grupo \"{{ name }}\" se eliminó correctamente",

  // "admin.access-control.groups.form.notification.deleted.failure.title": "Failed to delete group \"{{ name }}\"",
  "admin.access-control.groups.form.notification.deleted.failure.title": "No se pudo borrar el grupo \"{{ name }}\"",

  // "admin.access-control.groups.form.notification.deleted.failure.content": "Cause: \"{{ cause }}\"",
  "admin.access-control.groups.form.notification.deleted.failure.content": "Causa: \"{{ cause }}\"",

  // "admin.access-control.groups.form.members-list.head": "EPeople",
  "admin.access-control.groups.form.members-list.head": "Usuarios",

  // "admin.access-control.groups.form.members-list.search.head": "Add EPeople",
  "admin.access-control.groups.form.members-list.search.head": "Agregar usuarios",

  // "admin.access-control.groups.form.members-list.button.see-all": "Browse All",
  "admin.access-control.groups.form.members-list.button.see-all": "Examinar todo",

  // "admin.access-control.groups.form.members-list.headMembers": "Current Members",
  "admin.access-control.groups.form.members-list.headMembers": "Miembros actuales",

  // "admin.access-control.groups.form.members-list.search.scope.metadata": "Metadata",
  "admin.access-control.groups.form.members-list.search.scope.metadata": "Metadatos",

  // "admin.access-control.groups.form.members-list.search.scope.email": "E-mail (exact)",
  "admin.access-control.groups.form.members-list.search.scope.email": "Correo electrónico (exacto)",

  // "admin.access-control.groups.form.members-list.search.button": "Search",
  "admin.access-control.groups.form.members-list.search.button": "Buscar",

  // "admin.access-control.groups.form.members-list.table.id": "ID",
  "admin.access-control.groups.form.members-list.table.id": "ID",

  // "admin.access-control.groups.form.members-list.table.name": "Name",
  "admin.access-control.groups.form.members-list.table.name": "Nombre",

  // "admin.access-control.groups.form.members-list.table.identity": "Identity",
  "admin.access-control.groups.form.members-list.table.identity": "Identidad",

  // "admin.access-control.groups.form.members-list.table.email": "Email",
  "admin.access-control.groups.form.members-list.table.email": "Correo electrónico",

  // "admin.access-control.groups.form.members-list.table.netid": "NetID",
  "admin.access-control.groups.form.members-list.table.netid": "NetID",

  // "admin.access-control.groups.form.members-list.table.edit": "Remove / Add",
  "admin.access-control.groups.form.members-list.table.edit": "Eliminar / Agregar",

  // "admin.access-control.groups.form.members-list.table.edit.buttons.remove": "Remove member with name \"{{name}}\"",
  "admin.access-control.groups.form.members-list.table.edit.buttons.remove": "Eliminar miembro con nombre \"{{ name }}\"",

  // "admin.access-control.groups.form.members-list.notification.success.addMember": "Successfully added member: \"{{name}}\"",
  "admin.access-control.groups.form.members-list.notification.success.addMember": "Miembro agregado exitosamente: \"{{ name }}\"",

  // "admin.access-control.groups.form.members-list.notification.failure.addMember": "Failed to add member: \"{{name}}\"",
  "admin.access-control.groups.form.members-list.notification.failure.addMember": "No se pudo agregar el miembro: \"{{ name }}\"",

  // "admin.access-control.groups.form.members-list.notification.success.deleteMember": "Successfully deleted member: \"{{name}}\"",
  "admin.access-control.groups.form.members-list.notification.success.deleteMember": "Miembro eliminado correctamente: \"{{ name }}\"",

  // "admin.access-control.groups.form.members-list.notification.failure.deleteMember": "Failed to delete member: \"{{name}}\"",
  "admin.access-control.groups.form.members-list.notification.failure.deleteMember": "No se pudo borrar el miembro: \"{{ name }}\"",

  // "admin.access-control.groups.form.members-list.table.edit.buttons.add": "Add member with name \"{{name}}\"",
  "admin.access-control.groups.form.members-list.table.edit.buttons.add": "Agregar miembro con nombre \"{{ name }}\"",

  // "admin.access-control.groups.form.members-list.notification.failure.noActiveGroup": "No current active group, submit a name first.",
  "admin.access-control.groups.form.members-list.notification.failure.noActiveGroup": "No hay un grupo activo actual, envíe un nombre primero.",

  // "admin.access-control.groups.form.members-list.no-members-yet": "No members in group yet, search and add.",
  "admin.access-control.groups.form.members-list.no-members-yet": "Aún no hay miembros en el grupo, busque y agregue.",

  // "admin.access-control.groups.form.members-list.no-items": "No EPeople found in that search",
  "admin.access-control.groups.form.members-list.no-items": "No se encontraron usuarios en esa búsqueda",

  // "admin.access-control.groups.form.subgroups-list.notification.failure": "Something went wrong: \"{{cause}}\"",
  "admin.access-control.groups.form.subgroups-list.notification.failure": "Algo salió mal: \"{{ cause }}\"",

  // "admin.access-control.groups.form.subgroups-list.head": "Groups",
  "admin.access-control.groups.form.subgroups-list.head": "Grupos",

  // "admin.access-control.groups.form.subgroups-list.search.head": "Add Subgroup",
  "admin.access-control.groups.form.subgroups-list.search.head": "Agregar subgrupo",

  // "admin.access-control.groups.form.subgroups-list.button.see-all": "Browse All",
  "admin.access-control.groups.form.subgroups-list.button.see-all": "Examinar todo",

  // "admin.access-control.groups.form.subgroups-list.headSubgroups": "Current Subgroups",
  "admin.access-control.groups.form.subgroups-list.headSubgroups": "Subgrupos actuales",

  // "admin.access-control.groups.form.subgroups-list.search.button": "Search",
  "admin.access-control.groups.form.subgroups-list.search.button": "Buscar",

  // "admin.access-control.groups.form.subgroups-list.table.id": "ID",
  "admin.access-control.groups.form.subgroups-list.table.id": "ID",

  // "admin.access-control.groups.form.subgroups-list.table.name": "Name",
  "admin.access-control.groups.form.subgroups-list.table.name": "Nombre",

  // "admin.access-control.groups.form.subgroups-list.table.collectionOrCommunity": "Collection/Community",
  "admin.access-control.groups.form.subgroups-list.table.collectionOrCommunity": "Colección/Comunidad",

  // "admin.access-control.groups.form.subgroups-list.table.edit": "Remove / Add",
  "admin.access-control.groups.form.subgroups-list.table.edit": "Eliminar / Agregar",

  // "admin.access-control.groups.form.subgroups-list.table.edit.buttons.remove": "Remove subgroup with name \"{{name}}\"",
  "admin.access-control.groups.form.subgroups-list.table.edit.buttons.remove": "Eliminar subgrupo con nombre \"{{ name }}\"",

  // "admin.access-control.groups.form.subgroups-list.table.edit.buttons.add": "Add subgroup with name \"{{name}}\"",
  "admin.access-control.groups.form.subgroups-list.table.edit.buttons.add": "Agregar subgrupo con el nombre \"{{ name }}\"",

  // "admin.access-control.groups.form.subgroups-list.table.edit.currentGroup": "Current group",
  "admin.access-control.groups.form.subgroups-list.table.edit.currentGroup": "Grupo actual",

  //"admin.reports.collections.title": "Collection Filter Report",
  "admin.reports.collections.title": "Informe de Colecciones Filtradas",

  //"admin.reports.collections.breadcrumbs": "Collection Filter Report",
  "admin.reports.collections.breadcrumbs": "Informe de Colecciones Filtradas",

  //"admin.reports.collections.head": "Collection Filter Report",
  "admin.reports.collections.head": "Informe de Colecciones Filtradas",

  //"admin.reports.button.show-collections": "Show Collections",
  "admin.reports.button.show-collections": "Mostrar Colecciones",

  //"admin.reports.collections.collections-report": "Collection Report",
  "admin.reports.collections.collections-report": "Informe de Colecciones",

  //"admin.reports.collections.item-results": "Item Results",
  "admin.reports.collections.item-results": "Resultados de Ítem",

  //"admin.reports.collections.community": "Community",
  "admin.reports.collections.community": "Comunidad",

  //"admin.reports.collections.collection": "Collection",
  "admin.reports.collections.collection": "Colección",

  //"admin.reports.collections.nb_items": "Nb. Items",
  "admin.reports.collections.nb_items": "Nº Ítems",

  //"admin.reports.collections.match_all_selected_filters": "Matching all selected filters",
  "admin.reports.collections.match_all_selected_filters": "Coincidencia con todos los filtros seleccionados",

  //"admin.reports.items.title": "Metadata Query Report",
  "admin.reports.items.title": "Informe de Consulta de Metadatos",

  //"admin.reports.items.breadcrumbs": "Metadata Query Report",
  "admin.reports.items.breadcrumbs": "Informe de Consulta de Metadatos",

  //"admin.reports.items.head": "Metadata Query Report",
  "admin.reports.items.head": "Informe de Consulta de Metadatos",

  //"admin.reports.items.run": "Run Item Query",
  "admin.reports.items.run": "Ejecutar Consulta de Ítems",

  //"admin.reports.items.section.collectionSelector": "Collection Selector",
  "admin.reports.items.section.collectionSelector": "Selección de Colecciones",

  //"admin.reports.items.section.metadataFieldQueries": "Metadata Field Queries",
  "admin.reports.items.section.metadataFieldQueries": "Consultas de Campos de Metadatos",

  //"admin.reports.items.predefinedQueries": "Predefined Queries",
  "admin.reports.items.predefinedQueries": "Consultas Predefinidas",

  //"admin.reports.items.section.limitPaginateQueries": "Limit/Paginate Queries",
  "admin.reports.items.section.limitPaginateQueries": "Limitar/Paginar Consultas",

  //"admin.reports.items.limit": "Limit/",
  "admin.reports.items.limit": "Límite/",

  //"admin.reports.items.wholeRepo": "Whole Repository",
  "admin.reports.items.wholeRepo": "Todo el repositorio",

  //"admin.reports.items.anyField": "Any field",
  "admin.reports.items.anyField": "Cualquier campo",

  //"admin.reports.items.predicate.exists": "exists",
  "admin.reports.items.predicate.exists": "existe",

  //"admin.reports.items.predicate.doesNotExist": "does not exist",
  "admin.reports.items.predicate.doesNotExist": "no existe",

  //"admin.reports.items.predicate.equals": "equals",
  "admin.reports.items.predicate.equals": "idéntico",

  //"admin.reports.items.predicate.doesNotEqual": "does not equal",
  "admin.reports.items.predicate.doesNotEqual": "no es idéntico",

  //"admin.reports.items.predicate.like": "like",
  "admin.reports.items.predicate.like": "parecido",

  //"admin.reports.items.predicate.notLike": "not like",
  "admin.reports.items.predicate.notLike": "distinto",

  //"admin.reports.items.predicate.contains": "contains",
  "admin.reports.items.predicate.contains": "contiene",

  //"admin.reports.items.predicate.doesNotContain": "does not contain",
  "admin.reports.items.predicate.doesNotContain": "no contiene",

  //"admin.reports.items.predicate.matches": "matches",
  "admin.reports.items.predicate.matches": "coincide",

  //"admin.reports.items.predicate.doesNotMatch": "does not match",
  "admin.reports.items.predicate.doesNotMatch": "no coincide",

  //"admin.reports.items.preset.new": "New Query",
  "admin.reports.items.preset.new": "Nueva Consulta",

  //"admin.reports.items.preset.hasNoTitle": "Has No Title",
  "admin.reports.items.preset.hasNoTitle": "Sin Título",

  //"admin.reports.items.preset.hasNoIdentifierUri": "Has No dc.identifier.uri",
  "admin.reports.items.preset.hasNoIdentifierUri": "Sin dc.identifier.uri",

  //"admin.reports.items.preset.hasCompoundSubject": "Has compound subject",
  "admin.reports.items.preset.hasCompoundSubject": "Tiene valores de subject concatenados",

  //"admin.reports.items.preset.hasCompoundAuthor": "Has compound dc.contributor.author",
  "admin.reports.items.preset.hasCompoundAuthor": "Tiene valores de dc.contributor.author concatenados",

  //"admin.reports.items.preset.hasCompoundCreator": "Has compound dc.creator",
  "admin.reports.items.preset.hasCompoundCreator": "Tiene valores de dc.creator concatenados",

  //"admin.reports.items.preset.hasUrlInDescription": "Has URL in dc.description",
  "admin.reports.items.preset.hasUrlInDescription": "Tiene URL en dc.description",

  //"admin.reports.items.preset.hasFullTextInProvenance": "Has full text in dc.description.provenance",
  "admin.reports.items.preset.hasFullTextInProvenance": "El metadato dc.description.provenance tiene referencias a ficheros textuales",

  //"admin.reports.items.preset.hasNonFullTextInProvenance": "Has non-full text in dc.description.provenance",
  "admin.reports.items.preset.hasNonFullTextInProvenance": "El metadato dc.description.provenance no tiene referencias a ficheros textuales",

  //"admin.reports.items.preset.hasEmptyMetadata": "Has empty metadata",
  "admin.reports.items.preset.hasEmptyMetadata": "Tiene metadatos vacíos",

  //"admin.reports.items.preset.hasUnbreakingDataInDescription": "Has unbreaking metadata in description",
  "admin.reports.items.preset.hasUnbreakingDataInDescription": "La descripción contiene metadatos sin rotura de línea",

  //"admin.reports.items.preset.hasXmlEntityInMetadata": "Has XML entity in metadata",
  "admin.reports.items.preset.hasXmlEntityInMetadata": "Los metadatos contienen entidades XML",

  //"admin.reports.items.preset.hasNonAsciiCharInMetadata": "Has non-ascii character in metadata",
  "admin.reports.items.preset.hasNonAsciiCharInMetadata": "Los metadatos contienen caracteres no-ascii",

  //"admin.reports.items.number": "No.",
  "admin.reports.items.number": "Nº.",

  //"admin.reports.items.id": "UUID",
  "admin.reports.items.id": "UUID",

  //"admin.reports.items.collection": "Collection",
  "admin.reports.items.collection": "Colección",

  //"admin.reports.items.handle": "URI",
  "admin.reports.items.handle": "URI",

  //"admin.reports.items.title": "Title",
  "admin.reports.items.title": "Título",

  //"admin.reports.commons.filters": "Filters",
  "admin.reports.commons.filters": "Filtros",

  //"admin.reports.commons.additional-data": "Additional data to return",
  "admin.reports.commons.additional-data": "Datos adicionales para incluir",

  //"admin.reports.commons.previous-page": "Prev Page",
  "admin.reports.commons.previous-page": "Pág. ant.",

  //"admin.reports.commons.next-page": "Next Page",
  "admin.reports.commons.next-page": "Pág. sig.",

  //"admin.reports.commons.page": "Page",
  "admin.reports.commons.page": "Página",

  //"admin.reports.commons.of": "of",
  "admin.reports.commons.of": "de",

  //"admin.reports.commons.export": "Export for Metadata Update",
  "admin.reports.commons.export": "Exportar para actualizar metadatos",

  //"admin.reports.commons.filters.deselect_all": "Deselect all filters",
  "admin.reports.commons.filters.deselect_all": "De-seleccionar todos los filtros",

  //"admin.reports.commons.filters.select_all": "Select all filters",
  "admin.reports.commons.filters.select_all": "seleccionar todos los filtros",

  //"admin.reports.commons.filters.matches_all": "Matches all specified filters",
  "admin.reports.commons.filters.matches_all": "Coincide con todos los filtros especificados",

  //"admin.reports.commons.filters.property": "Item Property Filters",
  "admin.reports.commons.filters.property": "Filtro de Propiedades de Ítem",

  //"admin.reports.commons.filters.property.is_item": "Is Item - always true",
  "admin.reports.commons.filters.property.is_item": "Es Ítem - siempre verdadero",

  //"admin.reports.commons.filters.property.is_withdrawn": "Withdrawn Items",
  "admin.reports.commons.filters.property.is_withdrawn": "Ítems retirados",

  //"admin.reports.commons.filters.property.is_not_withdrawn": "Available Items - Not Withdrawn",
  "admin.reports.commons.filters.property.is_not_withdrawn": "Ítems disponibles - no retirados",

  //"admin.reports.commons.filters.property.is_discoverable": "Discoverable Items - Not Private",
  "admin.reports.commons.filters.property.is_discoverable": "Ítems encontrables - No Privados",

  //"admin.reports.commons.filters.property.is_not_discoverable": "Not Discoverable - Private Item",
  "admin.reports.commons.filters.property.is_not_discoverable": "Ítems Privados - no encontrables",

  //"admin.reports.commons.filters.property.all_filters.tooltip": "This filter includes all items that matched ALL specified filters",
  "admin.reports.commons.filters.property.all_filters.tooltip": "Este filtro incluye todos los Ítems que cumplen con TODOS los filtros especificados",

  //"admin.reports.commons.filters.bitstream": "Basic Bitstream Filters",
  "admin.reports.commons.filters.bitstream": "Filtros Básicos de Ficheros",

  //"admin.reports.commons.filters.bitstream.has_multiple_originals": "Item has Multiple Original Bitstreams",
  "admin.reports.commons.filters.bitstream.has_multiple_originals": "Ítem tiene múltiples ficheros (bloque Original)",

  //"admin.reports.commons.filters.bitstream.has_no_originals": "Item has No Original Bitstreams",
  "admin.reports.commons.filters.bitstream.has_no_originals": "Ítem no tiene ficheros (bloque Original)",

  //"admin.reports.commons.filters.bitstream.has_one_original": "Item has One Original Bitstream",
  "admin.reports.commons.filters.bitstream.has_one_original": "Ítem tiene un fichero (bloque Original)",

  //"admin.reports.commons.filters.bitstream_mime": "Bitstream Filters by MIME Type",
  "admin.reports.commons.filters.bitstream_mime": "Filtros de Fichero por tipo MIME",

  //"admin.reports.commons.filters.bitstream_mime.has_doc_original": "Item has a Doc Original Bitstream (PDF, Office, Text, HTML, XML, etc)",
  "admin.reports.commons.filters.bitstream_mime.has_doc_original": "Ítem tiene documento (bloque Original)  PDF, Office, Text, HTML, XML, etc ",

  //"admin.reports.commons.filters.bitstream_mime.has_image_original": "Item has an Image Original Bitstream",
  "admin.reports.commons.filters.bitstream_mime.has_image_original": "Ítem tiene una Imagen (bloque Original)",

  //"admin.reports.commons.filters.bitstream_mime.has_unsupp_type": "Has Other Bitstream Types (not Doc or Image)",
  "admin.reports.commons.filters.bitstream_mime.has_unsupp_type": "Tiene otros tipos de fichero (ni Doc ni Imagen)",

  //"admin.reports.commons.filters.bitstream_mime.has_mixed_original": "Item has multiple types of Original Bitstreams (Doc, Image, Other)",
  "admin.reports.commons.filters.bitstream_mime.has_mixed_original": "Ítem tiene múltiples ficheros (bloque Original) de varios tipos(Doc, Imagen, Otros)",

  //"admin.reports.commons.filters.bitstream_mime.has_pdf_original": "Item has a PDF Original Bitstream",
  "admin.reports.commons.filters.bitstream_mime.has_pdf_original": "Ítem tiene un fichero PDF (bloque Original) ",

  //"admin.reports.commons.filters.bitstream_mime.has_jpg_original": "Item has JPG Original Bitstream",
  "admin.reports.commons.filters.bitstream_mime.has_jpg_original": "Ítem tiene un fichero JPG (bloque Original)",

  //"admin.reports.commons.filters.bitstream_mime.has_small_pdf": "Has unusually small PDF",
  "admin.reports.commons.filters.bitstream_mime.has_small_pdf": "Tiene un PDF inusualmente pequeño",

  //"admin.reports.commons.filters.bitstream_mime.has_large_pdf": "Has unusually large PDF",
  "admin.reports.commons.filters.bitstream_mime.has_large_pdf": "Tiene un PDF inusualmente grande",

  //"admin.reports.commons.filters.bitstream_mime.has_doc_without_text": "Has document bitstream without TEXT item",
  "admin.reports.commons.filters.bitstream_mime.has_doc_without_text": "Tiene fichero documetal sin fichero TEXT",

  //"admin.reports.commons.filters.mime": "Supported MIME Type Filters",
  "admin.reports.commons.filters.mime": "Filtros de tipos MIME soportados",

  //"admin.reports.commons.filters.mime.has_only_supp_image_type": "Item Image Bitstreams are Supported",
  "admin.reports.commons.filters.mime.has_only_supp_image_type": "El ítem tiene ficheros de tipo imagen soportados",

  //"admin.reports.commons.filters.mime.has_unsupp_image_type": "Item has Image Bitstream that is Unsupported",
  "admin.reports.commons.filters.mime.has_unsupp_image_type": "El ítem tiene ficheros de tipo imagen no soportados",

  //"admin.reports.commons.filters.mime.has_only_supp_doc_type": "Item Document Bitstreams are Supported",
  "admin.reports.commons.filters.mime.has_only_supp_doc_type": "El ítem tiene ficheros de tipo documental soportados",

  //"admin.reports.commons.filters.mime.has_unsupp_doc_type": "Item has Document Bitstream that is Unsupported",
  "admin.reports.commons.filters.mime.has_unsupp_doc_type": "El ítem tiene ficheros de tipo documental no soportados",

  //"admin.reports.commons.filters.bundle": "Bitstream Bundle Filters",
  "admin.reports.commons.filters.bundle": "Filtros de Bloques de Ficheros",

  //"admin.reports.commons.filters.bundle.has_unsupported_bundle": "Has bitstream in an unsupported bundle",
  "admin.reports.commons.filters.bundle.has_unsupported_bundle": "Tiene ficheros en un bloque no soportado",

  //"admin.reports.commons.filters.bundle.has_small_thumbnail": "Has unusually small thumbnail",
  "admin.reports.commons.filters.bundle.has_small_thumbnail": "Tiene miniatura inusualmente pequeña",

  //"admin.reports.commons.filters.bundle.has_original_without_thumbnail": "Has original bitstream without thumbnail",
  "admin.reports.commons.filters.bundle.has_original_without_thumbnail": "Tiene ficheros (bloque Original) sin miniatura",

  //"admin.reports.commons.filters.bundle.has_invalid_thumbnail_name": "Has invalid thumbnail name (assumes one thumbnail for each original)",
  "admin.reports.commons.filters.bundle.has_invalid_thumbnail_name": "Tiene miniatura con nombre inválido (se supone una miniatura por cada fichero en el bloque Original)",

  //"admin.reports.commons.filters.bundle.has_non_generated_thumb": "Has non-generated thumbnail",
  "admin.reports.commons.filters.bundle.has_non_generated_thumb": "Tiene miniatura no-generada",

  //"admin.reports.commons.filters.bundle.no_license": "Doesn't have a license",
  "admin.reports.commons.filters.bundle.no_license": "No tiene licencia",

  //"admin.reports.commons.filters.bundle.has_license_documentation": "Has documentation in the license bundle",
  "admin.reports.commons.filters.bundle.has_license_documentation": "Tiene documentación en el bloque Licencia",

  //"admin.reports.commons.filters.permission": "Permission Filters",
  "admin.reports.commons.filters.permission": "Filtros de Permisos",

  //"admin.reports.commons.filters.permission.has_restricted_original": "Item has Restricted Original Bitstream",
  "admin.reports.commons.filters.permission.has_restricted_original": "Ítem con ficheros (bloque Original) restringidos",

  //"admin.reports.commons.filters.permission.has_restricted_original.tooltip": "Item has at least one original bitstream that is not accessible to Anonymous user",
  "admin.reports.commons.filters.permission.has_restricted_original.tooltip": "Ítem con al menos un fichero (bloque Original) no accesible por usuarios anónimos",

  //"admin.reports.commons.filters.permission.has_restricted_thumbnail": "Item has Restricted Thumbnail",
  "admin.reports.commons.filters.permission.has_restricted_thumbnail": "Ítem con miniatura restringida",

  //"admin.reports.commons.filters.permission.has_restricted_thumbnail.tooltip": "Item has at least one thumbnail that is not accessible to Anonymous user",
  "admin.reports.commons.filters.permission.has_restricted_thumbnail.tooltip": "Ítem con al menos una miniatura no accesible por usuarios anónimos",

  //"admin.reports.commons.filters.permission.has_restricted_metadata": "Item has Restricted Metadata",
  "admin.reports.commons.filters.permission.has_restricted_metadata": "Ítem con metadatos restringidos",

  //"admin.reports.commons.filters.permission.has_restricted_metadata.tooltip": "Item has metadata that is not accessible to Anonymous user",
  "admin.reports.commons.filters.permission.has_restricted_metadata.tooltip": "Item con metadatos no accesibles a usuarios anónimos",

  // "admin.search.breadcrumbs": "Administrative Search",
  "admin.search.breadcrumbs": "Búsqueda administrativa",

  // "admin.access-control.groups.form.subgroups-list.notification.success.addSubgroup": "Successfully added subgroup: \"{{name}}\"",
  "admin.access-control.groups.form.subgroups-list.notification.success.addSubgroup": "Subgrupo agregado exitosamente: \"{{ name }}\"",

  // "admin.access-control.groups.form.subgroups-list.notification.failure.addSubgroup": "Failed to add subgroup: \"{{name}}\"",
  "admin.access-control.groups.form.subgroups-list.notification.failure.addSubgroup": "No se pudo agregar el subgrupo: \"{{ name }}\"",

  // "admin.access-control.groups.form.subgroups-list.notification.success.deleteSubgroup": "Successfully deleted subgroup: \"{{name}}\"",
  "admin.access-control.groups.form.subgroups-list.notification.success.deleteSubgroup": "Subgrupo eliminado correctamente: \"{{ name }}\"",

  // "admin.access-control.groups.form.subgroups-list.notification.failure.deleteSubgroup": "Failed to delete subgroup: \"{{name}}\"",
  "admin.access-control.groups.form.subgroups-list.notification.failure.deleteSubgroup": "No se pudo borrar el subgrupo: \"{{ name }}\"",

  // "admin.access-control.groups.form.subgroups-list.notification.failure.noActiveGroup": "No current active group, submit a name first.",
  "admin.access-control.groups.form.subgroups-list.notification.failure.noActiveGroup": "No hay un grupo activo actual, envíe un nombre primero.",

  // "admin.access-control.groups.form.subgroups-list.notification.failure.subgroupToAddIsActiveGroup": "This is the current group, can't be added.",
  "admin.access-control.groups.form.subgroups-list.notification.failure.subgroupToAddIsActiveGroup": "Este es el grupo actual, no se puede agregar.",

  // "admin.access-control.groups.form.subgroups-list.no-items": "No groups found with this in their name or this as UUID",
  "admin.access-control.groups.form.subgroups-list.no-items": "No se encontraron grupos con esto en su nombre o esto como UUID",

  // "admin.access-control.groups.form.subgroups-list.no-subgroups-yet": "No subgroups in group yet.",
  "admin.access-control.groups.form.subgroups-list.no-subgroups-yet": "Aún no hay subgrupos en el grupo.",

  // "admin.access-control.groups.form.return": "Back",
  "admin.access-control.groups.form.return": "Atrás",

  // "admin.access-control.groups.form.tooltip.editGroupPage": "On this page, you can modify the properties and members of a group. In the top section, you can edit the group name and description, unless this is an admin group for a collection or community, in which case the group name and description are auto-generated and cannot be edited. In the following sections, you can edit group membership. See [the wiki](https://wiki.lyrasis.org/display/DSDOC7x/Create+or+manage+a+user+group) for more details.",
  "admin.access-control.groups.form.tooltip.editGroupPage": "En esta página, puede modificar las propiedades y miembros de un grupo. En la sección superior, puede editar el nombre del grupo y la descripción, a menos que este sea un grupo de administración de una colección o comunidad, en cuyo caso el nombre y descripción del grupo fueron auto-generadas y no podrán ser editadas. En las secciones siguientes, puede editar la afiliación al grupo. Para más detalles ver [la wiki](https://wiki.lyrasis.org/display/DSDOC7x/Create+or+manage+a+user+group).",

  // "admin.access-control.groups.form.tooltip.editGroup.addEpeople": "To add or remove an EPerson to/from this group, either click the 'Browse All' button or use the search bar below to search for users (use the dropdown to the left of the search bar to choose whether to search by metadata or by email). Then click the plus icon for each user you wish to add in the list below, or the trash can icon for each user you wish to remove. The list below may have several pages: use the page controls below the list to navigate to the next pages. Once you are ready, save your changes by clicking the 'Save' button in the top section.",
  "admin.access-control.groups.form.tooltip.editGroup.addEpeople": "Para agregar o remover una persona en este grupo, pulse el botón ‘Examinar todo’ o utilice la barra de búsqueda de abajo para buscar los usuario (Use el desplegable que se encuentra a la derecha de la barra de búsqueda para seleccionar entre buscar por metadato o por correo electrónico). Posteriormente pulse el botón con el icono más por cada usuario que desea agregar a la lista, o el icono de papelera por cada usuario que desea remover. La lista puede contener varias páginas: utilice los controles de paginación debajo de la lista, para navegar a las siguientes páginas. Cuando haya finalizado, guarde sus cambios pulsando el botón ‘Guardar’ ubicado en la parte superior de la sección.",

  // "admin.access-control.groups.form.tooltip.editGroup.addSubgroups": "To add or remove a Subgroup to/from this group, either click the 'Browse All' button or use the search bar below to search for users. Then click the plus icon for each user you wish to add in the list below, or the trash can icon for each user you wish to remove. The list below may have several pages: use the page controls below the list to navigate to the next pages. Once you are ready, save your changes by clicking the 'Save' button in the top section.",
  "admin.access-control.groups.form.tooltip.editGroup.addSubgroups": "Para agregar o remover un sub-grupo en este grupo, pulse el botón 'Examinar todo' o utilice la barra de búsqueda de abajo para buscar los subgrupos- Posteriormente pulse el botón con el icono más por cada sub-grupo que desea agregar a la lista, o el icono de papelera por cada sub-grupo que desea remover. La lista puede contener varias páginas: utilice los controles de paginación debajo de la lista, para navegar a las siguientes páginas. Cuando haya finalizado, guarde sus cambios pulsando el botón ‘Guardar’ ubicado en la parte superior de la sección.",

  // "admin.search.breadcrumbs": "Administrative Search",
  "admin.search.breadcrumbs": "Búsqueda administrativa",

  // "admin.search.collection.edit": "Edit",
  "admin.search.collection.edit": "Editar",

  // "admin.search.community.edit": "Edit",
  "admin.search.community.edit": "Editar",

  // "admin.search.item.delete": "Delete",
  "admin.search.item.delete": "Borrar",

  // "admin.search.item.edit": "Edit",
  "admin.search.item.edit": "Editar",

  // "admin.search.item.make-private": "Make non-discoverable",
  "admin.search.item.make-private": "Hacerlo privado",

  // "admin.search.item.make-public": "Make discoverable",
  "admin.search.item.make-public": "Hacerlo público",

  // "admin.search.item.move": "Move",
  "admin.search.item.move": "Mover",

  // "admin.search.item.reinstate": "Reinstate",
  "admin.search.item.reinstate": "Reintegrar",

  // "admin.search.item.withdraw": "Withdraw",
  "admin.search.item.withdraw": "Retirar",

  // "admin.search.title": "Administrative Search",
  "admin.search.title": "Búsqueda administrativa",

  // "administrativeView.search.results.head": "Administrative Search",
  "administrativeView.search.results.head": "Búsqueda administrativa",

  // "admin.workflow.breadcrumbs": "Administer Workflow",
  "admin.workflow.breadcrumbs": "Administrar flujo de trabajo",

  // "admin.workflow.title": "Administer Workflow",
  "admin.workflow.title": "Administrar flujo de trabajo",

  // "admin.workflow.item.workflow": "Workflow",
  "admin.workflow.item.workflow": "Flujo de trabajo",

  // "admin.workflow.item.workspace": "Workspace",
  "admin.workflow.item.workspace": "Espacio de trabajo",

  // "admin.workflow.item.delete": "Delete",
  "admin.workflow.item.delete": "Borrar",

  // "admin.workflow.item.send-back": "Send back",
  "admin.workflow.item.send-back": "Enviar de vuelta",

  // "admin.workflow.item.policies": "Policies",
  "admin.workflow.item.policies": "Políticas",

  // "admin.workflow.item.supervision": "Supervision",
  "admin.workflow.item.supervision": "Supervisión",

  // "admin.metadata-import.breadcrumbs": "Import Metadata",
  "admin.metadata-import.breadcrumbs": "Importar metadatos",

  // "admin.batch-import.breadcrumbs": "Import Batch",
  "admin.batch-import.breadcrumbs": "Importación por lotes",

  // "admin.metadata-import.title": "Import Metadata",
  "admin.metadata-import.title": "Importar metadatos",

  // "admin.batch-import.title": "Import Batch",
  "admin.batch-import.title": "Importación por lotes",

  // "admin.metadata-import.page.header": "Import Metadata",
  "admin.metadata-import.page.header": "Importar metadatos",

  // "admin.batch-import.page.header": "Import Batch",
  "admin.batch-import.page.header": "Importación por lotes",

  // "admin.metadata-import.page.help": "You can drop or browse CSV files that contain batch metadata operations on files here",
  "admin.metadata-import.page.help": "Puede soltar o examinar archivos CSV que contienen operaciones de metadatos por lotes aquí",

  // "admin.batch-import.page.help": "Select the Collection to import into. Then, drop or browse to a Simple Archive Format (SAF) zip file that includes the Items to import",
  "admin.batch-import.page.help": "Seleccione la Colección a la que importar. Luego, suelte o busque el archivo zip en formato Simple Archive Format (SAF) que incluye los ítems a importar",

  // "admin.batch-import.page.toggle.help": "It is possible to perform import either with file upload or via URL, use above toggle to set the input source",
  "admin.batch-import.page.toggle.help": "Es posible realizar una importación tanto mediante una subida de fichero como a través de una URL. Use el selector de arriba para especificar la fuente de entrada.",

  // "admin.metadata-import.page.dropMsg": "Drop a metadata CSV to import",
  "admin.metadata-import.page.dropMsg": "Suelta un CSV de metadatos para importar",

  // "admin.batch-import.page.dropMsg": "Drop a batch ZIP to import",
  "admin.batch-import.page.dropMsg": "Suelta un ZIP por lotes para importar",

  // "admin.metadata-import.page.dropMsgReplace": "Drop to replace the metadata CSV to import",
  "admin.metadata-import.page.dropMsgReplace": "Suelta para reemplazar el CSV de metadatos a importar",

  // "admin.batch-import.page.dropMsgReplace": "Drop to replace the batch ZIP to import",
  "admin.batch-import.page.dropMsgReplace": "Suelta para reemplazar el ZIP por lotes a importar",

  // "admin.metadata-import.page.button.return": "Back",
  "admin.metadata-import.page.button.return": "Atrás",

  // "admin.metadata-import.page.button.proceed": "Proceed",
  "admin.metadata-import.page.button.proceed": "Continuar",

  // "admin.metadata-import.page.button.select-collection": "Select Collection",
  "admin.metadata-import.page.button.select-collection": "Selecciona la Colección",

  // "admin.metadata-import.page.error.addFile": "Select file first!",
  "admin.metadata-import.page.error.addFile": "¡Seleccione el archivo primero!",

  // "admin.metadata-import.page.error.addFileUrl": "Insert file url first!",
  "admin.metadata-import.page.error.addFileUrl": "¡Seleccione primero la URL del archivo!",

  // "admin.batch-import.page.error.addFile": "Select Zip file first!",
  "admin.batch-import.page.error.addFile": "¡Seleccione el archivo ZIP primero!",

  // "admin.metadata-import.page.toggle.upload": "Upload",
  "admin.metadata-import.page.toggle.upload": "Subir",

  // "admin.metadata-import.page.toggle.url": "URL",
  "admin.metadata-import.page.toggle.url": "URL",

  // "admin.metadata-import.page.urlMsg": "Insert the batch ZIP url to import",
  "admin.metadata-import.page.urlMsg": "¡Seleccione primero la URL del archivo ZIP!",

  // "admin.metadata-import.page.validateOnly": "Validate Only",
  "admin.metadata-import.page.validateOnly": "Solo Validar",

  // "admin.metadata-import.page.validateOnly.hint": "When selected, the uploaded CSV will be validated. You will receive a report of detected changes, but no changes will be saved.",
  "admin.metadata-import.page.validateOnly.hint": "Al seleccionar, se validará el CSV subido. Recibirá un informe con los cambios detectados, pero no se efectuarán dichos cambios.",

  // "advanced-workflow-action.rating.form.rating.label": "Rating",
  "advanced-workflow-action.rating.form.rating.label": "Evaluación",

  // "advanced-workflow-action.rating.form.rating.error": "You must rate the item",
  "advanced-workflow-action.rating.form.rating.error": "Usted debe evaluar el ítem",

  // "advanced-workflow-action.rating.form.review.label": "Review",
  "advanced-workflow-action.rating.form.review.label": "Revisión",

  // "advanced-workflow-action.rating.form.review.error": "You must enter a review to submit this rating",
  "advanced-workflow-action.rating.form.review.error": "Debe ingresar una revisión para enviar esta evaluación",

  // "advanced-workflow-action.rating.description": "Please select a rating below",
  "advanced-workflow-action.rating.description": "Por favor, a continuación seleccione una evaluación",

  // "advanced-workflow-action.rating.description-requiredDescription": "Please select a rating below and also add a review",
  "advanced-workflow-action.rating.description-requiredDescription": "Por favor, seleccione una evaluación y también agregue una revisión",

  // "advanced-workflow-action.select-reviewer.description-single": "Please select a single reviewer below before submitting",
  "advanced-workflow-action.select-reviewer.description-single": "Por favor, seleccione un revisor antes de realizar el envío",

  // "advanced-workflow-action.select-reviewer.description-multiple": "Please select one or more reviewers below before submitting",
  "advanced-workflow-action.select-reviewer.description-multiple": "Por favor, seleccione uno o mas revisores antes de realizar el envío",

  // "advanced-workflow-action-select-reviewer.groups.form.reviewers-list.head": "EPeople",
  "advanced-workflow-action-select-reviewer.groups.form.reviewers-list.head": "Usuario",

  // "advanced-workflow-action-select-reviewer.groups.form.reviewers-list.search.head": "Add EPeople",
  "advanced-workflow-action-select-reviewer.groups.form.reviewers-list.search.head": "Agregar usuario",

  // "advanced-workflow-action-select-reviewer.groups.form.reviewers-list.button.see-all": "Browse All",
  "advanced-workflow-action-select-reviewer.groups.form.reviewers-list.button.see-all": "Explorar todo",

  // "advanced-workflow-action-select-reviewer.groups.form.reviewers-list.headMembers": "Current Members",
  "advanced-workflow-action-select-reviewer.groups.form.reviewers-list.headMembers": "Miembros actuales",

  // "advanced-workflow-action-select-reviewer.groups.form.reviewers-list.search.scope.metadata": "Metadata",
  "advanced-workflow-action-select-reviewer.groups.form.reviewers-list.search.scope.metadata": "Metadatos",

  // "advanced-workflow-action-select-reviewer.groups.form.reviewers-list.search.scope.email": "E-mail (exact)",
  "advanced-workflow-action-select-reviewer.groups.form.reviewers-list.search.scope.email": "Correo electrónico (exacto)",

  // "advanced-workflow-action-select-reviewer.groups.form.reviewers-list.search.button": "Search",
  "advanced-workflow-action-select-reviewer.groups.form.reviewers-list.search.button": "Buscar",

  // "advanced-workflow-action-select-reviewer.groups.form.reviewers-list.table.id": "ID",
  "advanced-workflow-action-select-reviewer.groups.form.reviewers-list.table.id": "ID",

  // "advanced-workflow-action-select-reviewer.groups.form.reviewers-list.table.name": "Name",
  "advanced-workflow-action-select-reviewer.groups.form.reviewers-list.table.name": "Nombre",

  // "advanced-workflow-action-select-reviewer.groups.form.reviewers-list.table.identity": "Identity",
  "advanced-workflow-action-select-reviewer.groups.form.reviewers-list.table.identity": "Identidad",

  // "advanced-workflow-action-select-reviewer.groups.form.reviewers-list.table.email": "Email",
  "advanced-workflow-action-select-reviewer.groups.form.reviewers-list.table.email": "Correo electrónico",

  // "advanced-workflow-action-select-reviewer.groups.form.reviewers-list.table.netid": "NetID",
  "advanced-workflow-action-select-reviewer.groups.form.reviewers-list.table.netid": "NetID",

  // "advanced-workflow-action-select-reviewer.groups.form.reviewers-list.table.edit": "Remove / Add",
  "advanced-workflow-action-select-reviewer.groups.form.reviewers-list.table.edit": "Eliminar / Agregar",

  // "advanced-workflow-action-select-reviewer.groups.form.reviewers-list.table.edit.buttons.remove": "Remove member with name \"{{name}}\"",
  "advanced-workflow-action-select-reviewer.groups.form.reviewers-list.table.edit.buttons.remove": "Eliminar miembro con nombre \"{{name}}\"",

  // "advanced-workflow-action-select-reviewer.groups.form.reviewers-list.notification.success.addMember": "Successfully added member: \"{{name}}\"",
  "advanced-workflow-action-select-reviewer.groups.form.reviewers-list.notification.success.addMember": "Miembro agregado exitosamente: \"{{name}}\"",

  // "advanced-workflow-action-select-reviewer.groups.form.reviewers-list.notification.failure.addMember": "Failed to add member: \"{{name}}\"",
  "advanced-workflow-action-select-reviewer.groups.form.reviewers-list.notification.failure.addMember": "Error al agregar miembro: \"{{name}}\"",

  // "advanced-workflow-action-select-reviewer.groups.form.reviewers-list.notification.success.deleteMember": "Successfully deleted member: \"{{name}}\"",
  "advanced-workflow-action-select-reviewer.groups.form.reviewers-list.notification.success.deleteMember": "Miembro borrado exitosamente: \"{{name}}\"",

  // "advanced-workflow-action-select-reviewer.groups.form.reviewers-list.notification.failure.deleteMember": "Failed to delete member: \"{{name}}\"",
  "advanced-workflow-action-select-reviewer.groups.form.reviewers-list.notification.failure.deleteMember": "No fue posible borrar el miembro: \"{{name}}\"",

  // "advanced-workflow-action-select-reviewer.groups.form.reviewers-list.table.edit.buttons.add": "Add member with name \"{{name}}\"",
  "advanced-workflow-action-select-reviewer.groups.form.reviewers-list.table.edit.buttons.add": "Agregar miembro con nombre \"{{name}}\"",

  // "advanced-workflow-action-select-reviewer.groups.form.reviewers-list.notification.failure.noActiveGroup": "No current active group, submit a name first.",
  "advanced-workflow-action-select-reviewer.groups.form.reviewers-list.notification.failure.noActiveGroup": "Actualmente no hay un grupo activo, primero envíe un nombre.",

  // "advanced-workflow-action-select-reviewer.groups.form.reviewers-list.no-members-yet": "No members in group yet, search and add.",
  "advanced-workflow-action-select-reviewer.groups.form.reviewers-list.no-members-yet": "Aún no hay miembros en el grupo, busque y agregue.",

  // "advanced-workflow-action-select-reviewer.groups.form.reviewers-list.no-items": "No EPeople found in that search",
  "advanced-workflow-action-select-reviewer.groups.form.reviewers-list.no-items": "No se encontró ningún usuario en la búsqueda",

  // "advanced-workflow-action.select-reviewer.no-reviewer-selected.error": "No reviewer selected.",
  "advanced-workflow-action.select-reviewer.no-reviewer-selected.error": "Ningún revisor selecionado.",

  // "admin.batch-import.page.validateOnly.hint": "When selected, the uploaded ZIP will be validated. You will receive a report of detected changes, but no changes will be saved.",
  "admin.batch-import.page.validateOnly.hint": "Al seleccionar, se validará el archivo ZIP subido. Recibirá un informe con los cambios detectados, pero no se efectuarán dichos cambios.",

  // "admin.batch-import.page.remove": "remove",
  "admin.batch-import.page.remove": "eliminar",

  // "auth.errors.invalid-user": "Invalid email address or password.",
  "auth.errors.invalid-user": "Dirección de correo electrónico o contraseña no válidos.",

  // "auth.messages.expired": "Your session has expired. Please log in again.",
  "auth.messages.expired": "Su sesión ha caducado. Inicie sesión de nuevo.",

  // "auth.messages.token-refresh-failed": "Refreshing your session token failed. Please log in again.",
  "auth.messages.token-refresh-failed": "No se pudo actualizar el token de la sesión. Inicie sesión de nuevo.",

  // "bitstream.download.page": "Now downloading {{bitstream}}...",
  "bitstream.download.page": "Descargando {{ bitstream }}...",

  // "bitstream.download.page.back": "Back",
  "bitstream.download.page.back": "Atrás" ,

  // "bitstream.edit.authorizations.link": "Edit bitstream's Policies",
  "bitstream.edit.authorizations.link": "Editar las políticas del archivo",

  // "bitstream.edit.authorizations.title": "Edit bitstream's Policies",
  "bitstream.edit.authorizations.title": "Editar las políticas del archivo",

  // "bitstream.edit.return": "Back",
  "bitstream.edit.return": "Atrás",

  // "bitstream.edit.bitstream": "Bitstream: ",
  "bitstream.edit.bitstream": "Archivo: ",

  // "bitstream.edit.form.description.hint": "Optionally, provide a brief description of the file, for example \"<i>Main article</i>\" or \"<i>Experiment data readings</i>\".",
  "bitstream.edit.form.description.hint": "Opcionalmente, proporcione una breve descripción del archivo, por ejemplo \"<i>Artículo principal</i>\" o \"<i>Lecturas de datos del experimento</i>\".",

  // "bitstream.edit.form.description.label": "Description",
  "bitstream.edit.form.description.label": "Descripción",

  // "bitstream.edit.form.embargo.hint": "The first day from which access is allowed. <b>This date cannot be modified on this form.</b> To set an embargo date for a bitstream, go to the <i>Item Status</i> tab, click <i>Authorizations...</i>, create or edit the bitstream's <i>READ</i> policy, and set the <i>Start Date</i> as desired.",
  "bitstream.edit.form.embargo.hint": "El primer día a partir del cual se permite el acceso. <b>Esta fecha no se puede modificar en este formulario.</b> Para establecer una fecha de embargo para un archivo, vaya a la pestaña <i>Estado del ítem</i>, haga clic en <i>Autorizaciones...</i>, cree o edite la política <i>READ</i> del archivo y configure la <i>Fecha de inicio</i> como desee.",

  // "bitstream.edit.form.embargo.label": "Embargo until specific date",
  "bitstream.edit.form.embargo.label": "Embargo hasta fecha concreta",

  // "bitstream.edit.form.fileName.hint": "Change the filename for the bitstream. Note that this will change the display bitstream URL, but old links will still resolve as long as the sequence ID does not change.",
  "bitstream.edit.form.fileName.hint": "Cambie el nombre del archivo. Tenga en cuenta que esto cambiará la URL de visualización del archivo, pero los enlaces antiguos seguirán resolviéndose siempre que la ID de secuencia no cambie.",

  // "bitstream.edit.form.fileName.label": "Filename",
  "bitstream.edit.form.fileName.label": "Nombre del archivo",

  // "bitstream.edit.form.newFormat.label": "Describe new format",
  "bitstream.edit.form.newFormat.label": "Describe el nuevo formato",

  // "bitstream.edit.form.newFormat.hint": "The application you used to create the file, and the version number (for example, \"<i>ACMESoft SuperApp version 1.5</i>\").",
  "bitstream.edit.form.newFormat.hint": "La aplicación que usó para crear el archivo y el número de versión (por ejemplo, \"<i>ACMESoft SuperApp versión 1.5</i>\").",

  // "bitstream.edit.form.primaryBitstream.label": "Primary bitstream",
  "bitstream.edit.form.primaryBitstream.label": "Archivo principal",

  // "bitstream.edit.form.selectedFormat.hint": "If the format is not in the above list, <b>select \"format not in list\" above</b> and describe it under \"Describe new format\".",
  "bitstream.edit.form.selectedFormat.hint": "Si el formato no está en la lista anterior, <b>seleccione \"el formato no está en la lista\" arriba</b> y descríbalo en \"Describir el nuevo formato\".",

  // "bitstream.edit.form.selectedFormat.label": "Selected Format",
  "bitstream.edit.form.selectedFormat.label": "Formato seleccionado",

  // "bitstream.edit.form.selectedFormat.unknown": "Format not in list",
  "bitstream.edit.form.selectedFormat.unknown": "El formato no está en la lista",

  // "bitstream.edit.notifications.error.format.title": "An error occurred saving the bitstream's format",
  "bitstream.edit.notifications.error.format.title": "Se produjo un error al guardar el formato del archivo.",

  // "bitstream.edit.notifications.error.primaryBitstream.title": "An error occurred saving the primary bitstream",
  "bitstream.edit.notifications.error.primaryBitstream.title": "Se produjo un error al guardar el archivo primario",

  // "bitstream.edit.form.iiifLabel.label": "IIIF Label",
  "bitstream.edit.form.iiifLabel.label": "Etiqueta IIIF",

  // "bitstream.edit.form.iiifLabel.hint": "Canvas label for this image. If not provided default label will be used.",
  "bitstream.edit.form.iiifLabel.hint": "Etiqueta Canvas para esta imagen. Si no se proporciona, se utilizará la etiqueta predeterminada.",

  // "bitstream.edit.form.iiifToc.label": "IIIF Table of Contents",
  "bitstream.edit.form.iiifToc.label": "Índice del IIIF",

  // "bitstream.edit.form.iiifToc.hint": "Adding text here makes this the start of a new table of contents range.",
  "bitstream.edit.form.iiifToc.hint": "Añadir texto aquí origina un nuevo comienzo del índice.",

  // "bitstream.edit.form.iiifWidth.label": "IIIF Canvas Width",
  "bitstream.edit.form.iiifWidth.label": "Anchura del marco IIIF",

  // "bitstream.edit.form.iiifWidth.hint": "The canvas width should usually match the image width.",
  "bitstream.edit.form.iiifWidth.hint": "La anchura del marco normalmente debería coincidir con la anchura de la imagen.",

  // "bitstream.edit.form.iiifHeight.label": "IIIF Canvas Height",
  "bitstream.edit.form.iiifHeight.label": "Altura del marco IIIF",

  // "bitstream.edit.form.iiifHeight.hint": "The canvas height should usually match the image height.",
  "bitstream.edit.form.iiifHeight.hint": "La altura del marco normalmente debería coincidir con la altura de la imagen",

  // "bitstream.edit.notifications.saved.content": "Your changes to this bitstream were saved.",
  "bitstream.edit.notifications.saved.content": "Se guardaron sus cambios en este archivo.",

  // "bitstream.edit.notifications.saved.title": "Bitstream saved",
  "bitstream.edit.notifications.saved.title": "Archivo guardado",

  // "bitstream.edit.title": "Edit bitstream",
  "bitstream.edit.title": "Editar archivo",

  // "bitstream-request-a-copy.alert.canDownload1": "You already have access to this file. If you want to download the file, click ",
  "bitstream-request-a-copy.alert.canDownload1": "Ya tiene acceso al fichero, si quiere descargarlo pulse ",

  // "bitstream-request-a-copy.alert.canDownload2": "here",
  "bitstream-request-a-copy.alert.canDownload2": "aquí",

  // "bitstream-request-a-copy.header": "Request a copy of the file",
  "bitstream-request-a-copy.header": "Solicitar una copia del fichero",

  // "bitstream-request-a-copy.intro": "Enter the following information to request a copy for the following item: ",
  "bitstream-request-a-copy.intro": "Introduzca la siguiente información para solicitar una copia del siguiente ítem: ",

  // "bitstream-request-a-copy.intro.bitstream.one": "Requesting the following file: ",
  "bitstream-request-a-copy.intro.bitstream.one": "Solicitando el siguiente fichero: ",

  // "bitstream-request-a-copy.intro.bitstream.all": "Requesting all files. ",
  "bitstream-request-a-copy.intro.bitstream.all": "Solicitando todos los ficheros. ",

  // "bitstream-request-a-copy.name.label": "Name *",
  "bitstream-request-a-copy.name.label": "Nombre *",

  // "bitstream-request-a-copy.name.error": "The name is required",
  "bitstream-request-a-copy.name.error": "Se requiere un Nombre",

  // "bitstream-request-a-copy.email.label": "Your e-mail address *",
  "bitstream-request-a-copy.email.label": "Su dirección de correo electrónico *",

  // "bitstream-request-a-copy.email.hint": "This email address is used for sending the file.",
  "bitstream-request-a-copy.email.hint": "Se enviará el fichero a esta dirección de correo electrónico.",

  // "bitstream-request-a-copy.email.error": "Please enter a valid email address.",
  "bitstream-request-a-copy.email.error": "Por favor, introduzca una dirección de correo electrónico válida.",

  // "bitstream-request-a-copy.allfiles.label": "Files",
  "bitstream-request-a-copy.allfiles.label": "Ficheros",

  // "bitstream-request-a-copy.files-all-false.label": "Only the requested file",
  "bitstream-request-a-copy.files-all-false.label": "Solo el fichero indicado",

  // "bitstream-request-a-copy.files-all-true.label": "All files (of this item) in restricted access",
  "bitstream-request-a-copy.files-all-true.label": "Todos los ficheros (de este ítem) en acceso restringido",

  // "bitstream-request-a-copy.message.label": "Message",
  "bitstream-request-a-copy.message.label": "Mensaje",

  // "bitstream-request-a-copy.return": "Back",
  "bitstream-request-a-copy.return": "Atrás",

  // "bitstream-request-a-copy.submit": "Request copy",
  "bitstream-request-a-copy.submit": "Solicitar copia",

  // "bitstream-request-a-copy.submit.success": "The item request was submitted successfully.",
  "bitstream-request-a-copy.submit.success": "La solicitud de ítem se ha enviado.",

  // "bitstream-request-a-copy.submit.error": "Something went wrong with submitting the item request.",
  "bitstream-request-a-copy.submit.error": "Hubo un fallo en el envío de la solicitud de ítem.",

  // "browse.back.all-results": "All browse results",
  "browse.back.all-results": "Todos los resultados de la búsqueda",

  // "browse.comcol.by.author": "By Author",
  "browse.comcol.by.author": "Por autor",

  // "browse.comcol.by.dateissued": "By Issue Date",
  "browse.comcol.by.dateissued": "Por fecha de publicación",

  // "browse.comcol.by.subject": "By Subject",
  "browse.comcol.by.subject": "Por materia",

  // "browse.comcol.by.srsc": "By Subject Category",
  "browse.comcol.by.srsc": "Por categoría",

  // "browse.comcol.by.title": "By Title",
  "browse.comcol.by.title": "Por título",

  // "browse.comcol.head": "Browse",
  "browse.comcol.head": "Examinar",

  // "browse.empty": "No items to show.",
  "browse.empty": "No hay ítems para mostrar.",

  // "browse.metadata.author": "Author",
  "browse.metadata.author": "Autor",

  // "browse.metadata.dateissued": "Issue Date",
  "browse.metadata.dateissued": "Fecha de publicación",

  // "browse.metadata.subject": "Subject",
  "browse.metadata.subject": "Materia",

  // "browse.metadata.title": "Title",
  "browse.metadata.title": "Título",

  // "browse.metadata.author.breadcrumbs": "Browse by Author",
  "browse.metadata.author.breadcrumbs": "Buscar por autor",

  // "browse.metadata.dateissued.breadcrumbs": "Browse by Date",
  "browse.metadata.dateissued.breadcrumbs": "Examinar por fecha",

  // "browse.metadata.subject.breadcrumbs": "Browse by Subject",
  "browse.metadata.subject.breadcrumbs": "Examinar por materia",

  // "browse.metadata.srsc.breadcrumbs": "Browse by Subject Category",
  "browse.metadata.srsc.breadcrumbs": "Examinar por categoría",

  // "browse.metadata.title.breadcrumbs": "Browse by Title",
  "browse.metadata.title.breadcrumbs": "Examinar por título",

  // "pagination.next.button": "Next",
  "pagination.next.button": "Siguiente",

  // "pagination.previous.button": "Previous",
  "pagination.previous.button": "Anterior",

  // "pagination.next.button.disabled.tooltip": "No more pages of results",
  "pagination.next.button.disabled.tooltip": "No hay mas páginas de resultados",

  // "browse.startsWith": ", starting with {{ startsWith }}",
  "browse.startsWith": ", comenzando por {{ startsWith }}",

  // "browse.startsWith.choose_start": "(Choose start)",
  "browse.startsWith.choose_start": "(Elegir inicio)",

  // "browse.startsWith.choose_year": "(Choose year)",
  "browse.startsWith.choose_year": "(Elegir año)",

  // "browse.startsWith.choose_year.label": "Choose the issue year",
  "browse.startsWith.choose_year.label": "Elija el año de publicación",

  // "browse.startsWith.jump": "Filter results by year or month",
  "browse.startsWith.jump": "Filtrar resultados por año o por mes:",

  // "browse.startsWith.months.april": "April",
  "browse.startsWith.months.april": "abril",

  // "browse.startsWith.months.august": "August",
  "browse.startsWith.months.august": "agosto",

  // "browse.startsWith.months.december": "December",
  "browse.startsWith.months.december": "diciembre",

  // "browse.startsWith.months.february": "February",
  "browse.startsWith.months.february": "febrero",

  // "browse.startsWith.months.january": "January",
  "browse.startsWith.months.january": "enero",

  // "browse.startsWith.months.july": "July",
  "browse.startsWith.months.july": "julio",

  // "browse.startsWith.months.june": "June",
  "browse.startsWith.months.june": "junio",

  // "browse.startsWith.months.march": "March",
  "browse.startsWith.months.march": "marzo",

  // "browse.startsWith.months.may": "May",
  "browse.startsWith.months.may": "mayo",

  // "browse.startsWith.months.none": "(Choose month)",
  "browse.startsWith.months.none": "(Elegir mes)",

  // "browse.startsWith.months.none.label": "Choose the issue month",
  "browse.startsWith.months.none.label": "Elija el mes de publicación",

  // "browse.startsWith.months.november": "November",
  "browse.startsWith.months.november": "noviembre",

  // "browse.startsWith.months.october": "October",
  "browse.startsWith.months.october": "octubre",

  // "browse.startsWith.months.september": "September",
  "browse.startsWith.months.september": "septiembre",

  // "browse.startsWith.submit": "Browse",
  "browse.startsWith.submit": "Examinar",

  // "browse.startsWith.type_date": "Filter results by date",
  "browse.startsWith.type_date": "Resultados por fecha",

  // "browse.startsWith.type_date.label": "Or type in a date (year-month) and click on the Browse button",
  "browse.startsWith.type_date.label": "O escriba una fecha (año-mes) y haga clic en el botón Examinar",

  // "browse.startsWith.type_text": "Filter results by typing the first few letters",
  "browse.startsWith.type_text": "Seleccione resultados tecleando las primeras letras",

  // "browse.startsWith.input": "Filter",
  "browse.startsWith.input": "Filtrar",

  // "browse.taxonomy.button": "Browse",
  "browse.taxonomy.button": "Examinar",

  // "browse.title": "Browsing {{ collection }} by {{ field }}{{ startsWith }} {{ value }}",
  "browse.title": "Examinando {{ collection }} por {{ field }} {{ value }}",

  // "browse.title.page": "Browsing {{ collection }} by {{ field }} {{ value }}",
  "browse.title.page": "Examinando {{ collection }} por {{ field }} {{ value }}",

  // "search.browse.item-back": "Back to Results",
  "search.browse.item-back": "Volver a los resultados",

  // "chips.remove": "Remove chip",
  "chips.remove": "Quitar chip",

  // "claimed-approved-search-result-list-element.title": "Approved",
  "claimed-approved-search-result-list-element.title": "Aprobado",

  // "claimed-declined-search-result-list-element.title": "Rejected, sent back to submitter",
  "claimed-declined-search-result-list-element.title": "Rechazado, enviar de vuelta al depositante",

  // "claimed-declined-task-search-result-list-element.title": "Declined, sent back to Review Manager's workflow",
  "claimed-declined-task-search-result-list-element.title": "Declinado, enviar de vuelta al Administrador de Revisión del flujo de trabajo",

  // "collection.create.head": "Create a Collection",
  "collection.create.head": "Crear una colección",

  // "collection.create.notifications.success": "Successfully created the Collection",
  "collection.create.notifications.success": "Colección creada con éxito",

  // "collection.create.sub-head": "Create a Collection for Community {{ parent }}",
  "collection.create.sub-head": "Crea una colección para la comunidad {{ parent }}",

  // "collection.curate.header": "Curate Collection: {{collection}}",
  "collection.curate.header": "Colección seleccionada: {{ collection }}",

  // "collection.delete.cancel": "Cancel",
  "collection.delete.cancel": "Cancelar",

  // "collection.delete.confirm": "Confirm",
  "collection.delete.confirm": "Confirmar",

  // "collection.delete.processing": "Deleting",
  "collection.delete.processing": "Eliminando",

  // "collection.delete.head": "Delete Collection",
  "collection.delete.head": "Eliminar colección",

  // "collection.delete.notification.fail": "Collection could not be deleted",
  "collection.delete.notification.fail": "No se pudo borrar la colección",

  // "collection.delete.notification.success": "Successfully deleted collection",
  "collection.delete.notification.success": "Colección eliminada correctamente",

  // "collection.delete.text": "Are you sure you want to delete collection \"{{ dso }}\"",
  "collection.delete.text": "¿Estás seguro de que quieres eliminar la colección \"{{ dso }}\"?",

  // "collection.edit.delete": "Delete this collection",
  "collection.edit.delete": "Eliminar esta colección",

  // "collection.edit.head": "Edit Collection",
  "collection.edit.head": "Editar colección",

  // "collection.edit.breadcrumbs": "Edit Collection",
  "collection.edit.breadcrumbs": "Editar colección",

  // "collection.edit.tabs.mapper.head": "Item Mapper",
  "collection.edit.tabs.mapper.head": "Mapeo de ítems",

  // "collection.edit.tabs.item-mapper.title": "Collection Edit - Item Mapper",
  "collection.edit.tabs.item-mapper.title": "Editar colección: mapeo de ítems",

  // "collection.edit.item-mapper.cancel": "Cancel",
  "collection.edit.item-mapper.cancel": "Cancelar",

  // "collection.edit.item-mapper.collection": "Collection: \"<b>{{name}}</b>\"",
  "collection.edit.item-mapper.collection": "Colección: \"<b>{{ name }}</b>\"",

  // "collection.edit.item-mapper.confirm": "Map selected items",
  "collection.edit.item-mapper.confirm": "Mapear ítems seleccionados",

  // "collection.edit.item-mapper.description": "This is the item mapper tool that allows collection administrators to map items from other collections into this collection. You can search for items from other collections and map them, or browse the list of currently mapped items.",
  "collection.edit.item-mapper.description": "Esta es la herramienta de mapeo de ítems que permite a los administradores de colecciones asignar ítems de otras colecciones a esta colección. Puede buscar ítems de otras colecciones y mapearlos, o explorar la lista de ítems mapeados actualmente.",

  // "collection.edit.item-mapper.head": "Item Mapper - Map Items from Other Collections",
  "collection.edit.item-mapper.head": "Mapeo de ítems: mapea ítems de otras colecciones",

  // "collection.edit.item-mapper.no-search": "Please enter a query to search",
  "collection.edit.item-mapper.no-search": "Introduzca una consulta para buscar",

  // "collection.edit.item-mapper.notifications.map.error.content": "Errors occurred for mapping of {{amount}} items.",
  "collection.edit.item-mapper.notifications.map.error.content": "Se produjeron errores en la asignación de {{ amount }} ítems.",

  // "collection.edit.item-mapper.notifications.map.error.head": "Mapping errors",
  "collection.edit.item-mapper.notifications.map.error.head": "Errores de mapeo",

  // "collection.edit.item-mapper.notifications.map.success.content": "Successfully mapped {{amount}} items.",
  "collection.edit.item-mapper.notifications.map.success.content": "{{ amount }} ítems mapeados correctamente.",

  // "collection.edit.item-mapper.notifications.map.success.head": "Mapping completed",
  "collection.edit.item-mapper.notifications.map.success.head": "Mapeo completado",

  // "collection.edit.item-mapper.notifications.unmap.error.content": "Errors occurred for removing the mappings of {{amount}} items.",
  "collection.edit.item-mapper.notifications.unmap.error.content": "Se produjeron errores al eliminar los mapeos de {{ amount }} ítems.",

  // "collection.edit.item-mapper.notifications.unmap.error.head": "Remove mapping errors",
  "collection.edit.item-mapper.notifications.unmap.error.head": "Eliminar errores de mapeo",

  // "collection.edit.item-mapper.notifications.unmap.success.content": "Successfully removed the mappings of {{amount}} items.",
  "collection.edit.item-mapper.notifications.unmap.success.content": "Se eliminaron correctamente los mapeos de {{ amount }} ítems.",

  // "collection.edit.item-mapper.notifications.unmap.success.head": "Remove mapping completed",
  "collection.edit.item-mapper.notifications.unmap.success.head": "Finalizada la eliminación del mapeo",

  // "collection.edit.item-mapper.remove": "Remove selected item mappings",
  "collection.edit.item-mapper.remove": "Eliminar los mapeos de ítems seleccionados",

  // "collection.edit.item-mapper.search-form.placeholder": "Search items...",
  "collection.edit.item-mapper.search-form.placeholder": "Buscar ítems...",

  // "collection.edit.item-mapper.tabs.browse": "Browse mapped items",
  "collection.edit.item-mapper.tabs.browse": "Examinar ítems mapeados",

  // "collection.edit.item-mapper.tabs.map": "Map new items",
  "collection.edit.item-mapper.tabs.map": "Asignar nuevos ítems",

  // "collection.edit.logo.delete.title": "Delete logo",
  "collection.edit.logo.delete.title": "Eliminar logo",

  // "collection.edit.logo.delete-undo.title": "Undo delete",
  "collection.edit.logo.delete-undo.title": "Deshacer eliminación",

  // "collection.edit.logo.label": "Collection logo",
  "collection.edit.logo.label": "Logotipo de la colección",

  // "collection.edit.logo.notifications.add.error": "Uploading Collection logo failed. Please verify the content before retrying.",
  "collection.edit.logo.notifications.add.error": "Error al cargar el logotipo de la colección. Verifique el contenido antes de volver a intentarlo.",

  // "collection.edit.logo.notifications.add.success": "Upload Collection logo successful.",
  "collection.edit.logo.notifications.add.success": "Subida correcta del logotipo de la colección.",

  // "collection.edit.logo.notifications.delete.success.title": "Logo deleted",
  "collection.edit.logo.notifications.delete.success.title": "Logotipo eliminado",

  // "collection.edit.logo.notifications.delete.success.content": "Successfully deleted the collection's logo",
  "collection.edit.logo.notifications.delete.success.content": "Se eliminó correctamente el logotipo de la colección.",

  // "collection.edit.logo.notifications.delete.error.title": "Error deleting logo",
  "collection.edit.logo.notifications.delete.error.title": "Error al eliminar el logotipo",

  // "collection.edit.logo.upload": "Drop a Collection Logo to upload",
  "collection.edit.logo.upload": "Suelta un logotipo de colección para cargarlo",

  // "collection.edit.notifications.success": "Successfully edited the Collection",
  "collection.edit.notifications.success": "Editó con éxito la colección",

  // "collection.edit.return": "Back",
  "collection.edit.return": "Atrás",

  // "collection.edit.tabs.access-control.head": "Access Control",
  "collection.edit.tabs.access-control.head": "Control de acceso",

  // "collection.edit.tabs.access-control.title": "Collection Edit - Access Control",
  "collection.edit.tabs.access-control.title": "Edición de colección: Control de acceso",

  // "collection.edit.tabs.curate.head": "Curate",
  "collection.edit.tabs.curate.head": "Curar",

  // "collection.edit.tabs.curate.title": "Collection Edit - Curate",
  "collection.edit.tabs.curate.title": "Edición de colección: Curar",

  // "collection.edit.tabs.authorizations.head": "Authorizations",
  "collection.edit.tabs.authorizations.head": "Autorizaciones",

  // "collection.edit.tabs.authorizations.title": "Collection Edit - Authorizations",
  "collection.edit.tabs.authorizations.title": "Edición de colección: autorizaciones",

  // "collection.edit.item.authorizations.load-bundle-button": "Load more bundles",
  "collection.edit.item.authorizations.load-bundle-button": "Cargar mas bloques",

  // "collection.edit.item.authorizations.load-more-button": "Load more",
  "collection.edit.item.authorizations.load-more-button": "Cargar mas",

  // "collection.edit.item.authorizations.show-bitstreams-button": "Show bitstream policies for bundle",
  "collection.edit.item.authorizations.show-bitstreams-button": "Mostrar las autorizaciones de los ficheros del bloque",

  // "collection.edit.tabs.metadata.head": "Edit Metadata",
  "collection.edit.tabs.metadata.head": "Editar metadatos",

  // "collection.edit.tabs.metadata.title": "Collection Edit - Metadata",
  "collection.edit.tabs.metadata.title": "Edición de colección: metadatos",

  // "collection.edit.tabs.roles.head": "Assign Roles",
  "collection.edit.tabs.roles.head": "Asignar roles",

  // "collection.edit.tabs.roles.title": "Collection Edit - Roles",
  "collection.edit.tabs.roles.title": "Edición de colección - Roles",

  // "collection.edit.tabs.source.external": "This collection harvests its content from an external source",
  "collection.edit.tabs.source.external": "Esta colección recolecta su contenido de una fuente externa",

  // "collection.edit.tabs.source.form.errors.oaiSource.required": "You must provide a set id of the target collection.",
  "collection.edit.tabs.source.form.errors.oaiSource.required": "Debe proporcionar el set-ID de la colección de destino.",

  // "collection.edit.tabs.source.form.harvestType": "Content being harvested",
  "collection.edit.tabs.source.form.harvestType": "Contenido que se está recolectando",

  // "collection.edit.tabs.source.form.head": "Configure an external source",
  "collection.edit.tabs.source.form.head": "Configurar una fuente externa",

  // "collection.edit.tabs.source.form.metadataConfigId": "Metadata Format",
  "collection.edit.tabs.source.form.metadataConfigId": "Formato de metadatos",

  // "collection.edit.tabs.source.form.oaiSetId": "OAI specific set id",
  "collection.edit.tabs.source.form.oaiSetId": "ID de set específico de OAI",

  // "collection.edit.tabs.source.form.oaiSource": "OAI Provider",
  "collection.edit.tabs.source.form.oaiSource": "Proveedor OAI",

  // "collection.edit.tabs.source.form.options.harvestType.METADATA_AND_BITSTREAMS": "Harvest metadata and bitstreams (requires ORE support)",
  "collection.edit.tabs.source.form.options.harvestType.METADATA_AND_BITSTREAMS": "Recolectar metadatos y archivos (requiere soporte ORE)",

  // "collection.edit.tabs.source.form.options.harvestType.METADATA_AND_REF": "Harvest metadata and references to bitstreams (requires ORE support)",
  "collection.edit.tabs.source.form.options.harvestType.METADATA_AND_REF": "Recolectar metadatos y referencias a archivos (requiere soporte ORE)",

  // "collection.edit.tabs.source.form.options.harvestType.METADATA_ONLY": "Harvest metadata only",
  "collection.edit.tabs.source.form.options.harvestType.METADATA_ONLY": "Recolectar solo metadatos",

  // "collection.edit.tabs.source.head": "Content Source",
  "collection.edit.tabs.source.head": "Origen del contenido",

  // "collection.edit.tabs.source.notifications.discarded.content": "Your changes were discarded. To reinstate your changes click the 'Undo' button",
  "collection.edit.tabs.source.notifications.discarded.content": "Tus cambios fueron descartados.  Para recuperarlos, pulse el botón 'Deshacer'",

  // "collection.edit.tabs.source.notifications.discarded.title": "Changes discarded",
  "collection.edit.tabs.source.notifications.discarded.title": "Cambios descartados",

  // "collection.edit.tabs.source.notifications.invalid.content": "Your changes were not saved. Please make sure all fields are valid before you save.",
  "collection.edit.tabs.source.notifications.invalid.content": "Tus cambios no se guardaron. Asegúrese de que todos los campos sean válidos antes de guardar.",

  // "collection.edit.tabs.source.notifications.invalid.title": "Metadata invalid",
  "collection.edit.tabs.source.notifications.invalid.title": "Metadatos inválidos",

  // "collection.edit.tabs.source.notifications.saved.content": "Your changes to this collection's content source were saved.",
  "collection.edit.tabs.source.notifications.saved.content": "Se guardaron sus cambios en la fuente de contenido de esta colección.",

  // "collection.edit.tabs.source.notifications.saved.title": "Content Source saved",
  "collection.edit.tabs.source.notifications.saved.title": "Fuente de contenido guardada",

  // "collection.edit.tabs.source.title": "Collection Edit - Content Source",
  "collection.edit.tabs.source.title": "Edición de colección: fuente de contenido",

  // "collection.edit.template.add-button": "Add",
  "collection.edit.template.add-button": "Agregar",

  // "collection.edit.template.breadcrumbs": "Item template",
  "collection.edit.template.breadcrumbs": "Plantilla de ítem",

  // "collection.edit.template.cancel": "Cancel",
  "collection.edit.template.cancel": "Cancelar",

  // "collection.edit.template.delete-button": "Delete",
  "collection.edit.template.delete-button": "Borrar",

  // "collection.edit.template.edit-button": "Edit",
  "collection.edit.template.edit-button": "Editar",

  // "collection.edit.template.error": "An error occurred retrieving the template item",
  "collection.edit.template.error": "Se produjo un error al recuperar la plantilla del ítem.",

  // "collection.edit.template.head": "Edit Template Item for Collection \"{{ collection }}\"",
  "collection.edit.template.head": "Editar plantilla del ítem para la colección \"{{ collection }}\"",

  // "collection.edit.template.label": "Template item",
  "collection.edit.template.label": "Plantilla de ítem",

  // "collection.edit.template.loading": "Loading template item...",
  "collection.edit.template.loading": "Cargando plantilla de ítem...",

  // "collection.edit.template.notifications.delete.error": "Failed to delete the item template",
  "collection.edit.template.notifications.delete.error": "No se pudo eliminar la plantilla de ítem.",

  // "collection.edit.template.notifications.delete.success": "Successfully deleted the item template",
  "collection.edit.template.notifications.delete.success": "Se eliminó correctamente la plantilla de ítem.",

  // "collection.edit.template.title": "Edit Template Item",
  "collection.edit.template.title": "Editar plantilla de ítem",

  // "collection.form.abstract": "Short Description",
  "collection.form.abstract": "Breve descripción",

  // "collection.form.description": "Introductory text (HTML)",
  "collection.form.description": "Texto introductorio (HTML)",

  // "collection.form.errors.title.required": "Please enter a collection name",
  "collection.form.errors.title.required": "Introduzca un nombre de colección",

  // "collection.form.license": "License",
  "collection.form.license": "Licencia",

  // "collection.form.provenance": "Provenance",
  "collection.form.provenance": "Procedencia",

  // "collection.form.rights": "Copyright text (HTML)",
  "collection.form.rights": "Texto de copyright (HTML)",

  // "collection.form.tableofcontents": "News (HTML)",
  "collection.form.tableofcontents": "Noticias (HTML)",

  // "collection.form.title": "Name",
  "collection.form.title": "Nombre",

  // "collection.form.entityType": "Entity Type",
  "collection.form.entityType": "Tipo de entidad",

  // "collection.listelement.badge": "Collection",
  "collection.listelement.badge": "Colección",

  // "collection.page.browse.recent.head": "Recent Submissions",
  "collection.page.browse.recent.head": "Envíos recientes",

  // "collection.page.browse.recent.empty": "No items to show",
  "collection.page.browse.recent.empty": "No hay ítems para mostrar",

  // "collection.page.edit": "Edit this collection",
  "collection.page.edit": "Editar esta colección",

  // "collection.page.handle": "Permanent URI for this collection",
  "collection.page.handle": "URI permanente para esta colección",

  // "collection.page.license": "License",
  "collection.page.license": "Licencia",

  // "collection.page.news": "News",
  "collection.page.news": "Noticias",

  // "collection.select.confirm": "Confirm selected",
  "collection.select.confirm": "Confirmar seleccionado",

  // "collection.select.empty": "No collections to show",
  "collection.select.empty": "No hay colecciones para mostrar",

  // "collection.select.table.title": "Title",
  "collection.select.table.title": "Título",

  // "collection.source.controls.head": "Harvest Controls",
  "collection.source.controls.head": "Controles de recolección",

  // "collection.source.controls.test.submit.error": "Something went wrong with initiating the testing of the settings",
  "collection.source.controls.test.submit.error": "Hubo fallos al realizar las pruebas de comprobación de los ajustes",

  // "collection.source.controls.test.failed": "The script to test the settings has failed",
  "collection.source.controls.test.failed": "La prueba de los ajustes ha fallado",

  // "collection.source.controls.test.completed": "The script to test the settings has successfully finished",
  "collection.source.controls.test.completed": "El script de prueba de los ajustes ha terminado correctamente",

  // "collection.source.controls.test.submit": "Test configuration",
  "collection.source.controls.test.submit": "Probar la configuración",

  // "collection.source.controls.test.running": "Testing configuration...",
  "collection.source.controls.test.running": "Probando la configuración...",

  // "collection.source.controls.import.submit.success": "The import has been successfully initiated",
  "collection.source.controls.import.submit.success": "La importación ha comenzado correctamente",

  // "collection.source.controls.import.submit.error": "Something went wrong with initiating the import",
  "collection.source.controls.import.submit.error": "Hubo algún fallo al iniciar la importación",

  // "collection.source.controls.import.submit": "Import now",
  "collection.source.controls.import.submit": "Importar ahora",

  // "collection.source.controls.import.running": "Importing...",
  "collection.source.controls.import.running": "Importando...",

  // "collection.source.controls.import.failed": "An error occurred during the import",
  "collection.source.controls.import.failed": "Ha ocurrido un error durante la importación",

  // "collection.source.controls.import.completed": "The import completed",
  "collection.source.controls.import.completed": "La importación finalizó",

  // "collection.source.controls.reset.submit.success": "The reset and reimport has been successfully initiated",
  "collection.source.controls.reset.submit.success": "La restauración y reimportación ha comenzado correctamente",

  // "collection.source.controls.reset.submit.error": "Something went wrong with initiating the reset and reimport",
  "collection.source.controls.reset.submit.error": "Ha ocurrido un error al iniciar la restauración y reimportación",

  // "collection.source.controls.reset.failed": "An error occurred during the reset and reimport",
  "collection.source.controls.reset.failed": "Ha ocurrido un error en la restauración y reimportación",

  // "collection.source.controls.reset.completed": "The reset and reimport completed",
  "collection.source.controls.reset.completed": "Restauración y reimportación finalizadas",

  // "collection.source.controls.reset.submit": "Reset and reimport",
  "collection.source.controls.reset.submit": "Restauración y reimportación",

  // "collection.source.controls.reset.running": "Resetting and reimporting...",
  "collection.source.controls.reset.running": "Restaurando y reimportando...",

  // "collection.source.controls.harvest.status": "Harvest status:",
  "collection.source.controls.harvest.status": "Estado de la Recolección:",

  // "collection.source.controls.harvest.start": "Harvest start time:",
  "collection.source.controls.harvest.start": "Comienzo de la recolección:",

  // "collection.source.controls.harvest.last": "Last time harvested:",
  "collection.source.controls.harvest.last": "Fecha de la última recolección:",

  // "collection.source.controls.harvest.message": "Harvest info:",
  "collection.source.controls.harvest.message": "Información de recolección:",

  // "collection.source.controls.harvest.no-information": "N/A",
  "collection.source.controls.harvest.no-information": "N/A",

  // "collection.source.update.notifications.error.content": "The provided settings have been tested and didn't work.",
  "collection.source.update.notifications.error.content": "La configuración proporcionada se ha probado y no funcionó.",

  // "collection.source.update.notifications.error.title": "Server Error",
  "collection.source.update.notifications.error.title": "Error del Servidor",

  // "communityList.breadcrumbs": "Community List",
  "communityList.breadcrumbs": "Lista de comunidades",

  // "communityList.tabTitle": "Community List",
  "communityList.tabTitle": "Lista de comunidades",

  // "communityList.title": "List of Communities",
  "communityList.title": "Lista de Comunidades",

  // "communityList.showMore": "Show More",
  "communityList.showMore": "Mostrar más",

  // "community.create.head": "Create a Community",
  "community.create.head": "Crear una comunidad",

  // "community.create.notifications.success": "Successfully created the Community",
  "community.create.notifications.success": "Comunidad creada con éxito",

  // "community.create.sub-head": "Create a Sub-Community for Community {{ parent }}",
  "community.create.sub-head": "Crear una subcomunidad para la comunidad {{ parent }}",

  // "community.curate.header": "Curate Community: {{community}}",
  "community.curate.header": "Comunidad seleccionada: {{ community }}",

  // "community.delete.cancel": "Cancel",
  "community.delete.cancel": "Cancelar",

  // "community.delete.confirm": "Confirm",
  "community.delete.confirm": "Confirmar",

  // "community.delete.processing": "Deleting...",
  "community.delete.processing": "Eliminando...",

  // "community.delete.head": "Delete Community",
  "community.delete.head": "Eliminar comunidad",

  // "community.delete.notification.fail": "Community could not be deleted",
  "community.delete.notification.fail": "No se pudo eliminar la comunidad",

  // "community.delete.notification.success": "Successfully deleted community",
  "community.delete.notification.success": "Comunidad eliminada con éxito",

  // "community.delete.text": "Are you sure you want to delete community \"{{ dso }}\"",
  "community.delete.text": "¿Está seguro de que desea eliminar la comunidad \"{{ dso }}\"?",

  // "community.edit.delete": "Delete this community",
  "community.edit.delete": "Eliminar esta comunidad",

  // "community.edit.head": "Edit Community",
  "community.edit.head": "Editar comunidad",

  // "community.edit.breadcrumbs": "Edit Community",
  "community.edit.breadcrumbs": "Editar comunidad",

  // "community.edit.logo.delete.title": "Delete logo",
  "community.edit.logo.delete.title": "Eliminar logo",

  // "community.edit.logo.delete-undo.title": "Undo delete",
  "community.edit.logo.delete-undo.title": "Deshacer eliminación",

  // "community.edit.logo.label": "Community logo",
  "community.edit.logo.label": "Logotipo de la comunidad",

  // "community.edit.logo.notifications.add.error": "Uploading Community logo failed. Please verify the content before retrying.",
  "community.edit.logo.notifications.add.error": "Error al cargar el logotipo de la comunidad. Verifique el contenido antes de volver a intentarlo.",

  // "community.edit.logo.notifications.add.success": "Upload Community logo successful.",
  "community.edit.logo.notifications.add.success": "Subir el logotipo de la comunidad correctamente.",

  // "community.edit.logo.notifications.delete.success.title": "Logo deleted",
  "community.edit.logo.notifications.delete.success.title": "Logotipo eliminado",

  // "community.edit.logo.notifications.delete.success.content": "Successfully deleted the community's logo",
  "community.edit.logo.notifications.delete.success.content": "Se eliminó correctamente el logotipo de la comunidad.",

  // "community.edit.logo.notifications.delete.error.title": "Error deleting logo",
  "community.edit.logo.notifications.delete.error.title": "Error al eliminar el logotipo",

  // "community.edit.logo.upload": "Drop a Community Logo to upload",
  "community.edit.logo.upload": "Suelta un logotipo de la comunidad para cargar",

  // "community.edit.notifications.success": "Successfully edited the Community",
  "community.edit.notifications.success": "Editó con éxito la comunidad",

  // "community.edit.notifications.unauthorized": "You do not have privileges to make this change",
  "community.edit.notifications.unauthorized": "No tienes privilegios para realizar este cambio",

  // "community.edit.notifications.error": "An error occured while editing the Community",
  "community.edit.notifications.error": "Se produjo un error al editar la comunidad.",

  // "community.edit.return": "Back",
  "community.edit.return": "Atrás",

  // "community.edit.tabs.curate.head": "Curate",
  "community.edit.tabs.curate.head": "Curar",

  // "community.edit.tabs.curate.title": "Community Edit - Curate",
  "community.edit.tabs.curate.title": "Edición de la comunidad - Curar",

  // "community.edit.tabs.access-control.head": "Access Control",
  "community.edit.tabs.access-control.head": "Control de acceso",

  // "community.edit.tabs.access-control.title": "Community Edit - Access Control",
  "community.edit.tabs.access-control.title": "Edición de la comunidad: Control de acceso",

  // "community.edit.tabs.metadata.head": "Edit Metadata",
  "community.edit.tabs.metadata.head": "Editar metadatos",

  // "community.edit.tabs.metadata.title": "Community Edit - Metadata",
  "community.edit.tabs.metadata.title": "Edición de la comunidad: metadatos",

  // "community.edit.tabs.roles.head": "Assign Roles",
  "community.edit.tabs.roles.head": "Asignar roles",

  // "community.edit.tabs.roles.title": "Community Edit - Roles",
  "community.edit.tabs.roles.title": "Edición de la comunidad: funciones",

  // "community.edit.tabs.authorizations.head": "Authorizations",
  "community.edit.tabs.authorizations.head": "Autorizaciones",

  // "community.edit.tabs.authorizations.title": "Community Edit - Authorizations",
  "community.edit.tabs.authorizations.title": "Edición de la comunidad: autorizaciones",

  // "community.listelement.badge": "Community",
  "community.listelement.badge": "Comunidad",

  // "comcol-role.edit.no-group": "None",
  "comcol-role.edit.no-group": "Ninguno",

  // "comcol-role.edit.create": "Create",
  "comcol-role.edit.create": "Crear",

  // "comcol-role.edit.create.error.title": "Failed to create a group for the '{{ role }}' role",
  "comcol-role.edit.create.error.title": "Error al crear un grupo para el rol '{{ role }}'",

  // "comcol-role.edit.restrict": "Restrict",
  "comcol-role.edit.restrict": "Restringir",

  // "comcol-role.edit.delete": "Delete",
  "comcol-role.edit.delete": "Borrar",

  // "comcol-role.edit.delete.error.title": "Failed to delete the '{{ role }}' role's group",
  "comcol-role.edit.delete.error.title": "Error al borrar el grupo del rol '{{ role }}'",

  // "comcol-role.edit.community-admin.name": "Administrators",
  "comcol-role.edit.community-admin.name": "Administradores",

  // "comcol-role.edit.collection-admin.name": "Administrators",
  "comcol-role.edit.collection-admin.name": "Administradores",

  // "comcol-role.edit.community-admin.description": "Community administrators can create sub-communities or collections, and manage or assign management for those sub-communities or collections. In addition, they decide who can submit items to any sub-collections, edit item metadata (after submission), and add (map) existing items from other collections (subject to authorization).",
  "comcol-role.edit.community-admin.description": "Los administradores de la comunidad pueden crear subcomunidades o colecciones y gestionar o asignar la gestión para esas subcomunidades o colecciones. Además, deciden quién puede enviar ítems a las subcolecciones, editar los metadatos del ítem (después del envío) y agregar (mapear) ítems existentes de otras colecciones (sujeto a autorización).",

  // "comcol-role.edit.collection-admin.description": "Collection administrators decide who can submit items to the collection, edit item metadata (after submission), and add (map) existing items from other collections to this collection (subject to authorization for that collection).",
  "comcol-role.edit.collection-admin.description": "Los administradores de la colección deciden quién puede enviar ítems a la colección, editar los metadatos del ítem (después del envío) y agregar (mapear) ítems existentes de otras colecciones a esta colección (sujeto a autorización para esa colección).",

  // "comcol-role.edit.submitters.name": "Submitters",
  "comcol-role.edit.submitters.name": "Remitentes",

  // "comcol-role.edit.submitters.description": "The E-People and Groups that have permission to submit new items to this collection.",
  "comcol-role.edit.submitters.description": "Los Usuarios y Grupos que tienen permiso para enviar nuevos ítems a esta colección.",

  // "comcol-role.edit.item_read.name": "Default item read access",
  "comcol-role.edit.item_read.name": "Acceso de lectura predeterminado del ítem",

  // "comcol-role.edit.item_read.description": "E-People and Groups that can read new items submitted to this collection. Changes to this role are not retroactive. Existing items in the system will still be viewable by those who had read access at the time of their addition.",
  "comcol-role.edit.item_read.description": "Usuarios y Grupos que pueden leer nuevos ítems enviados a esta colección. Los cambios en este rol no son retroactivos. Los ítems existentes en el sistema aún serán visibles para aquellos que tenían acceso de lectura en el momento de su adición.",

  // "comcol-role.edit.item_read.anonymous-group": "Default read for incoming items is currently set to Anonymous.",
  "comcol-role.edit.item_read.anonymous-group": "La lectura predeterminada para los ítems entrantes está configurada actualmente como Anónimo.",

  // "comcol-role.edit.bitstream_read.name": "Default bitstream read access",
  "comcol-role.edit.bitstream_read.name": "Acceso de lectura predeterminado de archivos",

  // "comcol-role.edit.bitstream_read.description": "Community administrators can create sub-communities or collections, and manage or assign management for those sub-communities or collections. In addition, they decide who can submit items to any sub-collections, edit item metadata (after submission), and add (map) existing items from other collections (subject to authorization).",
  "comcol-role.edit.bitstream_read.description": "Los administradores de la comunidad pueden crear subcomunidades o colecciones y gestionar o asignar la gestión para esas subcomunidades o colecciones. Además, deciden quién puede enviar ítems a las subcolecciones, editar los metadatos del ítem (después del envío) y agregar (mapear) ítems existentes de otras colecciones (sujeto a autorización).",

  // "comcol-role.edit.bitstream_read.anonymous-group": "Default read for incoming bitstreams is currently set to Anonymous.",
  "comcol-role.edit.bitstream_read.anonymous-group": "La lectura predeterminada para los archivos entrantes se establece actualmente en Anónimo.",

  // "comcol-role.edit.editor.name": "Editors",
  "comcol-role.edit.editor.name": "Editores",

  // "comcol-role.edit.editor.description": "Editors are able to edit the metadata of incoming submissions, and then accept or reject them.",
  "comcol-role.edit.editor.description": "Los editores pueden editar los metadatos de los envíos entrantes y luego aceptarlos o rechazarlos.",

  // "comcol-role.edit.finaleditor.name": "Final editors",
  "comcol-role.edit.finaleditor.name": "Editores finales",

  // "comcol-role.edit.finaleditor.description": "Final editors are able to edit the metadata of incoming submissions, but will not be able to reject them.",
  "comcol-role.edit.finaleditor.description": "Los editores finales pueden editar los metadatos de los envíos entrantes, pero no podrán rechazarlos.",

  // "comcol-role.edit.reviewer.name": "Reviewers",
  "comcol-role.edit.reviewer.name": "Revisores",

  // "comcol-role.edit.reviewer.description": "Reviewers are able to accept or reject incoming submissions. However, they are not able to edit the submission's metadata.",
  "comcol-role.edit.reviewer.description": "Los revisores pueden aceptar o rechazar envíos entrantes. Sin embargo, no pueden editar los metadatos del envío.",

  // "comcol-role.edit.scorereviewers.name": "Score Reviewers",
  "comcol-role.edit.scorereviewers.name": "Revisores de puntuación",

  // "comcol-role.edit.scorereviewers.description": "Reviewers are able to give a score to incoming submissions, this will define whether the submission will be rejected or not.",
  "comcol-role.edit.scorereviewers.description": "Los revisores pueden dar una puntuación a un envío entrante, esto definirá si el envío será rechazado o no.",

  // "community.form.abstract": "Short Description",
  "community.form.abstract": "Breve descripción",

  // "community.form.description": "Introductory text (HTML)",
  "community.form.description": "Texto introductorio (HTML)",

  // "community.form.errors.title.required": "Please enter a community name",
  "community.form.errors.title.required": "Introduzca un nombre de comunidad",

  // "community.form.rights": "Copyright text (HTML)",
  "community.form.rights": "Texto de copyright (HTML)",

  // "community.form.tableofcontents": "News (HTML)",
  "community.form.tableofcontents": "Noticias (HTML)",

  // "community.form.title": "Name",
  "community.form.title": "Nombre",

  // "community.page.edit": "Edit this community",
  "community.page.edit": "Editar esta comunidad",

  // "community.page.handle": "Permanent URI for this community",
  "community.page.handle": "URI permanente para esta comunidad",

  // "community.page.license": "License",
  "community.page.license": "Licencia",

  // "community.page.news": "News",
  "community.page.news": "Noticias",

  // "community.all-lists.head": "Subcommunities and Collections",
  "community.all-lists.head": "Subcomunidades y colecciones",

  // "community.sub-collection-list.head": "Collections in this Community",
  "community.sub-collection-list.head": "Colecciones de esta comunidad",

  // "community.sub-community-list.head": "Communities in this Community",
  "community.sub-community-list.head": "Comunidades de esta comunidad",

  // "cookies.consent.accept-all": "Accept all",
  "cookies.consent.accept-all": "Aceptar todo",

  // "cookies.consent.accept-selected": "Accept selected",
  "cookies.consent.accept-selected": "Aceptar seleccionado",

  // "cookies.consent.app.opt-out.description": "This app is loaded by default (but you can opt out)",
  "cookies.consent.app.opt-out.description": "Esta aplicación se carga de forma predeterminada (pero puede optar por salir)",

  // "cookies.consent.app.opt-out.title": "(opt-out)",
  "cookies.consent.app.opt-out.title": "(optar por salir)",

  // "cookies.consent.app.purpose": "purpose",
  "cookies.consent.app.purpose": "objetivo",

  // "cookies.consent.app.required.description": "This application is always required",
  "cookies.consent.app.required.description": "Esta aplicación siempre es necesaria",

  // "cookies.consent.app.required.title": "(always required)",
  "cookies.consent.app.required.title": "(siempre requerido)",

  // "cookies.consent.update": "There were changes since your last visit, please update your consent.",
  "cookies.consent.update": "Hubo cambios desde su última visita, actualice su consentimiento.",

  // "cookies.consent.close": "Close",
  "cookies.consent.close": "Cerrar",

  // "cookies.consent.decline": "Decline",
  "cookies.consent.decline": "Rechazar",

  // "cookies.consent.ok": "That's ok",
  "cookies.consent.ok": "Aceptar",

  // "cookies.consent.save": "Save",
  "cookies.consent.save": "Guardar",

  // "cookies.consent.content-notice.description": "We collect and process your personal information for the following purposes: <strong>Authentication, Preferences, Acknowledgement and Statistics</strong>. <br/> To learn more, please read our {privacyPolicy}.",
  "cookies.consent.content-notice.description": "Recopilamos y procesamos su información personal para los siguientes propósitos: <strong>Autenticación, Preferencias, Reconocimiento y Estadísticas</strong>. <br/> Para obtener más información, lea nuestra {privacyPolicy}.",

  // "cookies.consent.content-notice.learnMore": "Customize",
  "cookies.consent.content-notice.learnMore": "Personalizar",

  // "cookies.consent.content-modal.description": "Here you can see and customize the information that we collect about you.",
  "cookies.consent.content-modal.description": "Aquí puede ver y personalizar la información que recopilamos sobre usted.",

  // "cookies.consent.content-modal.privacy-policy.name": "privacy policy",
  "cookies.consent.content-modal.privacy-policy.name": "política de privacidad",

  // "cookies.consent.content-modal.privacy-policy.text": "To learn more, please read our {privacyPolicy}.",
  "cookies.consent.content-modal.privacy-policy.text": "Para más información, lea por favor nuestra {privacyPolicy}.",

  // "cookies.consent.content-modal.title": "Information that we collect",
  "cookies.consent.content-modal.title": "Información que recopilamos",

  // "cookies.consent.app.title.authentication": "Authentication",
  "cookies.consent.app.title.authentication": "Autenticación",

  // "cookies.consent.app.description.authentication": "Required for signing you in",
  "cookies.consent.app.description.authentication": "Requerido para iniciar sesión",

  // "cookies.consent.app.title.preferences": "Preferences",
  "cookies.consent.app.title.preferences": "Preferencias",

  // "cookies.consent.app.description.preferences": "Required for saving your preferences",
  "cookies.consent.app.description.preferences": "Requerido para guardar sus preferencias",

  // "cookies.consent.app.title.acknowledgement": "Acknowledgement",
  "cookies.consent.app.title.acknowledgement": "Reconocimiento",

  // "cookies.consent.app.description.acknowledgement": "Required for saving your acknowledgements and consents",
  "cookies.consent.app.description.acknowledgement": "Requerido para guardar sus reconocimientos y consentimientos",

  // "cookies.consent.app.title.google-analytics": "Google Analytics",
  "cookies.consent.app.title.google-analytics": "Google Analytics",

  // "cookies.consent.app.description.google-analytics": "Allows us to track statistical data",
  "cookies.consent.app.description.google-analytics": "Nos permite rastrear datos estadísticos",

  // "cookies.consent.app.title.google-recaptcha": "Google reCaptcha",
  "cookies.consent.app.title.google-recaptcha": "Google reCaptcha",

  // "cookies.consent.app.description.google-recaptcha": "We use google reCAPTCHA service during registration and password recovery",
  "cookies.consent.app.description.google-recaptcha": "Utilizamos el servicio google reCAPTCHA durante el registro y la recuperación de contraseña",

  // "cookies.consent.purpose.functional": "Functional",
  "cookies.consent.purpose.functional": "Funcional",

  // "cookies.consent.purpose.statistical": "Statistical",
  "cookies.consent.purpose.statistical": "Estadístico",

  // "cookies.consent.purpose.registration-password-recovery": "Registration and Password recovery",
  "cookies.consent.purpose.registration-password-recovery": "Registro y recuperación de contraseña",

  // "cookies.consent.purpose.sharing": "Sharing",
  "cookies.consent.purpose.sharing": "Compartición",

  // "curation-task.task.citationpage.label": "Generate Citation Page",
  "curation-task.task.citationpage.label": "Generar página de cita",

  // "curation-task.task.checklinks.label": "Check Links in Metadata",
  "curation-task.task.checklinks.label": "Comprobar enlaces en metadatos",

  // "curation-task.task.noop.label": "NOOP",
  "curation-task.task.noop.label": "NOOP",

  // "curation-task.task.profileformats.label": "Profile Bitstream Formats",
  "curation-task.task.profileformats.label": "Perfil de formatos de archivo",

  // "curation-task.task.requiredmetadata.label": "Check for Required Metadata",
  "curation-task.task.requiredmetadata.label": "Comprobar los metadatos requeridos",

  // "curation-task.task.translate.label": "Microsoft Translator",
  "curation-task.task.translate.label": "Traductor de Microsoft",

  // "curation-task.task.vscan.label": "Virus Scan",
  "curation-task.task.vscan.label": "Búsqueda de virus",

  // "curation-task.task.registerdoi.label": "Register DOI",
  "curation-task.task.registerdoi.label": "Registro DOI",

  // "curation.form.task-select.label": "Task:",
  "curation.form.task-select.label": "Tarea:",

  // "curation.form.submit": "Start",
  "curation.form.submit": "Iniciar",

  // "curation.form.submit.success.head": "The curation task has been started successfully",
  "curation.form.submit.success.head": "La tarea de curación se ha iniciado con éxito.",

  // "curation.form.submit.success.content": "You will be redirected to the corresponding process page.",
  "curation.form.submit.success.content": "Será redirigido a la página del proceso correspondiente.",

  // "curation.form.submit.error.head": "Running the curation task failed",
  "curation.form.submit.error.head": "Error al ejecutar la tarea de curación",

  // "curation.form.submit.error.content": "An error occured when trying to start the curation task.",
  "curation.form.submit.error.content": "Se produjo un error al intentar iniciar la tarea de curación.",

  // "curation.form.submit.error.invalid-handle": "Couldn't determine the handle for this object",
  "curation.form.submit.error.invalid-handle": "No se pudo determinar el handle de este objeto",

  // "curation.form.handle.label": "Handle:",
  "curation.form.handle.label": "Handle:",

  // "curation.form.handle.hint": "Hint: Enter [your-handle-prefix]/0 to run a task across entire site (not all tasks may support this capability)",
  "curation.form.handle.hint": "Sugerencia: Introduzca [su-prefijo-handle]/0 para ejecutar una tarea en toda su instalación (no todas las tareas permiten esta opción)",

  // "deny-request-copy.email.message": "Dear {{ recipientName }},\nIn response to your request I regret to inform you that it's not possible to send you a copy of the file(s) you have requested, concerning the document: \"{{ itemUrl }}\" ({{ itemName }}), of which I am an author.\n\nBest regards,\n{{ authorName }} <{{ authorEmail }}>",
  "deny-request-copy.email.message": "Estimado {{ recipientName }},\nEn respuesta a su solicitud, lamento informarle de que no es posible enviarle una copia de los archivos que ha solicitado, en relación con el documento: \"{{ itemUrl }}\" ({{ itemName }}), del cual soy autor.\n\nSaludos cordiales,\n{{ authorName }} <{{ authorEmail }}>",

  // "deny-request-copy.email.subject": "Request copy of document",
  "deny-request-copy.email.subject": "Solicitar una copia del documento",

  // "deny-request-copy.error": "An error occurred",
  "deny-request-copy.error": "Ha ocurrido un error",

  // "deny-request-copy.header": "Deny document copy request",
  "deny-request-copy.header": "Denegar copia del documento",

  // "deny-request-copy.intro": "This message will be sent to the applicant of the request",
  "deny-request-copy.intro": "Éste es el texto que será enviado al solicitante",

  // "deny-request-copy.success": "Successfully denied item request",
  "deny-request-copy.success": "Solicitud de copia de documento denegada",

  // "dso.name.untitled": "Untitled",
  "dso.name.untitled": "Sin título",

  // "dso.name.unnamed": "Unnamed",
  "dso.name.unnamed": "Sin nombre",

  // "dso-selector.create.collection.head": "New collection",
  "dso-selector.create.collection.head": "Nueva colección",

  // "dso-selector.create.collection.sub-level": "Create a new collection in",
  "dso-selector.create.collection.sub-level": "Crea una nueva colección en",

  // "dso-selector.create.community.head": "New community",
  "dso-selector.create.community.head": "Nueva comunidad",

  // "dso-selector.create.community.or-divider": "or",
  "dso-selector.create.community.or-divider": "o",

  // "dso-selector.create.community.sub-level": "Create a new community in",
  "dso-selector.create.community.sub-level": "Crea una nueva comunidad en",

  // "dso-selector.create.community.top-level": "Create a new top-level community",
  "dso-selector.create.community.top-level": "Crea una nueva comunidad de alto nivel",

  // "dso-selector.create.item.head": "New item",
  "dso-selector.create.item.head": "Nuevo ítem",

  // "dso-selector.create.item.sub-level": "Create a new item in",
  "dso-selector.create.item.sub-level": "Crea un nuevo ítem en",

  // "dso-selector.create.submission.head": "New submission",
  "dso-selector.create.submission.head": "Nuevo envío",

  // "dso-selector.edit.collection.head": "Edit collection",
  "dso-selector.edit.collection.head": "Editar colección",

  // "dso-selector.edit.community.head": "Edit community",
  "dso-selector.edit.community.head": "Editar comunidad",

  // "dso-selector.edit.item.head": "Edit item",
  "dso-selector.edit.item.head": "Editar ítem",

  // "dso-selector.error.title": "An error occurred searching for a {{ type }}",
  "dso-selector.error.title": "Se ha producido un error al buscar un {{ type }}",

  // "dso-selector.export-metadata.dspaceobject.head": "Export metadata from",
  "dso-selector.export-metadata.dspaceobject.head": "Exportar metadatos desde",

  // "dso-selector.export-batch.dspaceobject.head": "Export Batch (ZIP) from",
  "dso-selector.export-batch.dspaceobject.head": "Exportar archivo por lotes (ZIP) desde",

  // "dso-selector.import-batch.dspaceobject.head": "Import batch from",
  "dso-selector.import-batch.dspaceobject.head": "Importar archivo por lotes desde",

  // "dso-selector.no-results": "No {{ type }} found",
  "dso-selector.no-results": "No se encontró {{ type }}",

  // "dso-selector.placeholder": "Search for a {{ type }}",
  "dso-selector.placeholder": "Busque un {{ type }}",

  // "dso-selector.select.collection.head": "Select a collection",
  "dso-selector.select.collection.head": "Seleccione una colección",

  // "dso-selector.set-scope.community.head": "Select a search scope",
  "dso-selector.set-scope.community.head": "Seleccione un ámbito de búsqueda",

  // "dso-selector.set-scope.community.button": "Search all of DSpace",
  "dso-selector.set-scope.community.button": "Buscar en todo DSpace",

  // "dso-selector.set-scope.community.or-divider": "or",
  "dso-selector.set-scope.community.or-divider": "o",

  // "dso-selector.set-scope.community.input-header": "Search for a community or collection",
  "dso-selector.set-scope.community.input-header": "Busque una comunidad o colección",

  // "dso-selector.claim.item.head": "Profile tips",
  "dso-selector.claim.item.head": "Sugerencias de perfil",

  // "dso-selector.claim.item.body": "These are existing profiles that may be related to you. If you recognize yourself in one of these profiles, select it and on the detail page, among the options, choose to claim it. Otherwise you can create a new profile from scratch using the button below.",
  "dso-selector.claim.item.body": "Hay perfiles que podrían estar relacionados con usted. Si se ve reflejado en uno de ellos, selecciónelo y en la página de detalles, elija la opción de reclamarlo. Opcionalmente puede crear un nuevo perfil desde cero usando el botón inferior.",

  // "dso-selector.claim.item.not-mine-label": "None of these are mine",
  "dso-selector.claim.item.not-mine-label": "Ninguno de esos es mio",

  // "dso-selector.claim.item.create-from-scratch": "Create a new one",
  "dso-selector.claim.item.create-from-scratch": "Crear uno nuevo",

  // "dso-selector.results-could-not-be-retrieved": "Something went wrong, please refresh again ↻",
  "dso-selector.results-could-not-be-retrieved": "Algo salió mal, por favor actualice de nuevo ↻",

  // "supervision-group-selector.header": "Supervision Group Selector",
  "supervision-group-selector.header": "Selector de grupo de supervisión",

  // "supervision-group-selector.select.type-of-order.label": "Select a type of Order",
  "supervision-group-selector.select.type-of-order.label": "Seleccione un tipo de Orden",

  // "supervision-group-selector.select.type-of-order.option.none": "NONE",
  "supervision-group-selector.select.type-of-order.option.none": "NINGUNO",

  // "supervision-group-selector.select.type-of-order.option.editor": "EDITOR",
  "supervision-group-selector.select.type-of-order.option.editor": "EDITOR",

  // "supervision-group-selector.select.type-of-order.option.observer": "OBSERVER",
  "supervision-group-selector.select.type-of-order.option.observer": "OBSERVADOR",

  // "supervision-group-selector.select.group.label": "Select a Group",
  "supervision-group-selector.select.group.label": "Seleccione un grupo",

  // "supervision-group-selector.button.cancel": "Cancel",
  "supervision-group-selector.button.cancel": "Cancelar",

  // "supervision-group-selector.button.save": "Save",
  "supervision-group-selector.button.save": "Guardar",

  // "supervision-group-selector.select.type-of-order.error": "Please select a type of order",
  "supervision-group-selector.select.type-of-order.error": "Por favor seleccione un tipo de orden",

  // "supervision-group-selector.select.group.error": "Please select a group",
  "supervision-group-selector.select.group.error": "Por favor seleccione un grupo",

  // "supervision-group-selector.notification.create.success.title": "Successfully created supervision order for group {{ name }}",
  "supervision-group-selector.notification.create.success.title": "Orden de supervisión creada exitosamente para el grupo {{ name }}",

  // "supervision-group-selector.notification.create.failure.title": "Error",
  "supervision-group-selector.notification.create.failure.title": "Error",

  // "supervision-group-selector.notification.create.already-existing": "A supervision order already exists on this item for selected group",
  "supervision-group-selector.notification.create.already-existing": "Ya existe una orden de supervisión para este ítem en el grupo selecionado",

  // "confirmation-modal.export-metadata.header": "Export metadata for {{ dsoName }}",
  "confirmation-modal.export-metadata.header": "Exportar metadatos para {{ dsoName }}",

  // "confirmation-modal.export-metadata.info": "Are you sure you want to export metadata for {{ dsoName }}",
  "confirmation-modal.export-metadata.info": "¿Está seguro de que desea exportar metadatos para {{ dsoName }}?",

  // "confirmation-modal.export-metadata.cancel": "Cancel",
  "confirmation-modal.export-metadata.cancel": "Cancelar",

  // "confirmation-modal.export-metadata.confirm": "Export",
  "confirmation-modal.export-metadata.confirm": "Exportar",

  // "confirmation-modal.export-batch.header": "Export batch (ZIP) for {{ dsoName }}",
  "confirmation-modal.export-batch.header": "Exportar archivo por lotes (ZIP) para {{ dsoName }}",

  // "confirmation-modal.export-batch.info": "Are you sure you want to export batch (ZIP) for {{ dsoName }}",
  "confirmation-modal.export-batch.info": "¿Está seguro de que desea exportar un archivo por lotes (ZIP) para {{ dsoName }}?",

  // "confirmation-modal.export-batch.cancel": "Cancel",
  "confirmation-modal.export-batch.cancel": "Cancelar",

  // "confirmation-modal.export-batch.confirm": "Export",
  "confirmation-modal.export-batch.confirm": "Exportar",

  // "confirmation-modal.delete-eperson.header": "Delete EPerson \"{{ dsoName }}\"",
  "confirmation-modal.delete-eperson.header": "Borrar usuario \"{{ dsoName }}\"",

  // "confirmation-modal.delete-eperson.info": "Are you sure you want to delete EPerson \"{{ dsoName }}\"",
  "confirmation-modal.delete-eperson.info": "¿Está seguro de que desea eliminar al usuario \"{{ dsoName }}\"?",

  // "confirmation-modal.delete-eperson.cancel": "Cancel",
  "confirmation-modal.delete-eperson.cancel": "Cancelar",

  // "confirmation-modal.delete-eperson.confirm": "Delete",
  "confirmation-modal.delete-eperson.confirm": "Borrar",

  // "confirmation-modal.delete-profile.header": "Delete Profile",
  "confirmation-modal.delete-profile.header": "Borrar Perfil",

  // "confirmation-modal.delete-profile.info": "Are you sure you want to delete your profile",
  "confirmation-modal.delete-profile.info": "¿Está seguro que quiere borrar su perfil?",

  // "confirmation-modal.delete-profile.cancel": "Cancel",
  "confirmation-modal.delete-profile.cancel": "Cancelar",

  // "confirmation-modal.delete-profile.confirm": "Delete",
  "confirmation-modal.delete-profile.confirm": "Borrar",

  // "confirmation-modal.delete-subscription.header": "Delete Subscription",
  "confirmation-modal.delete-subscription.header": "Borrar suscripción",

  // "confirmation-modal.delete-subscription.info": "Are you sure you want to delete subscription for \"{{ dsoName }}\"",
  "confirmation-modal.delete-subscription.info": "Esta usted seguro que desea borrar la suscripción a \"{{ dsoName }}\"",

  // "confirmation-modal.delete-subscription.cancel": "Cancel",
  "confirmation-modal.delete-subscription.cancel": "Cancelar",

  // "confirmation-modal.delete-subscription.confirm": "Delete",
  "confirmation-modal.delete-subscription.confirm": "Borrar",

  // "error.bitstream": "Error fetching bitstream",
  "error.bitstream": "Error al obtener el archivo",

  // "error.browse-by": "Error fetching items",
  "error.browse-by": "Error al recuperar ítems",

  // "error.collection": "Error fetching collection",
  "error.collection": "Error al recuperar la colección",

  // "error.collections": "Error fetching collections",
  "error.collections": "Error al recuperar colecciones",

  // "error.community": "Error fetching community",
  "error.community": "Error al recuperar la comunidad",

  // "error.identifier": "No item found for the identifier",
  "error.identifier": "No se encontró ningún ítem con ese identificador",

  // "error.default": "Error",
  "error.default": "Error",

  // "error.item": "Error fetching item",
  "error.item": "Error al recuperar el ítem",

  // "error.items": "Error fetching items",
  "error.items": "Error al recuperar ítems",

  // "error.objects": "Error fetching objects",
  "error.objects": "Error al recuperar objetos",

  // "error.recent-submissions": "Error fetching recent submissions",
  "error.recent-submissions": "Error al recuperar los envíos recientes",

  // "error.search-results": "Error fetching search results",
  "error.search-results": "Error al recuperar los resultados de búsqueda",

  // "error.invalid-search-query": "Search query is not valid. Please check <a href=\"https://solr.apache.org/guide/query-syntax-and-parsing.html\" target=\"_blank\">Solr query syntax</a> best practices for further information about this error.",
  "error.invalid-search-query": "La búsqueda no es válida. Revise en <a href=\"https://solr.apache.org/guide/query-syntax-and-parsing.html\" target=\"_blank\">la sintaxis de búsquedas Solr</a> para más información sobre este error.",

  // "error.sub-collections": "Error fetching sub-collections",
  "error.sub-collections": "Error al recuperar subcolecciones",

  // "error.sub-communities": "Error fetching sub-communities",
  "error.sub-communities": "Error al recuperar subcomunidades",

  // "error.submission.sections.init-form-error": "An error occurred during section initialize, please check your input-form configuration. Details are below : <br> <br>",
  "error.submission.sections.init-form-error": "Se produjo un error durante la inicialización de la sección, verifique la configuración de su formulario de entrada. Se dan detalles a continuación: <br> <br>",

  // "error.top-level-communities": "Error fetching top-level communities",
  "error.top-level-communities": "Error al recuperar las comunidades de primer nivel",

  // "error.validation.license.notgranted": "You must grant this license to complete your submission. If you are unable to grant this license at this time you may save your work and return later or remove the submission.",
  "error.validation.license.notgranted": "Debe conceder esta licencia de depósito para completar el envío. Si no puede conceder esta licencia en este momento, puede guardar su trabajo y regresar más tarde o bien eliminar el envío.",

  // "error.validation.pattern": "This input is restricted by the current pattern: {{ pattern }}.",
  "error.validation.pattern": "Esta entrada está restringida por este patrón: {{ pattern }}.",

  // "error.validation.filerequired": "The file upload is mandatory",
  "error.validation.filerequired": "La carga de un archivo es obligatoria",

  // "error.validation.required": "This field is required",
  "error.validation.required": "Se requiere este campo",

  // "error.validation.NotValidEmail": "This E-mail is not a valid email",
  "error.validation.NotValidEmail": "Este no es un correo electrónico válido",

  // "error.validation.emailTaken": "This E-mail is already taken",
  "error.validation.emailTaken": "Este correo electrónico ya está en uso",

  // "error.validation.groupExists": "This group already exists",
  "error.validation.groupExists": "Este grupo ya existe",

  // "error.validation.metadata.name.invalid-pattern": "This field cannot contain dots, commas or spaces. Please use the Element & Qualifier fields instead",
  "error.validation.metadata.name.invalid-pattern": "Este campo no puede contener puntos, comas o espacios. Use preferiblemente los campos Elemento y Cualificador",

  // "error.validation.metadata.name.max-length": "This field may not contain more than 32 characters",
  "error.validation.metadata.name.max-length": "Este campo no puede contener mas de 32 caracteres",

  // "error.validation.metadata.namespace.max-length": "This field may not contain more than 256 characters",
  "error.validation.metadata.namespace.max-length": "Este campo no puede contener mas de 256 caracteres",

  // "error.validation.metadata.element.invalid-pattern": "This field cannot contain dots, commas or spaces. Please use the Qualifier field instead",
  "error.validation.metadata.element.invalid-pattern": "Este campo no puede contener puntos, comas o espacios. Use preferiblemente el campo Cualificador",

  // "error.validation.metadata.element.max-length": "This field may not contain more than 64 characters",
  "error.validation.metadata.element.max-length": "Este campo no puede contener mas de 64 caracteres",

  // "error.validation.metadata.qualifier.invalid-pattern": "This field cannot contain dots, commas or spaces",
  "error.validation.metadata.qualifier.invalid-pattern": "This field cannot contain dots, commas or spaces",

  // "error.validation.metadata.qualifier.max-length": "This field may not contain more than 64 characters",
  "error.validation.metadata.qualifier.max-length": "Este campo no puede contener mas de 64 caracteres",

  // "feed.description": "Syndication feed",
  "feed.description": "Hilo de sindicación",

  // "file-section.error.header": "Error obtaining files for this item",
  "file-section.error.header": "Error al obtener archivos para este ítem",

  // "footer.copyright": "copyright © 2002-{{ year }}",
  "footer.copyright": "copyright © 2002-{{ year }}",

  // "footer.link.dspace": "DSpace software",
  "footer.link.dspace": "Software DSpace",

  // "footer.link.lyrasis": "LYRASIS",
  "footer.link.lyrasis": "LYRASIS",

  // "footer.link.cookies": "Cookie settings",
  "footer.link.cookies": "Configuración de cookies",

  // "footer.link.privacy-policy": "Privacy policy",
  "footer.link.privacy-policy": "Política de privacidad",

  // "footer.link.end-user-agreement": "End User Agreement",
  "footer.link.end-user-agreement": "Acuerdo de usuario final",

  // "footer.link.feedback": "Send Feedback",
  "footer.link.feedback": "Enviar Sugerencias",

  // "forgot-email.form.header": "Forgot Password",
  "forgot-email.form.header": "Olvido de contraseña",

  // "forgot-email.form.info": "Enter the email address associated with the account.",
  "forgot-email.form.info": "Introduzca la dirección de correo electrónico que proporcionó cuando se registró.",

  // "forgot-email.form.email": "Email Address *",
  "forgot-email.form.email": "Dirección de correo electrónico *",

  // "forgot-email.form.email.error.required": "Please fill in an email address",
  "forgot-email.form.email.error.required": "Por favor introduzca una dirección de correo electrónico",

  // "forgot-email.form.email.error.not-email-form": "Please fill in a valid email address",
  "forgot-email.form.email.error.not-email-form": "Por favor introduzca una dirección de correo electrónico valida",

  // "forgot-email.form.email.hint": "An email will be sent to this address with a further instructions.",
  "forgot-email.form.email.hint": "Se le enviará un mensaje a esa dirección con las instrucciones pertinentes.",

  // "forgot-email.form.submit": "Reset password",
  "forgot-email.form.submit": "Restablecer contraseña",

  // "forgot-email.form.success.head": "Password reset email sent",
  "forgot-email.form.success.head": "Se ha enviado el mensaje de restablecemieto de contraseña",

  // "forgot-email.form.success.content": "An email has been sent to {{ email }} containing a special URL and further instructions.",
  "forgot-email.form.success.content": "Se ha enviado un correo a {{ email }} que contiene una URL especial e instrucciones adicionales.",

  // "forgot-email.form.error.head": "Error when trying to reset password",
  "forgot-email.form.error.head": "Error al intentar restablecer la contraseña",

  // "forgot-email.form.error.content": "An error occured when attempting to reset the password for the account associated with the following email address: {{ email }}",
  "forgot-email.form.error.content": "Ha ocurrido una error intentando restablecer la contraseña para la cuenta asociada al correo electrónico: {{ email }}",

  // "forgot-password.title": "Forgot Password",
  "forgot-password.title": "Olvido de contraseña",

  // "forgot-password.form.head": "Forgot Password",
  "forgot-password.form.head": "Olvido de contraseña",

  // "forgot-password.form.info": "Enter a new password in the box below, and confirm it by typing it again into the second box.",
  "forgot-password.form.info": "Introduzca una nueva contraseña en el cuadro a continuación y confírmela reescribiéndola en el segundo cuadro.",

  // "forgot-password.form.card.security": "Security",
  "forgot-password.form.card.security": "Seguridad",

  // "forgot-password.form.identification.header": "Identify",
  "forgot-password.form.identification.header": "Identidad",

  // "forgot-password.form.identification.email": "Email address: ",
  "forgot-password.form.identification.email": "Dirección de correo electrónico: ",

  // "forgot-password.form.label.password": "Password",
  "forgot-password.form.label.password": "Contraseña",

  // "forgot-password.form.label.passwordrepeat": "Retype to confirm",
  "forgot-password.form.label.passwordrepeat": "Reescriba para confirmar",

  // "forgot-password.form.error.empty-password": "Please enter a password in the box below.",
  "forgot-password.form.error.empty-password": "Introduzca una contraseña en el cuadro a continuación.",

  // "forgot-password.form.error.matching-passwords": "The passwords do not match.",
  "forgot-password.form.error.matching-passwords": "Las contraseñas no coinciden.",

  // "forgot-password.form.notification.error.title": "Error when trying to submit new password",
  "forgot-password.form.notification.error.title": "Error al intentar enviar una nueva contraseña",

  // "forgot-password.form.notification.success.content": "The password reset was successful. You have been logged in as the created user.",
  "forgot-password.form.notification.success.content": "El restablecimiento de la contraseña fue exitoso. Ha iniciado sesión como el usuario creado.",

  // "forgot-password.form.notification.success.title": "Password reset completed",
  "forgot-password.form.notification.success.title": "Se completó el restablecimiento de la contraseña",

  // "forgot-password.form.submit": "Submit password",
  "forgot-password.form.submit": "Enviar contraseña",

  // "form.add": "Add more",
  "form.add": "Añadir más",

  // "form.add-help": "Click here to add the current entry and to add another one",
  "form.add-help": "Haga clic aquí para agregar la entrada actual y para agregar otra",

  // "form.cancel": "Cancel",
  "form.cancel": "Cancelar",

  // "form.clear": "Clear",
  "form.clear": "Limpiar",

  // "form.clear-help": "Click here to remove the selected value",
  "form.clear-help": "Haga clic aquí para eliminar el valor seleccionado",

  // "form.discard": "Discard",
  "form.discard": "Descartar",

  // "form.drag": "Drag",
  "form.drag": "Arrastrar",

  // "form.edit": "Edit",
  "form.edit": "Editar",

  // "form.edit-help": "Click here to edit the selected value",
  "form.edit-help": "Haga clic aquí para editar el valor seleccionado",

  // "form.first-name": "First name",
  "form.first-name": "Nombre de pila",

  // "form.group-collapse": "Collapse",
  "form.group-collapse": "Contraer",

  // "form.group-collapse-help": "Click here to collapse",
  "form.group-collapse-help": "Haga clic aquí para contraer",

  // "form.group-expand": "Expand",
  "form.group-expand": "Expandir",

  // "form.group-expand-help": "Click here to expand and add more elements",
  "form.group-expand-help": "Haga clic aquí para expandir y agregar más elementos",

  // "form.last-name": "Last name",
  "form.last-name": "Apellidos",

  // "form.loading": "Loading...",
  "form.loading": "Cargando...",

  // "form.lookup": "Lookup",
  "form.lookup": "Buscar",

  // "form.lookup-help": "Click here to look up an existing relation",
  "form.lookup-help": "Haga clic aquí para buscar una relación existente",

  // "form.no-results": "No results found",
  "form.no-results": "No se han encontrado resultados",

  // "form.no-value": "No value entered",
  "form.no-value": "No se introdujo ningún valor",

  // "form.other-information.email": "Email",
  "form.other-information.email": "Correo electrónico",

  // "form.other-information.first-name": "First Name",
  "form.other-information.first-name": "Nombre",

  // "form.other-information.insolr": "In Solr Index",
  "form.other-information.insolr": "en el índice Solr",

  // "form.other-information.institution": "Institution",
  "form.other-information.institution": "Institución",

  // "form.other-information.last-name": "Last Name",
  "form.other-information.last-name": "Apellido",

  // "form.other-information.orcid": "ORCID",
  "form.other-information.orcid": "ORCID",

  // "form.remove": "Remove",
  "form.remove": "Eliminar",

  // "form.save": "Save",
  "form.save": "Guardar",

  // "form.save-help": "Save changes",
  "form.save-help": "Guardar cambios",

  // "form.search": "Search",
  "form.search": "Buscar",

  // "form.search-help": "Click here to look for an existing correspondence",
  "form.search-help": "Haga clic aquí para buscar una correspondencia existente",

  // "form.submit": "Save",
  "form.submit": "Guardar",

  // "form.create": "Create",
  "form.create": "Crear",

  // "form.repeatable.sort.tip": "Drop the item in the new position",
  "form.repeatable.sort.tip": "Suelte el ítem en la nueva posición",

  // "grant-deny-request-copy.deny": "Don't send copy",
  "grant-deny-request-copy.deny": "No envíe copia",

  // "grant-deny-request-copy.email.back": "Back",
  "grant-deny-request-copy.email.back": "Atrás",

  // "grant-deny-request-copy.email.message": "Optional additional message",
  "grant-deny-request-copy.email.message": "Mensaje adicional (opcional)",

  // "grant-deny-request-copy.email.message.empty": "Please enter a message",
  "grant-deny-request-copy.email.message.empty": "Por favor, introduzca un mensaje",

  // "grant-deny-request-copy.email.permissions.info": "You may use this occasion to reconsider the access restrictions on the document, to avoid having to respond to these requests. If you’d like to ask the repository administrators to remove these restrictions, please check the box below.",
  "grant-deny-request-copy.email.permissions.info": "Puede aprovechar la ocasión para reconsiderar las restricciones de acceso al documento (para evitar tener que responder a estas solicitudes). Si desea solicitar a los administadores del repositorio que retiren estas resticciones, marque por favor la casilla inferior.",

  // "grant-deny-request-copy.email.permissions.label": "Change to open access",
  "grant-deny-request-copy.email.permissions.label": "Cambio a Acceso Abierto",

  // "grant-deny-request-copy.email.send": "Send",
  "grant-deny-request-copy.email.send": "Enviar",

  // "grant-deny-request-copy.email.subject": "Subject",
  "grant-deny-request-copy.email.subject": "Asunto",

  // "grant-deny-request-copy.email.subject.empty": "Please enter a subject",
  "grant-deny-request-copy.email.subject.empty": "Por favor, introduzca un asunto",

  // "grant-deny-request-copy.grant": "Send copy",
  "grant-deny-request-copy.grant": "Enviar copia",

  // "grant-deny-request-copy.header": "Document copy request",
  "grant-deny-request-copy.header": "Solicitud de copia de documento",

  // "grant-deny-request-copy.home-page": "Take me to the home page",
  "grant-deny-request-copy.home-page": "Llévame a la página de inicio",

  // "grant-deny-request-copy.intro1": "If you are one of the authors of the document <a href='{{ url }}'>{{ name }}</a>, then please use one of the options below to respond to the user's request.",
  "grant-deny-request-copy.intro1": "Si usted es uno de los autores del documento <a href='{{ url }}'>{{ name }}</a>, use los botones inferiores para responder la solicitud del usuario",

  // "grant-deny-request-copy.intro2": "After choosing an option, you will be presented with a suggested email reply which you may edit.",
  "grant-deny-request-copy.intro2": "Tras elegir una opción, le sugeriremos un texto de correo electrónico que usted puede editar.",

  // "grant-deny-request-copy.processed": "This request has already been processed. You can use the button below to get back to the home page.",
  "grant-deny-request-copy.processed": "Esta solicitud ya fue procesada. Puede usar los botones inferiores para regresas a la página de inicio",

  // "grant-request-copy.email.subject": "Request copy of document",
  "grant-request-copy.email.subject": "Solicitar copia de documento",

  // "grant-request-copy.error": "An error occurred",
  "grant-request-copy.error": "Ocurrió un error",

  // "grant-request-copy.header": "Grant document copy request",
  "grant-request-copy.header": "Conceder solicitud de copia de documento",

  // "grant-request-copy.intro": "A message will be sent to the applicant of the request. The requested document(s) will be attached.",
  "grant-request-copy.intro": "Este mensaje se enviará al solicitante de la copia. Se le anexará una copia del documento.",

  // "grant-request-copy.success": "Successfully granted item request",
  "grant-request-copy.success": "Solicitud de ítem concedida exitosamente",

  // "health.breadcrumbs": "Health",
  "health.breadcrumbs": "Chequeos",

  // "health-page.heading": "Health",
  "health-page.heading": "Chequeos",

  // "health-page.info-tab": "Info",
  "health-page.info-tab": "Información",

  // "health-page.status-tab": "Status",
  "health-page.status-tab": "Estado",

  // "health-page.error.msg": "The health check service is temporarily unavailable",
  "health-page.error.msg": "El servicio de comprobación no se encuentra temporalmente disponible",

  // "health-page.property.status": "Status code",
  "health-page.property.status": "Código de estado",

  // "health-page.section.db.title": "Database",
  "health-page.section.db.title": "Database",

  // "health-page.section.geoIp.title": "GeoIp",
  "health-page.section.geoIp.title": "GeoIp",

  // "health-page.section.solrAuthorityCore.title": "Solr: authority core",
  "health-page.section.solrAuthorityCore.title": "Solr: authority core",

  // "health-page.section.solrOaiCore.title": "Solr: oai core",
  "health-page.section.solrOaiCore.title": "Solr: oai core",

  // "health-page.section.solrSearchCore.title": "Solr: search core",
  "health-page.section.solrSearchCore.title": "Solr: search core",

  // "health-page.section.solrStatisticsCore.title": "Solr: statistics core",
  "health-page.section.solrStatisticsCore.title": "Solr: statistics core",

  // "health-page.section-info.app.title": "Application Backend",
  "health-page.section-info.app.title": "Backend de la aplicación",

  // "health-page.section-info.java.title": "Java",
  "health-page.section-info.java.title": "Java",

  // "health-page.status": "Status",
  "health-page.status": "Estado",

  // "health-page.status.ok.info": "Operational",
  "health-page.status.ok.info": "Operativo",

  // "health-page.status.error.info": "Problems detected",
  "health-page.status.error.info": "Problemas detectados",

  // "health-page.status.warning.info": "Possible issues detected",
  "health-page.status.warning.info": "Detectados problemas potenciales",

  // "health-page.title": "Health",
  "health-page.title": "Chequeos",

  // "health-page.section.no-issues": "No issues detected",
  "health-page.section.no-issues": "No se detectaron problemas",

  // "home.description": "",
  "home.description": "",

  // "home.breadcrumbs": "Home",
  "home.breadcrumbs": "Inicio",

  // "home.search-form.placeholder": "Search the repository ...",
  "home.search-form.placeholder": "Buscar en el repositorio ...",

  // "home.title": "Home",
  "home.title": "Inicio",

  // "home.top-level-communities.head": "Communities in DSpace",
  "home.top-level-communities.head": "Comunidades en DSpace",

  // "home.top-level-communities.help": "Select a community to browse its collections.",
  "home.top-level-communities.help": "Seleccione una comunidad para explorar sus colecciones.",

  // "info.end-user-agreement.accept": "I have read and I agree to the End User Agreement",
  "info.end-user-agreement.accept": "He leído y acepto el Acuerdo de usuario final.",

  // "info.end-user-agreement.accept.error": "An error occurred accepting the End User Agreement",
  "info.end-user-agreement.accept.error": "Se produjo un error al aceptar el Acuerdo de usuario final.",

  // "info.end-user-agreement.accept.success": "Successfully updated the End User Agreement",
  "info.end-user-agreement.accept.success": "Se actualizó correctamente el Acuerdo de usuario final.",

  // "info.end-user-agreement.breadcrumbs": "End User Agreement",
  "info.end-user-agreement.breadcrumbs": "Acuerdo de usuario final",

  // "info.end-user-agreement.buttons.cancel": "Cancel",
  "info.end-user-agreement.buttons.cancel": "Cancelar",

  // "info.end-user-agreement.buttons.save": "Save",
  "info.end-user-agreement.buttons.save": "Guardar",

  // "info.end-user-agreement.head": "End User Agreement",
  "info.end-user-agreement.head": "Acuerdo de usuario final",

  // "info.end-user-agreement.title": "End User Agreement",
  "info.end-user-agreement.title": "Acuerdo de usuario final",

  // "info.end-user-agreement.hosting-country": "the United States",
  "info.end-user-agreement.hosting-country": "los Estados Unidos de América",

  // "info.privacy.breadcrumbs": "Privacy Statement",
  "info.privacy.breadcrumbs": "Declaracion de privacidad",

  // "info.privacy.head": "Privacy Statement",
  "info.privacy.head": "Declaracion de privacidad",

  // "info.privacy.title": "Privacy Statement",
  "info.privacy.title": "Declaracion de privacidad",

  // "info.feedback.breadcrumbs": "Feedback",
  "info.feedback.breadcrumbs": "Sugerencias",

  // "info.feedback.head": "Feedback",
  "info.feedback.head": "Sugerencias",

  // "info.feedback.title": "Feedback",
  "info.feedback.title": "Sugerencias",

  // "info.feedback.info": "Thanks for sharing your feedback about the DSpace system. Your comments are appreciated!",
  "info.feedback.info": "Gracias por compartir sus sugerencias sobre el repositorio. ¡Tendremos en cuenta sus comentarios!",

  // "info.feedback.email_help": "This address will be used to follow up on your feedback.",
  "info.feedback.email_help": "Esta dirección se usará para el seguimiento de su sugerencia.",

  // "info.feedback.send": "Send Feedback",
  "info.feedback.send": "Envíar sugerencia",

  // "info.feedback.comments": "Comments",
  "info.feedback.comments": "Comentarios",

  // "info.feedback.email-label": "Your Email",
  "info.feedback.email-label": "Su correo electrónico",

  // "info.feedback.create.success": "Feedback Sent Successfully!",
  "info.feedback.create.success": "Envío exitoso de sugerencia",

  // "info.feedback.error.email.required": "A valid email address is required",
  "info.feedback.error.email.required": "se requiere una dirección válida de correo electrónico",

  // "info.feedback.error.message.required": "A comment is required",
  "info.feedback.error.message.required": "Se requiere un comentario",

  // "info.feedback.page-label": "Page",
  "info.feedback.page-label": "Página",

  // "info.feedback.page_help": "Tha page related to your feedback",
  "info.feedback.page_help": "La página relacionada con su sugerencia",

  // "item.alerts.private": "This item is non-discoverable",
  "item.alerts.private": "Este ítem es privado",

  // "item.alerts.withdrawn": "This item has been withdrawn",
  "item.alerts.withdrawn": "Este ítem ha sido retirado",

  // "item.edit.authorizations.heading": "With this editor you can view and alter the policies of an item, plus alter policies of individual item components: bundles and bitstreams. Briefly, an item is a container of bundles, and bundles are containers of bitstreams. Containers usually have ADD/REMOVE/READ/WRITE policies, while bitstreams only have READ/WRITE policies.",
  "item.edit.authorizations.heading": "Con este editor puede ver y modificar las políticas de un ítem, además de modificar las políticas de los componentes individuales del ítem: paquetes y archivos. Brevemente, un ítem es un contenedor de paquetes y los paquetes son contenedores de archivos. Los contenedores suelen tener políticas AGREGAR/ELIMINAR/LEER/ESCRIBIR, mientras que los archivos solo tienen políticas LEER/ESCRIBIR.",

  // "item.edit.authorizations.title": "Edit item's Policies",
  "item.edit.authorizations.title": "Editar las políticas del ítem",

  // "item.badge.private": "Non-discoverable",
  "item.badge.private": "Privado",

  // "item.badge.withdrawn": "Withdrawn",
  "item.badge.withdrawn": "Retirado",

  // "item.bitstreams.upload.bundle": "Bundle",
  "item.bitstreams.upload.bundle": "Bloque",

  // "item.bitstreams.upload.bundle.placeholder": "Select a bundle or input new bundle name",
  "item.bitstreams.upload.bundle.placeholder": "Seleccione un bloque o introduzca un nuevo nombre de bloque",

  // "item.bitstreams.upload.bundle.new": "Create bundle",
  "item.bitstreams.upload.bundle.new": "Crear bloque",

  // "item.bitstreams.upload.bundles.empty": "This item doesn't contain any bundles to upload a bitstream to.",
  "item.bitstreams.upload.bundles.empty": "Este ítem no contiene ningún bloque para cargar un archivo.",

  // "item.bitstreams.upload.cancel": "Cancel",
  "item.bitstreams.upload.cancel": "Cancelar",

  // "item.bitstreams.upload.drop-message": "Drop a file to upload",
  "item.bitstreams.upload.drop-message": "Suelta un archivo para subir",

  // "item.bitstreams.upload.item": "Item: ",
  "item.bitstreams.upload.item": "Ítem: ",

  // "item.bitstreams.upload.notifications.bundle.created.content": "Successfully created new bundle.",
  "item.bitstreams.upload.notifications.bundle.created.content": "Nuevo bloque creado con éxito.",

  // "item.bitstreams.upload.notifications.bundle.created.title": "Created bundle",
  "item.bitstreams.upload.notifications.bundle.created.title": "Bloque creado",

  // "item.bitstreams.upload.notifications.upload.failed": "Upload failed. Please verify the content before retrying.",
  "item.bitstreams.upload.notifications.upload.failed": "Subida fallida. Verifique el contenido antes de volver a intentarlo.",

  // "item.bitstreams.upload.title": "Upload bitstream",
  "item.bitstreams.upload.title": "Subir archivo",

  // "item.edit.bitstreams.bundle.edit.buttons.upload": "Upload",
  "item.edit.bitstreams.bundle.edit.buttons.upload": "Subir",

  // "item.edit.bitstreams.bundle.displaying": "Currently displaying {{ amount }} bitstreams of {{ total }}.",
  "item.edit.bitstreams.bundle.displaying": "Actualmente se muestran {{ amount }} archivos de {{ total }}.",

  // "item.edit.bitstreams.bundle.load.all": "Load all ({{ total }})",
  "item.edit.bitstreams.bundle.load.all": "Cargar todo ({{ total }})",

  // "item.edit.bitstreams.bundle.load.more": "Load more",
  "item.edit.bitstreams.bundle.load.more": "Carga más",

  // "item.edit.bitstreams.bundle.name": "BUNDLE: {{ name }}",
  "item.edit.bitstreams.bundle.name": "BLOQUE: {{ name }}",

  // "item.edit.bitstreams.discard-button": "Discard",
  "item.edit.bitstreams.discard-button": "Descartar",

  // "item.edit.bitstreams.edit.buttons.download": "Download",
  "item.edit.bitstreams.edit.buttons.download": "Descargar",

  // "item.edit.bitstreams.edit.buttons.drag": "Drag",
  "item.edit.bitstreams.edit.buttons.drag": "Arrastrar",

  // "item.edit.bitstreams.edit.buttons.edit": "Edit",
  "item.edit.bitstreams.edit.buttons.edit": "Editar",

  // "item.edit.bitstreams.edit.buttons.remove": "Remove",
  "item.edit.bitstreams.edit.buttons.remove": "Eliminar",

  // "item.edit.bitstreams.edit.buttons.undo": "Undo changes",
  "item.edit.bitstreams.edit.buttons.undo": "Deshacer cambios",

  // "item.edit.bitstreams.empty": "This item doesn't contain any bitstreams. Click the upload button to create one.",
  "item.edit.bitstreams.empty": "Este ítem no contiene ningún archivo. Haga clic en el botón de carga para crear uno.",

  // "item.edit.bitstreams.headers.actions": "Actions",
  "item.edit.bitstreams.headers.actions": "Acciones",

  // "item.edit.bitstreams.headers.bundle": "Bundle",
  "item.edit.bitstreams.headers.bundle": "Bloque",

  // "item.edit.bitstreams.headers.description": "Description",
  "item.edit.bitstreams.headers.description": "Descripción",

  // "item.edit.bitstreams.headers.format": "Format",
  "item.edit.bitstreams.headers.format": "Formato",

  // "item.edit.bitstreams.headers.name": "Name",
  "item.edit.bitstreams.headers.name": "Nombre",

  // "item.edit.bitstreams.notifications.discarded.content": "Your changes were discarded. To reinstate your changes click the 'Undo' button",
  "item.edit.bitstreams.notifications.discarded.content": "Tus cambios fueron descartados. Para restaurar tus cambios haga clic en el botón 'Deshacer'",

  // "item.edit.bitstreams.notifications.discarded.title": "Changes discarded",
  "item.edit.bitstreams.notifications.discarded.title": "Cambios descartados",

  // "item.edit.bitstreams.notifications.move.failed.title": "Error moving bitstreams",
  "item.edit.bitstreams.notifications.move.failed.title": "Error al mover archivos",

  // "item.edit.bitstreams.notifications.move.saved.content": "Your move changes to this item's bitstreams and bundles have been saved.",
  "item.edit.bitstreams.notifications.move.saved.content": "Se han guardado los cambios de movimientos en los archivos y paquetes de este ítem.",

  // "item.edit.bitstreams.notifications.move.saved.title": "Move changes saved",
  "item.edit.bitstreams.notifications.move.saved.title": "Cambios de movimientos guardados",

  // "item.edit.bitstreams.notifications.outdated.content": "The item you're currently working on has been changed by another user. Your current changes are discarded to prevent conflicts",
  "item.edit.bitstreams.notifications.outdated.content": "Otro usuario ha cambiado el ítem en el que está trabajando actualmente. Tus cambios han sido descartados para evitar conflictos",

  // "item.edit.bitstreams.notifications.outdated.title": "Changes outdated",
  "item.edit.bitstreams.notifications.outdated.title": "Cambios desactualizados",

  // "item.edit.bitstreams.notifications.remove.failed.title": "Error deleting bitstream",
  "item.edit.bitstreams.notifications.remove.failed.title": "Error al eliminar archivo",

  // "item.edit.bitstreams.notifications.remove.saved.content": "Your removal changes to this item's bitstreams have been saved.",
  "item.edit.bitstreams.notifications.remove.saved.content": "Se han guardado los cambios de eliminación de los archivos de este ítem.",

  // "item.edit.bitstreams.notifications.remove.saved.title": "Removal changes saved",
  "item.edit.bitstreams.notifications.remove.saved.title": "Se guardaron los cambios de eliminación",

  // "item.edit.bitstreams.reinstate-button": "Undo",
  "item.edit.bitstreams.reinstate-button": "Deshacer",

  // "item.edit.bitstreams.save-button": "Save",
  "item.edit.bitstreams.save-button": "Guardar",

  // "item.edit.bitstreams.upload-button": "Upload",
  "item.edit.bitstreams.upload-button": "Subir",

  // "item.edit.delete.cancel": "Cancel",
  "item.edit.delete.cancel": "Cancelar",

  // "item.edit.delete.confirm": "Delete",
  "item.edit.delete.confirm": "Borrar",

  // "item.edit.delete.description": "Are you sure this item should be completely deleted? Caution: At present, no tombstone would be left.",
  "item.edit.delete.description": "¿Estás seguro de que este ítem debería eliminarse por completo? Precaución: en la actualidad, no se dejaría ningun rastro.",

  // "item.edit.delete.error": "An error occurred while deleting the item",
  "item.edit.delete.error": "Se produjo un error al eliminar el ítem.",

  // "item.edit.delete.header": "Delete item: {{ id }}",
  "item.edit.delete.header": "Eliminar ítem: {{ id }}",

  // "item.edit.delete.success": "The item has been deleted",
  "item.edit.delete.success": "El ítem ha sido eliminado",

  // "item.edit.head": "Edit Item",
  "item.edit.head": "Editar ítem",

  // "item.edit.breadcrumbs": "Edit Item",
  "item.edit.breadcrumbs": "Editar ítem",

  // "item.edit.tabs.disabled.tooltip": "You're not authorized to access this tab",
  "item.edit.tabs.disabled.tooltip": "No tienes autorización para acceder a esta pestaña",

  // "item.edit.tabs.mapper.head": "Collection Mapper",
  "item.edit.tabs.mapper.head": "Mapeador de colecciones",

  // "item.edit.tabs.item-mapper.title": "Item Edit - Collection Mapper",
  "item.edit.tabs.item-mapper.title": "Edición de ítem - Mapeador de colecciones",

  // "item.edit.identifiers.doi.status.UNKNOWN": "Unknown",
  "item.edit.identifiers.doi.status.UNKNOWN": "Desconocido",

  // "item.edit.identifiers.doi.status.TO_BE_REGISTERED": "Queued for registration",
  "item.edit.identifiers.doi.status.TO_BE_REGISTERED": "En cola para registro",

  // "item.edit.identifiers.doi.status.TO_BE_RESERVED": "Queued for reservation",
  "item.edit.identifiers.doi.status.TO_BE_RESERVED": "En cola para reserva",

  // "item.edit.identifiers.doi.status.IS_REGISTERED": "Registered",
  "item.edit.identifiers.doi.status.IS_REGISTERED": "Registrado",

  // "item.edit.identifiers.doi.status.IS_RESERVED": "Reserved",
  "item.edit.identifiers.doi.status.IS_RESERVED": "Reservado",

  // "item.edit.identifiers.doi.status.UPDATE_RESERVED": "Reserved (update queued)",
  "item.edit.identifiers.doi.status.UPDATE_RESERVED": "Reservado (actualización en cola)",

  // "item.edit.identifiers.doi.status.UPDATE_REGISTERED": "Registered (update queued)",
  "item.edit.identifiers.doi.status.UPDATE_REGISTERED": "Registrado (actualización en cola)",

  // "item.edit.identifiers.doi.status.UPDATE_BEFORE_REGISTRATION": "Queued for update and registration",
  "item.edit.identifiers.doi.status.UPDATE_BEFORE_REGISTRATION": "En cola para actualización y registro",

  // "item.edit.identifiers.doi.status.TO_BE_DELETED": "Queued for deletion",
  "item.edit.identifiers.doi.status.TO_BE_DELETED": "En cola para eliminación",

  // "item.edit.identifiers.doi.status.DELETED": "Deleted",
  "item.edit.identifiers.doi.status.DELETED": "Borrado",

  // "item.edit.identifiers.doi.status.PENDING": "Pending (not registered)",
  "item.edit.identifiers.doi.status.PENDING": "Pendiente (no registrado)",

  // "item.edit.identifiers.doi.status.MINTED": "Minted (not registered)",
  "item.edit.identifiers.doi.status.MINTED": "Asignado (no registrado)",

  // "item.edit.tabs.status.buttons.register-doi.label": "Register a new or pending DOI",
  "item.edit.tabs.status.buttons.register-doi.label": "Registrar un nuevo DOI o uno pendiente",

  // "item.edit.tabs.status.buttons.register-doi.button": "Register DOI...",
  "item.edit.tabs.status.buttons.register-doi.button": "Registrar DOI...",

  // "item.edit.register-doi.header": "Register a new or pending DOI",
  "item.edit.register-doi.header": "Registrar un nuevo DOI o uno pendiente",

  // "item.edit.register-doi.description": "Review any pending identifiers and item metadata below and click Confirm to proceed with DOI registration, or Cancel to back out",
  "item.edit.register-doi.description": "Revise los identificadores pendientes y los metadatos a continuación y pulse Confirmar para proceder con el registro DOI, o pulse Cancelar para devolverse",

  // "item.edit.register-doi.confirm": "Confirm",
  "item.edit.register-doi.confirm": "Confirmar",

  // "item.edit.register-doi.cancel": "Cancel",
  "item.edit.register-doi.cancel": "Cancelar",

  // "item.edit.register-doi.success": "DOI queued for registration successfully.",
  "item.edit.register-doi.success": "Registro exitoso del DOI en cola.",

  // "item.edit.register-doi.error": "Error registering DOI",
  "item.edit.register-doi.error": "Error registrando el DOI",

  // "item.edit.register-doi.to-update": "The following DOI has already been minted and will be queued for registration online",
  "item.edit.register-doi.to-update": "El siguiente DOI ya ha sido asignado y estará en cola para el registro en línea",

  // "item.edit.item-mapper.buttons.add": "Map item to selected collections",
  "item.edit.item-mapper.buttons.add": "Asignar ítem a colecciones seleccionadas",

  // "item.edit.item-mapper.buttons.remove": "Remove item's mapping for selected collections",
  "item.edit.item-mapper.buttons.remove": "Eliminar la asignación de ítem para las colecciones seleccionadas",

  // "item.edit.item-mapper.cancel": "Cancel",
  "item.edit.item-mapper.cancel": "Cancelar",

  // "item.edit.item-mapper.description": "This is the item mapper tool that allows administrators to map this item to other collections. You can search for collections and map them, or browse the list of collections the item is currently mapped to.",
  "item.edit.item-mapper.description": "Esta es la herramienta de asignación de ítems que permite a los administradores asignar este ítem a otras colecciones. Puede buscar colecciones y mapearlas, o explorar la lista de colecciones a las que el ítem está mapeado actualmente.",

  // "item.edit.item-mapper.head": "Item Mapper - Map Item to Collections",
  "item.edit.item-mapper.head": "Asignador de ítems: asigna ítems a colecciones",

  // "item.edit.item-mapper.item": "Item: \"<b>{{name}}</b>\"",
  "item.edit.item-mapper.item": "Ítem: \"<b>{{ name }}</b>\"",

  // "item.edit.item-mapper.no-search": "Please enter a query to search",
  "item.edit.item-mapper.no-search": "Introduzca una consulta para buscar",

  // "item.edit.item-mapper.notifications.add.error.content": "Errors occurred for mapping of item to {{amount}} collections.",
  "item.edit.item-mapper.notifications.add.error.content": "Se produjeron errores al mapear el ítem a {{ amount }} colecciones.",

  // "item.edit.item-mapper.notifications.add.error.head": "Mapping errors",
  "item.edit.item-mapper.notifications.add.error.head": "Errores de mapeo",

  // "item.edit.item-mapper.notifications.add.success.content": "Successfully mapped item to {{amount}} collections.",
  "item.edit.item-mapper.notifications.add.success.content": "Se asignó correctamente el ítem a {{ amount }} colecciones.",

  // "item.edit.item-mapper.notifications.add.success.head": "Mapping completed",
  "item.edit.item-mapper.notifications.add.success.head": "Mapeo completado",

  // "item.edit.item-mapper.notifications.remove.error.content": "Errors occurred for the removal of the mapping to {{amount}} collections.",
  "item.edit.item-mapper.notifications.remove.error.content": "Se produjeron errores en la eliminación de la asignación a {{ amount }} colecciones.",

  // "item.edit.item-mapper.notifications.remove.error.head": "Removal of mapping errors",
  "item.edit.item-mapper.notifications.remove.error.head": "Eliminación de errores de mapeo",

  // "item.edit.item-mapper.notifications.remove.success.content": "Successfully removed mapping of item to {{amount}} collections.",
  "item.edit.item-mapper.notifications.remove.success.content": "Se eliminó correctamente la asignación del ítem a {{ amount }} colecciones.",

  // "item.edit.item-mapper.notifications.remove.success.head": "Removal of mapping completed",
  "item.edit.item-mapper.notifications.remove.success.head": "Eliminación del mapeo completada",

  // "item.edit.item-mapper.search-form.placeholder": "Search collections...",
  "item.edit.item-mapper.search-form.placeholder": "Buscar colecciones...",

  // "item.edit.item-mapper.tabs.browse": "Browse mapped collections",
  "item.edit.item-mapper.tabs.browse": "Examinar colecciones mapeadas",

  // "item.edit.item-mapper.tabs.map": "Map new collections",
  "item.edit.item-mapper.tabs.map": "Mapear nuevas colecciones",

  // "item.edit.metadata.add-button": "Add",
  "item.edit.metadata.add-button": "Agregar",

  // "item.edit.metadata.discard-button": "Discard",
  "item.edit.metadata.discard-button": "Descartar",

  // "item.edit.metadata.edit.buttons.confirm": "Confirm",
  "item.edit.metadata.edit.buttons.confirm": "Confirmar",

  // "item.edit.metadata.edit.buttons.drag": "Drag to reorder",
  "item.edit.metadata.edit.buttons.drag": "Arrastre para reordenar",

  // "item.edit.metadata.edit.buttons.edit": "Edit",
  "item.edit.metadata.edit.buttons.edit": "Editar",

  // "item.edit.metadata.edit.buttons.remove": "Remove",
  "item.edit.metadata.edit.buttons.remove": "Eliminar",

  // "item.edit.metadata.edit.buttons.undo": "Undo changes",
  "item.edit.metadata.edit.buttons.undo": "Deshacer cambios",

  // "item.edit.metadata.edit.buttons.unedit": "Stop editing",
  "item.edit.metadata.edit.buttons.unedit": "Dejar de editar",

  // "item.edit.metadata.edit.buttons.virtual": "This is a virtual metadata value, i.e. a value inherited from a related entity. It can’t be modified directly. Add or remove the corresponding relationship in the \"Relationships\" tab",
  "item.edit.metadata.edit.buttons.virtual": "Este es un valor de metadato virtual, es decir, un valor heredado de una entidad relacionada. Este no pude ser modificado directamente. Agregue o remueva la relación correspondiente en la pestaña \"Relaciones\"",

  // "item.edit.metadata.empty": "The item currently doesn't contain any metadata. Click Add to start adding a metadata value.",
  "item.edit.metadata.empty": "Actualmente, el ítem no contiene metadatos. Haga clic en Agregar para comenzar a agregar un valor de metadatos.",

  // "item.edit.metadata.headers.edit": "Edit",
  "item.edit.metadata.headers.edit": "Editar",

  // "item.edit.metadata.headers.field": "Field",
  "item.edit.metadata.headers.field": "Campo",

  // "item.edit.metadata.headers.language": "Lang",
  "item.edit.metadata.headers.language": "Lang",

  // "item.edit.metadata.headers.value": "Value",
  "item.edit.metadata.headers.value": "Valor",

  // "item.edit.metadata.metadatafield.error": "An error occurred validating the metadata field",
  "item.edit.metadata.metadatafield.error": "Un error ha ocurrido al validar el campo del metadato",

  // "item.edit.metadata.metadatafield.invalid": "Please choose a valid metadata field",
  "item.edit.metadata.metadatafield.invalid": "Por favor, escoja un campo de metadatos valido",

  // "item.edit.metadata.notifications.discarded.content": "Your changes were discarded. To reinstate your changes click the 'Undo' button",
  "item.edit.metadata.notifications.discarded.content": "Tus cambios fueron descartados. ",

  // "item.edit.metadata.notifications.discarded.title": "Changes discarded",
  "item.edit.metadata.notifications.discarded.title": "Cambios descartados",

  // "item.edit.metadata.notifications.error.title": "An error occurred",
  "item.edit.metadata.notifications.error.title": "Ocurrió un error",

  // "item.edit.metadata.notifications.invalid.content": "Your changes were not saved. Please make sure all fields are valid before you save.",
  "item.edit.metadata.notifications.invalid.content": "Tus cambios no se guardaron. Asegúrese de que todos los campos sean válidos antes de guardar.",

  // "item.edit.metadata.notifications.invalid.title": "Metadata invalid",
  "item.edit.metadata.notifications.invalid.title": "Metadatos inválidos",

  // "item.edit.metadata.notifications.outdated.content": "The item you're currently working on has been changed by another user. Your current changes are discarded to prevent conflicts",
  "item.edit.metadata.notifications.outdated.content": "Otro usuario ha cambiado el ítem en el que está trabajando actualmente. Tus cambios han sido descartados para evitar conflictos",

  // "item.edit.metadata.notifications.outdated.title": "Changes outdated",
  "item.edit.metadata.notifications.outdated.title": "Cambios desactualizados",

  // "item.edit.metadata.notifications.saved.content": "Your changes to this item's metadata were saved.",
  "item.edit.metadata.notifications.saved.content": "Se guardaron sus cambios en los metadatos de este ítem.",

  // "item.edit.metadata.notifications.saved.title": "Metadata saved",
  "item.edit.metadata.notifications.saved.title": "Metadatos guardados",

  // "item.edit.metadata.reinstate-button": "Undo",
  "item.edit.metadata.reinstate-button": "Deshacer",

  // "item.edit.metadata.reset-order-button": "Undo reorder",
  "item.edit.metadata.reset-order-button": "Deshacer reordenar",

  // "item.edit.metadata.save-button": "Save",
  "item.edit.metadata.save-button": "Guardar",

  // "item.edit.modify.overview.field": "Field",
  "item.edit.modify.overview.field": "Campo",

  // "item.edit.modify.overview.language": "Language",
  "item.edit.modify.overview.language": "Idioma",

  // "item.edit.modify.overview.value": "Value",
  "item.edit.modify.overview.value": "Valor",

  // "item.edit.move.cancel": "Back",
  "item.edit.move.cancel": "Atrás",

  // "item.edit.move.save-button": "Save",
  "item.edit.move.save-button": "Guardar",

  // "item.edit.move.discard-button": "Discard",
  "item.edit.move.discard-button": "Descartar",

  // "item.edit.move.description": "Select the collection you wish to move this item to. To narrow down the list of displayed collections, you can enter a search query in the box.",
  "item.edit.move.description": "Seleccione la colección a la que desea mover este ítem. Para reducir la lista de colecciones mostradas, puede introducir una búsqueda en el cuadro.",

  // "item.edit.move.error": "An error occurred when attempting to move the item",
  "item.edit.move.error": "Se produjo un error al intentar mover el ítem.",

  // "item.edit.move.head": "Move item: {{id}}",
  "item.edit.move.head": "Mover ítem: {{ id }}",

  // "item.edit.move.inheritpolicies.checkbox": "Inherit policies",
  "item.edit.move.inheritpolicies.checkbox": "Heredar políticas",

  // "item.edit.move.inheritpolicies.description": "Inherit the default policies of the destination collection",
  "item.edit.move.inheritpolicies.description": "Heredar las políticas predeterminadas de la colección de destino",

  // "item.edit.move.move": "Move",
  "item.edit.move.move": "Mover",

  // "item.edit.move.processing": "Moving...",
  "item.edit.move.processing": "Moviendo...",

  // "item.edit.move.search.placeholder": "Enter a search query to look for collections",
  "item.edit.move.search.placeholder": "Introduzca una consulta de búsqueda para buscar colecciones",

  // "item.edit.move.success": "The item has been moved successfully",
  "item.edit.move.success": "El ítem se ha movido correctamente.",

  // "item.edit.move.title": "Move item",
  "item.edit.move.title": "Mover ítem",

  // "item.edit.private.cancel": "Cancel",
  "item.edit.private.cancel": "Cancelar",

  // "item.edit.private.confirm": "Make it non-discoverable",
  "item.edit.private.confirm": "Convertirlo en privado",

  // "item.edit.private.description": "Are you sure this item should be made non-discoverable in the archive?",
  "item.edit.private.description": "¿Está seguro de que este ítem debe convertirse en privado?",

  // "item.edit.private.error": "An error occurred while making the item non-discoverable",
  "item.edit.private.error": "Se produjo un error al convertir el ítem en privado.",

  // "item.edit.private.header": "Make item non-discoverable: {{ id }}",
  "item.edit.private.header": "Convertir el ítem en privado: {{ id }}",

  // "item.edit.private.success": "The item is now non-discoverable",
  "item.edit.private.success": "El ítem ahora es privado",

  // "item.edit.public.cancel": "Cancel",
  "item.edit.public.cancel": "Cancelar",

  // "item.edit.public.confirm": "Make it discoverable",
  "item.edit.public.confirm": "Convertirlo en público",

  // "item.edit.public.description": "Are you sure this item should be made discoverable in the archive?",
  "item.edit.public.description": "¿Está seguro de que este ítem debe convertirse en público?",

  // "item.edit.public.error": "An error occurred while making the item discoverable",
  "item.edit.public.error": "Se produjo un error al convertir el ítem en público.",

  // "item.edit.public.header": "Make item discoverable: {{ id }}",
  "item.edit.public.header": "Convertir el ítem en público: {{ id }}",

  // "item.edit.public.success": "The item is now discoverable",
  "item.edit.public.success": "El ítem ahora es público",

  // "item.edit.reinstate.cancel": "Cancel",
  "item.edit.reinstate.cancel": "Cancelar",

  // "item.edit.reinstate.confirm": "Reinstate",
  "item.edit.reinstate.confirm": "Reintegrar",

  // "item.edit.reinstate.description": "Are you sure this item should be reinstated to the archive?",
  "item.edit.reinstate.description": "¿Está seguro de que este ítem debe reintegrarse?",

  // "item.edit.reinstate.error": "An error occurred while reinstating the item",
  "item.edit.reinstate.error": "Ocurrió un error al reintegrar el ítem",

  // "item.edit.reinstate.header": "Reinstate item: {{ id }}",
  "item.edit.reinstate.header": "Reintegrar el ítem: {{ id }}",

  // "item.edit.reinstate.success": "The item was reinstated successfully",
  "item.edit.reinstate.success": "El ítem se reintegró correctamente",

  // "item.edit.relationships.discard-button": "Discard",
  "item.edit.relationships.discard-button": "Descartar",

  // "item.edit.relationships.edit.buttons.add": "Add",
  "item.edit.relationships.edit.buttons.add": "Añadir",

  // "item.edit.relationships.edit.buttons.remove": "Remove",
  "item.edit.relationships.edit.buttons.remove": "Eliminar",

  // "item.edit.relationships.edit.buttons.undo": "Undo changes",
  "item.edit.relationships.edit.buttons.undo": "Deshacer cambios",

  // "item.edit.relationships.no-relationships": "No relationships",
  "item.edit.relationships.no-relationships": "Sin relaciones",

  // "item.edit.relationships.notifications.discarded.content": "Your changes were discarded. To reinstate your changes click the 'Undo' button",
  "item.edit.relationships.notifications.discarded.content": "Sus cambios fueron descartados. Para recuperar sus cambios pulse el botón 'Deshacer'",

  // "item.edit.relationships.notifications.discarded.title": "Changes discarded",
  "item.edit.relationships.notifications.discarded.title": "Cambios descartados",

  // "item.edit.relationships.notifications.failed.title": "Error editing relationships",
  "item.edit.relationships.notifications.failed.title": "Error al editar las relaciones",

  // "item.edit.relationships.notifications.outdated.content": "The item you're currently working on has been changed by another user. Your current changes are discarded to prevent conflicts",
  "item.edit.relationships.notifications.outdated.content": "Otro usuario ha cambiado el ítem en el que está trabajando actualmente. Sus cambios se descartarán para prevenir conflictos",

  // "item.edit.relationships.notifications.outdated.title": "Changes outdated",
  "item.edit.relationships.notifications.outdated.title": "Cambios desactualizados",

  // "item.edit.relationships.notifications.saved.content": "Your changes to this item's relationships were saved.",
  "item.edit.relationships.notifications.saved.content": "Se guardaron sus cambios en las relaciones de este ítem.",

  // "item.edit.relationships.notifications.saved.title": "Relationships saved",
  "item.edit.relationships.notifications.saved.title": "Relaciones guardadas",

  // "item.edit.relationships.reinstate-button": "Undo",
  "item.edit.relationships.reinstate-button": "Deshacer",

  // "item.edit.relationships.save-button": "Save",
  "item.edit.relationships.save-button": "Guardar",

  // "item.edit.relationships.no-entity-type": "Add 'dspace.entity.type' metadata to enable relationships for this item",
  "item.edit.relationships.no-entity-type": "Agregue metadatos 'dspace.entity.type' para habilitar las relaciones para este ítem",

  // "item.edit.return": "Back",
  "item.edit.return": "Atrás",

  // "item.edit.tabs.bitstreams.head": "Bitstreams",
  "item.edit.tabs.bitstreams.head": "Archivos",

  // "item.edit.tabs.bitstreams.title": "Item Edit - Bitstreams",
  "item.edit.tabs.bitstreams.title": "Edición de ítems: archivos",

  // "item.edit.tabs.curate.head": "Curate",
  "item.edit.tabs.curate.head": "Curar",

  // "item.edit.tabs.curate.title": "Item Edit - Curate",
  "item.edit.tabs.curate.title": "Edición de ítem: Curar",

  // "item.edit.curate.title": "Curate Item: {{item}}",
  "item.edit.curate.title": "Curar ítem: {{item}}",

  // "item.edit.tabs.access-control.head": "Access Control",
  "item.edit.tabs.access-control.head": "Control de acceso",

  // "item.edit.tabs.access-control.title": "Item Edit - Access Control",
  "item.edit.tabs.access-control.title": "Edición de ítem: Control de acceso",

  // "item.edit.tabs.metadata.head": "Metadata",
  "item.edit.tabs.metadata.head": "Metadatos",

  // "item.edit.tabs.metadata.title": "Item Edit -  Metadata",
  "item.edit.tabs.metadata.title": "Edición de ítem: Metadatos",

  // "item.edit.tabs.relationships.head": "Relationships",
  "item.edit.tabs.relationships.head": "Relaciones",

  // "item.edit.tabs.relationships.title": "Item Edit - Relationships",
  "item.edit.tabs.relationships.title": "Edición de ítem: Relaciones",

  // "item.edit.tabs.status.buttons.authorizations.button": "Authorizations...",
  "item.edit.tabs.status.buttons.authorizations.button": "Autorizaciones...",

  // "item.edit.tabs.status.buttons.authorizations.label": "Edit item's authorization policies",
  "item.edit.tabs.status.buttons.authorizations.label": "Editar privilegios de autorización del ítem:",

  // "item.edit.tabs.status.buttons.delete.button": "Permanently delete",
  "item.edit.tabs.status.buttons.delete.button": "Borrar permanentemente",

  // "item.edit.tabs.status.buttons.delete.label": "Completely expunge item",
  "item.edit.tabs.status.buttons.delete.label": "Borrar completamente el ítem:",

  // "item.edit.tabs.status.buttons.mappedCollections.button": "Mapped collections",
  "item.edit.tabs.status.buttons.mappedCollections.button": "Colecciones mapeadas",

  // "item.edit.tabs.status.buttons.mappedCollections.label": "Manage mapped collections",
  "item.edit.tabs.status.buttons.mappedCollections.label": "Administrar colecciones mapeadas",

  // "item.edit.tabs.status.buttons.move.button": "Move this Item to a different Collection",
  "item.edit.tabs.status.buttons.move.button": "Mover este ítem a una colección diferente",

  // "item.edit.tabs.status.buttons.move.label": "Move item to another collection",
  "item.edit.tabs.status.buttons.move.label": "Mover ítem a otra colección",

  // "item.edit.tabs.status.buttons.private.button": "Make it non-discoverable...",
  "item.edit.tabs.status.buttons.private.button": "Convertirlo en privado...",

  // "item.edit.tabs.status.buttons.private.label": "Make item non-discoverable",
  "item.edit.tabs.status.buttons.private.label": "Convertir el ítem en privado",

  // "item.edit.tabs.status.buttons.public.button": "Make it discoverable...",
  "item.edit.tabs.status.buttons.public.button": "Convertirlo en público...",

  // "item.edit.tabs.status.buttons.public.label": "Make item discoverable",
  "item.edit.tabs.status.buttons.public.label": "Convertir el ítem en público",

  // "item.edit.tabs.status.buttons.reinstate.button": "Reinstate...",
  "item.edit.tabs.status.buttons.reinstate.button": "Reintegrar...",

  // "item.edit.tabs.status.buttons.reinstate.label": "Reinstate item into the repository",
  "item.edit.tabs.status.buttons.reinstate.label": "Restablecer el ítem en el repositorio",

  // "item.edit.tabs.status.buttons.unauthorized": "You're not authorized to perform this action",
  "item.edit.tabs.status.buttons.unauthorized": "No estás autorizado para realizar esta acción.",

  // "item.edit.tabs.status.buttons.withdraw.button": "Withdraw this item",
  "item.edit.tabs.status.buttons.withdraw.button": "Retirar este ítem",

  // "item.edit.tabs.status.buttons.withdraw.label": "Withdraw item from the repository",
  "item.edit.tabs.status.buttons.withdraw.label": "Retirar ítem del repositorio",

  // "item.edit.tabs.status.description": "Welcome to the item management page. From here you can withdraw, reinstate, move or delete the item. You may also update or add new metadata / bitstreams on the other tabs.",
  "item.edit.tabs.status.description": "Bienvenido a la página de administración de ítems. Desde aquí puede retirar, restablecer, mover o eliminar el ítem. También puede actualizar o agregar nuevos metadatos / archivos en las otras pestañas.",

  // "item.edit.tabs.status.head": "Status",
  "item.edit.tabs.status.head": "Estado",

  // "item.edit.tabs.status.labels.handle": "Handle",
  "item.edit.tabs.status.labels.handle": "Handle",

  // "item.edit.tabs.status.labels.id": "Item Internal ID",
  "item.edit.tabs.status.labels.id": "ID interno del ítem",

  // "item.edit.tabs.status.labels.itemPage": "Item Page",
  "item.edit.tabs.status.labels.itemPage": "Página del ítem",

  // "item.edit.tabs.status.labels.lastModified": "Last Modified",
  "item.edit.tabs.status.labels.lastModified": "Última modificación",

  // "item.edit.tabs.status.title": "Item Edit -  Status",
  "item.edit.tabs.status.title": "Edición de ítem: Estado",

  // "item.edit.tabs.versionhistory.head": "Version History",
  "item.edit.tabs.versionhistory.head": "Historial de versiones",

  // "item.edit.tabs.versionhistory.title": "Item Edit - Version History",
  "item.edit.tabs.versionhistory.title": "Edición de ítems: Historial de versiones",

  // "item.edit.tabs.versionhistory.under-construction": "Editing or adding new versions is not yet possible in this user interface.",
  "item.edit.tabs.versionhistory.under-construction": "Aún no es posible editar o agregar nuevas versiones en esta interfaz de usuario.",

  // "item.edit.tabs.view.head": "View Item",
  "item.edit.tabs.view.head": "Ver ítem",

  // "item.edit.tabs.view.title": "Item Edit -  View",
  "item.edit.tabs.view.title": "Edición de ítem - Ver",

  // "item.edit.withdraw.cancel": "Cancel",
  "item.edit.withdraw.cancel": "Cancelar",

  // "item.edit.withdraw.confirm": "Withdraw",
  "item.edit.withdraw.confirm": "Retirar",

  // "item.edit.withdraw.description": "Are you sure this item should be withdrawn from the archive?",
  "item.edit.withdraw.description": "¿Está seguro de que este ítem debe retirarse del archivo?",

  // "item.edit.withdraw.error": "An error occurred while withdrawing the item",
  "item.edit.withdraw.error": "Ocurrió un error al retirar el ítem",

  // "item.edit.withdraw.header": "Withdraw item: {{ id }}",
  "item.edit.withdraw.header": "Retirar ítem: {{ id }}",

  // "item.edit.withdraw.success": "The item was withdrawn successfully",
  "item.edit.withdraw.success": "El ítem se retiró con éxito",

  // "item.orcid.return": "Back",
  "item.orcid.return": "Atrás",

  // "item.listelement.badge": "Item",
  "item.listelement.badge": "Ítem",

  // "item.page.description": "Description",
  "item.page.description": "Descripción",

  // "item.page.journal-issn": "Journal ISSN",
  "item.page.journal-issn": "ISSN de la revista",

  // "item.page.journal-title": "Journal Title",
  "item.page.journal-title": "Título de la revista",

  // "item.page.publisher": "Publisher",
  "item.page.publisher": "Editor",

  // "item.page.titleprefix": "Item: ",
  "item.page.titleprefix": "Ítem: ",

  // "item.page.volume-title": "Volume Title",
  "item.page.volume-title": "Título del volumen",

  // "item.search.results.head": "Item Search Results",
  "item.search.results.head": "Resultados de la búsqueda de ítems",

  // "item.search.title": "Item Search",
  "item.search.title": "Búsqueda de ítems",

  // "item.truncatable-part.show-more": "Show more",
  "item.truncatable-part.show-more": "Más...",

  // "item.truncatable-part.show-less": "Collapse",
  "item.truncatable-part.show-less": "Contraer",

  // "workflow-item.search.result.delete-supervision.modal.header": "Delete Supervision Order",
  "workflow-item.search.result.delete-supervision.modal.header": "Borrar Orden de Supervisión",

  // "workflow-item.search.result.delete-supervision.modal.info": "Are you sure you want to delete Supervision Order",
  "workflow-item.search.result.delete-supervision.modal.info": "Esta seguro de querer borrar la Orden de Supervisión",

  // "workflow-item.search.result.delete-supervision.modal.cancel": "Cancel",
  "workflow-item.search.result.delete-supervision.modal.cancel": "Cancelar",

  // "workflow-item.search.result.delete-supervision.modal.confirm": "Delete",
  "workflow-item.search.result.delete-supervision.modal.confirm": "Borrar",

  // "workflow-item.search.result.notification.deleted.success": "Successfully deleted supervision order \"{{name}}\"",
  "workflow-item.search.result.notification.deleted.success": "La orden de supervisión \"{{ name }}\" ha sido borrada exitosamente",

  // "workflow-item.search.result.notification.deleted.failure": "Failed to delete supervision order \"{{name}}\"",
  "workflow-item.search.result.notification.deleted.failure": "Error al borrar la orden de supervisión \"{{ name }}\"",

  // "workflow-item.search.result.list.element.supervised-by": "Supervised by:",
  "workflow-item.search.result.list.element.supervised-by": "Supervisado por:",

  // "workflow-item.search.result.list.element.supervised.remove-tooltip": "Remove supervision group",
  "workflow-item.search.result.list.element.supervised.remove-tooltip": "Borrar grupo de supervisión",

  // "item.page.abstract": "Abstract",
  "item.page.abstract": "Resumen",

  // "item.page.author": "Authors",
  "item.page.author": "Autores",

  // "item.page.citation": "Citation",
  "item.page.citation": "Citación",

  // "item.page.collections": "Collections",
  "item.page.collections": "Colecciones",

  // "item.page.collections.loading": "Loading...",
  "item.page.collections.loading": "Cargando...",

  // "item.page.collections.load-more": "Load more",
  "item.page.collections.load-more": "Cargar más",

  // "item.page.date": "Date",
  "item.page.date": "Fecha",

  // "item.page.edit": "Edit this item",
  "item.page.edit": "Editar este ítem",

  // "item.page.files": "Files",
  "item.page.files": "Archivos",

  // "item.page.filesection.description": "Description:",
  "item.page.filesection.description": "Descripción:",

  // "item.page.filesection.download": "Download",
  "item.page.filesection.download": "Descargar",

  // "item.page.filesection.format": "Format:",
  "item.page.filesection.format": "Formato:",

  // "item.page.filesection.name": "Name:",
  "item.page.filesection.name": "Nombre:",

  // "item.page.filesection.size": "Size:",
  "item.page.filesection.size": "Tamaño:",

  // "menu.section.reports": "Reports",
  "menu.section.reports": "Informes",

  // "menu.section.reports.collections": "Filtered Collections",
  "menu.section.reports.collections": "Colecciones filtradas",

  // "menu.section.reports.queries": "Metadata Query",
  "menu.section.reports.queries": "Consulta de metadatos",

  // "menu.section.admin_search": "Admin Search",
  "menu.section.admin_search": "Búsqueda de administrador",

  // "item.page.journal.search.title": "Articles in this journal",
  "item.page.journal.search.title": "Ítems de esta revista",

  // "item.page.link.full": "Full item page",
  "item.page.link.full": "Página completa del ítem",

  // "item.page.link.simple": "Simple item page",
  "item.page.link.simple": "Vista sencilla de ítem",

  // "item.page.orcid.title": "ORCID",
  "item.page.orcid.title": "ORCID",

  // "item.page.orcid.tooltip": "Open ORCID setting page",
  "item.page.orcid.tooltip": "Abrir la página de ajustes de ORCID",

  // "item.page.person.search.title": "Articles by this author",
  "item.page.person.search.title": "Ítems de este autor",

  // "item.page.related-items.view-more": "Show {{ amount }} more",
  "item.page.related-items.view-more": "Mostrar {{ amount }} más",

  // "item.page.related-items.view-less": "Hide last {{ amount }}",
  "item.page.related-items.view-less": "Ocultar los últimos {{ amount }}",

  // "item.page.relationships.isAuthorOfPublication": "Publications",
  "item.page.relationships.isAuthorOfPublication": "Publicaciones",

  // "item.page.relationships.isJournalOfPublication": "Publications",
  "item.page.relationships.isJournalOfPublication": "Publicaciones",

  // "item.page.relationships.isOrgUnitOfPerson": "Authors",
  "item.page.relationships.isOrgUnitOfPerson": "Autores",

  // "item.page.relationships.isOrgUnitOfProject": "Research Projects",
  "item.page.relationships.isOrgUnitOfProject": "Proyectos de investigación",

  // "item.page.subject": "Keywords",
  "item.page.subject": "Palabras clave",

  // "item.page.uri": "URI",
  "item.page.uri": "URI",

  // "item.page.bitstreams.view-more": "Show more",
  "item.page.bitstreams.view-more": "Mostrar más",

  // "item.page.bitstreams.collapse": "Collapse",
  "item.page.bitstreams.collapse": "Contraer",

  // "item.page.filesection.original.bundle": "Original bundle",
  "item.page.filesection.original.bundle": "Bloque original",

  // "item.page.filesection.license.bundle": "License bundle",
  "item.page.filesection.license.bundle": "Bloque de licencias",

  // "item.page.return": "Back",
  "item.page.return": "Atrás",

  // "item.page.version.create": "Create new version",
  "item.page.version.create": "Crear una nueva version",

  // "item.page.version.hasDraft": "A new version cannot be created because there is an in-progress submission in the version history",
  "item.page.version.hasDraft": "No se puede crear una nueva versión porque en el historial de versiones hay un envío en curso",

  // "item.page.claim.button": "Claim",
  "item.page.claim.button": "Reclamar",

  // "item.page.claim.tooltip": "Claim this item as profile",
  "item.page.claim.tooltip": "Reclame este item como perfil",

  // "item.preview.dc.identifier.uri": "Identifier:",
  "item.preview.dc.identifier.uri": "Identificador:",

  // "item.preview.dc.contributor.author": "Authors:",
  "item.preview.dc.contributor.author": "Autores:",

  // "item.preview.dc.date.issued": "Published date:",
  "item.preview.dc.date.issued": "Fecha de Publicación:",

  // "item.preview.dc.description.abstract": "Abstract:",
  "item.preview.dc.description.abstract": "Resumen:",

  // "item.preview.dc.identifier.other": "Other identifier:",
  "item.preview.dc.identifier.other": "Otro identificador:",

  // "item.preview.dc.language.iso": "Language:",
  "item.preview.dc.language.iso": "Idioma:",

  // "item.preview.dc.subject": "Subjects:",
  "item.preview.dc.subject": "Materias:",

  // "item.preview.dc.title": "Title:",
  "item.preview.dc.title": "Título:",

  // "item.preview.dc.type": "Type:",
  "item.preview.dc.type": "Tipo:",

  // "item.preview.oaire.citation.issue": "Issue",
  "item.preview.oaire.citation.issue": "Número",

  // "item.preview.oaire.citation.volume": "Volume",
  "item.preview.oaire.citation.volume": "Volumen",

  // "item.preview.dc.relation.issn": "ISSN",
  "item.preview.dc.relation.issn": "ISSN",

  // "item.preview.dc.identifier.isbn": "ISBN",
  "item.preview.dc.identifier.isbn": "ISBN",

  // "item.preview.dc.identifier": "Identifier:",
  "item.preview.dc.identifier": "Identificador:",

  // "item.preview.dc.relation.ispartof": "Journal or Series",
  "item.preview.dc.relation.ispartof": "Revista o Serie",

  // "item.preview.dc.identifier.doi": "DOI",
  "item.preview.dc.identifier.doi": "DOI",

  // "item.preview.dc.publisher": "Publisher:",
  "item.preview.dc.publisher": "Editor:",

  // "item.preview.person.familyName": "Surname:",
  "item.preview.person.familyName": "Apellido:",

  // "item.preview.person.givenName": "Name:",
  "item.preview.person.givenName": "Nombre:",

  // "item.preview.person.identifier.orcid": "ORCID:",
  "item.preview.person.identifier.orcid": "ORCID:",

  // "item.preview.project.funder.name": "Funder:",
  "item.preview.project.funder.name": "Financiador:",

  // "item.preview.project.funder.identifier": "Funder Identifier:",
  "item.preview.project.funder.identifier": "Identificador del financiador:",

  // "item.preview.oaire.awardNumber": "Funding ID:",
  "item.preview.oaire.awardNumber": "ID de financiación:",

  // "item.preview.dc.title.alternative": "Acronym:",
  "item.preview.dc.title.alternative": "Acrónimo:",

  // "item.preview.dc.coverage.spatial": "Jurisdiction:",
  "item.preview.dc.coverage.spatial": "Jurisdicción:",

  // "item.preview.oaire.fundingStream": "Funding Stream:",
  "item.preview.oaire.fundingStream": "Línea de financiación:",

  // "item.select.confirm": "Confirm selected",
  "item.select.confirm": "Confirmar seleccionado",

  // "item.select.empty": "No items to show",
  "item.select.empty": "No hay ítems para mostrar",

  // "item.select.table.author": "Author",
  "item.select.table.author": "Autor",

  // "item.select.table.collection": "Collection",
  "item.select.table.collection": "Colección",

  // "item.select.table.title": "Title",
  "item.select.table.title": "Título",

  // "item.version.history.empty": "There are no other versions for this item yet.",
  "item.version.history.empty": "Aún no hay otras versiones para este ítem.",

  // "item.version.history.head": "Version History",
  "item.version.history.head": "Historial de versiones",

  // "item.version.history.return": "Back",
  "item.version.history.return": "Atrás",

  // "item.version.history.selected": "Selected version",
  "item.version.history.selected": "Versión seleccionada",

  // "item.version.history.selected.alert": "You are currently viewing version {{version}} of the item.",
  "item.version.history.selected.alert": "Esta viendo la versión {{version}} del ítem.",

  // "item.version.history.table.version": "Version",
  "item.version.history.table.version": "Versión",

  // "item.version.history.table.item": "Item",
  "item.version.history.table.item": "Ítem",

  // "item.version.history.table.editor": "Editor",
  "item.version.history.table.editor": "Editor",

  // "item.version.history.table.date": "Date",
  "item.version.history.table.date": "Fecha",

  // "item.version.history.table.summary": "Summary",
  "item.version.history.table.summary": "Resumen",

  // "item.version.history.table.workspaceItem": "Workspace item",
  "item.version.history.table.workspaceItem": "Ítem del espacio de trabajo",

  // "item.version.history.table.workflowItem": "Workflow item",
  "item.version.history.table.workflowItem": "Ítem del flujo de trabajo",

  // "item.version.history.table.actions": "Action",
  "item.version.history.table.actions": "Acción",

  // "item.version.history.table.action.editWorkspaceItem": "Edit workspace item",
  "item.version.history.table.action.editWorkspaceItem": "Editar ítem del espacio de trabajo",

  // "item.version.history.table.action.editSummary": "Edit summary",
  "item.version.history.table.action.editSummary": "Editar resumen",

  // "item.version.history.table.action.saveSummary": "Save summary edits",
  "item.version.history.table.action.saveSummary": "Salvar resumen",

  // "item.version.history.table.action.discardSummary": "Discard summary edits",
  "item.version.history.table.action.discardSummary": "Desechar cambios del resumen",

  // "item.version.history.table.action.newVersion": "Create new version from this one",
  "item.version.history.table.action.newVersion": "Crear nueva versión a partir de ésta",

  // "item.version.history.table.action.deleteVersion": "Delete version",
  "item.version.history.table.action.deleteVersion": "Borrar versión",

  // "item.version.history.table.action.hasDraft": "A new version cannot be created because there is an in-progress submission in the version history",
  "item.version.history.table.action.hasDraft": "No es posible crear una nueva versión puesto que existe en el historial de versiones un envío pendiente",

  // "item.version.notice": "This is not the latest version of this item. The latest version can be found <a href='{{destination}}'>here</a>.",
  "item.version.notice": "Esta no es la última versión de este ítem. La última versión se puede encontrar <a href='{{ destination }}'>aquí</a>.",

  // "item.version.create.modal.header": "New version",
  "item.version.create.modal.header": "Nueva versión",

  // "item.version.create.modal.text": "Create a new version for this item",
  "item.version.create.modal.text": "Crear una nueva versión de este ítem",

  // "item.version.create.modal.text.startingFrom": "starting from version {{version}}",
  "item.version.create.modal.text.startingFrom": "comenzando desde versión {{version}}",

  // "item.version.create.modal.button.confirm": "Create",
  "item.version.create.modal.button.confirm": "Crear",

  // "item.version.create.modal.button.confirm.tooltip": "Create new version",
  "item.version.create.modal.button.confirm.tooltip": "Crear nueva versión",

  // "item.version.create.modal.button.cancel": "Cancel",
  "item.version.create.modal.button.cancel": "Cancelar",

  // "item.version.create.modal.button.cancel.tooltip": "Do not create new version",
  "item.version.create.modal.button.cancel.tooltip": "No crear una nueva versión",

  // "item.version.create.modal.form.summary.label": "Summary",
  "item.version.create.modal.form.summary.label": "Resumen",

  // "item.version.create.modal.form.summary.placeholder": "Insert the summary for the new version",
  "item.version.create.modal.form.summary.placeholder": "Introduzca el resumen de esta nueva versión",

  // "item.version.create.modal.submitted.header": "Creating new version...",
  "item.version.create.modal.submitted.header": "Creando nueva versión...",

  // "item.version.create.modal.submitted.text": "The new version is being created. This may take some time if the item has a lot of relationships.",
  "item.version.create.modal.submitted.text": "Se está creando la nueva versión. Si el ítem tiene muchas relaciones, este proceso podría tardar.",

  // "item.version.create.notification.success": "New version has been created with version number {{version}}",
  "item.version.create.notification.success": "Se ha creado una nueva versión con número {{version}}",

  // "item.version.create.notification.failure": "New version has not been created",
  "item.version.create.notification.failure": "No se ha creado una nueva versión",

  // "item.version.create.notification.inProgress": "A new version cannot be created because there is an in-progress submission in the version history",
  "item.version.create.notification.inProgress": "No es posible crear una nueva versión puesto que existe en el historial de versiones un envío pendiente",

  // "item.version.delete.modal.header": "Delete version",
  "item.version.delete.modal.header": "Borrar versión",

  // "item.version.delete.modal.text": "Do you want to delete version {{version}}?",
  "item.version.delete.modal.text": "¿Quiere borrar la versión {{version}}?",

  // "item.version.delete.modal.button.confirm": "Delete",
  "item.version.delete.modal.button.confirm": "Borrar",

  // "item.version.delete.modal.button.confirm.tooltip": "Delete this version",
  "item.version.delete.modal.button.confirm.tooltip": "Borrar esta versión",

  // "item.version.delete.modal.button.cancel": "Cancel",
  "item.version.delete.modal.button.cancel": "Cancelar",

  // "item.version.delete.modal.button.cancel.tooltip": "Do not delete this version",
  "item.version.delete.modal.button.cancel.tooltip": "No borrar esta versión",

  // "item.version.delete.notification.success": "Version number {{version}} has been deleted",
  "item.version.delete.notification.success": "Se ha borrado la versión número {{version}}",

  // "item.version.delete.notification.failure": "Version number {{version}} has not been deleted",
  "item.version.delete.notification.failure": "No se ha borrado la versión número {{version}}",

  // "item.version.edit.notification.success": "The summary of version number {{version}} has been changed",
  "item.version.edit.notification.success": "Se ha cambiado el resumen de la versión número {{version}}",

  // "item.version.edit.notification.failure": "The summary of version number {{version}} has not been changed",
  "item.version.edit.notification.failure": "No ha cambiado el resumen de la versión número {{version}}",

  // "itemtemplate.edit.metadata.add-button": "Add",
  "itemtemplate.edit.metadata.add-button": "Agregar",

  // "itemtemplate.edit.metadata.discard-button": "Discard",
  "itemtemplate.edit.metadata.discard-button": "Descartar",

  // "itemtemplate.edit.metadata.edit.buttons.confirm": "Confirm",
  "itemtemplate.edit.metadata.edit.buttons.confirm": "Confirmar",

  // "itemtemplate.edit.metadata.edit.buttons.drag": "Drag to reorder",
  "itemtemplate.edit.metadata.edit.buttons.drag": "Arrastre para reordenar",

  // "itemtemplate.edit.metadata.edit.buttons.edit": "Edit",
  "itemtemplate.edit.metadata.edit.buttons.edit": "Editar",

  // "itemtemplate.edit.metadata.edit.buttons.remove": "Remove",
  "itemtemplate.edit.metadata.edit.buttons.remove": "Eliminar",

  // "itemtemplate.edit.metadata.edit.buttons.undo": "Undo changes",
  "itemtemplate.edit.metadata.edit.buttons.undo": "Deshacer cambios",

  // "itemtemplate.edit.metadata.edit.buttons.unedit": "Stop editing",
  "itemtemplate.edit.metadata.edit.buttons.unedit": "Dejar de editar",

  // "itemtemplate.edit.metadata.empty": "The item template currently doesn't contain any metadata. Click Add to start adding a metadata value.",
  "itemtemplate.edit.metadata.empty": "La plantilla de ítem no contiene ningún metadato. Pulse Agregar para empezar a agregar valores de metadatos.",

  // "itemtemplate.edit.metadata.headers.edit": "Edit",
  "itemtemplate.edit.metadata.headers.edit": "Editar",

  // "itemtemplate.edit.metadata.headers.field": "Field",
  "itemtemplate.edit.metadata.headers.field": "Campo",

  // "itemtemplate.edit.metadata.headers.language": "Lang",
  "itemtemplate.edit.metadata.headers.language": "Idioma",

  // "itemtemplate.edit.metadata.headers.value": "Value",
  "itemtemplate.edit.metadata.headers.value": "Valor",

  // "itemtemplate.edit.metadata.metadatafield.error": "An error occurred validating the metadata field",
  "itemtemplate.edit.metadata.metadatafield.error": "Un error ha ocurrido al validar el campo del metadato",

  // "itemtemplate.edit.metadata.metadatafield.invalid": "Please choose a valid metadata field",
  "itemtemplate.edit.metadata.metadatafield.invalid": "Por favor, escoja un campo de metadato valido",

  // "itemtemplate.edit.metadata.notifications.discarded.content": "Your changes were discarded. To reinstate your changes click the 'Undo' button",
  "itemtemplate.edit.metadata.notifications.discarded.content": "Sus cambios fueron descartados. Para recuperar sus cambios pulse el botón 'Deshacer'",

  // "itemtemplate.edit.metadata.notifications.discarded.title": "Changes discarded",
  "itemtemplate.edit.metadata.notifications.discarded.title": "Cambios descartados",

  // "itemtemplate.edit.metadata.notifications.error.title": "An error occurred",
  "itemtemplate.edit.metadata.notifications.error.title": "Ocurrió un error",

  // "itemtemplate.edit.metadata.notifications.invalid.content": "Your changes were not saved. Please make sure all fields are valid before you save.",
  "itemtemplate.edit.metadata.notifications.invalid.content": "Sus cambios no se guardaron. Asegúrese de que todos los campos sean válidos antes de guardar.",

  // "itemtemplate.edit.metadata.notifications.invalid.title": "Metadata invalid",
  "itemtemplate.edit.metadata.notifications.invalid.title": "Metadatos inválidos",

  // "itemtemplate.edit.metadata.notifications.outdated.content": "The item template you're currently working on has been changed by another user. Your current changes are discarded to prevent conflicts",
  "itemtemplate.edit.metadata.notifications.outdated.content": "La plantilla de ítem en la que usted esta trabajando actualmente ha sido cambiada por otro usuario. Sus cambios han sido descartados para evitar conflictos",

  // "itemtemplate.edit.metadata.notifications.outdated.title": "Changes outdated",
  "itemtemplate.edit.metadata.notifications.outdated.title": "Cambios obsoletos",

  // "itemtemplate.edit.metadata.notifications.saved.content": "Your changes to this item template's metadata were saved.",
  "itemtemplate.edit.metadata.notifications.saved.content": "Sus cambios a los metadatos de esta plantilla de ítem han sido guardados.",

  // "itemtemplate.edit.metadata.notifications.saved.title": "Metadata saved",
  "itemtemplate.edit.metadata.notifications.saved.title": "Metadatos guardados",

  // "itemtemplate.edit.metadata.reinstate-button": "Undo",
  "itemtemplate.edit.metadata.reinstate-button": "Deshacer",

  // "itemtemplate.edit.metadata.reset-order-button": "Undo reorder",
  "itemtemplate.edit.metadata.reset-order-button": "Deshacer reordenar",

  // "itemtemplate.edit.metadata.save-button": "Save",
  "itemtemplate.edit.metadata.save-button": "Guardar",

  // "journal.listelement.badge": "Journal",
  "journal.listelement.badge": "Revista",

  // "journal.page.description": "Description",
  "journal.page.description": "Descripción",

  // "journal.page.edit": "Edit this item",
  "journal.page.edit": "Editar este ítem",

  // "journal.page.editor": "Editor-in-Chief",
  "journal.page.editor": "Editor jefe",

  // "journal.page.issn": "ISSN",
  "journal.page.issn": "ISSN",

  // "journal.page.publisher": "Publisher",
  "journal.page.publisher": "Editor",

  // "journal.page.titleprefix": "Journal: ",
  "journal.page.titleprefix": "Revista: ",

  // "journal.search.results.head": "Journal Search Results",
  "journal.search.results.head": "Resultados de la búsqueda de revistas",

  // "journal-relationships.search.results.head": "Journal Search Results",
  "journal-relationships.search.results.head": "Resultados de la búsqueda de revistas",

  // "journal.search.title": "Journal Search",
  "journal.search.title": "Búsqueda de revistas",

  // "journalissue.listelement.badge": "Journal Issue",
  "journalissue.listelement.badge": "Número de la revista",

  // "journalissue.page.description": "Description",
  "journalissue.page.description": "Descripción",

  // "journalissue.page.edit": "Edit this item",
  "journalissue.page.edit": "Editar este ítem",

  // "journalissue.page.issuedate": "Issue Date",
  "journalissue.page.issuedate": "Fecha de publicación",

  // "journalissue.page.journal-issn": "Journal ISSN",
  "journalissue.page.journal-issn": "ISSN de la revista",

  // "journalissue.page.journal-title": "Journal Title",
  "journalissue.page.journal-title": "Título de la revista",

  // "journalissue.page.keyword": "Keywords",
  "journalissue.page.keyword": "Palabras clave",

  // "journalissue.page.number": "Number",
  "journalissue.page.number": "Número",

  // "journalissue.page.titleprefix": "Journal Issue: ",
  "journalissue.page.titleprefix": "Número de la revista: ",

  // "journalvolume.listelement.badge": "Journal Volume",
  "journalvolume.listelement.badge": "Volumen de la revista",

  // "journalvolume.page.description": "Description",
  "journalvolume.page.description": "Descripción",

  // "journalvolume.page.edit": "Edit this item",
  "journalvolume.page.edit": "Editar este ítem",

  // "journalvolume.page.issuedate": "Issue Date",
  "journalvolume.page.issuedate": "Fecha de publicación",

  // "journalvolume.page.titleprefix": "Journal Volume: ",
  "journalvolume.page.titleprefix": "Volumen de la revista: ",

  // "journalvolume.page.volume": "Volume",
  "journalvolume.page.volume": "Volumen",

  // "iiifsearchable.listelement.badge": "Document Media",
  "iiifsearchable.listelement.badge": "Soporte (media) del documento",

  // "iiifsearchable.page.titleprefix": "Document: ",
  "iiifsearchable.page.titleprefix": "Documento: ",

  // "iiifsearchable.page.doi": "Permanent Link: ",
  "iiifsearchable.page.doi": "Enlace permanente: ",

  // "iiifsearchable.page.issue": "Issue: ",
  "iiifsearchable.page.issue": "Número: ",

  // "iiifsearchable.page.description": "Description: ",
  "iiifsearchable.page.description": "Descripción: ",

  // "iiifviewer.fullscreen.notice": "Use full screen for better viewing.",
  "iiifviewer.fullscreen.notice": "Para una mejor visualización, use el modo pantalla completa.",

  // "iiif.listelement.badge": "Image Media",
  "iiif.listelement.badge": "Image Media",

  // "iiif.page.titleprefix": "Image: ",
  "iiif.page.titleprefix": "Imagen: ",

  // "iiif.page.doi": "Permanent Link: ",
  "iiif.page.doi": "Enlace permanente: ",

  // "iiif.page.issue": "Issue: ",
  "iiif.page.issue": "Número: ",

  // "iiif.page.description": "Description: ",
  "iiif.page.description": "Descripción: ",

  // "loading.bitstream": "Loading bitstream...",
  "loading.bitstream": "Cargando archivo...",

  // "loading.bitstreams": "Loading bitstreams...",
  "loading.bitstreams": "Cargando archivos...",

  // "loading.browse-by": "Loading items...",
  "loading.browse-by": "Cargando ítems...",

  // "loading.browse-by-page": "Loading page...",
  "loading.browse-by-page": "Cargando página...",

  // "loading.collection": "Loading collection...",
  "loading.collection": "Cargando colección...",

  // "loading.collections": "Loading collections...",
  "loading.collections": "Cargando colecciones...",

  // "loading.content-source": "Loading content source...",
  "loading.content-source": "Cargando fuente de contenido...",

  // "loading.community": "Loading community...",
  "loading.community": "Cargando comunidad...",

  // "loading.default": "Loading...",
  "loading.default": "Cargando...",

  // "loading.item": "Loading item...",
  "loading.item": "Cargando ítem...",

  // "loading.items": "Loading items...",
  "loading.items": "Cargando ítems...",

  // "loading.mydspace-results": "Loading items...",
  "loading.mydspace-results": "Cargando ítems...",

  // "loading.objects": "Loading...",
  "loading.objects": "Cargando...",

  // "loading.recent-submissions": "Loading recent submissions...",
  "loading.recent-submissions": "Cargando envíos recientes...",

  // "loading.search-results": "Loading search results...",
  "loading.search-results": "Cargando resultados de búsqueda...",

  // "loading.sub-collections": "Loading sub-collections...",
  "loading.sub-collections": "Cargando subcolecciones...",

  // "loading.sub-communities": "Loading sub-communities...",
  "loading.sub-communities": "Cargando subcomunidades...",

  // "loading.top-level-communities": "Loading top-level communities...",
  "loading.top-level-communities": "Cargando comunidades de primer nivel...",

  // "login.form.email": "Email address",
  "login.form.email": "Correo electrónico",

  // "login.form.forgot-password": "Have you forgotten your password?",
  "login.form.forgot-password": "¿Has olvidado tu contraseña?",

  // "login.form.header": "Please log in to DSpace",
  "login.form.header": "Inicie sesión en DSpace",

  // "login.form.new-user": "New user? Click here to register.",
  "login.form.new-user": "¿Nuevo Usuario? Pulse aquí para registrarse",

  // "login.form.or-divider": "or",
  "login.form.or-divider": "o",

  // "login.form.oidc": "Log in with OIDC",
  "login.form.oidc": "Iniciar sesión con OIDC",

  // "login.form.orcid": "Log in with ORCID",
  "login.form.orcid": "Iniciar sesión con ORCID",

  // "login.form.password": "Password",
  "login.form.password": "Contraseña",

  // "login.form.shibboleth": "Log in with Shibboleth",
  "login.form.shibboleth": "Iniciar sesión con Shibboleth",

  // "login.form.submit": "Log in",
  "login.form.submit": "Iniciar sesión",

  // "login.title": "Login",
  "login.title": "Acceso",

  // "login.breadcrumbs": "Login",
  "login.breadcrumbs": "Acceso",

  // "logout.form.header": "Log out from DSpace",
  "logout.form.header": "Cerrar sesión en DSpace",

  // "logout.form.submit": "Log out",
  "logout.form.submit": "Cerrar sesión",

  // "logout.title": "Logout",
  "logout.title": "Cerrar sesión",

  // "menu.header.admin": "Management",
  "menu.header.admin": "Gestión",

  // "menu.header.image.logo": "Repository logo",
  "menu.header.image.logo": "Logotipo del repositorio",

  // "menu.header.admin.description": "Management menu",
  "menu.header.admin.description": "Menú de gestión",

  // "menu.section.access_control": "Access Control",
  "menu.section.access_control": "Control de acceso",

  // "menu.section.access_control_authorizations": "Authorizations",
  "menu.section.access_control_authorizations": "Autorizaciones",

  // "menu.section.access_control_bulk": "Bulk Access Management",
  "menu.section.access_control_bulk": "Gestión de Acceso Masivo",

  // "menu.section.access_control_groups": "Groups",
  "menu.section.access_control_groups": "Grupos",

  // "menu.section.access_control_people": "People",
  "menu.section.access_control_people": "Usuarios",

  // "menu.section.admin_search": "Admin Search",
  "menu.section.admin_search": "Búsqueda de administrador",

  // "menu.section.browse_community": "This Community",
  "menu.section.browse_community": "Esta comunidad",

  // "menu.section.browse_community_by_author": "By Author",
  "menu.section.browse_community_by_author": "Por autor",

  // "menu.section.browse_community_by_issue_date": "By Issue Date",
  "menu.section.browse_community_by_issue_date": "Por fecha de publicación",

  // "menu.section.browse_community_by_title": "By Title",
  "menu.section.browse_community_by_title": "Por titulo",

  // "menu.section.browse_global": "All of DSpace",
  "menu.section.browse_global": "Todo DSpace",

  // "menu.section.browse_global_by_author": "By Author",
  "menu.section.browse_global_by_author": "Por autor",

  // "menu.section.browse_global_by_dateissued": "By Issue Date",
  "menu.section.browse_global_by_dateissued": "Por fecha de publicación",

  // "menu.section.browse_global_by_subject": "By Subject",
  "menu.section.browse_global_by_subject": "Por tema",

  // "menu.section.browse_global_by_srsc": "By Subject Category",
  "menu.section.browse_global_by_srsc": "Por categoría",

  // "menu.section.browse_global_by_title": "By Title",
  "menu.section.browse_global_by_title": "Por titulo",

  // "menu.section.browse_global_communities_and_collections": "Communities & Collections",
  "menu.section.browse_global_communities_and_collections": "Comunidades",

  // "menu.section.control_panel": "Control Panel",
  "menu.section.control_panel": "Panel de control",

  // "menu.section.curation_task": "Curation Task",
  "menu.section.curation_task": "Tareas de curación",

  // "menu.section.edit": "Edit",
  "menu.section.edit": "Editar",

  // "menu.section.edit_collection": "Collection",
  "menu.section.edit_collection": "Colección",

  // "menu.section.edit_community": "Community",
  "menu.section.edit_community": "Comunidad",

  // "menu.section.edit_item": "Item",
  "menu.section.edit_item": "Ítem",

  // "menu.section.export": "Export",
  "menu.section.export": "Exportar",

  // "menu.section.export_collection": "Collection",
  "menu.section.export_collection": "Colección",

  // "menu.section.export_community": "Community",
  "menu.section.export_community": "Comunidad",

  // "menu.section.export_item": "Item",
  "menu.section.export_item": "Ítem",

  // "menu.section.export_metadata": "Metadata",
  "menu.section.export_metadata": "Metadatos",

  // "menu.section.export_batch": "Batch Export (ZIP)",
  "menu.section.export_batch": "Exportación por lotes (ZIP)",

  // "menu.section.icon.access_control": "Access Control menu section",
  "menu.section.icon.access_control": "Sección del menú de control de acceso",

  //"menu.section.icon.reports": "Reports menu section",
  "menu.section.icon.reports": "Sección del menú de informes",

  // "menu.section.icon.admin_search": "Admin search menu section",
  "menu.section.icon.admin_search": "Sección del menú de búsqueda de administrador",

  // "menu.section.icon.control_panel": "Control Panel menu section",
  "menu.section.icon.control_panel": "Sección del menú del Panel de control",

  // "menu.section.icon.curation_tasks": "Curation Task menu section",
  "menu.section.icon.curation_tasks": "Sección del menú de Tareas de curación",

  // "menu.section.icon.edit": "Edit menu section",
  "menu.section.icon.edit": "Sección del menú de edición",

  // "menu.section.icon.export": "Export menu section",
  "menu.section.icon.export": "Sección de menú de exportación",

  // "menu.section.icon.find": "Find menu section",
  "menu.section.icon.find": "Sección de menú de búsqueda",

  // "menu.section.icon.health": "Health check menu section",
  "menu.section.icon.health": "Sección de menú de Chequeos",

  // "menu.section.icon.import": "Import menu section",
  "menu.section.icon.import": "Sección de menú de importación",

  // "menu.section.icon.new": "New menu section",
  "menu.section.icon.new": "Sección de menú de creación",

  // "menu.section.icon.pin": "Pin sidebar",
  "menu.section.icon.pin": "Anclar barra lateral",

  // "menu.section.icon.processes": "Processes Health",
  "menu.section.icon.processes": "Sección de menú de Procesos de chequeo",

  // "menu.section.icon.registries": "Registries menu section",
  "menu.section.icon.registries": "Sección de menu de Registros",

  // "menu.section.icon.statistics_task": "Statistics Task menu section",
  "menu.section.icon.statistics_task": "Sección del menú de Tarea de estadísticas",

  // "menu.section.icon.workflow": "Administer workflow menu section",
  "menu.section.icon.workflow": "Sección del menú de Administración de flujos de trabajo",

  // "menu.section.icon.unpin": "Unpin sidebar",
  "menu.section.icon.unpin": "Desanclar la barra lateral",

  // "menu.section.import": "Import",
  "menu.section.import": "Importar",

  // "menu.section.import_batch": "Batch Import (ZIP)",
  "menu.section.import_batch": "Importación por lotes (ZIP)",

  // "menu.section.import_metadata": "Metadata",
  "menu.section.import_metadata": "Metadatos",

  // "menu.section.new": "New",
  "menu.section.new": "Nuevo",

  // "menu.section.new_collection": "Collection",
  "menu.section.new_collection": "Colección",

  // "menu.section.new_community": "Community",
  "menu.section.new_community": "Comunidad",

  // "menu.section.new_item": "Item",
  "menu.section.new_item": "Ítem",

  // "menu.section.new_item_version": "Item Version",
  "menu.section.new_item_version": "Versión del ítem",

  // "menu.section.new_process": "Process",
  "menu.section.new_process": "Proceso",

  // "menu.section.pin": "Pin sidebar",
  "menu.section.pin": "Anclar barra lateral",

  // "menu.section.unpin": "Unpin sidebar",
  "menu.section.unpin": "Desanclar la barra lateral",

  // "menu.section.processes": "Processes",
  "menu.section.processes": "Procesos",

  // "menu.section.health": "Health",
  "menu.section.health": "Chequeo",

  // "menu.section.registries": "Registries",
  "menu.section.registries": "Registros",

  // "menu.section.registries_format": "Format",
  "menu.section.registries_format": "Formato",

  // "menu.section.registries_metadata": "Metadata",
  "menu.section.registries_metadata": "Metadatos",

  // "menu.section.statistics": "Statistics",
  "menu.section.statistics": "Estadísticas",

  // "menu.section.statistics_task": "Statistics Task",
  "menu.section.statistics_task": "Tarea de estadísticas",

  //"menu.section.toggle.reports": "Toggle Reports section",
  "menu.section.toggle.reports": "Alternar sección de informes",

  // "menu.section.toggle.access_control": "Toggle Access Control section",
  "menu.section.toggle.access_control": "Alternar sección de control de acceso",

  // "menu.section.toggle.control_panel": "Toggle Control Panel section",
  "menu.section.toggle.control_panel": "Alternar la sección del Panel de control",

  // "menu.section.toggle.curation_task": "Toggle Curation Task section",
  "menu.section.toggle.curation_task": "Alternar la sección Tareas de curación",

  // "menu.section.toggle.edit": "Toggle Edit section",
  "menu.section.toggle.edit": "Alternar sección de Edición",

  // "menu.section.toggle.export": "Toggle Export section",
  "menu.section.toggle.export": "Alternar sección de Exportación",

  // "menu.section.toggle.find": "Toggle Find section",
  "menu.section.toggle.find": "Alternar sección de Búsqueda",

  // "menu.section.toggle.import": "Toggle Import section",
  "menu.section.toggle.import": "Alternar sección de Importación",

  // "menu.section.toggle.new": "Toggle New section",
  "menu.section.toggle.new": "Alternar sección de Creación",

  // "menu.section.toggle.registries": "Toggle Registries section",
  "menu.section.toggle.registries": "Alternar sección de Registros",

  // "menu.section.toggle.statistics_task": "Toggle Statistics Task section",
  "menu.section.toggle.statistics_task": "Alternar sección de Tarea de estadísticas",

  // "menu.section.workflow": "Administer Workflow",
  "menu.section.workflow": "Administrar flujo de trabajo",

  // "metadata-export-search.tooltip": "Export search results as CSV",
  "metadata-export-search.tooltip": "Exportar los resultados de búsqueda a CSV",

  // "metadata-export-search.submit.success": "The export was started successfully",
  "metadata-export-search.submit.success": "La exportación ha comenzado satisfactoriamente",

  // "metadata-export-search.submit.error": "Starting the export has failed",
  "metadata-export-search.submit.error": "Ha fallado el comienzo de la exportación",

  // "mydspace.breadcrumbs": "MyDSpace",
  "mydspace.breadcrumbs": "Mi DSpace",

  // "mydspace.description": "",
  "mydspace.description": "",

  // "mydspace.messages.controller-help": "Select this option to send a message to item's submitter.",
  "mydspace.messages.controller-help": "Seleccione esta opción para enviar un mensaje al remitente del ítem.",

  // "mydspace.messages.description-placeholder": "Insert your message here...",
  "mydspace.messages.description-placeholder": "Inserta tu mensaje aquí...",

  // "mydspace.messages.hide-msg": "Hide message",
  "mydspace.messages.hide-msg": "Ocultar mensaje",

  // "mydspace.messages.mark-as-read": "Mark as read",
  "mydspace.messages.mark-as-read": "Marcar como leído",

  // "mydspace.messages.mark-as-unread": "Mark as unread",
  "mydspace.messages.mark-as-unread": "Marcar como no leído",

  // "mydspace.messages.no-content": "No content.",
  "mydspace.messages.no-content": "Sin contenido.",

  // "mydspace.messages.no-messages": "No messages yet.",
  "mydspace.messages.no-messages": "Aún no hay mensajes.",

  // "mydspace.messages.send-btn": "Send",
  "mydspace.messages.send-btn": "Enviar",

  // "mydspace.messages.show-msg": "Show message",
  "mydspace.messages.show-msg": "Mostrar mensaje",

  // "mydspace.messages.subject-placeholder": "Subject...",
  "mydspace.messages.subject-placeholder": "Asunto...",

  // "mydspace.messages.submitter-help": "Select this option to send a message to controller.",
  "mydspace.messages.submitter-help": "Seleccione esta opción para enviar un mensaje al controlador.",

  // "mydspace.messages.title": "Messages",
  "mydspace.messages.title": "Mensajes",

  // "mydspace.messages.to": "To",
  "mydspace.messages.to": "Para",

  // "mydspace.new-submission": "New submission",
  "mydspace.new-submission": "Nuevo envío",

  // "mydspace.new-submission-external": "Import metadata from external source",
  "mydspace.new-submission-external": "Importar metadatos de una fuente externa",

  // "mydspace.new-submission-external-short": "Import metadata",
  "mydspace.new-submission-external-short": "Importar metadatos",

  // "mydspace.results.head": "Your submissions",
  "mydspace.results.head": "Tus envíos",

  // "mydspace.results.no-abstract": "No Abstract",
  "mydspace.results.no-abstract": "Sin resumen",

  // "mydspace.results.no-authors": "No Authors",
  "mydspace.results.no-authors": "Sin autores",

  // "mydspace.results.no-collections": "No Collections",
  "mydspace.results.no-collections": "No hay colecciones",

  // "mydspace.results.no-date": "No Date",
  "mydspace.results.no-date": "Sin fecha",

  // "mydspace.results.no-files": "No Files",
  "mydspace.results.no-files": "Sin archivos",

  // "mydspace.results.no-results": "There were no items to show",
  "mydspace.results.no-results": "No hay ítems para mostrar",

  // "mydspace.results.no-title": "No title",
  "mydspace.results.no-title": "Sin título",

  // "mydspace.results.no-uri": "No Uri",
  "mydspace.results.no-uri": "Sin URI",

  // "mydspace.search-form.placeholder": "Search in mydspace...",
  "mydspace.search-form.placeholder": "Buscar en Mi DSpace...",

  // "mydspace.show.workflow": "Workflow tasks",
  "mydspace.show.workflow": "Tareas del flujo de trabajo",

  // "mydspace.show.workspace": "Your Submissions",
  "mydspace.show.workspace": "Sus envíos",

  // "mydspace.show.supervisedWorkspace": "Supervised items",
  "mydspace.show.supervisedWorkspace": "Ítems supervisados",

  // "mydspace.status.mydspaceArchived": "Archived",
  "mydspace.status.mydspaceArchived": "Archivado",

  // "mydspace.status.mydspaceValidation": "Validation",
  "mydspace.status.mydspaceValidation": "Validación",

  // "mydspace.status.mydspaceWaitingController": "Waiting for reviewer",
  "mydspace.status.mydspaceWaitingController": "Esperando al controlador",

  // "mydspace.status.mydspaceWorkflow": "Workflow",
  "mydspace.status.mydspaceWorkflow": "Flujo de trabajo",

  // "mydspace.status.mydspaceWorkspace": "Workspace",
  "mydspace.status.mydspaceWorkspace": "Espacio de trabajo",

  // "mydspace.title": "MyDSpace",
  "mydspace.title": "Mi DSpace",

  // "mydspace.upload.upload-failed": "Error creating new workspace. Please verify the content uploaded before retry.",
  "mydspace.upload.upload-failed": "Error al crear un nuevo espacio de trabajo. Verifique el contenido cargado antes de volver a intentarlo.",

  // "mydspace.upload.upload-failed-manyentries": "Unprocessable file. Detected too many entries but allowed only one for file.",
  "mydspace.upload.upload-failed-manyentries": "Archivo no procesable. Se detectaron demasiadas entradas, pero solo se permite una por archivo.",

  // "mydspace.upload.upload-failed-moreonefile": "Unprocessable request. Only one file is allowed.",
  "mydspace.upload.upload-failed-moreonefile": "Solicitud no procesable. Solo se permite un archivo.",

  // "mydspace.upload.upload-multiple-successful": "{{qty}} new workspace items created.",
  "mydspace.upload.upload-multiple-successful": "Se crearon {{ qty }} nuevos ítems del espacio de trabajo.",

  // "mydspace.view-btn": "View",
  "mydspace.view-btn": "Ver",

  // "nav.browse.header": "All of DSpace",
  "nav.browse.header": "Todo DSpace",

  // "nav.community-browse.header": "By Community",
  "nav.community-browse.header": "Por comunidad",

  // "nav.context-help-toggle": "Toggle context help",
  "nav.context-help-toggle": "Alternar ayuda contextual",

  // "nav.language": "Language switch",
  "nav.language": "Cambio de idioma",

  // "nav.login": "Log In",
  "nav.login": "Iniciar sesión",

  // "nav.user-profile-menu-and-logout": "User profile menu and Log Out",
  "nav.user-profile-menu-and-logout": "Menú de perfil de usuario y cierre de sesión",

  // "nav.logout": "Log Out",
  "nav.logout": "Cerrar sesión",

  // "nav.main.description": "Main navigation bar",
  "nav.main.description": "Barra de navegación principal",

  // "nav.mydspace": "MyDSpace",
  "nav.mydspace": "Mi DSpace",

  // "nav.profile": "Profile",
  "nav.profile": "Perfil",

  // "nav.search": "Search",
  "nav.search": "Buscar",

  // "nav.search.button": "Submit search",
  "nav.search.button": "Buscar",

  // "nav.statistics.header": "Statistics",
  "nav.statistics.header": "Estadísticas",

  // "nav.stop-impersonating": "Stop impersonating EPerson",
  "nav.stop-impersonating": "Dejar de impersonar al usuario",

  // "nav.subscriptions": "Subscriptions",
  "nav.subscriptions": "Suscripciones",

  // "nav.toggle": "Toggle navigation",
  "nav.toggle": "Alternar navegación",

  // "nav.user.description": "User profile bar",
  "nav.user.description": "Barra de perfil de usuario",

  // "none.listelement.badge": "Item",
  "none.listelement.badge": "Ítem",

  // "orgunit.listelement.badge": "Organizational Unit",
  "orgunit.listelement.badge": "Unidad organizativa",

  // "orgunit.listelement.no-title": "Untitled",
  "orgunit.listelement.no-title": "Sin título",

  // "orgunit.page.city": "City",
  "orgunit.page.city": "Ciudad",

  // "orgunit.page.country": "Country",
  "orgunit.page.country": "País",

  // "orgunit.page.dateestablished": "Date established",
  "orgunit.page.dateestablished": "Fecha de establecimiento",

  // "orgunit.page.description": "Description",
  "orgunit.page.description": "Descripción",

  // "orgunit.page.edit": "Edit this item",
  "orgunit.page.edit": "Editar este ítem",

  // "orgunit.page.id": "ID",
  "orgunit.page.id": "ID",

  // "orgunit.page.titleprefix": "Organizational Unit: ",
  "orgunit.page.titleprefix": "Unidad organizativa: ",

  // "pagination.options.description": "Pagination options",
  "pagination.options.description": "Opciones de paginación",

  // "pagination.results-per-page": "Results Per Page",
  "pagination.results-per-page": "Resultados por página",

  // "pagination.showing.detail": "{{ range }} of {{ total }}",
  "pagination.showing.detail": "{{ range }} de {{ total }}",

  // "pagination.showing.label": "Now showing ",
  "pagination.showing.label": "Mostrando ",

  // "pagination.sort-direction": "Sort Options",
  "pagination.sort-direction": "Opciones de ordenación",

  // "person.listelement.badge": "Person",
  "person.listelement.badge": "Persona",

  // "person.listelement.no-title": "No name found",
  "person.listelement.no-title": "No se encontró ningún nombre",

  // "person.page.birthdate": "Birth Date",
  "person.page.birthdate": "Fecha de nacimiento",

  // "person.page.edit": "Edit this item",
  "person.page.edit": "Editar este ítem",

  // "person.page.email": "Email Address",
  "person.page.email": "Dirección de correo electrónico",

  // "person.page.firstname": "First Name",
  "person.page.firstname": "Nombre de pila",

  // "person.page.jobtitle": "Job Title",
  "person.page.jobtitle": "Puesto de trabajo",

  // "person.page.lastname": "Last Name",
  "person.page.lastname": "Apellidos",

  // "person.page.name": "Name",
  "person.page.name": "Nombre",

  // "person.page.link.full": "Show all metadata",
  "person.page.link.full": "Mostrar todos los metadatos",

  // "person.page.orcid": "ORCID",
  "person.page.orcid": "ORCID",

  // "person.page.staffid": "Staff ID",
  "person.page.staffid": "Identificación de Personal",

  // "person.page.titleprefix": "Person: ",
  "person.page.titleprefix": "Persona: ",

  // "person.search.results.head": "Person Search Results",
  "person.search.results.head": "Resultados de búsqueda de personas",

  // "person-relationships.search.results.head": "Person Search Results",
  "person-relationships.search.results.head": "Resultados de búsqueda de personas",

  // "person.search.title": "Person Search",
  "person.search.title": "Búsqueda de personas",

  // "process.new.select-parameters": "Parameters",
  "process.new.select-parameters": "Parámetros",

  // "process.new.cancel": "Cancel",
  "process.new.cancel": "Cancelar",

  // "process.new.submit": "Save",
  "process.new.submit": "Guardar",

  // "process.new.select-script": "Script",
  "process.new.select-script": "Script",

  // "process.new.select-script.placeholder": "Choose a script...",
  "process.new.select-script.placeholder": "Elija un script...",

  // "process.new.select-script.required": "Script is required",
  "process.new.select-script.required": "Se requiere script",

  // "process.new.parameter.file.upload-button": "Select file...",
  "process.new.parameter.file.upload-button": "Seleccionar archivo...",

  // "process.new.parameter.file.required": "Please select a file",
  "process.new.parameter.file.required": "Por favor seleccione un archivo",

  // "process.new.parameter.string.required": "Parameter value is required",
  "process.new.parameter.string.required": "Se requiere el valor del parámetro",

  // "process.new.parameter.type.value": "value",
  "process.new.parameter.type.value": "valor",

  // "process.new.parameter.type.file": "file",
  "process.new.parameter.type.file": "archivo",

  // "process.new.parameter.required.missing": "The following parameters are required but still missing:",
  "process.new.parameter.required.missing": "Los siguientes parámetros son obligatorios pero aún faltan:",

  // "process.new.notification.success.title": "Success",
  "process.new.notification.success.title": "Éxito",

  // "process.new.notification.success.content": "The process was successfully created",
  "process.new.notification.success.content": "El proceso fue creado con éxito",

  // "process.new.notification.error.title": "Error",
  "process.new.notification.error.title": "Error",

  // "process.new.notification.error.content": "An error occurred while creating this process",
  "process.new.notification.error.content": "Se produjo un error al crear este proceso.",

  // "process.new.notification.error.max-upload.content": "The file exceeds the maximum upload size",
  "process.new.notification.error.max-upload.content": "El fichero sobrepasa el límte máximo de subida",

  // "process.new.header": "Create a new process",
  "process.new.header": "Crea un nuevo proceso",

  // "process.new.title": "Create a new process",
  "process.new.title": "Crea un nuevo proceso",

  // "process.new.breadcrumbs": "Create a new process",
  "process.new.breadcrumbs": "Crea un nuevo proceso",

  // "process.detail.arguments": "Arguments",
  "process.detail.arguments": "Argumentos",

  // "process.detail.arguments.empty": "This process doesn't contain any arguments",
  "process.detail.arguments.empty": "Este proceso no contiene ningún argumento",

  // "process.detail.back": "Back",
  "process.detail.back": "Atrás",

  // "process.detail.output": "Process Output",
  "process.detail.output": "Salida del proceso",

  // "process.detail.logs.button": "Retrieve process output",
  "process.detail.logs.button": "Recuperar la salida del proceso",

  // "process.detail.logs.loading": "Retrieving",
  "process.detail.logs.loading": "Recuperando",

  // "process.detail.logs.none": "This process has no output",
  "process.detail.logs.none": "Este proceso no tiene salida",

  // "process.detail.output-files": "Output Files",
  "process.detail.output-files": "Archivos de salida",

  // "process.detail.output-files.empty": "This process doesn't contain any output files",
  "process.detail.output-files.empty": "Este proceso no contiene ningún archivo de salida",

  // "process.detail.script": "Script",
  "process.detail.script": "Secuencia de comandos",

  // "process.detail.title": "Process: {{ id }} - {{ name }}",

  "process.detail.title": "Proceso: {{ id }} - {{ name }}",

  // "process.detail.start-time": "Start time",
  "process.detail.start-time": "Hora de inicio",

  // "process.detail.end-time": "Finish time",
  "process.detail.end-time": "Hora de finalización",

  // "process.detail.status": "Status",
  "process.detail.status": "Estado",

  // "process.detail.create": "Create similar process",
  "process.detail.create": "Crear un proceso similar",

  // "process.detail.actions": "Actions",
  "process.detail.actions": "Acciones",

  // "process.detail.delete.button": "Delete process",
  "process.detail.delete.button": "Eliminar proceso",

  // "process.detail.delete.header": "Delete process",
  "process.detail.delete.header": "Eliminar proceso",

  // "process.detail.delete.body": "Are you sure you want to delete the current process?",
  "process.detail.delete.body": "¿Está seguro de que desea eliminar el proceso actual?",

  // "process.detail.delete.cancel": "Cancel",
  "process.detail.delete.cancel": "Cancelar",

  // "process.detail.delete.confirm": "Delete process",
  "process.detail.delete.confirm": "Eliminar proceso",

  // "process.detail.delete.success": "The process was successfully deleted.",
  "process.detail.delete.success": "Proceso eliminado satisfactoriamente.",

  // "process.detail.delete.error": "Something went wrong when deleting the process",
  "process.detail.delete.error": "Algo falló eliminando el proceso",

  // "process.overview.table.finish": "Finish time (UTC)",
  "process.overview.table.finish": "Hora de finalización (UTC)",

  // "process.overview.table.id": "Process ID",
  "process.overview.table.id": "ID de proceso",

  // "process.overview.table.name": "Name",
  "process.overview.table.name": "Nombre",

  // "process.overview.table.start": "Start time (UTC)",
  "process.overview.table.start": "Hora de inicio (UTC)",

  // "process.overview.table.status": "Status",
  "process.overview.table.status": "Estado",

  // "process.overview.table.user": "User",
  "process.overview.table.user": "Usuario",

  // "process.overview.title": "Processes Overview",
  "process.overview.title": "Resumen de procesos",

  // "process.overview.breadcrumbs": "Processes Overview",
  "process.overview.breadcrumbs": "Resumen de procesos",

  // "process.overview.new": "New",
  "process.overview.new": "Nuevo",

  // "process.overview.table.actions": "Actions",
  "process.overview.table.actions": "Acciones",

  // "process.overview.delete": "Delete {{count}} processes",
  "process.overview.delete": "Eliminar {{count}} procesos",

  // "process.overview.delete.clear": "Clear delete selection",
  "process.overview.delete.clear": "Limpiar la selección",

  // "process.overview.delete.processing": "{{count}} process(es) are being deleted. Please wait for the deletion to fully complete. Note that this can take a while.",
  "process.overview.delete.processing": "Se están eliminando {{count}} proceso(s). Espere a que la eliminación se complete por completo. Tenga en cuenta que esto puede llevar un tiempo.",

  // "process.overview.delete.body": "Are you sure you want to delete {{count}} process(es)?",
  "process.overview.delete.body": "¿Está seguro de que desea eliminar {{count}} proceso(s)?",

  // "process.overview.delete.header": "Delete processes",
  "process.overview.delete.header": "Elimina procesos",

  // "process.bulk.delete.error.head": "Error on deleteing process",
  "process.bulk.delete.error.head": "Error eliminando proceso",

  // "process.bulk.delete.error.body": "The process with ID {{processId}} could not be deleted. The remaining processes will continue being deleted. ",
  "process.bulk.delete.error.body": "No se pudo eliminar el proceso con ID {{processId}}. El resto de procesos seguirán eliminándose. ",

  // "process.bulk.delete.success": "{{count}} process(es) have been succesfully deleted",
  "process.bulk.delete.success": "{{count}} proceso(s) se han eliminado correctamente",

  // "profile.breadcrumbs": "Update Profile",
  "profile.breadcrumbs": "Actualización del perfil",

  // "profile.card.identify": "Identify",
  "profile.card.identify": "Identidad",

  // "profile.card.security": "Security",
  "profile.card.security": "Seguridad",

  // "profile.form.submit": "Save",
  "profile.form.submit": "Guardar",

  // "profile.groups.head": "Authorization groups you belong to",
  "profile.groups.head": "Grupos de autorización a los que pertenece",

  // "profile.special.groups.head": "Authorization special groups you belong to",
  "profile.special.groups.head": "Grupos especiales de autorización a los que pertenece",

  // "profile.head": "Update Profile",
  "profile.head": "Actualización del perfil",

  // "profile.metadata.form.error.firstname.required": "First Name is required",
  "profile.metadata.form.error.firstname.required": "Se requiere el nombre",

  // "profile.metadata.form.error.lastname.required": "Last Name is required",
  "profile.metadata.form.error.lastname.required": "Se requiere el apellido",

  // "profile.metadata.form.label.email": "Email Address",
  "profile.metadata.form.label.email": "Dirección de correo electrónico",

  // "profile.metadata.form.label.firstname": "First Name",
  "profile.metadata.form.label.firstname": "Nombre",

  // "profile.metadata.form.label.language": "Language",
  "profile.metadata.form.label.language": "Idioma",

  // "profile.metadata.form.label.lastname": "Last Name",
  "profile.metadata.form.label.lastname": "Apellidos",

  // "profile.metadata.form.label.phone": "Contact Telephone",
  "profile.metadata.form.label.phone": "Teléfono de contacto",

  // "profile.metadata.form.notifications.success.content": "Your changes to the profile were saved.",
  "profile.metadata.form.notifications.success.content": "Se guardaron sus cambios en el perfil.",

  // "profile.metadata.form.notifications.success.title": "Profile saved",
  "profile.metadata.form.notifications.success.title": "Perfil guardado",

  // "profile.notifications.warning.no-changes.content": "No changes were made to the Profile.",
  "profile.notifications.warning.no-changes.content": "No se realizaron cambios en el perfil.",

  // "profile.notifications.warning.no-changes.title": "No changes",
  "profile.notifications.warning.no-changes.title": "Sin cambios",

  // "profile.security.form.error.matching-passwords": "The passwords do not match.",
  "profile.security.form.error.matching-passwords": "Las contraseñas no coinciden.",

  // "profile.security.form.info": "Optionally, you can enter a new password in the box below, and confirm it by typing it again into the second box.",
  "profile.security.form.info": "Opcionalmente, puede introducir una nueva contraseña en el cuadro a continuación y confirmarla escribiéndola nuevamente en el segundo cuadro.",

  // "profile.security.form.label.password": "Password",
  "profile.security.form.label.password": "Contraseña",

  // "profile.security.form.label.passwordrepeat": "Retype to confirm",
  "profile.security.form.label.passwordrepeat": "Rescriba para confirmar",

  // "profile.security.form.label.current-password": "Current password",
  "profile.security.form.label.current-password": "Contraseña actual",

  // "profile.security.form.notifications.success.content": "Your changes to the password were saved.",
  "profile.security.form.notifications.success.content": "Se guardaron sus cambios de contraseña.",

  // "profile.security.form.notifications.success.title": "Password saved",
  "profile.security.form.notifications.success.title": "Contraseña guardada",

  // "profile.security.form.notifications.error.title": "Error changing passwords",
  "profile.security.form.notifications.error.title": "Error al cambiar las contraseñas",

  // "profile.security.form.notifications.error.change-failed": "An error occurred while trying to change the password. Please check if the current password is correct.",
  "profile.security.form.notifications.error.change-failed": "Ocurrió un error al intentar cambiar la contraseña. Por favor, compruebe si la contraseña actual es correcta.",

  // "profile.security.form.notifications.error.not-same": "The provided passwords are not the same.",
  "profile.security.form.notifications.error.not-same": "Las contraseñas proporcionadas no coinciden.",

  // "profile.security.form.notifications.error.general": "Please fill required fields of security form.",
  "profile.security.form.notifications.error.general": "Por favor, rellene los campos obligatorios del formulario de seguridad.",

  // "profile.title": "Update Profile",
  "profile.title": "Actualización del perfil",

  // "profile.card.researcher": "Researcher Profile",
  "profile.card.researcher": "Perfil de Investigador",

  // "project.listelement.badge": "Research Project",
  "project.listelement.badge": "Proyecto de Investigación",

  // "project.page.contributor": "Contributors",
  "project.page.contributor": "Colaboradores",

  // "project.page.description": "Description",
  "project.page.description": "Descripción",

  // "project.page.edit": "Edit this item",
  "project.page.edit": "Editar este ítem",

  // "project.page.expectedcompletion": "Expected Completion",
  "project.page.expectedcompletion": "Finalización prevista",

  // "project.page.funder": "Funders",
  "project.page.funder": "Financiadores",

  // "project.page.id": "ID",
  "project.page.id": "ID",

  // "project.page.keyword": "Keywords",
  "project.page.keyword": "Palabras clave",

  // "project.page.status": "Status",
  "project.page.status": "Estado",

  // "project.page.titleprefix": "Research Project: ",
  "project.page.titleprefix": "Proyecto de Investigación: ",

  // "project.search.results.head": "Project Search Results",
  "project.search.results.head": "Resultados de búsqueda de proyectos",

  // "project-relationships.search.results.head": "Project Search Results",
  "project-relationships.search.results.head": "Resultados de búsqueda de proyectos",

  // "publication.listelement.badge": "Publication",
  "publication.listelement.badge": "Publicación",

  // "publication.page.description": "Description",
  "publication.page.description": "Descripción",

  // "publication.page.edit": "Edit this item",
  "publication.page.edit": "Editar este ítem",

  // "publication.page.journal-issn": "Journal ISSN",
  "publication.page.journal-issn": "ISSN de la revista",

  // "publication.page.journal-title": "Journal Title",
  "publication.page.journal-title": "Título de la revista",

  // "publication.page.publisher": "Publisher",
  "publication.page.publisher": "Editor",

  // "publication.page.titleprefix": "Publication: ",
  "publication.page.titleprefix": "Publicación: ",

  // "publication.page.volume-title": "Volume Title",
  "publication.page.volume-title": "Título del volumen",

  // "publication.search.results.head": "Publication Search Results",
  "publication.search.results.head": "Resultados de la búsqueda de publicaciones",

  // "publication-relationships.search.results.head": "Publication Search Results",
  "publication-relationships.search.results.head": "Resultados de la búsqueda de publicaciones",

  // "publication.search.title": "Publication Search",
  "publication.search.title": "Búsqueda de publicaciones",

  // "media-viewer.next": "Next",
  "media-viewer.next": "Siguiente",

  // "media-viewer.previous": "Previous",
  "media-viewer.previous": "Anterior",

  // "media-viewer.playlist": "Playlist",
  "media-viewer.playlist": "Lista de reproducción",

  // "register-email.title": "New user registration",
  "register-email.title": "Registro de nuevo usuario",

  // "register-page.create-profile.header": "Create Profile",
  "register-page.create-profile.header": "Crear perfil",

  // "register-page.create-profile.identification.header": "Identify",
  "register-page.create-profile.identification.header": "Identidad",

  // "register-page.create-profile.identification.email": "Email Address",
  "register-page.create-profile.identification.email": "Dirección de correo electrónico",

  // "register-page.create-profile.identification.first-name": "First Name *",
  "register-page.create-profile.identification.first-name": "Nombre *",

  // "register-page.create-profile.identification.first-name.error": "Please fill in a First Name",
  "register-page.create-profile.identification.first-name.error": "Por favor introduzca el Nombre",

  // "register-page.create-profile.identification.last-name": "Last Name *",
  "register-page.create-profile.identification.last-name": "Apellidos *",

  // "register-page.create-profile.identification.last-name.error": "Please fill in a Last Name",
  "register-page.create-profile.identification.last-name.error": "Por favor introduzca los Apellidos",

  // "register-page.create-profile.identification.contact": "Contact Telephone",
  "register-page.create-profile.identification.contact": "Teléfono de contacto",

  // "register-page.create-profile.identification.language": "Language",
  "register-page.create-profile.identification.language": "Idioma",

  // "register-page.create-profile.security.header": "Security",
  "register-page.create-profile.security.header": "Seguridad",

  // "register-page.create-profile.security.info": "Please enter a password in the box below, and confirm it by typing it again into the second box.",
  "register-page.create-profile.security.info": "Introduzca una contraseña en el cuadro siguiente y confírmela escribiéndola nuevamente en el segundo cuadro. ",

  // "register-page.create-profile.security.label.password": "Password *",
  "register-page.create-profile.security.label.password": "Contraseña *",

  // "register-page.create-profile.security.label.passwordrepeat": "Retype to confirm *",
  "register-page.create-profile.security.label.passwordrepeat": "Rescriba para confirmar *",

  // "register-page.create-profile.security.error.empty-password": "Please enter a password in the box below.",
  "register-page.create-profile.security.error.empty-password": "Ingrese una contraseña en el cuadro a continuación.",

  // "register-page.create-profile.security.error.matching-passwords": "The passwords do not match.",
  "register-page.create-profile.security.error.matching-passwords": "Las contraseñas no coinciden.",

  // "register-page.create-profile.submit": "Complete Registration",
  "register-page.create-profile.submit": "Registro completo",

  // "register-page.create-profile.submit.error.content": "Something went wrong while registering a new user.",
  "register-page.create-profile.submit.error.content": "Se produjo un error al registrar un nuevo usuario.",

  // "register-page.create-profile.submit.error.head": "Registration failed",
  "register-page.create-profile.submit.error.head": "Registro fallido",

  // "register-page.create-profile.submit.success.content": "The registration was successful. You have been logged in as the created user.",
  "register-page.create-profile.submit.success.content": "El registro fue exitoso. Ha iniciado sesión como el usuario creado.",

  // "register-page.create-profile.submit.success.head": "Registration completed",
  "register-page.create-profile.submit.success.head": "Registro completado",

  // "register-page.registration.header": "New user registration",
  "register-page.registration.header": "Registro de nuevo usuario",

  // "register-page.registration.info": "Register an account to subscribe to collections for email updates, and submit new items to DSpace.",
  "register-page.registration.info": "Registre una cuenta para suscribirse a colecciones y recibir actualizaciones por correo electrónico, así como enviar nuevos ítems a DSpace.",

  // "register-page.registration.email": "Email Address *",
  "register-page.registration.email": "Dirección de correo electrónico *",

  // "register-page.registration.email.error.required": "Please fill in an email address",
  "register-page.registration.email.error.required": "Por favor, introduzca una dirección de correo electrónico",

  // "register-page.registration.email.error.not-email-form": "Please fill in a valid email address.",
  "register-page.registration.email.error.not-email-form": "Por favor, introduzca una dirección de correo electrónico válida.",

  // "register-page.registration.email.error.not-valid-domain": "Use email with allowed domains: {{ domains }}",
  "register-page.registration.email.error.not-valid-domain": "Utilice un correo electrónico con uno de los dominos permitidos: {{ domains }}",

  // "register-page.registration.email.hint": "This address will be verified and used as your login name.",
  "register-page.registration.email.hint": "Esta dirección será verificada y utilizada como su nombre de inicio de sesión.",

  // "register-page.registration.submit": "Register",
  "register-page.registration.submit": "Registrarse",

  // "register-page.registration.success.head": "Verification email sent",
  "register-page.registration.success.head": "El mensaje de verificación ha sido enviado",

  // "register-page.registration.success.content": "An email has been sent to {{ email }} containing a special URL and further instructions.",
  "register-page.registration.success.content": "Se envió un correo electrónico a {{ email }} que contiene una URL especial y más instrucciones.",

  // "register-page.registration.error.head": "Error when trying to register email",
  "register-page.registration.error.head": "Error al intentar registrar el correo electrónico",

  // "register-page.registration.error.content": "An error occured when registering the following email address: {{ email }}",
  "register-page.registration.error.content": "Se produjo un error al registrar la siguiente dirección de correo electrónico: {{ email }}",

  // "register-page.registration.error.recaptcha": "Error when trying to authenticate with recaptcha",
  "register-page.registration.error.recaptcha": "Error al intentar autenticar con recaptcha",

  // "register-page.registration.google-recaptcha.must-accept-cookies": "In order to register you must accept the <b>Registration and Password recovery</b> (Google reCaptcha) cookies.",
  "register-page.registration.google-recaptcha.must-accept-cookies": "Para registrarse debe aceptar las cookies de <b>Registro y recuperación de contraseña</b> (Google reCaptcha).",

  // "register-page.registration.error.maildomain": "This email address is not on the list of domains who can register. Allowed domains are {{ domains }}",
  "register-page.registration.error.maildomain": "Este correo electrónico no esta en la lista de dominios que pueden registrarse. Los dominios permitidos son {{ domains }}",

  // "register-page.registration.google-recaptcha.open-cookie-settings": "Open cookie settings",
  "register-page.registration.google-recaptcha.open-cookie-settings": "Abrir configuración de cookies",

  // "register-page.registration.google-recaptcha.notification.title": "Google reCaptcha",
  "register-page.registration.google-recaptcha.notification.title": "Google reCaptcha",

  // "register-page.registration.google-recaptcha.notification.message.error": "An error occurred during reCaptcha verification",
  "register-page.registration.google-recaptcha.notification.message.error": "Se produjo un error durante la verificación de reCaptcha",

  // "register-page.registration.google-recaptcha.notification.message.expired": "Verification expired. Please verify again.",
  "register-page.registration.google-recaptcha.notification.message.expired": "Verificación caducada. Verifique de nuevo.",

  // "register-page.registration.info.maildomain": "Accounts can be registered for mail addresses of the domains",
  "register-page.registration.info.maildomain": "Las cuentas pueden registrarse para las direcciones de correo de los dominios",

  // "relationships.add.error.relationship-type.content": "No suitable match could be found for relationship type {{ type }} between the two items",
  "relationships.add.error.relationship-type.content": "No se pudo encontrar una coincidencia adecuada para el tipo de relación {{ type }} entre los dos ítems",

  // "relationships.add.error.server.content": "The server returned an error",
  "relationships.add.error.server.content": "El servidor devolvió un error",

  // "relationships.add.error.title": "Unable to add relationship",
  "relationships.add.error.title": "No se puede agregar una relación",

  // "relationships.isAuthorOf": "Authors",
  "relationships.isAuthorOf": "Autores",

  // "relationships.isAuthorOf.Person": "Authors (persons)",
  "relationships.isAuthorOf.Person": "Autores (personas)",

  // "relationships.isAuthorOf.OrgUnit": "Authors (organizational units)",
  "relationships.isAuthorOf.OrgUnit": "Autores (unidades organizativas)",

  // "relationships.isIssueOf": "Journal Issues",
  "relationships.isIssueOf": "Números de revista",

  // "relationships.isJournalIssueOf": "Journal Issue",
  "relationships.isJournalIssueOf": "Número de la revista",

  // "relationships.isJournalOf": "Journals",
  "relationships.isJournalOf": "Revistas",

  // "relationships.isOrgUnitOf": "Organizational Units",
  "relationships.isOrgUnitOf": "Unidades organizativas",

  // "relationships.isPersonOf": "Authors",
  "relationships.isPersonOf": "Autores",

  // "relationships.isProjectOf": "Research Projects",
  "relationships.isProjectOf": "Proyectos de investigación",

  // "relationships.isPublicationOf": "Publications",
  "relationships.isPublicationOf": "Publicaciones",

  // "relationships.isPublicationOfJournalIssue": "Articles",
  "relationships.isPublicationOfJournalIssue": "Artículos",

  // "relationships.isSingleJournalOf": "Journal",
  "relationships.isSingleJournalOf": "Revista",

  // "relationships.isSingleVolumeOf": "Journal Volume",
  "relationships.isSingleVolumeOf": "Volumen de la revista",

  // "relationships.isVolumeOf": "Journal Volumes",
  "relationships.isVolumeOf": "Volúmenes de revistas",

  // "relationships.isContributorOf": "Contributors",
  "relationships.isContributorOf": "Colaboradores",

  // "relationships.isContributorOf.OrgUnit": "Contributor (Organizational Unit)",
  "relationships.isContributorOf.OrgUnit": "Colaborador (Unidad organizativa)",

  // "relationships.isContributorOf.Person": "Contributor",
  "relationships.isContributorOf.Person": "Contribuidor",

  // "relationships.isFundingAgencyOf.OrgUnit": "Funder",
  "relationships.isFundingAgencyOf.OrgUnit": "Financiador",

  // "repository.image.logo": "Repository logo",
  "repository.image.logo": "Logotipo del repositorio",

  // "repository.title": "DSpace Repository",
  "repository.title": "Repositorio DSpace",

  // "repository.title.prefix": "DSpace Repository :: ",
  "repository.title.prefix": "Repositorio DSpace :: ",

  // "resource-policies.add.button": "Add",
  "resource-policies.add.button": "Agregar",

  // "resource-policies.add.for.": "Add a new policy",
  "resource-policies.add.for.": "Agregar una nueva política",

  // "resource-policies.add.for.bitstream": "Add a new Bitstream policy",
  "resource-policies.add.for.bitstream": "Agregar una nueva política de Archivo",

  // "resource-policies.add.for.bundle": "Add a new Bundle policy",
  "resource-policies.add.for.bundle": "Agregar una nueva política de bloque",

  // "resource-policies.add.for.item": "Add a new Item policy",
  "resource-policies.add.for.item": "Agregar una nueva política de Item",

  // "resource-policies.add.for.community": "Add a new Community policy",
  "resource-policies.add.for.community": "Agregar una nueva política de Comunidad",

  // "resource-policies.add.for.collection": "Add a new Collection policy",
  "resource-policies.add.for.collection": "Agregar una nueva política de Colección",

  // "resource-policies.create.page.heading": "Create new resource policy for ",
  "resource-policies.create.page.heading": "Crear una nueva política de recursos para ",

  // "resource-policies.create.page.failure.content": "An error occurred while creating the resource policy.",
  "resource-policies.create.page.failure.content": "Se produjo un error al crear la política de recursos.",

  // "resource-policies.create.page.success.content": "Operation successful",
  "resource-policies.create.page.success.content": "Operación exitosa",

  // "resource-policies.create.page.title": "Create new resource policy",
  "resource-policies.create.page.title": "Crear nueva política de recursos",

  // "resource-policies.delete.btn": "Delete selected",
  "resource-policies.delete.btn": "Eliminar seleccionado",

  // "resource-policies.delete.btn.title": "Delete selected resource policies",
  "resource-policies.delete.btn.title": "Eliminar las políticas de recursos seleccionadas",

  // "resource-policies.delete.failure.content": "An error occurred while deleting selected resource policies.",
  "resource-policies.delete.failure.content": "Se produjo un error al eliminar las políticas de recursos seleccionadas.",

  // "resource-policies.delete.success.content": "Operation successful",
  "resource-policies.delete.success.content": "Operación exitosa",

  // "resource-policies.edit.page.heading": "Edit resource policy ",
  "resource-policies.edit.page.heading": "Editar la política de recursos ",

  // "resource-policies.edit.page.failure.content": "An error occurred while editing the resource policy.",
  "resource-policies.edit.page.failure.content": "Se produjo un error al editar la política de recursos.",

  // "resource-policies.edit.page.target-failure.content": "An error occurred while editing the target (ePerson or group) of the resource policy.",
  "resource-policies.edit.page.target-failure.content": "Se produjo un error al editar el destinatario (usuario o grupo) de la política de recursos.",

  // "resource-policies.edit.page.other-failure.content": "An error occurred while editing the resource policy. The target (ePerson or group) has been successfully updated.",
  "resource-policies.edit.page.other-failure.content": "Se produjo un error al editar la política de recursos. El destinatario (usuario o grupo) ha sido actualizado con éxito",

  // "resource-policies.edit.page.success.content": "Operation successful",
  "resource-policies.edit.page.success.content": "Operación exitosa",

  // "resource-policies.edit.page.title": "Edit resource policy",
  "resource-policies.edit.page.title": "Editar la política de recursos",

  // "resource-policies.form.action-type.label": "Select the action type",
  "resource-policies.form.action-type.label": "Seleccione el tipo de acción",

  // "resource-policies.form.action-type.required": "You must select the resource policy action.",
  "resource-policies.form.action-type.required": "Debe seleccionar la acción de la política de recursos.",

  // "resource-policies.form.eperson-group-list.label": "The eperson or group that will be granted the permission",
  "resource-policies.form.eperson-group-list.label": "El usuario o grupo al que se le otorgará el permiso",

  // "resource-policies.form.eperson-group-list.select.btn": "Select",
  "resource-policies.form.eperson-group-list.select.btn": "Seleccionar",

  // "resource-policies.form.eperson-group-list.tab.eperson": "Search for a ePerson",
  "resource-policies.form.eperson-group-list.tab.eperson": "Buscar un usuario",

  // "resource-policies.form.eperson-group-list.tab.group": "Search for a group",
  "resource-policies.form.eperson-group-list.tab.group": "Buscar un grupo",

  // "resource-policies.form.eperson-group-list.table.headers.action": "Action",
  "resource-policies.form.eperson-group-list.table.headers.action": "Acción",

  // "resource-policies.form.eperson-group-list.table.headers.id": "ID",
  "resource-policies.form.eperson-group-list.table.headers.id": "ID",

  // "resource-policies.form.eperson-group-list.table.headers.name": "Name",
  "resource-policies.form.eperson-group-list.table.headers.name": "Nombre",

  // "resource-policies.form.eperson-group-list.modal.header": "Cannot change type",
  "resource-policies.form.eperson-group-list.modal.header": "No puede cambiarse el tipo",

  // "resource-policies.form.eperson-group-list.modal.text1.toGroup": "It is not possible to replace an ePerson with a group.",
  "resource-policies.form.eperson-group-list.modal.text1.toGroup": "No es posible cambiar un usuario por un grupo.",

  // "resource-policies.form.eperson-group-list.modal.text1.toEPerson": "It is not possible to replace a group with an ePerson.",
  "resource-policies.form.eperson-group-list.modal.text1.toEPerson": "No es posible cambiar un grupo por un usuario.",

  // "resource-policies.form.eperson-group-list.modal.text2": "Delete the current resource policy and create a new one with the desired type.",
  "resource-policies.form.eperson-group-list.modal.text2": "Borre la política de recursos actual y cree una nueva con el tipo deseado.",

  // "resource-policies.form.eperson-group-list.modal.close": "Ok",
  "resource-policies.form.eperson-group-list.modal.close": "Ok",

  // "resource-policies.form.date.end.label": "End Date",
  "resource-policies.form.date.end.label": "Fecha de finalización",

  // "resource-policies.form.date.start.label": "Start Date",
  "resource-policies.form.date.start.label": "Fecha de inicio",

  // "resource-policies.form.description.label": "Description",
  "resource-policies.form.description.label": "Descripción",

  // "resource-policies.form.name.label": "Name",
  "resource-policies.form.name.label": "Nombre",

  //"resource-policies.form.name.hint": "Max 30 characters",
  "resource-policies.form.name.hint": "Máximo 30 caracteres",

  // "resource-policies.form.policy-type.label": "Select the policy type",
  "resource-policies.form.policy-type.label": "Seleccione el tipo de política",

  // "resource-policies.form.policy-type.required": "You must select the resource policy type.",
  "resource-policies.form.policy-type.required": "Debe seleccionar el tipo de política de recursos.",

  // "resource-policies.table.headers.action": "Action",
  "resource-policies.table.headers.action": "Acción",

  // "resource-policies.table.headers.date.end": "End Date",
  "resource-policies.table.headers.date.end": "Fecha final",

  // "resource-policies.table.headers.date.start": "Start Date",
  "resource-policies.table.headers.date.start": "Fecha de inicio",

  // "resource-policies.table.headers.edit": "Edit",
  "resource-policies.table.headers.edit": "Editar",

  // "resource-policies.table.headers.edit.group": "Edit group",
  "resource-policies.table.headers.edit.group": "Editar grupo",

  // "resource-policies.table.headers.edit.policy": "Edit policy",
  "resource-policies.table.headers.edit.policy": "Editar política",

  // "resource-policies.table.headers.eperson": "EPerson",
  "resource-policies.table.headers.eperson": "Usuario",

  // "resource-policies.table.headers.group": "Group",
  "resource-policies.table.headers.group": "Grupo",

  // "resource-policies.table.headers.id": "ID",
  "resource-policies.table.headers.id": "ID",

  // "resource-policies.table.headers.name": "Name",
  "resource-policies.table.headers.name": "Nombre",

  // "resource-policies.table.headers.policyType": "type",
  "resource-policies.table.headers.policyType": "Tipo",

  // "resource-policies.table.headers.title.for.bitstream": "Policies for Bitstream",
  "resource-policies.table.headers.title.for.bitstream": "Políticas para Archivos",

  // "resource-policies.table.headers.title.for.bundle": "Policies for Bundle",
  "resource-policies.table.headers.title.for.bundle": "Políticas para el bloque",

  // "resource-policies.table.headers.title.for.item": "Policies for Item",
  "resource-policies.table.headers.title.for.item": "Políticas para el ítem",

  // "resource-policies.table.headers.title.for.community": "Policies for Community",
  "resource-policies.table.headers.title.for.community": "Políticas para la comunidad",

  // "resource-policies.table.headers.title.for.collection": "Policies for Collection",
  "resource-policies.table.headers.title.for.collection": "Políticas para la colección",

  // "search.description": "",
  "search.description": "",

  // "search.switch-configuration.title": "Show",
  "search.switch-configuration.title": "Mostrar",

  // "search.title": "Search",
  "search.title": "Buscar",

  // "search.breadcrumbs": "Search",
  "search.breadcrumbs": "Buscar",

  // "search.search-form.placeholder": "Search the repository ...",
  "search.search-form.placeholder": "Buscar en el repositorio ...",

  // "search.filters.applied.f.author": "Author",
  "search.filters.applied.f.author": "Autor",

  // "search.filters.applied.f.dateIssued.max": "End date",
  "search.filters.applied.f.dateIssued.max": "Fecha de finalización",

  // "search.filters.applied.f.dateIssued.min": "Start date",
  "search.filters.applied.f.dateIssued.min": "Fecha de inicio",

  // "search.filters.applied.f.dateSubmitted": "Date submitted",
  "search.filters.applied.f.dateSubmitted": "Fecha de envío",

  // "search.filters.applied.f.discoverable": "Non-discoverable",
  "search.filters.applied.f.discoverable": "Privado",

  // "search.filters.applied.f.entityType": "Item Type",
  "search.filters.applied.f.entityType": "Tipo de ítem",

  // "search.filters.applied.f.has_content_in_original_bundle": "Has files",
  "search.filters.applied.f.has_content_in_original_bundle": "Tiene archivos",

  // "search.filters.applied.f.itemtype": "Type",
  "search.filters.applied.f.itemtype": "Tipo",

  // "search.filters.applied.f.namedresourcetype": "Status",
  "search.filters.applied.f.namedresourcetype": "Estado",

  // "search.filters.applied.f.subject": "Subject",
  "search.filters.applied.f.subject": "Tema",

  // "search.filters.applied.f.submitter": "Submitter",
  "search.filters.applied.f.submitter": "Remitente",

  // "search.filters.applied.f.jobTitle": "Job Title",
  "search.filters.applied.f.jobTitle": "Puesto de trabajo",

  // "search.filters.applied.f.birthDate.max": "End birth date",
  "search.filters.applied.f.birthDate.max": "Fecha de nacimiento, final",

  // "search.filters.applied.f.birthDate.min": "Start birth date",
  "search.filters.applied.f.birthDate.min": "Fecha de nacimiento, inicial",

  // "search.filters.applied.f.supervisedBy": "Supervised by",
  "search.filters.applied.f.supervisedBy": "Supervisado por",

  // "search.filters.applied.f.withdrawn": "Withdrawn",
  "search.filters.applied.f.withdrawn": "Retirado",

  // "search.filters.filter.author.head": "Author",
  "search.filters.filter.author.head": "Autor",

  // "search.filters.filter.author.placeholder": "Author name",
  "search.filters.filter.author.placeholder": "Nombre de autor",

  // "search.filters.filter.author.label": "Search author name",
  "search.filters.filter.author.label": "Buscar por nombre de autor",

  // "search.filters.filter.birthDate.head": "Birth Date",
  "search.filters.filter.birthDate.head": "Fecha de nacimiento",

  // "search.filters.filter.birthDate.placeholder": "Birth Date",
  "search.filters.filter.birthDate.placeholder": "Fecha de nacimiento",

  // "search.filters.filter.birthDate.label": "Search birth date",
  "search.filters.filter.birthDate.label": "Buscar fecha de nacimiento",

  // "search.filters.filter.collapse": "Collapse filter",
  "search.filters.filter.collapse": "Contraer filtro",

  // "search.filters.filter.creativeDatePublished.head": "Date Published",
  "search.filters.filter.creativeDatePublished.head": "Fecha de publicación",

  // "search.filters.filter.creativeDatePublished.placeholder": "Date Published",
  "search.filters.filter.creativeDatePublished.placeholder": "Fecha de publicación",

  // "search.filters.filter.creativeDatePublished.label": "Search date published",
  "search.filters.filter.creativeDatePublished.label": "Buscar por fecha de publicación",

  // "search.filters.filter.creativeWorkEditor.head": "Editor",
  "search.filters.filter.creativeWorkEditor.head": "Editor",

  // "search.filters.filter.creativeWorkEditor.placeholder": "Editor",
  "search.filters.filter.creativeWorkEditor.placeholder": "Editor",

  // "search.filters.filter.creativeWorkEditor.label": "Search editor",
  "search.filters.filter.creativeWorkEditor.label": "Búsqueda de Editor",

  // "search.filters.filter.creativeWorkKeywords.head": "Subject",
  "search.filters.filter.creativeWorkKeywords.head": "Materias",

  // "search.filters.filter.creativeWorkKeywords.placeholder": "Subject",
  "search.filters.filter.creativeWorkKeywords.placeholder": "Materias",

  // "search.filters.filter.creativeWorkKeywords.label": "Search subject",
  "search.filters.filter.creativeWorkKeywords.label": "Búsqueda de Materias",

  // "search.filters.filter.creativeWorkPublisher.head": "Publisher",
  "search.filters.filter.creativeWorkPublisher.head": "Editor",

  // "search.filters.filter.creativeWorkPublisher.placeholder": "Publisher",
  "search.filters.filter.creativeWorkPublisher.placeholder": "Editor",

  // "search.filters.filter.creativeWorkPublisher.label": "Search publisher",
  "search.filters.filter.creativeWorkPublisher.label": "Búsqueda de Editor",

  // "search.filters.filter.dateIssued.head": "Date",
  "search.filters.filter.dateIssued.head": "Fecha",

  // "search.filters.filter.dateIssued.max.placeholder": "Maximum Date",
  "search.filters.filter.dateIssued.max.placeholder": "Fecha máxima",

  // "search.filters.filter.dateIssued.max.label": "End",
  "search.filters.filter.dateIssued.max.label": "Fin",

  // "search.filters.filter.dateIssued.min.placeholder": "Minimum Date",
  "search.filters.filter.dateIssued.min.placeholder": "Fecha mínima",

  // "search.filters.filter.dateIssued.min.label": "Start",
  "search.filters.filter.dateIssued.min.label": "Comienzo",

  // "search.filters.filter.dateSubmitted.head": "Date submitted",
  "search.filters.filter.dateSubmitted.head": "Fecha de envío",

  // "search.filters.filter.dateSubmitted.placeholder": "Date submitted",
  "search.filters.filter.dateSubmitted.placeholder": "Fecha de envío",

  // "search.filters.filter.dateSubmitted.label": "Search date submitted",
  "search.filters.filter.dateSubmitted.label": "Búsqueda de Fecha de envío",

  // "search.filters.filter.discoverable.head": "Non-discoverable",
  "search.filters.filter.discoverable.head": "Privado",

  // "search.filters.filter.withdrawn.head": "Withdrawn",
  "search.filters.filter.withdrawn.head": "Retirado",

  // "search.filters.filter.entityType.head": "Item Type",
  "search.filters.filter.entityType.head": "Tipo de ítem",

  // "search.filters.filter.entityType.placeholder": "Item Type",
  "search.filters.filter.entityType.placeholder": "Tipo de ítem",

  // "search.filters.filter.entityType.label": "Search item type",
  "search.filters.filter.entityType.label": "Búsqueda de tipo de ítem",

  // "search.filters.filter.expand": "Expand filter",
  "search.filters.filter.expand": "Expandir filtro",

  // "search.filters.filter.has_content_in_original_bundle.head": "Has files",
  "search.filters.filter.has_content_in_original_bundle.head": "Tiene archivos",

  // "search.filters.filter.itemtype.head": "Type",
  "search.filters.filter.itemtype.head": "Tipo",

  // "search.filters.filter.itemtype.placeholder": "Type",
  "search.filters.filter.itemtype.placeholder": "Tipo",

  // "search.filters.filter.itemtype.label": "Search type",
  "search.filters.filter.itemtype.label": "Búsqueda de Tipo",

  // "search.filters.filter.jobTitle.head": "Job Title",
  "search.filters.filter.jobTitle.head": "Puesto de trabajo",

  // "search.filters.filter.jobTitle.placeholder": "Job Title",
  "search.filters.filter.jobTitle.placeholder": "Puesto de trabajo",

  // "search.filters.filter.jobTitle.label": "Search job title",
  "search.filters.filter.jobTitle.label": "Buscar por puesto de trabajo",

  // "search.filters.filter.knowsLanguage.head": "Known language",
  "search.filters.filter.knowsLanguage.head": "Idioma conocido",

  // "search.filters.filter.knowsLanguage.placeholder": "Known language",
  "search.filters.filter.knowsLanguage.placeholder": "Idioma conocido",

  // "search.filters.filter.knowsLanguage.label": "Search known language",
  "search.filters.filter.knowsLanguage.label": "Buscar por idioma conocido",

  // "search.filters.filter.namedresourcetype.head": "Status",
  "search.filters.filter.namedresourcetype.head": "Estado",

  // "search.filters.filter.namedresourcetype.placeholder": "Status",
  "search.filters.filter.namedresourcetype.placeholder": "Estado",

  // "search.filters.filter.namedresourcetype.label": "Search status",
  "search.filters.filter.namedresourcetype.label": "Búsqueda por Estado",

  // "search.filters.filter.objectpeople.head": "People",
  "search.filters.filter.objectpeople.head": "Personas",

  // "search.filters.filter.objectpeople.placeholder": "People",
  "search.filters.filter.objectpeople.placeholder": "Personas",

  // "search.filters.filter.objectpeople.label": "Search people",
  "search.filters.filter.objectpeople.label": "Búsqueda de Personas",

  // "search.filters.filter.organizationAddressCountry.head": "Country",
  "search.filters.filter.organizationAddressCountry.head": "País",

  // "search.filters.filter.organizationAddressCountry.placeholder": "Country",
  "search.filters.filter.organizationAddressCountry.placeholder": "País",

  // "search.filters.filter.organizationAddressCountry.label": "Search country",
  "search.filters.filter.organizationAddressCountry.label": "Búsqueda de País",

  // "search.filters.filter.organizationAddressLocality.head": "City",
  "search.filters.filter.organizationAddressLocality.head": "Ciudad",

  // "search.filters.filter.organizationAddressLocality.placeholder": "City",
  "search.filters.filter.organizationAddressLocality.placeholder": "Ciudad",

  // "search.filters.filter.organizationAddressLocality.label": "Search city",
  "search.filters.filter.organizationAddressLocality.label": "Búsqueda de ciudad",

  // "search.filters.filter.organizationFoundingDate.head": "Date Founded",
  "search.filters.filter.organizationFoundingDate.head": "Fecha de fundación",

  // "search.filters.filter.organizationFoundingDate.placeholder": "Date Founded",
  "search.filters.filter.organizationFoundingDate.placeholder": "Fecha de fundación",

  // "search.filters.filter.organizationFoundingDate.label": "Search date founded",
  "search.filters.filter.organizationFoundingDate.label": "Búsqueda por Fecha de fundación",

  // "search.filters.filter.scope.head": "Scope",
  "search.filters.filter.scope.head": "Alcance",

  // "search.filters.filter.scope.placeholder": "Scope filter",
  "search.filters.filter.scope.placeholder": "Filtro de alcance",

  // "search.filters.filter.scope.label": "Search scope filter",
  "search.filters.filter.scope.label": "Filtro de alcance de búsqueda",

  // "search.filters.filter.show-less": "Collapse",
  "search.filters.filter.show-less": "Contraer",

  // "search.filters.filter.show-more": "Show more",
  "search.filters.filter.show-more": "Mostrar más",

  // "search.filters.filter.subject.head": "Subject",
  "search.filters.filter.subject.head": "Materias",

  // "search.filters.filter.subject.placeholder": "Subject",
  "search.filters.filter.subject.placeholder": "Materias",

  // "search.filters.filter.subject.label": "Search subject",
  "search.filters.filter.subject.label": "Búsqueda de materias",

  // "search.filters.filter.submitter.head": "Submitter",
  "search.filters.filter.submitter.head": "Remitente",

  // "search.filters.filter.submitter.placeholder": "Submitter",
  "search.filters.filter.submitter.placeholder": "Remitente",

  // "search.filters.filter.submitter.label": "Search submitter",
  "search.filters.filter.submitter.label": "Búsqueda de remitente",

  // "search.filters.filter.show-tree": "Browse {{ name }} tree",
  "search.filters.filter.show-tree": "Examinar árbol {{ name }}",

  // "search.filters.filter.supervisedBy.head": "Supervised By",
  "search.filters.filter.supervisedBy.head": "Supervisado Por",

  // "search.filters.filter.supervisedBy.placeholder": "Supervised By",
  "search.filters.filter.supervisedBy.placeholder": "Supervisado Por",

  // "search.filters.filter.supervisedBy.label": "Search Supervised By",
  "search.filters.filter.supervisedBy.label": "Búsqueda Supervisada Por",

  // "search.filters.entityType.JournalIssue": "Journal Issue",
  "search.filters.entityType.JournalIssue": "Número de la revista",

  // "search.filters.entityType.JournalVolume": "Journal Volume",
  "search.filters.entityType.JournalVolume": "Volumen de la revista",

  // "search.filters.entityType.OrgUnit": "Organizational Unit",
  "search.filters.entityType.OrgUnit": "Unidad organizativa",

  // "search.filters.has_content_in_original_bundle.true": "Yes",
  "search.filters.has_content_in_original_bundle.true": "Sí",

  // "search.filters.has_content_in_original_bundle.false": "No",
  "search.filters.has_content_in_original_bundle.false": "No",

  // "search.filters.discoverable.true": "No",
  "search.filters.discoverable.true": "No",

  // "search.filters.discoverable.false": "Yes",
  "search.filters.discoverable.false": "Sí",

  // "search.filters.withdrawn.true": "Yes",
  "search.filters.withdrawn.true": "Sí",

  // "search.filters.withdrawn.false": "No",
  "search.filters.withdrawn.false": "No",

  // "search.filters.head": "Filters",
  "search.filters.head": "Filtros",

  // "search.filters.reset": "Reset filters",
  "search.filters.reset": "Restablecer filtros",

  // "search.filters.search.submit": "Submit",
  "search.filters.search.submit": "Enviar",

  // "search.form.search": "Search",
  "search.form.search": "Buscar",

  // "search.form.search_dspace": "All repository",
  "search.form.search_dspace": "Todo el repositorio",

  // "search.form.scope.all": "All of DSpace",
  "search.form.scope.all": "Todo DSpace",

  // "search.results.head": "Search Results",
  "search.results.head": "Resultados de la búsqueda",

  // "search.results.no-results": "Your search returned no results. Having trouble finding what you're looking for? Try putting",
  "search.results.no-results": "Su búsqueda no produjo resultados. ¿Tiene problemas para encontrar lo que busca? Intente poner",

  // "search.results.no-results-link": "quotes around it",
  "search.results.no-results-link": "citas a su alrededor",

  // "search.results.empty": "Your search returned no results.",
  "search.results.empty": "Su búsqueda no produjo resultados.",

  // "search.results.view-result": "View",
  "search.results.view-result": "Ver",

  // "search.results.response.500": "An error occurred during query execution, please try again later",
  "search.results.response.500": "Ocurrió un error durante la ejecución de la consulta, intente nuevamente más tarde",

  // "default.search.results.head": "Search Results",
  "default.search.results.head": "Resultados de la búsqueda",

  // "default-relationships.search.results.head": "Search Results",
  "default-relationships.search.results.head": "Resultados de la búsqueda",

  // "search.sidebar.close": "Back to results",
  "search.sidebar.close": "Volver a resultados",

  // "search.sidebar.filters.title": "Filters",
  "search.sidebar.filters.title": "Filtros",

  // "search.sidebar.open": "Search Tools",
  "search.sidebar.open": "Herramientas de búsqueda",

  // "search.sidebar.results": "results",
  "search.sidebar.results": "resultados",

  // "search.sidebar.settings.rpp": "Results per page",
  "search.sidebar.settings.rpp": "resultados por página",

  // "search.sidebar.settings.sort-by": "Sort By",
  "search.sidebar.settings.sort-by": "Ordenar por",

  // "search.sidebar.settings.title": "Settings",
  "search.sidebar.settings.title": "Ajustes",

  // "search.view-switch.show-detail": "Show detail",
  "search.view-switch.show-detail": "Mostrar detalle",

  // "search.view-switch.show-grid": "Show as grid",
  "search.view-switch.show-grid": "Mostrar como cuadrícula",

  // "search.view-switch.show-list": "Show as list",
  "search.view-switch.show-list": "Mostrar como lista",

  // "sorting.ASC": "Ascending",
  "sorting.ASC": "Ascendente",

  // "sorting.DESC": "Descending",
  "sorting.DESC": "Descendente",

  // "sorting.dc.title.ASC": "Title Ascending",
  "sorting.dc.title.ASC": "Título Ascendente",

  // "sorting.dc.title.DESC": "Title Descending",
  "sorting.dc.title.DESC": "Título Descendente",

  // "sorting.score.ASC": "Least Relevant",
  "sorting.score.ASC": "Menos relevante",

  // "sorting.score.DESC": "Most Relevant",
  "sorting.score.DESC": "Lo más relevante",

  // "sorting.dc.date.issued.ASC": "Date Issued Ascending",
  "sorting.dc.date.issued.ASC": "Fecha de publicación Ascendente",

  // "sorting.dc.date.issued.DESC": "Date Issued Descending",
  "sorting.dc.date.issued.DESC": "Fecha de publicación Descendente",

  // "sorting.dc.date.accessioned.ASC": "Accessioned Date Ascending",
  "sorting.dc.date.accessioned.ASC": "Fecha de envío Ascendente",

  // "sorting.dc.date.accessioned.DESC": "Accessioned Date Descending",
  "sorting.dc.date.accessioned.DESC": "Fecha de envío Descendente",

  // "sorting.lastModified.ASC": "Last modified Ascending",
  "sorting.lastModified.ASC": "Última modificación Ascendente",

  // "sorting.lastModified.DESC": "Last modified Descending",
  "sorting.lastModified.DESC": "Última modificación Descendente",

  // "statistics.title": "Statistics",
  "statistics.title": "Estadísticas",

  // "statistics.header": "Statistics for {{ scope }}",
  "statistics.header": "Estadísticas de {{ scope }}",

  // "statistics.breadcrumbs": "Statistics",
  "statistics.breadcrumbs": "Estadísticas",

  // "statistics.page.no-data": "No data available",
  "statistics.page.no-data": "Datos no disponibles",

  // "statistics.table.no-data": "No data available",
  "statistics.table.no-data": "Datos no disponibles",

  // "statistics.table.title.TotalVisits": "Total visits",
  "statistics.table.title.TotalVisits": "Visitas totales",

  // "statistics.table.title.TotalVisitsPerMonth": "Total visits per month",
  "statistics.table.title.TotalVisitsPerMonth": "Visitas totales por mes",

  // "statistics.table.title.TotalDownloads": "File Visits",
  "statistics.table.title.TotalDownloads": "Visitas de archivo",

  // "statistics.table.title.TopCountries": "Top country views",
  "statistics.table.title.TopCountries": "Vistas principales por país",

  // "statistics.table.title.TopCities": "Top city views",
  "statistics.table.title.TopCities": "Visitas principales por ciudad",

  // "statistics.table.header.views": "Views",
  "statistics.table.header.views": "Visitas",

  // "statistics.table.no-name": "(object name could not be loaded)",
  "statistics.table.no-name": "(el nombre del objeto no pudo ser cargado)",

  // "submission.edit.breadcrumbs": "Edit Submission",
  "submission.edit.breadcrumbs": "Editar envío",

  // "submission.edit.title": "Edit Submission",
  "submission.edit.title": "Editar envío",

  // "submission.general.cancel": "Cancel",
  "submission.general.cancel": "Cancelar",

  // "submission.general.cannot_submit": "You don't have permission to make a new submission.",
  "submission.general.cannot_submit": "No tiene los permisos para realizar un nuevo envío.",

  // "submission.general.deposit": "Deposit",
  "submission.general.deposit": "Depositar",

  // "submission.general.discard.confirm.cancel": "Cancel",
  "submission.general.discard.confirm.cancel": "Cancelar",

  // "submission.general.discard.confirm.info": "This operation can't be undone. Are you sure?",
  "submission.general.discard.confirm.info": "Esta operación no se puede deshacer. ¿Está seguro?",

  // "submission.general.discard.confirm.submit": "Yes, I'm sure",
  "submission.general.discard.confirm.submit": "Sí estoy seguro",

  // "submission.general.discard.confirm.title": "Discard submission",
  "submission.general.discard.confirm.title": "Descartar envío",

  // "submission.general.discard.submit": "Discard",
  "submission.general.discard.submit": "Descartar",

  // "submission.general.info.saved": "Saved",
  "submission.general.info.saved": "Guardado",

  // "submission.general.info.pending-changes": "Unsaved changes",
  "submission.general.info.pending-changes": "Cambios no guardados",

  // "submission.general.save": "Save",
  "submission.general.save": "Guardar",

  // "submission.general.save-later": "Save for later",
  "submission.general.save-later": "Guardar para más adelante",

  // "submission.import-external.page.title": "Import metadata from an external source",
  "submission.import-external.page.title": "Importar metadatos desde una fuente externa",

  // "submission.import-external.title": "Import metadata from an external source",
  "submission.import-external.title": "Importar metadatos desde una fuente externa",

  // "submission.import-external.title.Journal": "Import a journal from an external source",
  "submission.import-external.title.Journal": "Importar una revista desde una fuente externa",

  // "submission.import-external.title.JournalIssue": "Import a journal issue from an external source",
  "submission.import-external.title.JournalIssue": "Importar un número de revista desde una fuente externa",

  // "submission.import-external.title.JournalVolume": "Import a journal volume from an external source",
  "submission.import-external.title.JournalVolume": "Importar un volumen de revista desde una fuente externa",

  // "submission.import-external.title.OrgUnit": "Import a publisher from an external source",
  "submission.import-external.title.OrgUnit": "Importar editor desde una fuente externa",

  // "submission.import-external.title.Person": "Import a person from an external source",
  "submission.import-external.title.Person": "Importar personas desde una fuente externa",

  // "submission.import-external.title.Project": "Import a project from an external source",
  "submission.import-external.title.Project": "Importar proyectos desde una fuente externa",

  // "submission.import-external.title.Publication": "Import a publication from an external source",
  "submission.import-external.title.Publication": "Importar una publicación desde una fuente externa",

  // "submission.import-external.title.none": "Import metadata from an external source",
  "submission.import-external.title.none": "Importar metadatos desde una fuente externa",

  // "submission.import-external.page.hint": "Enter a query above to find items from the web to import in to DSpace.",
  "submission.import-external.page.hint": "Introduzca una consulta arriba para buscar í de la web para importarlos a DSpace.",

  // "submission.import-external.back-to-my-dspace": "Back to MyDSpace",
  "submission.import-external.back-to-my-dspace": "Volver a Mi DSpace",

  // "submission.import-external.search.placeholder": "Search the external source",
  "submission.import-external.search.placeholder": "Buscar fuente externa",

  // "submission.import-external.search.button": "Search",
  "submission.import-external.search.button": "Buscar",

  // "submission.import-external.search.button.hint": "Write some words to search",
  "submission.import-external.search.button.hint": "Escriba algunas palabras para buscar",

  // "submission.import-external.search.source.hint": "Pick an external source",
  "submission.import-external.search.source.hint": "Elija una fuente externa",

  // "submission.import-external.source.arxiv": "arXiv",
  "submission.import-external.source.arxiv": "arXiv",

  // "submission.import-external.source.ads": "NASA/ADS",
  "submission.import-external.source.ads": "NASA/ADS",

  // "submission.import-external.source.cinii": "CiNii",
  "submission.import-external.source.cinii": "CiNii",

  // "submission.import-external.source.crossref": "Crossref",
  "submission.import-external.source.crossref": "Crossref",

  // "submission.import-external.source.datacite": "DataCite",
  "submission.import-external.source.datacite": "DataCite",

  // "submission.import-external.source.scielo": "SciELO",
  "submission.import-external.source.scielo": "SciELO",

  // "submission.import-external.source.scopus": "Scopus",
  "submission.import-external.source.scopus": "Scopus",

  // "submission.import-external.source.vufind": "VuFind",
  "submission.import-external.source.vufind": "VuFind",

  // "submission.import-external.source.wos": "Web Of Science",
  "submission.import-external.source.wos": "Web Of Science",

  // "submission.import-external.source.orcidWorks": "ORCID",
  "submission.import-external.source.orcidWorks": "ORCID",

  // "submission.import-external.source.epo": "European Patent Office (EPO)",
  "submission.import-external.source.epo": "Oficina Europea de Patentes (OEP)",

  // "submission.import-external.source.loading": "Loading ...",
  "submission.import-external.source.loading": "Cargando ...",

  // "submission.import-external.source.sherpaJournal": "SHERPA Journals",
  "submission.import-external.source.sherpaJournal": "Revistas SHERPA",

  // "submission.import-external.source.sherpaJournalIssn": "SHERPA Journals by ISSN",
  "submission.import-external.source.sherpaJournalIssn": "Revistas SHERPA por ISSN",

  // "submission.import-external.source.sherpaPublisher": "SHERPA Publishers",
  "submission.import-external.source.sherpaPublisher": "Editores SHERPA",

  // "submission.import-external.source.openAIREFunding": "Funding OpenAIRE API",
  "submission.import-external.source.openAIREFunding": "API de Financiamiento de OpenAIRE",

  // "submission.import-external.source.orcid": "ORCID",
  "submission.import-external.source.orcid": "ORCID",

  // "submission.import-external.source.pubmed": "Pubmed",
  "submission.import-external.source.pubmed": "Pubmed",

  // "submission.import-external.source.pubmedeu": "Pubmed Europe",
  "submission.import-external.source.pubmedeu": "Pubmed Europe",

  // "submission.import-external.source.lcname": "Library of Congress Names",
  "submission.import-external.source.lcname": "Nombres de la Biblioteca del Congreso",

  // "submission.import-external.preview.title": "Item Preview",
  "submission.import-external.preview.title": "Vista previa del ítem",

  // "submission.import-external.preview.title.Publication": "Publication Preview",
  "submission.import-external.preview.title.Publication": "Previsualización de Publicación",

  // "submission.import-external.preview.title.none": "Item Preview",
  "submission.import-external.preview.title.none": "Previsualización de Ítem",

  // "submission.import-external.preview.title.Journal": "Journal Preview",
  "submission.import-external.preview.title.Journal": "Previsualización de Revista",

  // "submission.import-external.preview.title.OrgUnit": "Organizational Unit Preview",
  "submission.import-external.preview.title.OrgUnit": "Previsualización de Unidad organizativa",

  // "submission.import-external.preview.title.Person": "Person Preview",
  "submission.import-external.preview.title.Person": "Previsualización de Persona",

  // "submission.import-external.preview.title.Project": "Project Preview",
  "submission.import-external.preview.title.Project": "Previsualización de Proyecto",

  // "submission.import-external.preview.subtitle": "The metadata below was imported from an external source. It will be pre-filled when you start the submission.",
  "submission.import-external.preview.subtitle": "Los siguientes metadatos se importaron de una fuente externa. Se añadirán cuando inicie el envío.",

  // "submission.import-external.preview.button.import": "Start submission",
  "submission.import-external.preview.button.import": "Iniciar envío",

  // "submission.import-external.preview.error.import.title": "Submission error",
  "submission.import-external.preview.error.import.title": "Error de envío",

  // "submission.import-external.preview.error.import.body": "An error occurs during the external source entry import process.",
  "submission.import-external.preview.error.import.body": "Se produce un error durante el proceso de importación de la entrada de fuente externa.",

  // "submission.sections.describe.relationship-lookup.close": "Close",
  "submission.sections.describe.relationship-lookup.close": "Cerrar",

  // "submission.sections.describe.relationship-lookup.external-source.added": "Successfully added local entry to the selection",
  "submission.sections.describe.relationship-lookup.external-source.added": "Entrada local agregada con éxito a la selección",

  // "submission.sections.describe.relationship-lookup.external-source.import-button-title.isAuthorOfPublication": "Import remote author",
  "submission.sections.describe.relationship-lookup.external-source.import-button-title.isAuthorOfPublication": "Importación remota de autor",

  // "submission.sections.describe.relationship-lookup.external-source.import-button-title.Journal": "Import remote journal",
  "submission.sections.describe.relationship-lookup.external-source.import-button-title.Journal": "Importación remota de revista",

  // "submission.sections.describe.relationship-lookup.external-source.import-button-title.Journal Issue": "Import remote journal issue",
  "submission.sections.describe.relationship-lookup.external-source.import-button-title.Journal Issue": "Importación remota de número de revista",

  // "submission.sections.describe.relationship-lookup.external-source.import-button-title.Journal Volume": "Import remote journal volume",
  "submission.sections.describe.relationship-lookup.external-source.import-button-title.Journal Volume": "Importación remota de volumen de revista",

  // "submission.sections.describe.relationship-lookup.external-source.import-button-title.isProjectOfPublication": "Project",
  "submission.sections.describe.relationship-lookup.external-source.import-button-title.isProjectOfPublication": "Proyecto",

  // "submission.sections.describe.relationship-lookup.external-source.import-button-title.none": "Import remote item",
  "submission.sections.describe.relationship-lookup.external-source.import-button-title.none": "Importación remota de ítem",

  // "submission.sections.describe.relationship-lookup.external-source.import-button-title.Event": "Import remote event",
  "submission.sections.describe.relationship-lookup.external-source.import-button-title.Event": "Importación remota de evento",

  // "submission.sections.describe.relationship-lookup.external-source.import-button-title.Product": "Import remote product",
  "submission.sections.describe.relationship-lookup.external-source.import-button-title.Product": "Importación remota de producto",

  // "submission.sections.describe.relationship-lookup.external-source.import-button-title.Equipment": "Import remote equipment",
  "submission.sections.describe.relationship-lookup.external-source.import-button-title.Equipment": "Importación remota de equipamiento",

  // "submission.sections.describe.relationship-lookup.external-source.import-button-title.OrgUnit": "Import remote organizational unit",
  "submission.sections.describe.relationship-lookup.external-source.import-button-title.OrgUnit": "Importación remota de unidad organizativa",

  // "submission.sections.describe.relationship-lookup.external-source.import-button-title.Funding": "Import remote fund",
  "submission.sections.describe.relationship-lookup.external-source.import-button-title.Funding": "Importación remota de financiación",

  // "submission.sections.describe.relationship-lookup.external-source.import-button-title.Person": "Import remote person",
  "submission.sections.describe.relationship-lookup.external-source.import-button-title.Person": "Importación remota de persona",

  // "submission.sections.describe.relationship-lookup.external-source.import-button-title.Patent": "Import remote patent",
  "submission.sections.describe.relationship-lookup.external-source.import-button-title.Patent": "Importación remota de patente",

  // "submission.sections.describe.relationship-lookup.external-source.import-button-title.Project": "Import remote project",
  "submission.sections.describe.relationship-lookup.external-source.import-button-title.Project": "Importación remota de proyecto",

  // "submission.sections.describe.relationship-lookup.external-source.import-button-title.Publication": "Import remote publication",
  "submission.sections.describe.relationship-lookup.external-source.import-button-title.Publication": "Importación remota de publicación",

  // "submission.sections.describe.relationship-lookup.external-source.import-modal.isProjectOfPublication.added.new-entity": "New Entity Added!",
  "submission.sections.describe.relationship-lookup.external-source.import-modal.isProjectOfPublication.added.new-entity": "¡Nueva entidad agregada!",

  // "submission.sections.describe.relationship-lookup.external-source.import-modal.isProjectOfPublication.title": "Project",
  "submission.sections.describe.relationship-lookup.external-source.import-modal.isProjectOfPublication.title": "Proyecto",

  // "submission.sections.describe.relationship-lookup.external-source.import-modal.head.openAIREFunding": "Funding OpenAIRE API",
  "submission.sections.describe.relationship-lookup.external-source.import-modal.head.openAIREFunding": "API OpenAIRE de Financiamiento",

  // "submission.sections.describe.relationship-lookup.external-source.import-modal.isAuthorOfPublication.title": "Import Remote Author",
  "submission.sections.describe.relationship-lookup.external-source.import-modal.isAuthorOfPublication.title": "Importación remota de autor",

  // "submission.sections.describe.relationship-lookup.external-source.import-modal.isAuthorOfPublication.added.local-entity": "Successfully added local author to the selection",
  "submission.sections.describe.relationship-lookup.external-source.import-modal.isAuthorOfPublication.added.local-entity": "Autor local agregado exitosamente a la selección",

  // "submission.sections.describe.relationship-lookup.external-source.import-modal.isAuthorOfPublication.added.new-entity": "Successfully imported and added external author to the selection",
  "submission.sections.describe.relationship-lookup.external-source.import-modal.isAuthorOfPublication.added.new-entity": "Autor externo importado y agregado exitosamente a la selección",

  // "submission.sections.describe.relationship-lookup.external-source.import-modal.authority": "Authority",
  "submission.sections.describe.relationship-lookup.external-source.import-modal.authority": "Autoridad",

  // "submission.sections.describe.relationship-lookup.external-source.import-modal.authority.new": "Import as a new local authority entry",
  "submission.sections.describe.relationship-lookup.external-source.import-modal.authority.new": "Importar como una nueva entrada de autoridad local",

  // "submission.sections.describe.relationship-lookup.external-source.import-modal.cancel": "Cancel",
  "submission.sections.describe.relationship-lookup.external-source.import-modal.cancel": "Cancelar",

  // "submission.sections.describe.relationship-lookup.external-source.import-modal.collection": "Select a collection to import new entries to",
  "submission.sections.describe.relationship-lookup.external-source.import-modal.collection": "Seleccione una colección para importar nuevas entradas",

  // "submission.sections.describe.relationship-lookup.external-source.import-modal.entities": "Entities",
  "submission.sections.describe.relationship-lookup.external-source.import-modal.entities": "Entidades",

  // "submission.sections.describe.relationship-lookup.external-source.import-modal.entities.new": "Import as a new local entity",
  "submission.sections.describe.relationship-lookup.external-source.import-modal.entities.new": "Importar como una nueva entidad local",

  // "submission.sections.describe.relationship-lookup.external-source.import-modal.head.lcname": "Importing from LC Name",
  "submission.sections.describe.relationship-lookup.external-source.import-modal.head.lcname": "Importar desde LCName",

  // "submission.sections.describe.relationship-lookup.external-source.import-modal.head.orcid": "Importing from ORCID",
  "submission.sections.describe.relationship-lookup.external-source.import-modal.head.orcid": "Importando desde ORCID",

  // "submission.sections.describe.relationship-lookup.external-source.import-modal.head.sherpaJournal": "Importing from Sherpa Journal",
  "submission.sections.describe.relationship-lookup.external-source.import-modal.head.sherpaJournal": "Importar desde Sherpa Journal",

  // "submission.sections.describe.relationship-lookup.external-source.import-modal.head.sherpaPublisher": "Importing from Sherpa Publisher",
  "submission.sections.describe.relationship-lookup.external-source.import-modal.head.sherpaPublisher": "Importar desde Sherpa Publisher",

  // "submission.sections.describe.relationship-lookup.external-source.import-modal.head.pubmed": "Importing from PubMed",
  "submission.sections.describe.relationship-lookup.external-source.import-modal.head.pubmed": "Importar desde PubMed",

  // "submission.sections.describe.relationship-lookup.external-source.import-modal.head.arxiv": "Importing from arXiv",
  "submission.sections.describe.relationship-lookup.external-source.import-modal.head.arxiv": "Importando desde arXiv",

  // "submission.sections.describe.relationship-lookup.external-source.import-modal.import": "Import",
  "submission.sections.describe.relationship-lookup.external-source.import-modal.import": "Importar",

  // "submission.sections.describe.relationship-lookup.external-source.import-modal.Journal.title": "Import Remote Journal",
  "submission.sections.describe.relationship-lookup.external-source.import-modal.Journal.title": "Importación remota de Revista",

  // "submission.sections.describe.relationship-lookup.external-source.import-modal.Journal.added.local-entity": "Successfully added local journal to the selection",
  "submission.sections.describe.relationship-lookup.external-source.import-modal.Journal.added.local-entity": "Revista local agregada con éxito a la selección",

  // "submission.sections.describe.relationship-lookup.external-source.import-modal.Journal.added.new-entity": "Successfully imported and added external journal to the selection",
  "submission.sections.describe.relationship-lookup.external-source.import-modal.Journal.added.new-entity": "Revista externa importada y agregada con éxito a la selección",

  // "submission.sections.describe.relationship-lookup.external-source.import-modal.Journal Issue.title": "Import Remote Journal Issue",
  "submission.sections.describe.relationship-lookup.external-source.import-modal.Journal Issue.title": "Importación remota de numero de revista",

  // "submission.sections.describe.relationship-lookup.external-source.import-modal.Journal Issue.added.local-entity": "Successfully added local journal issue to the selection",
  "submission.sections.describe.relationship-lookup.external-source.import-modal.Journal Issue.added.local-entity": "Se agregó localmente un número de revista a la selección.",

  // "submission.sections.describe.relationship-lookup.external-source.import-modal.Journal Issue.added.new-entity": "Successfully imported and added external journal issue to the selection",
  "submission.sections.describe.relationship-lookup.external-source.import-modal.Journal Issue.added.new-entity": "Se importó con éxito y se agregó externamente un número de revista a la selección.",

  // "submission.sections.describe.relationship-lookup.external-source.import-modal.Journal Volume.title": "Import Remote Journal Volume",
  "submission.sections.describe.relationship-lookup.external-source.import-modal.Journal Volume.title": "Importación remota de volumen de revista",

  // "submission.sections.describe.relationship-lookup.external-source.import-modal.Journal Volume.added.local-entity": "Successfully added local journal volume to the selection",
  "submission.sections.describe.relationship-lookup.external-source.import-modal.Journal Volume.added.local-entity": "Se agregó con éxito el volumen de la revista local a la selección.",

  // "submission.sections.describe.relationship-lookup.external-source.import-modal.Journal Volume.added.new-entity": "Successfully imported and added external journal volume to the selection",
  "submission.sections.describe.relationship-lookup.external-source.import-modal.Journal Volume.added.new-entity": "Se importó y agregó con éxito un volumen de revista externo a la selección",

  // "submission.sections.describe.relationship-lookup.external-source.import-modal.select": "Select a local match:",
  "submission.sections.describe.relationship-lookup.external-source.import-modal.select": "Seleccione una coincidencia local:",

  // "submission.sections.describe.relationship-lookup.search-tab.deselect-all": "Deselect all",
  "submission.sections.describe.relationship-lookup.search-tab.deselect-all": "Deseleccionar todo",

  // "submission.sections.describe.relationship-lookup.search-tab.deselect-page": "Deselect page",
  "submission.sections.describe.relationship-lookup.search-tab.deselect-page": "Deseleccionar página",

  // "submission.sections.describe.relationship-lookup.search-tab.loading": "Loading...",
  "submission.sections.describe.relationship-lookup.search-tab.loading": "Cargando...",

  // "submission.sections.describe.relationship-lookup.search-tab.placeholder": "Search query",
  "submission.sections.describe.relationship-lookup.search-tab.placeholder": "Consulta de búsqueda",

  // "submission.sections.describe.relationship-lookup.search-tab.search": "Go",
  "submission.sections.describe.relationship-lookup.search-tab.search": "Ir",

  // "submission.sections.describe.relationship-lookup.search-tab.search-form.placeholder": "Search...",
  "submission.sections.describe.relationship-lookup.search-tab.search-form.placeholder": "Buscar...",

  // "submission.sections.describe.relationship-lookup.search-tab.select-all": "Select all",
  "submission.sections.describe.relationship-lookup.search-tab.select-all": "Seleccionar todo",

  // "submission.sections.describe.relationship-lookup.search-tab.select-page": "Select page",
  "submission.sections.describe.relationship-lookup.search-tab.select-page": "Seleccionar página",

  // "submission.sections.describe.relationship-lookup.selected": "Selected {{ size }} items",
  "submission.sections.describe.relationship-lookup.selected": "{{ size }} ítems seleccionados",

  // "submission.sections.describe.relationship-lookup.search-tab.tab-title.isAuthorOfPublication": "Local Authors ({{ count }})",
  "submission.sections.describe.relationship-lookup.search-tab.tab-title.isAuthorOfPublication": "Autores locales ({{ count }})",

  // "submission.sections.describe.relationship-lookup.search-tab.tab-title.isJournalOfPublication": "Local Journals ({{ count }})",
  "submission.sections.describe.relationship-lookup.search-tab.tab-title.isJournalOfPublication": "Revistas locales ({{ count }})",

  // "submission.sections.describe.relationship-lookup.search-tab.tab-title.Project": "Local Projects ({{ count }})",
  "submission.sections.describe.relationship-lookup.search-tab.tab-title.Project": "Proyectos locales ({{ count }})",

  // "submission.sections.describe.relationship-lookup.search-tab.tab-title.Publication": "Local Publications ({{ count }})",
  "submission.sections.describe.relationship-lookup.search-tab.tab-title.Publication": "Publicaciones locales ({{ count }})",

  // "submission.sections.describe.relationship-lookup.search-tab.tab-title.Person": "Local Authors ({{ count }})",
  "submission.sections.describe.relationship-lookup.search-tab.tab-title.Person": "Autores locales ({{ count }})",

  // "submission.sections.describe.relationship-lookup.search-tab.tab-title.OrgUnit": "Local Organizational Units ({{ count }})",
  "submission.sections.describe.relationship-lookup.search-tab.tab-title.OrgUnit": "Unidades organizativas locales ({{ count }})",

  // "submission.sections.describe.relationship-lookup.search-tab.tab-title.DataPackage": "Local Data Packages ({{ count }})",
  "submission.sections.describe.relationship-lookup.search-tab.tab-title.DataPackage": "Paquetes de datos locales ({{ count }})",

  // "submission.sections.describe.relationship-lookup.search-tab.tab-title.DataFile": "Local Data Files ({{ count }})",
  "submission.sections.describe.relationship-lookup.search-tab.tab-title.DataFile": "Archivos de datos locales ({{ count }})",

  // "submission.sections.describe.relationship-lookup.search-tab.tab-title.Journal": "Local Journals ({{ count }})",
  "submission.sections.describe.relationship-lookup.search-tab.tab-title.Journal": "Revistas locales ({{ count }})",

  // "submission.sections.describe.relationship-lookup.search-tab.tab-title.isJournalIssueOfPublication": "Local Journal Issues ({{ count }})",
  "submission.sections.describe.relationship-lookup.search-tab.tab-title.isJournalIssueOfPublication": "Números de revista locales ({{ count }})",

  // "submission.sections.describe.relationship-lookup.search-tab.tab-title.JournalIssue": "Local Journal Issues ({{ count }})",
  "submission.sections.describe.relationship-lookup.search-tab.tab-title.JournalIssue": "Números de revista locales  ({{ count }})",

  // "submission.sections.describe.relationship-lookup.search-tab.tab-title.isJournalVolumeOfPublication": "Local Journal Volumes ({{ count }})",
  "submission.sections.describe.relationship-lookup.search-tab.tab-title.isJournalVolumeOfPublication": "Volúmenes de revista locales ({{ count }})",

  // "submission.sections.describe.relationship-lookup.search-tab.tab-title.JournalVolume": "Local Journal Volumes ({{ count }})",
  "submission.sections.describe.relationship-lookup.search-tab.tab-title.JournalVolume": "Volúmenes de revista locales ({{ count }})",

  // "submission.sections.describe.relationship-lookup.search-tab.tab-title.sherpaJournal": "Sherpa Journals ({{ count }})",
  "submission.sections.describe.relationship-lookup.search-tab.tab-title.sherpaJournal": "Revistas Sherpa ({{ count }})",

  // "submission.sections.describe.relationship-lookup.search-tab.tab-title.sherpaPublisher": "Sherpa Publishers ({{ count }})",
  "submission.sections.describe.relationship-lookup.search-tab.tab-title.sherpaPublisher": "Editores Sherpa ({{ count }})",

  // "submission.sections.describe.relationship-lookup.search-tab.tab-title.orcid": "ORCID ({{ count }})",
  "submission.sections.describe.relationship-lookup.search-tab.tab-title.orcid": "ORCID ({{ count }})",

  // "submission.sections.describe.relationship-lookup.search-tab.tab-title.lcname": "LC Names ({{ count }})",
  "submission.sections.describe.relationship-lookup.search-tab.tab-title.lcname": "Nombres LC ({{ count }})",

  // "submission.sections.describe.relationship-lookup.search-tab.tab-title.pubmed": "PubMed ({{ count }})",
  "submission.sections.describe.relationship-lookup.search-tab.tab-title.pubmed": "PubMed ({{ count }})",

  // "submission.sections.describe.relationship-lookup.search-tab.tab-title.arxiv": "arXiv ({{ count }})",
  "submission.sections.describe.relationship-lookup.search-tab.tab-title.arxiv": "arXiv ({{ count }})",

  // "submission.sections.describe.relationship-lookup.search-tab.tab-title.isFundingAgencyOfPublication": "Search for Funding Agencies",
  "submission.sections.describe.relationship-lookup.search-tab.tab-title.isFundingAgencyOfPublication": "Búsqueda de agencias de financiación",

  // "submission.sections.describe.relationship-lookup.search-tab.tab-title.isFundingOfPublication": "Search for Funding",
  "submission.sections.describe.relationship-lookup.search-tab.tab-title.isFundingOfPublication": "Búsqueda de financiación",

  // "submission.sections.describe.relationship-lookup.search-tab.tab-title.isChildOrgUnitOf": "Search for Organizational Units",
  "submission.sections.describe.relationship-lookup.search-tab.tab-title.isChildOrgUnitOf": "Búsqueda de unidades organizativas",

  // "submission.sections.describe.relationship-lookup.search-tab.tab-title.openAIREFunding": "Funding OpenAIRE API",
  "submission.sections.describe.relationship-lookup.search-tab.tab-title.openAIREFunding": "API OpenAire de Financiamiento",

  // "submission.sections.describe.relationship-lookup.search-tab.tab-title.isProjectOfPublication": "Projects",
  "submission.sections.describe.relationship-lookup.search-tab.tab-title.isProjectOfPublication": "Proyectos",

  // "submission.sections.describe.relationship-lookup.search-tab.tab-title.isFundingAgencyOfProject": "Funder of the Project",
  "submission.sections.describe.relationship-lookup.search-tab.tab-title.isFundingAgencyOfProject": "Financiador del Proyecto",

  // "submission.sections.describe.relationship-lookup.search-tab.tab-title.isPublicationOfAuthor": "Publication of the Author",
  "submission.sections.describe.relationship-lookup.search-tab.tab-title.isPublicationOfAuthor": "Publicación del Autor",

  // "submission.sections.describe.relationship-lookup.selection-tab.title.openAIREFunding": "Funding OpenAIRE API",
  "submission.sections.describe.relationship-lookup.selection-tab.title.openAIREFunding": "API OpenAIRE de Financiamiento",

  // "submission.sections.describe.relationship-lookup.selection-tab.title.isProjectOfPublication": "Project",
  "submission.sections.describe.relationship-lookup.selection-tab.title.isProjectOfPublication": "Proyecto",

  // "submission.sections.describe.relationship-lookup.title.isProjectOfPublication": "Projects",
  "submission.sections.describe.relationship-lookup.title.isProjectOfPublication": "Proyectos",

  // "submission.sections.describe.relationship-lookup.title.isFundingAgencyOfProject": "Funder of the Project",
  "submission.sections.describe.relationship-lookup.title.isFundingAgencyOfProject": "Financiador del Proyecto",

  // "submission.sections.describe.relationship-lookup.selection-tab.search-form.placeholder": "Search...",
  "submission.sections.describe.relationship-lookup.selection-tab.search-form.placeholder": "Buscar...",

  // "submission.sections.describe.relationship-lookup.selection-tab.tab-title": "Current Selection ({{ count }})",
  "submission.sections.describe.relationship-lookup.selection-tab.tab-title": "Selección actual ({{ count }})",

  // "submission.sections.describe.relationship-lookup.title.isJournalIssueOfPublication": "Journal Issues",
  "submission.sections.describe.relationship-lookup.title.isJournalIssueOfPublication": "Números de revista",

  // "submission.sections.describe.relationship-lookup.title.JournalIssue": "Journal Issues",
  "submission.sections.describe.relationship-lookup.title.JournalIssue": "Números de revista",

  // "submission.sections.describe.relationship-lookup.title.isJournalVolumeOfPublication": "Journal Volumes",
  "submission.sections.describe.relationship-lookup.title.isJournalVolumeOfPublication": "Volúmenes de la revista",

  // "submission.sections.describe.relationship-lookup.title.JournalVolume": "Journal Volumes",
  "submission.sections.describe.relationship-lookup.title.JournalVolume": "Volúmenes de la revista",

  // "submission.sections.describe.relationship-lookup.title.isJournalOfPublication": "Journals",
  "submission.sections.describe.relationship-lookup.title.isJournalOfPublication": "Revistas",

  // "submission.sections.describe.relationship-lookup.title.isAuthorOfPublication": "Authors",
  "submission.sections.describe.relationship-lookup.title.isAuthorOfPublication": "Autores",

  // "submission.sections.describe.relationship-lookup.title.isFundingAgencyOfPublication": "Funding Agency",
  "submission.sections.describe.relationship-lookup.title.isFundingAgencyOfPublication": "Agencia financiadora",

  // "submission.sections.describe.relationship-lookup.title.Project": "Projects",
  "submission.sections.describe.relationship-lookup.title.Project": "Proyectos",

  // "submission.sections.describe.relationship-lookup.title.Publication": "Publications",
  "submission.sections.describe.relationship-lookup.title.Publication": "Publicaciones",

  // "submission.sections.describe.relationship-lookup.title.Person": "Authors",
  "submission.sections.describe.relationship-lookup.title.Person": "Autores",

  // "submission.sections.describe.relationship-lookup.title.OrgUnit": "Organizational Units",
  "submission.sections.describe.relationship-lookup.title.OrgUnit": "Unidades organizativas",

  // "submission.sections.describe.relationship-lookup.title.DataPackage": "Data Packages",
  "submission.sections.describe.relationship-lookup.title.DataPackage": "Paquetes de datos",

  // "submission.sections.describe.relationship-lookup.title.DataFile": "Data Files",
  "submission.sections.describe.relationship-lookup.title.DataFile": "Archivos de información",

  // "submission.sections.describe.relationship-lookup.title.Funding Agency": "Funding Agency",
  "submission.sections.describe.relationship-lookup.title.Funding Agency": "Agencia financiadora",

  // "submission.sections.describe.relationship-lookup.title.isFundingOfPublication": "Funding",
  "submission.sections.describe.relationship-lookup.title.isFundingOfPublication": "Financiación",

  // "submission.sections.describe.relationship-lookup.title.isChildOrgUnitOf": "Parent Organizational Unit",
  "submission.sections.describe.relationship-lookup.title.isChildOrgUnitOf": "Unidad organizativa matriz",

  // "submission.sections.describe.relationship-lookup.title.isPublicationOfAuthor": "Publication",
  "submission.sections.describe.relationship-lookup.title.isPublicationOfAuthor": "Publicación",

  // "submission.sections.describe.relationship-lookup.search-tab.toggle-dropdown": "Toggle dropdown",
  "submission.sections.describe.relationship-lookup.search-tab.toggle-dropdown": "Alternar menú desplegable",

  // "submission.sections.describe.relationship-lookup.selection-tab.settings": "Settings",
  "submission.sections.describe.relationship-lookup.selection-tab.settings": "Ajustes",

  // "submission.sections.describe.relationship-lookup.selection-tab.no-selection": "Your selection is currently empty.",
  "submission.sections.describe.relationship-lookup.selection-tab.no-selection": "Su selección está actualmente vacía.",

  // "submission.sections.describe.relationship-lookup.selection-tab.title.isAuthorOfPublication": "Selected Authors",
  "submission.sections.describe.relationship-lookup.selection-tab.title.isAuthorOfPublication": "Autores seleccionados",

  // "submission.sections.describe.relationship-lookup.selection-tab.title.isJournalOfPublication": "Selected Journals",
  "submission.sections.describe.relationship-lookup.selection-tab.title.isJournalOfPublication": "Revistas seleccionadas",

  // "submission.sections.describe.relationship-lookup.selection-tab.title.isJournalVolumeOfPublication": "Selected Journal Volume",
  "submission.sections.describe.relationship-lookup.selection-tab.title.isJournalVolumeOfPublication": "Volumen de revista seleccionada",

  // "submission.sections.describe.relationship-lookup.selection-tab.title.Project": "Selected Projects",
  "submission.sections.describe.relationship-lookup.selection-tab.title.Project": "Proyectos seleccionados",

  // "submission.sections.describe.relationship-lookup.selection-tab.title.Publication": "Selected Publications",
  "submission.sections.describe.relationship-lookup.selection-tab.title.Publication": "Publicaciones Seleccionadas",

  // "submission.sections.describe.relationship-lookup.selection-tab.title.Person": "Selected Authors",
  "submission.sections.describe.relationship-lookup.selection-tab.title.Person": "Autores seleccionados",

  // "submission.sections.describe.relationship-lookup.selection-tab.title.OrgUnit": "Selected Organizational Units",
  "submission.sections.describe.relationship-lookup.selection-tab.title.OrgUnit": "Unidades organizativas seleccionadas",

  // "submission.sections.describe.relationship-lookup.selection-tab.title.DataPackage": "Selected Data Packages",
  "submission.sections.describe.relationship-lookup.selection-tab.title.DataPackage": "Paquetes de datos seleccionados",

  // "submission.sections.describe.relationship-lookup.selection-tab.title.DataFile": "Selected Data Files",
  "submission.sections.describe.relationship-lookup.selection-tab.title.DataFile": "Archivos de datos seleccionados",

  // "submission.sections.describe.relationship-lookup.selection-tab.title.Journal": "Selected Journals",
  "submission.sections.describe.relationship-lookup.selection-tab.title.Journal": "Revistas seleccionadas",

  // "submission.sections.describe.relationship-lookup.selection-tab.title.isJournalIssueOfPublication": "Selected Issue",
  "submission.sections.describe.relationship-lookup.selection-tab.title.isJournalIssueOfPublication": "Número de revista seleccionados",

  // "submission.sections.describe.relationship-lookup.selection-tab.title.JournalVolume": "Selected Journal Volume",
  "submission.sections.describe.relationship-lookup.selection-tab.title.JournalVolume": "Volúmenes de revista seleccionados",

  // "submission.sections.describe.relationship-lookup.selection-tab.title.isFundingAgencyOfPublication": "Selected Funding Agency",
  "submission.sections.describe.relationship-lookup.selection-tab.title.isFundingAgencyOfPublication": "Agencias de financiación seleccionadas",

  // "submission.sections.describe.relationship-lookup.selection-tab.title.isFundingOfPublication": "Selected Funding",
  "submission.sections.describe.relationship-lookup.selection-tab.title.isFundingOfPublication": "Financiamientos seleccionados",

  // "submission.sections.describe.relationship-lookup.selection-tab.title.JournalIssue": "Selected Issue",
  "submission.sections.describe.relationship-lookup.selection-tab.title.JournalIssue": "Número seleccionado",

  // "submission.sections.describe.relationship-lookup.selection-tab.title.isChildOrgUnitOf": "Selected Organizational Unit",
  "submission.sections.describe.relationship-lookup.selection-tab.title.isChildOrgUnitOf": "Unidad organizativa seleccionada",

  // "submission.sections.describe.relationship-lookup.selection-tab.title.sherpaJournal": "Search Results",
  "submission.sections.describe.relationship-lookup.selection-tab.title.sherpaJournal": "Resultados de la búsqueda",

  // "submission.sections.describe.relationship-lookup.selection-tab.title.sherpaPublisher": "Search Results",
  "submission.sections.describe.relationship-lookup.selection-tab.title.sherpaPublisher": "Resultados de la búsqueda",

  // "submission.sections.describe.relationship-lookup.selection-tab.title.orcid": "Search Results",
  "submission.sections.describe.relationship-lookup.selection-tab.title.orcid": "Resultados de la búsqueda",

  // "submission.sections.describe.relationship-lookup.selection-tab.title.orcidv2": "Search Results",
  "submission.sections.describe.relationship-lookup.selection-tab.title.orcidv2": "Resultados de la búsqueda",

  // "submission.sections.describe.relationship-lookup.selection-tab.title.lcname": "Search Results",
  "submission.sections.describe.relationship-lookup.selection-tab.title.lcname": "Resultados de la búsqueda",

  // "submission.sections.describe.relationship-lookup.selection-tab.title.pubmed": "Search Results",
  "submission.sections.describe.relationship-lookup.selection-tab.title.pubmed": "Resultados de la búsqueda",

  // "submission.sections.describe.relationship-lookup.selection-tab.title.arxiv": "Search Results",
  "submission.sections.describe.relationship-lookup.selection-tab.title.arxiv": "Resultados de la búsqueda",

  // "submission.sections.describe.relationship-lookup.selection-tab.title.crossref": "Search Results",
  "submission.sections.describe.relationship-lookup.selection-tab.title.crossref": "Resultados de la búsqueda",

  // "submission.sections.describe.relationship-lookup.selection-tab.title.epo": "Search Results",
  "submission.sections.describe.relationship-lookup.selection-tab.title.epo": "Resultados de la búsqueda",

  // "submission.sections.describe.relationship-lookup.selection-tab.title.scopus": "Search Results",
  "submission.sections.describe.relationship-lookup.selection-tab.title.scopus": "Resultados de la búsqueda",

  // "submission.sections.describe.relationship-lookup.selection-tab.title.scielo": "Search Results",
  "submission.sections.describe.relationship-lookup.selection-tab.title.scielo": "Resultados de la búsqueda",

  // "submission.sections.describe.relationship-lookup.selection-tab.title.wos": "Search Results",
  "submission.sections.describe.relationship-lookup.selection-tab.title.wos": "Resultados de la búsqueda",

  // "submission.sections.describe.relationship-lookup.selection-tab.title": "Search Results",
  "submission.sections.describe.relationship-lookup.selection-tab.title": "Resultados de la búsqueda",

  // "submission.sections.describe.relationship-lookup.name-variant.notification.content": "Would you like to save \"{{ value }}\" as a name variant for this person so you and others can reuse it for future submissions? If you don't you can still use it for this submission.",
  "submission.sections.describe.relationship-lookup.name-variant.notification.content": "¿Le gustaría guardar \"{{ value }}\" como una variante de nombre para esta persona para que usted y otros puedan reutilizarlo para envíos futuros? Si no lo hace, aún puede usarlo para este envío.",

  // "submission.sections.describe.relationship-lookup.name-variant.notification.confirm": "Save a new name variant",
  "submission.sections.describe.relationship-lookup.name-variant.notification.confirm": "Guardar una nueva variante de nombre",

  // "submission.sections.describe.relationship-lookup.name-variant.notification.decline": "Use only for this submission",
  "submission.sections.describe.relationship-lookup.name-variant.notification.decline": "Usar solo para este envío",

  // "submission.sections.ccLicense.type": "License Type",
  "submission.sections.ccLicense.type": "Tipo de licencia",

  // "submission.sections.ccLicense.select": "Select a license type…",
  "submission.sections.ccLicense.select": "Seleccione un tipo de licencia...",

  // "submission.sections.ccLicense.change": "Change your license type…",
  "submission.sections.ccLicense.change": "Cambie su tipo de licencia...",

  // "submission.sections.ccLicense.none": "No licenses available",
  "submission.sections.ccLicense.none": "No hay licencias disponibles",

  // "submission.sections.ccLicense.option.select": "Select an option…",
  "submission.sections.ccLicense.option.select": "Seleccione una opción…",

  // "submission.sections.ccLicense.link": "You’ve selected the following license:",
  "submission.sections.ccLicense.link": "Ha seleccionado la siguiente licencia:",

  // "submission.sections.ccLicense.confirmation": "I grant the license above",
  "submission.sections.ccLicense.confirmation": "Otorgo la licencia de arriba",

  // "submission.sections.general.add-more": "Add more",
  "submission.sections.general.add-more": "Añadir más",

  // "submission.sections.general.cannot_deposit": "Deposit cannot be completed due to errors in the form.<br>Please fill out all required fields to complete the deposit.",
  "submission.sections.general.cannot_deposit": "No se puede finalizar el depósito por errores en el formulario.<br>Por favor, complete todos los campos requeridos para finalizar el envío.",

  // "submission.sections.general.collection": "Collection",
  "submission.sections.general.collection": "Colección",

  // "submission.sections.general.deposit_error_notice": "There was an issue when submitting the item, please try again later.",
  "submission.sections.general.deposit_error_notice": "Hubo un problema al enviar el ítem. Vuelva a intentarlo más tarde.",

  // "submission.sections.general.deposit_success_notice": "Submission deposited successfully.",
  "submission.sections.general.deposit_success_notice": "Envío depositado con éxito.",

  // "submission.sections.general.discard_error_notice": "There was an issue when discarding the item, please try again later.",
  "submission.sections.general.discard_error_notice": "Hubo un problema al descartar el ítem. Vuelva a intentarlo más tarde.",

  // "submission.sections.general.discard_success_notice": "Submission discarded successfully.",
  "submission.sections.general.discard_success_notice": "Envío descartado con éxito.",

  // "submission.sections.general.metadata-extracted": "New metadata have been extracted and added to the <strong>{{sectionId}}</strong> section.",
  "submission.sections.general.metadata-extracted": "Se extrajeron y agregaron nuevos metadatos a la sección <strong> {{ sectionId }} </strong>.",

  // "submission.sections.general.metadata-extracted-new-section": "New <strong>{{sectionId}}</strong> section has been added to submission.",
  "submission.sections.general.metadata-extracted-new-section": "Se ha añadido una nueva sección <strong> {{ sectionId }} </strong> al envío.",

  // "submission.sections.general.no-collection": "No collection found",
  "submission.sections.general.no-collection": "No se encontró ninguna colección",

  // "submission.sections.general.no-sections": "No options available",
  "submission.sections.general.no-sections": "No hay opciones disponibles",

  // "submission.sections.general.save_error_notice": "There was an issue when saving the item, please try again later.",
  "submission.sections.general.save_error_notice": "Hubo un problema al guardar el ítem. Vuelva a intentarlo más tarde.",

  // "submission.sections.general.save_success_notice": "Submission saved successfully.",
  "submission.sections.general.save_success_notice": "Envío guardado con éxito.",

  // "submission.sections.general.search-collection": "Search for a collection",
  "submission.sections.general.search-collection": "Buscar una colección",

  // "submission.sections.general.sections_not_valid": "There are incomplete sections.",
  "submission.sections.general.sections_not_valid": "Hay secciones incompletas.",

  // "submission.sections.identifiers.info": "The following identifiers will be created for your item:",
  "submission.sections.identifiers.info": "Se crearán los siguientes identificadores para su ítem:",

  // "submission.sections.identifiers.no_handle": "No handles have been minted for this item.",
  "submission.sections.identifiers.no_handle": "Ningún handle ha sido asignado a este ítem.",

  // "submission.sections.identifiers.no_doi": "No DOIs have been minted for this item.",
  "submission.sections.identifiers.no_doi": "No se han asignado DOIs para este ítem.",

  // "submission.sections.identifiers.handle_label": "Handle: ",
  "submission.sections.identifiers.handle_label": "Handle: ",

  // "submission.sections.identifiers.doi_label": "DOI: ",
  "submission.sections.identifiers.doi_label": "DOI: ",

  // "submission.sections.identifiers.otherIdentifiers_label": "Other identifiers: ",
  "submission.sections.identifiers.otherIdentifiers_label": "Otros identificadores: ",

  // "submission.sections.submit.progressbar.accessCondition": "Item access conditions",
  "submission.sections.submit.progressbar.accessCondition": "Condiciones de acceso al ítem",

  // "submission.sections.submit.progressbar.CClicense": "Creative commons license",
  "submission.sections.submit.progressbar.CClicense": "Licencia Creative Commons",

  // "submission.sections.submit.progressbar.describe.recycle": "Recycle",
  "submission.sections.submit.progressbar.describe.recycle": "Reciclar",

  // "submission.sections.submit.progressbar.describe.stepcustom": "Describe",
  "submission.sections.submit.progressbar.describe.stepcustom": "Describir",

  // "submission.sections.submit.progressbar.describe.stepone": "Describe",
  "submission.sections.submit.progressbar.describe.stepone": "Describir",

  // "submission.sections.submit.progressbar.describe.steptwo": "Describe",
  "submission.sections.submit.progressbar.describe.steptwo": "Describir",

  // "submission.sections.submit.progressbar.detect-duplicate": "Potential duplicates",
  "submission.sections.submit.progressbar.detect-duplicate": "Posibles duplicados",

  // "submission.sections.submit.progressbar.identifiers": "Identifiers",
  "submission.sections.submit.progressbar.identifiers": "Identificadores",

  // "submission.sections.submit.progressbar.license": "Deposit license",
  "submission.sections.submit.progressbar.license": "Licencia de depósito",

  // "submission.sections.submit.progressbar.sherpapolicy": "Sherpa policies",
  "submission.sections.submit.progressbar.sherpapolicy": "Políticas Sherpa",

  // "submission.sections.submit.progressbar.upload": "Upload files",
  "submission.sections.submit.progressbar.upload": "Subir archivos",

  // "submission.sections.submit.progressbar.sherpaPolicies": "Publisher open access policy information",
  "submission.sections.submit.progressbar.sherpaPolicies": "Información sobre políticas editoriales de acceso abierto",

  // "submission.sections.sherpa-policy.title-empty": "No publisher policy information available. If your work has an associated ISSN, please enter it above to see any related publisher open access policies.",
  "submission.sections.sherpa-policy.title-empty": "No se encuentra disponible la información sobre política editorial. Si tiene un ISSN asociado, introdúzcalo arriba para ver información sobre políticas editoriales de acceso abierto.",

  // "submission.sections.status.errors.title": "Errors",
  "submission.sections.status.errors.title": "Errores",

  // "submission.sections.status.valid.title": "Valid",
  "submission.sections.status.valid.title": "Válido",

  // "submission.sections.status.warnings.title": "Warnings",
  "submission.sections.status.warnings.title": "Advertencias",

  // "submission.sections.status.errors.aria": "has errors",
  "submission.sections.status.errors.aria": "con errores",

  // "submission.sections.status.valid.aria": "is valid",
  "submission.sections.status.valid.aria": "es válido",

  // "submission.sections.status.warnings.aria": "has warnings",
  "submission.sections.status.warnings.aria": "con avisos",

  // "submission.sections.status.info.title": "Additional Information",
  "submission.sections.status.info.title": "Información adicional",

  // "submission.sections.status.info.aria": "Additional Information",
  "submission.sections.status.info.aria": "Información adicional",

  // "submission.sections.toggle.open": "Open section",
  "submission.sections.toggle.open": "Abrir sección",

  // "submission.sections.toggle.close": "Close section",
  "submission.sections.toggle.close": "Cerrar sección",

  // "submission.sections.toggle.aria.open": "Expand {{sectionHeader}} section",
  "submission.sections.toggle.aria.open": "Expandir sección {{sectionHeader}}",

  // "submission.sections.toggle.aria.close": "Collapse {{sectionHeader}} section",
  "submission.sections.toggle.aria.close": "Contraer sección {{sectionHeader}}",

  // "submission.sections.upload.delete.confirm.cancel": "Cancel",
  "submission.sections.upload.delete.confirm.cancel": "Cancelar",

  // "submission.sections.upload.delete.confirm.info": "This operation can't be undone. Are you sure?",
  "submission.sections.upload.delete.confirm.info": "Esta operación no se puede deshacer. ¿Está seguro?",

  // "submission.sections.upload.delete.confirm.submit": "Yes, I'm sure",
  "submission.sections.upload.delete.confirm.submit": "Sí, estoy seguro",

  // "submission.sections.upload.delete.confirm.title": "Delete bitstream",
  "submission.sections.upload.delete.confirm.title": "Eliminar archivo",

  // "submission.sections.upload.delete.submit": "Delete",
  "submission.sections.upload.delete.submit": "Borrar",

  // "submission.sections.upload.download.title": "Download bitstream",
  "submission.sections.upload.download.title": "Descargar archivo",

  // "submission.sections.upload.drop-message": "Drop files to attach them to the item",
  "submission.sections.upload.drop-message": "Suelte archivos para adjuntarlos al ítem",

  // "submission.sections.upload.edit.title": "Edit bitstream",
  "submission.sections.upload.edit.title": "Editar archivo",

  // "submission.sections.upload.form.access-condition-label": "Access condition type",
  "submission.sections.upload.form.access-condition-label": "Tipo de condición de acceso",

  // "submission.sections.upload.form.access-condition-hint": "Select an access condition to apply on the bitstream once the item is deposited",
  "submission.sections.upload.form.access-condition-hint": "Seleccione la condición de acceso que se aplicará a los ficheros una vez se deposite el ítem",

  // "submission.sections.upload.form.date-required": "Date is required.",
  "submission.sections.upload.form.date-required": "Se requiere la fecha.",

  // "submission.sections.upload.form.date-required-from": "Grant access from date is required.",
  "submission.sections.upload.form.date-required-from": "Para aplicar el acceso se requiere una fecha de inicio.",

  // "submission.sections.upload.form.date-required-until": "Grant access until date is required.",
  "submission.sections.upload.form.date-required-until": "Para aplicar el acceso se requiere una fecha de finalización.",

  // "submission.sections.upload.form.from-label": "Grant access from",
  "submission.sections.upload.form.from-label": "Permitir acceso desde",

  // "submission.sections.upload.form.from-hint": "Select the date from which the related access condition is applied",
  "submission.sections.upload.form.from-hint": "Seleccione la fecha a partir de la cúal será aplicada la condición de acceso",

  // "submission.sections.upload.form.from-placeholder": "From",
  "submission.sections.upload.form.from-placeholder": "Desde",

  // "submission.sections.upload.form.group-label": "Group",
  "submission.sections.upload.form.group-label": "Grupo",

  // "submission.sections.upload.form.group-required": "Group is required.",
  "submission.sections.upload.form.group-required": "Se requiere el grupo.",

  // "submission.sections.upload.form.until-label": "Grant access until",
  "submission.sections.upload.form.until-label": "Conceder acceso hasta",

  // "submission.sections.upload.form.until-hint": "Select the date until which the related access condition is applied",
  "submission.sections.upload.form.until-hint": "Seleccione la fecha hasta la cuál será aplicada la condición de acceso",

  // "submission.sections.upload.form.until-placeholder": "Until",
  "submission.sections.upload.form.until-placeholder": "Hasta",

  // "submission.sections.upload.header.policy.default.nolist": "Uploaded files in the {{collectionName}} collection will be accessible according to the following group(s):",
  "submission.sections.upload.header.policy.default.nolist": "Se podrá acceder a los archivos cargados en la colección {{ collectionName }} de acuerdo con los siguientes grupos:",

  // "submission.sections.upload.header.policy.default.withlist": "Please note that uploaded files in the {{collectionName}} collection will be accessible, in addition to what is explicitly decided for the single file, with the following group(s):",
  "submission.sections.upload.header.policy.default.withlist": "Tenga en cuenta que los archivos cargados en la colección {{ collectionName }} serán accesibles, además de lo que se decida explícitamente para el fichero, para los siguientes grupos:",

  // "submission.sections.upload.info": "Here you will find all the files currently in the item. You can update the file metadata and access conditions or <strong>upload additional files by dragging & dropping them anywhere on the page.</strong>",
  "submission.sections.upload.info": "Aquí encontrará todos los archivos que se encuentran actualmente en el ítem.  Puede actualizar los metadatos del fichero y las condiciones de acceso e <strong> incluir ficheros adicionales simplemente arrastrando-y-soltando en cualquier lugar de la página</strong>",

  // "submission.sections.upload.no-entry": "No",
  "submission.sections.upload.no-entry": "No",

  // "submission.sections.upload.no-file-uploaded": "No file uploaded yet.",
  "submission.sections.upload.no-file-uploaded": "Aún no se ha subido ningún archivo.",

  // "submission.sections.upload.save-metadata": "Save metadata",
  "submission.sections.upload.save-metadata": "Guardar metadatos",

  // "submission.sections.upload.undo": "Cancel",
  "submission.sections.upload.undo": "Cancelar",

  // "submission.sections.upload.upload-failed": "Upload failed",
  "submission.sections.upload.upload-failed": "Subida fallida",

  // "submission.sections.upload.upload-successful": "Upload successful",
  "submission.sections.upload.upload-successful": "Subida exitosa",

  // "submission.sections.accesses.form.discoverable-description": "When checked, this item will be discoverable in search/browse. When unchecked, the item will only be available via a direct link and will never appear in search/browse.",
  "submission.sections.accesses.form.discoverable-description": "Si lo marca, el ítem será detectable en el buscador/navegador. Si lo desmarca, el ítems solo estará disponible mediante el enlace directo, y no aparecerá en el buscador/navegador.",

  // "submission.sections.accesses.form.discoverable-label": "Discoverable",
  "submission.sections.accesses.form.discoverable-label": "Detectable",

  // "submission.sections.accesses.form.access-condition-label": "Access condition type",
  "submission.sections.accesses.form.access-condition-label": "Tipo de condición de acceso",

  // "submission.sections.accesses.form.access-condition-hint": "Select an access condition to apply on the item once it is deposited",
  "submission.sections.accesses.form.access-condition-hint": "Seleccione la condición de acceso que se aplicará al ítem una vez depositado",

  // "submission.sections.accesses.form.date-required": "Date is required.",
  "submission.sections.accesses.form.date-required": "Se requiere una fecha.",

  // "submission.sections.accesses.form.date-required-from": "Grant access from date is required.",
  "submission.sections.accesses.form.date-required-from": "Para aplicar el acceso se requiere una fecha de inicio.",

  // "submission.sections.accesses.form.date-required-until": "Grant access until date is required.",
  "submission.sections.accesses.form.date-required-until": "Para aplicar el acceso se requiere una fecha de finalización.",

  // "submission.sections.accesses.form.from-label": "Grant access from",
  "submission.sections.accesses.form.from-label": "Permitir acceso desde",

  // "submission.sections.accesses.form.from-hint": "Select the date from which the related access condition is applied",
  "submission.sections.accesses.form.from-hint": "Seleccione la fecha a partir de la cúal será aplicada la condición de acceso",

  // "submission.sections.accesses.form.from-placeholder": "From",
  "submission.sections.accesses.form.from-placeholder": "Desde",

  // "submission.sections.accesses.form.group-label": "Group",
  "submission.sections.accesses.form.group-label": "Grupo",

  // "submission.sections.accesses.form.group-required": "Group is required.",
  "submission.sections.accesses.form.group-required": "Se requiere un grupo.",

  // "submission.sections.accesses.form.until-label": "Grant access until",
  "submission.sections.accesses.form.until-label": "Permitir acceso hasta",

  // "submission.sections.accesses.form.until-hint": "Select the date until which the related access condition is applied",
  "submission.sections.accesses.form.until-hint": "Seleccione la fecha hasta la cuál será aplicada la condición de acceso",

  // "submission.sections.accesses.form.until-placeholder": "Until",
  "submission.sections.accesses.form.until-placeholder": "Hasta",

  // "submission.sections.license.granted-label": "I confirm the license above",
  "submission.sections.license.granted-label": "Confirmo la licencia",

  // "submission.sections.license.required": "You must accept the license",
  "submission.sections.license.required": "Debe aceptar la licencia",

  // "submission.sections.license.notgranted": "You must accept the license",
  "submission.sections.license.notgranted": "Debe aceptar la licencia",

  // "submission.sections.sherpa.publication.information": "Publication information",
  "submission.sections.sherpa.publication.information": "Información de la Publicación",

  // "submission.sections.sherpa.publication.information.title": "Title",
  "submission.sections.sherpa.publication.information.title": "Título",

  // "submission.sections.sherpa.publication.information.issns": "ISSNs",
  "submission.sections.sherpa.publication.information.issns": "ISSNs",

  // "submission.sections.sherpa.publication.information.url": "URL",
  "submission.sections.sherpa.publication.information.url": "URL",

  // "submission.sections.sherpa.publication.information.publishers": "Publisher",
  "submission.sections.sherpa.publication.information.publishers": "Editor",

  // "submission.sections.sherpa.publication.information.romeoPub": "Romeo Pub",
  "submission.sections.sherpa.publication.information.romeoPub": "Romeo Pub",

  // "submission.sections.sherpa.publication.information.zetoPub": "Zeto Pub",
  "submission.sections.sherpa.publication.information.zetoPub": "Zeto Pub",

  // "submission.sections.sherpa.publisher.policy": "Publisher Policy",
  "submission.sections.sherpa.publisher.policy": "Política editorial",

  // "submission.sections.sherpa.publisher.policy.description": "The below information was found via Sherpa Romeo. Based on the policies of your publisher, it provides advice regarding whether an embargo may be necessary and/or which files you are allowed to upload. If you have questions, please contact your site administrator via the feedback form in the footer.",
  "submission.sections.sherpa.publisher.policy.description": "La siguiente informacióm se encontró vía Sherpa Romeo. En base a esas políticas, se proporcionan consejos sobre las necesidad de un embargo y de aquellos ficheros que puede utilizar. Si tiene dudas, por favor, contacte con el administrador del repositorio mediante el formulario de sugerencias.",

  // "submission.sections.sherpa.publisher.policy.openaccess": "Open Access pathways permitted by this journal's policy are listed below by article version. Click on a pathway for a more detailed view",
  "submission.sections.sherpa.publisher.policy.openaccess": "Los caminos hacia el Acceso Abierto que esta revista permite se relacionan, por versión de artículo, abajo. Pulse en un camino para una visión mas detallada",

  // "submission.sections.sherpa.publisher.policy.more.information": "For more information, please see the following links:",
  "submission.sections.sherpa.publisher.policy.more.information": "Para más información, por favor, siga los siguientes enlaces:",

  // "submission.sections.sherpa.publisher.policy.version": "Version",
  "submission.sections.sherpa.publisher.policy.version": "Versión",

  // "submission.sections.sherpa.publisher.policy.embargo": "Embargo",
  "submission.sections.sherpa.publisher.policy.embargo": "Embargo",

  // "submission.sections.sherpa.publisher.policy.noembargo": "No Embargo",
  "submission.sections.sherpa.publisher.policy.noembargo": "Sin Embargo",

  // "submission.sections.sherpa.publisher.policy.nolocation": "None",
  "submission.sections.sherpa.publisher.policy.nolocation": "Ninguno",

  // "submission.sections.sherpa.publisher.policy.license": "License",
  "submission.sections.sherpa.publisher.policy.license": "Licencia",

  // "submission.sections.sherpa.publisher.policy.prerequisites": "Prerequisites",
  "submission.sections.sherpa.publisher.policy.prerequisites": "Prerequisitos",

  // "submission.sections.sherpa.publisher.policy.location": "Location",
  "submission.sections.sherpa.publisher.policy.location": "Lugar",

  // "submission.sections.sherpa.publisher.policy.conditions": "Conditions",
  "submission.sections.sherpa.publisher.policy.conditions": "Condiciones",

  // "submission.sections.sherpa.publisher.policy.refresh": "Refresh",
  "submission.sections.sherpa.publisher.policy.refresh": "Refrescar",

  // "submission.sections.sherpa.record.information": "Record Information",
  "submission.sections.sherpa.record.information": "Informacion del registro",

  // "submission.sections.sherpa.record.information.id": "ID",
  "submission.sections.sherpa.record.information.id": "ID",

  // "submission.sections.sherpa.record.information.date.created": "Date Created",
  "submission.sections.sherpa.record.information.date.created": "Fecha de creación",

  // "submission.sections.sherpa.record.information.date.modified": "Last Modified",
  "submission.sections.sherpa.record.information.date.modified": "Última modificación",

  // "submission.sections.sherpa.record.information.uri": "URI",
  "submission.sections.sherpa.record.information.uri": "URI",

  // "submission.sections.sherpa.error.message": "There was an error retrieving sherpa informations",
  "submission.sections.sherpa.error.message": "Hubo un error recuperando la información de Sherpa",

  // "submission.submit.breadcrumbs": "New submission",
  "submission.submit.breadcrumbs": "Nuevo envío",

  // "submission.submit.title": "New submission",
  "submission.submit.title": "Nuevo envío",

  // "submission.workflow.generic.delete": "Delete",
  "submission.workflow.generic.delete": "Eliminar",

  // "submission.workflow.generic.delete-help": "Select this option to discard this item. You will then be asked to confirm it.",
  "submission.workflow.generic.delete-help": "Seleccione esta opción para descartar este ítem. A contunuación se le pedirá confirmación.",

  // "submission.workflow.generic.edit": "Edit",
  "submission.workflow.generic.edit": "Editar",

  // "submission.workflow.generic.edit-help": "Select this option to change the item's metadata.",
  "submission.workflow.generic.edit-help": "Seleccione esta opción para cambiar los metadatos del ítem.",

  // "submission.workflow.generic.view": "View",
  "submission.workflow.generic.view": "Ver",

  // "submission.workflow.generic.view-help": "Select this option to view the item's metadata.",
  "submission.workflow.generic.view-help": "Seleccione esta opción para ver los metadatos del ítem.",

  // "submission.workflow.generic.submit_select_reviewer": "Select Reviewer",
  "submission.workflow.generic.submit_select_reviewer": "Seleccionar revisor",

  // "submission.workflow.generic.submit_select_reviewer-help": "",
  "submission.workflow.generic.submit_select_reviewer-help": "",

  // "submission.workflow.generic.submit_score": "Rate",
  "submission.workflow.generic.submit_score": "Evaluar",

  // "submission.workflow.generic.submit_score-help": "",
  "submission.workflow.generic.submit_score-help": "",

  // "submission.workflow.tasks.claimed.approve": "Approve",
  "submission.workflow.tasks.claimed.approve": "Aprobar",

  // "submission.workflow.tasks.claimed.approve_help": "If you have reviewed the item and it is suitable for inclusion in the collection, select \"Approve\".",
  "submission.workflow.tasks.claimed.approve_help": "Si ha revisado el ítem y es adecuado para su inclusión en la colección, seleccione \"Aprobar\".",

  // "submission.workflow.tasks.claimed.edit": "Edit",
  "submission.workflow.tasks.claimed.edit": "Editar",

  // "submission.workflow.tasks.claimed.edit_help": "Select this option to change the item's metadata.",
  "submission.workflow.tasks.claimed.edit_help": "Seleccione esta opción para cambiar los metadatos del ítem.",

  // "submission.workflow.tasks.claimed.decline": "Decline",
  "submission.workflow.tasks.claimed.decline": "Rechazar",

  // "submission.workflow.tasks.claimed.decline_help": "",
  "submission.workflow.tasks.claimed.decline_help": "",

  // "submission.workflow.tasks.claimed.reject.reason.info": "Please enter your reason for rejecting the submission into the box below, indicating whether the submitter may fix a problem and resubmit.",
  "submission.workflow.tasks.claimed.reject.reason.info": "Introduzca su motivo para rechazar el envío en el cuadro a continuación, indicando si el remitente puede solucionar un problema y volver a enviarlo.",

  // "submission.workflow.tasks.claimed.reject.reason.placeholder": "Describe the reason of reject",
  "submission.workflow.tasks.claimed.reject.reason.placeholder": "Describa el motivo del rechazo.",

  // "submission.workflow.tasks.claimed.reject.reason.submit": "Reject item",
  "submission.workflow.tasks.claimed.reject.reason.submit": "Rechazar el ítem",

  // "submission.workflow.tasks.claimed.reject.reason.title": "Reason",
  "submission.workflow.tasks.claimed.reject.reason.title": "Razón",

  // "submission.workflow.tasks.claimed.reject.submit": "Reject",
  "submission.workflow.tasks.claimed.reject.submit": "Rechazar",

  // "submission.workflow.tasks.claimed.reject_help": "If you have reviewed the item and found it is <strong>not</strong> suitable for inclusion in the collection, select \"Reject\".  You will then be asked to enter a message indicating why the item is unsuitable, and whether the submitter should change something and resubmit.",
  "submission.workflow.tasks.claimed.reject_help": "Si ha revisado el ítem y ha encontrado que <strong> no </strong> es adecuado para su inclusión en la colección, seleccione \"Rechazar\". Luego, se le pedirá que introduzca un mensaje que indique por qué el ítem no es adecuado y si el remitente debe cambiar algo y volver a enviarlo.",

  // "submission.workflow.tasks.claimed.return": "Return to pool",
  "submission.workflow.tasks.claimed.return": "Devolver al pool",

  // "submission.workflow.tasks.claimed.return_help": "Return the task to the pool so that another user may perform the task.",
  "submission.workflow.tasks.claimed.return_help": "Devuelva la tarea al pool para que otro usuario pueda realizarla.",

  // "submission.workflow.tasks.generic.error": "Error occurred during operation...",
  "submission.workflow.tasks.generic.error": "Ocurrió un error durante la operación...",

  // "submission.workflow.tasks.generic.processing": "Processing...",
  "submission.workflow.tasks.generic.processing": "Procesando...",

  // "submission.workflow.tasks.generic.submitter": "Submitter",
  "submission.workflow.tasks.generic.submitter": "Remitente",

  // "submission.workflow.tasks.generic.success": "Operation successful",
  "submission.workflow.tasks.generic.success": "Operación exitosa",

  // "submission.workflow.tasks.pool.claim": "Claim",
  "submission.workflow.tasks.pool.claim": "Asumir tarea",

  // "submission.workflow.tasks.pool.claim_help": "Assign this task to yourself.",
  "submission.workflow.tasks.pool.claim_help": "Asigne esta tarea a usted mismo.",

  // "submission.workflow.tasks.pool.hide-detail": "Hide detail",
  "submission.workflow.tasks.pool.hide-detail": "Ocultar detalle",

  // "submission.workflow.tasks.pool.show-detail": "Show detail",
  "submission.workflow.tasks.pool.show-detail": "Mostrar detalle",

  // "submission.workspace.generic.view": "View",
  "submission.workspace.generic.view": "Ver",

  // "submission.workspace.generic.view-help": "Select this option to view the item's metadata.",
  "submission.workspace.generic.view-help": "Seleccione esta opción para ver los metadatos del ítem.",

  // "submitter.empty": "N/A",
  "submitter.empty": "N/A",

  // "subscriptions.title": "Subscriptions",
  "subscriptions.title": "Suscripciones",

  // "subscriptions.item": "Subscriptions for items",
  "subscriptions.item": "Suscripciones a ítems",

  // "subscriptions.collection": "Subscriptions for collections",
  "subscriptions.collection": "Suscripciones a colecciones",

  // "subscriptions.community": "Subscriptions for communities",
  "subscriptions.community": "Suscripciones a comunidades",

  // "subscriptions.subscription_type": "Subscription type",
  "subscriptions.subscription_type": "Tipo de suscripción",

  // "subscriptions.frequency": "Subscription frequency",
  "subscriptions.frequency": "Frecuencia de la suscripción",

  // "subscriptions.frequency.D": "Daily",
  "subscriptions.frequency.D": "Diaria",

  // "subscriptions.frequency.M": "Monthly",
  "subscriptions.frequency.M": "Mensual",

  // "subscriptions.frequency.W": "Weekly",
  "subscriptions.frequency.W": "Semanal",

  // "subscriptions.tooltip": "Subscribe",
  "subscriptions.tooltip": "Suscribir",

  // "subscriptions.modal.title": "Subscriptions",
  "subscriptions.modal.title": "Suscripciones",

  // "subscriptions.modal.type-frequency": "Type and frequency",
  "subscriptions.modal.type-frequency": "Tipo y frecuencia",

  // "subscriptions.modal.close": "Close",
  "subscriptions.modal.close": "Cerrar",

  // "subscriptions.modal.delete-info": "To remove this subscription, please visit the \"Subscriptions\" page under your user profile",
  "subscriptions.modal.delete-info": "Para eliminar esta suscripción, por favor visite la página \"Suscripciones\" en su perfil de usuario",

  // "subscriptions.modal.new-subscription-form.type.content": "Content",
  "subscriptions.modal.new-subscription-form.type.content": "Contenido",

  // "subscriptions.modal.new-subscription-form.frequency.D": "Daily",
  "subscriptions.modal.new-subscription-form.frequency.D": "Diario",

  // "subscriptions.modal.new-subscription-form.frequency.W": "Weekly",
  "subscriptions.modal.new-subscription-form.frequency.W": "Semanal",

  // "subscriptions.modal.new-subscription-form.frequency.M": "Monthly",
  "subscriptions.modal.new-subscription-form.frequency.M": "Mensual",

  // "subscriptions.modal.new-subscription-form.submit": "Submit",
  "subscriptions.modal.new-subscription-form.submit": "Enviar",

  // "subscriptions.modal.new-subscription-form.processing": "Processing...",
  "subscriptions.modal.new-subscription-form.processing": "Procesando...",

  // "subscriptions.modal.create.success": "Subscribed to {{ type }} successfully.",
  "subscriptions.modal.create.success": "Suscrito a {{ type }} exitosamente.",

  // "subscriptions.modal.delete.success": "Subscription deleted successfully",
  "subscriptions.modal.delete.success": "La suscripción fue borrada exitosamente",

  // "subscriptions.modal.update.success": "Subscription to {{ type }} updated successfully",
  "subscriptions.modal.update.success": "La suscripción a {{ type }} fue exitosamente actualizada",

  // "subscriptions.modal.create.error": "An error occurs during the subscription creation",
  "subscriptions.modal.create.error": "Un error ocurrió durante la creación de la suscripción",

  // "subscriptions.modal.delete.error": "An error occurs during the subscription delete",
  "subscriptions.modal.delete.error": "Un error ocurrió durante la eliminación de la suscripción",

  // "subscriptions.modal.update.error": "An error occurs during the subscription update",
  "subscriptions.modal.update.error": "Un error ocurrió durante la actualización de la suscripción",

  // "subscriptions.table.dso": "Subject",
  "subscriptions.table.dso": "Tema",

  // "subscriptions.table.subscription_type": "Subscription Type",
  "subscriptions.table.subscription_type": "Tipo de suscripción",

  // "subscriptions.table.subscription_frequency": "Subscription Frequency",
  "subscriptions.table.subscription_frequency": "Frecuencia de Suscripción",

  // "subscriptions.table.action": "Action",
  "subscriptions.table.action": "Acción",

  // "subscriptions.table.edit": "Edit",
  "subscriptions.table.edit": "Editar",

  // "subscriptions.table.delete": "Delete",
  "subscriptions.table.delete": "Borrar",

  // "subscriptions.table.not-available": "Not available",
  "subscriptions.table.not-available": "No disponible",

  // "subscriptions.table.not-available-message": "The subscribed item has been deleted, or you don't currently have the permission to view it",
  "subscriptions.table.not-available-message": "El ítem suscrito ha sido eliminado, o actualmente usted no tiene permisos suficiente para poder visualizarlo.",

  // "subscriptions.table.empty.message": "You do not have any subscriptions at this time. To subscribe to email updates for a Community or Collection, use the subscription button on the object's page.",
  "subscriptions.table.empty.message": "Usted no tiene suscripciones. Para subscribirse a las actualizaciones por correo electrónico de una Comunidad o Colección, utilice el botón de suscripción en la página del objeto.",

  // "thumbnail.default.alt": "Thumbnail Image",
  "thumbnail.default.alt": "Miniatura",

  // "thumbnail.default.placeholder": "No Thumbnail Available",
  "thumbnail.default.placeholder": "No hay miniatura disponible",

  // "thumbnail.project.alt": "Project Logo",
  "thumbnail.project.alt": "Logotipo del proyecto",

  // "thumbnail.project.placeholder": "Project Placeholder Image",
  "thumbnail.project.placeholder": "Imagen del proyecto en el marcador de posición",

  // "thumbnail.orgunit.alt": "OrgUnit Logo",
  "thumbnail.orgunit.alt": "Logotipo de Unidad Organizativa",

  // "thumbnail.orgunit.placeholder": "OrgUnit Placeholder Image",
  "thumbnail.orgunit.placeholder": "Imagen de Unidad Organizativa en el marcador de posición",

  // "thumbnail.person.alt": "Profile Picture",
  "thumbnail.person.alt": "Foto de perfil",

  // "thumbnail.person.placeholder": "No Profile Picture Available",
  "thumbnail.person.placeholder": "No hay imagen de perfil disponible",

  // "title": "DSpace",
  "title": "DSpace",

  // "vocabulary-treeview.header": "Hierarchical tree view",
  "vocabulary-treeview.header": "Vista de árbol jerárquico",

  // "vocabulary-treeview.load-more": "Load more",
  "vocabulary-treeview.load-more": "Cargar más",

  // "vocabulary-treeview.search.form.reset": "Reset",
  "vocabulary-treeview.search.form.reset": "Reiniciar",

  // "vocabulary-treeview.search.form.search": "Search",
  "vocabulary-treeview.search.form.search": "Buscar",

  // "vocabulary-treeview.search.no-result": "There were no items to show",
  "vocabulary-treeview.search.no-result": "No había ítems para mostrar",

  // "vocabulary-treeview.tree.description.nsi": "The Norwegian Science Index",
  "vocabulary-treeview.tree.description.nsi": "El Norwegian Science Index",

  // "vocabulary-treeview.tree.description.srsc": "Research Subject Categories",
  "vocabulary-treeview.tree.description.srsc": "Categorías de temas de investigación",

  // "vocabulary-treeview.info": "Select a subject to add as search filter",
  "vocabulary-treeview.info": "Selecciona un tema para agregar como filtro de búsqueda",

  // "uploader.browse": "browse",
  "uploader.browse": "examinar",

  // "uploader.drag-message": "Drag & Drop your files here",
  "uploader.drag-message": "Arrastrar y soltar sus ficheros aquí",

  // "uploader.delete.btn-title": "Delete",
  "uploader.delete.btn-title": "Borrar",

  // "uploader.or": ", or ",
  "uploader.or": ", o ",

  // "uploader.processing": "Processing uploaded file(s)... (it's now safe to close this page)",
  "uploader.processing": "Procesando subida de archivo(s), (ahora es seguro cerrar esta página)",

  // "uploader.queue-length": "Queue length",
  "uploader.queue-length": "Longitud de la cola",

  // "virtual-metadata.delete-item.info": "Select the types for which you want to save the virtual metadata as real metadata",
  "virtual-metadata.delete-item.info": "Seleccione los tipos para los que desea guardar los metadatos virtuales como metadatos reales",

  // "virtual-metadata.delete-item.modal-head": "The virtual metadata of this relation",
  "virtual-metadata.delete-item.modal-head": "Los metadatos virtuales de esta relación",

  // "virtual-metadata.delete-relationship.modal-head": "Select the items for which you want to save the virtual metadata as real metadata",
  "virtual-metadata.delete-relationship.modal-head": "Seleccione los ítems para los que desea guardar los metadatos virtuales como metadatos reales",

  // "supervisedWorkspace.search.results.head": "Supervised Items",
  "supervisedWorkspace.search.results.head": "Ítems supervisados",

  // "workspace.search.results.head": "Your submissions",
  "workspace.search.results.head": "Sus envíos",

  // "workflowAdmin.search.results.head": "Administer Workflow",
  "workflowAdmin.search.results.head": "Administrar flujo de trabajo",

  // "workflow.search.results.head": "Workflow tasks",
  "workflow.search.results.head": "Tareas del flujo de trabajo",

  // "supervision.search.results.head": "Workflow and Workspace tasks",
  "supervision.search.results.head": "Tareas del flujo de trabajo y del espacio de trabajo",

  // "workflow-item.edit.breadcrumbs": "Edit workflowitem",
  "workflow-item.edit.breadcrumbs": "Editar ítem del flujo de trabajo",

  // "workflow-item.edit.title": "Edit workflowitem",
  "workflow-item.edit.title": "Editar ítem del flujo de trabajo",

  // "workflow-item.delete.notification.success.title": "Deleted",
  "workflow-item.delete.notification.success.title": "Eliminado",

  // "workflow-item.delete.notification.success.content": "This workflow item was successfully deleted",
  "workflow-item.delete.notification.success.content": "Este ítem del flujo de trabajo se eliminó correctamente",

  // "workflow-item.delete.notification.error.title": "Something went wrong",
  "workflow-item.delete.notification.error.title": "Algo salió mal",

  // "workflow-item.delete.notification.error.content": "The workflow item could not be deleted",
  "workflow-item.delete.notification.error.content": "No se pudo eliminar el ítem del flujo de trabajo",

  // "workflow-item.delete.title": "Delete workflow item",
  "workflow-item.delete.title": "Eliminar ítem del flujo de trabajo",

  // "workflow-item.delete.header": "Delete workflow item",
  "workflow-item.delete.header": "Eliminar ítem del flujo de trabajo",

  // "workflow-item.delete.button.cancel": "Cancel",
  "workflow-item.delete.button.cancel": "Cancelar",

  // "workflow-item.delete.button.confirm": "Delete",
  "workflow-item.delete.button.confirm": "Borrar",

  // "workflow-item.send-back.notification.success.title": "Sent back to submitter",
  "workflow-item.send-back.notification.success.title": "Devolver al remitente",

  // "workflow-item.send-back.notification.success.content": "This workflow item was successfully sent back to the submitter",
  "workflow-item.send-back.notification.success.content": "Este ítem del flujo de trabajo se devolvió correctamente al remitente.",

  // "workflow-item.send-back.notification.error.title": "Something went wrong",
  "workflow-item.send-back.notification.error.title": "Algo salió mal",

  // "workflow-item.send-back.notification.error.content": "The workflow item could not be sent back to the submitter",
  "workflow-item.send-back.notification.error.content": "El ítem del flujo de trabajo no se pudo devolver al remitente.",

  // "workflow-item.send-back.title": "Send workflow item back to submitter",
  "workflow-item.send-back.title": "Enviar el ítem del flujo de trabajo al remitente",

  // "workflow-item.send-back.header": "Send workflow item back to submitter",
  "workflow-item.send-back.header": "Enviar el ítem del flujo de trabajo al remitente",

  // "workflow-item.send-back.button.cancel": "Cancel",
  "workflow-item.send-back.button.cancel": "Cancelar",

  // "workflow-item.send-back.button.confirm": "Send back",
  "workflow-item.send-back.button.confirm": "Devolver",

  // "workflow-item.view.breadcrumbs": "Workflow View",
  "workflow-item.view.breadcrumbs": "Vista del flujo de trabajo",

  // "workspace-item.view.breadcrumbs": "Workspace View",
  "workspace-item.view.breadcrumbs": "Vista del flujo de trabajo",

  // "workspace-item.view.title": "Workspace View",
  "workspace-item.view.title": "Vista del flujo de trabajo",

  // "workspace-item.delete.breadcrumbs": "Workspace Delete",
  "workspace-item.delete.breadcrumbs": "Borrar espacio de trabajo",

  // "workspace-item.delete.header": "Delete workspace item",
  "workspace-item.delete.header": "Borrar ítem del espacio de trabajo",

  // "workspace-item.delete.button.confirm": "Delete",
  "workspace-item.delete.button.confirm": "Borrar",

  // "workspace-item.delete.button.cancel": "Cancel",
  "workspace-item.delete.button.cancel": "Cancelar",

  // "workspace-item.delete.notification.success.title": "Deleted",
  "workspace-item.delete.notification.success.title": "Borrado",

  // "workspace-item.delete.title": "This workspace item was successfully deleted",
  "workspace-item.delete.title": "Este ítem del espacio de trabajo se eliminó correctamente",

  // "workspace-item.delete.notification.error.title": "Something went wrong",
  "workspace-item.delete.notification.error.title": "Algo salió mal",

  // "workspace-item.delete.notification.error.content": "The workspace item could not be deleted",
  "workspace-item.delete.notification.error.content": "Este ítem del espacio de trabajo no pudo borrarse",

  // "workflow-item.advanced.title": "Advanced workflow",
  "workflow-item.advanced.title": "Flujo de trabajo avanzado",

  // "workflow-item.selectrevieweraction.notification.success.title": "Selected reviewer",
  "workflow-item.selectrevieweraction.notification.success.title": "Revisor seleccionado",

  // "workflow-item.selectrevieweraction.notification.success.content": "The reviewer for this workflow item has been successfully selected",
  "workflow-item.selectrevieweraction.notification.success.content": "El revisor para este flujo de trabajo ha sido seleccionado exitosamente",

  // "workflow-item.selectrevieweraction.notification.error.title": "Something went wrong",
  "workflow-item.selectrevieweraction.notification.error.title": "Algo salió mal",

  // "workflow-item.selectrevieweraction.notification.error.content": "Couldn't select the reviewer for this workflow item",
  "workflow-item.selectrevieweraction.notification.error.content": "No fue posible seleccionar el revisor para este flujo de trabajo",

  // "workflow-item.selectrevieweraction.title": "Select Reviewer",
  "workflow-item.selectrevieweraction.title": "Seleccionar revisor",

  // "workflow-item.selectrevieweraction.header": "Select Reviewer",
  "workflow-item.selectrevieweraction.header": "Seleccionar revisor",

  // "workflow-item.selectrevieweraction.button.cancel": "Cancel",
  "workflow-item.selectrevieweraction.button.cancel": "Cancelar",

  // "workflow-item.selectrevieweraction.button.confirm": "Confirm",
  "workflow-item.selectrevieweraction.button.confirm": "Confirmar",

  // "workflow-item.scorereviewaction.notification.success.title": "Rating review",
  "workflow-item.scorereviewaction.notification.success.title": "Revisión de evaluación",

  // "workflow-item.scorereviewaction.notification.success.content": "The rating for this item workflow item has been successfully submitted",
  "workflow-item.scorereviewaction.notification.success.content": "La evaluación para este ítem ha sido enviada exitosamente",

  // "workflow-item.scorereviewaction.notification.error.title": "Something went wrong",
  "workflow-item.scorereviewaction.notification.error.title": "Algo salió mal",

  // "workflow-item.scorereviewaction.notification.error.content": "Couldn't rate this item",
  "workflow-item.scorereviewaction.notification.error.content": "No fue posible evaluar este ítem",

  // "workflow-item.scorereviewaction.title": "Rate this item",
  "workflow-item.scorereviewaction.title": "Evaluar este ítem",

  // "workflow-item.scorereviewaction.header": "Rate this item",
  "workflow-item.scorereviewaction.header": "Evaluar este ítem",

  // "workflow-item.scorereviewaction.button.cancel": "Cancel",
  "workflow-item.scorereviewaction.button.cancel": "Cancelar",

  // "workflow-item.scorereviewaction.button.confirm": "Confirm",
  "workflow-item.scorereviewaction.button.confirm": "Confirmar",

  // "idle-modal.header": "Session will expire soon",
  "idle-modal.header": "La sesión caducará pronto",

  // "idle-modal.info": "For security reasons, user sessions expire after {{ timeToExpire }} minutes of inactivity. Your session will expire soon. Would you like to extend it or log out?",
  "idle-modal.info": "Por razones de seguridad, las sesiones de usuario caducan después de {{ timeToExpire }} minutos de inactividad. Su sesión caducará pronto. ¿Le gustaría prolongarla o cerrar la sesión?",

  // "idle-modal.log-out": "Log out",
  "idle-modal.log-out": "Cerrar sesión",

  // "idle-modal.extend-session": "Extend session",
  "idle-modal.extend-session": "Prolongar la sesión",

  // "researcher.profile.action.processing": "Processing...",
  "researcher.profile.action.processing": "Procesando...",

  // "researcher.profile.associated": "Researcher profile associated",
  "researcher.profile.associated": "Perfil asociado de investigador",

  // "researcher.profile.change-visibility.fail": "An unexpected error occurs while changing the profile visibility",
  "researcher.profile.change-visibility.fail": "Ocurrió un error al cambiar la visibilidad del perfil",

  // "researcher.profile.create.new": "Create new",
  "researcher.profile.create.new": "Crear nuevo",

  // "researcher.profile.create.success": "Researcher profile created successfully",
  "researcher.profile.create.success": "Perfil de investigador creado con éxito",

  // "researcher.profile.create.fail": "An error occurs during the researcher profile creation",
  "researcher.profile.create.fail": "Ocurrió un error en la creación del perfil de investigador",

  // "researcher.profile.delete": "Delete",
  "researcher.profile.delete": "Borrar",

  // "researcher.profile.expose": "Expose",
  "researcher.profile.expose": "Mostrar",

  // "researcher.profile.hide": "Hide",
  "researcher.profile.hide": "Ocultar",

  // "researcher.profile.not.associated": "Researcher profile not yet associated",
  "researcher.profile.not.associated": "No hay asociado aún un perfil de investigador",

  // "researcher.profile.view": "View",
  "researcher.profile.view": "Ver",

  // "researcher.profile.private.visibility": "PRIVATE",
  "researcher.profile.private.visibility": "PRIVADO",

  // "researcher.profile.public.visibility": "PUBLIC",
  "researcher.profile.public.visibility": "PÚBLICO",

  // "researcher.profile.status": "Status:",
  "researcher.profile.status": "Estado:",

  // "researcherprofile.claim.not-authorized": "You are not authorized to claim this item. For more details contact the administrator(s).",
  "researcherprofile.claim.not-authorized": "No está autorizado pare reclamar este ítem. Contacte con el administrador para mas detalles.",

  // "researcherprofile.error.claim.body": "An error occurred while claiming the profile, please try again later",
  "researcherprofile.error.claim.body": "Hubo un error reclamando el perfil, por favor, inténtelo mas tarde",

  // "researcherprofile.error.claim.title": "Error",
  "researcherprofile.error.claim.title": "Error",

  // "researcherprofile.success.claim.body": "Profile claimed with success",
  "researcherprofile.success.claim.body": "Perfil reclamado con éxito",

  // "researcherprofile.success.claim.title": "Success",
  "researcherprofile.success.claim.title": "Éxito",

  // "person.page.orcid.create": "Create an ORCID ID",
  "person.page.orcid.create": "Crear un ORCID ID",

  // "person.page.orcid.granted-authorizations": "Granted authorizations",
  "person.page.orcid.granted-authorizations": "Autorizaciones concedidas",

  // "person.page.orcid.grant-authorizations": "Grant authorizations",
  "person.page.orcid.grant-authorizations": "Conceder autorizaciones",

  // "person.page.orcid.link": "Connect to ORCID ID",
  "person.page.orcid.link": "Conectar con ORCID ID",

  // "person.page.orcid.link.processing": "Linking profile to ORCID...",
  "person.page.orcid.link.processing": "Conectando perfil con ORCID...",

  // "person.page.orcid.link.error.message": "Something went wrong while connecting the profile with ORCID. If the problem persists, contact the administrator.",
  "person.page.orcid.link.error.message": "Algo falló al conectar el perfil con ORCID. Si el problema continuase, contacte con el administrador.",

  // "person.page.orcid.orcid-not-linked-message": "The ORCID iD of this profile ({{ orcid }}) has not yet been connected to an account on the ORCID registry or the connection is expired.",
  "person.page.orcid.orcid-not-linked-message": "El ORCID iD de este perfil ({{ orcid }}) no se ha conectado aún con una cuenta en el registro ORCID o la conexión caducó.",

  // "person.page.orcid.unlink": "Disconnect from ORCID",
  "person.page.orcid.unlink": "Desconectar de ORCID",

  // "person.page.orcid.unlink.processing": "Processing...",
  "person.page.orcid.unlink.processing": "Procesando...",

  // "person.page.orcid.missing-authorizations": "Missing authorizations",
  "person.page.orcid.missing-authorizations": "Faltan autorizaciones",

  // "person.page.orcid.missing-authorizations-message": "The following authorizations are missing:",
  "person.page.orcid.missing-authorizations-message": "Faltan las siguientes autorizaciones:",

  // "person.page.orcid.no-missing-authorizations-message": "Great! This box is empty, so you have granted all access rights to use all functions offers by your institution.",
  "person.page.orcid.no-missing-authorizations-message": "¡Perfecto! esta caja está vacía, por lo que usted ha concedido todos los permisos de acceso para todas las funciones que usa su institución.",

  // "person.page.orcid.no-orcid-message": "No ORCID iD associated yet. By clicking on the button below it is possible to link this profile with an ORCID account.",
  "person.page.orcid.no-orcid-message": "Aun no está asociado con un ORCID iD. Al pulsar en el botón inferior puede enlazar este perfil con una cuenta ORCID.",

  // "person.page.orcid.profile-preferences": "Profile preferences",
  "person.page.orcid.profile-preferences": "Preferencias del perfil",

  // "person.page.orcid.funding-preferences": "Funding preferences",
  "person.page.orcid.funding-preferences": "Preferencias de financiación",

  // "person.page.orcid.publications-preferences": "Publication preferences",
  "person.page.orcid.publications-preferences": "Preferencias de publicación",

  // "person.page.orcid.remove-orcid-message": "If you need to remove your ORCID, please contact the repository administrator",
  "person.page.orcid.remove-orcid-message": "Si necesita retirar su ORCID, contacte por favor con el administrador del repositorio",

  // "person.page.orcid.save.preference.changes": "Update settings",
  "person.page.orcid.save.preference.changes": "Actualizar configuración",

  // "person.page.orcid.sync-profile.affiliation": "Affiliation",
  "person.page.orcid.sync-profile.affiliation": "Afiliación",

  // "person.page.orcid.sync-profile.biographical": "Biographical data",
  "person.page.orcid.sync-profile.biographical": "Biografía",

  // "person.page.orcid.sync-profile.education": "Education",
  "person.page.orcid.sync-profile.education": "Grados",

  // "person.page.orcid.sync-profile.identifiers": "Identifiers",
  "person.page.orcid.sync-profile.identifiers": "Identificadores",

  // "person.page.orcid.sync-fundings.all": "All fundings",
  "person.page.orcid.sync-fundings.all": "Todas las financiaciones",

  // "person.page.orcid.sync-fundings.mine": "My fundings",
  "person.page.orcid.sync-fundings.mine": "Mi financiación",

  // "person.page.orcid.sync-fundings.my_selected": "Selected fundings",
  "person.page.orcid.sync-fundings.my_selected": "Financiaciones seleccionadas",

  // "person.page.orcid.sync-fundings.disabled": "Disabled",
  "person.page.orcid.sync-fundings.disabled": "Deshabilitado",

  // "person.page.orcid.sync-publications.all": "All publications",
  "person.page.orcid.sync-publications.all": "Todas las publicaciones",

  // "person.page.orcid.sync-publications.mine": "My publications",
  "person.page.orcid.sync-publications.mine": "Mis publicaciones",

  // "person.page.orcid.sync-publications.my_selected": "Selected publications",
  "person.page.orcid.sync-publications.my_selected": "Publicaciones seleccionadas",

  // "person.page.orcid.sync-publications.disabled": "Disabled",
  "person.page.orcid.sync-publications.disabled": "Deshabilitado",

  // "person.page.orcid.sync-queue.discard": "Discard the change and do not synchronize with the ORCID registry",
  "person.page.orcid.sync-queue.discard": "Deshechar el cambio y no sincronizar con el registro ORCID",

  // "person.page.orcid.sync-queue.discard.error": "The discarding of the ORCID queue record failed",
  "person.page.orcid.sync-queue.discard.error": "Falló el borrado del registro ORCID en la cola",

  // "person.page.orcid.sync-queue.discard.success": "The ORCID queue record have been discarded successfully",
  "person.page.orcid.sync-queue.discard.success": "El registro ORCID ha sido eliminado exitosamente de la cola",

  // "person.page.orcid.sync-queue.empty-message": "The ORCID queue registry is empty",
  "person.page.orcid.sync-queue.empty-message": "La cola del registro de ORCID está vacía",

  // "person.page.orcid.sync-queue.table.header.type": "Type",
  "person.page.orcid.sync-queue.table.header.type": "Tipo",

  // "person.page.orcid.sync-queue.table.header.description": "Description",
  "person.page.orcid.sync-queue.table.header.description": "Descripción",

  // "person.page.orcid.sync-queue.table.header.action": "Action",
  "person.page.orcid.sync-queue.table.header.action": "Acción",

  // "person.page.orcid.sync-queue.description.affiliation": "Affiliations",
  "person.page.orcid.sync-queue.description.affiliation": "Affiliaciones",

  // "person.page.orcid.sync-queue.description.country": "Country",
  "person.page.orcid.sync-queue.description.country": "Pais",

  // "person.page.orcid.sync-queue.description.education": "Educations",
  "person.page.orcid.sync-queue.description.education": "Grados",

  // "person.page.orcid.sync-queue.description.external_ids": "External ids",
  "person.page.orcid.sync-queue.description.external_ids": "IDs externos",

  // "person.page.orcid.sync-queue.description.other_names": "Other names",
  "person.page.orcid.sync-queue.description.other_names": "Otras firmas",

  // "person.page.orcid.sync-queue.description.qualification": "Qualifications",
  "person.page.orcid.sync-queue.description.qualification": "Cualificaciones",

  // "person.page.orcid.sync-queue.description.researcher_urls": "Researcher urls",
  "person.page.orcid.sync-queue.description.researcher_urls": "URLs del Investigador",

  // "person.page.orcid.sync-queue.description.keywords": "Keywords",
  "person.page.orcid.sync-queue.description.keywords": "Palabras clave",

  // "person.page.orcid.sync-queue.tooltip.insert": "Add a new entry in the ORCID registry",
  "person.page.orcid.sync-queue.tooltip.insert": "Añadir una nueva entrada al registro ORCID",

  // "person.page.orcid.sync-queue.tooltip.update": "Update this entry on the ORCID registry",
  "person.page.orcid.sync-queue.tooltip.update": "Actualizar esta entrada en el registro ORCID",

  // "person.page.orcid.sync-queue.tooltip.delete": "Remove this entry from the ORCID registry",
  "person.page.orcid.sync-queue.tooltip.delete": "Retirar esta entrada del registro ORCID",

  // "person.page.orcid.sync-queue.tooltip.publication": "Publication",
  "person.page.orcid.sync-queue.tooltip.publication": "Publicación",

  // "person.page.orcid.sync-queue.tooltip.project": "Project",
  "person.page.orcid.sync-queue.tooltip.project": "Proyecto",

  // "person.page.orcid.sync-queue.tooltip.affiliation": "Affiliation",
  "person.page.orcid.sync-queue.tooltip.affiliation": "Afiliación",

  // "person.page.orcid.sync-queue.tooltip.education": "Education",
  "person.page.orcid.sync-queue.tooltip.education": "Grados",

  // "person.page.orcid.sync-queue.tooltip.qualification": "Qualification",
  "person.page.orcid.sync-queue.tooltip.qualification": "Cualificación",

  // "person.page.orcid.sync-queue.tooltip.other_names": "Other name",
  "person.page.orcid.sync-queue.tooltip.other_names": "Otras firmas",

  // "person.page.orcid.sync-queue.tooltip.country": "Country",
  "person.page.orcid.sync-queue.tooltip.country": "País",

  // "person.page.orcid.sync-queue.tooltip.keywords": "Keyword",
  "person.page.orcid.sync-queue.tooltip.keywords": "Palabras clave",

  // "person.page.orcid.sync-queue.tooltip.external_ids": "External identifier",
  "person.page.orcid.sync-queue.tooltip.external_ids": "Identificador externo",

  // "person.page.orcid.sync-queue.tooltip.researcher_urls": "Researcher url",
  "person.page.orcid.sync-queue.tooltip.researcher_urls": "URL del investigador",

  // "person.page.orcid.sync-queue.send": "Synchronize with ORCID registry",
  "person.page.orcid.sync-queue.send": "Sincronizar con el registro ORCID",

  // "person.page.orcid.sync-queue.send.unauthorized-error.title": "The submission to ORCID failed for missing authorizations.",
  "person.page.orcid.sync-queue.send.unauthorized-error.title": "Falló el envío a ORCID debdo a autorización insuficiente.",

  // "person.page.orcid.sync-queue.send.unauthorized-error.content": "Click <a href='{{orcid}}'>here</a> to grant again the required permissions. If the problem persists, contact the administrator",
  "person.page.orcid.sync-queue.send.unauthorized-error.content": "Pulse <a href='{{orcid}}'>aquí</a> para conceder de nuevo los permisos requeridos. Si el problema continuase, contacte con el administrador",

  // "person.page.orcid.sync-queue.send.bad-request-error": "The submission to ORCID failed because the resource sent to ORCID registry is not valid",
  "person.page.orcid.sync-queue.send.bad-request-error": "El envío a ORCID falló debido a que el recurso que se envión no era válido",

  // "person.page.orcid.sync-queue.send.error": "The submission to ORCID failed",
  "person.page.orcid.sync-queue.send.error": "Falló el envío a ORCID",

  // "person.page.orcid.sync-queue.send.conflict-error": "The submission to ORCID failed because the resource is already present on the ORCID registry",
  "person.page.orcid.sync-queue.send.conflict-error": "El envío a ORCID falló debido a que el recurso ya existía en el registro ORCID",

  // "person.page.orcid.sync-queue.send.not-found-warning": "The resource does not exists anymore on the ORCID registry.",
  "person.page.orcid.sync-queue.send.not-found-warning": "El recurso no existe ya en el registro ORCID.",

  // "person.page.orcid.sync-queue.send.success": "The submission to ORCID was completed successfully",
  "person.page.orcid.sync-queue.send.success": "El envío a ORCID ha sido completado con éxito",

  // "person.page.orcid.sync-queue.send.validation-error": "The data that you want to synchronize with ORCID is not valid",
  "person.page.orcid.sync-queue.send.validation-error": "Los datos que quiere sincronizar con ORCID no son válidos",

  // "person.page.orcid.sync-queue.send.validation-error.amount-currency.required": "The amount's currency is required",
  "person.page.orcid.sync-queue.send.validation-error.amount-currency.required": "Se requiere la divisa de la cantidad",

  // "person.page.orcid.sync-queue.send.validation-error.external-id.required": "The resource to be sent requires at least one identifier",
  "person.page.orcid.sync-queue.send.validation-error.external-id.required": "El recurso que se quiere enviar necesita al menos un identificador",

  // "person.page.orcid.sync-queue.send.validation-error.title.required": "The title is required",
  "person.page.orcid.sync-queue.send.validation-error.title.required": "Se requiere un título",

  // "person.page.orcid.sync-queue.send.validation-error.type.required": "The dc.type is required",
  "person.page.orcid.sync-queue.send.validation-error.type.required": "Se requiere un dc.type",

  // "person.page.orcid.sync-queue.send.validation-error.start-date.required": "The start date is required",
  "person.page.orcid.sync-queue.send.validation-error.start-date.required": "Se requiere una fecha de comienzo",

  // "person.page.orcid.sync-queue.send.validation-error.funder.required": "The funder is required",
  "person.page.orcid.sync-queue.send.validation-error.funder.required": "Se requiere un financiador",

  // "person.page.orcid.sync-queue.send.validation-error.country.invalid": "Invalid 2 digits ISO 3166 country",
  "person.page.orcid.sync-queue.send.validation-error.country.invalid": "Los 2 dígitos ISO 3166 de pais son inválidos",

  // "person.page.orcid.sync-queue.send.validation-error.organization.required": "The organization is required",
  "person.page.orcid.sync-queue.send.validation-error.organization.required": "Se requiere una organización",

  // "person.page.orcid.sync-queue.send.validation-error.organization.name-required": "The organization's name is required",
  "person.page.orcid.sync-queue.send.validation-error.organization.name-required": "Se requiere el nombre de la organización",

  // "person.page.orcid.sync-queue.send.validation-error.publication.date-invalid": "The publication date must be one year after 1900",
  "person.page.orcid.sync-queue.send.validation-error.publication.date-invalid": "La fecha de publicación debe ser posterior a 1900",

  // "person.page.orcid.sync-queue.send.validation-error.organization.address-required": "The organization to be sent requires an address",
  "person.page.orcid.sync-queue.send.validation-error.organization.address-required": "Se requiere la dirección de la organización",

  // "person.page.orcid.sync-queue.send.validation-error.organization.city-required": "The address of the organization to be sent requires a city",
  "person.page.orcid.sync-queue.send.validation-error.organization.city-required": "Se requiere que la dirección de la organización tenga una ciudad",

  // "person.page.orcid.sync-queue.send.validation-error.organization.country-required": "The address of the organization to be sent requires a valid 2 digits ISO 3166 country",
  "person.page.orcid.sync-queue.send.validation-error.organization.country-required": "Se requiere que la dirección de la organización tenga un código de pais de 2 dígitos ISO 3166 válido",

  // "person.page.orcid.sync-queue.send.validation-error.disambiguated-organization.required": "An identifier to disambiguate organizations is required. Supported ids are GRID, Ringgold, Legal Entity identifiers (LEIs) and Crossref Funder Registry identifiers",
  "person.page.orcid.sync-queue.send.validation-error.disambiguated-organization.required": "Se requiere un identificador para desambiguar la organización. Los identificadores admitidos son GRID, Ringgold, Legal Entity identifiers (LEIs) y Crossref Funder Registry",

  // "person.page.orcid.sync-queue.send.validation-error.disambiguated-organization.value-required": "The organization's identifiers requires a value",
  "person.page.orcid.sync-queue.send.validation-error.disambiguated-organization.value-required": "Se requiere que los identificadores de la organización tengan un valor",

  // "person.page.orcid.sync-queue.send.validation-error.disambiguation-source.required": "The organization's identifiers requires a source",
  "person.page.orcid.sync-queue.send.validation-error.disambiguation-source.required": "Se requiere que los identificadores de la organización tengan una fuente",

  // "person.page.orcid.sync-queue.send.validation-error.disambiguation-source.invalid": "The source of one of the organization identifiers is invalid. Supported sources are RINGGOLD, GRID, LEI and FUNDREF",
  "person.page.orcid.sync-queue.send.validation-error.disambiguation-source.invalid": "La fuente de uno de los identificadores de organización es inválida. Las fuentes admitidas son RINGGOLD, GRID, LEI and FUNDREF",

  // "person.page.orcid.synchronization-mode": "Synchronization mode",
  "person.page.orcid.synchronization-mode": "Modo sincronización",

  // "person.page.orcid.synchronization-mode.batch": "Batch",
  "person.page.orcid.synchronization-mode.batch": "Batch",

  // "person.page.orcid.synchronization-mode.label": "Synchronization mode",
  "person.page.orcid.synchronization-mode.label": "Modo sincronización",

  // "person.page.orcid.synchronization-mode-message": "Please select how you would like synchronization to ORCID to occur. The options include \"Manual\" (you must send your data to ORCID manually), or \"Batch\" (the system will send your data to ORCID via a scheduled script).",
  "person.page.orcid.synchronization-mode-message": "Seleccione cómo prefiere realizar la sincronización con ORCID. Puede escoger \"Manual\" (usted envía los datos a ORCID manualmente), o \"Batch\" (el sistema enviará sus datos a ORCID vía un programa planificado).",

  // "person.page.orcid.synchronization-mode-funding-message": "Select whether to send your linked Project entities to your ORCID record's list of funding information.",
  "person.page.orcid.synchronization-mode-funding-message": "Seleccione si enviará información de sus entidades conectadas de tipo Proyecto a la información de financiación de ORCID.",

  // "person.page.orcid.synchronization-mode-publication-message": "Select whether to send your linked Publication entities to your ORCID record's list of works.",
  "person.page.orcid.synchronization-mode-publication-message": "Seleccione si enviará información de sus entidades conectadas de tipo Publicación a la información de trabajos de ORCID.",

  // "person.page.orcid.synchronization-mode-profile-message": "Select whether to send your biographical data or personal identifiers to your ORCID record.",
  "person.page.orcid.synchronization-mode-profile-message": "Seleccione si enviará información de sus datos biográficos o identificadores personales a ORCID",

  // "person.page.orcid.synchronization-settings-update.success": "The synchronization settings have been updated successfully",
  "person.page.orcid.synchronization-settings-update.success": "Los ajustes de sincronización se han actualizado con éxito",

  // "person.page.orcid.synchronization-settings-update.error": "The update of the synchronization settings failed",
  "person.page.orcid.synchronization-settings-update.error": "Ha fallado la actualización de los ajustes de sincronización",

  // "person.page.orcid.synchronization-mode.manual": "Manual",
  "person.page.orcid.synchronization-mode.manual": "Manual",

  // "person.page.orcid.scope.authenticate": "Get your ORCID iD",
  "person.page.orcid.scope.authenticate": "Obtenga su ORCID iD",

  // "person.page.orcid.scope.read-limited": "Read your information with visibility set to Trusted Parties",
  "person.page.orcid.scope.read-limited": "Lea su información con la visibilidad ajustada a Terceros Confiables",

  // "person.page.orcid.scope.activities-update": "Add/update your research activities",
  "person.page.orcid.scope.activities-update": "Añada/actualice sus actividades de investigación",

  // "person.page.orcid.scope.person-update": "Add/update other information about you",
  "person.page.orcid.scope.person-update": "Añada/actualice otras informaciones sobre usted",

  // "person.page.orcid.unlink.success": "The disconnection between the profile and the ORCID registry was successful",
  "person.page.orcid.unlink.success": "Se efectuó con éxito la desconexión entre el perfil y el registro de ORCID",

  // "person.page.orcid.unlink.error": "An error occurred while disconnecting between the profile and the ORCID registry. Try again",
  "person.page.orcid.unlink.error": "Hubo un error en la desconexión entre el perfil y el registro de ORCID. Inténtelo de nuevo",

  // "person.orcid.sync.setting": "ORCID Synchronization settings",
  "person.orcid.sync.setting": "Ajustes de sincronización de ORCID",

  // "person.orcid.registry.queue": "ORCID Registry Queue",
  "person.orcid.registry.queue": "Cola de registro de ORCID",

  // "person.orcid.registry.auth": "ORCID Authorizations",
  "person.orcid.registry.auth": "Autorizaciones ORCID",

  // "home.recent-submissions.head": "Recent Submissions",
  "home.recent-submissions.head": "Envíos recientes",

  // "listable-notification-object.default-message": "This object couldn't be retrieved",
  "listable-notification-object.default-message": "Este objeto no se pudo recuperar",

  // "system-wide-alert-banner.retrieval.error": "Something went wrong retrieving the system-wide alert banner",
  "system-wide-alert-banner.retrieval.error": "Algo salió mal al recuperar el banner de alerta del sistema",

  // "system-wide-alert-banner.countdown.prefix": "In",
  "system-wide-alert-banner.countdown.prefix": "En",

  // "system-wide-alert-banner.countdown.days": "{{days}} day(s),",
  "system-wide-alert-banner.countdown.days": "{{days}} día(s),",

  // "system-wide-alert-banner.countdown.hours": "{{hours}} hour(s) and",
  "system-wide-alert-banner.countdown.hours": "{{hours}} hora(s) y",

  // "system-wide-alert-banner.countdown.minutes": "{{minutes}} minute(s):",
  "system-wide-alert-banner.countdown.minutes": "{{minutes}} minuto(s):",

  // "menu.section.system-wide-alert": "System-wide Alert",
  "menu.section.system-wide-alert": "Alerta del Sistema",

  // "system-wide-alert.form.header": "System-wide Alert",
  "system-wide-alert.form.header": "Alerta del Sistema",

  // "system-wide-alert-form.retrieval.error": "Something went wrong retrieving the system-wide alert",
  "system-wide-alert-form.retrieval.error": "Algo salió mal al recuperar la alerta del sistema",

  // "system-wide-alert.form.cancel": "Cancel",
  "system-wide-alert.form.cancel": "Cancelar",

  // "system-wide-alert.form.save": "Save",
  "system-wide-alert.form.save": "Guardar",

  // "system-wide-alert.form.label.active": "ACTIVE",
  "system-wide-alert.form.label.active": "ACTIVO",

  // "system-wide-alert.form.label.inactive": "INACTIVE",
  "system-wide-alert.form.label.inactive": "INACTIVO",

  // "system-wide-alert.form.error.message": "The system wide alert must have a message",
  "system-wide-alert.form.error.message": "La alerta de sistema debe tener un mensaje",

  // "system-wide-alert.form.label.message": "Alert message",
  "system-wide-alert.form.label.message": "Mensaje de alerta",

  // "system-wide-alert.form.label.countdownTo.enable": "Enable a countdown timer",
  "system-wide-alert.form.label.countdownTo.enable": "Habilitar un temporizador de cuenta regresiva",

  // "system-wide-alert.form.label.countdownTo.hint": "Hint: Set a countdown timer. When enabled, a date can be set in the future and the system-wide alert banner will perform a countdown to the set date. When this timer ends, it will disappear from the alert. The server will NOT be automatically stopped.",
  "system-wide-alert.form.label.countdownTo.hint": "Sugerencia: Configure un temporizador. Cuando esté habilitado, se puede establecer una fecha en el futuro y el banner del sistema de alerta realizara una cuenta regresiva hasta la fecha establecida. Cuando finalice el temporizador, este desaparecerá de la alerta. El servidor NO se detendrá automáticamente..",

  // "system-wide-alert.form.label.preview": "System-wide alert preview",
  "system-wide-alert.form.label.preview": "Vista preliminar de la alerta del sistema",

  // "system-wide-alert.form.update.success": "The system-wide alert was successfully updated",
  "system-wide-alert.form.update.success": "La alerta de sistema fue actualizada exitosamente",

  // "system-wide-alert.form.update.error": "Something went wrong when updating the system-wide alert",
  "system-wide-alert.form.update.error": "Algo salió mal al actualizar la alerta del sistema",

  // "system-wide-alert.form.create.success": "The system-wide alert was successfully created",
  "system-wide-alert.form.create.success": "La alerta del sistema fue creada exitosamente",

  // "system-wide-alert.form.create.error": "Something went wrong when creating the system-wide alert",
  "system-wide-alert.form.create.error": "Algo salió mal al crear la alerta del sistema",

  // "admin.system-wide-alert.breadcrumbs": "System-wide Alerts",
  "admin.system-wide-alert.breadcrumbs": "Alertas del sistema",

  // "admin.system-wide-alert.title": "System-wide Alerts",
  "admin.system-wide-alert.title": "Alertas del sistema",

  // "item-access-control-title": "This form allows you to perform changes to the access conditions of the item's metadata or its bitstreams.",
  "item-access-control-title": "Esta pantalla le permite realizar cambios en las condiciones de acceso a los metadatos o a los archivos del ítem.",

  // "collection-access-control-title": "This form allows you to perform changes to the access conditions of all the items owned by this collection. Changes may be performed to either all Item metadata or all content (bitstreams).",
  "collection-access-control-title": "Esta pantalla le permite realizar cambios en las condiciones de acceso de todos los ítems de la colección. Puede realizar los cambios a los metadatos o a los archivos de todos los ítems.",

  // "community-access-control-title": "This form allows you to perform changes to the access conditions of all the items owned by any collection under this community. Changes may be performed to either all Item metadata or all content (bitstreams).",
  "community-access-control-title": "Esta pantalla le permite realizar cambios en las condiciones de acceso de todos los ítems de todas las colecciones de esta comunidad. Puede realizar los cambios a los metadatos o a los archivos de todos los ítems.",

  // "access-control-item-header-toggle": "Item's Metadata",
  "access-control-item-header-toggle": "Metadatos del ítem",

  // "access-control-bitstream-header-toggle": "Bitstreams",
  "access-control-bitstream-header-toggle": "Archivos",

  // "access-control-mode": "Mode",
  "access-control-mode": "Modo",

  // "access-control-access-conditions": "Access conditions",
  "access-control-access-conditions": "Condiciones de accceso",

  // "access-control-no-access-conditions-warning-message": "Currently, no access conditions are specified below. If executed, this will replace the current access conditions with the default access conditions inherited from the owning collection.",
  "access-control-no-access-conditions-warning-message": "No ha especificado condiciones de acceso. Si lo ejecuta, se sustituirán las condiciones actuales con las condiones heredadas de la colección de pertenencia.",

  // "access-control-replace-all": "Replace access conditions",
  "access-control-replace-all": "Sustituir condiciones de accceso",

  // "access-control-add-to-existing": "Add to existing ones",
  "access-control-add-to-existing": "Añadir a las existentes",

  // "access-control-limit-to-specific": "Limit the changes to specific bitstreams",
  "access-control-limit-to-specific": "Limitar los cambios a ficheros específicos",

  // "access-control-process-all-bitstreams": "Update all the bitstreams in the item",
  "access-control-process-all-bitstreams": "Actualizar todos los archivos del ítem",

  // "access-control-bitstreams-selected": "bitstreams selected",
  "access-control-bitstreams-selected": "archivos seleccionados",

  // "access-control-cancel": "Cancel",
  "access-control-cancel": "Cancelar",

  // "access-control-execute": "Execute",
  "access-control-execute": "Ejecutar",

  // "access-control-add-more": "Add more",
  "access-control-add-more": "Añadir mas",

  // "access-control-select-bitstreams-modal.title": "Select bitstreams",
  "access-control-select-bitstreams-modal.title": "Seleccionar archivos",

  // "access-control-select-bitstreams-modal.no-items": "No items to show.",
  "access-control-select-bitstreams-modal.no-items": "No hay ítems para mostrar.",

  // "access-control-select-bitstreams-modal.close": "Close",
  "access-control-select-bitstreams-modal.close": "Cerrar",

  // "access-control-option-label": "Access condition type",
  "access-control-option-label": "Tipo de condición de acceso",

  // "access-control-option-note": "Choose an access condition to apply to selected objects.",
  "access-control-option-note": "Seleccione una condición de acceso para aplicar a los objetos seleccionados.",

  // "access-control-option-start-date": "Grant access from",
  "access-control-option-start-date": "Establecer acceso desde",

  // "access-control-option-start-date-note": "Select the date from which the related access condition is applied",
  "access-control-option-start-date-note": "Escoja la fecha desde la cuál se aplicarán las condiciones de acceso especificadas",

  // "access-control-option-end-date": "Grant access until",
  "access-control-option-end-date": "Establecer acceso hasta",

  // "access-control-option-end-date-note": "Select the date until which the related access condition is applied",
  "access-control-option-end-date-note": "Escoja la fecha hasta la cuál se aplicarán las condiciones de acceso especificadas",

  // "browse.search-form.placeholder": "Search the repository",
  "browse.search-form.placeholder": "Buscar en el repositorio",

<<<<<<< HEAD
  // "search.filters.remove": "Remove filter of type {{ type }} with value {{ value }}",
  "search.filters.remove": "Eliminar filtro de tipo {{ type }} con valor {{ value }}",

  // "search.filters.applied.f.title": "Title",
  "search.filters.applied.f.title": "Título",

  // "search.filters.applied.f.original_bundle_filenames": "File name",
  "search.filters.applied.f.original_bundle_filenames": "Nombre del archivo",

  // "search.filters.applied.f.original_bundle_descriptions": "File description",
  "search.filters.applied.f.original_bundle_descriptions": "Descripción del archivo",

  // "search.filters.applied.operator.equals": "",
  "search.filters.applied.operator.equals": "",

  // "search.filters.applied.operator.notequals": " not equals",
  "search.filters.applied.operator.notequals": " no es igual a",

  // "search.filters.applied.operator.authority": "",
  "search.filters.applied.operator.authority": "",

  // "search.filters.applied.operator.notauthority": " not authority",
  "search.filters.applied.operator.notauthority": " sin autoridad",

  // "search.filters.applied.operator.contains": " contains",
  "search.filters.applied.operator.contains": " contiene",

  // "search.filters.applied.operator.notcontains": " not contains",
  "search.filters.applied.operator.notcontains": " no contiene",

  // "search.filters.applied.operator.query": "",
  "search.filters.applied.operator.query": "",

  // "search.filters.entityType.Person": "Person",
  "search.filters.entityType.Person": "Persona",

  // "search.filters.entityType.Project": "Project",
  "search.filters.entityType.Project": "Proyecto",

  // "search.filters.entityType.Publication": "Publication",
  "search.filters.entityType.Publication": "Publicación",

  // "search.filters.namedresourcetype.Archived": "Archived",
  "search.filters.namedresourcetype.Archived": "Archivado",

  // "search.filters.namedresourcetype.Validation": "Validation",
  "search.filters.namedresourcetype.Validation": "Validación",

  // "search.filters.namedresourcetype.Waiting for Controller": "Waiting for reviewer",
  "search.filters.namedresourcetype.Waiting for Controller": "A la espera del revisor",

  // "search.filters.namedresourcetype.Workflow": "Workflow",
  "search.filters.namedresourcetype.Workflow": "Flujo de trabajo",

  // "search.filters.namedresourcetype.Workspace": "Workspace",
  "search.filters.namedresourcetype.Workspace": "Espacio de trabajo",

  // "search.filters.operator.equals.text": "Equals",
  "search.filters.operator.equals.text": "Es igual a",

  // "search.filters.operator.notequals.text": "Not Equals",
  "search.filters.operator.notequals.text": "No es igual a",

  // "search.filters.operator.authority.text": "Authority",
  "search.filters.operator.authority.text": "Autoridad",

  // "search.filters.operator.notauthority.text": "Not Authority",
  "search.filters.operator.notauthority.text": "Sin autoridad",

  // "search.filters.operator.contains.text": "Contains",
  "search.filters.operator.contains.text": "Contiene",

  // "search.filters.operator.notcontains.text": "Not Contains",
  "search.filters.operator.notcontains.text": "No contiene",

  // "search.filters.operator.query.text": "Query",
  "search.filters.operator.query.text": "Consulta",

  // "search.sidebar.advanced-search.title": "Advanced Search",
  "search.sidebar.advanced-search.title": "Búsqueda Avanzada",

  // "discover.filters.head": "Discover",
  "discover.filters.head": "Descubrir",

  // "search.filters.filter.title.head": "Title",
  "search.filters.filter.title.head": "Título",

  // "search.filters.filter.title.placeholder": "Title",
  "search.filters.filter.title.placeholder": "Título",

  // "search.filters.filter.title.label": "Search Title",
  "search.filters.filter.title.label": "Buscar por título",

  // "search.filters.filter.original_bundle_filenames.head": "File name",
  "search.filters.filter.original_bundle_filenames.head": "Nombre del archivo",

  // "search.filters.filter.original_bundle_filenames.placeholder": "File name",
  "search.filters.filter.original_bundle_filenames.placeholder": "Nombre del archivo",

  // "search.filters.filter.original_bundle_filenames.label": "Search File name",
  "search.filters.filter.original_bundle_filenames.label": "Buscar por nombre del archivo",

  // "search.filters.filter.original_bundle_descriptions.head": "File description",
  "search.filters.filter.original_bundle_descriptions.head": "Descripción del archivo",

  // "search.filters.filter.original_bundle_descriptions.placeholder": "File description",
  "search.filters.filter.original_bundle_descriptions.placeholder": "Descripción del archivo",

  // "search.filters.filter.original_bundle_descriptions.label": "Search File description",
  "search.filters.filter.original_bundle_descriptions.label": "Buscar por descripción del archivo",

  // "search.filters.filter.funding.head": "Funding",
  "search.filters.filter.funding.head": "Financiación",

  // "search.filters.filter.funding.placeholder": "Funding",
  "search.filters.filter.funding.placeholder": "Financiación",

  // "search.filters.filter.queue_last_start_time.head": "Last processing time ",
  "search.filters.filter.queue_last_start_time.head": "Última hora de procesamiento ",

  // "search.filters.filter.queue_last_start_time.min.label": "Min range",
  "search.filters.filter.queue_last_start_time.min.label": "Alcance mínimo",

  // "search.filters.filter.queue_last_start_time.max.label": "Max range",
  "search.filters.filter.queue_last_start_time.max.label": "Alcance máximo",

  // "search.filters.filter.relateditem.head": "Related item",
  "search.filters.filter.relateditem.head": "Ítem relacionado",

  // "search.filters.filter.origin.head": "Origin",
  "search.filters.filter.origin.head": "Origen",

  // "search.filters.filter.ldn_service.head": "LDN Service",
  "search.filters.filter.ldn_service.head": "Servicio LDN",

  // "search.filters.filter.target.head": "Target",
  "search.filters.filter.target.head": "Destino",

  // "search.filters.filter.queue_status.head": "Queue status",
  "search.filters.filter.queue_status.head": "Estado de la fila",

  // "search.filters.filter.activity_stream_type.head": "Activity stream type",
  "search.filters.filter.activity_stream_type.head": "Tipo de flujo de actividad",

  // "search.filters.filter.coar_notify_type.head": "COAR Notify type",
  "search.filters.filter.coar_notify_type.head": "COAR Tipo de notificación",

  // "search.filters.filter.notification_type.head": "Notification type",
  "search.filters.filter.notification_type.head": "Tipo de notificación",

  // "search.filters.filter.relateditem.label": "Search related items",
  "search.filters.filter.relateditem.label": "Buscar ítems relacionados",

  // "search.filters.filter.queue_status.label": "Search queue status",
  "search.filters.filter.queue_status.label": "Estado de la fila de búsqueda",

  // "search.filters.filter.target.label": "Search target",
  "search.filters.filter.target.label": "Buscar por destino",

  // "search.filters.filter.activity_stream_type.label": "Search activity stream type",
  "search.filters.filter.activity_stream_type.label": "Buscar por tipo de flujo de actividad",

  // "search.filters.filter.coar_notify_type.label": "Search COAR Notify type",
  "search.filters.filter.coar_notify_type.label": "Buscar por COAR Tipo de notificación",

  // "search.filters.filter.notification_type.label": "Search notification type",
  "search.filters.filter.notification_type.label": "Buscar por tipo de notificación",

  // "search.filters.filter.relateditem.placeholder": "Related items",
  "search.filters.filter.relateditem.placeholder": "Ítems relacionados",

  // "search.filters.filter.target.placeholder": "Target",
  "search.filters.filter.target.placeholder": "Destino",

  // "search.filters.filter.origin.label": "Search source",
  "search.filters.filter.origin.label": "Buscar fuente",

  // "search.filters.filter.origin.placeholder": "Source",
  "search.filters.filter.origin.placeholder": "Fuente",

  // "search.filters.filter.ldn_service.label": "Search LDN Service",
  "search.filters.filter.ldn_service.label": "Buscar por servicio LDN",

  // "search.filters.filter.ldn_service.placeholder": "LDN Service",
  "search.filters.filter.ldn_service.placeholder": "Servicio LDN",

  // "search.filters.filter.queue_status.placeholder": "Queue status",
  "search.filters.filter.queue_status.placeholder": "Estado de la fila",

  // "search.filters.filter.activity_stream_type.placeholder": "Activity stream type",
  "search.filters.filter.activity_stream_type.placeholder": "Tipo de flujo de actividad",

  // "search.filters.filter.coar_notify_type.placeholder": "COAR Notify type",
  "search.filters.filter.coar_notify_type.placeholder": "COAR Tipo de notificación",

  // "search.filters.filter.notification_type.placeholder": "Notification",
  "search.filters.filter.notification_type.placeholder": "Notificación",

  // "search.filters.filter.notifyRelation.head": "Notify Relation",
  "search.filters.filter.notifyRelation.head": "Notificación de relación",

  // "search.filters.filter.notifyRelation.label": "Search Notify Relation",
  "search.filters.filter.notifyRelation.label": "Buscar por notificación de relación",

  // "search.filters.filter.notifyRelation.placeholder": "Notify Relation",
  "search.filters.filter.notifyRelation.placeholder": "Notificación de relación",

  // "search.filters.filter.notifyReview.head": "Notify Review",
  "search.filters.filter.notifyReview.head": "Notificación de revisión",

  // "search.filters.filter.notifyReview.label": "Search Notify Review",
  "search.filters.filter.notifyReview.label": "Buscar por notificación de Revisión",

  // "search.filters.filter.notifyReview.placeholder": "Notify Review",
  "search.filters.filter.notifyReview.placeholder": "Notificación de revisión",

  // "search.filters.filter.notifyEndorsement.head": "Notify Endorsement",
  "search.filters.filter.notifyEndorsement.head": "Notificación de aprobación",

  // "search.filters.filter.notifyEndorsement.placeholder": "Notify Endorsement",
  "search.filters.filter.notifyEndorsement.placeholder": "Notificación de aprobación",

  // "search.filters.filter.notifyEndorsement.label": "Search Notify Endorsement",
  "search.filters.filter.notifyEndorsement.label": "Buscar por notificación de aprobación",

  // "menu.section.notifications": "Notifications",
  "menu.section.notifications": "Notificaciones",

  // "menu.section.icon.notifications": "Notifications menu section",
  "menu.section.icon.notifications": "Sección del menú de notificaciones",

  // "menu.section.notifications_publication-claim": "Publication Claim",
  "menu.section.notifications_publication-claim": "Reclamo de publicación",

  // "menu.section.quality-assurance": "Quality Assurance",
  "menu.section.quality-assurance": "Control de calidad",

  // "notification.suggestion": "We found <b>{{count}} publications</b> in the {{source}} that seems to be related to your profile.<br>",
  "notification.suggestion": "Hemos encontrado <b>{{count}} publicaciones</b> en el {{source}} que parecen estar relacionadas con su perfil.<br>",

  // "notification.suggestion.review": "review the suggestions",
  "notification.suggestion.review": "revisar sugerencias",

  // "notification.suggestion.please": "Please",
  "notification.suggestion.please": "Por favor",

  // "admin.notifications.publicationclaim.breadcrumbs": "Publication Claim",
  "admin.notifications.publicationclaim.breadcrumbs": "Reclamo de publicación",

  // "admin.notifications.publicationclaim.page.title": "Publication Claim",
  "admin.notifications.publicationclaim.page.title": "Reclamo de publicación",

  // "suggestion.loading": "Loading ...",
  "suggestion.loading": "Cargando ...",

  // "suggestion.title": "Publication Claim",
  "suggestion.title": "Reclamo de publicación",

  // "suggestion.title.breadcrumbs": "Publication Claim",
  "suggestion.title.breadcrumbs": "Reclamo de publicación",

  // "suggestion.targets.description": "Below you can see all the suggestions ",
  "suggestion.targets.description": "A continuación puede ver todas las sugerencias ",

  // "suggestion.targets": "Current Suggestions",
  "suggestion.targets": "Sugerencias actuales",

  // "suggestion.table.name": "Researcher Name",
  "suggestion.table.name": "Nombre del investigador",

  // "suggestion.table.actions": "Actions",
  "suggestion.table.actions": "Acciones",

  // "suggestion.button.review": "Review {{ total }} suggestion(s)",
  "suggestion.button.review": "Revisar {{ total }} sugerencia(s)",

  // "suggestion.button.review.title": "Review {{ total }} suggestion(s) for ",
  "suggestion.button.review.title": "Revisar {{ total }} sugerencia(s) para ",

  // "suggestion.noTargets": "No target found.",
  "suggestion.noTargets": "Ningún destino encontrado.",

  // "suggestion.target.error.service.retrieve": "An error occurred while loading the Suggestion targets",
  "suggestion.target.error.service.retrieve": "Se ha producido un error al cargar los destinos de las sugerencias",

  // "suggestion.evidence.type": "Type",
  "suggestion.evidence.type": "Tipo",

  // "suggestion.evidence.score": "Score",
  "suggestion.evidence.score": "Puntuación",

  // "suggestion.evidence.notes": "Notes",
  "suggestion.evidence.notes": "Notas",

  // "suggestion.approveAndImport": "Approve & import",
  "suggestion.approveAndImport": "Aprobar e importar",

  // "suggestion.approveAndImport.success": "The suggestion has been imported successfully. <a href='{{ url }}'>View.</a>",
  "suggestion.approveAndImport.success": "La sugerencia se ha importado correctamente. <a href='{{ url }}'>Ver.</a>",

  // "suggestion.approveAndImport.bulk": "Approve & import Selected",
  "suggestion.approveAndImport.bulk": "Aprobar e importar Seleccionado",

  // "suggestion.approveAndImport.bulk.success": "{{ count }} suggestions have been imported successfully ",
  "suggestion.approveAndImport.bulk.success": "{{ count }} las sugerencias se han importado correctamente ",

  // "suggestion.approveAndImport.bulk.error": "{{ count }} suggestions haven't been imported due to unexpected server errors",
  "suggestion.approveAndImport.bulk.error": "{{ count }} las sugerencias no se han importado debido a errores inesperados del servidor",

  // "suggestion.ignoreSuggestion": "Ignore Suggestion",
  "suggestion.ignoreSuggestion": "Ignorar sugerencia",

  // "suggestion.ignoreSuggestion.success": "The suggestion has been discarded",
  "suggestion.ignoreSuggestion.success": "La sugerencia ha sido descartada",

  // "suggestion.ignoreSuggestion.bulk": "Ignore Suggestion Selected",
  "suggestion.ignoreSuggestion.bulk": "Ignorar sugerencia seleccionada",

  // "suggestion.ignoreSuggestion.bulk.success": "{{ count }} suggestions have been discarded ",
  "suggestion.ignoreSuggestion.bulk.success": "{{ count }} sugerencias descartadas ",

  // "suggestion.ignoreSuggestion.bulk.error": "{{ count }} suggestions haven't been discarded due to unexpected server errors",
  "suggestion.ignoreSuggestion.bulk.error": "{{ count }} las sugerencias no se han descartado debido a errores inesperados del servidor",

  // "suggestion.seeEvidence": "See evidence",
  "suggestion.seeEvidence": "Ver pruebas",

  // "suggestion.hideEvidence": "Hide evidence",
  "suggestion.hideEvidence": "Ocultar pruebas",

  // "suggestion.suggestionFor": "Suggestions for",
  "suggestion.suggestionFor": "Sugerencias para",

  // "suggestion.suggestionFor.breadcrumb": "Suggestions for {{ name }}",
  "suggestion.suggestionFor.breadcrumb": "Sugerencias para {{ name }}",

  // "suggestion.source.openaire": "OpenAIRE Graph",
  "suggestion.source.openaire": "Gráfico OpenAIRE",

  // "suggestion.from.source": "from the ",
  "suggestion.from.source": "del ",

  // "suggestion.count.missing": "You have no publication claims left",
  "suggestion.count.missing": "Ya no tiene reclamaciones de publicación",

  // "suggestion.totalScore": "Total Score",
  "suggestion.totalScore": "Puntuación total",

  // "suggestion.type.openaire": "OpenAIRE",
  "suggestion.type.openaire": "OpenAIRE",

  // "notifications.events.title": "Quality Assurance Suggestions",
  "notifications.events.title": "Sugerencias para el control de calidad",

  // "admin.quality-assurance.breadcrumbs": "Quality Assurance",
  "admin.quality-assurance.breadcrumbs": "Control de calidad",

  // "admin.notifications.event.breadcrumbs": "Quality Assurance Suggestions",
  "admin.notifications.event.breadcrumbs": "Sugerencias para el control de calidad",

  // "admin.notifications.event.page.title": "Quality Assurance Suggestions",
  "admin.notifications.event.page.title": "Sugerencias para el control de calidad",

  // "admin.quality-assurance.page.title": "Quality Assurance",
  "admin.quality-assurance.page.title": "Control de calidad",

  // "admin.notifications.source.breadcrumbs": "Quality Assurance",
  "admin.notifications.source.breadcrumbs": "Control de calidad",

  // "quality-assurance.event.table.person-who-requested": "Requested by",
  "quality-assurance.event.table.person-who-requested": "Solicitado por",

  // "quality-assurance.title": "Quality Assurance",
  "quality-assurance.title": "Control de calidad",

  // "quality-assurance.topics.description": "Below you can see all the topics received from the subscriptions to {{source}}.",
  "quality-assurance.topics.description": "A continuación podrá ver todos los temas recibidos de las suscripciones a {{source}}.",

  // "quality-assurance.source.description": "Below you can see all the notification's sources.",
  "quality-assurance.source.description": "A continuación podrá ver todas las fuentes de la notificación.",

  // "quality-assurance.topics": "Current Topics",
  "quality-assurance.topics": "Temas actuales",

  // "quality-assurance.source": "Current Sources",
  "quality-assurance.source": "Fuentes actuales",

  // "quality-assurance.table.topic": "Topic",
  "quality-assurance.table.topic": "Tema",

  // "quality-assurance.table.source": "Source",
  "quality-assurance.table.source": "Fuente",

  // "quality-assurance.table.last-event": "Last Event",
  "quality-assurance.table.last-event": "Último acontecimiento",

  // "quality-assurance.table.actions": "Actions",
  "quality-assurance.table.actions": "Acciones",

  // "quality-assurance.source-list.button.detail": "Show topics for {{param}}",
  "quality-assurance.source-list.button.detail": "Mostrar temas para {{param}}",

  // "quality-assurance.topics-list.button.detail": "Show suggestions for {{param}}",
  "quality-assurance.topics-list.button.detail": "Mostrar sugerencias para {{param}}",

  // "quality-assurance.noTopics": "No topics found.",
  "quality-assurance.noTopics": "No se han encontrado temas.",

  // "quality-assurance.noSource": "No sources found.",
  "quality-assurance.noSource": "No se han encontrado fuentes.",

  // "quality-assurance.topic.error.service.retrieve": "An error occurred while loading the Quality Assurance topics",
  "quality-assurance.topic.error.service.retrieve": "Se ha producido un error al cargar los temas de control de calidad",

  // "quality-assurance.source.error.service.retrieve": "An error occurred while loading the Quality Assurance source",
  "quality-assurance.source.error.service.retrieve": "Se ha producido un error al cargar la fuente de control de calidad",

  // "quality-assurance.loading": "Loading ...",
  "quality-assurance.loading": "Cargando ...",

  // "quality-assurance.events.topic": "Topic:",
  "quality-assurance.events.topic": "Tema:",

  // "quality-assurance.noEvents": "No suggestions found.",
  "quality-assurance.noEvents": "No se han encontrado sugerencias.",

  // "quality-assurance.event.table.trust": "Trust",
  "quality-assurance.event.table.trust": "Confíe en",

  // "quality-assurance.event.table.publication": "Publication",
  "quality-assurance.event.table.publication": "Publicación",

  // "quality-assurance.event.table.details": "Details",
  "quality-assurance.event.table.details": "Detalles",

  // "quality-assurance.event.table.project-details": "Project details",
  "quality-assurance.event.table.project-details": "Detalles del proyecto",

  // "quality-assurance.event.table.reasons": "Reasons",
  "quality-assurance.event.table.reasons": "Razones",

  // "quality-assurance.event.table.actions": "Actions",
  "quality-assurance.event.table.actions": "Acciones",

  // "quality-assurance.event.action.accept": "Accept suggestion",
  "quality-assurance.event.action.accept": "Aceptar sugerencia",

  // "quality-assurance.event.action.ignore": "Ignore suggestion",
  "quality-assurance.event.action.ignore": "Ignorar sugerencia",

  // "quality-assurance.event.action.undo": "Delete",
  "quality-assurance.event.action.undo": "Borrar",

  // "quality-assurance.event.action.reject": "Reject suggestion",
  "quality-assurance.event.action.reject": "Rechazar la sugerencia",

  // "quality-assurance.event.action.import": "Import project and accept suggestion",
  "quality-assurance.event.action.import": "Importar proyecto y aceptar sugerencia",

  // "quality-assurance.event.table.pidtype": "PID Type:",
  "quality-assurance.event.table.pidtype": "Tipo de PID:",

  // "quality-assurance.event.table.pidvalue": "PID Value:",
  "quality-assurance.event.table.pidvalue": "Valor del PID:",

  // "quality-assurance.event.table.subjectValue": "Subject Value:",
  "quality-assurance.event.table.subjectValue": "Valor del tema:",

  // "quality-assurance.event.table.abstract": "Abstract:",
  "quality-assurance.event.table.abstract": "Resumen:",

  // "quality-assurance.event.table.suggestedProject": "OpenAIRE Suggested Project data",
  "quality-assurance.event.table.suggestedProject": "Datos del proyecto sugeridos por OpenAIRE",

  // "quality-assurance.event.table.project": "Project title:",
  "quality-assurance.event.table.project": "Título del proyecto:",

  // "quality-assurance.event.table.acronym": "Acronym:",
  "quality-assurance.event.table.acronym": "Acrónimo:",

  // "quality-assurance.event.table.code": "Code:",
  "quality-assurance.event.table.code": "Código:",

  // "quality-assurance.event.table.funder": "Funder:",
  "quality-assurance.event.table.funder": "Financiador:",

  // "quality-assurance.event.table.fundingProgram": "Funding program:",
  "quality-assurance.event.table.fundingProgram": "Programa de financiación:",

  // "quality-assurance.event.table.jurisdiction": "Jurisdiction:",
  "quality-assurance.event.table.jurisdiction": "Jurisdicción:",

  // "quality-assurance.events.back": "Back to topics",
  "quality-assurance.events.back": "Volver a los temas",

  // "quality-assurance.events.back-to-sources": "Back to sources",
  "quality-assurance.events.back-to-sources": "Volver a las fuentes",

  // "quality-assurance.event.table.less": "Show less",
  "quality-assurance.event.table.less": "Mostrar menos",

  // "quality-assurance.event.table.more": "Show more",
  "quality-assurance.event.table.more": "Mostrar más",

  // "quality-assurance.event.project.found": "Bound to the local record:",
  "quality-assurance.event.project.found": "Vinculado al registro local:",

  // "quality-assurance.event.project.notFound": "No local record found",
  "quality-assurance.event.project.notFound": "No se ha encontrado ningún registro local",

  // "quality-assurance.event.sure": "Are you sure?",
  "quality-assurance.event.sure": "¿Seguro?",

  // "quality-assurance.event.ignore.description": "This operation can't be undone. Ignore this suggestion?",
  "quality-assurance.event.ignore.description": "Esta operación no se puede deshacer. ¿Ignorar esta sugerencia?",

  // "quality-assurance.event.undo.description": "This operation can't be undone!",
  "quality-assurance.event.undo.description": "¡Esta operación no se puede deshacer!",

  // "quality-assurance.event.reject.description": "This operation can't be undone. Reject this suggestion?",
  "quality-assurance.event.reject.description": "Esta operación no se puede deshacer. ¿Rechazas esta sugerencia?",

  // "quality-assurance.event.accept.description": "No DSpace project selected. A new project will be created based on the suggestion data.",
  "quality-assurance.event.accept.description": "No se ha seleccionado ningún proyecto DSpace. Se creará un nuevo proyecto basado en los datos de la sugerencia.",

  // "quality-assurance.event.action.cancel": "Cancel",
  "quality-assurance.event.action.cancel": "Cancelar",

  // "quality-assurance.event.action.saved": "Your decision has been saved successfully.",
  "quality-assurance.event.action.saved": "Su elección se ha guardado correctamente.",

  // "quality-assurance.event.action.error": "An error has occurred. Your decision has not been saved.",
  "quality-assurance.event.action.error": "Se ha producido un error. Su elección no se ha guardado.",

  // "quality-assurance.event.modal.project.title": "Choose a project to bound",
  "quality-assurance.event.modal.project.title": "Elija un proyecto para vincular",

  // "quality-assurance.event.modal.project.publication": "Publication:",
  "quality-assurance.event.modal.project.publication": "Publicación:",

  // "quality-assurance.event.modal.project.bountToLocal": "Bound to the local record:",
  "quality-assurance.event.modal.project.bountToLocal": "Vinculado al registro local:",

  // "quality-assurance.event.modal.project.select": "Project search",
  "quality-assurance.event.modal.project.select": "Buscar proyectos",

  // "quality-assurance.event.modal.project.search": "Search",
  "quality-assurance.event.modal.project.search": "Buscar",

  // "quality-assurance.event.modal.project.clear": "Clear",
  "quality-assurance.event.modal.project.clear": "Limpiar",

  // "quality-assurance.event.modal.project.cancel": "Cancel",
  "quality-assurance.event.modal.project.cancel": "Cancelar",

  // "quality-assurance.event.modal.project.bound": "Bound project",
  "quality-assurance.event.modal.project.bound": "Proyecto vinculado",

  // "quality-assurance.event.modal.project.remove": "Remove",
  "quality-assurance.event.modal.project.remove": "Eliminar",

  // "quality-assurance.event.modal.project.placeholder": "Enter a project name",
  "quality-assurance.event.modal.project.placeholder": "Introduzca el nombre del proyecto",

  // "quality-assurance.event.modal.project.notFound": "No project found.",
  "quality-assurance.event.modal.project.notFound": "No se ha encontrado ningún proyecto.",

  // "quality-assurance.event.project.bounded": "The project has been linked successfully.",
  "quality-assurance.event.project.bounded": "El proyecto se ha vinculado con éxito.",

  // "quality-assurance.event.project.removed": "The project has been successfully unlinked.",
  "quality-assurance.event.project.removed": "El proyecto se ha desvinculado con éxito.",

  // "quality-assurance.event.project.error": "An error has occurred. No operation performed.",
  "quality-assurance.event.project.error": "Se ha producido un error. No se ha realizado ninguna operación.",

  // "quality-assurance.event.reason": "Reason",
  "quality-assurance.event.reason": "Motivo",
=======
  // "file-download-link.download": "Download ",
  "file-download-link.download": "Descargar ",

  // "register-page.registration.aria.label": "Enter your e-mail address",
  "register-page.registration.aria.label": "Introduzca su dirección de correo electrónico",
>>>>>>> 6ac92297

  // "forgot-email.form.aria.label": "Enter your e-mail address",
  "forgot-email.form.aria.label": "Introduzca su dirección de correo electrónico",
}<|MERGE_RESOLUTION|>--- conflicted
+++ resolved
@@ -8133,8 +8133,16 @@
 
   // "browse.search-form.placeholder": "Search the repository",
   "browse.search-form.placeholder": "Buscar en el repositorio",
-
-<<<<<<< HEAD
+  
+  // "file-download-link.download": "Download ",
+  "file-download-link.download": "Descargar ",
+
+  // "register-page.registration.aria.label": "Enter your e-mail address",
+  "register-page.registration.aria.label": "Introduzca su dirección de correo electrónico",
+
+  // "forgot-email.form.aria.label": "Enter your e-mail address",
+  "forgot-email.form.aria.label": "Introduzca su dirección de correo electrónico",
+
   // "search.filters.remove": "Remove filter of type {{ type }} with value {{ value }}",
   "search.filters.remove": "Eliminar filtro de tipo {{ type }} con valor {{ value }}",
 
@@ -8713,14 +8721,4 @@
 
   // "quality-assurance.event.reason": "Reason",
   "quality-assurance.event.reason": "Motivo",
-=======
-  // "file-download-link.download": "Download ",
-  "file-download-link.download": "Descargar ",
-
-  // "register-page.registration.aria.label": "Enter your e-mail address",
-  "register-page.registration.aria.label": "Introduzca su dirección de correo electrónico",
->>>>>>> 6ac92297
-
-  // "forgot-email.form.aria.label": "Enter your e-mail address",
-  "forgot-email.form.aria.label": "Introduzca su dirección de correo electrónico",
 }