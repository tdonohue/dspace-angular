--- conflicted
+++ resolved
@@ -1135,8 +1135,8 @@
   // TODO New key - Add a translation
   "admin.reports.commons.filters.permission.has_restricted_metadata.tooltip": "Item has metadata that is not accessible to Anonymous user",
 
-	// "admin.search.breadcrumbs": "Administrative Search",
-	"admin.search.breadcrumbs": "Búsqueda administrativa",
+  // "admin.search.breadcrumbs": "Administrative Search",
+  "admin.search.breadcrumbs": "Búsqueda administrativa",
 
   // "admin.access-control.groups.form.subgroups-list.notification.success.addSubgroup": "Successfully added subgroup: \"{{name}}\"",
   "admin.access-control.groups.form.subgroups-list.notification.success.addSubgroup": "Subgrupo agregado exitosamente: \"{{ name }}\"",
@@ -4805,14 +4805,10 @@
   // "menu.section.statistics_task": "Statistics Task",
   "menu.section.statistics_task": "Tarea de estadísticas",
 
-<<<<<<< HEAD
-
   //"menu.section.toggle.reports": "Toggle Reports section",
   // TODO New key - Add a translation
   "menu.section.toggle.reports": "Toggle Reports section",
 
-=======
->>>>>>> 0d7d9f15
   // "menu.section.toggle.access_control": "Toggle Access Control section",
   "menu.section.toggle.access_control": "Alternar sección de control de acceso",
 
