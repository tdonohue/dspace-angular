{

  // "401.help": "You're not authorized to access this page. You can use the button below to get back to the home page.",
  "401.help": "Sinulla ei ole valtuuksia nähdä sivua. Voit palata etusivulle alla olevalla painikkeella.",

  // "401.link.home-page": "Take me to the home page",
  "401.link.home-page": "Palaa etusivulle",

  // "401.unauthorized": "unauthorized",
  "401.unauthorized": "valtuuttamaton",

  // "403.help": "You don't have permission to access this page. You can use the button below to get back to the home page.",
  "403.help": "Sinulla ei ole oikeutta nähdä sivua. Voit palata etusivulle alla olevalla painikkeella.",

  // "403.link.home-page": "Take me to the home page",
  "403.link.home-page": "Palaa etusivulle",

  // "403.forbidden": "forbidden",
  "403.forbidden": "kielletty",

  // "500.page-internal-server-error": "Service Unavailable",
  "500.page-internal-server-error": "Palvelu ei ole saatavilla",

  // "500.help": "The server is temporarily unable to service your request due to maintenance downtime or capacity problems. Please try again later.",
  "500.help": "Palvelin ei tilapäisesti pysty käsittelemään pyyntöäsi huoltokatkon tai kapasiteettiongelmien vuoksi. Yritä myöhemmin uudelleen.",

  // "500.link.home-page": "Take me to the home page",
  "500.link.home-page": "Palaa etusivulle",

  // "404.help": "We can't find the page you're looking for. The page may have been moved or deleted. You can use the button below to get back to the home page. ",
  "404.help": "Hakemaasi sivua ei löytynyt. Sivu on voitu siirtää tai poistaa. Painamalla alapuolella olevaa painiketta palaat etusivulle. ",

  // "404.link.home-page": "Take me to the home page",
  "404.link.home-page": "Palaa etusivulle",

  // "404.page-not-found": "page not found",
  "404.page-not-found": "sivua ei löytynyt",

  // "error-page.description.401": "unauthorized",
  "error-page.description.401": "valtuuttamaton",

  // "error-page.description.403": "forbidden",
  "error-page.description.403": "kielletty",

  // "error-page.description.500": "Service Unavailable",
  "error-page.description.500": "Palvelu ei ole saatavilla",

  // "error-page.description.404": "page not found",
  "error-page.description.404": "sivua ei löytynyt",

  // "error-page.orcid.generic-error": "An error occurred during login via ORCID. Make sure you have shared your ORCID account email address with DSpace. If the error persists, contact the administrator",
  "error-page.orcid.generic-error": "Virhe ORCID-kirjautumisessa. Varmista, että olet tuonut ORCID-tilisi sähköpostiosoitteen DSpaceen. Jos virhe jatkuu, ota yhteyttä ylläpitäjään.",

  // "access-status.embargo.listelement.badge": "Embargo",
  "access-status.embargo.listelement.badge": "Embargo",

  // "access-status.metadata.only.listelement.badge": "Metadata only",
  "access-status.metadata.only.listelement.badge": "Vain metadata",

  // "access-status.open.access.listelement.badge": "Open Access",
  "access-status.open.access.listelement.badge": "Open Access",

  // "access-status.restricted.listelement.badge": "Restricted",
  "access-status.restricted.listelement.badge": "Rajattu",

  // "access-status.unknown.listelement.badge": "Unknown",
  "access-status.unknown.listelement.badge": "Tuntematon",

  // "admin.curation-tasks.breadcrumbs": "System curation tasks",
  "admin.curation-tasks.breadcrumbs": "Järjestelmän kuratointitehtävät",

  // "admin.curation-tasks.title": "System curation tasks",
  "admin.curation-tasks.title": "Järjestelmän kuratointitehtävät",

  // "admin.curation-tasks.header": "System curation tasks",
  "admin.curation-tasks.header": "Järjestelmän kuratointitehtävät",

  // "admin.registries.bitstream-formats.breadcrumbs": "Format registry",
  "admin.registries.bitstream-formats.breadcrumbs": "Formaattirekisteri",

  // "admin.registries.bitstream-formats.create.breadcrumbs": "Bitstream format",
  "admin.registries.bitstream-formats.create.breadcrumbs": "Tiedostoformaatti",

  // "admin.registries.bitstream-formats.create.failure.content": "An error occurred while creating the new bitstream format.",
  "admin.registries.bitstream-formats.create.failure.content": "Virhe uutta tiedostoformaattia luotaessa.",

  // "admin.registries.bitstream-formats.create.failure.head": "Failure",
  "admin.registries.bitstream-formats.create.failure.head": "Virhe",

  // "admin.registries.bitstream-formats.create.head": "Create Bitstream format",
  "admin.registries.bitstream-formats.create.head": "Luo tiedostoformaatti",

  // "admin.registries.bitstream-formats.create.new": "Add a new bitstream format",
  "admin.registries.bitstream-formats.create.new": "Lisää uusi tiedostoformaatti",

  // "admin.registries.bitstream-formats.create.success.content": "The new bitstream format was successfully created.",
  "admin.registries.bitstream-formats.create.success.content": "Uusi tiedostoformaatti luotu.",

  // "admin.registries.bitstream-formats.create.success.head": "Success",
  "admin.registries.bitstream-formats.create.success.head": "Valmis",

  // "admin.registries.bitstream-formats.delete.failure.amount": "Failed to remove {{ amount }} format(s)",
  "admin.registries.bitstream-formats.delete.failure.amount": "{{ amount }} formaatin poisto epäonnistui",

  // "admin.registries.bitstream-formats.delete.failure.head": "Failure",
  "admin.registries.bitstream-formats.delete.failure.head": "Virhe",

  // "admin.registries.bitstream-formats.delete.success.amount": "Successfully removed {{ amount }} format(s)",
  "admin.registries.bitstream-formats.delete.success.amount": "Poistettu {{ amount }} formaatti(a)",

  // "admin.registries.bitstream-formats.delete.success.head": "Success",
  "admin.registries.bitstream-formats.delete.success.head": "Valmis",

  // "admin.registries.bitstream-formats.description": "This list of bitstream formats provides information about known formats and their support level.",
  "admin.registries.bitstream-formats.description": "Tässä luetellaan tiedostoformaatit ja niiden tukitasot.",

  // "admin.registries.bitstream-formats.edit.breadcrumbs": "Bitstream format",
  "admin.registries.bitstream-formats.edit.breadcrumbs": "Tiedostoformaatti",

  // "admin.registries.bitstream-formats.edit.description.hint": "",
  "admin.registries.bitstream-formats.edit.description.hint": "",

  // "admin.registries.bitstream-formats.edit.description.label": "Description",
  "admin.registries.bitstream-formats.edit.description.label": "Kuvaus",

  // "admin.registries.bitstream-formats.edit.extensions.hint": "Extensions are file extensions that are used to automatically identify the format of uploaded files. You can enter several extensions for each format.",
  "admin.registries.bitstream-formats.edit.extensions.hint": "Tarkenteet ovat tiedostopäätteitä, joita käytetään tallennettujen tiedostojen formaatin automaattiseen tunnistamiseen. Yhtä formaattia voi vastata useampi tiedostopääte.",

  // "admin.registries.bitstream-formats.edit.extensions.label": "File extensions",
  "admin.registries.bitstream-formats.edit.extensions.label": "Tiedostopäätteet",

  // "admin.registries.bitstream-formats.edit.extensions.placeholder": "Enter a file extension without the dot",
  "admin.registries.bitstream-formats.edit.extensions.placeholder": "Lisää tiedostopääte ilman pistettä",

  // "admin.registries.bitstream-formats.edit.failure.content": "An error occurred while editing the bitstream format.",
  "admin.registries.bitstream-formats.edit.failure.content": "Virhe tiedostoformaattia muokattaessa.",

  // "admin.registries.bitstream-formats.edit.failure.head": "Failure",
  "admin.registries.bitstream-formats.edit.failure.head": "Virhe",

  // "admin.registries.bitstream-formats.edit.head": "Bitstream format: {{ format }}",
  "admin.registries.bitstream-formats.edit.head": "Tiedostoformaatti: {{ format }}",

  // "admin.registries.bitstream-formats.edit.internal.hint": "Formats marked as internal are hidden from the user, and used for administrative purposes.",
  "admin.registries.bitstream-formats.edit.internal.hint": "Sisäisiksi merkittyjä formaatteja käytetään ylläpitotarkoituksiin, ja ne on piilotettu käyttäjiltä.",

  // "admin.registries.bitstream-formats.edit.internal.label": "Internal",
  "admin.registries.bitstream-formats.edit.internal.label": "Sisäinen",

  // "admin.registries.bitstream-formats.edit.mimetype.hint": "The MIME type associated with this format, does not have to be unique.",
  "admin.registries.bitstream-formats.edit.mimetype.hint": "Tiedostoformaatin MIME-tyyppi. MIME-tyypin ei tarvitse olla yksilöllinen.",

  // "admin.registries.bitstream-formats.edit.mimetype.label": "MIME Type",
  "admin.registries.bitstream-formats.edit.mimetype.label": "MIME-tyyppi",

  // "admin.registries.bitstream-formats.edit.shortDescription.hint": "A unique name for this format, (e.g. Microsoft Word XP or Microsoft Word 2000)",
  "admin.registries.bitstream-formats.edit.shortDescription.hint": "Formaatin yksilöllinen nimi (esim. Microsoft Word XP tai Microsoft Word 2000)",

  // "admin.registries.bitstream-formats.edit.shortDescription.label": "Name",
  "admin.registries.bitstream-formats.edit.shortDescription.label": "Nimi",

  // "admin.registries.bitstream-formats.edit.success.content": "The bitstream format was successfully edited.",
  "admin.registries.bitstream-formats.edit.success.content": "Tiedostoformaattia muokattu.",

  // "admin.registries.bitstream-formats.edit.success.head": "Success",
  "admin.registries.bitstream-formats.edit.success.head": "Valmis",

  // "admin.registries.bitstream-formats.edit.supportLevel.hint": "The level of support your institution pledges for this format.",
  "admin.registries.bitstream-formats.edit.supportLevel.hint": "Tukitaso, jonka järjestelmää ylläpitävä instituutio takaa tiedostoformaatille.",

  // "admin.registries.bitstream-formats.edit.supportLevel.label": "Support level",
  "admin.registries.bitstream-formats.edit.supportLevel.label": "Tukitaso",

  // "admin.registries.bitstream-formats.head": "Bitstream Format Registry",
  "admin.registries.bitstream-formats.head": "Tiedostoformaattirekisteri",

  // "admin.registries.bitstream-formats.no-items": "No bitstream formats to show.",
  "admin.registries.bitstream-formats.no-items": "Ei tiedostoformaatteja.",

  // "admin.registries.bitstream-formats.table.delete": "Delete selected",
  "admin.registries.bitstream-formats.table.delete": "Poista valittu",

  // "admin.registries.bitstream-formats.table.deselect-all": "Deselect all",
  "admin.registries.bitstream-formats.table.deselect-all": "Poista kaikkien valinta",

  // "admin.registries.bitstream-formats.table.internal": "internal",
  "admin.registries.bitstream-formats.table.internal": "sisäinen",

  // "admin.registries.bitstream-formats.table.mimetype": "MIME Type",
  "admin.registries.bitstream-formats.table.mimetype": "MIME-tyyppi",

  // "admin.registries.bitstream-formats.table.name": "Name",
  "admin.registries.bitstream-formats.table.name": "Nimi",

  // "admin.registries.bitstream-formats.table.id": "ID",
  "admin.registries.bitstream-formats.table.id": "ID",

  // "admin.registries.bitstream-formats.table.return": "Back",
  "admin.registries.bitstream-formats.table.return": "Paluu",

  // "admin.registries.bitstream-formats.table.supportLevel.KNOWN": "Known",
  "admin.registries.bitstream-formats.table.supportLevel.KNOWN": "Tunnettu",

  // "admin.registries.bitstream-formats.table.supportLevel.SUPPORTED": "Supported",
  "admin.registries.bitstream-formats.table.supportLevel.SUPPORTED": "Tuettu",

  // "admin.registries.bitstream-formats.table.supportLevel.UNKNOWN": "Unknown",
  "admin.registries.bitstream-formats.table.supportLevel.UNKNOWN": "Tuntematon",

  // "admin.registries.bitstream-formats.table.supportLevel.head": "Support Level",
  "admin.registries.bitstream-formats.table.supportLevel.head": "Tukitaso",

  // "admin.registries.bitstream-formats.title": "Bitstream Format Registry",
  "admin.registries.bitstream-formats.title": "Tiedostoformaattirekisteri",

  // "admin.registries.metadata.breadcrumbs": "Metadata registry",
  "admin.registries.metadata.breadcrumbs": "Metadatarekisteri",

  // "admin.registries.metadata.description": "The metadata registry maintains a list of all metadata fields available in the repository. These fields may be divided amongst multiple schemas. However, DSpace requires the qualified Dublin Core schema.",
  "admin.registries.metadata.description": "Metadatarekisteriin on koottu tässä julkaisuarkistossa käytössä olevat metadatakentät. Kentät voivat jakautua eri skeemoihin. DSpace-alusta edellyttää Qualified Dublin Core -skeeman käyttöä.",

  // "admin.registries.metadata.form.create": "Create metadata schema",
  "admin.registries.metadata.form.create": "Luo metadataskeema",

  // "admin.registries.metadata.form.edit": "Edit metadata schema",
  "admin.registries.metadata.form.edit": "Muokkaa metadataskeemaa",

  // "admin.registries.metadata.form.name": "Name",
  "admin.registries.metadata.form.name": "Nimi",

  // "admin.registries.metadata.form.namespace": "Namespace",
  "admin.registries.metadata.form.namespace": "Nimiavaruus",

  // "admin.registries.metadata.head": "Metadata Registry",
  "admin.registries.metadata.head": "Metadatarekisteri",

  // "admin.registries.metadata.schemas.no-items": "No metadata schemas to show.",
  "admin.registries.metadata.schemas.no-items": "Ei metadataskeemoja.",

  // "admin.registries.metadata.schemas.table.delete": "Delete selected",
  "admin.registries.metadata.schemas.table.delete": "Poista valittu",

  // "admin.registries.metadata.schemas.table.id": "ID",
  "admin.registries.metadata.schemas.table.id": "ID",

  // "admin.registries.metadata.schemas.table.name": "Name",
  "admin.registries.metadata.schemas.table.name": "Nimi",

  // "admin.registries.metadata.schemas.table.namespace": "Namespace",
  "admin.registries.metadata.schemas.table.namespace": "Nimiavaruus",

  // "admin.registries.metadata.title": "Metadata Registry",
  "admin.registries.metadata.title": "Metadatarekisteri",

  // "admin.registries.schema.breadcrumbs": "Metadata schema",
  "admin.registries.schema.breadcrumbs": "Metadataskeema",

  // "admin.registries.schema.description": "This is the metadata schema for \"{{namespace}}\".",
  "admin.registries.schema.description": "Tämä on metadataskeema \"{{namespace}}\"-nimiavaruudelle.",

  // "admin.registries.schema.fields.head": "Schema metadata fields",
  "admin.registries.schema.fields.head": "Skeeman metadatakentät",

  // "admin.registries.schema.fields.no-items": "No metadata fields to show.",
  "admin.registries.schema.fields.no-items": "Ei metadatakenttiä.",

  // "admin.registries.schema.fields.table.delete": "Delete selected",
  "admin.registries.schema.fields.table.delete": "Poista valittu",

  // "admin.registries.schema.fields.table.field": "Field",
  "admin.registries.schema.fields.table.field": "Kenttä",

  // "admin.registries.schema.fields.table.id": "ID",
  "admin.registries.schema.fields.table.id": "ID",

  // "admin.registries.schema.fields.table.scopenote": "Scope Note",
  "admin.registries.schema.fields.table.scopenote": "Soveltamisala",

  // "admin.registries.schema.form.create": "Create metadata field",
  "admin.registries.schema.form.create": "Luo metadatakenttä",

  // "admin.registries.schema.form.edit": "Edit metadata field",
  "admin.registries.schema.form.edit": "Muokkaa metadatakenttää",

  // "admin.registries.schema.form.element": "Element",
  "admin.registries.schema.form.element": "Elementti",

  // "admin.registries.schema.form.qualifier": "Qualifier",
  "admin.registries.schema.form.qualifier": "Tarkenne",

  // "admin.registries.schema.form.scopenote": "Scope Note",
  "admin.registries.schema.form.scopenote": "Soveltamisala",

  // "admin.registries.schema.head": "Metadata Schema",
  "admin.registries.schema.head": "Metadataskeema",

  // "admin.registries.schema.notification.created": "Successfully created metadata schema \"{{prefix}}\"",
  "admin.registries.schema.notification.created": "\"{{prefix}}\"-metadataskeema luotu",

  // "admin.registries.schema.notification.deleted.failure": "Failed to delete {{amount}} metadata schemas",
  "admin.registries.schema.notification.deleted.failure": "{{amount}} metadataskeeman poisto epäonnistui ",

  // "admin.registries.schema.notification.deleted.success": "Successfully deleted {{amount}} metadata schemas",
  "admin.registries.schema.notification.deleted.success": "{{amount}} metadataskeemaa poistettu",

  // "admin.registries.schema.notification.edited": "Successfully edited metadata schema \"{{prefix}}\"",
  "admin.registries.schema.notification.edited": "\"{{prefix}}\"-metadaskeemaa muokattu",

  // "admin.registries.schema.notification.failure": "Error",
  "admin.registries.schema.notification.failure": "Virhe",

  // "admin.registries.schema.notification.field.created": "Successfully created metadata field \"{{field}}\"",
  "admin.registries.schema.notification.field.created": "\"{{field}}\"-metadatakenttä luotu",

  // "admin.registries.schema.notification.field.deleted.failure": "Failed to delete {{amount}} metadata fields",
  "admin.registries.schema.notification.field.deleted.failure": "{{amount}} metadatakentän poisto epäonnistui",

  // "admin.registries.schema.notification.field.deleted.success": "Successfully deleted {{amount}} metadata fields",
  "admin.registries.schema.notification.field.deleted.success": "{{amount}} metadatakenttää poistettu",

  // "admin.registries.schema.notification.field.edited": "Successfully edited metadata field \"{{field}}\"",
  "admin.registries.schema.notification.field.edited": "\"{{field}}\"-metadatakentää muokattu",

  // "admin.registries.schema.notification.success": "Success",
  "admin.registries.schema.notification.success": "Valmis",

  // "admin.registries.schema.return": "Back",
  "admin.registries.schema.return": "Paluu",

  // "admin.registries.schema.title": "Metadata Schema Registry",
  "admin.registries.schema.title": "Metadataskeemarekisteri",

  // "admin.access-control.epeople.actions.delete": "Delete EPerson",
  "admin.access-control.epeople.actions.delete": "Poista käyttäjä",

  // "admin.access-control.epeople.actions.impersonate": "Impersonate EPerson",
  "admin.access-control.epeople.actions.impersonate": "Esiinny käyttäjänä",

  // "admin.access-control.epeople.actions.reset": "Reset password",
  "admin.access-control.epeople.actions.reset": "Nollaa salasana",

  // "admin.access-control.epeople.actions.stop-impersonating": "Stop impersonating EPerson",
  "admin.access-control.epeople.actions.stop-impersonating": "Lopeta käyttäjänä esiintyminen",

  // "admin.access-control.epeople.breadcrumbs": "EPeople",
  "admin.access-control.epeople.breadcrumbs": "Käyttäjät",

  // "admin.access-control.epeople.title": "EPeople",
  "admin.access-control.epeople.title": "DSpace Angular :: Käyttäjät",

  // "admin.access-control.epeople.head": "EPeople",
  "admin.access-control.epeople.head": "Käyttäjät",

  // "admin.access-control.epeople.search.head": "Search",
  "admin.access-control.epeople.search.head": "Hae",

  // "admin.access-control.epeople.button.see-all": "Browse All",
  "admin.access-control.epeople.button.see-all": "Selaa kaikkia",

  // "admin.access-control.epeople.search.scope.metadata": "Metadata",
  "admin.access-control.epeople.search.scope.metadata": "Metadata",

  // "admin.access-control.epeople.search.scope.email": "E-mail (exact)",
  "admin.access-control.epeople.search.scope.email": "Sähköpostiosoite (oikea)",

  // "admin.access-control.epeople.search.button": "Search",
  "admin.access-control.epeople.search.button": "Hae",

  // "admin.access-control.epeople.search.placeholder": "Search people...",
  "admin.access-control.epeople.search.placeholder": "Hae käyttäjiä...",

  // "admin.access-control.epeople.button.add": "Add EPerson",
  "admin.access-control.epeople.button.add": "Lisää käyttäjä",

  // "admin.access-control.epeople.table.id": "ID",
  "admin.access-control.epeople.table.id": "ID",

  // "admin.access-control.epeople.table.name": "Name",
  "admin.access-control.epeople.table.name": "Nimi",

  // "admin.access-control.epeople.table.email": "E-mail (exact)",
  "admin.access-control.epeople.table.email": "Sähköpostiosoite (oikea)",

  // "admin.access-control.epeople.table.edit": "Edit",
  "admin.access-control.epeople.table.edit": "Muokkaa",

  // "admin.access-control.epeople.table.edit.buttons.edit": "Edit \"{{name}}\"",
  "admin.access-control.epeople.table.edit.buttons.edit": "Muokkaa \"{{name}}\"",

  // "admin.access-control.epeople.table.edit.buttons.edit-disabled": "You are not authorized to edit this group",
  "admin.access-control.epeople.table.edit.buttons.edit-disabled": "Sinulla ei ole valtuuksia muokata tätä ryhmää",

  // "admin.access-control.epeople.table.edit.buttons.remove": "Delete \"{{name}}\"",
  "admin.access-control.epeople.table.edit.buttons.remove": "Poista \"{{name}}\"",

  // "admin.access-control.epeople.no-items": "No EPeople to show.",
  "admin.access-control.epeople.no-items": "Ei näytettäviä käyttäjiä.",

  // "admin.access-control.epeople.form.create": "Create EPerson",
  "admin.access-control.epeople.form.create": "Luo käyttäjä",

  // "admin.access-control.epeople.form.edit": "Edit EPerson",
  "admin.access-control.epeople.form.edit": "Muokkaa käyttäjää",

  // "admin.access-control.epeople.form.firstName": "First name",
  "admin.access-control.epeople.form.firstName": "Etunimi",

  // "admin.access-control.epeople.form.lastName": "Last name",
  "admin.access-control.epeople.form.lastName": "Sukunimi",

  // "admin.access-control.epeople.form.email": "E-mail",
  "admin.access-control.epeople.form.email": "Sähköpostiosoite",

  // "admin.access-control.epeople.form.emailHint": "Must be valid e-mail address",
  "admin.access-control.epeople.form.emailHint": "Sähköpostiosoitteen on oltava toimiva osoite",

  // "admin.access-control.epeople.form.canLogIn": "Can log in",
  "admin.access-control.epeople.form.canLogIn": "Voi kirjautua",

  // "admin.access-control.epeople.form.requireCertificate": "Requires certificate",
  "admin.access-control.epeople.form.requireCertificate": "Vaatii sertifikaatin",

  // "admin.access-control.epeople.form.return": "Back",
  "admin.access-control.epeople.form.return": "Paluu",

  // "admin.access-control.epeople.form.notification.created.success": "Successfully created EPerson \"{{name}}\"",
  "admin.access-control.epeople.form.notification.created.success": "Käyttäjä \"{{name}}\" luotu",

  // "admin.access-control.epeople.form.notification.created.failure": "Failed to create EPerson \"{{name}}\"",
  "admin.access-control.epeople.form.notification.created.failure": "Käyttäjän \"{{name}}\" luonti epäonnistui",

  // "admin.access-control.epeople.form.notification.created.failure.emailInUse": "Failed to create EPerson \"{{name}}\", email \"{{email}}\" already in use.",
  "admin.access-control.epeople.form.notification.created.failure.emailInUse": "Käyttäjän \"{{name}}\" luonti epäonnistui, sähköpostiosoite \"{{email}}\" on jo käytössä.",

  // "admin.access-control.epeople.form.notification.edited.failure.emailInUse": "Failed to edit EPerson \"{{name}}\", email \"{{email}}\" already in use.",
  "admin.access-control.epeople.form.notification.edited.failure.emailInUse": "Käyttäjän \"{{name}}\" muokkaus epäonnistui, sähköpostiosoite \"{{email}}\" on jo käytössä.",

  // "admin.access-control.epeople.form.notification.edited.success": "Successfully edited EPerson \"{{name}}\"",
  "admin.access-control.epeople.form.notification.edited.success": "Käyttäjä \"{{name}}\" muokattu",

  // "admin.access-control.epeople.form.notification.edited.failure": "Failed to edit EPerson \"{{name}}\"",
  "admin.access-control.epeople.form.notification.edited.failure": "Käyttäjän \"{{name}}\" muokkaus epäonnistui",

  // "admin.access-control.epeople.form.notification.deleted.success": "Successfully deleted EPerson \"{{name}}\"",
  "admin.access-control.epeople.form.notification.deleted.success": "Käyttäjä \"{{name}}\" poistettu",

  // "admin.access-control.epeople.form.notification.deleted.failure": "Failed to delete EPerson \"{{name}}\"",
  "admin.access-control.epeople.form.notification.deleted.failure": "Käyttäjän \"{{name}}\" poisto epäonnistui",

  // "admin.access-control.epeople.form.groupsEPersonIsMemberOf": "Member of these groups:",
  "admin.access-control.epeople.form.groupsEPersonIsMemberOf": "Jäsenenä näissä ryhmissä:",

  // "admin.access-control.epeople.form.table.id": "ID",
  "admin.access-control.epeople.form.table.id": "ID",

  // "admin.access-control.epeople.form.table.name": "Name",
  "admin.access-control.epeople.form.table.name": "Nimi",

  // "admin.access-control.epeople.form.table.collectionOrCommunity": "Collection/Community",
  "admin.access-control.epeople.form.table.collectionOrCommunity": "Kokoelma/Yhteisö",

  // "admin.access-control.epeople.form.memberOfNoGroups": "This EPerson is not a member of any groups",
  "admin.access-control.epeople.form.memberOfNoGroups": "Tämä käyttäjä ei kuulu mihinkään ryhmään",

  // "admin.access-control.epeople.form.goToGroups": "Add to groups",
  "admin.access-control.epeople.form.goToGroups": "Lisää ryhmiin",

  // "admin.access-control.epeople.notification.deleted.failure": "Failed to delete EPerson: \"{{name}}\"",
  "admin.access-control.epeople.notification.deleted.failure": "Käyttäjän poisto epäonnistui: \"{{name}}\"",

  // "admin.access-control.epeople.notification.deleted.success": "Successfully deleted EPerson: \"{{name}}\"",
  "admin.access-control.epeople.notification.deleted.success": "Käyttäjä poistettu: \"{{name}}\"",

  // "admin.access-control.groups.title": "Groups",
  "admin.access-control.groups.title": "Ryhmät",

  // "admin.access-control.groups.breadcrumbs": "Groups",
  "admin.access-control.groups.breadcrumbs": "Ryhmät",

  // "admin.access-control.groups.singleGroup.breadcrumbs": "Edit Group",
  // "admin.access-control.groups.singleGroup.breadcrumbs": "Ryhmän muokkaus",

  // "admin.access-control.groups.title.singleGroup": "Edit Group",
  "admin.access-control.groups.title.singleGroup": "Ryhmän muokkaus",

  // "admin.access-control.groups.title.addGroup": "New Group",
  "admin.access-control.groups.title.addGroup": "Uusi ryhmä",

  // "admin.access-control.groups.addGroup.breadcrumbs": "New Group",
  "admin.access-control.groups.addGroup.breadcrumbs": "uusi ryhmä",

  // "admin.access-control.groups.head": "Groups",
  "admin.access-control.groups.head": "Ryhmät",

  // "admin.access-control.groups.button.add": "Add group",
  "admin.access-control.groups.button.add": "Lisää ryhmä",

  // "admin.access-control.groups.search.head": "Search groups",
  "admin.access-control.groups.search.head": "Hae ryhmiä",

  // "admin.access-control.groups.button.see-all": "Browse all",
  "admin.access-control.groups.button.see-all": "Selaa kaikkia",

  // "admin.access-control.groups.search.button": "Search",
  "admin.access-control.groups.search.button": "Hae",

  // "admin.access-control.groups.search.placeholder": "Search groups...",
  "admin.access-control.groups.search.placeholder": "Hae ryhmiä...",

  // "admin.access-control.groups.table.id": "ID",
  "admin.access-control.groups.table.id": "ID",

  // "admin.access-control.groups.table.name": "Name",
  "admin.access-control.groups.table.name": "Nimi",

  // "admin.access-control.groups.table.collectionOrCommunity": "Collection/Community",
  "admin.access-control.groups.table.collectionOrCommunity": "Kokoelma/Yhteisö",

  // "admin.access-control.groups.table.members": "Members",
  "admin.access-control.groups.table.members": "Jäsenet",

  // "admin.access-control.groups.table.edit": "Edit",
  "admin.access-control.groups.table.edit": "Muokkaa",

  // "admin.access-control.groups.table.edit.buttons.edit": "Edit \"{{name}}\"",
  "admin.access-control.groups.table.edit.buttons.edit": "Muokkaa ryhmää \"{{name}}\"",

  // "admin.access-control.groups.table.edit.buttons.remove": "Delete \"{{name}}\"",
  "admin.access-control.groups.table.edit.buttons.remove": "Poista \"{{name}}\"",

  // "admin.access-control.groups.no-items": "No groups found with this in their name or this as UUID",
  "admin.access-control.groups.no-items": "Ei ryhmiä, joiden nimi tai UUID täsmää",

  // "admin.access-control.groups.notification.deleted.success": "Successfully deleted group \"{{name}}\"",
  "admin.access-control.groups.notification.deleted.success": "Ryhmä \"{{name}}\" poistettu",

  // "admin.access-control.groups.notification.deleted.failure.title": "Failed to delete group \"{{name}}\"",
  "admin.access-control.groups.notification.deleted.failure.title": "Ryhmän \"{{name}}\" poisto epäonnistui",

  // "admin.access-control.groups.notification.deleted.failure.content": "Cause: \"{{cause}}\"",
  "admin.access-control.groups.notification.deleted.failure.content": "Syy: \"{{cause}}\"",

  // "admin.access-control.groups.form.alert.permanent": "This group is permanent, so it can't be edited or deleted. You can still add and remove group members using this page.",
  "admin.access-control.groups.form.alert.permanent": "Tämä ryhmä on pysyvä, eikä sitä voi muokata tai poistaa. Ryhmään voi kuitenkin lisätä ja poistaa jäseniä tällä sivulla.",

  // "admin.access-control.groups.form.alert.workflowGroup": "This group can’t be modified or deleted because it corresponds to a role in the submission and workflow process in the \"{{name}}\" {{comcol}}. You can delete it from the <a href='{{comcolEditRolesRoute}}'>\"assign roles\"</a> tab on the edit {{comcol}} page. You can still add and remove group members using this page.",
  "admin.access-control.groups.form.alert.workflowGroup": "Tätä ryhmää ei voi muokata eikä poistaa, koska siihen liittyy rooli tallennus- ja työnkulkuprosessissa \"{{name}}\" {{comcol}}. Voit poistaa sen <a href='{{comcolEditRolesRoute}}'>\"Määritä rooleja\"</a> -välilehdellä {{comcol}}-muokkaussivulla. Ryhmään voi kuitenkin lisätä ja poistaa jäseniä tällä sivulla.",

  // "admin.access-control.groups.form.head.create": "Create group",
  "admin.access-control.groups.form.head.create": "Luo ryhmä",

  // "admin.access-control.groups.form.head.edit": "Edit group",
  "admin.access-control.groups.form.head.edit": "Muokkaa ryhmää",

  // "admin.access-control.groups.form.groupName": "Group name",
  "admin.access-control.groups.form.groupName": "Ryhmän nimi",

  // "admin.access-control.groups.form.groupCommunity": "Community or Collection",
  "admin.access-control.groups.form.groupCommunity": "Yhteisö tai kokoelma",

  // "admin.access-control.groups.form.groupDescription": "Description",
  "admin.access-control.groups.form.groupDescription": "Kuvaus",

  // "admin.access-control.groups.form.notification.created.success": "Successfully created Group \"{{name}}\"",
  "admin.access-control.groups.form.notification.created.success": "Ryhmä \"{{name}}\" luotu",

  // "admin.access-control.groups.form.notification.created.failure": "Failed to create Group \"{{name}}\"",
  "admin.access-control.groups.form.notification.created.failure": "Ryhmän \"{{name}}\" luonti epäonnistui",

  // "admin.access-control.groups.form.notification.created.failure.groupNameInUse": "Failed to create Group with name: \"{{name}}\", make sure the name is not already in use.",
  "admin.access-control.groups.form.notification.created.failure.groupNameInUse": "Ryhmän \"{{name}}\" luonti epäonnistui. Tarkista, että nimi ei ole käytössä.",

  // "admin.access-control.groups.form.notification.edited.failure": "Failed to edit Group \"{{name}}\"",
  "admin.access-control.groups.form.notification.edited.failure": "Ryhmän \"{{name}}\" muokkaus epäonnistui",

  // "admin.access-control.groups.form.notification.edited.failure.groupNameInUse": "Name \"{{name}}\" already in use!",
  "admin.access-control.groups.form.notification.edited.failure.groupNameInUse": "Nimi \"{{name}}\" on jo käytössä!",

  // "admin.access-control.groups.form.notification.edited.success": "Successfully edited Group \"{{name}}\"",
  "admin.access-control.groups.form.notification.edited.success": "Ryhmää \"{{name}}\" muokattu",

  // "admin.access-control.groups.form.actions.delete": "Delete Group",
  "admin.access-control.groups.form.actions.delete": "Poista ryhmä",

  // "admin.access-control.groups.form.delete-group.modal.header": "Delete Group \"{{ dsoName }}\"",
  "admin.access-control.groups.form.delete-group.modal.header": "Poista ryhmä \"{{ dsoName }}\"",

  // "admin.access-control.groups.form.delete-group.modal.info": "Are you sure you want to delete Group \"{{ dsoName }}\"",
  "admin.access-control.groups.form.delete-group.modal.info": "Haluatko varmasti poistaa ryhmän \"{{ dsoName }}\"",

  // "admin.access-control.groups.form.delete-group.modal.cancel": "Cancel",
  "admin.access-control.groups.form.delete-group.modal.cancel": "Peruuta",

  // "admin.access-control.groups.form.delete-group.modal.confirm": "Delete",
  "admin.access-control.groups.form.delete-group.modal.confirm": "Poista",

  // "admin.access-control.groups.form.notification.deleted.success": "Successfully deleted group \"{{ name }}\"",
  "admin.access-control.groups.form.notification.deleted.success": "Ryhmä \"{{ name }}\" poistettu",

  // "admin.access-control.groups.form.notification.deleted.failure.title": "Failed to delete group \"{{ name }}\"",
  "admin.access-control.groups.form.notification.deleted.failure.title": "Ryhmän \"{{ name }}\" poisto epäonnistui",

  // "admin.access-control.groups.form.notification.deleted.failure.content": "Cause: \"{{ cause }}\"",
  "admin.access-control.groups.form.notification.deleted.failure.content": "Syy: \"{{ cause }}\"",

  // "admin.access-control.groups.form.members-list.head": "EPeople",
  "admin.access-control.groups.form.members-list.head": "Käyttäjät",

  // "admin.access-control.groups.form.members-list.search.head": "Add EPeople",
  "admin.access-control.groups.form.members-list.search.head": "Lisää käyttäjiä",

  // "admin.access-control.groups.form.members-list.button.see-all": "Browse All",
  "admin.access-control.groups.form.members-list.button.see-all": "Selaa kaikkia",

  // "admin.access-control.groups.form.members-list.headMembers": "Current Members",
  "admin.access-control.groups.form.members-list.headMembers": "Nykyiset jäsenet",

  // "admin.access-control.groups.form.members-list.search.scope.metadata": "Metadata",
  "admin.access-control.groups.form.members-list.search.scope.metadata": "Metadata",

  // "admin.access-control.groups.form.members-list.search.scope.email": "E-mail (exact)",
  "admin.access-control.groups.form.members-list.search.scope.email": "Sähköpostiosoite (oikea)",

  // "admin.access-control.groups.form.members-list.search.button": "Search",
  "admin.access-control.groups.form.members-list.search.button": "Hae",

  // "admin.access-control.groups.form.members-list.table.id": "ID",
  "admin.access-control.groups.form.members-list.table.id": "ID",

  // "admin.access-control.groups.form.members-list.table.name": "Name",
  "admin.access-control.groups.form.members-list.table.name": "Nimi",

  // "admin.access-control.groups.form.members-list.table.identity": "Identity",
  "admin.access-control.groups.form.members-list.table.identity": "Identiteetti",

  // "admin.access-control.groups.form.members-list.table.email": "Email",
  "admin.access-control.groups.form.members-list.table.email": "Sähköpostiosoite",

  // "admin.access-control.groups.form.members-list.table.netid": "NetID",
  "admin.access-control.groups.form.members-list.table.netid": "Käyttäjätunnus",

  // "admin.access-control.groups.form.members-list.table.edit": "Remove / Add",
  "admin.access-control.groups.form.members-list.table.edit": "Poista / Lisää",

  // "admin.access-control.groups.form.members-list.table.edit.buttons.remove": "Remove member with name \"{{name}}\"",
  "admin.access-control.groups.form.members-list.table.edit.buttons.remove": "Poista jäsen \"{{name}}\"",

  // "admin.access-control.groups.form.members-list.notification.success.addMember": "Successfully added member: \"{{name}}\"",
  "admin.access-control.groups.form.members-list.notification.success.addMember": "Jäsen lisätty: \"{{name}}\"",

  // "admin.access-control.groups.form.members-list.notification.failure.addMember": "Failed to add member: \"{{name}}\"",
  "admin.access-control.groups.form.members-list.notification.failure.addMember": "Jäsenen lisäys epäonnistui: \"{{name}}\"",

  // "admin.access-control.groups.form.members-list.notification.success.deleteMember": "Successfully deleted member: \"{{name}}\"",
  "admin.access-control.groups.form.members-list.notification.success.deleteMember": "Jäsen poistettu: \"{{name}}\"",

  // "admin.access-control.groups.form.members-list.notification.failure.deleteMember": "Failed to delete member: \"{{name}}\"",
  "admin.access-control.groups.form.members-list.notification.failure.deleteMember": "Jäsenen poisto epäonnistui: \"{{name}}\"",

  // "admin.access-control.groups.form.members-list.table.edit.buttons.add": "Add member with name \"{{name}}\"",
  "admin.access-control.groups.form.members-list.table.edit.buttons.add": "Lisää jäsen \"{{name}}\"",

  // "admin.access-control.groups.form.members-list.notification.failure.noActiveGroup": "No current active group, submit a name first.",
  "admin.access-control.groups.form.members-list.notification.failure.noActiveGroup": "Ei aktiivista ryhmää, syötä ensin nimi.",

  // "admin.access-control.groups.form.members-list.no-members-yet": "No members in group yet, search and add.",
  "admin.access-control.groups.form.members-list.no-members-yet": "Ryhmässä ei ole vielä jäseniä, hae ja lisää.",

  // "admin.access-control.groups.form.members-list.no-items": "No EPeople found in that search",
  "admin.access-control.groups.form.members-list.no-items": "Haku ei palauttanut käyttäjiä",

  // "admin.access-control.groups.form.subgroups-list.notification.failure": "Something went wrong: \"{{cause}}\"",
  "admin.access-control.groups.form.subgroups-list.notification.failure": "Tapahtui  virhe: \"{{cause}}\"",

  // "admin.access-control.groups.form.subgroups-list.head": "Groups",
  "admin.access-control.groups.form.subgroups-list.head": "Ryhmät",

  // "admin.access-control.groups.form.subgroups-list.search.head": "Add Subgroup",
  "admin.access-control.groups.form.subgroups-list.search.head": "Lisää alaryhmä",

  // "admin.access-control.groups.form.subgroups-list.button.see-all": "Browse All",
  "admin.access-control.groups.form.subgroups-list.button.see-all": "Selaa kaikkia",

  // "admin.access-control.groups.form.subgroups-list.headSubgroups": "Current Subgroups",
  "admin.access-control.groups.form.subgroups-list.headSubgroups": "Nykyiset alaryhmät",

  // "admin.access-control.groups.form.subgroups-list.search.button": "Search",
  "admin.access-control.groups.form.subgroups-list.search.button": "Hae",

  // "admin.access-control.groups.form.subgroups-list.table.id": "ID",
  "admin.access-control.groups.form.subgroups-list.table.id": "ID",

  // "admin.access-control.groups.form.subgroups-list.table.name": "Name",
  "admin.access-control.groups.form.subgroups-list.table.name": "Nimi",

  // "admin.access-control.groups.form.subgroups-list.table.collectionOrCommunity": "Collection/Community",
  "admin.access-control.groups.form.subgroups-list.table.collectionOrCommunity": "Kokoelma/Yhteisö",

  // "admin.access-control.groups.form.subgroups-list.table.edit": "Remove / Add",
  "admin.access-control.groups.form.subgroups-list.table.edit": "Poista / Lisää",

  // "admin.access-control.groups.form.subgroups-list.table.edit.buttons.remove": "Remove subgroup with name \"{{name}}\"",
  "admin.access-control.groups.form.subgroups-list.table.edit.buttons.remove": "Poista alaryhmä nimeltään \"{{name}}\"",

  // "admin.access-control.groups.form.subgroups-list.table.edit.buttons.add": "Add subgroup with name \"{{name}}\"",
  "admin.access-control.groups.form.subgroups-list.table.edit.buttons.add": "Lisää alarymä nimellä \"{{name}}\"",

  // "admin.access-control.groups.form.subgroups-list.table.edit.currentGroup": "Current group",
  "admin.access-control.groups.form.subgroups-list.table.edit.currentGroup": "Nykyinen ryhmä",

  // "admin.access-control.groups.form.subgroups-list.notification.success.addSubgroup": "Successfully added subgroup: \"{{name}}\"",
  "admin.access-control.groups.form.subgroups-list.notification.success.addSubgroup": "Lisätty alaryhmä: \"{{name}}\"",

  // "admin.access-control.groups.form.subgroups-list.notification.failure.addSubgroup": "Failed to add subgroup: \"{{name}}\"",
  "admin.access-control.groups.form.subgroups-list.notification.failure.addSubgroup": "Alaryhmän lisäys epäonnistui: \"{{name}}\"",

  // "admin.access-control.groups.form.subgroups-list.notification.success.deleteSubgroup": "Successfully deleted subgroup: \"{{name}}\"",
  "admin.access-control.groups.form.subgroups-list.notification.success.deleteSubgroup": "Alaryhmä poistettu: \"{{name}}\"",

  // "admin.access-control.groups.form.subgroups-list.notification.failure.deleteSubgroup": "Failed to delete subgroup: \"{{name}}\"",
  "admin.access-control.groups.form.subgroups-list.notification.failure.deleteSubgroup": "Alaryhmän poisto epäonnistui: \"{{name}}\"",

  // "admin.access-control.groups.form.subgroups-list.notification.failure.noActiveGroup": "No current active group, submit a name first.",
  "admin.access-control.groups.form.subgroups-list.notification.failure.noActiveGroup": "Ei nykyistä aktiivista ryhmää, tallenna ensin nimi.",

  // "admin.access-control.groups.form.subgroups-list.notification.failure.subgroupToAddIsActiveGroup": "This is the current group, can't be added.",
  "admin.access-control.groups.form.subgroups-list.notification.failure.subgroupToAddIsActiveGroup": "Tämä on nykyinen ryhmä, lisäys ei ole mahdollista.",

  // "admin.access-control.groups.form.subgroups-list.no-items": "No groups found with this in their name or this as UUID",
  "admin.access-control.groups.form.subgroups-list.no-items": "Ei ryhmiä, joiden nimi tai UUID täsmää",

  // "admin.access-control.groups.form.subgroups-list.no-subgroups-yet": "No subgroups in group yet.",
  "admin.access-control.groups.form.subgroups-list.no-subgroups-yet": "Ryhmällä ei ole alaryhmiä.",

  // "admin.access-control.groups.form.return": "Back",
  "admin.access-control.groups.form.return": "Paluu",

  // "admin.access-control.groups.form.tooltip.editGroupPage": "On this page, you can modify the properties and members of a group. In the top section, you can edit the group name and description, unless this is an admin group for a collection or community, in which case the group name and description are auto-generated and cannot be edited. In the following sections, you can edit group membership. See [the wiki](https://wiki.lyrasis.org/display/DSDOC7x/Create+or+manage+a+user+group) for more details.",
  "admin.access-control.groups.form.tooltip.editGroupPage": "Tällä sivulla voit muokata ryhmän ominaisuuksia ja jäseniä. Yläosassa voit muokata ryhmän nimeä ja kuvausta, paitsi jos kyseessä on kokoelman tai yhteisön ylläpitäjäryhmä, jolloin ryhmän nimi ja kuvaus luodaan automaattisesti, eikä niitä voi muokata. Muissa osioissa voit muokata ryhmän jäsenyyttä. Katso lisätietoja wiki-sivulta (https://wiki.lyrasis.org/display/DSDOC7x/Create+or+manage+a+user+group).",

  // "admin.access-control.groups.form.tooltip.editGroup.addEpeople": "To add or remove an EPerson to/from this group, either click the 'Browse All' button or use the search bar below to search for users (use the dropdown to the left of the search bar to choose whether to search by metadata or by email). Then click the plus icon for each user you wish to add in the list below, or the trash can icon for each user you wish to remove. The list below may have several pages: use the page controls below the list to navigate to the next pages. Once you are ready, save your changes by clicking the 'Save' button in the top section.",
  "admin.access-control.groups.form.tooltip.editGroup.addEpeople": "Voit lisätä tai poistaa ryhmän käyttäjän joko napsauttamalla 'Selaa kaikkia' -painiketta tai käyttämällä alla olevaa hakupalkkia käyttäjien etsimiseen (käytä hakupalkin vasemmalla puolella olevaa pudotusvalikkoa valitaksesi, haetaanko metatietojen vai sähköpostin perusteella). Napsauta sitten plus-kuvaketta jokaisen käyttäjän kohdalla, jonka haluat lisätä alla olevaan luetteloon, tai roskakorikuvaketta jokaisen käyttäjän kohdalla, jonka haluat poistaa. Alla olevassa luettelossa voi olla useita sivuja: voit siirtyä seuraaville sivuille luettelon alapuolella olevilla sivunohjaimilla. Kun olet valmis, tallenna muutokset napsauttamalla yläosassa olevaa Tallenna-painiketta.",

  // "admin.access-control.groups.form.tooltip.editGroup.addSubgroups": "To add or remove a Subgroup to/from this group, either click the 'Browse All' button or use the search bar below to search for users. Then click the plus icon for each user you wish to add in the list below, or the trash can icon for each user you wish to remove. The list below may have several pages: use the page controls below the list to navigate to the next pages. Once you are ready, save your changes by clicking the 'Save' button in the top section.",
  "admin.access-control.groups.form.tooltip.editGroup.addSubgroups": "Jos haluat lisätä tai poistaa alaryhmän tähän ryhmään tai tästä ryhmästä, napsauta joko 'Selaa kaikkia' -painiketta tai käytä alla olevaa hakupalkkia ryhmien etsimiseen. Napsauta sitten luettelossa plus-kuvaketta jokaisen ryhmän kohdalla, jonka haluat lisätä, tai roskakorikuvaketta jokaisen ryhmän kohdalla, jonka haluat poistaa. Luettelossa voi olla useita sivuja: voit siirtyä seuraaville sivuille luettelon alapuolella olevilla sivunohjaimilla. Kun olet valmis, tallenna muutokset napsauttamalla yläosassa olevaa Tallenna-painiketta.",

  //"admin.reports.collections.title": "Collection Filter Report",
  // TODO New key - Add a translation
  "admin.reports.collections.title": "Collection Filter Report",

  //"admin.reports.collections.breadcrumbs": "Collection Filter Report",
  // TODO New key - Add a translation
  "admin.reports.collections.breadcrumbs": "Collection Filter Report",

  //"admin.reports.collections.head": "Collection Filter Report",
  // TODO New key - Add a translation
  "admin.reports.collections.head": "Collection Filter Report",

  //"admin.reports.button.show-collections": "Show Collections",
  // TODO New key - Add a translation
  "admin.reports.button.show-collections": "Show Collections",

  //"admin.reports.collections.collections-report": "Collection Report",
  // TODO New key - Add a translation
  "admin.reports.collections.collections-report": "Collection Report",

  //"admin.reports.collections.item-results": "Item Results",
  // TODO New key - Add a translation
  "admin.reports.collections.item-results": "Item Results",

  //"admin.reports.collections.community": "Community",
  // TODO New key - Add a translation
  "admin.reports.collections.community": "Community",

  //"admin.reports.collections.collection": "Collection",
  // TODO New key - Add a translation
  "admin.reports.collections.collection": "Collection",

  //"admin.reports.collections.nb_items": "Nb. Items",
  // TODO New key - Add a translation
  "admin.reports.collections.nb_items": "Nb. Items",

  //"admin.reports.collections.match_all_selected_filters": "Matching all selected filters",
  // TODO New key - Add a translation
  "admin.reports.collections.match_all_selected_filters": "Matching all selected filters",


  //"admin.reports.items.title": "Metadata Query Report",
  // TODO New key - Add a translation
  "admin.reports.items.title": "Metadata Query Report",

  //"admin.reports.items.breadcrumbs": "Metadata Query Report",
  // TODO New key - Add a translation
  "admin.reports.items.breadcrumbs": "Metadata Query Report",

  //"admin.reports.items.head": "Metadata Query Report",
  // TODO New key - Add a translation
  "admin.reports.items.head": "Metadata Query Report",

  //"admin.reports.items.run": "Run Item Query",
  // TODO New key - Add a translation
  "admin.reports.items.run": "Run Item Query",

  //"admin.reports.items.section.collectionSelector": "Collection Selector",
  // TODO New key - Add a translation
  "admin.reports.items.section.collectionSelector": "Collection Selector",

  //"admin.reports.items.section.metadataFieldQueries": "Metadata Field Queries",
  // TODO New key - Add a translation
  "admin.reports.items.section.metadataFieldQueries": "Metadata Field Queries",

  //"admin.reports.items.predefinedQueries": "Predefined Queries",
  // TODO New key - Add a translation
  "admin.reports.items.predefinedQueries": "Predefined Queries",

  //"admin.reports.items.section.limitPaginateQueries": "Limit/Paginate Queries",
  // TODO New key - Add a translation
  "admin.reports.items.section.limitPaginateQueries": "Limit/Paginate Queries",

  //"admin.reports.items.limit": "Limit/",
  // TODO New key - Add a translation
  "admin.reports.items.limit": "Limit/",

  //"admin.reports.items.wholeRepo": "Whole Repository",
  // TODO New key - Add a translation
  "admin.reports.items.wholeRepo": "Whole Repository",

  //"admin.reports.items.anyField": "Any field",
  // TODO New key - Add a translation
  "admin.reports.items.anyField": "Any field",

  //"admin.reports.items.predicate.exists": "exists",
  // TODO New key - Add a translation
  "admin.reports.items.predicate.exists": "exists",

  //"admin.reports.items.predicate.doesNotExist": "does not exist",
  // TODO New key - Add a translation
  "admin.reports.items.predicate.doesNotExist": "does not exist",

  //"admin.reports.items.predicate.equals": "equals",
  // TODO New key - Add a translation
  "admin.reports.items.predicate.equals": "equals",

  //"admin.reports.items.predicate.doesNotEqual": "does not equal",
  // TODO New key - Add a translation
  "admin.reports.items.predicate.doesNotEqual": "does not equal",

  //"admin.reports.items.predicate.like": "like",
  // TODO New key - Add a translation
  "admin.reports.items.predicate.like": "like",

  //"admin.reports.items.predicate.notLike": "not like",
  // TODO New key - Add a translation
  "admin.reports.items.predicate.notLike": "not like",

  //"admin.reports.items.predicate.contains": "contains",
  // TODO New key - Add a translation
  "admin.reports.items.predicate.contains": "contains",

  //"admin.reports.items.predicate.doesNotContain": "does not contain",
  // TODO New key - Add a translation
  "admin.reports.items.predicate.doesNotContain": "does not contain",

  //"admin.reports.items.predicate.matches": "matches",
  // TODO New key - Add a translation
  "admin.reports.items.predicate.matches": "matches",

  //"admin.reports.items.predicate.doesNotMatch": "does not match",
  // TODO New key - Add a translation
  "admin.reports.items.predicate.doesNotMatch": "does not match",

  //"admin.reports.items.preset.new": "New Query",
  // TODO New key - Add a translation
  "admin.reports.items.preset.new": "New Query",

  //"admin.reports.items.preset.hasNoTitle": "Has No Title",
  // TODO New key - Add a translation
  "admin.reports.items.preset.hasNoTitle": "Has No Title",

  //"admin.reports.items.preset.hasNoIdentifierUri": "Has No dc.identifier.uri",
  // TODO New key - Add a translation
  "admin.reports.items.preset.hasNoIdentifierUri": "Has No dc.identifier.uri",

  //"admin.reports.items.preset.hasCompoundSubject": "Has compound subject",
  // TODO New key - Add a translation
  "admin.reports.items.preset.hasCompoundSubject": "Has compound subject",

  //"admin.reports.items.preset.hasCompoundAuthor": "Has compound dc.contributor.author",
  // TODO New key - Add a translation
  "admin.reports.items.preset.hasCompoundAuthor": "Has compound dc.contributor.author",

  //"admin.reports.items.preset.hasCompoundCreator": "Has compound dc.creator",
  // TODO New key - Add a translation
  "admin.reports.items.preset.hasCompoundCreator": "Has compound dc.creator",

  //"admin.reports.items.preset.hasUrlInDescription": "Has URL in dc.description",
  // TODO New key - Add a translation
  "admin.reports.items.preset.hasUrlInDescription": "Has URL in dc.description",

  //"admin.reports.items.preset.hasFullTextInProvenance": "Has full text in dc.description.provenance",
  // TODO New key - Add a translation
  "admin.reports.items.preset.hasFullTextInProvenance": "Has full text in dc.description.provenance",

  //"admin.reports.items.preset.hasNonFullTextInProvenance": "Has non-full text in dc.description.provenance",
  // TODO New key - Add a translation
  "admin.reports.items.preset.hasNonFullTextInProvenance": "Has non-full text in dc.description.provenance",

  //"admin.reports.items.preset.hasEmptyMetadata": "Has empty metadata",
  // TODO New key - Add a translation
  "admin.reports.items.preset.hasEmptyMetadata": "Has empty metadata",

  //"admin.reports.items.preset.hasUnbreakingDataInDescription": "Has unbreaking metadata in description",
  // TODO New key - Add a translation
  "admin.reports.items.preset.hasUnbreakingDataInDescription": "Has unbreaking metadata in description",

  //"admin.reports.items.preset.hasXmlEntityInMetadata": "Has XML entity in metadata",
  // TODO New key - Add a translation
  "admin.reports.items.preset.hasXmlEntityInMetadata": "Has XML entity in metadata",

  //"admin.reports.items.preset.hasNonAsciiCharInMetadata": "Has non-ascii character in metadata",
  // TODO New key - Add a translation
  "admin.reports.items.preset.hasNonAsciiCharInMetadata": "Has non-ascii character in metadata",

  //"admin.reports.items.number": "No.",
  // TODO New key - Add a translation
  "admin.reports.items.number": "No.",

  //"admin.reports.items.id": "UUID",
  // TODO New key - Add a translation
  "admin.reports.items.id": "UUID",

  //"admin.reports.items.collection": "Collection",
  // TODO New key - Add a translation
  "admin.reports.items.collection": "Collection",

  //"admin.reports.items.handle": "URI",
  // TODO New key - Add a translation
  "admin.reports.items.handle": "URI",

  //"admin.reports.items.title": "Title",
  // TODO New key - Add a translation
  "admin.reports.items.title": "Title",


  //"admin.reports.commons.filters": "Filters",
  // TODO New key - Add a translation
  "admin.reports.commons.filters": "Filters",

  //"admin.reports.commons.additional-data": "Additional data to return",
  // TODO New key - Add a translation
  "admin.reports.commons.additional-data": "Additional data to return",

  //"admin.reports.commons.previous-page": "Prev Page",
  // TODO New key - Add a translation
  "admin.reports.commons.previous-page": "Prev Page",

  //"admin.reports.commons.next-page": "Next Page",
  // TODO New key - Add a translation
  "admin.reports.commons.next-page": "Next Page",

  //"admin.reports.commons.page": "Page",
  // TODO New key - Add a translation
  "admin.reports.commons.page": "Page",

  //"admin.reports.commons.of": "of",
  // TODO New key - Add a translation
  "admin.reports.commons.of": "of",

  //"admin.reports.commons.export": "Export for Metadata Update",
  // TODO New key - Add a translation
  "admin.reports.commons.export": "Export for Metadata Update",

  //"admin.reports.commons.filters.deselect_all": "Deselect all filters",
  // TODO New key - Add a translation
  "admin.reports.commons.filters.deselect_all": "Deselect all filters",

  //"admin.reports.commons.filters.select_all": "Select all filters",
  // TODO New key - Add a translation
  "admin.reports.commons.filters.select_all": "Select all filters",

  //"admin.reports.commons.filters.matches_all": "Matches all specified filters",
  // TODO New key - Add a translation
  "admin.reports.commons.filters.matches_all": "Matches all specified filters",


  //"admin.reports.commons.filters.property": "Item Property Filters",
  // TODO New key - Add a translation
  "admin.reports.commons.filters.property": "Item Property Filters",

  //"admin.reports.commons.filters.property.is_item": "Is Item - always true",
  // TODO New key - Add a translation
  "admin.reports.commons.filters.property.is_item": "Is Item - always true",

  //"admin.reports.commons.filters.property.is_withdrawn": "Withdrawn Items",
  // TODO New key - Add a translation
  "admin.reports.commons.filters.property.is_withdrawn": "Withdrawn Items",

  //"admin.reports.commons.filters.property.is_not_withdrawn": "Available Items - Not Withdrawn",
  // TODO New key - Add a translation
  "admin.reports.commons.filters.property.is_not_withdrawn": "Available Items - Not Withdrawn",

  //"admin.reports.commons.filters.property.is_discoverable": "Discoverable Items - Not Private",
  // TODO New key - Add a translation
  "admin.reports.commons.filters.property.is_discoverable": "Discoverable Items - Not Private",

  //"admin.reports.commons.filters.property.is_not_discoverable": "Not Discoverable - Private Item",
  // TODO New key - Add a translation
  "admin.reports.commons.filters.property.is_not_discoverable": "Not Discoverable - Private Item",

  //"admin.reports.commons.filters.property.all_filters.tooltip": "This filter includes all items that matched ALL specified filters",
  // TODO New key - Add a translation
  "admin.reports.commons.filters.property.all_filters.tooltip": "This filter includes all items that matched ALL specified filters",

  //"admin.reports.commons.filters.bitstream": "Basic Bitstream Filters",
  // TODO New key - Add a translation
  "admin.reports.commons.filters.bitstream": "Basic Bitstream Filters",

  //"admin.reports.commons.filters.bitstream.has_multiple_originals": "Item has Multiple Original Bitstreams",
  // TODO New key - Add a translation
  "admin.reports.commons.filters.bitstream.has_multiple_originals": "Item has Multiple Original Bitstreams",

  //"admin.reports.commons.filters.bitstream.has_no_originals": "Item has No Original Bitstreams",
  // TODO New key - Add a translation
  "admin.reports.commons.filters.bitstream.has_no_originals": "Item has No Original Bitstreams",

  //"admin.reports.commons.filters.bitstream.has_one_original": "Item has One Original Bitstream",
  // TODO New key - Add a translation
  "admin.reports.commons.filters.bitstream.has_one_original": "Item has One Original Bitstream",

  //"admin.reports.commons.filters.bitstream_mime": "Bitstream Filters by MIME Type",
  // TODO New key - Add a translation
  "admin.reports.commons.filters.bitstream_mime": "Bitstream Filters by MIME Type",

  //"admin.reports.commons.filters.bitstream_mime.has_doc_original": "Item has a Doc Original Bitstream (PDF, Office, Text, HTML, XML, etc)",
  // TODO New key - Add a translation
  "admin.reports.commons.filters.bitstream_mime.has_doc_original": "Item has a Doc Original Bitstream (PDF, Office, Text, HTML, XML, etc)",

  //"admin.reports.commons.filters.bitstream_mime.has_image_original": "Item has an Image Original Bitstream",
  // TODO New key - Add a translation
  "admin.reports.commons.filters.bitstream_mime.has_image_original": "Item has an Image Original Bitstream",

  //"admin.reports.commons.filters.bitstream_mime.has_unsupp_type": "Has Other Bitstream Types (not Doc or Image)",
  // TODO New key - Add a translation
  "admin.reports.commons.filters.bitstream_mime.has_unsupp_type": "Has Other Bitstream Types (not Doc or Image)",

  //"admin.reports.commons.filters.bitstream_mime.has_mixed_original": "Item has multiple types of Original Bitstreams (Doc, Image, Other)",
  // TODO New key - Add a translation
  "admin.reports.commons.filters.bitstream_mime.has_mixed_original": "Item has multiple types of Original Bitstreams (Doc, Image, Other)",

  //"admin.reports.commons.filters.bitstream_mime.has_pdf_original": "Item has a PDF Original Bitstream",
  // TODO New key - Add a translation
  "admin.reports.commons.filters.bitstream_mime.has_pdf_original": "Item has a PDF Original Bitstream",

  //"admin.reports.commons.filters.bitstream_mime.has_jpg_original": "Item has JPG Original Bitstream",
  // TODO New key - Add a translation
  "admin.reports.commons.filters.bitstream_mime.has_jpg_original": "Item has JPG Original Bitstream",

  //"admin.reports.commons.filters.bitstream_mime.has_small_pdf": "Has unusually small PDF",
  // TODO New key - Add a translation
  "admin.reports.commons.filters.bitstream_mime.has_small_pdf": "Has unusually small PDF",

  //"admin.reports.commons.filters.bitstream_mime.has_large_pdf": "Has unusually large PDF",
  // TODO New key - Add a translation
  "admin.reports.commons.filters.bitstream_mime.has_large_pdf": "Has unusually large PDF",

  //"admin.reports.commons.filters.bitstream_mime.has_doc_without_text": "Has document bitstream without TEXT item",
  // TODO New key - Add a translation
  "admin.reports.commons.filters.bitstream_mime.has_doc_without_text": "Has document bitstream without TEXT item",

  //"admin.reports.commons.filters.mime": "Supported MIME Type Filters",
  // TODO New key - Add a translation
  "admin.reports.commons.filters.mime": "Supported MIME Type Filters",

  //"admin.reports.commons.filters.mime.has_only_supp_image_type": "Item Image Bitstreams are Supported",
  // TODO New key - Add a translation
  "admin.reports.commons.filters.mime.has_only_supp_image_type": "Item Image Bitstreams are Supported",

  //"admin.reports.commons.filters.mime.has_unsupp_image_type": "Item has Image Bitstream that is Unsupported",
  // TODO New key - Add a translation
  "admin.reports.commons.filters.mime.has_unsupp_image_type": "Item has Image Bitstream that is Unsupported",

  //"admin.reports.commons.filters.mime.has_only_supp_doc_type": "Item Document Bitstreams are Supported",
  // TODO New key - Add a translation
  "admin.reports.commons.filters.mime.has_only_supp_doc_type": "Item Document Bitstreams are Supported",

  //"admin.reports.commons.filters.mime.has_unsupp_doc_type": "Item has Document Bitstream that is Unsupported",
  // TODO New key - Add a translation
  "admin.reports.commons.filters.mime.has_unsupp_doc_type": "Item has Document Bitstream that is Unsupported",

  //"admin.reports.commons.filters.bundle": "Bitstream Bundle Filters",
  // TODO New key - Add a translation
  "admin.reports.commons.filters.bundle": "Bitstream Bundle Filters",

  //"admin.reports.commons.filters.bundle.has_unsupported_bundle": "Has bitstream in an unsupported bundle",
  // TODO New key - Add a translation
  "admin.reports.commons.filters.bundle.has_unsupported_bundle": "Has bitstream in an unsupported bundle",

  //"admin.reports.commons.filters.bundle.has_small_thumbnail": "Has unusually small thumbnail",
  // TODO New key - Add a translation
  "admin.reports.commons.filters.bundle.has_small_thumbnail": "Has unusually small thumbnail",

  //"admin.reports.commons.filters.bundle.has_original_without_thumbnail": "Has original bitstream without thumbnail",
  // TODO New key - Add a translation
  "admin.reports.commons.filters.bundle.has_original_without_thumbnail": "Has original bitstream without thumbnail",
  
  //"admin.reports.commons.filters.bundle.has_invalid_thumbnail_name": "Has invalid thumbnail name (assumes one thumbnail for each original)",
  // TODO New key - Add a translation
  "admin.reports.commons.filters.bundle.has_invalid_thumbnail_name": "Has invalid thumbnail name (assumes one thumbnail for each original)",
  
  //"admin.reports.commons.filters.bundle.has_non_generated_thumb": "Has non-generated thumbnail",
  // TODO New key - Add a translation
  "admin.reports.commons.filters.bundle.has_non_generated_thumb": "Has non-generated thumbnail",
  
  //"admin.reports.commons.filters.bundle.no_license": "Doesn't have a license",
  // TODO New key - Add a translation
  "admin.reports.commons.filters.bundle.no_license": "Doesn't have a license",
  
  //"admin.reports.commons.filters.bundle.has_license_documentation": "Has documentation in the license bundle",
  // TODO New key - Add a translation
  "admin.reports.commons.filters.bundle.has_license_documentation": "Has documentation in the license bundle",
  
  //"admin.reports.commons.filters.permission": "Permission Filters",
  // TODO New key - Add a translation
  "admin.reports.commons.filters.permission": "Permission Filters",
  
  //"admin.reports.commons.filters.permission.has_restricted_original": "Item has Restricted Original Bitstream",
  // TODO New key - Add a translation
  "admin.reports.commons.filters.permission.has_restricted_original": "Item has Restricted Original Bitstream",
  
  //"admin.reports.commons.filters.permission.has_restricted_original.tooltip":  "Item has at least one original bitstream that is not accessible to Anonymous user",
  // TODO New key - Add a translation
  "admin.reports.commons.filters.permission.has_restricted_original.tooltip":  "Item has at least one original bitstream that is not accessible to Anonymous user",
  
  //"admin.reports.commons.filters.permission.has_restricted_thumbnail": "Item has Restricted Thumbnail",
  // TODO New key - Add a translation
  "admin.reports.commons.filters.permission.has_restricted_thumbnail": "Item has Restricted Thumbnail",
  
  //"admin.reports.commons.filters.permission.has_restricted_thumbnail.tooltip": "Item has at least one thumbnail that is not accessible to Anonymous user",
  // TODO New key - Add a translation
  "admin.reports.commons.filters.permission.has_restricted_thumbnail.tooltip": "Item has at least one thumbnail that is not accessible to Anonymous user",
  
  //"admin.reports.commons.filters.permission.has_restricted_metadata": "Item has Restricted Metadata",
  // TODO New key - Add a translation
  "admin.reports.commons.filters.permission.has_restricted_metadata": "Item has Restricted Metadata",
  
  //"admin.reports.commons.filters.permission.has_restricted_metadata.tooltip": "Item has metadata that is not accessible to Anonymous user",
  // TODO New key - Add a translation
  "admin.reports.commons.filters.permission.has_restricted_metadata.tooltip": "Item has metadata that is not accessible to Anonymous user",

  // "admin.search.breadcrumbs": "Administrative Search",
  "admin.search.breadcrumbs": "Ylläpitäjän haku",

  // "admin.search.collection.edit": "Edit",
  "admin.search.collection.edit": "Muokkaa",

  // "admin.search.community.edit": "Edit",
  "admin.search.community.edit": "Muokkaa",

  // "admin.search.item.delete": "Delete",
  "admin.search.item.delete": "Poista",

  // "admin.search.item.edit": "Edit",
  "admin.search.item.edit": "Muokkaa",

  // "admin.search.item.make-private": "Make non-discoverable",
  "admin.search.item.make-private": "Tee yksityiseksi",

  // "admin.search.item.make-public": "Make discoverable",
  "admin.search.item.make-public": "Tee julkiseksi",

  // "admin.search.item.move": "Move",
  "admin.search.item.move": "Siirrä",

  // "admin.search.item.reinstate": "Reinstate",
  "admin.search.item.reinstate": "Palauta",

  // "admin.search.item.withdraw": "Withdraw",
  "admin.search.item.withdraw": "Poista käytöstä",

  // "admin.search.title": "Administrative Search",
  "admin.search.title": "Ylläpitäjän haku",

  // "administrativeView.search.results.head": "Administrative Search",
  "administrativeView.search.results.head": "Ylläpitäjän haku",

  // "admin.workflow.breadcrumbs": "Administer Workflow",
  "admin.workflow.breadcrumbs": "Hallinnoi työnkulkua",

  // "admin.workflow.title": "Administer Workflow",
  "admin.workflow.title": "Hallinnoi työnkulkua",

  // "admin.workflow.item.workflow": "Workflow",
  "admin.workflow.item.workflow": "Työnkulku",

  // "admin.workflow.item.workspace": "Workspace",
  "admin.workflow.item.workspace": "Työtila",

  // "admin.workflow.item.delete": "Delete",
  "admin.workflow.item.delete": "Poista",

  // "admin.workflow.item.send-back": "Send back",
  "admin.workflow.item.send-back": "Lähetä takaisin",

  // "admin.workflow.item.policies": "Policies",
  "admin.workflow.item.policies": "Käytännöt",

  // "admin.workflow.item.supervision": "Supervision",
  "admin.workflow.item.supervision": "Valvonta",

  // "admin.metadata-import.breadcrumbs": "Import Metadata",
  "admin.metadata-import.breadcrumbs": "Importoi metadata",

  // "admin.batch-import.breadcrumbs": "Import Batch",
  "admin.batch-import.breadcrumbs": "Importoi erä",

  // "admin.metadata-import.title": "Import Metadata",
  "admin.metadata-import.title": "Importoi metadata",

  // "admin.batch-import.title": "Import Batch",
  "admin.batch-import.title": "Importoi erä",

  // "admin.metadata-import.page.header": "Import Metadata",
  "admin.metadata-import.page.header": "Importoi metadata",

  // "admin.batch-import.page.header": "Import Batch",
  "admin.batch-import.page.header": "Importoi erä",

  // "admin.metadata-import.page.help": "You can drop or browse CSV files that contain batch metadata operations on files here",
  "admin.metadata-import.page.help": "Voit pudottaa tähän tai selata CSV-tiedostoja, joilla voit tehdä metadatatoimintoja usealle tietueelle",

  // "admin.batch-import.page.help": "Select the Collection to import into. Then, drop or browse to a Simple Archive Format (SAF) zip file that includes the Items to import",
  "admin.batch-import.page.help": "Valitse kokoelma, johon tietueet importoidaan. Sen jälkeen pudota tai selaa esiin importoitavat tietueet sisältävä Simple Archive Format (SAF) -ZIP-tiedosto.",

  // "admin.batch-import.page.toggle.help": "It is possible to perform import either with file upload or via URL, use above toggle to set the input source",
  "admin.batch-import.page.toggle.help": "Importoinnin voi tehdä joko lataamalla tiedoston tai URL-osoitteen kautta. Käytä yllä olevaa kytkintä valitaksesi syöttötavan.",

  // "admin.metadata-import.page.dropMsg": "Drop a metadata CSV to import",
  "admin.metadata-import.page.dropMsg": "Pudota CSV-metadata importoimista varten",

  // "admin.batch-import.page.dropMsg": "Drop a batch ZIP to import",
  "admin.batch-import.page.dropMsg": "Pudota erän ZIP-tiedosto importoimista varten",

  // "admin.metadata-import.page.dropMsgReplace": "Drop to replace the metadata CSV to import",
  "admin.metadata-import.page.dropMsgReplace": "Pudota korvataksesi importoitava CSV-metadata",

  // "admin.batch-import.page.dropMsgReplace": "Drop to replace the batch ZIP to import",
  "admin.batch-import.page.dropMsgReplace": "Pudota korvataksesi importoitava erän ZIP-tiedosto",

  // "admin.metadata-import.page.button.return": "Back",
  "admin.metadata-import.page.button.return": "Paluu",

  // "admin.metadata-import.page.button.proceed": "Proceed",
  "admin.metadata-import.page.button.proceed": "Jatka",

  // "admin.metadata-import.page.button.select-collection": "Select Collection",
  "admin.metadata-import.page.button.select-collection": "Valitse kokoelma",

  // "admin.metadata-import.page.error.addFile": "Select file first!",
  "admin.metadata-import.page.error.addFile": "Valitse ensin tiedosto!",

  // "admin.metadata-import.page.error.addFileUrl": "Insert file url first!",
  "admin.metadata-import.page.error.addFileUrl": "Syötä tiedoston URL ensin!",

  // "admin.batch-import.page.error.addFile": "Select Zip file first!",
  "admin.batch-import.page.error.addFile": "Valitse ZIP-tiedosto ensin!",

  // "admin.metadata-import.page.toggle.upload": "Upload",
  "admin.metadata-import.page.toggle.upload": "Lataa",

  // "admin.metadata-import.page.toggle.url": "URL",
  "admin.metadata-import.page.toggle.url": "URL",

  // "admin.metadata-import.page.urlMsg": "Insert the batch ZIP url to import",
  "admin.metadata-import.page.urlMsg": "Syötä erän ZIP-URL importoitavaksi",

  // "admin.metadata-import.page.validateOnly": "Validate Only",
  "admin.metadata-import.page.validateOnly": "Pelkkä validointi",

  // "admin.metadata-import.page.validateOnly.hint": "When selected, the uploaded CSV will be validated. You will receive a report of detected changes, but no changes will be saved.",
  "admin.metadata-import.page.validateOnly.hint": "Kun tämä valitaan, ladattu CSV-tiedosto validoidaan. Saat raportin havaituista muutoksista, mutta muutoksia ei tallenneta.",

  // "advanced-workflow-action.rating.form.rating.label": "Rating",
  "advanced-workflow-action.rating.form.rating.label": "Arviointi",

  // "advanced-workflow-action.rating.form.rating.error": "You must rate the item",
  "advanced-workflow-action.rating.form.rating.error": "Sinun on arvioitava tietua",

  // "advanced-workflow-action.rating.form.review.label": "Review",
  "advanced-workflow-action.rating.form.review.label": "Tarkasta",

  // "advanced-workflow-action.rating.form.review.error": "You must enter a review to submit this rating",
  "advanced-workflow-action.rating.form.review.error": "Sinun on annettava arvostelu lähettääksesi tämän arvioinnin",

  // "advanced-workflow-action.rating.description": "Please select a rating below",
  "advanced-workflow-action.rating.description": "Valitse arviointi alapuolelta",

  // "advanced-workflow-action.rating.description-requiredDescription": "Please select a rating below and also add a review",
  "advanced-workflow-action.rating.description-requiredDescription": "Valitse arviointi alapuolelta. Lisää myös arvostelu",

  // "advanced-workflow-action.select-reviewer.description-single": "Please select a single reviewer below before submitting",
  "advanced-workflow-action.select-reviewer.description-single": "Valitse yksi tarkastaja alapuolelta ennen lähettämistä",

  // "advanced-workflow-action.select-reviewer.description-multiple": "Please select one or more reviewers below before submitting",
  "advanced-workflow-action.select-reviewer.description-multiple": "Valitse yksi tai useampi tarkastaja alapuolelta ennen lähettämistä",

  // "advanced-workflow-action-select-reviewer.groups.form.reviewers-list.head": "EPeople",
  "advanced-workflow-action-select-reviewer.groups.form.reviewers-list.head": "Käyttäjät",

  // "advanced-workflow-action-select-reviewer.groups.form.reviewers-list.search.head": "Add EPeople",
  "advanced-workflow-action-select-reviewer.groups.form.reviewers-list.search.head": "Lisää käyttäjiä",

  // "advanced-workflow-action-select-reviewer.groups.form.reviewers-list.button.see-all": "Browse All",
  "advanced-workflow-action-select-reviewer.groups.form.reviewers-list.button.see-all": "Selaa kaikkia",

  // "advanced-workflow-action-select-reviewer.groups.form.reviewers-list.headMembers": "Current Members",
  "advanced-workflow-action-select-reviewer.groups.form.reviewers-list.headMembers": "Nykyiset jäsenet",

  // "advanced-workflow-action-select-reviewer.groups.form.reviewers-list.search.scope.metadata": "Metadata",
  "advanced-workflow-action-select-reviewer.groups.form.reviewers-list.search.scope.metadata": "Metadata",

  // "advanced-workflow-action-select-reviewer.groups.form.reviewers-list.search.scope.email": "E-mail (exact)",
  "advanced-workflow-action-select-reviewer.groups.form.reviewers-list.search.scope.email": "Sähköpostiosoite (oikea)",

  // "advanced-workflow-action-select-reviewer.groups.form.reviewers-list.search.button": "Search",
  "advanced-workflow-action-select-reviewer.groups.form.reviewers-list.search.button": "Hae",

  // "advanced-workflow-action-select-reviewer.groups.form.reviewers-list.table.id": "ID",
  "advanced-workflow-action-select-reviewer.groups.form.reviewers-list.table.id": "ID",

  // "advanced-workflow-action-select-reviewer.groups.form.reviewers-list.table.name": "Name",
  "advanced-workflow-action-select-reviewer.groups.form.reviewers-list.table.name": "Nimi",

  // "advanced-workflow-action-select-reviewer.groups.form.reviewers-list.table.identity": "Identity",
  "advanced-workflow-action-select-reviewer.groups.form.reviewers-list.table.identity": "Identiteetti",

  // "advanced-workflow-action-select-reviewer.groups.form.reviewers-list.table.email": "Email",
  "advanced-workflow-action-select-reviewer.groups.form.reviewers-list.table.email": "Sähköpostiosoite",

  // "advanced-workflow-action-select-reviewer.groups.form.reviewers-list.table.netid": "NetID",
  "advanced-workflow-action-select-reviewer.groups.form.reviewers-list.table.netid": "Käyttäjätunnus",

  // "advanced-workflow-action-select-reviewer.groups.form.reviewers-list.table.edit": "Remove / Add",
  "advanced-workflow-action-select-reviewer.groups.form.reviewers-list.table.edit": "Poista / Lisää",

  // "advanced-workflow-action-select-reviewer.groups.form.reviewers-list.table.edit.buttons.remove": "Remove member with name \"{{name}}\"",
  "advanced-workflow-action-select-reviewer.groups.form.reviewers-list.table.edit.buttons.remove": "Poista jäsen nimellä \"{{name}}\"",

  // "advanced-workflow-action-select-reviewer.groups.form.reviewers-list.notification.success.addMember": "Successfully added member: \"{{name}}\"",
  "advanced-workflow-action-select-reviewer.groups.form.reviewers-list.notification.success.addMember": "Jäsen lisätty: \"{{name}}\"",

  // "advanced-workflow-action-select-reviewer.groups.form.reviewers-list.notification.failure.addMember": "Failed to add member: \"{{name}}\"",
  "advanced-workflow-action-select-reviewer.groups.form.reviewers-list.notification.failure.addMember": "Jäsenen lisäys epäonnistui: \"{{name}}\"",

  // "advanced-workflow-action-select-reviewer.groups.form.reviewers-list.notification.success.deleteMember": "Successfully deleted member: \"{{name}}\"",
  "advanced-workflow-action-select-reviewer.groups.form.reviewers-list.notification.success.deleteMember": "Jäsen poistettu: \"{{name}}\"",

  // "advanced-workflow-action-select-reviewer.groups.form.reviewers-list.notification.failure.deleteMember": "Failed to delete member: \"{{name}}\"",
  "advanced-workflow-action-select-reviewer.groups.form.reviewers-list.notification.failure.deleteMember": "Jäsenen poisto epäonnistui: \"{{name}}\"",

  // "advanced-workflow-action-select-reviewer.groups.form.reviewers-list.table.edit.buttons.add": "Add member with name \"{{name}}\"",
  "advanced-workflow-action-select-reviewer.groups.form.reviewers-list.table.edit.buttons.add": "Lisää jäsen nimellä \"{{name}}\"",

  // "advanced-workflow-action-select-reviewer.groups.form.reviewers-list.notification.failure.noActiveGroup": "No current active group, submit a name first.",
  "advanced-workflow-action-select-reviewer.groups.form.reviewers-list.notification.failure.noActiveGroup": "Ei aktiivista ryhmää, syötä ensin nimi",

  // "advanced-workflow-action-select-reviewer.groups.form.reviewers-list.no-members-yet": "No members in group yet, search and add.",
  "advanced-workflow-action-select-reviewer.groups.form.reviewers-list.no-members-yet": "Ryhmässä ei ole vielä jäseniä, hae ja lisää.",

  // "advanced-workflow-action-select-reviewer.groups.form.reviewers-list.no-items": "No EPeople found in that search",
  "advanced-workflow-action-select-reviewer.groups.form.reviewers-list.no-items": "Haku ei palauttanut käyttäjiä",

  // "advanced-workflow-action.select-reviewer.no-reviewer-selected.error": "No reviewer selected.",
  "advanced-workflow-action.select-reviewer.no-reviewer-selected.error": "Ei valittua tarkastajaa.",

  // "admin.batch-import.page.validateOnly.hint": "When selected, the uploaded ZIP will be validated. You will receive a report of detected changes, but no changes will be saved.",
  "admin.batch-import.page.validateOnly.hint": "Kun tämä valitaan, ladattu ZIP-tiedosto validoidaan.  the uploaded ZIP will be validated. Saat raportin havaituista muutoksista, mutta muutoksia ei tallenneta.",

  // "admin.batch-import.page.remove": "remove",
  "admin.batch-import.page.remove": "poista",

  // "auth.errors.invalid-user": "Invalid email address or password.",
  "auth.errors.invalid-user": "Virheellinen sähköpostiosoite tai salasana.",

  // "auth.messages.expired": "Your session has expired. Please log in again.",
  "auth.messages.expired": "Istuntosi on vanhentunut. Kirjaudu uudelleen.",

  // "auth.messages.token-refresh-failed": "Refreshing your session token failed. Please log in again.",
  "auth.messages.token-refresh-failed": "Istuntotunnisteen päivittäminen epäonnistui. Kirjaudu uudelleen.",

  // "bitstream.download.page": "Now downloading {{bitstream}}...",
  "bitstream.download.page": "Nyt ladataan {{bitstream}}...",

  // "bitstream.download.page.back": "Back",
  "bitstream.download.page.back": "Paluu",

  // "bitstream.edit.authorizations.link": "Edit bitstream's Policies",
  "bitstream.edit.authorizations.link": "Muokkaa tiedostokäytäntöjä",

  // "bitstream.edit.authorizations.title": "Edit bitstream's Policies",
  "bitstream.edit.authorizations.title": "Muokkaa tiedostokäytäntöjä",

  // "bitstream.edit.return": "Back",
  "bitstream.edit.return": "Paluu",

  // "bitstream.edit.bitstream": "Bitstream: ",
  "bitstream.edit.bitstream": "Tiedosto: ",

  // "bitstream.edit.form.description.hint": "Optionally, provide a brief description of the file, for example \"<i>Main article</i>\" or \"<i>Experiment data readings</i>\".",
  "bitstream.edit.form.description.hint": "Voit lisätä lyhyen kuvauksen tiedostosta, esimerkiksi \"<i>Pääartikkeli</i>\" tai \"<i>Testidatan tulkinta</i>\".",

  // "bitstream.edit.form.description.label": "Description",
  "bitstream.edit.form.description.label": "Kuvaus",

  // "bitstream.edit.form.embargo.hint": "The first day from which access is allowed. <b>This date cannot be modified on this form.</b> To set an embargo date for a bitstream, go to the <i>Item Status</i> tab, click <i>Authorizations...</i>, create or edit the bitstream's <i>READ</i> policy, and set the <i>Start Date</i> as desired.",
  "bitstream.edit.form.embargo.hint": "Ensimmäinen päivä, jona tietue on saatavilla. <b>Päivämäärää ei voi muokata tällä lomakkeella.</b> Embargon päivämäärä asetetaan seuraavasti: Valitse <i>Tietueen tila</i>-välilehti ja sieltä <i>Käyttöoikeudet...</i>, luo tai muokkaa olemassa olevaa <i>READ</i>-käytäntöä ja aseta <i>Alkupäivämäärä</i>.",

  // "bitstream.edit.form.embargo.label": "Embargo until specific date",
  "bitstream.edit.form.embargo.label": "Embargo tiettyyn päivämäärään asti",

  // "bitstream.edit.form.fileName.hint": "Change the filename for the bitstream. Note that this will change the display bitstream URL, but old links will still resolve as long as the sequence ID does not change.",
  "bitstream.edit.form.fileName.hint": "Vaihda tiedoston tiedostonimi. Huomaa, että tämä muuttaa näkyvää tiedoston URL-osoitetta, mutta vanhat linkit toimivat, kunhan järjestys-ID ei muutu.",

  // "bitstream.edit.form.fileName.label": "Filename",
  "bitstream.edit.form.fileName.label": "Tiedostonimi",

  // "bitstream.edit.form.newFormat.label": "Describe new format",
  "bitstream.edit.form.newFormat.label": "Kuvaile uusi formaatti",

  // "bitstream.edit.form.newFormat.hint": "The application you used to create the file, and the version number (for example, \"<i>ACMESoft SuperApp version 1.5</i>\").",
  "bitstream.edit.form.newFormat.hint": "Tiedoston luonnissa käytetty sovellus ja versionumero (esim. \"<i>ACMESoft SuperApp version 1.5</i>\").",

  // "bitstream.edit.form.primaryBitstream.label": "Primary bitstream",
  "bitstream.edit.form.primaryBitstream.label": "Ensisijainen tiedosto",

  // "bitstream.edit.form.selectedFormat.hint": "If the format is not in the above list, <b>select \"format not in list\" above</b> and describe it under \"Describe new format\".",
  "bitstream.edit.form.selectedFormat.hint": "Jos formaatti ei ole yllä olevassa luettelossa,  <b>valitse yltä \"Formaatti ei ole luettelossa\"</b> ja kuvaile se kohdassa \"Kuvaile uusi formaatti\".",

  // "bitstream.edit.form.selectedFormat.label": "Selected Format",
  "bitstream.edit.form.selectedFormat.label": "Valittu formaatti",

  // "bitstream.edit.form.selectedFormat.unknown": "Format not in list",
  "bitstream.edit.form.selectedFormat.unknown": "Formaatti ei ole luettelossa",

  // "bitstream.edit.notifications.error.format.title": "An error occurred saving the bitstream's format",
  "bitstream.edit.notifications.error.format.title": "Virhe tallennettaessa tiedoston formaattia",

  // "bitstream.edit.notifications.error.primaryBitstream.title": "An error occurred saving the primary bitstream",
  "bitstream.edit.notifications.error.primaryBitstream.title": "Virhe tallennettaessa päätiedostoa",

  // "bitstream.edit.form.iiifLabel.label": "IIIF Label",
  "bitstream.edit.form.iiifLabel.label": "IIIF-nimike",

  // "bitstream.edit.form.iiifLabel.hint": "Canvas label for this image. If not provided default label will be used.",
  "bitstream.edit.form.iiifLabel.hint": "Kuvan canvasin nimike. Ellei nimikettä anneta, käytetään oletusnimikettä.",

  // "bitstream.edit.form.iiifToc.label": "IIIF Table of Contents",
  "bitstream.edit.form.iiifToc.label": "IIIF-sisällysluettelo",

  // "bitstream.edit.form.iiifToc.hint": "Adding text here makes this the start of a new table of contents range.",
  "bitstream.edit.form.iiifToc.hint": "Jos tekstiä lisätään tähän, tästä alkaa uusi sisällysluetteloaihe.",

  // "bitstream.edit.form.iiifWidth.label": "IIIF Canvas Width",
  "bitstream.edit.form.iiifWidth.label": "IIIF-canvasin leveys",

  // "bitstream.edit.form.iiifWidth.hint": "The canvas width should usually match the image width.",
  "bitstream.edit.form.iiifWidth.hint": "Canvasin leveyden tulee vastata kuvan leveyttä.",

  // "bitstream.edit.form.iiifHeight.label": "IIIF Canvas Height",
  "bitstream.edit.form.iiifHeight.label": "IIIF-canvasin korkeus",

  // "bitstream.edit.form.iiifHeight.hint": "The canvas height should usually match the image height.",
  "bitstream.edit.form.iiifHeight.hint": "Canvasin korkeuden tulee vastata kuvan korkeutta.",

  // "bitstream.edit.notifications.saved.content": "Your changes to this bitstream were saved.",
  "bitstream.edit.notifications.saved.content": "Muutokset tiedostoon on tallennettu.",

  // "bitstream.edit.notifications.saved.title": "Bitstream saved",
  "bitstream.edit.notifications.saved.title": "Tiedosto tallennettu",

  // "bitstream.edit.title": "Edit bitstream",
  "bitstream.edit.title": "Muokkaa tiedostoa",

  // "bitstream-request-a-copy.alert.canDownload1": "You already have access to this file. If you want to download the file, click ",
  "bitstream-request-a-copy.alert.canDownload1": "Sinulla on jo pääsy tähän tiedostoon. Jos haluat ladata tiedoston, napsauta ",

  // "bitstream-request-a-copy.alert.canDownload2": "here",
  "bitstream-request-a-copy.alert.canDownload2": "tässä",

  // "bitstream-request-a-copy.header": "Request a copy of the file",
  "bitstream-request-a-copy.header": "Pyydä tiedostokopiota",

  // "bitstream-request-a-copy.intro": "Enter the following information to request a copy for the following item: ",
  "bitstream-request-a-copy.intro": "Syötä seuraavat tiedot pyytääksesi kopiota tietueesta: ",

  // "bitstream-request-a-copy.intro.bitstream.one": "Requesting the following file: ",
  "bitstream-request-a-copy.intro.bitstream.one": "Pyydetään seuraavaa tiedostoa: ",

  // "bitstream-request-a-copy.intro.bitstream.all": "Requesting all files. ",
  "bitstream-request-a-copy.intro.bitstream.all": "Pyydetään kaikkia tiedostoja. ",

  // "bitstream-request-a-copy.name.label": "Name *",
  "bitstream-request-a-copy.name.label": "Nimi *",

  // "bitstream-request-a-copy.name.error": "The name is required",
  "bitstream-request-a-copy.name.error": "Nimi on pakollinen tieto",

  // "bitstream-request-a-copy.email.label": "Your e-mail address *",
  "bitstream-request-a-copy.email.label": "Sähköpostiosoite *",

  // "bitstream-request-a-copy.email.hint": "This email address is used for sending the file.",
  "bitstream-request-a-copy.email.hint": "Tätä sähköpostiosoitetta käytetään tiedostoa lähetettäessä.",

  // "bitstream-request-a-copy.email.error": "Please enter a valid email address.",
  "bitstream-request-a-copy.email.error": "Syötä toimiva sähköpostiosoite.",

  // "bitstream-request-a-copy.allfiles.label": "Files",
  "bitstream-request-a-copy.allfiles.label": "Tiedostot",

  // "bitstream-request-a-copy.files-all-false.label": "Only the requested file",
  "bitstream-request-a-copy.files-all-false.label": "Vain pyydetty tiedosto",

  // "bitstream-request-a-copy.files-all-true.label": "All files (of this item) in restricted access",
  "bitstream-request-a-copy.files-all-true.label": "Kaikilla (tämän tietueen) tiedostoilla on rajattu käyttöoikeus",

  // "bitstream-request-a-copy.message.label": "Message",
  "bitstream-request-a-copy.message.label": "Viesti",

  // "bitstream-request-a-copy.return": "Back",
  "bitstream-request-a-copy.return": "Paluu",

  // "bitstream-request-a-copy.submit": "Request copy",
  "bitstream-request-a-copy.submit": "Pyydä kopio",

  // "bitstream-request-a-copy.submit.success": "The item request was submitted successfully.",
  "bitstream-request-a-copy.submit.success": "Tietuepyyntö on lähetetty.",

  // "bitstream-request-a-copy.submit.error": "Something went wrong with submitting the item request.",
  "bitstream-request-a-copy.submit.error": "Tapahtui virhe lähetettäessä tietuepyyntöä",

  // "browse.back.all-results": "All browse results",
  "browse.back.all-results": "Kaikki selaustulokset",

  // "browse.comcol.by.author": "By Author",
  "browse.comcol.by.author": "Tekijän mukaan",

  // "browse.comcol.by.dateissued": "By Issue Date",
  "browse.comcol.by.dateissued": "Julkaisuajan mukaan",

  // "browse.comcol.by.subject": "By Subject",
  "browse.comcol.by.subject": "Asiasanan mukaan",

  // "browse.comcol.by.srsc": "By Subject Category",
  "browse.comcol.by.srsc": "Aihekategorian mukaan",

  // "browse.comcol.by.title": "By Title",
  "browse.comcol.by.title": "Nimekkeen mukaan",

  // "browse.comcol.head": "Browse",
  "browse.comcol.head": "Selaa",

  // "browse.empty": "No items to show.",
  "browse.empty": "Ei tietueita.",

  // "browse.metadata.author": "Author",
  "browse.metadata.author": "Tekijä",

  // "browse.metadata.dateissued": "Issue Date",
  "browse.metadata.dateissued": "Julkaisuaika",

  // "browse.metadata.subject": "Subject",
  "browse.metadata.subject": "Asiasana",

  // "browse.metadata.title": "Title",
  "browse.metadata.title": "Nimeke",

  // "browse.metadata.author.breadcrumbs": "Browse by Author",
  "browse.metadata.author.breadcrumbs": "Selaa tekijän mukaan",

  // "browse.metadata.dateissued.breadcrumbs": "Browse by Date",
  "browse.metadata.dateissued.breadcrumbs": "Selaa päivämäärän mukaan",

  // "browse.metadata.subject.breadcrumbs": "Browse by Subject",
  "browse.metadata.subject.breadcrumbs": "Selaa asiasanan mukaan",

  // "browse.metadata.srsc.breadcrumbs": "Browse by Subject Category",
  "browse.metadata.srsc.breadcrumbs": "Selaa aihekategorian luokan mukaan",

  // "browse.metadata.title.breadcrumbs": "Browse by Title",
  "browse.metadata.title.breadcrumbs": "Selaa nimekkeen mukaan",

  // "pagination.next.button": "Next",
  "pagination.next.button": "Seuraava",

  // "pagination.previous.button": "Previous",
  "pagination.previous.button": "Edellinen",

  // "pagination.next.button.disabled.tooltip": "No more pages of results",
  "pagination.next.button.disabled.tooltip": "Ei enempää tulossivuja",

  // "browse.startsWith": ", starting with {{ startsWith }}",
  "browse.startsWith": ", alkaa kirjaimella {{ startsWith }}",

  // "browse.startsWith.choose_start": "(Choose start)",
  "browse.startsWith.choose_start": "(Valitse alku)",

  // "browse.startsWith.choose_year": "(Choose year)",
  "browse.startsWith.choose_year": "(Valitse vuosi)",

  // "browse.startsWith.choose_year.label": "Choose the issue year",
  "browse.startsWith.choose_year.label": "Valitse julkaisuvuosi",

  // "browse.startsWith.jump": "Filter results by year or month",
  "browse.startsWith.jump": "Suodata tulokset vuoden tai kuukauden mukaan",

  // "browse.startsWith.months.april": "April",
  "browse.startsWith.months.april": "Huhtikuu",

  // "browse.startsWith.months.august": "August",
  "browse.startsWith.months.august": "Elokuu",

  // "browse.startsWith.months.december": "December",
  "browse.startsWith.months.december": "Joulukuu",

  // "browse.startsWith.months.february": "February",
  "browse.startsWith.months.february": "Helmikuu",

  // "browse.startsWith.months.january": "January",
  "browse.startsWith.months.january": "Tammikuu",

  // "browse.startsWith.months.july": "July",
  "browse.startsWith.months.july": "Heinäkuu",

  // "browse.startsWith.months.june": "June",
  "browse.startsWith.months.june": "Kesäkuu",

  // "browse.startsWith.months.march": "March",
  "browse.startsWith.months.march": "Maaliskuu",

  // "browse.startsWith.months.may": "May",
  "browse.startsWith.months.may": "Toukokuu",

  // "browse.startsWith.months.none": "(Choose month)",
  "browse.startsWith.months.none": "(Valitse kuukausi)",

  // "browse.startsWith.months.none.label": "Choose the issue month",
  "browse.startsWith.months.none.label": "Valitse julkaisukuukausi",

  // "browse.startsWith.months.november": "November",
  "browse.startsWith.months.november": "Marraskuu",

  // "browse.startsWith.months.october": "October",
  "browse.startsWith.months.october": "Lokakuu",

  // "browse.startsWith.months.september": "September",
  "browse.startsWith.months.september": "Syyskuu",

  // "browse.startsWith.submit": "Browse",
  "browse.startsWith.submit": "Selaa",

  // "browse.startsWith.type_date": "Filter results by date",
  "browse.startsWith.type_date": "Suodata tulokset päivämäärän mukaan",

  // "browse.startsWith.type_date.label": "Or type in a date (year-month) and click on the Browse button",
  "browse.startsWith.type_date.label": "Tai syötä päiväys (vuosi-kuukausi) ja napsauta Selaa-painiketta",

  // "browse.startsWith.type_text": "Filter results by typing the first few letters",
  "browse.startsWith.type_text": "Suodata tuloksia antamalla muutama alkukirjain",

  // "browse.startsWith.input": "Filter",
  "browse.startsWith.input": "Suodata",

  // "browse.taxonomy.button": "Browse",
  "browse.taxonomy.button": "Selaa",

  // "browse.title": "Browsing {{ collection }} by {{ field }}{{ startsWith }} {{ value }}",
  "browse.title": "Selataan {{ collection }}-kokoelmaa {{ field }}{{ startsWith }}-kentän arvolla {{ value }}",

  // "browse.title.page": "Browsing {{ collection }} by {{ field }} {{ value }}",
  "browse.title.page": "Selataan {{ collection }}-kokoelmaa {{ field }}-kentän arvolla {{ value }}",

  // "search.browse.item-back": "Back to Results",
  "search.browse.item-back": "Paluu tuloksiin",

  // "chips.remove": "Remove chip",
  "chips.remove": "Poista chip",

  // "claimed-approved-search-result-list-element.title": "Approved",
  "claimed-approved-search-result-list-element.title": "Hyväksytty",

  // "claimed-declined-search-result-list-element.title": "Rejected, sent back to submitter",
  "claimed-declined-search-result-list-element.title": "Hylätty, lähetetty takaisin tallentajalle",

  // "claimed-declined-task-search-result-list-element.title": "Declined, sent back to Review Manager's workflow",
  "claimed-declined-task-search-result-list-element.title": "Kieltäydytty, lähetetty takaisin päätarkastajan työnkulkuun",

  // "collection.create.head": "Create a Collection",
  "collection.create.head": "Luo kokoelma",

  // "collection.create.notifications.success": "Successfully created the Collection",
  "collection.create.notifications.success": "Kokoelma luotu",

  // "collection.create.sub-head": "Create a Collection for Community {{ parent }}",
  "collection.create.sub-head": "Luo kokoelma {{ parent }}-yhteisöön",

  // "collection.curate.header": "Curate Collection: {{collection}}",
  "collection.curate.header": "Kuratoi kokoelmaa: {{collection}}",

  // "collection.delete.cancel": "Cancel",
  "collection.delete.cancel": "Peruuta",

  // "collection.delete.confirm": "Confirm",
  "collection.delete.confirm": "Vahvista",

  // "collection.delete.processing": "Deleting",
  "collection.delete.processing": "Poistetaan",

  // "collection.delete.head": "Delete Collection",
  "collection.delete.head": "Poista kokoelma",

  // "collection.delete.notification.fail": "Collection could not be deleted",
  "collection.delete.notification.fail": "Kokoelman poisto epäonnistui",

  // "collection.delete.notification.success": "Successfully deleted collection",
  "collection.delete.notification.success": "Kokoelma poistettu",

  // "collection.delete.text": "Are you sure you want to delete collection \"{{ dso }}\"",
  "collection.delete.text": "Haluatko varmasti poistaa kokoelman \"{{ dso }}\"",

  // "collection.edit.delete": "Delete this collection",
  "collection.edit.delete": "Poista kokoelma",

  // "collection.edit.head": "Edit Collection",
  "collection.edit.head": "Muokkaa kokoelmaa",

  // "collection.edit.breadcrumbs": "Edit Collection",
  "collection.edit.breadcrumbs": "Muokkaa kokoelmaa",

  // "collection.edit.tabs.mapper.head": "Item Mapper",
  "collection.edit.tabs.mapper.head": "Tietueliitosväline",

  // "collection.edit.tabs.item-mapper.title": "Collection Edit - Item Mapper",
  "collection.edit.tabs.item-mapper.title": "Kokoelman muokkaus - Tietueliitosväline",

  // "collection.edit.item-mapper.cancel": "Cancel",
  "collection.edit.item-mapper.cancel": "Peruuta",

  // "collection.edit.item-mapper.collection": "Collection: \"<b>{{name}}</b>\"",
  "collection.edit.item-mapper.collection": "Kokoelma: \"<b>{{name}}</b>\"",

  // "collection.edit.item-mapper.confirm": "Map selected items",
  "collection.edit.item-mapper.confirm": "Liitä valitut tietueet",

  // "collection.edit.item-mapper.description": "This is the item mapper tool that allows collection administrators to map items from other collections into this collection. You can search for items from other collections and map them, or browse the list of currently mapped items.",
  "collection.edit.item-mapper.description": "Tällä työkalulla kokoelmien ylläpitäjät voivat liittää tietueita muista kokoelmista tähän kokoelmaan. Voit hakea tietueita muista kokoelmista ja liittää ne tähän kokoelmaan tai selata luetteloa tähän kokoelmaan liitetyistä tietueista.",

  // "collection.edit.item-mapper.head": "Item Mapper - Map Items from Other Collections",
  "collection.edit.item-mapper.head": "Tietueliitosväline - Liitä tietueita muista kokoelmista",

  // "collection.edit.item-mapper.no-search": "Please enter a query to search",
  "collection.edit.item-mapper.no-search": "Anna hakulauseke",

  // "collection.edit.item-mapper.notifications.map.error.content": "Errors occurred for mapping of {{amount}} items.",
  "collection.edit.item-mapper.notifications.map.error.content": "Virheitä liitettäessä {{amount}} tietuetta.",

  // "collection.edit.item-mapper.notifications.map.error.head": "Mapping errors",
  "collection.edit.item-mapper.notifications.map.error.head": "Virheitä liitoksissa",

  // "collection.edit.item-mapper.notifications.map.success.content": "Successfully mapped {{amount}} items.",
  "collection.edit.item-mapper.notifications.map.success.content": "Liitetty {{amount}} tietuetta.",

  // "collection.edit.item-mapper.notifications.map.success.head": "Mapping completed",
  "collection.edit.item-mapper.notifications.map.success.head": "Liitos valmis",

  // "collection.edit.item-mapper.notifications.unmap.error.content": "Errors occurred for removing the mappings of {{amount}} items.",
  "collection.edit.item-mapper.notifications.unmap.error.content": "Virheitä {{amount}} tietueen liitoksia poistettaessa.",

  // "collection.edit.item-mapper.notifications.unmap.error.head": "Remove mapping errors",
  "collection.edit.item-mapper.notifications.unmap.error.head": "Poista virheelliset liitokset",

  // "collection.edit.item-mapper.notifications.unmap.success.content": "Successfully removed the mappings of {{amount}} items.",
  "collection.edit.item-mapper.notifications.unmap.success.content": "Poistettu {{amount}} tietueen liitokset.",

  // "collection.edit.item-mapper.notifications.unmap.success.head": "Remove mapping completed",
  "collection.edit.item-mapper.notifications.unmap.success.head": "Liitosten poisto valmis",

  // "collection.edit.item-mapper.remove": "Remove selected item mappings",
  "collection.edit.item-mapper.remove": "Poista valitut tietueliitokset",

  // "collection.edit.item-mapper.search-form.placeholder": "Search items...",
  "collection.edit.item-mapper.search-form.placeholder": "Hae tietueita...",

  // "collection.edit.item-mapper.tabs.browse": "Browse mapped items",
  "collection.edit.item-mapper.tabs.browse": "Selaa liitettyjä tietueita",

  // "collection.edit.item-mapper.tabs.map": "Map new items",
  "collection.edit.item-mapper.tabs.map": "Liitä uusia tietueita",

  // "collection.edit.logo.delete.title": "Delete logo",
  "collection.edit.logo.delete.title": "Poista logo",

  // "collection.edit.logo.delete-undo.title": "Undo delete",
  "collection.edit.logo.delete-undo.title": "Kumoa poisto",

  // "collection.edit.logo.label": "Collection logo",
  "collection.edit.logo.label": "Kokoelman logo",

  // "collection.edit.logo.notifications.add.error": "Uploading Collection logo failed. Please verify the content before retrying.",
  "collection.edit.logo.notifications.add.error": "Kokoelman logon lataus epäonnistui. Tarkista sisältö ennen kuin yrität uudelleen.",

  // "collection.edit.logo.notifications.add.success": "Upload Collection logo successful.",
  "collection.edit.logo.notifications.add.success": "Kokoelman logo ladattu.",

  // "collection.edit.logo.notifications.delete.success.title": "Logo deleted",
  "collection.edit.logo.notifications.delete.success.title": "Logo poistettu",

  // "collection.edit.logo.notifications.delete.success.content": "Successfully deleted the collection's logo",
  "collection.edit.logo.notifications.delete.success.content": "Kokoelman logo poistettu",

  // "collection.edit.logo.notifications.delete.error.title": "Error deleting logo",
  "collection.edit.logo.notifications.delete.error.title": "Virhe logoa poistettaessa",

  // "collection.edit.logo.upload": "Drop a Collection Logo to upload",
  "collection.edit.logo.upload": "Pudota kokoelman logo ladattavaksi",

  // "collection.edit.notifications.success": "Successfully edited the Collection",
  "collection.edit.notifications.success": "Kokoelman muokkaus onnistui",

  // "collection.edit.return": "Back",
  "collection.edit.return": "Paluu",

  // "collection.edit.tabs.curate.head": "Curate",
  "collection.edit.tabs.curate.head": "Kuratoi",

  // "collection.edit.tabs.curate.title": "Collection Edit - Curate",
  "collection.edit.tabs.curate.title": "Kokoelman muokkaus - Kuratoi",

  // "collection.edit.tabs.authorizations.head": "Authorizations",
  "collection.edit.tabs.authorizations.head": "Käyttöoikeudet",

  // "collection.edit.tabs.authorizations.title": "Collection Edit - Authorizations",
  "collection.edit.tabs.authorizations.title": "Kokoelman muokkaus - Käyttöoikeudet",

  // "collection.edit.item.authorizations.load-bundle-button": "Load more bundles",
  "collection.edit.item.authorizations.load-bundle-button": "Lataa lisää nippuja",

  // "collection.edit.item.authorizations.load-more-button": "Load more",
  "collection.edit.item.authorizations.load-more-button": "Lataa lisää",

  // "collection.edit.item.authorizations.show-bitstreams-button": "Show bitstream policies for bundle",
  "collection.edit.item.authorizations.show-bitstreams-button": "Näytä nipun tiedostokäytännöt",

  // "collection.edit.tabs.metadata.head": "Edit Metadata",
  "collection.edit.tabs.metadata.head": "Muokkaa metadataa",

  // "collection.edit.tabs.metadata.title": "Collection Edit - Metadata",
  "collection.edit.tabs.metadata.title": "Kokoelman muokkaus - Metadata",

  // "collection.edit.tabs.roles.head": "Assign Roles",
  "collection.edit.tabs.roles.head": "Määritä rooleja",

  // "collection.edit.tabs.roles.title": "Collection Edit - Roles",
  "collection.edit.tabs.roles.title": "Kokoelman muokkaus - Roolit",

  // "collection.edit.tabs.source.external": "This collection harvests its content from an external source",
  "collection.edit.tabs.source.external": "Tämän kokoeleman sisältö haravoidaan ulkoisesta lähteestä",

  // "collection.edit.tabs.source.form.errors.oaiSource.required": "You must provide a set id of the target collection.",
  "collection.edit.tabs.source.form.errors.oaiSource.required": "Kohdekokoelman joukko-ID on annettava.",

  // "collection.edit.tabs.source.form.harvestType": "Content being harvested",
  "collection.edit.tabs.source.form.harvestType": "Haravoitava sisältö",

  // "collection.edit.tabs.source.form.head": "Configure an external source",
  "collection.edit.tabs.source.form.head": "Aseta ulkoinen lähde",

  // "collection.edit.tabs.source.form.metadataConfigId": "Metadata Format",
  "collection.edit.tabs.source.form.metadataConfigId": "Metadataformaatti",

  // "collection.edit.tabs.source.form.oaiSetId": "OAI specific set id",
  "collection.edit.tabs.source.form.oaiSetId": "OAI-kohtainen joukko-ID",

  // "collection.edit.tabs.source.form.oaiSource": "OAI Provider",
  "collection.edit.tabs.source.form.oaiSource": "OAI-tarjoaja",

  // "collection.edit.tabs.source.form.options.harvestType.METADATA_AND_BITSTREAMS": "Harvest metadata and bitstreams (requires ORE support)",
  "collection.edit.tabs.source.form.options.harvestType.METADATA_AND_BITSTREAMS": "Haravoi metadata ja tiedostot (vaatii ORE-tuen)",

  // "collection.edit.tabs.source.form.options.harvestType.METADATA_AND_REF": "Harvest metadata and references to bitstreams (requires ORE support)",
  "collection.edit.tabs.source.form.options.harvestType.METADATA_AND_REF": "Haravoi metadata ja tiedostojen osoitteet (vaatii ORE-tuen)",

  // "collection.edit.tabs.source.form.options.harvestType.METADATA_ONLY": "Harvest metadata only",
  "collection.edit.tabs.source.form.options.harvestType.METADATA_ONLY": "Haravoi vain metadata",

  // "collection.edit.tabs.source.head": "Content Source",
  "collection.edit.tabs.source.head": "Sisältölähde",

  // "collection.edit.tabs.source.notifications.discarded.content": "Your changes were discarded. To reinstate your changes click the 'Undo' button",
  "collection.edit.tabs.source.notifications.discarded.content": "Muutokset hylätty. Valitse 'Kumoa' palauttaaksesi muutokset",

  // "collection.edit.tabs.source.notifications.discarded.title": "Changes discarded",
  "collection.edit.tabs.source.notifications.discarded.title": "Muutokset hylätty",

  // "collection.edit.tabs.source.notifications.invalid.content": "Your changes were not saved. Please make sure all fields are valid before you save.",
  "collection.edit.tabs.source.notifications.invalid.content": "Muutoksia ei tallennettu. Tarkista kaikkien kenttien oikeellisuus ennen tallennusta.",

  // "collection.edit.tabs.source.notifications.invalid.title": "Metadata invalid",
  "collection.edit.tabs.source.notifications.invalid.title": "Virheellinen metadata",

  // "collection.edit.tabs.source.notifications.saved.content": "Your changes to this collection's content source were saved.",
  "collection.edit.tabs.source.notifications.saved.content": "Muutokset kokoelman sisältölähteeseen on tallennettu.",

  // "collection.edit.tabs.source.notifications.saved.title": "Content Source saved",
  "collection.edit.tabs.source.notifications.saved.title": "Sisältölähde tallennettu",

  // "collection.edit.tabs.source.title": "Collection Edit - Content Source",
  "collection.edit.tabs.source.title": "Kokoelman muokkaus - Sisältölähde",

  // "collection.edit.template.add-button": "Add",
  "collection.edit.template.add-button": "Lisää",

  // "collection.edit.template.breadcrumbs": "Item template",
  "collection.edit.template.breadcrumbs": "Tietueen mallipohja",

  // "collection.edit.template.cancel": "Cancel",
  "collection.edit.template.cancel": "Peruuta",

  // "collection.edit.template.delete-button": "Delete",
  "collection.edit.template.delete-button": "Poista",

  // "collection.edit.template.edit-button": "Edit",
  "collection.edit.template.edit-button": "Muokkaa",

  // "collection.edit.template.error": "An error occurred retrieving the template item",
  "collection.edit.template.error": "Virhe noudettaessa mallitietuetta",

  // "collection.edit.template.head": "Edit Template Item for Collection \"{{ collection }}\"",
  "collection.edit.template.head": "Muokkaa kokoelman \"{{ collection }}\" mallitietuetta",

  // "collection.edit.template.label": "Template item",
  "collection.edit.template.label": "Mallitietue",

  // "collection.edit.template.loading": "Loading template item...",
  "collection.edit.template.loading": "Ladataan mallitietuetta...",

  // "collection.edit.template.notifications.delete.error": "Failed to delete the item template",
  "collection.edit.template.notifications.delete.error": "Tietueen mallipohjan poisto epäonnistui",

  // "collection.edit.template.notifications.delete.success": "Successfully deleted the item template",
  "collection.edit.template.notifications.delete.success": "Tietueen mallipohja poistettu",

  // "collection.edit.template.title": "Edit Template Item",
  "collection.edit.template.title": "Muokkaa mallitietuetta",

  // "collection.form.abstract": "Short Description",
  "collection.form.abstract": "Lyhyt kuvaus",

  // "collection.form.description": "Introductory text (HTML)",
  "collection.form.description": "Johdantoteksti (HTML)",

  // "collection.form.errors.title.required": "Please enter a collection name",
  "collection.form.errors.title.required": "Anna kokoelman nimi",

  // "collection.form.license": "License",
  "collection.form.license": "Lisenssi",

  // "collection.form.provenance": "Provenance",
  "collection.form.provenance": "Provenanssi",

  // "collection.form.rights": "Copyright text (HTML)",
  "collection.form.rights": "Tekijänoikeusteksti (HTML)",

  // "collection.form.tableofcontents": "News (HTML)",
  "collection.form.tableofcontents": "Uutiset (HTML)",

  // "collection.form.title": "Name",
  "collection.form.title": "Nimi",

  // "collection.form.entityType": "Entity Type",
  "collection.form.entityType": "Entiteettityyppi",

  // "collection.listelement.badge": "Collection",
  "collection.listelement.badge": "Kokoelma",

  // "collection.page.browse.recent.head": "Recent Submissions",
  "collection.page.browse.recent.head": "Viimeksi lisätyt",

  // "collection.page.browse.recent.empty": "No items to show",
  "collection.page.browse.recent.empty": "Ei tietueita",

  // "collection.page.edit": "Edit this collection",
  "collection.page.edit": "Muokkaa tätä kokoelmaa",

  // "collection.page.handle": "Permanent URI for this collection",
  "collection.page.handle": "Kokoelman pysyvä URL-osoite",

  // "collection.page.license": "License",
  "collection.page.license": "Lisenssi",

  // "collection.page.news": "News",
  "collection.page.news": "Uutiset",

  // "collection.select.confirm": "Confirm selected",
  "collection.select.confirm": "Vahvista valinta",

  // "collection.select.empty": "No collections to show",
  "collection.select.empty": "Ei kokoelmia",

  // "collection.select.table.title": "Title",
  "collection.select.table.title": "Nimeke",

  // "collection.source.controls.head": "Harvest Controls",
  "collection.source.controls.head": "Harvointikontrollit",

  // "collection.source.controls.test.submit.error": "Something went wrong with initiating the testing of the settings",
  "collection.source.controls.test.submit.error": "Virhe asetusten testaamisen valmistelussa",

  // "collection.source.controls.test.failed": "The script to test the settings has failed",
  "collection.source.controls.test.failed": "Asetusten testausskripti epäonnistui",

  // "collection.source.controls.test.completed": "The script to test the settings has successfully finished",
  "collection.source.controls.test.completed": "Asetusten testausskripti suoritettu",

  // "collection.source.controls.test.submit": "Test configuration",
  "collection.source.controls.test.submit": "Testikonfiguraatio",

  // "collection.source.controls.test.running": "Testing configuration...",
  "collection.source.controls.test.running": "Testataan konfiguraatiota...",

  // "collection.source.controls.import.submit.success": "The import has been successfully initiated",
  "collection.source.controls.import.submit.success": "Importointi valmisteltu",

  // "collection.source.controls.import.submit.error": "Something went wrong with initiating the import",
  "collection.source.controls.import.submit.error": "Virhe importoinnin valmistelussa",

  // "collection.source.controls.import.submit": "Import now",
  "collection.source.controls.import.submit": "Importoi nyt",

  // "collection.source.controls.import.running": "Importing...",
  "collection.source.controls.import.running": "Importoidaan...",

  // "collection.source.controls.import.failed": "An error occurred during the import",
  "collection.source.controls.import.failed": "Virhe importoinnissa",

  // "collection.source.controls.import.completed": "The import completed",
  "collection.source.controls.import.completed": "Importointi valmis",

  // "collection.source.controls.reset.submit.success": "The reset and reimport has been successfully initiated",
  "collection.source.controls.reset.submit.success": "Nollaus ja uudelleenimportointi valmisteltu",

  // "collection.source.controls.reset.submit.error": "Something went wrong with initiating the reset and reimport",
  "collection.source.controls.reset.submit.error": "Virhe nollauksen ja uudelleenimportoinnin valmistelussa",

  // "collection.source.controls.reset.failed": "An error occurred during the reset and reimport",
  "collection.source.controls.reset.failed": "Virhe nollauksessa ja uudelleenimportoinnissa",

  // "collection.source.controls.reset.completed": "The reset and reimport completed",
  "collection.source.controls.reset.completed": "Nollaus ja uudelleenimportointi valmis",

  // "collection.source.controls.reset.submit": "Reset and reimport",
  "collection.source.controls.reset.submit": "Nollaus ja uudelleenimportointi",

  // "collection.source.controls.reset.running": "Resetting and reimporting...",
  "collection.source.controls.reset.running": "Nollataan ja uudelleenimportoidaan...",

  // "collection.source.controls.harvest.status": "Harvest status:",
  "collection.source.controls.harvest.status": "Harvestoinnin tila:",

  // "collection.source.controls.harvest.start": "Harvest start time:",
  "collection.source.controls.harvest.start": "Harvestoinnin aloitusaika:",

  // "collection.source.controls.harvest.last": "Last time harvested:",
  "collection.source.controls.harvest.last": "Harvestoitu viimeksi::",

  // "collection.source.controls.harvest.message": "Harvest info:",
  "collection.source.controls.harvest.message": "Harvestointitiedot:",

  // "collection.source.controls.harvest.no-information": "N/A",
  "collection.source.controls.harvest.no-information": "Ei saatavilla",

  // "collection.source.update.notifications.error.content": "The provided settings have been tested and didn't work.",
  "collection.source.update.notifications.error.content": "Annetut asetukset on testattu. Ne eivät toimi.",

  // "collection.source.update.notifications.error.title": "Server Error",
  "collection.source.update.notifications.error.title": "Palvelinvirhe",

  // "communityList.breadcrumbs": "Community List",
  "communityList.breadcrumbs": "Yhteisöluettelo",

  // "communityList.tabTitle": "Community List",
  "communityList.tabTitle": "Yhteisöluettelo",

  // "communityList.title": "List of Communities",
  "communityList.title": "Luettelo yhteisöistä",

  // "communityList.showMore": "Show More",
  "communityList.showMore": "Näytä lisää",

  // "community.create.head": "Create a Community",
  "community.create.head": "Luo yhteisö",

  // "community.create.notifications.success": "Successfully created the Community",
  "community.create.notifications.success": "Yhteisö luotu",

  // "community.create.sub-head": "Create a Sub-Community for Community {{ parent }}",
  "community.create.sub-head": "Luo alayhteisö {{ parent }}-yhteisölle",

  // "community.curate.header": "Curate Community: {{community}}",
  "community.curate.header": "Kuratoi yhteisöä: {{community}}",

  // "community.delete.cancel": "Cancel",
  "community.delete.cancel": "Peruuta",

  // "community.delete.confirm": "Confirm",
  "community.delete.confirm": "Vahvista",

  // "community.delete.processing": "Deleting...",
  "community.delete.processing": "Poistetaan...",

  // "community.delete.head": "Delete Community",
  "community.delete.head": "Poista yhteisö",

  // "community.delete.notification.fail": "Community could not be deleted",
  "community.delete.notification.fail": "Yhteisön poisto epäonnistui",

  // "community.delete.notification.success": "Successfully deleted community",
  "community.delete.notification.success": "Yhteisö poistettu",

  // "community.delete.text": "Are you sure you want to delete community \"{{ dso }}\"",
  "community.delete.text": "Haluatko varmasti poistaa yhteisön \"{{ dso }}\"",

  // "community.edit.delete": "Delete this community",
  "community.edit.delete": "Poista tämä yhteisö",

  // "community.edit.head": "Edit Community",
  "community.edit.head": "Muokkaa yhteisöä",

  // "community.edit.breadcrumbs": "Edit Community",
  "community.edit.breadcrumbs": "Muokkaa yhteisöä",

  // "community.edit.logo.delete.title": "Delete logo",
  "community.edit.logo.delete.title": "Poista logo",

  // "community.edit.logo.delete-undo.title": "Undo delete",
  "community.edit.logo.delete-undo.title": "Kumoa poisto",

  // "community.edit.logo.label": "Community logo",
  "community.edit.logo.label": "Yhteisön logo",

  // "community.edit.logo.notifications.add.error": "Uploading Community logo failed. Please verify the content before retrying.",
  "community.edit.logo.notifications.add.error": "Yhteisön logon lataus epäonnistui. Tarkista sisältö ennen kuin yrität uudelleen.",

  // "community.edit.logo.notifications.add.success": "Upload Community logo successful.",
  "community.edit.logo.notifications.add.success": "Yhteisön logo ladattu.",

  // "community.edit.logo.notifications.delete.success.title": "Logo deleted",
  "community.edit.logo.notifications.delete.success.title": "Logo poistettu",

  // "community.edit.logo.notifications.delete.success.content": "Successfully deleted the community's logo",
  "community.edit.logo.notifications.delete.success.content": "Yhteisön logo poistettu",

  // "community.edit.logo.notifications.delete.error.title": "Error deleting logo",
  "community.edit.logo.notifications.delete.error.title": "Virhe logoa poistettaessa",

  // "community.edit.logo.upload": "Drop a Community Logo to upload",
  "community.edit.logo.upload": "Pudota yhteisön logo ladattavaksi",

  // "community.edit.notifications.success": "Successfully edited the Community",
  "community.edit.notifications.success": "Yhteisön muokkaus onnistui",

  // "community.edit.notifications.unauthorized": "You do not have privileges to make this change",
  "community.edit.notifications.unauthorized": "Sinulla ei ole oikeuksia tehdä tätä muutosta",

  // "community.edit.notifications.error": "An error occured while editing the Community",
  "community.edit.notifications.error": "Virhe muokattaessa yhteisöä",

  // "community.edit.return": "Back",
  "community.edit.return": "Paluu",

  // "community.edit.tabs.curate.head": "Curate",
  "community.edit.tabs.curate.head": "Kuratoi",

  // "community.edit.tabs.curate.title": "Community Edit - Curate",
  "community.edit.tabs.curate.title": "Yhteisön muokkaus - Kuratoi",

  // "community.edit.tabs.metadata.head": "Edit Metadata",
  "community.edit.tabs.metadata.head": "Muokkaa metadataa",

  // "community.edit.tabs.metadata.title": "Community Edit - Metadata",
  "community.edit.tabs.metadata.title": "Yhteisön muokkaus - Metadata",

  // "community.edit.tabs.roles.head": "Assign Roles",
  "community.edit.tabs.roles.head": "Määritä rooleja",

  // "community.edit.tabs.roles.title": "Community Edit - Roles",
  "community.edit.tabs.roles.title": "Yhteisön muokkaus - Roolit",

  // "community.edit.tabs.authorizations.head": "Authorizations",
  "community.edit.tabs.authorizations.head": "Käyttöoikeudet",

  // "community.edit.tabs.authorizations.title": "Community Edit - Authorizations",
  "community.edit.tabs.authorizations.title": "Yhteisön muokkaus - Käyttöoikeudet",

  // "community.listelement.badge": "Community",
  "community.listelement.badge": "Yhteisö",

  // "comcol-role.edit.no-group": "None",
  "comcol-role.edit.no-group": "Ei mitään",

  // "comcol-role.edit.create": "Create",
  "comcol-role.edit.create": "Luo",

  // "comcol-role.edit.create.error.title": "Failed to create a group for the '{{ role }}' role",
  "comcol-role.edit.create.error.title": "Ryhmän luonti '{{ role }}'-roolille epäonnistui",

  // "comcol-role.edit.restrict": "Restrict",
  "comcol-role.edit.restrict": "Rajoita",

  // "comcol-role.edit.delete": "Delete",
  "comcol-role.edit.delete": "Poista",

  // "comcol-role.edit.delete.error.title": "Failed to delete the '{{ role }}' role's group",
  "comcol-role.edit.delete.error.title": "'{{ role }}'-roolin ryhmän poisto epäonnistui",

  // "comcol-role.edit.community-admin.name": "Administrators",
  "comcol-role.edit.community-admin.name": "Ylläpitäjät",

  // "comcol-role.edit.collection-admin.name": "Administrators",
  "comcol-role.edit.collection-admin.name": "Ylläpitäjät",

  // "comcol-role.edit.community-admin.description": "Community administrators can create sub-communities or collections, and manage or assign management for those sub-communities or collections. In addition, they decide who can submit items to any sub-collections, edit item metadata (after submission), and add (map) existing items from other collections (subject to authorization).",
  "comcol-role.edit.community-admin.description": "Yhteisön ylläpitäjät voivat luoda alayhteisöjä tai kokoelmia ja hallita niitä sekä myöntää niihin hallintaoikeuksia. He päättävät, kuka saa tallentaa tietueita alakokoelmiin, muokata metadataa (tallennuksen jälkeen) ja lisätä (liittää) olemassa olevia tietueita muista kokoelmista (käyttöoikeuksien puitteissa).",

  // "comcol-role.edit.collection-admin.description": "Collection administrators decide who can submit items to the collection, edit item metadata (after submission), and add (map) existing items from other collections to this collection (subject to authorization for that collection).",
  "comcol-role.edit.collection-admin.description": "Kokoelman ylläpitäjät päättävät, kuka saa tallentaa tietueita alakokoelmiin, muokata metadataa (tallennuksen jälkeen) ja lisätä (liittää) olemassa olevia tietueita muista kokoelmista (k.o. kokoelman käyttöoikeuksien puitteissa).",

  // "comcol-role.edit.submitters.name": "Submitters",
  "comcol-role.edit.submitters.name": "Tallentajat",

  // "comcol-role.edit.submitters.description": "The E-People and Groups that have permission to submit new items to this collection.",
  "comcol-role.edit.submitters.description": "Käyttäjät ja ryhmät, joilla on oikeus tallentaa uusia tietueita tähän kokoelmaan",

  // "comcol-role.edit.item_read.name": "Default item read access",
  "comcol-role.edit.item_read.name": "Tietueen oletuslukuoikeus",

  // "comcol-role.edit.item_read.description": "E-People and Groups that can read new items submitted to this collection. Changes to this role are not retroactive. Existing items in the system will still be viewable by those who had read access at the time of their addition.",
  "comcol-role.edit.item_read.description": "Käyttäjät ja ryhmät, jotka voivat lukea tähän kokoelmaan tallennettuja uusia tietueita. Muutokset eivät tule käyttöön taannehtivasti. Olemassa olevat tietueet näkyvät niille, joilla oli lukuoikeus tietueiden lisäyshetkellä.",

  // "comcol-role.edit.item_read.anonymous-group": "Default read for incoming items is currently set to Anonymous.",
  "comcol-role.edit.item_read.anonymous-group": "Uusien tietuiden oletuslukuoikeus on tällä hetkellä Anonymous.",

  // "comcol-role.edit.bitstream_read.name": "Default bitstream read access",
  "comcol-role.edit.bitstream_read.name": "Tiedostojen oletuslukuoikeus",

  // "comcol-role.edit.bitstream_read.description": "Community administrators can create sub-communities or collections, and manage or assign management for those sub-communities or collections. In addition, they decide who can submit items to any sub-collections, edit item metadata (after submission), and add (map) existing items from other collections (subject to authorization).",
  "comcol-role.edit.bitstream_read.description": "Yhteisön ylläpitäjät voivat luoda alayhteisöjä tai kokoelmia ja hallita niitä sekä myöntää niihin hallintaoikeuksia. He päättävät, kuka saa tallentaa tietueita alakokoelmiin, muokata metadataa (tallennuksen jälkeen) ja lisätä (liittää) olemassa olevia tietueita muista kokoelmista (käyttöoikeuksien puitteissa).",

  // "comcol-role.edit.bitstream_read.anonymous-group": "Default read for incoming bitstreams is currently set to Anonymous.",
  "comcol-role.edit.bitstream_read.anonymous-group": "Uusien tiedostojen oletuslukuoikeus on tällä hetkellä Anonymous.",

  // "comcol-role.edit.editor.name": "Editors",
  "comcol-role.edit.editor.name": "Muokkaajat",

  // "comcol-role.edit.editor.description": "Editors are able to edit the metadata of incoming submissions, and then accept or reject them.",
  "comcol-role.edit.editor.description": "Muokkaajat voivat muokata uusien tallennusten metadataa sekä hyväksyä tai hylätä tallennukset.",

  // "comcol-role.edit.finaleditor.name": "Final editors",
  "comcol-role.edit.finaleditor.name": "Loppumuokkaajat",

  // "comcol-role.edit.finaleditor.description": "Final editors are able to edit the metadata of incoming submissions, but will not be able to reject them.",
  "comcol-role.edit.finaleditor.description": "Loppumuokkaajat voivat muokata uusien tallennusten metadataa. He eivät voi hylätä tallennuksia.",

  // "comcol-role.edit.reviewer.name": "Reviewers",
  "comcol-role.edit.reviewer.name": "Tarkastajat",

  // "comcol-role.edit.reviewer.description": "Reviewers are able to accept or reject incoming submissions. However, they are not able to edit the submission's metadata.",
  "comcol-role.edit.reviewer.description": "Tarkastajat voivat hyväksyä tai hylätä uudet tallennukset. He eivät voi muokata tallennusten metadataa.",

  // "comcol-role.edit.scorereviewers.name": "Score Reviewers",
  "comcol-role.edit.scorereviewers.name": "Arvosanatarkastajat",

  // "comcol-role.edit.scorereviewers.description": "Reviewers are able to give a score to incoming submissions, this will define whether the submission will be rejected or not.",
  "comcol-role.edit.scorereviewers.description": "Tarkastajat voivat antaa tallennettaville julkaisuille arvosanan, joka määrittää, hylätäänkö vai hyväksytäänkö tallennus.",

  // "community.form.abstract": "Short Description",
  "community.form.abstract": "Lyhyt kuvaus",

  // "community.form.description": "Introductory text (HTML)",
  "community.form.description": "Johdantoteksti (HTML)",

  // "community.form.errors.title.required": "Please enter a community name",
  "community.form.errors.title.required": "Anna kokoelman nimi",

  // "community.form.rights": "Copyright text (HTML)",
  "community.form.rights": "Tekijänoikeusteksti (HTML)",

  // "community.form.tableofcontents": "News (HTML)",
  "community.form.tableofcontents": "Uutiset (HTML)",

  // "community.form.title": "Name",
  "community.form.title": "Nimi",

  // "community.page.edit": "Edit this community",
  "community.page.edit": "Muokkaa yhteisöä",

  // "community.page.handle": "Permanent URI for this community",
  "community.page.handle": "Yhteisön pysyvä URL-osoite",

  // "community.page.license": "License",
  "community.page.license": "Lisenssi",

  // "community.page.news": "News",
  "community.page.news": "Uutiset",

  // "community.all-lists.head": "Subcommunities and Collections",
  "community.all-lists.head": "Alayhteisöt ja kokoelmat",

  // "community.sub-collection-list.head": "Collections of this Community",
  "community.sub-collection-list.head": "Yhteisön kokoelmat",

  // "community.sub-community-list.head": "Communities of this Community",
  "community.sub-community-list.head": "Yhteisön alayhteisöt",

  // "cookies.consent.accept-all": "Accept all",
  "cookies.consent.accept-all": "Hyväksy kaikki",

  // "cookies.consent.accept-selected": "Accept selected",
  "cookies.consent.accept-selected": "Hyväksy valitut",

  // "cookies.consent.app.opt-out.description": "This app is loaded by default (but you can opt out)",
  "cookies.consent.app.opt-out.description": "Tämä sovellus ladataan oletuksena (mutta voit kieltää sen)",

  // "cookies.consent.app.opt-out.title": "(opt-out)",
  "cookies.consent.app.opt-out.title": "(kiellä)",

  // "cookies.consent.app.purpose": "purpose",
  "cookies.consent.app.purpose": "tarkoitus",

  // "cookies.consent.app.required.description": "This application is always required",
  "cookies.consent.app.required.description": "Tämä sovellus on aina pakollinen",

  // "cookies.consent.app.required.title": "(always required)",
  "cookies.consent.app.required.title": "(aina pakollinen)",

  // "cookies.consent.app.disable-all.description": "Use this switch to enable or disable all services.",
  "cookies.consent.app.disable-all.description": "Tästä kytkimestä voit ottaa kaikki palvelut käyttöön tai poistaa ne käytöstä",

  // "cookies.consent.app.disable-all.title": "Enable or disable all services",
  "cookies.consent.app.disable-all.title": "Ota käyttöön tai poista käytöstä kaikki palvelut",

  // "cookies.consent.update": "There were changes since your last visit, please update your consent.",
  "cookies.consent.update": "Viime käyntisi jälkeen on tehty muutoksia. Ole hyvä ja päivitä suostumuksesi.",

  // "cookies.consent.close": "Close",
  "cookies.consent.close": "Sulje",

  // "cookies.consent.decline": "Decline",
  "cookies.consent.decline": "Kieltäydy",

  // "cookies.consent.ok": "That's ok",
  "cookies.consent.ok": "OK",

  // "cookies.consent.save": "Save",
  "cookies.consent.save": "Tallenna",

  // "cookies.consent.content-notice.title": "Cookie Consent",
  "cookies.consent.content-notice.title": "Evästeiden hyväksyntä",

  // "cookies.consent.content-notice.description": "We collect and process your personal information for the following purposes: <strong>Authentication, Preferences, Acknowledgement and Statistics</strong>. <br/> To learn more, please read our {privacyPolicy}.",
  "cookies.consent.content-notice.description": "Keräämme ja käsittelemme tietojasi seuraaviin tarkoituksiin: <strong>todentaminen, asetukset, kuittaus ja tilastot</strong>. <br/> Lisätietoa saat lukemalla tämän: {privacyPolicy}.",

  // "cookies.consent.content-notice.description.no-privacy": "We collect and process your personal information for the following purposes: <strong>Authentication, Preferences, Acknowledgement and Statistics</strong>.",
  "cookies.consent.content-notice.description.no-privacy": "Keräämme ja käsittelemme tietojasi seuraaviin tarkoituksiin: <strong>todentaminen, asetukset, kuittaus ja tilastot</strong>.",

  // "cookies.consent.content-notice.learnMore": "Customize",
  "cookies.consent.content-notice.learnMore": "Räätälöi",

  // "cookies.consent.content-modal.description": "Here you can see and customize the information that we collect about you.",
  "cookies.consent.content-modal.description": "Tässä voit tarkastella ja räätälöidä meidän sinusta keräämäämme tietoa.",

  // "cookies.consent.content-modal.privacy-policy.name": "privacy policy",
  "cookies.consent.content-modal.privacy-policy.name": "yksilönsuoja",

  // "cookies.consent.content-modal.privacy-policy.text": "To learn more, please read our {privacyPolicy}.",
  "cookies.consent.content-modal.privacy-policy.text": "Lisätietoja saadaksesi lue: {privacyPolicy}.",

  // "cookies.consent.content-modal.title": "Information that we collect",
  "cookies.consent.content-modal.title": "Keräämämme tieto",

  // "cookies.consent.content-modal.services": "services",
  "cookies.consent.content-modal.services": "palvelut",

  // "cookies.consent.content-modal.service": "service",
  "cookies.consent.content-modal.service": "palvelu",

  // "cookies.consent.app.title.authentication": "Authentication",
  "cookies.consent.app.title.authentication": "Todentaminen",

  // "cookies.consent.app.description.authentication": "Required for signing you in",
  "cookies.consent.app.description.authentication": "Vaadittu kirjautumista varten",

  // "cookies.consent.app.title.preferences": "Preferences",
  "cookies.consent.app.title.preferences": "Asetukset",

  // "cookies.consent.app.description.preferences": "Required for saving your preferences",
  "cookies.consent.app.description.preferences": "Vaadittu asetustesi tallentamista varten",

  // "cookies.consent.app.title.acknowledgement": "Acknowledgement",
  "cookies.consent.app.title.acknowledgement": "Kuittaus",

  // "cookies.consent.app.description.acknowledgement": "Required for saving your acknowledgements and consents",
  "cookies.consent.app.description.acknowledgement": "Vaadittu kuittaustesi ja hyväksyntäsi tallentamista varten",

  // "cookies.consent.app.title.google-analytics": "Google Analytics",
  "cookies.consent.app.title.google-analytics": "Google Analytics",

  // "cookies.consent.app.description.google-analytics": "Allows us to track statistical data",
  "cookies.consent.app.description.google-analytics": "Sallii tilastollisen datan seurannan",

  // "cookies.consent.app.title.google-recaptcha": "Google reCaptcha",
  "cookies.consent.app.title.google-recaptcha": "Google reCaptcha",

  // "cookies.consent.app.description.google-recaptcha": "We use google reCAPTCHA service during registration and password recovery",
  "cookies.consent.app.description.google-recaptcha": "Käytämme Googlen reCAPTCHA-palvelua rekisteröinnin ja salasanan palauttamisen yhteydessä.",

  // "cookies.consent.purpose.functional": "Functional",
  "cookies.consent.purpose.functional": "Toiminnallinen",

  // "cookies.consent.purpose.statistical": "Statistical",
  "cookies.consent.purpose.statistical": "Tilastollinen",

  // "cookies.consent.purpose.registration-password-recovery": "Registration and Password recovery",
  "cookies.consent.purpose.registration-password-recovery": "Rekisteröinti ja salasanan palauttaminen",

  // "cookies.consent.purpose.sharing": "Sharing",
  "cookies.consent.purpose.sharing": "Jakaminen",

  // "curation-task.task.citationpage.label": "Generate Citation Page",
  "curation-task.task.citationpage.label": "Luo viittaussivu",

  // "curation-task.task.checklinks.label": "Check Links in Metadata",
  "curation-task.task.checklinks.label": "Tarkista metadatan linkit",

  // "curation-task.task.noop.label": "NOOP",
  "curation-task.task.noop.label": "Ei toimintaa",

  // "curation-task.task.profileformats.label": "Profile Bitstream Formats",
  "curation-task.task.profileformats.label": "Tiedostoformaattiprofiilit",

  // "curation-task.task.requiredmetadata.label": "Check for Required Metadata",
  "curation-task.task.requiredmetadata.label": "Tarkista pakollinen metadata",

  // "curation-task.task.translate.label": "Microsoft Translator",
  "curation-task.task.translate.label": "Microsoft-kääntäjä",

  // "curation-task.task.vscan.label": "Virus Scan",
  "curation-task.task.vscan.label": "Virusskannaus",

  // "curation-task.task.register-doi.label": "Register DOI",
  "curation-task.task.register-doi.label": "Rekisteröi DOI",

  // "curation.form.task-select.label": "Task:",
  "curation.form.task-select.label": "Tehtävä:",

  // "curation.form.submit": "Start",
  "curation.form.submit": "Aloita",

  // "curation.form.submit.success.head": "The curation task has been started successfully",
  "curation.form.submit.success.head": "Kuratointitehtävä aloitettu",

  // "curation.form.submit.success.content": "You will be redirected to the corresponding process page.",
  "curation.form.submit.success.content": "Sinut siirretään vastaavalle prosessin sivulle.",

  // "curation.form.submit.error.head": "Running the curation task failed",
  "curation.form.submit.error.head": "Kuratointitehtävän suoritus epäonnistui",

  // "curation.form.submit.error.content": "An error occured when trying to start the curation task.",
  "curation.form.submit.error.content": "Virhe kuratointitehtävää aloitettaessa.",

  // "curation.form.submit.error.invalid-handle": "Couldn't determine the handle for this object",
  "curation.form.submit.error.invalid-handle": "Kohteen handlea ei voitu määrittää",

  // "curation.form.handle.label": "Handle:",
  "curation.form.handle.label": "Handle:",

  // "curation.form.handle.hint": "Hint: Enter [your-handle-prefix]/0 to run a task across entire site (not all tasks may support this capability)",
  "curation.form.handle.hint": "Vinkki: Syötä [oma-handle-prefix]/0 suorittaaksesi tehtävän koko sivustolla (kaikki tehtävät eivät tue tätä toimintoa)",

  // "deny-request-copy.email.message": "Dear {{ recipientName }},\nIn response to your request I regret to inform you that it's not possible to send you a copy of the file(s) you have requested, concerning the document: \"{{ itemUrl }}\" ({{ itemName }}), of which I am an author.\n\nBest regards,\n{{ authorName }} <{{ authorEmail }}>",
  "deny-request-copy.email.message": "Hyvä {{ recipientName }},\nValitettavasti emme voi lähettää kopiota pyytämistänne tiedostoista (dokumentti \"{{ itemUrl }}\" ({{ itemName }})), joiden tekijä olen. Ystävällisin terveisin \n{{ authorName }} <{{ authorEmail }}>",

  // "deny-request-copy.email.subject": "Request copy of document",
  "deny-request-copy.email.subject": "Dokumenttikopion pyyntö",

  // "deny-request-copy.error": "An error occurred",
  "deny-request-copy.error": "Tapahtui virhe",

  // "deny-request-copy.header": "Deny document copy request",
  "deny-request-copy.header": "Epää dokumenttikopion pyyntö",

  // "deny-request-copy.intro": "This message will be sent to the applicant of the request",
  "deny-request-copy.intro": "Tämä viesti lähetetään pyynnön esittäjälle",

  // "deny-request-copy.success": "Successfully denied item request",
  "deny-request-copy.success": "Tietuepyyntö evätty",

  // "dso.name.untitled": "Untitled",
  "dso.name.untitled": "Nimetön",

  // "dso.name.unnamed": "Unnamed",
  "dso.name.unnamed": "Nimeämätön",

  // "dso-selector.create.collection.head": "New collection",
  "dso-selector.create.collection.head": "Uusi kokoelma",

  // "dso-selector.create.collection.sub-level": "Create a new collection in",
  "dso-selector.create.collection.sub-level": "Luo uusi kokoelma tänne: ",

  // "dso-selector.create.community.head": "New community",
  "zxzcommunity.head": "Uusi yhteisö",

  // "dso-selector.create.community.or-divider": "or",
  "dso-selector.create.community.or-divider": "tai",

  // "dso-selector.create.community.sub-level": "Create a new community in",
  "dso-selector.create.community.sub-level": "Luo uusi yhteisö tänne: ",

  // "dso-selector.create.community.top-level": "Create a new top-level community",
  "dso-selector.create.community.top-level": "Luo uusi ylätason yhteisö",

  // "dso-selector.create.item.head": "New item",
  "dso-selector.create.item.head": "Uusi tietue",

  // "dso-selector.create.item.sub-level": "Create a new item in",
  "dso-selector.create.item.sub-level": "Luo uusi tietue tänne: ",

  // "dso-selector.create.submission.head": "New submission",
  "dso-selector.create.submission.head": "Uusi tallennus",

  // "dso-selector.edit.collection.head": "Edit collection",
  "dso-selector.edit.collection.head": "Muokkaa kokoelmaa",

  // "dso-selector.edit.community.head": "Edit community",
  "dso-selector.edit.community.head": "Muokkaa yhteisöä",

  // "dso-selector.edit.item.head": "Edit item",
  "dso-selector.edit.item.head": "Muokkaa tietuetta",

  // "dso-selector.error.title": "An error occurred searching for a {{ type }}",
  "dso-selector.error.title": "Virhe etsittäessä tyyppiä {{ type }}",

  // "dso-selector.export-metadata.dspaceobject.head": "Export metadata from",
  "dso-selector.export-metadata.dspaceobject.head": "Eksportoi metadata täältä: ",

  // "dso-selector.export-batch.dspaceobject.head": "Export Batch (ZIP) from",
  "dso-selector.export-batch.dspaceobject.head": "Eksportoi erä (ZIP): ",

  // "dso-selector.import-batch.dspaceobject.head": "Import batch from",
  "dso-selector.import-batch.dspaceobject.head": "Importoi erä: ",

  // "dso-selector.no-results": "No {{ type }} found",
  "dso-selector.no-results": "Ei {{ type }}-tyyppiä.",

  // "dso-selector.placeholder": "Search for a {{ type }}",
  "dso-selector.placeholder": "Hae {{ type }}-tyyppiä",

  // "dso-selector.select.collection.head": "Select a collection",
  "dso-selector.select.collection.head": "Valitse kokoelma",

  // "dso-selector.set-scope.community.head": "Select a search scope",
  "dso-selector.set-scope.community.head": "Valitse hakualue",

  // "dso-selector.set-scope.community.button": "Search all of DSpace",
  "dso-selector.set-scope.community.button": "Hae koko julkaisuarkistosta",

  // "dso-selector.set-scope.community.or-divider": "or",
  "dso-selector.set-scope.community.or-divider": "tai",

  // "dso-selector.set-scope.community.input-header": "Search for a community or collection",
  "dso-selector.set-scope.community.input-header": "Hae yhteisöä tai kokoelmaa",

  // "dso-selector.claim.item.head": "Profile tips",
  "dso-selector.claim.item.head": "Profiilivinkkejä",

  // "dso-selector.claim.item.body": "These are existing profiles that may be related to you. If you recognize yourself in one of these profiles, select it and on the detail page, among the options, choose to claim it. Otherwise you can create a new profile from scratch using the button below.",
  "dso-selector.claim.item.body": "Nämä ovat olemassa olevia profiileja, jotka saattavat liittyä sinuun. Jos tunnistat jonkin näistä profiileista omaksesi, valitse se ja valitse tarkentavan sivun vaihtoehdoista, että otat sen itsellesi. Muussa tapauksessa voit luoda uuden profiilin käyttämällä alla olevaa painiketta.",

  // "dso-selector.claim.item.not-mine-label": "None of these are mine",
  "dso-selector.claim.item.not-mine-label": "Mikään näistä ei ole minun",

  // "dso-selector.claim.item.create-from-scratch": "Create a new one",
  "dso-selector.claim.item.create-from-scratch": "Luo uusi",

  // "dso-selector.results-could-not-be-retrieved": "Something went wrong, please refresh again ↻",
  "dso-selector.results-could-not-be-retrieved": "Tapahtui virhe, päivitä uudelleen ↻",

  // "supervision-group-selector.header": "Supervision Group Selector",
  "supervision-group-selector.header": "Ohjausryhmän valitsin",

  // "supervision-group-selector.select.type-of-order.label": "Select a type of Order",
  "supervision-group-selector.select.type-of-order.label": "Valitse tilauksen tyyppi",

  // "supervision-group-selector.select.type-of-order.option.none": "NONE",
  "supervision-group-selector.select.type-of-order.option.none": "EI MITÄÄN",

  // "supervision-group-selector.select.type-of-order.option.editor": "EDITOR",
  "supervision-group-selector.select.type-of-order.option.editor": "MUOKKAAJA",

  // "supervision-group-selector.select.type-of-order.option.observer": "OBSERVER",
  "supervision-group-selector.select.type-of-order.option.observer": "KATSELIJA",

  // "supervision-group-selector.select.group.label": "Select a Group",
  "supervision-group-selector.select.group.label": "Valitse ryhmä",

  // "supervision-group-selector.button.cancel": "Cancel",
  "supervision-group-selector.button.cancel": "Peruuta",

  // "supervision-group-selector.button.save": "Save",
  "supervision-group-selector.button.save": "Tallenna",

  // "supervision-group-selector.select.type-of-order.error": "Please select a type of order",
  "supervision-group-selector.select.type-of-order.error": "Valitse tilauksen tyyppi",

  // "supervision-group-selector.select.group.error": "Please select a group",
  "supervision-group-selector.select.group.error": "Valitse ryhmä",

  // "supervision-group-selector.notification.create.success.title": "Successfully created supervision order for group {{ name }}",
  "supervision-group-selector.notification.create.success.title": "Ohjausmääräys luotu {{ name }}-ryhmälle",

  // "supervision-group-selector.notification.create.failure.title": "Error",
  "supervision-group-selector.notification.create.failure.title": "Virhe",

  // "supervision-group-selector.notification.create.already-existing": "A supervision order already exists on this item for selected group",
  "supervision-group-selector.notification.create.already-existing": "Tietueelle on jo ohjausmääräys valitulle ryhmälle",

  // "confirmation-modal.export-metadata.header": "Export metadata for {{ dsoName }}",
  "confirmation-modal.export-metadata.header": "Eksportoi {{ dsoName }}:n metadata",

  // "confirmation-modal.export-metadata.info": "Are you sure you want to export metadata for {{ dsoName }}",
  "confirmation-modal.export-metadata.info": "Haluatko varmasti eksportoida {{ dsoName }}:n metadatan",

  // "confirmation-modal.export-metadata.cancel": "Cancel",
  "confirmation-modal.export-metadata.cancel": "Peruuta",

  // "confirmation-modal.export-metadata.confirm": "Export",
  "confirmation-modal.export-metadata.confirm": "Eksportoi",

  // "confirmation-modal.export-batch.header": "Export batch (ZIP) for {{ dsoName }}",
  "confirmation-modal.export-batch.header": "Exportoi erä (ZIP) {{ dsoName }}",

  // "confirmation-modal.export-batch.info": "Are you sure you want to export batch (ZIP) for {{ dsoName }}",
  "confirmation-modal.export-batch.info": "Haluatko varmasti eksportoida erän (ZIP)  {{ dsoName }}?",

  // "confirmation-modal.export-batch.cancel": "Cancel",
  "confirmation-modal.export-batch.cancel": "Peruuta",

  // "confirmation-modal.export-batch.confirm": "Export",
  "confirmation-modal.export-batch.confirm": "Eksportoi",

  // "confirmation-modal.delete-eperson.header": "Delete EPerson \"{{ dsoName }}\"",
  "confirmation-modal.delete-eperson.header": "Poista käyttäjä \"{{ dsoName }}\"",

  // "confirmation-modal.delete-eperson.info": "Are you sure you want to delete EPerson \"{{ dsoName }}\"",
  "confirmation-modal.delete-eperson.info": "Haluatko varmasti poistaa käyttäjän \"{{ dsoName }}\"?",

  // "confirmation-modal.delete-eperson.cancel": "Cancel",
  "confirmation-modal.delete-eperson.cancel": "Peruuta",

  // "confirmation-modal.delete-eperson.confirm": "Delete",
  "confirmation-modal.delete-eperson.confirm": "Poista",

  // "confirmation-modal.delete-profile.header": "Delete Profile",
  "confirmation-modal.delete-profile.header": "Poista profiili",

  // "confirmation-modal.delete-profile.info": "Are you sure you want to delete your profile",
  "confirmation-modal.delete-profile.info": "Haluatko varmasti poistaa profiilisi?",

  // "confirmation-modal.delete-profile.cancel": "Cancel",
  "confirmation-modal.delete-profile.cancel": "Peruuta",

  // "confirmation-modal.delete-profile.confirm": "Delete",
  "confirmation-modal.delete-profile.confirm": "Poista",

  // "confirmation-modal.delete-subscription.header": "Delete Subscription",
  "confirmation-modal.delete-subscription.header": "Poista tilaus",

  // "confirmation-modal.delete-subscription.info": "Are you sure you want to delete subscription for \"{{ dsoName }}\"",
  "confirmation-modal.delete-subscription.info": "Haluatko varmasti poistaa tilauksen: \"{{ dsoName }}\"",

  // "confirmation-modal.delete-subscription.cancel": "Cancel",
  "confirmation-modal.delete-subscription.cancel": "Peruuta",

  // "confirmation-modal.delete-subscription.confirm": "Delete",
  "confirmation-modal.delete-subscription.confirm": "Poista",

  // "error.bitstream": "Error fetching bitstream",
  "error.bitstream": "Virhe tiedostoa noudettaessa",

  // "error.browse-by": "Error fetching items",
  "error.browse-by": "Virhe tietueita noudettaessa",

  // "error.collection": "Error fetching collection",
  "error.collection": "Virhe kokoelmaa noudettaessa",

  // "error.collections": "Error fetching collections",
  "error.collections": "Virhe kokoelmia noudettaessa",

  // "error.community": "Error fetching community",
  "error.community": "Virhe yhteisöä noudettaessa",

  // "error.identifier": "No item found for the identifier",
  "error.identifier": "Ei tunnistetta vastaavaa tietuetta",

  // "error.default": "Error",
  "error.default": "Virhe",

  // "error.item": "Error fetching item",
  "error.item": "Virhe tietuetta noudettaessa",

  // "error.items": "Error fetching items",
  "error.items": "Virhe tietueita noudettaessa",

  // "error.objects": "Error fetching objects",
  "error.objects": "Virhe kohteita noudettaessa",

  // "error.recent-submissions": "Error fetching recent submissions",
  "error.recent-submissions": "Virhe viimeksi lisättyjä julkaisuja noudettaessa",

  // "error.search-results": "Error fetching search results",
  "error.search-results": "Virhe hakutuloksia noudettaessa",

  // "error.invalid-search-query": "Search query is not valid. Please check <a href=\"https://solr.apache.org/guide/query-syntax-and-parsing.html\" target=\"_blank\">Solr query syntax</a> best practices for further information about this error.",
  "error.invalid-search-query": "Hakulauseke on virheellinen. Tarkista <a href=\"https://solr.apache.org/guide/query-syntax-and-parsing.html\" target=\"_blank\">Solr-kyselysyntaksi</a> ja sieltä parhaat käytännöt saadaksesi lisätietoja.",

  // "error.sub-collections": "Error fetching sub-collections",
  "error.sub-collections": "Virhe alakokoelmia noudettaessa",

  // "error.sub-communities": "Error fetching sub-communities",
  "error.sub-communities": "Virhe alayhteisöjä noudettaessa",

  // "error.submission.sections.init-form-error": "An error occurred during section initialize, please check your input-form configuration. Details are below : <br> <br>",
  "error.submission.sections.init-form-error": "Virhe osiota alustettaessa, tarkista syöttölomakkeesi asetukset. Lisätietoja alla: <br> <br>",

  // "error.top-level-communities": "Error fetching top-level communities",
  "error.top-level-communities": "Virhe ylätason yhteisöjä noudettaessa",

  // "error.validation.license.notgranted": "You must grant this license to complete your submission. If you are unable to grant this license at this time you may save your work and return later or remove the submission.",
  "error.validation.license.notgranted": "Tallennusprosessia ei voi päättää, ellet hyväksy julkaisulisenssiä. Voit myös tallentaa tiedot ja jatkaa tallennusta myöhemmin tai poistaa kaikki syöttämäsi tiedot.",

  // "error.validation.pattern": "This input is restricted by the current pattern: {{ pattern }}.",
  "error.validation.pattern": "Syötteen on noudatettava seuraavaa kaavaa: {{ pattern }}.",

  // "error.validation.filerequired": "The file upload is mandatory",
  "error.validation.filerequired": "Tiedoston lataus on pakollinen",

  // "error.validation.required": "This field is required",
  "error.validation.required": "Kenttä on pakollinen",

  // "error.validation.NotValidEmail": "This E-mail is not a valid email",
  "error.validation.NotValidEmail": "Sähköpostiosoite ei ole toimiva sähköpostiosoite.",

  // "error.validation.emailTaken": "This E-mail is already taken",
  "error.validation.emailTaken": "Sähköpostiosoite on jo käytössä",

  // "error.validation.groupExists": "This group already exists",
  "error.validation.groupExists": "Ryhmä on jo olemassa",

  // "error.validation.metadata.name.invalid-pattern": "This field cannot contain dots, commas or spaces. Please use the Element & Qualifier fields instead",
  "error.validation.metadata.name.invalid-pattern": "Kenttään ei voi syöttää pisteitä, pilkkuja tai välilyöntejä. Käytä tämän kentän sijasta  Elementti- ja Tarkenne-kenttiä.",

  // "error.validation.metadata.name.max-length": "This field may not contain more than 32 characters",
  "error.validation.metadata.name.max-length": "Kenttään voi laittaa vain 32 merkkiä",

  // "error.validation.metadata.namespace.max-length": "This field may not contain more than 256 characters",
  "error.validation.metadata.namespace.max-length": "Kenttään voi laittaa vain 256 merkkiä",

  // "error.validation.metadata.element.invalid-pattern": "This field cannot contain dots, commas or spaces. Please use the Qualifier field instead",
  "error.validation.metadata.element.invalid-pattern": "Kenttään ei voi syöttää pisteitä, pilkkuja tai välilyöntejä. Käytä tämän kentän sijasta Elementti- ja Tarkenne-kenttiä.",

  // "error.validation.metadata.element.max-length": "This field may not contain more than 64 characters",
  "error.validation.metadata.element.max-length": "Kenttään voi laittaa vain 64 merkkiä",

  // "error.validation.metadata.qualifier.invalid-pattern": "This field cannot contain dots, commas or spaces",
  "error.validation.metadata.qualifier.invalid-pattern": "Kenttään ei voi syöttää pisteitä, pilkkuja tai välilyöntejä",

  // "error.validation.metadata.qualifier.max-length": "This field may not contain more than 64 characters",
  "error.validation.metadata.qualifier.max-length": "Kenttään voi laittaa vain 64 merkkiä",

  // "feed.description": "Syndication feed",
  "feed.description": "Jakelusyöte",

  // "file-section.error.header": "Error obtaining files for this item",
  "file-section.error.header": "Virhe tietueen tiedostoja noudettaessa",

  // "footer.copyright": "copyright © 2002-{{ year }}",
  "footer.copyright": "tekijänoikeus © 2002-{{ year }}",

  // "footer.link.dspace": "DSpace software",
  "footer.link.dspace": "DSpace-ohjelmisto",

  // "footer.link.lyrasis": "LYRASIS",
  "footer.link.lyrasis": "LYRASIS",

  // "footer.link.cookies": "Cookie settings",
  "footer.link.cookies": "Evästeasetukset",

  // "footer.link.privacy-policy": "Privacy policy",
  "footer.link.privacy-policy": "Yksilönsuoja",

  // "footer.link.end-user-agreement": "End User Agreement",
  "footer.link.end-user-agreement": "Käyttöoikeussopimus",

  // "footer.link.feedback": "Send Feedback",
  "footer.link.feedback": "Lähetä palautetta",

  // "forgot-email.form.header": "Forgot Password",
  "forgot-email.form.header": "Unohtunut salasana",

  // "forgot-email.form.info": "Enter the email address associated with the account.",
  "forgot-email.form.info": "Syötä tiliin liittyvä sähköpostiosoite.",

  // "forgot-email.form.email": "Email Address *",
  "forgot-email.form.email": "Sähköpostiosoite *",

  // "forgot-email.form.email.error.required": "Please fill in an email address",
  "forgot-email.form.email.error.required": "Anna sähköpostiosoite",

  // "forgot-email.form.email.error.not-email-form": "Please fill in a valid email address",
  "forgot-email.form.email.error.not-email-form": "Anna toimiva sähköpostiosoite",

  // "forgot-email.form.email.hint": "An email will be sent to this address with a further instructions.",
  "forgot-email.form.email.hint": "Sähköpostiosoitteeseen lähetetään viesti, jossa on lisäohjeita.",

  // "forgot-email.form.submit": "Reset password",
  "forgot-email.form.submit": "Nollaa salasana",

  // "forgot-email.form.success.head": "Password reset email sent",
  "forgot-email.form.success.head": "Salasanan nollausviesti lähetetty",

  // "forgot-email.form.success.content": "An email has been sent to {{ email }} containing a special URL and further instructions.",
  "forgot-email.form.success.content": "Viesti on lähetetty osoitteeseen {{ email }}. Viestissä on URL-osoite ja lisäohjeita.",

  // "forgot-email.form.error.head": "Error when trying to reset password",
  "forgot-email.form.error.head": "Virhe salasanaa nollattaessa",

  // "forgot-email.form.error.content": "An error occured when attempting to reset the password for the account associated with the following email address: {{ email }}",
  "forgot-email.form.error.content": "Virhe nollattaessa tähän sähköpostiosoitteeseen liittyvän tilin salasanaa {{ email }}",

  // "forgot-password.title": "Forgot Password",
  "forgot-password.title": "Unohtunut salasana",

  // "forgot-password.form.head": "Forgot Password",
  "forgot-password.form.head": "Unohtunut salasana",

  // "forgot-password.form.info": "Enter a new password in the box below, and confirm it by typing it again into the second box.",
  "forgot-password.form.info": "Syötä uusi salasana alla olevaan kenttään ja vahvista se kirjoittamalla salasana uudelleen seuraavaan kenttään.",

  // "forgot-password.form.card.security": "Security",
  "forgot-password.form.card.security": "Turvallisuus",

  // "forgot-password.form.identification.header": "Identify",
  "forgot-password.form.identification.header": "Tunnistautuminen",

  // "forgot-password.form.identification.email": "Email address: ",
  "forgot-password.form.identification.email": "Sähköpostiosoite: ",

  // "forgot-password.form.label.password": "Password",
  "forgot-password.form.label.password": "Salasana",

  // "forgot-password.form.label.passwordrepeat": "Retype to confirm",
  "forgot-password.form.label.passwordrepeat": "Kirjoita uudelleen vahvistaaksesi",

  // "forgot-password.form.error.empty-password": "Please enter a password in the box below.",
  "forgot-password.form.error.empty-password": "Syötä salasana alla olevaan kenttään",

  // "forgot-password.form.error.matching-passwords": "The passwords do not match.",
  "forgot-password.form.error.matching-passwords": "Salasanat eivät täsmää.",

  // "forgot-password.form.notification.error.title": "Error when trying to submit new password",
  "forgot-password.form.notification.error.title": "Virhe uutta salasanaa lähetettäessä",

  // "forgot-password.form.notification.success.content": "The password reset was successful. You have been logged in as the created user.",
  "forgot-password.form.notification.success.content": "Salasanan nollaus onnistui. Sinut on kirjattu sisään.",

  // "forgot-password.form.notification.success.title": "Password reset completed",
  "forgot-password.form.notification.success.title": "Salasana nollattu",

  // "forgot-password.form.submit": "Submit password",
  "forgot-password.form.submit": "Lähetä salasana",

  // "form.add": "Add more",
  "form.add": "Lisää vielä",

  // "form.add-help": "Click here to add the current entry and to add another one",
  "form.add-help": "Valitse lisätäksesi nykyisen kohteen ja toisen kohteen",

  // "form.cancel": "Cancel",
  "form.cancel": "Peruuta",

  // "form.clear": "Clear",
  "form.clear": "Tyhjennä",

  // "form.clear-help": "Click here to remove the selected value",
  "form.clear-help": "Napsauta tästä poistaaksesi valitun arvon",

  // "form.discard": "Discard",
  "form.discard": "Hylkää",

  // "form.drag": "Drag",
  "form.drag": "Raahaa",

  // "form.edit": "Edit",
  "form.edit": "Muokkaa",

  // "form.edit-help": "Click here to edit the selected value",
  "form.edit-help": "Napsauta tästä muokataksesi valittua arvoa",

  // "form.first-name": "First name",
  "form.first-name": "Etunimi",

  // "form.group-collapse": "Collapse",
  "form.group-collapse": "Sulje",

  // "form.group-collapse-help": "Click here to collapse",
  "form.group-collapse-help": "Sulje napauttamalla",

  // "form.group-expand": "Expand",
  "form.group-expand": "Laajenna",

  // "form.group-expand-help": "Click here to expand and add more elements",
  "form.group-expand-help": "Avaa napauttamalla lisätäksesi uusia elementtejä",

  // "form.last-name": "Last name",
  "form.last-name": "Sukunimi",

  // "form.loading": "Loading...",
  "form.loading": "Ladataan...",

  // "form.lookup": "Lookup",
  "form.lookup": "Hakeminen",

  // "form.lookup-help": "Click here to look up an existing relation",
  "form.lookup-help": "Valitse hakeaksesi olemassa olevaa relaatiota",

  // "form.no-results": "No results found",
  "form.no-results": "Ei tuloksia",

  // "form.no-value": "No value entered",
  "form.no-value": "Ei syötettyä arvoa",

  // "form.other-information.email": "Email",
  "form.other-information.email": "Sähköpostiosoite",

  // "form.other-information.first-name": "First Name",
  "form.other-information.first-name": "Etunimi",

  // "form.other-information.insolr": "In Solr Index",
  "form.other-information.insolr": "Solr-indeksissä",

  // "form.other-information.institution": "Institution",
  "form.other-information.institution": "Instituutio",

  // "form.other-information.last-name": "Last Name",
  "form.other-information.last-name": "Sukunimi",

  // "form.other-information.orcid": "ORCID",
  "form.other-information.orcid": "ORCID-tunniste",

  // "form.remove": "Remove",
  "form.remove": "Poista",

  // "form.save": "Save",
  "form.save": "Tallenna",

  // "form.save-help": "Save changes",
  "form.save-help": "Tallenna muutokset",

  // "form.search": "Search",
  "form.search": "Hae",

  // "form.search-help": "Click here to look for an existing correspondence",
  "form.search-help": "Valitse etsiäksesi olemassa olevaa vastaavuutta",

  // "form.submit": "Save",
  "form.submit": "Tallenna",

  // "form.create": "Create",
  "form.create": "Luo",

  // "form.repeatable.sort.tip": "Drop the item in the new position",
  "form.repeatable.sort.tip": "Pudota tietue uuteen paikkaan",

  // "grant-deny-request-copy.deny": "Don't send copy",
  "grant-deny-request-copy.deny": "Älä lähetä kopiota",

  // "grant-deny-request-copy.email.back": "Back",
  "grant-deny-request-copy.email.back": "Paluu",

  // "grant-deny-request-copy.email.message": "Optional additional message",
  "grant-deny-request-copy.email.message": "Valinnainen lisäviesti",

  // "grant-deny-request-copy.email.message.empty": "Please enter a message",
  "grant-deny-request-copy.email.message.empty": "Kirjoita viesti",

  // "grant-deny-request-copy.email.permissions.info": "You may use this occasion to reconsider the access restrictions on the document, to avoid having to respond to these requests. If you’d like to ask the repository administrators to remove these restrictions, please check the box below.",
  "grant-deny-request-copy.email.permissions.info": "Voit harkita uudelleen dokumentin pääsyrajoituksia, jotta sinun ei tarvitse vastata näihin pyyntöihin. Rastita alla oleva ruutu pyytääksesi julkaisuarkiston ylläpitäjää poistamaan rajoitukset.",

  // "grant-deny-request-copy.email.permissions.label": "Change to open access",
  "grant-deny-request-copy.email.permissions.label": "Valitse Open Access",

  // "grant-deny-request-copy.email.send": "Send",
  "grant-deny-request-copy.email.send": "Lähetä",

  // "grant-deny-request-copy.email.subject": "Subject",
  "grant-deny-request-copy.email.subject": "Asiasana",

  // "grant-deny-request-copy.email.subject.empty": "Please enter a subject",
  "grant-deny-request-copy.email.subject.empty": "Syötä asiasana",

  // "grant-deny-request-copy.grant": "Send copy",
  "grant-deny-request-copy.grant": "Lähetä kopio",

  // "grant-deny-request-copy.header": "Document copy request",
  "grant-deny-request-copy.header": "Dokumenttikopion pyyntö",

  // "grant-deny-request-copy.home-page": "Take me to the home page",
  "grant-deny-request-copy.home-page": "Palaa etusivulle",

  // "grant-deny-request-copy.intro1": "If you are one of the authors of the document <a href='{{ url }}'>{{ name }}</a>, then please use one of the options below to respond to the user's request.",
  "grant-deny-request-copy.intro1": "Jos olet dokumentin <a href='{{ url }}'>{{ name }}</a> tekijä, vastaa käyttäjän pyyntöön jollakin alla olevista vaihtoehdoista.",

  // "grant-deny-request-copy.intro2": "After choosing an option, you will be presented with a suggested email reply which you may edit.",
  "grant-deny-request-copy.intro2": "Valittuasi vaihtoehdon näet sähköpostiviestiehdotuksen. Voit muokata ehdotusta halutessasi.",

  // "grant-deny-request-copy.processed": "This request has already been processed. You can use the button below to get back to the home page.",
  "grant-deny-request-copy.processed": "Pyyntö on käsitelty. Voit käyttää alla olevaa painiketta palataksesi etusivulle.",

  // "grant-request-copy.email.subject": "Request copy of document",
  "grant-request-copy.email.subject": "Pyydä kopiota dokumentista",

  // "grant-request-copy.error": "An error occurred",
  "grant-request-copy.error": "Tapahtui virhe",

  // "grant-request-copy.header": "Grant document copy request",
  "grant-request-copy.header": "Hyväksy dokumenttikopion pyyntö",

  // "grant-request-copy.intro": "A message will be sent to the applicant of the request. The requested document(s) will be attached.",
  "grant-request-copy.intro": "Viesti lähetetään pyynnön esittäjälle. Pyydetyt dokumentit liitetään viestiin.",

  // "grant-request-copy.success": "Successfully granted item request",
  "grant-request-copy.success": "Tietuepyyntö hyväksytty",

  // "health.breadcrumbs": "Health",
  "health.breadcrumbs": "Järjestelmän kunto",

  // "health-page.heading": "Health",
  "health-page.heading": "Järjestelmän kunto",

  // "health-page.info-tab": "Info",
  "health-page.info-tab": "Tiedot",

  // "health-page.status-tab": "Status",
  "health-page.status-tab": "Tila",

  // "health-page.error.msg": "The health check service is temporarily unavailable",
  "health-page.error.msg": "Järjestelmän kunnon tarkistus on väliaikaisesti poissa käytöstä",

  // "health-page.property.status": "Status code",
  "health-page.property.status": "Tilakoodi",

  // "health-page.section.db.title": "Database",
  "health-page.section.db.title": "Tietokanta",

  // "health-page.section.geoIp.title": "GeoIp",
  "health-page.section.geoIp.title": "GeoIp",

  // "health-page.section.solrAuthorityCore.title": "Solr: authority core",
  "health-page.section.solrAuthorityCore.title": "Solr: auktoriteettiydin",

  // "health-page.section.solrOaiCore.title": "Solr: oai core",
  "health-page.section.solrOaiCore.title": "Solr: OAI-ydin",

  // "health-page.section.solrSearchCore.title": "Solr: search core",
  "health-page.section.solrSearchCore.title": "Solr: hakuydin",

  // "health-page.section.solrStatisticsCore.title": "Solr: statistics core",
  "health-page.section.solrStatisticsCore.title": "Solr: tilastoydin",

  // "health-page.section-info.app.title": "Application Backend",
  "health-page.section-info.app.title": "Taustasovellus",

  // "health-page.section-info.java.title": "Java",
  "health-page.section-info.java.title": "Java",

  // "health-page.status": "Status",
  "health-page.status": "Tila",

  // "health-page.status.ok.info": "Operational",
  "health-page.status.ok.info": "Toiminnassa",

  // "health-page.status.error.info": "Problems detected",
  "health-page.status.error.info": "Ongelmia havaittu",

  // "health-page.status.warning.info": "Possible issues detected",
  "health-page.status.warning.info": "Mahdollisia ongelmia havaittu",

  // "health-page.title": "Health",
  "health-page.title": "Järjestelmän kunto",

  // "health-page.section.no-issues": "No issues detected",
  "health-page.section.no-issues": "Ei havaittuja ongelmia",

  // "home.description": "",
  "home.description": "",

  // "home.breadcrumbs": "Home",
  "home.breadcrumbs": "Etusivu",

  // "home.search-form.placeholder": "Search the repository ...",
  "home.search-form.placeholder": "Hae julkaisuarkistosta ...",

  // "home.title": "Home",
  "home.title": "Etusivu",

  // "home.top-level-communities.head": "Communities in DSpace",
  "home.top-level-communities.head": "Julkaisuarkiston yhteisöt",

  // "home.top-level-communities.help": "Select a community to browse its collections.",
  "home.top-level-communities.help": "Valitse yhteisö, jonka kokoelmia haluat selata.",

  // "info.end-user-agreement.accept": "I have read and I agree to the End User Agreement",
  "info.end-user-agreement.accept": "Olen lukenut ja hyväksyn käyttöoikeussopimuksen",

  // "info.end-user-agreement.accept.error": "An error occurred accepting the End User Agreement",
  "info.end-user-agreement.accept.error": "Virhe hyväksyttäessä käyttöoikeussopimusta",

  // "info.end-user-agreement.accept.success": "Successfully updated the End User Agreement",
  "info.end-user-agreement.accept.success": "Käyttöoikeussopimus päivitetty",

  // "info.end-user-agreement.breadcrumbs": "End User Agreement",
  "info.end-user-agreement.breadcrumbs": "Käyttöoikeussopimus",

  // "info.end-user-agreement.buttons.cancel": "Cancel",
  "info.end-user-agreement.buttons.cancel": "Peruuta",

  // "info.end-user-agreement.buttons.save": "Save",
  "info.end-user-agreement.buttons.save": "Tallenna",

  // "info.end-user-agreement.head": "End User Agreement",
  "info.end-user-agreement.head": "Käyttöoikeussopimus",

  // "info.end-user-agreement.title": "End User Agreement",
  "info.end-user-agreement.title": "Käyttöoikeussopimus",

  // "info.end-user-agreement.hosting-country": "the United States",
  "info.end-user-agreement.hosting-country": "Suomi",

  // "info.privacy.breadcrumbs": "Privacy Statement",
  "info.privacy.breadcrumbs": "Tietosuojalauseke",

  // "info.privacy.head": "Privacy Statement",
  "info.privacy.head": "Tietosuojalauseke",

  // "info.privacy.title": "Privacy Statement",
  "info.privacy.title": "Tietosuojalauseke",

  // "info.feedback.breadcrumbs": "Feedback",
  "info.feedback.breadcrumbs": "Palaute",

  // "info.feedback.head": "Feedback",
  "info.feedback.head": "Palaute",

  // "info.feedback.title": "Feedback",
  "info.feedback.title": "Palaute",

  // "info.feedback.info": "Thanks for sharing your feedback about the DSpace system. Your comments are appreciated!",
  "info.feedback.info": "Kiitos antamastasi palautteesta. Havaintosi ovat arvokkaita!",

  // "info.feedback.email_help": "This address will be used to follow up on your feedback.",
  "info.feedback.email_help": "Tätä osoitetta käytetään palautteesi käsittelyssä.",

  // "info.feedback.send": "Send Feedback",
  "info.feedback.send": "Lähetä palautetta",

  // "info.feedback.comments": "Comments",
  "info.feedback.comments": "Kommentit",

  // "info.feedback.email-label": "Your Email",
  "info.feedback.email-label": "Sähköpostiosoitteesi",

  // "info.feedback.create.success": "Feedback Sent Successfully!",
  "info.feedback.create.success": "Palaute lähetetty!",

  // "info.feedback.error.email.required": "A valid email address is required",
  "info.feedback.error.email.required": "Toimiva sähköpostiosoite on pakollinen",

  // "info.feedback.error.message.required": "A comment is required",
  "info.feedback.error.message.required": "Kommentti on pakollinen",

  // "info.feedback.page-label": "Page",
  "info.feedback.page-label": "Sivu",

  // "info.feedback.page_help": "Tha page related to your feedback",
  "info.feedback.page_help": "Sivu, johon palautteesi kohdistuu",

  // "item.alerts.private": "This item is non-discoverable",
  "item.alerts.private": "Tietue on yksityinen",

  // "item.alerts.withdrawn": "This item has been withdrawn",
  "item.alerts.withdrawn": "Tietue on poistettu käytöstä",

  // "item.edit.authorizations.heading": "With this editor you can view and alter the policies of an item, plus alter policies of individual item components: bundles and bitstreams. Briefly, an item is a container of bundles, and bundles are containers of bitstreams. Containers usually have ADD/REMOVE/READ/WRITE policies, while bitstreams only have READ/WRITE policies.",
  "item.edit.authorizations.heading": "Tässä voit tarkastella ja muokata tietuekäytäntöjä sekä tietueen yksittäisten komponenttien eli nippujen ja tiedostojen käytäntöjä. Tietue on nippujen säiliö ja niput ovat tiedostojen säiliöitä. Säiliöillä on yleensä LISÄYS/POISTO/LUKU/KIRJOITUS-käytännöt, mutta tiedostoihin sovelletaan vain LUKU/KIRJOITUS-käytäntöjä.",

  // "item.edit.authorizations.title": "Edit item's Policies",
  "item.edit.authorizations.title": "Muokkaa tietuekäytäntöjä",

  // "item.badge.private": "Non-discoverable",
  "item.badge.private": "Yksityinen",

  // "item.badge.withdrawn": "Withdrawn",
  "item.badge.withdrawn": "Poistettu käytöstä",

  // "item.bitstreams.upload.bundle": "Bundle",
  "item.bitstreams.upload.bundle": "Nippu",

  // "item.bitstreams.upload.bundle.placeholder": "Select a bundle or input new bundle name",
  "item.bitstreams.upload.bundle.placeholder": "Valitse nippu tai syötä uuden nipun nimi",

  // "item.bitstreams.upload.bundle.new": "Create bundle",
  "item.bitstreams.upload.bundle.new": "Luo nippu",

  // "item.bitstreams.upload.bundles.empty": "This item doesn't contain any bundles to upload a bitstream to.",
  "item.bitstreams.upload.bundles.empty": "Tällä tietueella ei ole nippua, johon tiedoston voisi ladata.",

  // "item.bitstreams.upload.cancel": "Cancel",
  "item.bitstreams.upload.cancel": "Peruuta",

  // "item.bitstreams.upload.drop-message": "Drop a file to upload",
  "item.bitstreams.upload.drop-message": "Pudota ladattava tiedosto",

  // "item.bitstreams.upload.item": "Item: ",
  "item.bitstreams.upload.item": "Tietue: ",

  // "item.bitstreams.upload.notifications.bundle.created.content": "Successfully created new bundle.",
  "item.bitstreams.upload.notifications.bundle.created.content": "Uusi nippu on luotu.",

  // "item.bitstreams.upload.notifications.bundle.created.title": "Created bundle",
  "item.bitstreams.upload.notifications.bundle.created.title": "Luotu nippu",

  // "item.bitstreams.upload.notifications.upload.failed": "Upload failed. Please verify the content before retrying.",
  "item.bitstreams.upload.notifications.upload.failed": "Lataus epäonnistui. Tarkista sisältö ennen kuin yrität uudelleen.",

  // "item.bitstreams.upload.title": "Upload bitstream",
  "item.bitstreams.upload.title": "Lataa tiedosto",

  // "item.edit.bitstreams.bundle.edit.buttons.upload": "Upload",
  "item.edit.bitstreams.bundle.edit.buttons.upload": "Lataus",

  // "item.edit.bitstreams.bundle.displaying": "Currently displaying {{ amount }} bitstreams of {{ total }}.",
  "item.edit.bitstreams.bundle.displaying": "Näytetään  {{ amount }} / {{ total }} tiedostoa.",

  // "item.edit.bitstreams.bundle.load.all": "Load all ({{ total }})",
  "item.edit.bitstreams.bundle.load.all": "Lataa kaikki ({{ total }})",

  // "item.edit.bitstreams.bundle.load.more": "Load more",
  "item.edit.bitstreams.bundle.load.more": "Lataa lisää",

  // "item.edit.bitstreams.bundle.name": "BUNDLE: {{ name }}",
  "item.edit.bitstreams.bundle.name": "NIPPU: {{ name }}",

  // "item.edit.bitstreams.discard-button": "Discard",
  "item.edit.bitstreams.discard-button": "Hylkää",

  // "item.edit.bitstreams.edit.buttons.download": "Download",
  "item.edit.bitstreams.edit.buttons.download": "Lataa",

  // "item.edit.bitstreams.edit.buttons.drag": "Drag",
  "item.edit.bitstreams.edit.buttons.drag": "Raahaa",

  // "item.edit.bitstreams.edit.buttons.edit": "Edit",
  "item.edit.bitstreams.edit.buttons.edit": "Muokkaa",

  // "item.edit.bitstreams.edit.buttons.remove": "Remove",
  "item.edit.bitstreams.edit.buttons.remove": "Poista",

  // "item.edit.bitstreams.edit.buttons.undo": "Undo changes",
  "item.edit.bitstreams.edit.buttons.undo": "Kumoa muutokset",

  // "item.edit.bitstreams.empty": "This item doesn't contain any bitstreams. Click the upload button to create one.",
  "item.edit.bitstreams.empty": "Tietueeseen ei liity tiedostoja. Valitse latauspainike luodaksesi tiedoston.",

  // "item.edit.bitstreams.headers.actions": "Actions",
  "item.edit.bitstreams.headers.actions": "Toiminnot",

  // "item.edit.bitstreams.headers.bundle": "Bundle",
  "item.edit.bitstreams.headers.bundle": "Nippu",

  // "item.edit.bitstreams.headers.description": "Description",
  "item.edit.bitstreams.headers.description": "Kuvaus",

  // "item.edit.bitstreams.headers.format": "Format",
  "item.edit.bitstreams.headers.format": "Formaatti",

  // "item.edit.bitstreams.headers.name": "Name",
  "item.edit.bitstreams.headers.name": "Nimi",

  // "item.edit.bitstreams.notifications.discarded.content": "Your changes were discarded. To reinstate your changes click the 'Undo' button",
  "item.edit.bitstreams.notifications.discarded.content": "Muutokset hylätty. Valitse 'Kumoa' palauttaaksesi muutokset",

  // "item.edit.bitstreams.notifications.discarded.title": "Changes discarded",
  "item.edit.bitstreams.notifications.discarded.title": "Muutokset hylätty",

  // "item.edit.bitstreams.notifications.move.failed.title": "Error moving bitstreams",
  "item.edit.bitstreams.notifications.move.failed.title": "Virhe siirrettäessä tiedostoja",

  // "item.edit.bitstreams.notifications.move.saved.content": "Your move changes to this item's bitstreams and bundles have been saved.",
  "item.edit.bitstreams.notifications.move.saved.content": "Tietueen tiedostojen ja nippujen siirtomuutokset on tallennettu.",

  // "item.edit.bitstreams.notifications.move.saved.title": "Move changes saved",
  "item.edit.bitstreams.notifications.move.saved.title": "Siirtomuutokset tallennettu",

  // "item.edit.bitstreams.notifications.outdated.content": "The item you're currently working on has been changed by another user. Your current changes are discarded to prevent conflicts",
  "item.edit.bitstreams.notifications.outdated.content": "Toinen käyttäjä on muuttanut parhaillaan muokkaamaasi tietuetta. Tekemäsi muutokset on hylätty ristiriitojen estämiseksi",

  // "item.edit.bitstreams.notifications.outdated.title": "Changes outdated",
  "item.edit.bitstreams.notifications.outdated.title": "Muutokset vanhentuneet",

  // "item.edit.bitstreams.notifications.remove.failed.title": "Error deleting bitstream",
  "item.edit.bitstreams.notifications.remove.failed.title": "Virhe tiedostoa poistettaessa",

  // "item.edit.bitstreams.notifications.remove.saved.content": "Your removal changes to this item's bitstreams have been saved.",
  "item.edit.bitstreams.notifications.remove.saved.content": "Tietueen tiedostojen poistomuutokset on tallennettu.",

  // "item.edit.bitstreams.notifications.remove.saved.title": "Removal changes saved",
  "item.edit.bitstreams.notifications.remove.saved.title": "Poistomuutokset tallennettu",

  // "item.edit.bitstreams.reinstate-button": "Undo",
  "item.edit.bitstreams.reinstate-button": "Kumoa",

  // "item.edit.bitstreams.save-button": "Save",
  "item.edit.bitstreams.save-button": "Tallenna",

  // "item.edit.bitstreams.upload-button": "Upload",
  "item.edit.bitstreams.upload-button": "Lataa",

  // "item.edit.delete.cancel": "Cancel",
  "item.edit.delete.cancel": "Peruuta",

  // "item.edit.delete.confirm": "Delete",
  "item.edit.delete.confirm": "Poista",

  // "item.edit.delete.description": "Are you sure this item should be completely deleted? Caution: At present, no tombstone would be left.",
  "item.edit.delete.description": "Haluatko varmasti poistaa tiedoston pysyvästi?",

  // "item.edit.delete.error": "An error occurred while deleting the item",
  "item.edit.delete.error": "Virhe tietuetta poistettaessa",

  // "item.edit.delete.header": "Delete item: {{ id }}",
  "item.edit.delete.header": "Poista tietue: {{ id }}",

  // "item.edit.delete.success": "The item has been deleted",
  "item.edit.delete.success": "Tietue poistettu",

  // "item.edit.head": "Edit Item",
  "item.edit.head": "Muokkaa tietuetta",

  // "item.edit.breadcrumbs": "Edit Item",
  "item.edit.breadcrumbs": "Muokkaa tietuetta",

  // "item.edit.tabs.disabled.tooltip": "You're not authorized to access this tab",
  "item.edit.tabs.disabled.tooltip": "Sinulla ei ole valtuuksia tähän välilehteen",

  // "item.edit.tabs.mapper.head": "Collection Mapper",
  "item.edit.tabs.mapper.head": "Kokoelmaliitosväline",

  // "item.edit.tabs.item-mapper.title": "Item Edit - Collection Mapper",
  "item.edit.tabs.item-mapper.title": "Tietueen muokkaus - Kokoelmaliitosväline",

  // "item.edit.identifiers.doi.status.UNKNOWN": "Unknown",
  "item.edit.identifiers.doi.status.UNKNOWN": "Tuntematon",

  // "item.edit.identifiers.doi.status.TO_BE_REGISTERED": "Queued for registration",
  "item.edit.identifiers.doi.status.TO_BE_REGISTERED": "Rekisteröintijonossa",

  // "item.edit.identifiers.doi.status.TO_BE_RESERVED": "Queued for reservation",
  "item.edit.identifiers.doi.status.TO_BE_RESERVED": "Varausjonossa",

  // "item.edit.identifiers.doi.status.IS_REGISTERED": "Registered",
  "item.edit.identifiers.doi.status.IS_REGISTERED": "Rekisteröity",

  // "item.edit.identifiers.doi.status.IS_RESERVED": "Reserved",
  "item.edit.identifiers.doi.status.IS_RESERVED": "Varattu",

  // "item.edit.identifiers.doi.status.UPDATE_RESERVED": "Reserved (update queued)",
  "item.edit.identifiers.doi.status.UPDATE_RESERVED": "Varattu (päivitysjonossa)",

  // "item.edit.identifiers.doi.status.UPDATE_REGISTERED": "Registered (update queued)",
  "item.edit.identifiers.doi.status.UPDATE_REGISTERED": "Rekisteröity (päivitysjonossa)",

  // "item.edit.identifiers.doi.status.UPDATE_BEFORE_REGISTRATION": "Queued for update and registration",
  "item.edit.identifiers.doi.status.UPDATE_BEFORE_REGISTRATION": "Päivitys- ja rekisteröintijonossa",

  // "item.edit.identifiers.doi.status.TO_BE_DELETED": "Queued for deletion",
  "item.edit.identifiers.doi.status.TO_BE_DELETED": "Poistojonossa",

  // "item.edit.identifiers.doi.status.DELETED": "Deleted",
  "item.edit.identifiers.doi.status.DELETED": "Poistettu",

  // "item.edit.identifiers.doi.status.PENDING": "Pending (not registered)",
  "item.edit.identifiers.doi.status.PENDING": "Vireillä (ei rekisteröity)",

  // "item.edit.identifiers.doi.status.MINTED": "Minted (not registered)",
  "item.edit.identifiers.doi.status.MINTED": "Luotu (ei rekisteröity)",

  // "item.edit.tabs.status.buttons.register-doi.label": "Register a new or pending DOI",
  "item.edit.tabs.status.buttons.register-doi.label": "Rekisteröi uusi tai vireillä oleva DOI",

  // "item.edit.tabs.status.buttons.register-doi.button": "Register DOI...",
  "item.edit.tabs.status.buttons.register-doi.button": "Rekisteröi DOI...",

  // "item.edit.register-doi.header": "Register a new or pending DOI",
  "item.edit.register-doi.header": "Rekisteröi uusi tai vireillä oleva DOI",

  // "item.edit.register-doi.description": "Review any pending identifiers and item metadata below and click Confirm to proceed with DOI registration, or Cancel to back out",
  "item.edit.register-doi.description": "Tarkasta vireillä olevat tunnisteet ja tietueitten metadata alapuolella. Napsauta Vahvista jatkaaksesi DOI-tunnuksen rekisteröintiä tai Peruuta peruuttaaksesi.",

  // "item.edit.register-doi.confirm": "Confirm",
  "item.edit.register-doi.confirm": "Vahvista",

  // "item.edit.register-doi.cancel": "Cancel",
  "item.edit.register-doi.cancel": "Peruuta",

  // "item.edit.register-doi.success": "DOI queued for registration successfully.",
  "item.edit.register-doi.success": "DOI lisätty rekisteröintijonoon.",

  // "item.edit.register-doi.error": "Error registering DOI",
  "item.edit.register-doi.error": "Virhe rekisteröitäessä DOI-tunnusta",

  // "item.edit.register-doi.to-update": "The following DOI has already been minted and will be queued for registration online",
  "item.edit.register-doi.to-update": "DOI on jo luotu ja lisätään rekisteröintijonoon verkossa",

  // "item.edit.item-mapper.buttons.add": "Map item to selected collections",
  "item.edit.item-mapper.buttons.add": "Liitä tietue valittuihin kokoelmiin",

  // "item.edit.item-mapper.buttons.remove": "Remove item's mapping for selected collections",
  "item.edit.item-mapper.buttons.remove": "Poista tietueen liitos valituista kokoelmista",

  // "item.edit.item-mapper.cancel": "Cancel",
  "item.edit.item-mapper.cancel": "Peruuta",

  // "item.edit.item-mapper.description": "This is the item mapper tool that allows administrators to map this item to other collections. You can search for collections and map them, or browse the list of collections the item is currently mapped to.",
  "item.edit.item-mapper.description": "Tällä työkalulla kokoelmien ylläpitäjät voivat liittää tietueen muihin kokoelmiin. Voit hakea kokoelmia ja liittää aineiston niihin tai selata luetteloa kokoelmista, joihin aineisto on liitetty.",

  // "item.edit.item-mapper.head": "Item Mapper - Map Item to Collections",
  "item.edit.item-mapper.head": "Tietueliitosväline - Liitä tietue kokoelmiin",

  // "item.edit.item-mapper.item": "Item: \"<b>{{name}}</b>\"",
  "item.edit.item-mapper.item": "Tietue: \"<b>{{name}}</b>\"",

  // "item.edit.item-mapper.no-search": "Please enter a query to search",
  "item.edit.item-mapper.no-search": "Anna hakulauseke",

  // "item.edit.item-mapper.notifications.add.error.content": "Errors occurred for mapping of item to {{amount}} collections.",
  "item.edit.item-mapper.notifications.add.error.content": "Virhe liitettäessä tietuetta {{amount}} kokoelmaan.",

  // "item.edit.item-mapper.notifications.add.error.head": "Mapping errors",
  "item.edit.item-mapper.notifications.add.error.head": "Virhe liitettäessä",

  // "item.edit.item-mapper.notifications.add.success.content": "Successfully mapped item to {{amount}} collections.",
  "item.edit.item-mapper.notifications.add.success.content": "Tietue liitetty {{amount}} kokoelmaan.",

  // "item.edit.item-mapper.notifications.add.success.head": "Mapping completed",
  "item.edit.item-mapper.notifications.add.success.head": "Liitos valmis",

  // "item.edit.item-mapper.notifications.remove.error.content": "Errors occurred for the removal of the mapping to {{amount}} collections.",
  "item.edit.item-mapper.notifications.remove.error.content": "Virheitä poistettaessa liitosta {{amount}} kokoelmaan.",

  // "item.edit.item-mapper.notifications.remove.error.head": "Removal of mapping errors",
  "item.edit.item-mapper.notifications.remove.error.head": "Virheellisten liitosten poisto",

  // "item.edit.item-mapper.notifications.remove.success.content": "Successfully removed mapping of item to {{amount}} collections.",
  "item.edit.item-mapper.notifications.remove.success.content": "Poistettu tietueen liitos {{amount}} kokoelmasta.",

  // "item.edit.item-mapper.notifications.remove.success.head": "Removal of mapping completed",
  "item.edit.item-mapper.notifications.remove.success.head": "Liitos poistettu",

  // "item.edit.item-mapper.search-form.placeholder": "Search collections...",
  "item.edit.item-mapper.search-form.placeholder": "Hae kokoelmia...",

  // "item.edit.item-mapper.tabs.browse": "Browse mapped collections",
  "item.edit.item-mapper.tabs.browse": "Selaa liitettyjä kokoelmia",

  // "item.edit.item-mapper.tabs.map": "Map new collections",
  "item.edit.item-mapper.tabs.map": "Liitä uusia kokoelmia",

  // "item.edit.metadata.add-button": "Add",
  "item.edit.metadata.add-button": "Lisää",

  // "item.edit.metadata.discard-button": "Discard",
  "item.edit.metadata.discard-button": "Hylkää",

  // "item.edit.metadata.edit.buttons.confirm": "Confirm",
  "item.edit.metadata.edit.buttons.confirm": "Vahvista",

  // "item.edit.metadata.edit.buttons.drag": "Drag to reorder",
  "item.edit.metadata.edit.buttons.drag": "Raahaa uudelleenjärjestääksesi",

  // "item.edit.metadata.edit.buttons.edit": "Edit",
  "item.edit.metadata.edit.buttons.edit": "Muokkaa",

  // "item.edit.metadata.edit.buttons.remove": "Remove",
  "item.edit.metadata.edit.buttons.remove": "Poista",

  // "item.edit.metadata.edit.buttons.undo": "Undo changes",
  "item.edit.metadata.edit.buttons.undo": "Kumoa muutokset",

  // "item.edit.metadata.edit.buttons.unedit": "Stop editing",
  "item.edit.metadata.edit.buttons.unedit": "Lopeta muokkaus",

  // "item.edit.metadata.edit.buttons.virtual": "This is a virtual metadata value, i.e. a value inherited from a related entity. It can’t be modified directly. Add or remove the corresponding relationship in the \"Relationships\" tab",
  "item.edit.metadata.edit.buttons.virtual": "Tämä on virtuaalinen metadata-arvo eli arvo, joka on peritty liittyvältä entiteetiltä. Sitä ei voi muokata suoraan. Lisää tai poista yhteys \"Suhteet\"-välilehdellä,",

  // "item.edit.metadata.empty": "The item currently doesn't contain any metadata. Click Add to start adding a metadata value.",
  "item.edit.metadata.empty": "Tietueessa ei ole metadataa. Valitse Lisää lisätäksesi metadataa.",

  // "item.edit.metadata.headers.edit": "Edit",
  "item.edit.metadata.headers.edit": "Muokkaa",

  // "item.edit.metadata.headers.field": "Field",
  "item.edit.metadata.headers.field": "Kenttä",

  // "item.edit.metadata.headers.language": "Lang",
  "item.edit.metadata.headers.language": "Kieli",

  // "item.edit.metadata.headers.value": "Value",
  "item.edit.metadata.headers.value": "Arvo",

  // "item.edit.metadata.metadatafield.error": "An error occurred validating the metadata field",
  "item.edit.metadata.metadatafield.error": "Virhe validoitaessa metadatakenttää",

  // "item.edit.metadata.metadatafield.invalid": "Please choose a valid metadata field",
  "item.edit.metadata.metadatafield.invalid": "Valitse oikea metadatakenttä",

  // "item.edit.metadata.notifications.discarded.content": "Your changes were discarded. To reinstate your changes click the 'Undo' button",
  "item.edit.metadata.notifications.discarded.content": "Muutokset hylätty. Valitse 'Kumoa' palauttaaksesi muutokset",

  // "item.edit.metadata.notifications.discarded.title": "Changes discarded",
  "item.edit.metadata.notifications.discarded.title": "Muutokset hylätty",

  // "item.edit.metadata.notifications.error.title": "An error occurred",
  "item.edit.metadata.notifications.error.title": "Tapahtui virhe",

  // "item.edit.metadata.notifications.invalid.content": "Your changes were not saved. Please make sure all fields are valid before you save.",
  "item.edit.metadata.notifications.invalid.content": "Muutoksia ei tallennettu. Tarkista kaikkien kenttien oikeellisuus ennen tallennusta.",

  // "item.edit.metadata.notifications.invalid.title": "Metadata invalid",
  "item.edit.metadata.notifications.invalid.title": "Virheellinen metadata",

  // "item.edit.metadata.notifications.outdated.content": "The item you're currently working on has been changed by another user. Your current changes are discarded to prevent conflicts",
  "item.edit.metadata.notifications.outdated.content": "Toinen käyttäjä on muuttanut parhaillaan muokkaamaasi tietuetta. Tekemäsi muutokset on hylätty ristiriitojen estämiseksi",

  // "item.edit.metadata.notifications.outdated.title": "Changes outdated",
  "item.edit.metadata.notifications.outdated.title": "Muutokset vanhentuneet",

  // "item.edit.metadata.notifications.saved.content": "Your changes to this item's metadata were saved.",
  "item.edit.metadata.notifications.saved.content": "Muutokset tietueen metadataan tallennettu.",

  // "item.edit.metadata.notifications.saved.title": "Metadata saved",
  "item.edit.metadata.notifications.saved.title": "Metadata tallennettu",

  // "item.edit.metadata.reinstate-button": "Undo",
  "item.edit.metadata.reinstate-button": "Kumoa",

  // "item.edit.metadata.reset-order-button": "Undo reorder",
  "item.edit.metadata.reset-order-button": "Kumoa uudelleenjärjestäminen",

  // "item.edit.metadata.save-button": "Save",
  "item.edit.metadata.save-button": "Tallenna",

  // "item.edit.modify.overview.field": "Field",
  "item.edit.modify.overview.field": "Kenttä",

  // "item.edit.modify.overview.language": "Language",
  "item.edit.modify.overview.language": "Kieli",

  // "item.edit.modify.overview.value": "Value",
  "item.edit.modify.overview.value": "Arvo",

  // "item.edit.move.cancel": "Back",
  "item.edit.move.cancel": "Paluu",

  // "item.edit.move.save-button": "Save",
  "item.edit.move.save-button": "Tallenna",

  // "item.edit.move.discard-button": "Discard",
  "item.edit.move.discard-button": "Hylkää",

  // "item.edit.move.description": "Select the collection you wish to move this item to. To narrow down the list of displayed collections, you can enter a search query in the box.",
  "item.edit.move.description": "Valitse kokoelma, johon haluat siirtää tietueen. Voit antaa hakulausekkeen kokoelmien määrän pienentämiseksi.",

  // "item.edit.move.error": "An error occurred when attempting to move the item",
  "item.edit.move.error": "Virhe tietuetta siirrettäessä",

  // "item.edit.move.head": "Move item: {{id}}",
  "item.edit.move.head": "Siirrä tietue: {{id}}",

  // "item.edit.move.inheritpolicies.checkbox": "Inherit policies",
  "item.edit.move.inheritpolicies.checkbox": "Peri käytännöt",

  // "item.edit.move.inheritpolicies.description": "Inherit the default policies of the destination collection",
  "item.edit.move.inheritpolicies.description": "Peri kohdekokoelman oletuskäytännöt",

  // "item.edit.move.move": "Move",
  "item.edit.move.move": "Siirrä",

  // "item.edit.move.processing": "Moving...",
  "item.edit.move.processing": "Siirretään...",

  // "item.edit.move.search.placeholder": "Enter a search query to look for collections",
  "item.edit.move.search.placeholder": "Anna hakulauseke kokoelmien etsimiseksi",

  // "item.edit.move.success": "The item has been moved successfully",
  "item.edit.move.success": "Tietue siirretty",

  // "item.edit.move.title": "Move item",
  "item.edit.move.title": "Siirrä tietue",

  // "item.edit.private.cancel": "Cancel",
  "item.edit.private.cancel": "Peruuta",

  // "item.edit.private.confirm": "Make it non-discoverable",
  "item.edit.private.confirm": "Muuta yksityiseksi",

  // "item.edit.private.description": "Are you sure this item should be made non-discoverable in the archive?",
  "item.edit.private.description": "Haluatko varmasti muuttaa tietueen yksityiseksi? Yksityinen tietue ei löydy haettaessa.",

  // "item.edit.private.error": "An error occurred while making the item non-discoverable",
  "item.edit.private.error": "Virhe muutettaessa tietuetta yksityiseksi",

  // "item.edit.private.header": "Make item non-discoverable: {{ id }}",
  "item.edit.private.header": "Muuta tietue yksityiseksi: {{ id }}",

  // "item.edit.private.success": "The item is now non-discoverable",
  "item.edit.private.success": "Tietue on yksityinen",

  // "item.edit.public.cancel": "Cancel",
  "item.edit.public.cancel": "Peruuta",

  // "item.edit.public.confirm": "Make it discoverable",
  "item.edit.public.confirm": "Muuta julkiseksi",

  // "item.edit.public.description": "Are you sure this item should be made discoverable in the archive?",
  "item.edit.public.description": "Haluatko varmasti muuttaa tietueen julkiseksi? Julkinen tietue löytyy haettaessa.",

  // "item.edit.public.error": "An error occurred while making the item discoverable",
  "item.edit.public.error": "Virhe muutettaessa tietuetta julkiseksi",

  // "item.edit.public.header": "Make item discoverable: {{ id }}",
  "item.edit.public.header": "Muuta tietue julkiseksi: {{ id }}",

  // "item.edit.public.success": "The item is now discoverable",
  "item.edit.public.success": "Tietue on julkinen",

  // "item.edit.reinstate.cancel": "Cancel",
  "item.edit.reinstate.cancel": "Peruuta",

  // "item.edit.reinstate.confirm": "Reinstate",
  "item.edit.reinstate.confirm": "Palauta",

  // "item.edit.reinstate.description": "Are you sure this item should be reinstated to the archive?",
  "item.edit.reinstate.description": "Haluatko varmasti palauttaa tietueen käyttöön?",

  // "item.edit.reinstate.error": "An error occurred while reinstating the item",
  "item.edit.reinstate.error": "Virhe palautettaessa tietuetta käyttöön",

  // "item.edit.reinstate.header": "Reinstate item: {{ id }}",
  "item.edit.reinstate.header": "Palauta käyttöön tietue: {{ id }}",

  // "item.edit.reinstate.success": "The item was reinstated successfully",
  "item.edit.reinstate.success": "Tietue palautettu käyttöön",

  // "item.edit.relationships.discard-button": "Discard",
  "item.edit.relationships.discard-button": "Hylkää",

  // "item.edit.relationships.edit.buttons.add": "Add",
  "item.edit.relationships.edit.buttons.add": "Lisää",

  // "item.edit.relationships.edit.buttons.remove": "Remove",
  "item.edit.relationships.edit.buttons.remove": "Poista",

  // "item.edit.relationships.edit.buttons.undo": "Undo changes",
  "item.edit.relationships.edit.buttons.undo": "Kumoa muutokset",

  // "item.edit.relationships.no-relationships": "No relationships",
  "item.edit.relationships.no-relationships": "Ei yhteyksiä",

  // "item.edit.relationships.notifications.discarded.content": "Your changes were discarded. To reinstate your changes click the 'Undo' button",
  "item.edit.relationships.notifications.discarded.content": "Muutoksesi hylättiin. Valitse 'Kumoa' palauttaaksesi ne.",

  // "item.edit.relationships.notifications.discarded.title": "Changes discarded",
  "item.edit.relationships.notifications.discarded.title": "Muutokset hylätty",

  // "item.edit.relationships.notifications.failed.title": "Error editing relationships",
  "item.edit.relationships.notifications.failed.title": "Virhe yhteyksiä muokattaessa",

  // "item.edit.relationships.notifications.outdated.content": "The item you're currently working on has been changed by another user. Your current changes are discarded to prevent conflicts",
  "item.edit.relationships.notifications.outdated.content": "Toinen käyttäjä on muuttanut parhaillaan muokkaamaasi tietuetta. Tekemäsi muutokset on hylätty ristiriitojen estämiseksi",

  // "item.edit.relationships.notifications.outdated.title": "Changes outdated",
  "item.edit.relationships.notifications.outdated.title": "Muutokset vanhentuneet",

  // "item.edit.relationships.notifications.saved.content": "Your changes to this item's relationships were saved.",
  "item.edit.relationships.notifications.saved.content": "Muutokset tietueen yhteyksiin tallennettu.",

  // "item.edit.relationships.notifications.saved.title": "Relationships saved",
  "item.edit.relationships.notifications.saved.title": "Yhteydet tallennettu",

  // "item.edit.relationships.reinstate-button": "Undo",
  "item.edit.relationships.reinstate-button": "Kumoa",

  // "item.edit.relationships.save-button": "Save",
  "item.edit.relationships.save-button": "Tallenna",

  // "item.edit.relationships.no-entity-type": "Add 'dspace.entity.type' metadata to enable relationships for this item",
  "item.edit.relationships.no-entity-type": "Lisää 'dspace.entity.type' -metadataa aktivoidaksesi yhteydet tietueessa",

  // "item.edit.return": "Back",
  "item.edit.return": "Paluu",

  // "item.edit.tabs.bitstreams.head": "Bitstreams",
  "item.edit.tabs.bitstreams.head": "Tietueen tiedostot",

  // "item.edit.tabs.bitstreams.title": "Item Edit - Bitstreams",
  "item.edit.tabs.bitstreams.title": "Tietueen muokkaus - Tiedostot",

  // "item.edit.tabs.curate.head": "Curate",
  "item.edit.tabs.curate.head": "Kuratoi",

  // "item.edit.tabs.curate.title": "Item Edit - Curate",
  "item.edit.tabs.curate.title": "Tietueen muokkaus - Kuratointi",

  // "item.edit.curate.title": "Curate Item: {{item}}",
  "item.edit.curate.title": "Kuratoi tietuetta: {{item}}",

  // "item.edit.tabs.metadata.head": "Metadata",
  "item.edit.tabs.metadata.head": "Tietueen metadata",

  // "item.edit.tabs.metadata.title": "Item Edit -  Metadata",
  "item.edit.tabs.metadata.title": "Tietueen muokkaus -  Metadata",

  // "item.edit.tabs.relationships.head": "Relationships",
  "item.edit.tabs.relationships.head": "Tietueen yhteydet",

  // "item.edit.tabs.relationships.title": "Item Edit - Relationships",
  "item.edit.tabs.relationships.title": "Tietueen muokkaus - Yhteydet",

  // "item.edit.tabs.status.buttons.authorizations.button": "Authorizations...",
  "item.edit.tabs.status.buttons.authorizations.button": "Käyttöoikeudet...",

  // "item.edit.tabs.status.buttons.authorizations.label": "Edit item's authorization policies",
  "item.edit.tabs.status.buttons.authorizations.label": "Muokkaa tietueen käyttöoikeussääntöjä",

  // "item.edit.tabs.status.buttons.delete.button": "Permanently delete",
  "item.edit.tabs.status.buttons.delete.button": "Poista pysyvästi",

  // "item.edit.tabs.status.buttons.delete.label": "Completely expunge item",
  "item.edit.tabs.status.buttons.delete.label": "Poista tietue kokonaan",

  // "item.edit.tabs.status.buttons.mappedCollections.button": "Mapped collections",
  "item.edit.tabs.status.buttons.mappedCollections.button": "Liitetyt kokoelmat",

  // "item.edit.tabs.status.buttons.mappedCollections.label": "Manage mapped collections",
  "item.edit.tabs.status.buttons.mappedCollections.label": "Hallinnoi liitettyjä kokoelmia",

  // "item.edit.tabs.status.buttons.move.button": "Move this Item to a different Collection",
  "item.edit.tabs.status.buttons.move.button": "Siirrä tämä kohde toiseen kokoelmaan",

  // "item.edit.tabs.status.buttons.move.label": "Move item to another collection",
  "item.edit.tabs.status.buttons.move.label": "Siirrä tietue toiseen kokoelmaan",

  // "item.edit.tabs.status.buttons.private.button": "Make it non-discoverable...",
  "item.edit.tabs.status.buttons.private.button": "Muuta yksityiseksi...",

  // "item.edit.tabs.status.buttons.private.label": "Make item non-discoverable",
  "item.edit.tabs.status.buttons.private.label": "Muuta tietue yksityiseksi",

  // "item.edit.tabs.status.buttons.public.button": "Make it discoverable...",
  "item.edit.tabs.status.buttons.public.button": "Muuta julkiseksi...",

  // "item.edit.tabs.status.buttons.public.label": "Make item discoverable",
  "item.edit.tabs.status.buttons.public.label": "Muuta tietue julkiseksi",

  // "item.edit.tabs.status.buttons.reinstate.button": "Reinstate...",
  "item.edit.tabs.status.buttons.reinstate.button": "Palauta käyttöön...",

  // "item.edit.tabs.status.buttons.reinstate.label": "Reinstate item into the repository",
  "item.edit.tabs.status.buttons.reinstate.label": "Palauta tietue julkaisuarkistoon",

  // "item.edit.tabs.status.buttons.unauthorized": "You're not authorized to perform this action",
  "item.edit.tabs.status.buttons.unauthorized": "Sinulla ei ole valtuuksia suorittaa tätä toimintoa",

  // "item.edit.tabs.status.buttons.withdraw.button": "Withdraw this item",
  "item.edit.tabs.status.buttons.withdraw.button": "Poista tämä kohde",

  // "item.edit.tabs.status.buttons.withdraw.label": "Withdraw item from the repository",
  "item.edit.tabs.status.buttons.withdraw.label": "Poista tietue käytöstä",

  // "item.edit.tabs.status.description": "Welcome to the item management page. From here you can withdraw, reinstate, move or delete the item. You may also update or add new metadata / bitstreams on the other tabs.",
  "item.edit.tabs.status.description": "Tervetuloa tietueen hallintasivulle. Täällä voit poistaa käytöstä, palauttaa käyttöön, siirtää tai poistaa tietueen. Voit myös päivittää tai lisätä uutta metadataa / tiedostoja muilla välilehdillä.",

  // "item.edit.tabs.status.head": "Status",
  "item.edit.tabs.status.head": "Tietueen tila",

  // "item.edit.tabs.status.labels.handle": "Handle",
  "item.edit.tabs.status.labels.handle": "Handle",

  // "item.edit.tabs.status.labels.id": "Item Internal ID",
  "item.edit.tabs.status.labels.id": "Tietueen sisäinen ID",

  // "item.edit.tabs.status.labels.itemPage": "Item Page",
  "item.edit.tabs.status.labels.itemPage": "Tietueen tiedot",

  // "item.edit.tabs.status.labels.lastModified": "Last Modified",
  "item.edit.tabs.status.labels.lastModified": "Viimeksi muokattu",

  // "item.edit.tabs.status.title": "Item Edit -  Status",
  "item.edit.tabs.status.title": "Tietueen muokkaus -  Tila",

  // "item.edit.tabs.versionhistory.head": "Version History",
  "item.edit.tabs.versionhistory.head": "Versiohistoria",

  // "item.edit.tabs.versionhistory.title": "Item Edit - Version History",
  "item.edit.tabs.versionhistory.title": "Tietueen muokkaus - Versiohistoria",

  // "item.edit.tabs.versionhistory.under-construction": "Editing or adding new versions is not yet possible in this user interface.",
  "item.edit.tabs.versionhistory.under-construction": "Uusien versioiden muokkaus tai lisäys ei ole vielä mahdollista käyttöliittymässä.",

  // "item.edit.tabs.view.head": "View Item",
  "item.edit.tabs.view.head": "Näytä tietue",

  // "item.edit.tabs.view.title": "Item Edit -  View",
  "item.edit.tabs.view.title": "Tietueen muokkaus -  Näytä",

  // "item.edit.withdraw.cancel": "Cancel",
  "item.edit.withdraw.cancel": "Peruuta",

  // "item.edit.withdraw.confirm": "Withdraw",
  "item.edit.withdraw.confirm": "Poista käytöstä",

  // "item.edit.withdraw.description": "Are you sure this item should be withdrawn from the archive?",
  "item.edit.withdraw.description": "Haluatko varmasti poistaa tietueen käytöstä?",

  // "item.edit.withdraw.error": "An error occurred while withdrawing the item",
  "item.edit.withdraw.error": "Virhe tietuetta käytöstä poistettaessa",

  // "item.edit.withdraw.header": "Withdraw item: {{ id }}",
  "item.edit.withdraw.header": "Poistettu käytöstä tietue: {{ id }}",

  // "item.edit.withdraw.success": "The item was withdrawn successfully",
  "item.edit.withdraw.success": "Tietue poistettu käytöstä",

  // "item.orcid.return": "Back",
  "item.orcid.return": "Paluu",

  // "item.listelement.badge": "Item",
  "item.listelement.badge": "Tietue",

  // "item.page.description": "Description",
  "item.page.description": "Kuvaus",

  // "item.page.journal-issn": "Journal ISSN",
  "item.page.journal-issn": "Kausijulkaisun ISSN",

  // "item.page.journal-title": "Journal Title",
  "item.page.journal-title": "Kausijulkaisun nimi",

  // "item.page.publisher": "Publisher",
  "item.page.publisher": "Julkaisija",

  // "item.page.titleprefix": "Item: ",
  "item.page.titleprefix": "Tietue: ",

  // "item.page.volume-title": "Volume Title",
  "item.page.volume-title": "Vuosikerran nimi",

  // "item.search.results.head": "Item Search Results",
  "item.search.results.head": "Tietuehaun tulokset",

  // "item.search.title": "Item Search",
  "item.search.title": "Tietuehaku",

  // "item.truncatable-part.show-more": "Show more",
  "item.truncatable-part.show-more": "Näytä lisää",

  // "item.truncatable-part.show-less": "Collapse",
  "item.truncatable-part.show-less": "Sulje",

  // "workflow-item.search.result.delete-supervision.modal.header": "Delete Supervision Order",
  "workflow-item.search.result.delete-supervision.modal.header": "Poista ohjausmääräys",

  // "workflow-item.search.result.delete-supervision.modal.info": "Are you sure you want to delete Supervision Order",
  "workflow-item.search.result.delete-supervision.modal.info": "Haluatko varmasti poistaa ohjausmääräyksen?",

  // "workflow-item.search.result.delete-supervision.modal.cancel": "Cancel",
  "workflow-item.search.result.delete-supervision.modal.cancel": "Peruuta",

  // "workflow-item.search.result.delete-supervision.modal.confirm": "Delete",
  "workflow-item.search.result.delete-supervision.modal.confirm": "Poista",

  // "workflow-item.search.result.notification.deleted.success": "Successfully deleted supervision order \"{{name}}\"",
  "workflow-item.search.result.notification.deleted.success": "Ohjausmääräys poistettu \"{{name}}\"",

  // "workflow-item.search.result.notification.deleted.failure": "Failed to delete supervision order \"{{name}}\"",
  "workflow-item.search.result.notification.deleted.failure": "Ohjausmääräyksen poisto epäonnistui \"{{name}}\"",

  // "workflow-item.search.result.list.element.supervised-by": "Supervised by:",
  "workflow-item.search.result.list.element.supervised-by": "Ohjaajana:",

  // "workflow-item.search.result.list.element.supervised.remove-tooltip": "Remove supervision group",
  "workflow-item.search.result.list.element.supervised.remove-tooltip": "Poista ohjausryhmä",

  // "item.page.abstract": "Abstract",
  "item.page.abstract": "Tiivistelmä",

  // "item.page.author": "Authors",
  "item.page.author": "Tekijät",

  // "item.page.citation": "Citation",
  "item.page.citation": "Viittaus",

  // "item.page.collections": "Collections",
  "item.page.collections": "Kokoelmat",

  // "item.page.collections.loading": "Loading...",
  "item.page.collections.loading": "Ladataan...",

  // "item.page.collections.load-more": "Load more",
  "item.page.collections.load-more": "Lataa lisää",

  // "item.page.date": "Date",
  "item.page.date": "Päivämäärä",

  // "item.page.edit": "Edit this item",
  "item.page.edit": "Muokkaa tietuetta",

  // "item.page.files": "Files",
  "item.page.files": "Tiedostot",

  // "item.page.filesection.description": "Description:",
  "item.page.filesection.description": "Kuvaus:",

  // "item.page.filesection.download": "Download",
  "item.page.filesection.download": "Lataa",

  // "item.page.filesection.format": "Format:",
  "item.page.filesection.format": "Formaatti:",

  // "item.page.filesection.name": "Name:",
  "item.page.filesection.name": "Nimi:",

  // "item.page.filesection.size": "Size:",
  "item.page.filesection.size": "Koko:",

  // "item.page.journal.search.title": "Articles in this journal",
  "item.page.journal.search.title": "Artikkelit tässä julkaisussa",

  // "item.page.link.full": "Full item page",
  "item.page.link.full": "Tietueen kaikki tiedot",

  // "item.page.link.simple": "Simple item page",
  "item.page.link.simple": "Tietueen suppeat tiedot",

  // "item.page.orcid.title": "ORCID",
  "item.page.orcid.title": "ORCID-tunniste",

  // "item.page.orcid.tooltip": "Open ORCID setting page",
  "item.page.orcid.tooltip": "Avaa ORCID-asetusten sivu",

  // "item.page.person.search.title": "Articles by this author",
  "item.page.person.search.title": "Tekijän artikkelit",

  // "item.page.related-items.view-more": "Show {{ amount }} more",
  "item.page.related-items.view-more": "Näytä lisää",

  // "item.page.related-items.view-less": "Hide last {{ amount }}",
  "item.page.related-items.view-less": "Näytä vähemmän",

  // "item.page.relationships.isAuthorOfPublication": "Publications",
  "item.page.relationships.isAuthorOfPublication": "Julkaisut",

  // "item.page.relationships.isJournalOfPublication": "Publications",
  "item.page.relationships.isJournalOfPublication": "Julkaisut",

  // "item.page.relationships.isOrgUnitOfPerson": "Authors",
  "item.page.relationships.isOrgUnitOfPerson": "Tekijät",

  // "item.page.relationships.isOrgUnitOfProject": "Research Projects",
  "item.page.relationships.isOrgUnitOfProject": "Tutkimusprojektit",

  // "item.page.subject": "Keywords",
  "item.page.subject": "Avainsanat",

  // "item.page.uri": "URI",
  "item.page.uri": "URL-osoite",

  // "item.page.bitstreams.view-more": "Show more",
  "item.page.bitstreams.view-more": "Näytä lisää",

  // "item.page.bitstreams.collapse": "Collapse",
  "item.page.bitstreams.collapse": "Sulje",

  // "item.page.filesection.original.bundle": "Original bundle",
  "item.page.filesection.original.bundle": "Alkuperäinen nippu",

  // "item.page.filesection.license.bundle": "License bundle",
  "item.page.filesection.license.bundle": "Lisenssinippu",

  // "item.page.return": "Back",
  "item.page.return": "Paluu",

  // "item.page.version.create": "Create new version",
  "item.page.version.create": "Luo uusi versio",

  // "item.page.version.hasDraft": "A new version cannot be created because there is an inprogress submission in the version history",
  "item.page.version.hasDraft": "Uutta versiota ei voida luoda, koska versiohistoriassa on kesken oleva tallennus.",

  // "item.page.claim.button": "Claim",
  "item.page.claim.button": "Ota itsellesi",

  // "item.page.claim.tooltip": "Claim this item as profile",
  "item.page.claim.tooltip": "Ota tämä kohde profiiliksi",

  // "item.preview.dc.identifier.uri": "Identifier:",
  "item.preview.dc.identifier.uri": "Tunnus:",

  // "item.preview.dc.contributor.author": "Authors:",
  "item.preview.dc.contributor.author": "Tekijät:",

  // "item.preview.dc.date.issued": "Published date:",
  "item.preview.dc.date.issued": "Julkaisuaika:",

  // "item.preview.dc.description.abstract": "Abstract:",
  "item.preview.dc.description.abstract": "Tiivistelmä:",

  // "item.preview.dc.identifier.other": "Other identifier:",
  "item.preview.dc.identifier.other": "Muu tunnus:",

  // "item.preview.dc.language.iso": "Language:",
  "item.preview.dc.language.iso": "Kieli:",

  // "item.preview.dc.subject": "Subjects:",
  "item.preview.dc.subject": "Asiasanat:",

  // "item.preview.dc.title": "Title:",
  "item.preview.dc.title": "Nimeke:",

  // "item.preview.dc.type": "Type:",
  "item.preview.dc.type": "Tyyppi:",

  // "item.preview.oaire.citation.issue": "Issue",
  "item.preview.oaire.citation.issue": "Numero",

  // "item.preview.oaire.citation.volume": "Volume",
  "item.preview.oaire.citation.volume": "Vuosikerta",

  // "item.preview.dc.relation.issn": "ISSN",
  "item.preview.dc.relation.issn": "ISSN-tunnus",

  // "item.preview.dc.identifier.isbn": "ISBN",
  "item.preview.dc.identifier.isbn": "ISBN",

  // "item.preview.dc.identifier": "Identifier:",
  "item.preview.dc.identifier": "Tunnisteet:",

  // "item.preview.dc.relation.ispartof": "Journal or Serie",
  "item.preview.dc.relation.ispartof": "Kausijulkaisu tai sarja",

  // "item.preview.dc.identifier.doi": "DOI",
  "item.preview.dc.identifier.doi": "DOI",

  // "item.preview.dc.publisher": "Publisher:",
  "item.preview.dc.publisher": "Julkaisija:",

  // "item.preview.person.familyName": "Surname:",
  "item.preview.person.familyName": "Sukunimi:",

  // "item.preview.person.givenName": "Name:",
  "item.preview.person.givenName": "Nimi:",

  // "item.preview.person.identifier.orcid": "ORCID:",
  "item.preview.person.identifier.orcid": "ORCID-tunniste:",

  // "item.preview.project.funder.name": "Funder:",
  "item.preview.project.funder.name": "Rahoittaja:",

  // "item.preview.project.funder.identifier": "Funder Identifier:",
  "item.preview.project.funder.identifier": "Rahoittajan tunniste:",

  // "item.preview.oaire.awardNumber": "Funding ID:",
  "item.preview.oaire.awardNumber": "Rahoitustunnus:",

  // "item.preview.dc.title.alternative": "Acronym:",
  "item.preview.dc.title.alternative": "Kirjainlyhemme:",

  // "item.preview.dc.coverage.spatial": "Jurisdiction:",
  "item.preview.dc.coverage.spatial": "Toimivalta:",

  // "item.preview.oaire.fundingStream": "Funding Stream:",
  "item.preview.oaire.fundingStream": "Rahoituslähde:",

  // "item.select.confirm": "Confirm selected",
  "item.select.confirm": "Vahvista valinta",

  // "item.select.empty": "No items to show",
  "item.select.empty": "Ei tietueita",

  // "item.select.table.author": "Author",
  "item.select.table.author": "Tekijä",

  // "item.select.table.collection": "Collection",
  "item.select.table.collection": "Kokoelma",

  // "item.select.table.title": "Title",
  "item.select.table.title": "Nimeke",

  // "item.version.history.empty": "There are no other versions for this item yet.",
  "item.version.history.empty": "Tietueesta ei ole muita versioita.",

  // "item.version.history.head": "Version History",
  "item.version.history.head": "Versiohistoria",

  // "item.version.history.return": "Back",
  "item.version.history.return": "Paluu",

  // "item.version.history.selected": "Selected version",
  "item.version.history.selected": "Valittu versio",

  // "item.version.history.selected.alert": "You are currently viewing version {{version}} of the item.",
  "item.version.history.selected.alert": "Tarkastelet tietueen versiota {{version}}.",

  // "item.version.history.table.version": "Version",
  "item.version.history.table.version": "Versio",

  // "item.version.history.table.item": "Item",
  "item.version.history.table.item": "Tietue",

  // "item.version.history.table.editor": "Editor",
  "item.version.history.table.editor": "Toimittaja",

  // "item.version.history.table.date": "Date",
  "item.version.history.table.date": "Päivämäärä",

  // "item.version.history.table.summary": "Summary",
  "item.version.history.table.summary": "Yhteenveto",

  // "item.version.history.table.workspaceItem": "Workspace item",
  "item.version.history.table.workspaceItem": "Työtilan tietue",

  // "item.version.history.table.workflowItem": "Workflow item",
  "item.version.history.table.workflowItem": "Työtilan tietue",

  // "item.version.history.table.actions": "Action",
  "item.version.history.table.actions": "Toiminto",

  // "item.version.history.table.action.editWorkspaceItem": "Edit workspace item",
  "item.version.history.table.action.editWorkspaceItem": "Muokkaa työtilan tietuetta",

  // "item.version.history.table.action.editSummary": "Edit summary",
  "item.version.history.table.action.editSummary": "Muokkaa yhteenvetoa",

  // "item.version.history.table.action.saveSummary": "Save summary edits",
  "item.version.history.table.action.saveSummary": "Tallenna yhteenvedon muokkaukset",

  // "item.version.history.table.action.discardSummary": "Discard summary edits",
  "item.version.history.table.action.discardSummary": "Hylkää yhteenvedon muokkaukset",

  // "item.version.history.table.action.newVersion": "Create new version from this one",
  "item.version.history.table.action.newVersion": "Luo tästä uusi versio",

  // "item.version.history.table.action.deleteVersion": "Delete version",
  "item.version.history.table.action.deleteVersion": "Poista versio",

  // "item.version.history.table.action.hasDraft": "A new version cannot be created because there is an inprogress submission in the version history",
  "item.version.history.table.action.hasDraft": "Uutta versiota ei voida luoda, koska versiohistoriassa on kesken oleva tallennus.",

  // "item.version.notice": "This is not the latest version of this item. The latest version can be found <a href='{{destination}}'>here</a>.",
  "item.version.notice": "Tämä ei ole tietueen uusin versio. Uusin versio löytyy <a href='{{destination}}'>täältä</a>.",

  // "item.version.create.modal.header": "New version",
  "item.version.create.modal.header": "uusi versio",

  // "item.version.create.modal.text": "Create a new version for this item",
  "item.version.create.modal.text": "Luodaan tietueesta uusi versio",

  // "item.version.create.modal.text.startingFrom": "starting from version {{version}}",
  "item.version.create.modal.text.startingFrom": "alkaen versiosta {{version}}",

  // "item.version.create.modal.button.confirm": "Create",
  "item.version.create.modal.button.confirm": "Luo",

  // "item.version.create.modal.button.confirm.tooltip": "Create new version",
  "item.version.create.modal.button.confirm.tooltip": "Luo uusi versio",

  // "item.version.create.modal.button.cancel": "Cancel",
  "item.version.create.modal.button.cancel": "Peruuta",

  // "item.version.create.modal.button.cancel.tooltip": "Do not create new version",
  "item.version.create.modal.button.cancel.tooltip": "Älä luo uutta versiota",

  // "item.version.create.modal.form.summary.label": "Summary",
  "item.version.create.modal.form.summary.label": "Yhteenveto",

  // "item.version.create.modal.form.summary.placeholder": "Insert the summary for the new version",
  "item.version.create.modal.form.summary.placeholder": "Syötä uuden version yhteenveto",

  // "item.version.create.modal.submitted.header": "Creating new version...",
  "item.version.create.modal.submitted.header": "Luodaan uutta versiota...",

  // "item.version.create.modal.submitted.text": "The new version is being created. This may take some time if the item has a lot of relationships.",
  "item.version.create.modal.submitted.text": "Uutta versiota luodaan. Luonti voi kestää, jos tietueella on paljon yhteyksiä.",

  // "item.version.create.notification.success": "New version has been created with version number {{version}}",
  "item.version.create.notification.success": "Uusi versio on luotu, sen versionumero on  {{version}}",

  // "item.version.create.notification.failure": "New version has not been created",
  "item.version.create.notification.failure": "Uutta versiota ei luotu",

  // "item.version.create.notification.inProgress": "A new version cannot be created because there is an inprogress submission in the version history",
  "item.version.create.notification.inProgress": "Uutta versiota ei voida luoda, koska versiohistoriassa on kesken oleva tallennus.",

  // "item.version.delete.modal.header": "Delete version",
  "item.version.delete.modal.header": "Poista versio",

  // "item.version.delete.modal.text": "Do you want to delete version {{version}}?",
  "item.version.delete.modal.text": "Haluatko poistaa version {{version}}?",

  // "item.version.delete.modal.button.confirm": "Delete",
  "item.version.delete.modal.button.confirm": "Poista",

  // "item.version.delete.modal.button.confirm.tooltip": "Delete this version",
  "item.version.delete.modal.button.confirm.tooltip": "Poista tämä versio",

  // "item.version.delete.modal.button.cancel": "Cancel",
  "item.version.delete.modal.button.cancel": "Peruuta",

  // "item.version.delete.modal.button.cancel.tooltip": "Do not delete this version",
  "item.version.delete.modal.button.cancel.tooltip": "Älä poista tätä versiota",

  // "item.version.delete.notification.success": "Version number {{version}} has been deleted",
  "item.version.delete.notification.success": "Versio versionumerolla {{version}} poistettu",

  // "item.version.delete.notification.failure": "Version number {{version}} has not been deleted",
  "item.version.delete.notification.failure": "Versiota versionumerolla {{version}} ei poistettu",

  // "item.version.edit.notification.success": "The summary of version number {{version}} has been changed",
  "item.version.edit.notification.success": "Version versionumerolla {{version}} yhteenveto on muuttunut",

  // "item.version.edit.notification.failure": "The summary of version number {{version}} has not been changed",
  "item.version.edit.notification.failure": "Version versionumerolla {{version}} yhteenvetoa ei ole muutettu",

  // "itemtemplate.edit.metadata.add-button": "Add",
  "itemtemplate.edit.metadata.add-button": "Lisää",

  // "itemtemplate.edit.metadata.discard-button": "Discard",
  "itemtemplate.edit.metadata.discard-button": "Hylkää",

  // "itemtemplate.edit.metadata.edit.buttons.confirm": "Confirm",
  "itemtemplate.edit.metadata.edit.buttons.confirm": "Vahvista",

  // "itemtemplate.edit.metadata.edit.buttons.drag": "Drag to reorder",
  "itemtemplate.edit.metadata.edit.buttons.drag": "Raahaa uudelleenjärjestääksesi",

  // "itemtemplate.edit.metadata.edit.buttons.edit": "Edit",
  "itemtemplate.edit.metadata.edit.buttons.edit": "Muokkaa",

  // "itemtemplate.edit.metadata.edit.buttons.remove": "Remove",
  "itemtemplate.edit.metadata.edit.buttons.remove": "Poista",

  // "itemtemplate.edit.metadata.edit.buttons.undo": "Undo changes",
  "itemtemplate.edit.metadata.edit.buttons.undo": "Kumoa muutokset",

  // "itemtemplate.edit.metadata.edit.buttons.unedit": "Stop editing",
  "itemtemplate.edit.metadata.edit.buttons.unedit": "Lopeta muokkaus",

  // "itemtemplate.edit.metadata.empty": "The item template currently doesn't contain any metadata. Click Add to start adding a metadata value.",
  "itemtemplate.edit.metadata.empty": "Mallipohjassa ei ole metadataa. Napsauta Lisää lisätäksesi metadata-arvoja.",

  // "itemtemplate.edit.metadata.headers.edit": "Edit",
  "itemtemplate.edit.metadata.headers.edit": "Muokkaa",

  // "itemtemplate.edit.metadata.headers.field": "Field",
  "itemtemplate.edit.metadata.headers.field": "Kenttä",

  // "itemtemplate.edit.metadata.headers.language": "Lang",
  "itemtemplate.edit.metadata.headers.language": "Kieli",

  // "itemtemplate.edit.metadata.headers.value": "Value",
  "itemtemplate.edit.metadata.headers.value": "Arvo",

  // "itemtemplate.edit.metadata.metadatafield.error": "An error occurred validating the metadata field",
  "itemtemplate.edit.metadata.metadatafield.error": "Virhe metadatakenttää validoitaessa",

  // "itemtemplate.edit.metadata.metadatafield.invalid": "Please choose a valid metadata field",
  "itemtemplate.edit.metadata.metadatafield.invalid": "Valitse kelvollinen metadatakenttä ",

  // "itemtemplate.edit.metadata.notifications.discarded.content": "Your changes were discarded. To reinstate your changes click the 'Undo' button",
  "itemtemplate.edit.metadata.notifications.discarded.content": "Muutoksesi hylättiin. Palauta muutokset napsauttamalla Kumoa-painiketta",

  // "itemtemplate.edit.metadata.notifications.discarded.title": "Changes discarded",
  "itemtemplate.edit.metadata.notifications.discarded.title": "Muutokset peruttu",

  // "itemtemplate.edit.metadata.notifications.error.title": "An error occurred",
  "itemtemplate.edit.metadata.notifications.error.title": "Tapahtui virhe",

  // "itemtemplate.edit.metadata.notifications.invalid.content": "Your changes were not saved. Please make sure all fields are valid before you save.",
  "itemtemplate.edit.metadata.notifications.invalid.content": "Muutoksia ei tallennettu. Tarkista kaikkien kenttien oikeellisuus ennen tallennusta.",

  // "itemtemplate.edit.metadata.notifications.invalid.title": "Metadata invalid",
  "itemtemplate.edit.metadata.notifications.invalid.title": "Virheellinen metadata",

  // "itemtemplate.edit.metadata.notifications.outdated.content": "The item template you're currently working on has been changed by another user. Your current changes are discarded to prevent conflicts",
  "itemtemplate.edit.metadata.notifications.outdated.content": "Toinen käyttäjä on muokannut käsittelemääsi mallipohjaa. Muutoksesi on hylätty konfliktien välttämiseksi.",

  // "itemtemplate.edit.metadata.notifications.outdated.title": "Changes outdated",
  "itemtemplate.edit.metadata.notifications.outdated.title": "Muutokset vanhentuneet",

  // "itemtemplate.edit.metadata.notifications.saved.content": "Your changes to this item template's metadata were saved.",
  "itemtemplate.edit.metadata.notifications.saved.content": "Muutokset mallipohjan metadataan on tallennettu.",

  // "itemtemplate.edit.metadata.notifications.saved.title": "Metadata saved",
  "itemtemplate.edit.metadata.notifications.saved.title": "Metadata tallennettu",

  // "itemtemplate.edit.metadata.reinstate-button": "Undo",
  "itemtemplate.edit.metadata.reinstate-button": "Kumoa",

  // "itemtemplate.edit.metadata.reset-order-button": "Undo reorder",
  "itemtemplate.edit.metadata.reset-order-button": "Kumoa uudelleenjärjestäminen",

  // "itemtemplate.edit.metadata.save-button": "Save",
  "itemtemplate.edit.metadata.save-button": "Tallenna",

  // "journal.listelement.badge": "Journal",
  "journal.listelement.badge": "Kausijulkaisu",

  // "journal.page.description": "Description",
  "journal.page.description": "Kuvaus",

  // "journal.page.edit": "Edit this item",
  "journal.page.edit": "Muokkaa tietuetta",

  // "journal.page.editor": "Editor-in-Chief",
  "journal.page.editor": "Päätoimittaja",

  // "journal.page.issn": "ISSN",
  "journal.page.issn": "ISSN-tunnus",

  // "journal.page.publisher": "Publisher",
  "journal.page.publisher": "Julkaisija",

  // "journal.page.titleprefix": "Journal: ",
  "journal.page.titleprefix": "Kausijulkaisu: ",

  // "journal.search.results.head": "Journal Search Results",
  "journal.search.results.head": "Kausijulkaisuhaun tulokset",

  // "journal-relationships.search.results.head": "Journal Search Results",
  "journal-relationships.search.results.head": "Kausijulkaisuhaun tulokset",

  // "journal.search.title": "Journal Search",
  "journal.search.title": "Kausijulkaisuhaku",

  // "journalissue.listelement.badge": "Journal Issue",
  "journalissue.listelement.badge": "Kausijulkaisun numero",

  // "journalissue.page.description": "Description",
  "journalissue.page.description": "Kuvaus",

  // "journalissue.page.edit": "Edit this item",
  "journalissue.page.edit": "Muokkaa tietuetta",

  // "journalissue.page.issuedate": "Issue Date",
  "journalissue.page.issuedate": "Julkaisuaika",

  // "journalissue.page.journal-issn": "Journal ISSN",
  "journalissue.page.journal-issn": "Kausijulkaisun ISSN-tunnus",

  // "journalissue.page.journal-title": "Journal Title",
  "journalissue.page.journal-title": "Kausijulkaisun nimi",

  // "journalissue.page.keyword": "Keywords",
  "journalissue.page.keyword": "Asiasanat",

  // "journalissue.page.number": "Number",
  "journalissue.page.number": "Numero",

  // "journalissue.page.titleprefix": "Journal Issue: ",
  "journalissue.page.titleprefix": "Kausijulkaisun numero: ",

  // "journalvolume.listelement.badge": "Journal Volume",
  "journalvolume.listelement.badge": "Kausijulkaisun vuosikerta",

  // "journalvolume.page.description": "Description",
  "journalvolume.page.description": "Kuvaus",

  // "journalvolume.page.edit": "Edit this item",
  "journalvolume.page.edit": "Muokkaa tietuetta",

  // "journalvolume.page.issuedate": "Issue Date",
  "journalvolume.page.issuedate": "Julkaisuaika",

  // "journalvolume.page.titleprefix": "Journal Volume: ",
  "journalvolume.page.titleprefix": "Kausijulkaisun vuosikerta: ",

  // "journalvolume.page.volume": "Volume",
  "journalvolume.page.volume": "Vuosikerta",

  // "iiifsearchable.listelement.badge": "Document Media",
  "iiifsearchable.listelement.badge": "Dokumenttimedia",

  // "iiifsearchable.page.titleprefix": "Document: ",
  "iiifsearchable.page.titleprefix": "Dokumentti: ",

  // "iiifsearchable.page.doi": "Permanent Link: ",
  "iiifsearchable.page.doi": "Pysyvä linkki: ",

  // "iiifsearchable.page.issue": "Issue: ",
  "iiifsearchable.page.issue": "Numero: ",

  // "iiifsearchable.page.description": "Description: ",
  "iiifsearchable.page.description": "Kuvaus: ",

  // "iiifviewer.fullscreen.notice": "Use full screen for better viewing.",
  "iiifviewer.fullscreen.notice": "Käytä koko näytön tilaa nähdäksesi paremmin",

  // "iiif.listelement.badge": "Image Media",
  "iiif.listelement.badge": "Kuvamedia",

  // "iiif.page.titleprefix": "Image: ",
  "iiif.page.titleprefix": "Kuva: ",

  // "iiif.page.doi": "Permanent Link: ",
  "iiif.page.doi": "Pysyvä linkki: ",

  // "iiif.page.issue": "Issue: ",
  "iiif.page.issue": "Numero: ",

  // "iiif.page.description": "Description: ",
  "iiif.page.description": "Kuvaus: ",

  // "loading.bitstream": "Loading bitstream...",
  "loading.bitstream": "Ladataan tiedostoa...",

  // "loading.bitstreams": "Loading bitstreams...",
  "loading.bitstreams": "Ladataan tiedostoja...",

  // "loading.browse-by": "Loading items...",
  "loading.browse-by": "Ladataan tietueita...",

  // "loading.browse-by-page": "Loading page...",
  "loading.browse-by-page": "Ladataan sivua...",

  // "loading.collection": "Loading collection...",
  "loading.collection": "Ladataan kokoelmaa...",

  // "loading.collections": "Loading collections...",
  "loading.collections": "Ladataan kokoelmia...",

  // "loading.content-source": "Loading content source...",
  "loading.content-source": "Ladataan sisältölähdettä...",

  // "loading.community": "Loading community...",
  "loading.community": "Ladataan yhteisöä...",

  // "loading.default": "Loading...",
  "loading.default": "Ladataan...",

  // "loading.item": "Loading item...",
  "loading.item": "Ladataan tietuetta...",

  // "loading.items": "Loading items...",
  "loading.items": "Ladataan tietueita...",

  // "loading.mydspace-results": "Loading items...",
  "loading.mydspace-results": "Ladataan tietueita...",

  // "loading.objects": "Loading...",
  "loading.objects": "Ladataan...",

  // "loading.recent-submissions": "Loading recent submissions...",
  "loading.recent-submissions": "Ladataan viimeksi lisättyjä...",

  // "loading.search-results": "Loading search results...",
  "loading.search-results": "Ladataan hakutuloksia...",

  // "loading.sub-collections": "Loading sub-collections...",
  "loading.sub-collections": "Ladataan alakokoelmia...",

  // "loading.sub-communities": "Loading sub-communities...",
  "loading.sub-communities": "Ladataan alayhteisöjä...",

  // "loading.top-level-communities": "Loading top-level communities...",
  "loading.top-level-communities": "Ladataan ylätason yhteisöjä...",

  // "login.form.email": "Email address",
  "login.form.email": "Sähköpostiosoite",

  // "login.form.forgot-password": "Have you forgotten your password?",
  "login.form.forgot-password": "Unohditko salasanasi?",

  // "login.form.header": "Please log in to DSpace",
  "login.form.header": "Kirjaudu sisään",

  // "login.form.new-user": "New user? Click here to register.",
  "login.form.new-user": "Uusi käyttäjä? Rekisteröidy tästä.",

  // "login.form.or-divider": "or",
  "login.form.or-divider": "tai",

  // "login.form.oidc": "Log in with OIDC",
  "login.form.oidc": "Kirjaudu OIDC-tunnuksella",

  // "login.form.orcid": "Log in with ORCID",
  "login.form.orcid": "Kirjaudu ORCID-tunnuksella",

  // "login.form.password": "Password",
  "login.form.password": "Salasana",

  // "login.form.shibboleth": "Log in with Shibboleth",
  "login.form.shibboleth": "Shibboleth-kirjautuminen",

  // "login.form.submit": "Log in",
  "login.form.submit": "Kirjaudu sisään",

  // "login.title": "Login",
  "login.title": "Sisäänkirjautuminen",

  // "login.breadcrumbs": "Login",
  "login.breadcrumbs": "Sisäänkirjautuminen",

  // "logout.form.header": "Log out from DSpace",
  "logout.form.header": "Kirjaudu ulos",

  // "logout.form.submit": "Log out",
  "logout.form.submit": "Kirjaudu ulos",

  // "logout.title": "Logout",
  "logout.title": "Uloskirjautuminen",

  // "menu.header.admin": "Management",
  "menu.header.admin": "Hallinto",

  // "menu.header.image.logo": "Repository logo",
  "menu.header.image.logo": "Arkiston logo",

  // "menu.header.admin.description": "Management menu",
  "menu.header.admin.description": "Hallintovalikko",

  // "menu.section.access_control": "Access Control",
  "menu.section.access_control": "Pääsyoikeudet",

  // "menu.section.access_control_authorizations": "Authorizations",
  "menu.section.access_control_authorizations": "Käyttöoikeudet",

  // "menu.section.access_control_groups": "Groups",
  "menu.section.access_control_groups": "Ryhmät",

  // "menu.section.access_control_people": "People",
  "menu.section.access_control_people": "Käyttäjät",

<<<<<<< HEAD


  // "menu.section.reports": "Reports",
  // TODO New key - Add a translation
  "menu.section.reports": "Reports",

  // "menu.section.reports.collections": "Filtered Collections",
  // TODO New key - Add a translation
  "menu.section.reports.collections": "Filtered Collections",

  // "menu.section.reports.queries": "Metadata Query",
  // TODO New key - Add a translation
  "menu.section.reports.queries": "Metadata Query",

=======
>>>>>>> 0d7d9f15
  // "menu.section.admin_search": "Admin Search",
  "menu.section.admin_search": "Ylläpitäjän haku",

  // "menu.section.browse_community": "This Community",
  "menu.section.browse_community": "Tämä yhteisö",

  // "menu.section.browse_community_by_author": "By Author",
  "menu.section.browse_community_by_author": "Tekijän mukaan",

  // "menu.section.browse_community_by_issue_date": "By Issue Date",
  "menu.section.browse_community_by_issue_date": "Julkaisuajan mukaan",

  // "menu.section.browse_community_by_title": "By Title",
  "menu.section.browse_community_by_title": "Nimekkeen mukaan",

  // "menu.section.browse_global": "All of DSpace",
  "menu.section.browse_global": "Koko julkaisuarkisto",

  // "menu.section.browse_global_by_author": "By Author",
  "menu.section.browse_global_by_author": "Tekijän mukaan",

  // "menu.section.browse_global_by_dateissued": "By Issue Date",
  "menu.section.browse_global_by_dateissued": "Julkaisuajan mukaan",

  // "menu.section.browse_global_by_subject": "By Subject",
  "menu.section.browse_global_by_subject": "Asiasanan mukaan",

  // "menu.section.browse_global_by_srsc": "By Subject Category",
  "menu.section.browse_global_by_srsc": "Aihekategorian mukaan",

  // "menu.section.browse_global_by_title": "By Title",
  "menu.section.browse_global_by_title": "Nimekkeen mukaan",

  // "menu.section.browse_global_communities_and_collections": "Communities & Collections",
  "menu.section.browse_global_communities_and_collections": "Yhteisöt & kokoelmat",

  // "menu.section.control_panel": "Control Panel",
  "menu.section.control_panel": "Hallintapaneeli",

  // "menu.section.curation_task": "Curation Task",
  "menu.section.curation_task": "Kuratointitehtävä",

  // "menu.section.edit": "Edit",
  "menu.section.edit": "Muokkaa",

  // "menu.section.edit_collection": "Collection",
  "menu.section.edit_collection": "Kokoelma",

  // "menu.section.edit_community": "Community",
  "menu.section.edit_community": "Yhteisö",

  // "menu.section.edit_item": "Item",
  "menu.section.edit_item": "Tietue",

  // "menu.section.export": "Export",
  "menu.section.export": "Eksportoi",

  // "menu.section.export_collection": "Collection",
  "menu.section.export_collection": "Kokoelma",

  // "menu.section.export_community": "Community",
  "menu.section.export_community": "Yhteisö",

  // "menu.section.export_item": "Item",
  "menu.section.export_item": "Tietue",

  // "menu.section.export_metadata": "Metadata",
  "menu.section.export_metadata": "Metadata",

  // "menu.section.export_batch": "Batch Export (ZIP)",
  "menu.section.export_batch": "Erän eksportointi(ZIP)",

  // "menu.section.icon.access_control": "Access Control menu section",
  "menu.section.icon.access_control": "Pääsyoikeudet",

  //"menu.section.icon.reports": "Reports menu section",
  // TODO New key - Add a translation
  "menu.section.icon.reports": "Reports menu section",

  // "menu.section.icon.admin_search": "Admin search menu section",
  "menu.section.icon.admin_search": "Ylläpitäjän haku",

  // "menu.section.icon.control_panel": "Control Panel menu section",
  "menu.section.icon.control_panel": "Hallintapaneeli",

  // "menu.section.icon.curation_tasks": "Curation Task menu section",
  "menu.section.icon.curation_tasks": "Kuratointitehtävä",

  // "menu.section.icon.edit": "Edit menu section",
  "menu.section.icon.edit": "Muokkaus",

  // "menu.section.icon.export": "Export menu section",
  "menu.section.icon.export": "Eksportointi",

  // "menu.section.icon.find": "Find menu section",
  "menu.section.icon.find": "Haku",

  // "menu.section.icon.health": "Health check menu section",
  "menu.section.icon.health": "Järjestelmän kunnon tarkistus",

  // "menu.section.icon.import": "Import menu section",
  "menu.section.icon.import": "Importointi",

  // "menu.section.icon.new": "New menu section",
  "menu.section.icon.new": "Uusi",

  // "menu.section.icon.pin": "Pin sidebar",
  "menu.section.icon.pin": "Kiinnitä sivupalkki",

  // "menu.section.icon.processes": "Processes Health",
  "menu.section.icon.processes": "Prosessien kunto",

  // "menu.section.icon.registries": "Registries menu section",
  "menu.section.icon.registries": "Rekisterit",

  // "menu.section.icon.statistics_task": "Statistics Task menu section",
  "menu.section.icon.statistics_task": "Tilastot",

  // "menu.section.icon.workflow": "Administer workflow menu section",
  "menu.section.icon.workflow": "Työnkulku hallinta",

  // "menu.section.icon.unpin": "Unpin sidebar",
  "menu.section.icon.unpin": "Vapauta sivupalkki",

  // "menu.section.import": "Import",
  "menu.section.import": "Importoi",

  // "menu.section.import_batch": "Batch Import (ZIP)",
  "menu.section.import_batch": "Importoi useamman tiedoston erä (ZIP)",

  // "menu.section.import_metadata": "Metadata",
  "menu.section.import_metadata": "Metadata",

  // "menu.section.new": "New",
  "menu.section.new": "Uusi",

  // "menu.section.new_collection": "Collection",
  "menu.section.new_collection": "Kokoelma",

  // "menu.section.new_community": "Community",
  "menu.section.new_community": "Yhteisö",

  // "menu.section.new_item": "Item",
  "menu.section.new_item": "Tietue",

  // "menu.section.new_item_version": "Item Version",
  "menu.section.new_item_version": "Tietueen versio",

  // "menu.section.new_process": "Process",
  "menu.section.new_process": "Prosessi",

  // "menu.section.pin": "Pin sidebar",
  "menu.section.pin": "Kiinnitä sivupalkki",

  // "menu.section.unpin": "Unpin sidebar",
  "menu.section.unpin": "Vapauta sivupalkki",

  // "menu.section.processes": "Processes",
  "menu.section.processes": "Prosessit",

  // "menu.section.health": "Health",
  "menu.section.health": "Järjestelmän kunto",

  // "menu.section.registries": "Registries",
  "menu.section.registries": "Rekisterit",

  // "menu.section.registries_format": "Format",
  "menu.section.registries_format": "Formaatti",

  // "menu.section.registries_metadata": "Metadata",
  "menu.section.registries_metadata": "Metadata",

  // "menu.section.statistics": "Statistics",
  "menu.section.statistics": "Tilastot",

  // "menu.section.statistics_task": "Statistics Task",
  "menu.section.statistics_task": "Tilastointitehtävä",

<<<<<<< HEAD

  //"menu.section.toggle.reports": "Toggle Reports section",
  // TODO New key - Add a translation
  "menu.section.toggle.reports": "Toggle Reports section",

=======
>>>>>>> 0d7d9f15
  // "menu.section.toggle.access_control": "Toggle Access Control section",
  "menu.section.toggle.access_control": "Näytä/piilota Pääsyoikeudet-osio",

  // "menu.section.toggle.control_panel": "Toggle Control Panel section",
  "menu.section.toggle.control_panel": "Näytä/piilota Hallintapaneeli-osio",

  // "menu.section.toggle.curation_task": "Toggle Curation Task section",
  "menu.section.toggle.curation_task": "Näytä/piilota Kuratointitehtävä-osio",

  // "menu.section.toggle.edit": "Toggle Edit section",
  "menu.section.toggle.edit": "Näytä/piilota Muokkaus-osio",

  // "menu.section.toggle.export": "Toggle Export section",
  "menu.section.toggle.export": "Näytä/piilota Eksportointi-osio",

  // "menu.section.toggle.find": "Toggle Find section",
  "menu.section.toggle.find": "Näytä/piilota Haku-osio",

  // "menu.section.toggle.import": "Toggle Import section",
  "menu.section.toggle.import": "Näytä/piilota Importointi-osio",

  // "menu.section.toggle.new": "Toggle New section",
  "menu.section.toggle.new": "Näytä/piilota Uusi-osio",

  // "menu.section.toggle.registries": "Toggle Registries section",
  "menu.section.toggle.registries": "Näytä/piilota Rekisterit-osio",

  // "menu.section.toggle.statistics_task": "Toggle Statistics Task section",
  "menu.section.toggle.statistics_task": "Näytä/piilota Tilastointitehtävä-osio",

  // "menu.section.workflow": "Administer Workflow",
  "menu.section.workflow": "Hallinnoi työnkulkua",

  // "metadata-export-search.tooltip": "Export search results as CSV",
  "metadata-export-search.tooltip": "Eksportoi Hakutulokset CSV-tiedostona",

  // "metadata-export-search.submit.success": "The export was started successfully",
  "metadata-export-search.submit.success": "Eksportointi aloitettu",

  // "metadata-export-search.submit.error": "Starting the export has failed",
  "metadata-export-search.submit.error": "Eksportoinnin aloittaminen epäonnistui",

  // "mydspace.breadcrumbs": "MyDSpace",
  "mydspace.breadcrumbs": "Oma DSpace",

  // "mydspace.description": "",
  "mydspace.description": "",

  // "mydspace.messages.controller-help": "Select this option to send a message to item's submitter.",
  "mydspace.messages.controller-help": "Valitse tämä, jos haluat lähettää viestin tietueen tallentajalle.",

  // "mydspace.messages.description-placeholder": "Insert your message here...",
  "mydspace.messages.description-placeholder": "Kirjoita viestisi tähän...",

  // "mydspace.messages.hide-msg": "Hide message",
  "mydspace.messages.hide-msg": "Piilota viesti",

  // "mydspace.messages.mark-as-read": "Mark as read",
  "mydspace.messages.mark-as-read": "Merkitse luetuksi",

  // "mydspace.messages.mark-as-unread": "Mark as unread",
  "mydspace.messages.mark-as-unread": "Merkitse lukemattomaksi",

  // "mydspace.messages.no-content": "No content.",
  "mydspace.messages.no-content": "Ei sisältöä.",

  // "mydspace.messages.no-messages": "No messages yet.",
  "mydspace.messages.no-messages": "Ei viestejä.",

  // "mydspace.messages.send-btn": "Send",
  "mydspace.messages.send-btn": "Lähetä",

  // "mydspace.messages.show-msg": "Show message",
  "mydspace.messages.show-msg": "Näytä viesti",

  // "mydspace.messages.subject-placeholder": "Subject...",
  "mydspace.messages.subject-placeholder": "Asiasana...",

  // "mydspace.messages.submitter-help": "Select this option to send a message to controller.",
  "mydspace.messages.submitter-help": "Valitse tämä, jos haluat lähettää viestin tarkastajalle.",

  // "mydspace.messages.title": "Messages",
  "mydspace.messages.title": "Viestit",

  // "mydspace.messages.to": "To",
  "mydspace.messages.to": "Vastaanottaja",

  // "mydspace.new-submission": "New submission",
  "mydspace.new-submission": "Uusi tallennus",

  // "mydspace.new-submission-external": "Import metadata from external source",
  "mydspace.new-submission-external": "Importoi metadataa ulkoisesta lähteestä",

  // "mydspace.new-submission-external-short": "Import metadata",
  "mydspace.new-submission-external-short": "Importoi metadataa",

  // "mydspace.results.head": "Your submissions",
  "mydspace.results.head": "Tallennuksesi",

  // "mydspace.results.no-abstract": "No Abstract",
  "mydspace.results.no-abstract": "Ei tiivistelmää",

  // "mydspace.results.no-authors": "No Authors",
  "mydspace.results.no-authors": "Ei tekijöitä",

  // "mydspace.results.no-collections": "No Collections",
  "mydspace.results.no-collections": "Ei kokoelmia",

  // "mydspace.results.no-date": "No Date",
  "mydspace.results.no-date": "Ei päivämäärää",

  // "mydspace.results.no-files": "No Files",
  "mydspace.results.no-files": "Ei tiedostoja",

  // "mydspace.results.no-results": "There were no items to show",
  "mydspace.results.no-results": "Ei tietueita",

  // "mydspace.results.no-title": "No title",
  "mydspace.results.no-title": "Ei nimikettä",

  // "mydspace.results.no-uri": "No Uri",
  "mydspace.results.no-uri": "Ei URL-osoitetta",

  // "mydspace.search-form.placeholder": "Search in mydspace...",
  "mydspace.search-form.placeholder": "Hae omasta DSpacesta...",

  // "mydspace.show.workflow": "Workflow tasks",
  "mydspace.show.workflow": "Työnkulun tehtävät",

  // "mydspace.show.workspace": "Your Submissions",
  "mydspace.show.workspace": "Tallennuksesi",

  // "mydspace.show.supervisedWorkspace": "Supervised items",
  "mydspace.show.supervisedWorkspace": "Valvotut tietueet",

  // "mydspace.status.mydspaceArchived": "Archived",
  "mydspace.status.mydspaceArchived": "Arkistoitu",

  // "mydspace.status.mydspaceValidation": "Validation",
  "mydspace.status.mydspaceValidation": "Validointi",

  // "mydspace.status.mydspaceWaitingController": "Waiting for controller",
  "mydspace.status.mydspaceWaitingController": "Odottaa tarkastajaa",

  // "mydspace.status.mydspaceWorkflow": "Workflow",
  "mydspace.status.mydspaceWorkflow": "Työnkulku",

  // "mydspace.status.mydspaceWorkspace": "Workspace",
  "mydspace.status.mydspaceWorkspace": "Työtila",

  // "mydspace.title": "MyDSpace",
  "mydspace.title": "Oma DSpace",

  // "mydspace.upload.upload-failed": "Error creating new workspace. Please verify the content uploaded before retry.",
  "mydspace.upload.upload-failed": "Virhe uutta työtilaa luotaessa. Tarkista ladattava sisältö ennen kuin yrität uudelleen.",

  // "mydspace.upload.upload-failed-manyentries": "Unprocessable file. Detected too many entries but allowed only one for file.",
  "mydspace.upload.upload-failed-manyentries": "Tiedostoa ei voida käsitellä. Vain yksi kohde on sallittu, mutta niitä on useita.",

  // "mydspace.upload.upload-failed-moreonefile": "Unprocessable request. Only one file is allowed.",
  "mydspace.upload.upload-failed-moreonefile": "Pyyntöä ei voida käsitellä. Vain yksi tiedosto sallittu.",

  // "mydspace.upload.upload-multiple-successful": "{{qty}} new workspace items created.",
  "mydspace.upload.upload-multiple-successful": "{{qty}} uutta työtilaa luotu.",

  // "mydspace.view-btn": "View",
  "mydspace.view-btn": "Näytä",

  // "nav.browse.header": "All of DSpace",
  "nav.browse.header": "Koko julkaisuarkisto",

  // "nav.community-browse.header": "By Community",
  "nav.community-browse.header": "Yhteisön mukaan",

  // "nav.context-help-toggle": "Toggle context help",
  "nav.context-help-toggle": "Näytä/piilota tilannekohtainen ohje",

  // "nav.language": "Language switch",
  "nav.language": "Kielivalinta",

  // "nav.login": "Log In",
  "nav.login": "Kirjaudu sisään",

  // "nav.user-profile-menu-and-logout": "User profile menu and Log Out",
  "nav.user-profile-menu-and-logout": "Käyttäjäprofiilivalikko ja uloskirjautuminen",

  // "nav.logout": "Log Out",
  "nav.logout": "Kirjaudu ulos",

  // "nav.main.description": "Main navigation bar",
  "nav.main.description": "Päänavigointipalkki",

  // "nav.mydspace": "MyDSpace",
  "nav.mydspace": "Oma DSpace",

  // "nav.profile": "Profile",
  "nav.profile": "Profiili",

  // "nav.search": "Search",
  "nav.search": "Hae",

  // "nav.search.button": "Submit search",
  "nav.search.button": "Lähetä haku",

  // "nav.statistics.header": "Statistics",
  "nav.statistics.header": "Tilastot",

  // "nav.stop-impersonating": "Stop impersonating EPerson",
  "nav.stop-impersonating": "Lopeta käyttäjänä esiintyminen",

  // "nav.subscriptions": "Subscriptions",
  "nav.subscriptions": "Tilaukset",

  // "nav.toggle": "Toggle navigation",
  "nav.toggle": "Näytä/piilota navigointi",

  // "nav.user.description": "User profile bar",
  "nav.user.description": "Käyttäjäprofiilipalkki",

  // "none.listelement.badge": "Item",
  "none.listelement.badge": "Tietue",

  // "orgunit.listelement.badge": "Organizational Unit",
  "orgunit.listelement.badge": "Organisaatioyksikkö",

  // "orgunit.listelement.no-title": "Untitled",
  "orgunit.listelement.no-title": "Nimetön",

  // "orgunit.page.city": "City",
  "orgunit.page.city": "Kaupunki",

  // "orgunit.page.country": "Country",
  "orgunit.page.country": "Maa",

  // "orgunit.page.dateestablished": "Date established",
  "orgunit.page.dateestablished": "Perustamispäivämäärä",

  // "orgunit.page.description": "Description",
  "orgunit.page.description": "Kuvaus",

  // "orgunit.page.edit": "Edit this item",
  "orgunit.page.edit": "Muokkaa tietuetta",

  // "orgunit.page.id": "ID",
  "orgunit.page.id": "ID",

  // "orgunit.page.titleprefix": "Organizational Unit: ",
  "orgunit.page.titleprefix": "Organisaatioyksikkö: ",

  // "pagination.options.description": "Pagination options",
  "pagination.options.description": "Sivutusvaihtoehdot",

  // "pagination.results-per-page": "Results Per Page",
  "pagination.results-per-page": "Tuloksia sivulla",

  // "pagination.showing.detail": "{{ range }} of {{ total }}",
  "pagination.showing.detail": "{{ range }} / {{ total }}",

  // "pagination.showing.label": "Now showing ",
  "pagination.showing.label": "Näytetään ",

  // "pagination.sort-direction": "Sort Options",
  "pagination.sort-direction": "Lajitteluvalinnat",

  // "person.listelement.badge": "Person",
  "person.listelement.badge": "Käyttäjä",

  // "person.listelement.no-title": "No name found",
  "person.listelement.no-title": "Nimeä ei löytynyt",

  // "person.page.birthdate": "Birth Date",
  "person.page.birthdate": "Syntymäaika",

  // "person.page.edit": "Edit this item",
  "person.page.edit": "Muokkaa tietuetta",

  // "person.page.email": "Email Address",
  "person.page.email": "Sähköpostiosoite",

  // "person.page.firstname": "First Name",
  "person.page.firstname": "Etunimi",

  // "person.page.jobtitle": "Job Title",
  "person.page.jobtitle": "Tehtävänimike",

  // "person.page.lastname": "Last Name",
  "person.page.lastname": "Sukunimi",

  // "person.page.name": "Name",
  "person.page.name": "Nimi",

  // "person.page.link.full": "Show all metadata",
  "person.page.link.full": "Näytä kaikki metadata",

  // "person.page.orcid": "ORCID",
  "person.page.orcid": "ORCID-tunniste",

  // "person.page.staffid": "Staff ID",
  "person.page.staffid": "Henkilökunnan ID",

  // "person.page.titleprefix": "Person: ",
  "person.page.titleprefix": "Käyttäjä: ",

  // "person.search.results.head": "Person Search Results",
  "person.search.results.head": "Henkilöhaun tulokset",

  // "person-relationships.search.results.head": "Person Search Results",
  "person-relationships.search.results.head": "Henkilöhaun tulokset",

  // "person.search.title": "Person Search",
  "person.search.title": "Henkilöhaku",

  // "process.new.select-parameters": "Parameters",
  "process.new.select-parameters": "Parametrit",

  // "process.new.cancel": "Cancel",
  "process.new.cancel": "Peruuta",

  // "process.new.submit": "Save",
  "process.new.submit": "Tallenna",

  // "process.new.select-script": "Script",
  "process.new.select-script": "Skripti",

  // "process.new.select-script.placeholder": "Choose a script...",
  "process.new.select-script.placeholder": "Valitse skripti...",

  // "process.new.select-script.required": "Script is required",
  "process.new.select-script.required": "Skripti on pakollinen",

  // "process.new.parameter.file.upload-button": "Select file...",
  "process.new.parameter.file.upload-button": "Valitse tiedosto...",

  // "process.new.parameter.file.required": "Please select a file",
  "process.new.parameter.file.required": "Valitse tiedosto, ole hyvä",

  // "process.new.parameter.string.required": "Parameter value is required",
  "process.new.parameter.string.required": "Parametrin arvo on pakollinen tieto",

  // "process.new.parameter.type.value": "value",
  "process.new.parameter.type.value": "arvo",

  // "process.new.parameter.type.file": "file",
  "process.new.parameter.type.file": "tiedosto",

  // "process.new.parameter.required.missing": "The following parameters are required but still missing:",
  "process.new.parameter.required.missing": "Seuraavat parametrit ovat pakollisia, mutta niitä ei ole annettu:",

  // "process.new.notification.success.title": "Success",
  "process.new.notification.success.title": "Valmis",

  // "process.new.notification.success.content": "The process was successfully created",
  "process.new.notification.success.content": "Prosessi luotu",

  // "process.new.notification.error.title": "Error",
  "process.new.notification.error.title": "Virhe",

  // "process.new.notification.error.content": "An error occurred while creating this process",
  "process.new.notification.error.content": "Virhe prosessia luotaessa",

  // "process.new.notification.error.max-upload.content": "The file exceeds the maximum upload size",
  "process.new.notification.error.max-upload.content": "Tiedoston koko ylittää latauksen maksimikoon",

  // "process.new.header": "Create a new process",
  "process.new.header": "Luo uusi prosessi",

  // "process.new.title": "Create a new process",
  "process.new.title": "Luo uusi prosessi",

  // "process.new.breadcrumbs": "Create a new process",
  "process.new.breadcrumbs": "Luo uusi prosessi",

  // "process.detail.arguments": "Arguments",
  "process.detail.arguments": "Perustelut",

  // "process.detail.arguments.empty": "This process doesn't contain any arguments",
  "process.detail.arguments.empty": "Prosessiin ei liity perusteluja",

  // "process.detail.back": "Back",
  "process.detail.back": "Paluu",

  // "process.detail.output": "Process Output",
  "process.detail.output": "Prosessin tulos",

  // "process.detail.logs.button": "Retrieve process output",
  "process.detail.logs.button": "Nouda prosessin tulos",

  // "process.detail.logs.loading": "Retrieving",
  "process.detail.logs.loading": "Noudetaan",

  // "process.detail.logs.none": "This process has no output",
  "process.detail.logs.none": "Prosessilla ei tulosta",

  // "process.detail.output-files": "Output Files",
  "process.detail.output-files": "Tulostiedostot",

  // "process.detail.output-files.empty": "This process doesn't contain any output files",
  "process.detail.output-files.empty": "Prosessilla ei ole tulostiedostoja",

  // "process.detail.script": "Script",
  "process.detail.script": "Skripti",

  // "process.detail.title": "Process: {{ id }} - {{ name }}",
  "process.detail.title": "Prosessi: {{ id }} - {{ name }}",

  // "process.detail.start-time": "Start time",
  "process.detail.start-time": "Aloitusaika",

  // "process.detail.end-time": "Finish time",
  "process.detail.end-time": "Lopetusaika",

  // "process.detail.status": "Status",
  "process.detail.status": "Tila",

  // "process.detail.create": "Create similar process",
  "process.detail.create": "Luo vastaava prosessi",

  // "process.detail.actions": "Actions",
  "process.detail.actions": "Toiminnot",

  // "process.detail.delete.button": "Delete process",
  "process.detail.delete.button": "Poista prosessi",

  // "process.detail.delete.header": "Delete process",
  "process.detail.delete.header": "Poista prosessi",

  // "process.detail.delete.body": "Are you sure you want to delete the current process?",
  "process.detail.delete.body": "Haluatko varmasti poistaa nykyisen prosessin?",

  // "process.detail.delete.cancel": "Cancel",
  "process.detail.delete.cancel": "Peruuta",

  // "process.detail.delete.confirm": "Delete process",
  "process.detail.delete.confirm": "Poista prosessi",

  // "process.detail.delete.success": "The process was successfully deleted.",
  "process.detail.delete.success": "Prosessi on poistettu.",

  // "process.detail.delete.error": "Something went wrong when deleting the process",
  "process.detail.delete.error": "Virhe prosessia poistettaessa",

  // "process.overview.table.finish": "Finish time (UTC)",
  "process.overview.table.finish": "Lopetusaika (UTC)",

  // "process.overview.table.id": "Process ID",
  "process.overview.table.id": "Prosessin ID",

  // "process.overview.table.name": "Name",
  "process.overview.table.name": "Nimi",

  // "process.overview.table.start": "Start time (UTC)",
  "process.overview.table.start": "Aloitusaika (UTC)",

  // "process.overview.table.status": "Status",
  "process.overview.table.status": "Tila",

  // "process.overview.table.user": "User",
  "process.overview.table.user": "Käyttäjä",

  // "process.overview.title": "Processes Overview",
  "process.overview.title": "Prosessien yleiskatsaukset",

  // "process.overview.breadcrumbs": "Processes Overview",
  "process.overview.breadcrumbs": "Prosessien yleiskatsaukset",

  // "process.overview.new": "New",
  "process.overview.new": "Uusi",

  // "process.overview.table.actions": "Actions",
  "process.overview.table.actions": "Toiminnot",

  // "process.overview.delete": "Delete {{count}} processes",
  "process.overview.delete": "Poista {{count}} prosessi(a)",

  // "process.overview.delete.clear": "Clear delete selection",
  "process.overview.delete.clear": "Tyhjennä poistettavien valinta",

  // "process.overview.delete.processing": "{{count}} process(es) are being deleted. Please wait for the deletion to fully complete. Note that this can take a while.",
  "process.overview.delete.processing": "{{count}} prosessi(a) poistetaan. Odota poiston päättymistä. Poisto saattaa kestää hetken.",

  // "process.overview.delete.body": "Are you sure you want to delete {{count}} process(es)?",
  "process.overview.delete.body": "Haluatko varmasti poistaa {{count}} prosessin/prosessia?",

  // "process.overview.delete.header": "Delete processes",
  "process.overview.delete.header": "Poista prosessi",

  // "process.bulk.delete.error.head": "Error on deleteing process",
  "process.bulk.delete.error.head": "Virhe poistettaessa prosessia",

  // "process.bulk.delete.error.body": "The process with ID {{processId}} could not be deleted. The remaining processes will continue being deleted. ",
  "process.bulk.delete.error.body": "Prosessia, jonka ID on {{processId}}, ei voitu poistaa. Muiden prosessien poistamista jatketaan.",

  // "process.bulk.delete.success": "{{count}} process(es) have been succesfully deleted",
  "process.bulk.delete.success": "{{count}} prosessi(a) poistettu",

  // "profile.breadcrumbs": "Update Profile",
  "profile.breadcrumbs": "Päivitä profiili",

  // "profile.card.identify": "Identify",
  "profile.card.identify": "Tunnistaudu",

  // "profile.card.security": "Security",
  "profile.card.security": "Suojaus",

  // "profile.form.submit": "Save",
  "profile.form.submit": "Tallenna",

  // "profile.groups.head": "Authorization groups you belong to",
  "profile.groups.head": "Käyttöoikeusryhmät, joihin kuulut",

  // "profile.special.groups.head": "Authorization special groups you belong to",
  "profile.special.groups.head": "Erityiset käyttöoikeusryhmät, joihin kuulut",

  // "profile.head": "Update Profile",
  "profile.head": "Päivitä profiili",

  // "profile.metadata.form.error.firstname.required": "First Name is required",
  "profile.metadata.form.error.firstname.required": "Etunimi on pakollinen",

  // "profile.metadata.form.error.lastname.required": "Last Name is required",
  "profile.metadata.form.error.lastname.required": "Sukunimi on pakollinen",

  // "profile.metadata.form.label.email": "Email Address",
  "profile.metadata.form.label.email": "Sähköpostiosoite",

  // "profile.metadata.form.label.firstname": "First Name",
  "profile.metadata.form.label.firstname": "Etunimi",

  // "profile.metadata.form.label.language": "Language",
  "profile.metadata.form.label.language": "Kieli",

  // "profile.metadata.form.label.lastname": "Last Name",
  "profile.metadata.form.label.lastname": "Sukunimi",

  // "profile.metadata.form.label.phone": "Contact Telephone",
  "profile.metadata.form.label.phone": "Puhelinnumero",

  // "profile.metadata.form.notifications.success.content": "Your changes to the profile were saved.",
  "profile.metadata.form.notifications.success.content": "Muutokset profiiliin on tallennettu.",

  // "profile.metadata.form.notifications.success.title": "Profile saved",
  "profile.metadata.form.notifications.success.title": "Profiili tallennettu",

  // "profile.notifications.warning.no-changes.content": "No changes were made to the Profile.",
  "profile.notifications.warning.no-changes.content": "Profiilia ei muutettu.",

  // "profile.notifications.warning.no-changes.title": "No changes",
  "profile.notifications.warning.no-changes.title": "Ei muutoksia",

  // "profile.security.form.error.matching-passwords": "The passwords do not match.",
  "profile.security.form.error.matching-passwords": "Salasanat eivät täsmää.",

  // "profile.security.form.info": "Optionally, you can enter a new password in the box below, and confirm it by typing it again into the second box.",
  "profile.security.form.info": "Voit kirjoittaa uuden salasanan alla olevaan kenttään ja varmentaa sen kirjoittamalla sen uudelleen seuraavaan kenttään.",

  // "profile.security.form.label.password": "Password",
  "profile.security.form.label.password": "Salasana",

  // "profile.security.form.label.passwordrepeat": "Retype to confirm",
  "profile.security.form.label.passwordrepeat": "Kirjoita uudelleen",

  // "profile.security.form.label.current-password": "Current password",
  "profile.security.form.label.current-password": "Nykyinen salasana",

  // "profile.security.form.notifications.success.content": "Your changes to the password were saved.",
  "profile.security.form.notifications.success.content": "Muuttunut salasana on tallennettu.",

  // "profile.security.form.notifications.success.title": "Password saved",
  "profile.security.form.notifications.success.title": "Salasana tallennettu",

  // "profile.security.form.notifications.error.title": "Error changing passwords",
  "profile.security.form.notifications.error.title": "Virhe salasanaa muutettaessa",

  // "profile.security.form.notifications.error.change-failed": "An error occurred while trying to change the password. Please check if the current password is correct.",
  "profile.security.form.notifications.error.change-failed": "Tapahtui virhe salasanaa muutettaessa. Tarkista, että nykyinen salasana on oikea.",

  // "profile.security.form.notifications.error.not-same": "The provided passwords are not the same.",
  "profile.security.form.notifications.error.not-same": "Annetut salasanat eivät täsmää.",

  // "profile.security.form.notifications.error.general": "Please fill required fields of security form.",
  "profile.security.form.notifications.error.general": "Täytä suojauslomakkeen vaaditut kentät.",

  // "profile.title": "Update Profile",
  "profile.title": "Päivitä profiili",

  // "profile.card.researcher": "Researcher Profile",
  "profile.card.researcher": "Tutkijaprofiili",

  // "project.listelement.badge": "Research Project",
  "project.listelement.badge": "Tutkimusprojekti",

  // "project.page.contributor": "Contributors",
  "project.page.contributor": "Muut tekijät",

  // "project.page.description": "Description",
  "project.page.description": "Kuvaus",

  // "project.page.edit": "Edit this item",
  "project.page.edit": "Muokkaa tietuetta",

  // "project.page.expectedcompletion": "Expected Completion",
  "project.page.expectedcompletion": "Odotettu päätös",

  // "project.page.funder": "Funders",
  "project.page.funder": "Rahoittajat",

  // "project.page.id": "ID",
  "project.page.id": "ID",

  // "project.page.keyword": "Keywords",
  "project.page.keyword": "Asiasanat",

  // "project.page.status": "Status",
  "project.page.status": "Tila",

  // "project.page.titleprefix": "Research Project: ",
  "project.page.titleprefix": "Tutkimusprojekti: ",

  // "project.search.results.head": "Project Search Results",
  "project.search.results.head": "Projektihaun tulokset",

  // "project-relationships.search.results.head": "Project Search Results",
  "project-relationships.search.results.head": "Projektihaun tulokset",

  // "publication.listelement.badge": "Publication",
  "publication.listelement.badge": "Julkaisu",

  // "publication.page.description": "Description",
  "publication.page.description": "Kuvaus",

  // "publication.page.edit": "Edit this item",
  "publication.page.edit": "Muokkaa tietuetta",

  // "publication.page.journal-issn": "Journal ISSN",
  "publication.page.journal-issn": "Kausijulkaisun ISSN-tunnus",

  // "publication.page.journal-title": "Journal Title",
  "publication.page.journal-title": "Kausijulkaisun nimi",

  // "publication.page.publisher": "Publisher",
  "publication.page.publisher": "Julkaisija",

  // "publication.page.titleprefix": "Publication: ",
  "publication.page.titleprefix": "Julkaisu: ",

  // "publication.page.volume-title": "Volume Title",
  "publication.page.volume-title": "Vuosikerran nimi",

  // "publication.search.results.head": "Publication Search Results",
  "publication.search.results.head": "Aineistohaun tulokset",

  // "publication-relationships.search.results.head": "Publication Search Results",
  "publication-relationships.search.results.head": "Aineistohaun tulokset",

  // "publication.search.title": "Publication Search",
  "publication.search.title": "Aineistohaku",

  // "media-viewer.next": "Next",
  "media-viewer.next": "Seuraava",

  // "media-viewer.previous": "Previous",
  "media-viewer.previous": "Edellinen",

  // "media-viewer.playlist": "Playlist",
  "media-viewer.playlist": "Soittolista",

  // "register-email.title": "New user registration",
  "register-email.title": "Uuden käyttäjän rekisteröinti",

  // "register-page.create-profile.header": "Create Profile",
  "register-page.create-profile.header": "Luo profiili",

  // "register-page.create-profile.identification.header": "Identify",
  "register-page.create-profile.identification.header": "Tunnistaudu",

  // "register-page.create-profile.identification.email": "Email Address",
  "register-page.create-profile.identification.email": "Sähköpostiosoite",

  // "register-page.create-profile.identification.first-name": "First Name *",
  "register-page.create-profile.identification.first-name": "Etunimi *",

  // "register-page.create-profile.identification.first-name.error": "Please fill in a First Name",
  "register-page.create-profile.identification.first-name.error": "Anna etunimi, ole hyvä",

  // "register-page.create-profile.identification.last-name": "Last Name *",
  "register-page.create-profile.identification.last-name": "Sukunimi *",

  // "register-page.create-profile.identification.last-name.error": "Please fill in a Last Name",
  "register-page.create-profile.identification.last-name.error": "Anna sukunimi, ole hyvä",

  // "register-page.create-profile.identification.contact": "Contact Telephone",
  "register-page.create-profile.identification.contact": "Puhelinnumero",

  // "register-page.create-profile.identification.language": "Language",
  "register-page.create-profile.identification.language": "Kieli",

  // "register-page.create-profile.security.header": "Security",
  "register-page.create-profile.security.header": "Suojaus",

  // "register-page.create-profile.security.info": "Please enter a password in the box below, and confirm it by typing it again into the second box.",
  "register-page.create-profile.security.info": "Syötä salasana alla olevaan kenttään ja vahvista se kirjoittamalla salasana uudelleen seuraavaan kenttään.",

  // "register-page.create-profile.security.label.password": "Password *",
  "register-page.create-profile.security.label.password": "Salasana *",

  // "register-page.create-profile.security.label.passwordrepeat": "Retype to confirm *",
  "register-page.create-profile.security.label.passwordrepeat": "Salasana uudelleen *",

  // "register-page.create-profile.security.error.empty-password": "Please enter a password in the box below.",
  "register-page.create-profile.security.error.empty-password": "Anna salasana alla olevaan kenttään, ole hyvä.",

  // "register-page.create-profile.security.error.matching-passwords": "The passwords do not match.",
  "register-page.create-profile.security.error.matching-passwords": "Salasanat eivät täsmää.",

  // "register-page.create-profile.submit": "Complete Registration",
  "register-page.create-profile.submit": "Viimeistele rekisteröinti",

  // "register-page.create-profile.submit.error.content": "Something went wrong while registering a new user.",
  "register-page.create-profile.submit.error.content": "Virhe uuden käyttäjän rekisteröinnissä.",

  // "register-page.create-profile.submit.error.head": "Registration failed",
  "register-page.create-profile.submit.error.head": "Rekisteröinti epäonnistui",

  // "register-page.create-profile.submit.success.content": "The registration was successful. You have been logged in as the created user.",
  "register-page.create-profile.submit.success.content": "Rekisteröinti onnistui. Olet kirjautunut sisään.",

  // "register-page.create-profile.submit.success.head": "Registration completed",
  "register-page.create-profile.submit.success.head": "Rekisteröinti valmis",

  // "register-page.registration.header": "New user registration",
  "register-page.registration.header": "Uuden käyttäjän rekisteröinti",

  // "register-page.registration.info": "Register an account to subscribe to collections for email updates, and submit new items to DSpace.",
  "register-page.registration.info": "Rekisteröi käyttäjätili voidaksesi tilata sähköposti-ilmoituksia kokoelmien päivityksistä ja lisätä uusia tietueita julkaisuarkistoon.",

  // "register-page.registration.email": "Email Address *",
  "register-page.registration.email": "Sähköpostiosoite *",

  // "register-page.registration.email.error.required": "Please fill in an email address",
  "register-page.registration.email.error.required": "Anna sähköpostiosoite",

  // "register-page.registration.email.error.not-email-form": "Please fill in a valid email address.",
  "register-page.registration.email.error.not-email-form": "Anna toimiva sähköpostiosoite",

  // "register-page.registration.email.error.not-valid-domain": "Use email with allowed domains: {{ domains }}",
  "register-page.registration.email.error.not-valid-domain": "Käytä sähköpostiosoitetta näillä verkkoalueilla: {{ domains }}",

  // "register-page.registration.email.hint": "This address will be verified and used as your login name.",
  "register-page.registration.email.hint": "Osoite varmistetaan, ja se toimii käyttäjätunnuksenasi kirjautumisessa.",

  // "register-page.registration.submit": "Register",
  "register-page.registration.submit": "Rekisteröi",

  // "register-page.registration.success.head": "Verification email sent",
  "register-page.registration.success.head": "Varmistusviesti lähetetty",

  // "register-page.registration.success.content": "An email has been sent to {{ email }} containing a special URL and further instructions.",
  "register-page.registration.success.content": "Viesti on lähetetty osoitteeseen {{ email }}. Viestissä on URL-osoite ja lisäohjeita.",

  // "register-page.registration.error.head": "Error when trying to register email",
  "register-page.registration.error.head": "Virhe sähköpostiosoitetta rekisteröitäessä",

  // "register-page.registration.error.content": "An error occured when registering the following email address: {{ email }}",
  "register-page.registration.error.content": "Virhe rekisteröitäessä tätä sähköpostiosoitetta: {{ email }}",

  // "register-page.registration.error.recaptcha": "Error when trying to authenticate with recaptcha",
  "register-page.registration.error.recaptcha": "Virhe autentikoitaessa recaptcha-toiminnolla",

  // "register-page.registration.google-recaptcha.must-accept-cookies": "In order to register you must accept the <b>Registration and Password recovery</b> (Google reCaptcha) cookies.",
  "register-page.registration.google-recaptcha.must-accept-cookies": "Rekisteröityäksesi sinun on hyväksyttävä <b>Rekisteröinnin ja salasanan palauttamisen</b> (Google reCaptcha) evästeet.",

  // "register-page.registration.error.maildomain": "This email address is not on the list of domains who can register. Allowed domains are {{ domains }}",
  "register-page.registration.error.maildomain": "Annettu sähköpostiosoite ei ole rekisteröinnille sallittujen verkkoalueiden joukossa. Sallitut verkkoalueet ovat {{ domains }}",

  // "register-page.registration.google-recaptcha.open-cookie-settings": "Open cookie settings",
  "register-page.registration.google-recaptcha.open-cookie-settings": "Avaa evästeasetukset",

  // "register-page.registration.google-recaptcha.notification.title": "Google reCaptcha",
  "register-page.registration.google-recaptcha.notification.title": "Google reCaptcha",

  // "register-page.registration.google-recaptcha.notification.message.error": "An error occurred during reCaptcha verification",
  "register-page.registration.google-recaptcha.notification.message.error": "Virhe reCaptcha-todennuksessa",

  // "register-page.registration.google-recaptcha.notification.message.expired": "Verification expired. Please verify again.",
  "register-page.registration.google-recaptcha.notification.message.expired": "Todentaminen vanhentunut. Todenna uudelleen.",

  // "register-page.registration.info.maildomain": "Accounts can be registered for mail addresses of the domains",
  "register-page.registration.info.maildomain": "Tili voidaan rekisteröidä näiden verkkoalueiden sähköpostiosoitteille",

  // "relationships.add.error.relationship-type.content": "No suitable match could be found for relationship type {{ type }} between the two items",
  "relationships.add.error.relationship-type.content": "Ei {{ type }}-tyyppistä yhteysvastaavuutta kahden tietueen välillä",

  // "relationships.add.error.server.content": "The server returned an error",
  "relationships.add.error.server.content": "Palvelin palautti virheen",

  // "relationships.add.error.title": "Unable to add relationship",
  "relationships.add.error.title": "Yhteyttä ei voi lisätä",

  // "relationships.isAuthorOf": "Authors",
  "relationships.isAuthorOf": "Tekijät",

  // "relationships.isAuthorOf.Person": "Authors (persons)",
  "relationships.isAuthorOf.Person": "Tekijät (henkilöt)",

  // "relationships.isAuthorOf.OrgUnit": "Authors (organizational units)",
  "relationships.isAuthorOf.OrgUnit": "Tekijät (organisaatioyksiköt)",

  // "relationships.isIssueOf": "Journal Issues",
  "relationships.isIssueOf": "Kausijulkaisun numerot",

  // "relationships.isJournalIssueOf": "Journal Issue",
  "relationships.isJournalIssueOf": "Kausijulkaisun numero",

  // "relationships.isJournalOf": "Journals",
  "relationships.isJournalOf": "Kausijulkaisut",

  // "relationships.isOrgUnitOf": "Organizational Units",
  "relationships.isOrgUnitOf": "Organisaatioyksiköt",

  // "relationships.isPersonOf": "Authors",
  "relationships.isPersonOf": "Tekijät",

  // "relationships.isProjectOf": "Research Projects",
  "relationships.isProjectOf": "Tutkimusprojektit",

  // "relationships.isPublicationOf": "Publications",
  "relationships.isPublicationOf": "Julkaisut",

  // "relationships.isPublicationOfJournalIssue": "Articles",
  "relationships.isPublicationOfJournalIssue": "Artikkelit",

  // "relationships.isSingleJournalOf": "Journal",
  "relationships.isSingleJournalOf": "Kausijulkaisu",

  // "relationships.isSingleVolumeOf": "Journal Volume",
  "relationships.isSingleVolumeOf": "Kausijulkaisun vuosikerta",

  // "relationships.isVolumeOf": "Journal Volumes",
  "relationships.isVolumeOf": "Kausijulkaisun vuosikerrat",

  // "relationships.isContributorOf": "Contributors",
  "relationships.isContributorOf": "Muut tekijät",

  // "relationships.isContributorOf.OrgUnit": "Contributor (Organizational Unit)",
  "relationships.isContributorOf.OrgUnit": "Osallistuja (Organisaatioyksikkö)",

  // "relationships.isContributorOf.Person": "Contributor",
  "relationships.isContributorOf.Person": "Osallistuja",

  // "relationships.isFundingAgencyOf.OrgUnit": "Funder",
  "relationships.isFundingAgencyOf.OrgUnit": "Rahoittaja",

  // "repository.image.logo": "Repository logo",
  "repository.image.logo": "Julkaisuarkiston logo",

  // "repository.title": "DSpace Repository",
  "repository.title": "Julkaisuarkisto",

  // "repository.title.prefix": "DSpace Repository :: ",
  "repository.title.prefix": "Julkaisuarkisto :: ",

  // "resource-policies.add.button": "Add",
  "resource-policies.add.button": "Lisää",

  // "resource-policies.add.for.": "Add a new policy",
  "resource-policies.add.for.": "Lisää uusi käytäntö",

  // "resource-policies.add.for.bitstream": "Add a new Bitstream policy",
  "resource-policies.add.for.bitstream": "Lisää uusi tiedostoa koskeva käytäntö",

  // "resource-policies.add.for.bundle": "Add a new Bundle policy",
  "resource-policies.add.for.bundle": "Lisää uusi nippua koskeva käytäntö",

  // "resource-policies.add.for.item": "Add a new Item policy",
  "resource-policies.add.for.item": "Lisää uusi tietuetta koskeva käytäntö",

  // "resource-policies.add.for.community": "Add a new Community policy",
  "resource-policies.add.for.community": "Lisää uusi yhteisöä koskeva käytäntö",

  // "resource-policies.add.for.collection": "Add a new Collection policy",
  "resource-policies.add.for.collection": "Lisää uusi kokoelmaa koskeva käytäntö",

  // "resource-policies.create.page.heading": "Create new resource policy for ",
  "resource-policies.create.page.heading": "Luo uusi resurssikäytäntö tälle: ",

  // "resource-policies.create.page.failure.content": "An error occurred while creating the resource policy.",
  "resource-policies.create.page.failure.content": "Virhe resurssikäytäntöä luotaessa",

  // "resource-policies.create.page.success.content": "Operation successful",
  "resource-policies.create.page.success.content": "Toiminto onnistui",

  // "resource-policies.create.page.title": "Create new resource policy",
  "resource-policies.create.page.title": "Luo uusi resurssikäytäntö",

  // "resource-policies.delete.btn": "Delete selected",
  "resource-policies.delete.btn": "Poista valitut",

  // "resource-policies.delete.btn.title": "Delete selected resource policies",
  "resource-policies.delete.btn.title": "Poista valitut resurssikäytännöt",

  // "resource-policies.delete.failure.content": "An error occurred while deleting selected resource policies.",
  "resource-policies.delete.failure.content": "Virhe poistettaessa valittuja resurssikäytäntöjä.",

  // "resource-policies.delete.success.content": "Operation successful",
  "resource-policies.delete.success.content": "Toiminto onnistui",

  // "resource-policies.edit.page.heading": "Edit resource policy ",
  "resource-policies.edit.page.heading": "Muokkaa resurssikäytäntöä ",

  // "resource-policies.edit.page.failure.content": "An error occurred while editing the resource policy.",
  "resource-policies.edit.page.failure.content": "Virhe muokattaessa resurssikäytäntöä.",

  // "resource-policies.edit.page.target-failure.content": "An error occurred while editing the target (ePerson or group) of the resource policy.",
  "resource-policies.edit.page.target-failure.content": "Tapahtui virhe muokattaessa resurssikäytännön kohdetta (käyttäjä tai ryhmä).",

  // "resource-policies.edit.page.other-failure.content": "An error occurred while editing the resource policy. The target (ePerson or group) has been successfully updated.",
  "resource-policies.edit.page.other-failure.content": "Tapahtui virhe resurssikäytäntöä muokattaessa. Kohde (käyttäjä tai ryhmä) on päivitetty onnistuneesti.",

  // "resource-policies.edit.page.success.content": "Operation successful",
  "resource-policies.edit.page.success.content": "Toiminto onnistui",

  // "resource-policies.edit.page.title": "Edit resource policy",
  "resource-policies.edit.page.title": "Muokkaa resurssikäytäntöä",

  // "resource-policies.form.action-type.label": "Select the action type",
  "resource-policies.form.action-type.label": "Valitse toimenpiteen tyyppi",

  // "resource-policies.form.action-type.required": "You must select the resource policy action.",
  "resource-policies.form.action-type.required": "Sinun on valittava resurssikäytännön toimenpide.",

  // "resource-policies.form.eperson-group-list.label": "The eperson or group that will be granted the permission",
  "resource-policies.form.eperson-group-list.label": "Käyttäjä tai ryhmä, jolle oikeus myönnetään",

  // "resource-policies.form.eperson-group-list.select.btn": "Select",
  "resource-policies.form.eperson-group-list.select.btn": "Valitse",

  // "resource-policies.form.eperson-group-list.tab.eperson": "Search for a ePerson",
  "resource-policies.form.eperson-group-list.tab.eperson": "Hae käyttäjää",

  // "resource-policies.form.eperson-group-list.tab.group": "Search for a group",
  "resource-policies.form.eperson-group-list.tab.group": "Hae ryhmää",

  // "resource-policies.form.eperson-group-list.table.headers.action": "Action",
  "resource-policies.form.eperson-group-list.table.headers.action": "Toimenpide",

  // "resource-policies.form.eperson-group-list.table.headers.id": "ID",
  "resource-policies.form.eperson-group-list.table.headers.id": "ID",

  // "resource-policies.form.eperson-group-list.table.headers.name": "Name",
  "resource-policies.form.eperson-group-list.table.headers.name": "Nimi",

  // "resource-policies.form.eperson-group-list.modal.header": "Cannot change type",
  "resource-policies.form.eperson-group-list.modal.header": "Tyypin muuttaminen ei onnistu",

  // "resource-policies.form.eperson-group-list.modal.text1.toGroup": "It is not possible to replace an ePerson with a group.",
  "resource-policies.form.eperson-group-list.modal.text1.toGroup": "Käyttäjän korvaaminen ryhmällä ei ole mahdollista.",

  // "resource-policies.form.eperson-group-list.modal.text1.toEPerson": "It is not possible to replace a group with an ePerson.",
  "resource-policies.form.eperson-group-list.modal.text1.toEPerson": "Ryhmän korvaaminen käyttäjällä ei ole mahdollista.",

  // "resource-policies.form.eperson-group-list.modal.text2": "Delete the current resource policy and create a new one with the desired type.",
  "resource-policies.form.eperson-group-list.modal.text2": "Poista nykyinen resurssikäytäntö ja luo uusi halutulla tyypillä.",

  // "resource-policies.form.eperson-group-list.modal.close": "Ok",
  "resource-policies.form.eperson-group-list.modal.close": "Ok",

  // "resource-policies.form.date.end.label": "End Date",
  "resource-policies.form.date.end.label": "Loppupäivämäärä",

  // "resource-policies.form.date.start.label": "Start Date",
  "resource-policies.form.date.start.label": "Alkupäivämäärä",

  // "resource-policies.form.description.label": "Description",
  "resource-policies.form.description.label": "Kuvaus",

  // "resource-policies.form.name.label": "Name",
  "resource-policies.form.name.label": "Nimi",

  // "resource-policies.form.policy-type.label": "Select the policy type",
  "resource-policies.form.policy-type.label": "Valitse käytäntötyyppi",

  // "resource-policies.form.policy-type.required": "You must select the resource policy type.",
  "resource-policies.form.policy-type.required": "Sinun on valittava käytäntötyyppi.",

  // "resource-policies.table.headers.action": "Action",
  "resource-policies.table.headers.action": "Toimenpide",

  // "resource-policies.table.headers.date.end": "End Date",
  "resource-policies.table.headers.date.end": "Loppupäivämäärä",

  // "resource-policies.table.headers.date.start": "Start Date",
  "resource-policies.table.headers.date.start": "Alkupäivämäärä",

  // "resource-policies.table.headers.edit": "Edit",
  "resource-policies.table.headers.edit": "Muokkaa",

  // "resource-policies.table.headers.edit.group": "Edit group",
  "resource-policies.table.headers.edit.group": "Muokkaa ryhmää",

  // "resource-policies.table.headers.edit.policy": "Edit policy",
  "resource-policies.table.headers.edit.policy": "Muokkaa käytäntöä",

  // "resource-policies.table.headers.eperson": "EPerson",
  "resource-policies.table.headers.eperson": "Käyttäjä",

  // "resource-policies.table.headers.group": "Group",
  "resource-policies.table.headers.group": "Ryhmä",

  // "resource-policies.table.headers.id": "ID",
  "resource-policies.table.headers.id": "ID",

  // "resource-policies.table.headers.name": "Name",
  "resource-policies.table.headers.name": "Nimi",

  // "resource-policies.table.headers.policyType": "type",
  "resource-policies.table.headers.policyType": "tyyppi",

  // "resource-policies.table.headers.title.for.bitstream": "Policies for Bitstream",
  "resource-policies.table.headers.title.for.bitstream": "Tiedostokäytännöt",

  // "resource-policies.table.headers.title.for.bundle": "Policies for Bundle",
  "resource-policies.table.headers.title.for.bundle": "Nippukäytännöt",

  // "resource-policies.table.headers.title.for.item": "Policies for Item",
  "resource-policies.table.headers.title.for.item": "Tietuekäytännöt",

  // "resource-policies.table.headers.title.for.community": "Policies for Community",
  "resource-policies.table.headers.title.for.community": "Yhteisökäytännöt",

  // "resource-policies.table.headers.title.for.collection": "Policies for Collection",
  "resource-policies.table.headers.title.for.collection": "Kokoelmakäytännöt",

  // "search.description": "",
  "search.description": "",

  // "search.switch-configuration.title": "Show",
  "search.switch-configuration.title": "Näytä",

  // "search.title": "Search",
  "search.title": "Hae",

  // "search.breadcrumbs": "Search",
  "search.breadcrumbs": "Hae",

  // "search.search-form.placeholder": "Search the repository ...",
  "search.search-form.placeholder": "Hae julkaisuarkistosta ...",

  // "search.filters.applied.f.author": "Author",
  "search.filters.applied.f.author": "Tekijä",

  // "search.filters.applied.f.dateIssued.max": "End date",
  "search.filters.applied.f.dateIssued.max": "Loppupäivämäärä",

  // "search.filters.applied.f.dateIssued.min": "Start date",
  "search.filters.applied.f.dateIssued.min": "Alkupäivämäärä",

  // "search.filters.applied.f.dateSubmitted": "Date submitted",
  "search.filters.applied.f.dateSubmitted": "Tallennusajankohta",

  // "search.filters.applied.f.discoverable": "Non-discoverable",
  "search.filters.applied.f.discoverable": "Yksityinen",

  // "search.filters.applied.f.entityType": "Item Type",
  "search.filters.applied.f.entityType": "Tietueen tyyppi",

  // "search.filters.applied.f.has_content_in_original_bundle": "Has files",
  "search.filters.applied.f.has_content_in_original_bundle": "On tiedostoja",

  // "search.filters.applied.f.itemtype": "Type",
  "search.filters.applied.f.itemtype": "Tyyppi",

  // "search.filters.applied.f.namedresourcetype": "Status",
  "search.filters.applied.f.namedresourcetype": "Tila",

  // "search.filters.applied.f.subject": "Subject",
  "search.filters.applied.f.subject": "Asiasana",

  // "search.filters.applied.f.submitter": "Submitter",
  "search.filters.applied.f.submitter": "Tallentaja",

  // "search.filters.applied.f.jobTitle": "Job Title",
  "search.filters.applied.f.jobTitle": "Tehtävänimike",

  // "search.filters.applied.f.birthDate.max": "End birth date",
  "search.filters.applied.f.birthDate.max": "Viimeisin syntymäaika",

  // "search.filters.applied.f.birthDate.min": "Start birth date",
  "search.filters.applied.f.birthDate.min": "Varhaisin syntymäaika",

  // "search.filters.applied.f.supervisedBy": "Supervised by",
  "search.filters.applied.f.supervisedBy": "Ohjaajana:",

  // "search.filters.applied.f.withdrawn": "Withdrawn",
  "search.filters.applied.f.withdrawn": "Poistettu käytöstä",

  // "search.filters.filter.author.head": "Author",
  "search.filters.filter.author.head": "Tekijä",

  // "search.filters.filter.author.placeholder": "Author name",
  "search.filters.filter.author.placeholder": "Tekijän nimi",

  // "search.filters.filter.author.label": "Search author name",
  "search.filters.filter.author.label": "Hae tekijän nimellä",

  // "search.filters.filter.birthDate.head": "Birth Date",
  "search.filters.filter.birthDate.head": "Syntymäaika",

  // "search.filters.filter.birthDate.placeholder": "Birth Date",
  "search.filters.filter.birthDate.placeholder": "Syntymäaika",

  // "search.filters.filter.birthDate.label": "Search birth date",
  "search.filters.filter.birthDate.label": "Hae syntymäajalla",

  // "search.filters.filter.collapse": "Collapse filter",
  "search.filters.filter.collapse": "Sulje suodatin",

  // "search.filters.filter.creativeDatePublished.head": "Date Published",
  "search.filters.filter.creativeDatePublished.head": "Julkaisuaika",

  // "search.filters.filter.creativeDatePublished.placeholder": "Date Published",
  "search.filters.filter.creativeDatePublished.placeholder": "Julkaisuaika",

  // "search.filters.filter.creativeDatePublished.label": "Search date published",
  "search.filters.filter.creativeDatePublished.label": "Hae julkaisuaikaa",

  // "search.filters.filter.creativeWorkEditor.head": "Editor",
  "search.filters.filter.creativeWorkEditor.head": "Toimittaja",

  // "search.filters.filter.creativeWorkEditor.placeholder": "Editor",
  "search.filters.filter.creativeWorkEditor.placeholder": "Toimittaja",

  // "search.filters.filter.creativeWorkEditor.label": "Search editor",
  "search.filters.filter.creativeWorkEditor.label": "Hae toimittajaa",

  // "search.filters.filter.creativeWorkKeywords.head": "Subject",
  "search.filters.filter.creativeWorkKeywords.head": "Asiasana",

  // "search.filters.filter.creativeWorkKeywords.placeholder": "Subject",
  "search.filters.filter.creativeWorkKeywords.placeholder": "Asiasana",

  // "search.filters.filter.creativeWorkKeywords.label": "Search subject",
  "search.filters.filter.creativeWorkKeywords.label": "Hae asiasanaa",

  // "search.filters.filter.creativeWorkPublisher.head": "Publisher",
  "search.filters.filter.creativeWorkPublisher.head": "Julkaisija",

  // "search.filters.filter.creativeWorkPublisher.placeholder": "Publisher",
  "search.filters.filter.creativeWorkPublisher.placeholder": "Julkaisija",

  // "search.filters.filter.creativeWorkPublisher.label": "Search publisher",
  "search.filters.filter.creativeWorkPublisher.label": "Hae julkaisijaa",

  // "search.filters.filter.dateIssued.head": "Date",
  "search.filters.filter.dateIssued.head": "Päivämäärä",

  // "search.filters.filter.dateIssued.max.placeholder": "Maximum Date",
  "search.filters.filter.dateIssued.max.placeholder": "Suurin päivämäärä",

  // "search.filters.filter.dateIssued.max.label": "End",
  "search.filters.filter.dateIssued.max.label": "Loppu",

  // "search.filters.filter.dateIssued.min.placeholder": "Minimum Date",
  "search.filters.filter.dateIssued.min.placeholder": "Pienin päivämäärä",

  // "search.filters.filter.dateIssued.min.label": "Start",
  "search.filters.filter.dateIssued.min.label": "Alku",

  // "search.filters.filter.dateSubmitted.head": "Date submitted",
  "search.filters.filter.dateSubmitted.head": "Tallennusajankohta",

  // "search.filters.filter.dateSubmitted.placeholder": "Date submitted",
  "search.filters.filter.dateSubmitted.placeholder": "Tallennnusajankohta",

  // "search.filters.filter.dateSubmitted.label": "Search date submitted",
  "search.filters.filter.dateSubmitted.label": "Hakupäivä lähetetty",

  // "search.filters.filter.discoverable.head": "Non-discoverable",
  "search.filters.filter.discoverable.head": "Yksityinen",

  // "search.filters.filter.withdrawn.head": "Withdrawn",
  "search.filters.filter.withdrawn.head": "Poistettu käytöstä",

  // "search.filters.filter.entityType.head": "Item Type",
  "search.filters.filter.entityType.head": "Tietueen tyyppi",

  // "search.filters.filter.entityType.placeholder": "Item Type",
  "search.filters.filter.entityType.placeholder": "Tietueen tyyppi",

  // "search.filters.filter.entityType.label": "Search item type",
  "search.filters.filter.entityType.label": "Hae tietueen tyyppiä",

  // "search.filters.filter.expand": "Expand filter",
  "search.filters.filter.expand": "Laajenna suodinta",

  // "search.filters.filter.has_content_in_original_bundle.head": "Has files",
  "search.filters.filter.has_content_in_original_bundle.head": "On tiedostoja",

  // "search.filters.filter.itemtype.head": "Type",
  "search.filters.filter.itemtype.head": "Tyyppi",

  // "search.filters.filter.itemtype.placeholder": "Type",
  "search.filters.filter.itemtype.placeholder": "Tyyppi",

  // "search.filters.filter.itemtype.label": "Search type",
  "search.filters.filter.itemtype.label": "Hakutyyppi",

  // "search.filters.filter.jobTitle.head": "Job Title",
  "search.filters.filter.jobTitle.head": "Tehtävänimike",

  // "search.filters.filter.jobTitle.placeholder": "Job Title",
  "search.filters.filter.jobTitle.placeholder": "Tehtävänimike",

  // "search.filters.filter.jobTitle.label": "Search job title",
  "search.filters.filter.jobTitle.label": "Hae tehtävänimikettä",

  // "search.filters.filter.knowsLanguage.head": "Known language",
  "search.filters.filter.knowsLanguage.head": "Tunnettu kieli",

  // "search.filters.filter.knowsLanguage.placeholder": "Known language",
  "search.filters.filter.knowsLanguage.placeholder": "Tunnettu kieli",

  // "search.filters.filter.knowsLanguage.label": "Search known language",
  "search.filters.filter.knowsLanguage.label": "Hae tunnettua kieltä",

  // "search.filters.filter.namedresourcetype.head": "Status",
  "search.filters.filter.namedresourcetype.head": "Tila",

  // "search.filters.filter.namedresourcetype.placeholder": "Status",
  "search.filters.filter.namedresourcetype.placeholder": "Tila",

  // "search.filters.filter.namedresourcetype.label": "Search status",
  "search.filters.filter.namedresourcetype.label": "Haun tila",

  // "search.filters.filter.objectpeople.head": "People",
  "search.filters.filter.objectpeople.head": "Käyttäjät",

  // "search.filters.filter.objectpeople.placeholder": "People",
  "search.filters.filter.objectpeople.placeholder": "Käyttäjät",

  // "search.filters.filter.objectpeople.label": "Search people",
  "search.filters.filter.objectpeople.label": "Hae ihmisiä",

  // "search.filters.filter.organizationAddressCountry.head": "Country",
  "search.filters.filter.organizationAddressCountry.head": "Maa",

  // "search.filters.filter.organizationAddressCountry.placeholder": "Country",
  "search.filters.filter.organizationAddressCountry.placeholder": "Maa",

  // "search.filters.filter.organizationAddressCountry.label": "Search country",
  "search.filters.filter.organizationAddressCountry.label": "Hae maata",

  // "search.filters.filter.organizationAddressLocality.head": "City",
  "search.filters.filter.organizationAddressLocality.head": "Kaupunki",

  // "search.filters.filter.organizationAddressLocality.placeholder": "City",
  "search.filters.filter.organizationAddressLocality.placeholder": "Kaupunki",

  // "search.filters.filter.organizationAddressLocality.label": "Search city",
  "search.filters.filter.organizationAddressLocality.label": "Hae kaupunkia",

  // "search.filters.filter.organizationFoundingDate.head": "Date Founded",
  "search.filters.filter.organizationFoundingDate.head": "Perustamispäivämäärä",

  // "search.filters.filter.organizationFoundingDate.placeholder": "Date Founded",
  "search.filters.filter.organizationFoundingDate.placeholder": "Perustamispäivämäärä",

  // "search.filters.filter.organizationFoundingDate.label": "Search date founded",
  "search.filters.filter.organizationFoundingDate.label": "Hae perustamispäivämäärää",

  // "search.filters.filter.scope.head": "Scope",
  "search.filters.filter.scope.head": "Rajaus",

  // "search.filters.filter.scope.placeholder": "Scope filter",
  "search.filters.filter.scope.placeholder": "Hakusuodattimet",

  // "search.filters.filter.scope.label": "Search scope filter",
  "search.filters.filter.scope.label": "Hae hakusuodatinta",

  // "search.filters.filter.show-less": "Collapse",
  "search.filters.filter.show-less": "Sulje",

  // "search.filters.filter.show-more": "Show more",
  "search.filters.filter.show-more": "Näytä lisää",

  // "search.filters.filter.subject.head": "Subject",
  "search.filters.filter.subject.head": "Asiasana",

  // "search.filters.filter.subject.placeholder": "Subject",
  "search.filters.filter.subject.placeholder": "Asiasana",

  // "search.filters.filter.subject.label": "Search subject",
  "search.filters.filter.subject.label": "Hae asiasanaa",

  // "search.filters.filter.submitter.head": "Submitter",
  "search.filters.filter.submitter.head": "Tallentaja",

  // "search.filters.filter.submitter.placeholder": "Submitter",
  "search.filters.filter.submitter.placeholder": "Tallentaja",

  // "search.filters.filter.submitter.label": "Search submitter",
  "search.filters.filter.submitter.label": "Hae tallentajaa",

  // "search.filters.filter.show-tree": "Browse {{ name }} tree",
  "search.filters.filter.show-tree": "Selaa {{ name }}-puuta",

  // "search.filters.filter.supervisedBy.head": "Supervised By",
  "search.filters.filter.supervisedBy.head": "Ohjaajana:",

  // "search.filters.filter.supervisedBy.placeholder": "Supervised By",
  "search.filters.filter.supervisedBy.placeholder": "Ohjaajana:",

  // "search.filters.filter.supervisedBy.label": "Search Supervised By",
  "search.filters.filter.supervisedBy.label": "Hae ohjaajan mukaan",

  // "search.filters.entityType.JournalIssue": "Journal Issue",
  "search.filters.entityType.JournalIssue": "Kausijulkaisun numero",

  // "search.filters.entityType.JournalVolume": "Journal Volume",
  "search.filters.entityType.JournalVolume": "Kausijulkaisun vuosikerta",

  // "search.filters.entityType.OrgUnit": "Organizational Unit",
  "search.filters.entityType.OrgUnit": "Organisaatioyksikkö",

  // "search.filters.has_content_in_original_bundle.true": "Yes",
  "search.filters.has_content_in_original_bundle.true": "Kyllä",

  // "search.filters.has_content_in_original_bundle.false": "No",
  "search.filters.has_content_in_original_bundle.false": "Ei",

  // "search.filters.discoverable.true": "No",
  "search.filters.discoverable.true": "Ei",

  // "search.filters.discoverable.false": "Yes",
  "search.filters.discoverable.false": "Kyllä",

  // "search.filters.withdrawn.true": "Yes",
  "search.filters.withdrawn.true": "Kyllä",

  // "search.filters.withdrawn.false": "No",
  "search.filters.withdrawn.false": "Ei",

  // "search.filters.head": "Filters",
  "search.filters.head": "Suodattimet",

  // "search.filters.reset": "Reset filters",
  "search.filters.reset": "Tyhjennä suodattimet",

  // "search.filters.search.submit": "Submit",
  "search.filters.search.submit": "Lähetä",

  // "search.form.search": "Search",
  "search.form.search": "Hae",

  // "search.form.search_dspace": "All repository",
  "search.form.search_dspace": "Koko julkaisuarkisto",

  // "search.form.scope.all": "All of DSpace",
  "search.form.scope.all": "Koko julkaisuarkisto",

  // "search.results.head": "Search Results",
  "search.results.head": "Hakutulokset",

  // "search.results.no-results": "Your search returned no results. Having trouble finding what you're looking for? Try putting",
  "search.results.no-results": "Ei hakutuloksia. Jos sinulla on hakuongelmia, voit",

  // "search.results.no-results-link": "quotes around it",
  "search.results.no-results-link": "käyttää lainausmerkkejä",

  // "search.results.empty": "Your search returned no results.",
  "search.results.empty": "Ei hakutuloksia.",

  // "search.results.view-result": "View",
  "search.results.view-result": "Näytä",

  // "search.results.response.500": "An error occurred during query execution, please try again later",
  "search.results.response.500": "Virhe hakua suoritettaessa, yritä myöhemmin uudelleen",

  // "default.search.results.head": "Search Results",
  "default.search.results.head": "Hakutulokset",

  // "default-relationships.search.results.head": "Search Results",
  "default-relationships.search.results.head": "Hakutulokset",

  // "search.sidebar.close": "Back to results",
  "search.sidebar.close": "Paluu tuloksiin",

  // "search.sidebar.filters.title": "Filters",
  "search.sidebar.filters.title": "Suodattimet",

  // "search.sidebar.open": "Search Tools",
  "search.sidebar.open": "Hakutyökalut",

  // "search.sidebar.results": "results",
  "search.sidebar.results": "tulokset",

  // "search.sidebar.settings.rpp": "Results per page",
  "search.sidebar.settings.rpp": "Tulosta sivulla",

  // "search.sidebar.settings.sort-by": "Sort By",
  "search.sidebar.settings.sort-by": "Järjestä",

  // "search.sidebar.settings.title": "Settings",
  "search.sidebar.settings.title": "Asetukset",

  // "search.view-switch.show-detail": "Show detail",
  "search.view-switch.show-detail": "Näytä lisätiedot",

  // "search.view-switch.show-grid": "Show as grid",
  "search.view-switch.show-grid": "Näydä ruudukkona",

  // "search.view-switch.show-list": "Show as list",
  "search.view-switch.show-list": "Näytä luettelona",

  // "sorting.ASC": "Ascending",
  "sorting.ASC": "Laskeva",

  // "sorting.DESC": "Descending",
  "sorting.DESC": "Nouseva",

  // "sorting.dc.title.ASC": "Title Ascending",
  "sorting.dc.title.ASC": "Nimeke (A-Ö)",

  // "sorting.dc.title.DESC": "Title Descending",
  "sorting.dc.title.DESC": "Nimeke (Ö-A)",

  // "sorting.score.ASC": "Least Relevant",
  "sorting.score.ASC": "Vähiten relevantti",

  // "sorting.score.DESC": "Most Relevant",
  "sorting.score.DESC": "Relevantein",

  // "sorting.dc.date.issued.ASC": "Date Issued Ascending",
  "sorting.dc.date.issued.ASC": "Julkaisuaika nouseva",

  // "sorting.dc.date.issued.DESC": "Date Issued Descending",
  "sorting.dc.date.issued.DESC": "Julkaisuaika laskeva",

  // "sorting.dc.date.accessioned.ASC": "Accessioned Date Ascending",
  "sorting.dc.date.accessioned.ASC": "Hyväksymispäivä nouseva",

  // "sorting.dc.date.accessioned.DESC": "Accessioned Date Descending",
  "sorting.dc.date.accessioned.DESC": "Hyväksymispäivä laskeva",

  // "sorting.lastModified.ASC": "Last modified Ascending",
  "sorting.lastModified.ASC": "Viimeksi muokattu nouseva",

  // "sorting.lastModified.DESC": "Last modified Descending",
  "sorting.lastModified.DESC": "Viimeksi muokattu laskeva",

  // "statistics.title": "Statistics",
  "statistics.title": "Tilastot",

  // "statistics.header": "Statistics for {{ scope }}",
  "statistics.header": "{{ scope }}:n tilastot",

  // "statistics.breadcrumbs": "Statistics",
  "statistics.breadcrumbs": "Tilastot",

  // "statistics.page.no-data": "No data available",
  "statistics.page.no-data": "Ei dataa",

  // "statistics.table.no-data": "No data available",
  "statistics.table.no-data": "Ei dataa",

  // "statistics.table.title.TotalVisits": "Total visits",
  "statistics.table.title.TotalVisits": "Käyntejä  yhteensä",

  // "statistics.table.title.TotalVisitsPerMonth": "Total visits per month",
  "statistics.table.title.TotalVisitsPerMonth": "Käyntejä kuukaudessa",

  // "statistics.table.title.TotalDownloads": "File Visits",
  "statistics.table.title.TotalDownloads": "Tiedostokäyntejä",

  // "statistics.table.title.TopCountries": "Top country views",
  "statistics.table.title.TopCountries": "Eniten katseluita maittain",

  // "statistics.table.title.TopCities": "Top city views",
  "statistics.table.title.TopCities": "Eniten katseluita kaupungeittain",

  // "statistics.table.header.views": "Views",
  "statistics.table.header.views": "Katseluita",

  // "statistics.table.no-name": "(object name could not be loaded)",
  "statistics.table.no-name": "(kohteen nimeä ei voitu ladata)",

  // "submission.edit.breadcrumbs": "Edit Submission",
  "submission.edit.breadcrumbs": "Muokkaa tallennusta",

  // "submission.edit.title": "Edit Submission",
  "submission.edit.title": "Muokkaa tallennusta",

  // "submission.general.cancel": "Cancel",
  "submission.general.cancel": "Peruuta",

  // "submission.general.cannot_submit": "You don't have permission to make a new submission.",
  "submission.general.cannot_submit": "Sinulla ei ole oikeuksia aineiston tallentamiseen.",

  // "submission.general.deposit": "Deposit",
  "submission.general.deposit": "Tallenna",

  // "submission.general.discard.confirm.cancel": "Cancel",
  "submission.general.discard.confirm.cancel": "Peruuta",

  // "submission.general.discard.confirm.info": "This operation can't be undone. Are you sure?",
  "submission.general.discard.confirm.info": "Tätä operaatiota ei voi perua. Oletko varma?",

  // "submission.general.discard.confirm.submit": "Yes, I'm sure",
  "submission.general.discard.confirm.submit": "Kyllä, olen varma",

  // "submission.general.discard.confirm.title": "Discard submission",
  "submission.general.discard.confirm.title": "Hylkää tallennus",

  // "submission.general.discard.submit": "Discard",
  "submission.general.discard.submit": "Hylkää",

  // "submission.general.info.saved": "Saved",
  "submission.general.info.saved": "Tallennettu",

  // "submission.general.info.pending-changes": "Unsaved changes",
  "submission.general.info.pending-changes": "Tallentamattomat muutokset",

  // "submission.general.save": "Save",
  "submission.general.save": "Tallenna",

  // "submission.general.save-later": "Save for later",
  "submission.general.save-later": "Tallenna myöhemmäksi",

  // "submission.import-external.page.title": "Import metadata from an external source",
  "submission.import-external.page.title": "Importoi metadata ulkoisesta lähteestä",

  // "submission.import-external.title": "Import metadata from an external source",
  "submission.import-external.title": "Importoi metadata ulkoisesta lähteestä",

  // "submission.import-external.title.Journal": "Import a journal from an external source",
  "submission.import-external.title.Journal": "Importoi Muokkaa kausijulkaisu ulkoisesta lähteestä",

  // "submission.import-external.title.JournalIssue": "Import a journal issue from an external source",
  "submission.import-external.title.JournalIssue": "Importoi kausijulkaisun numero ulkoisesta lähteestä",

  // "submission.import-external.title.JournalVolume": "Import a journal volume from an external source",
  "submission.import-external.title.JournalVolume": "Importoi kausijulkaisun vuosikerta ulkoisesta lähteestä",

  // "submission.import-external.title.OrgUnit": "Import a publisher from an external source",
  "submission.import-external.title.OrgUnit": "Importoi julkaisija ulkoisesta lähteestä",

  // "submission.import-external.title.Person": "Import a person from an external source",
  "submission.import-external.title.Person": "Importoi käyttäjä ulkoisesta lähteestä",

  // "submission.import-external.title.Project": "Import a project from an external source",
  "submission.import-external.title.Project": "Importoi projekti ulkoisesta lähteestä",

  // "submission.import-external.title.Publication": "Import a publication from an external source",
  "submission.import-external.title.Publication": "Importoi julkaisu ulkoisesta lähteestä",

  // "submission.import-external.title.none": "Import metadata from an external source",
  "submission.import-external.title.none": "Importoi metadata ulkoisesta lähteestä",

  // "submission.import-external.page.hint": "Enter a query above to find items from the web to import in to DSpace.",
  "submission.import-external.page.hint": "Anna hakulauseke etsiäksesi verkosta julkaisuarkistoon importoitavia tietueita.",

  // "submission.import-external.back-to-my-dspace": "Back to MyDSpace",
  "submission.import-external.back-to-my-dspace": "Paluu omiin tietoihin",

  // "submission.import-external.search.placeholder": "Search the external source",
  "submission.import-external.search.placeholder": "Hae ulkoisesta lähteestä",

  // "submission.import-external.search.button": "Search",
  "submission.import-external.search.button": "Hae",

  // "submission.import-external.search.button.hint": "Write some words to search",
  "submission.import-external.search.button.hint": "Anna muutama hakusana",

  // "submission.import-external.search.source.hint": "Pick an external source",
  "submission.import-external.search.source.hint": "Valitse ulkoinen lähde",

  // "submission.import-external.source.arxiv": "arXiv",
  "submission.import-external.source.arxiv": "arXiv",

  // "submission.import-external.source.ads": "NASA/ADS",
  "submission.import-external.source.ads": "NASA/ADS",

  // "submission.import-external.source.cinii": "CiNii",
  "submission.import-external.source.cinii": "CiNii",

  // "submission.import-external.source.crossref": "CrossRef",
  "submission.import-external.source.crossref": "CrossRef",

  // "submission.import-external.source.datacite": "DataCite",
  "submission.import-external.source.datacite": "DataCite",

  // "submission.import-external.source.scielo": "SciELO",
  "submission.import-external.source.scielo": "SciELO",

  // "submission.import-external.source.scopus": "Scopus",
  "submission.import-external.source.scopus": "Scopus",

  // "submission.import-external.source.vufind": "VuFind",
  "submission.import-external.source.vufind": "VuFind",

  // "submission.import-external.source.wos": "Web Of Science",
  "submission.import-external.source.wos": "Web Of Science",

  // "submission.import-external.source.orcidWorks": "ORCID",
  "submission.import-external.source.orcidWorks": "ORCID",

  // "submission.import-external.source.epo": "European Patent Office (EPO)",
  "submission.import-external.source.epo": "Euroopan patenttivirasto (EPO)",

  // "submission.import-external.source.loading": "Loading ...",
  "submission.import-external.source.loading": "Ladataan ...",

  // "submission.import-external.source.sherpaJournal": "SHERPA Journals",
  "submission.import-external.source.sherpaJournal": "SHERPA-kausijulkaisut",

  // "submission.import-external.source.sherpaJournalIssn": "SHERPA Journals by ISSN",
  "submission.import-external.source.sherpaJournalIssn": "SHERPA-kausijulkaisut ISSN-tunnuksen mukaan",

  // "submission.import-external.source.sherpaPublisher": "SHERPA Publishers",
  "submission.import-external.source.sherpaPublisher": "SHERPA-kustantajat",

  // "submission.import-external.source.openAIREFunding": "Funding OpenAIRE API",
  "submission.import-external.source.openAIREFunding": "OpenAIRE API-rahoitus",

  // "submission.import-external.source.orcid": "ORCID",
  "submission.import-external.source.orcid": "ORCID-tunniste",

  // "submission.import-external.source.pubmed": "Pubmed",
  "submission.import-external.source.pubmed": "Pubmed",

  // "submission.import-external.source.pubmedeu": "Pubmed Europe",
  "submission.import-external.source.pubmedeu": "Euroopan Pubmed",

  // "submission.import-external.source.lcname": "Library of Congress Names",
  "submission.import-external.source.lcname": "Library of Congress -nimet",

  // "submission.import-external.preview.title": "Item Preview",
  "submission.import-external.preview.title": "Tietueen esikatselu",

  // "submission.import-external.preview.title.Publication": "Publication Preview",
  "submission.import-external.preview.title.Publication": "Julkaisun esikatselu",

  // "submission.import-external.preview.title.none": "Item Preview",
  "submission.import-external.preview.title.none": "Tietueen esikatselu",

  // "submission.import-external.preview.title.Journal": "Journal Preview",
  "submission.import-external.preview.title.Journal": "Kausijulkaisun esikatselu",

  // "submission.import-external.preview.title.OrgUnit": "Organizational Unit Preview",
  "submission.import-external.preview.title.OrgUnit": "Organisaatioyksikön esikatselu",

  // "submission.import-external.preview.title.Person": "Person Preview",
  "submission.import-external.preview.title.Person": "Käyttäjän esikatselu",

  // "submission.import-external.preview.title.Project": "Project Preview",
  "submission.import-external.preview.title.Project": "Projektin esikatselu",

  // "submission.import-external.preview.subtitle": "The metadata below was imported from an external source. It will be pre-filled when you start the submission.",
  "submission.import-external.preview.subtitle": "Alla oleva metadata importoitiin ulkoisesta lähteestä. Sillä esitäytetään metadata, kun aloitat tallennuksen.",

  // "submission.import-external.preview.button.import": "Start submission",
  "submission.import-external.preview.button.import": "Aloita tallentaminen",

  // "submission.import-external.preview.error.import.title": "Submission error",
  "submission.import-external.preview.error.import.title": "Tallennusvirhe",

  // "submission.import-external.preview.error.import.body": "An error occurs during the external source entry import process.",
  "submission.import-external.preview.error.import.body": "Virhe importoitaessa tietuetta ulkoisesta lähteestä.",

  // "submission.sections.describe.relationship-lookup.close": "Close",
  "submission.sections.describe.relationship-lookup.close": "Sulje",

  // "submission.sections.describe.relationship-lookup.external-source.added": "Successfully added local entry to the selection",
  "submission.sections.describe.relationship-lookup.external-source.added": "Paikallinen kohde lisätty valintaan",

  // "submission.sections.describe.relationship-lookup.external-source.import-button-title.isAuthorOfPublication": "Import remote author",
  "submission.sections.describe.relationship-lookup.external-source.import-button-title.isAuthorOfPublication": "Importoi tekijä ulkoisesta lähteestä",

  // "submission.sections.describe.relationship-lookup.external-source.import-button-title.Journal": "Import remote journal",
  "submission.sections.describe.relationship-lookup.external-source.import-button-title.Journal": "Importoi kausijulkaisu ulkoisesta lähteestä",

  // "submission.sections.describe.relationship-lookup.external-source.import-button-title.Journal Issue": "Import remote journal issue",
  "submission.sections.describe.relationship-lookup.external-source.import-button-title.Journal Issue": "Importoi kausijulkaisun numero ulkoisesta lähteestä",

  // "submission.sections.describe.relationship-lookup.external-source.import-button-title.Journal Volume": "Import remote journal volume",
  "submission.sections.describe.relationship-lookup.external-source.import-button-title.Journal Volume": "Importoi kausijulkaisun vuosikerta ulkoisesta lähteestä",

  // "submission.sections.describe.relationship-lookup.external-source.import-button-title.isProjectOfPublication": "Project",
  "submission.sections.describe.relationship-lookup.external-source.import-button-title.isProjectOfPublication": "Projekti",

  // "submission.sections.describe.relationship-lookup.external-source.import-button-title.none": "Import remote item",
  "submission.sections.describe.relationship-lookup.external-source.import-button-title.none": "Importoi tietue ulkoisesta lähteestä",

  // "submission.sections.describe.relationship-lookup.external-source.import-button-title.Event": "Import remote event",
  "submission.sections.describe.relationship-lookup.external-source.import-button-title.Event": "Importoi tapahtuma ulkoisesta lähteestä",

  // "submission.sections.describe.relationship-lookup.external-source.import-button-title.Product": "Import remote product",
  "submission.sections.describe.relationship-lookup.external-source.import-button-title.Product": "Importoi tuote ulkoisesta lähteestä",

  // "submission.sections.describe.relationship-lookup.external-source.import-button-title.Equipment": "Import remote equipment",
  "submission.sections.describe.relationship-lookup.external-source.import-button-title.Equipment": "Importoi laite ulkoisesta lähteestä",

  // "submission.sections.describe.relationship-lookup.external-source.import-button-title.OrgUnit": "Import remote organizational unit",
  "submission.sections.describe.relationship-lookup.external-source.import-button-title.OrgUnit": "Importoi organisaatioyksikkö ulkoisesta lähteestä",

  // "submission.sections.describe.relationship-lookup.external-source.import-button-title.Funding": "Import remote fund",
  "submission.sections.describe.relationship-lookup.external-source.import-button-title.Funding": "Importoi rahoitus ulkoisesta lähteestä",

  // "submission.sections.describe.relationship-lookup.external-source.import-button-title.Person": "Import remote person",
  "submission.sections.describe.relationship-lookup.external-source.import-button-title.Person": "Importoi käyttäjä ulkoisesta lähteestä",

  // "submission.sections.describe.relationship-lookup.external-source.import-button-title.Patent": "Import remote patent",
  "submission.sections.describe.relationship-lookup.external-source.import-button-title.Patent": "Importoi patentti ulkoisesta lähteestä",

  // "submission.sections.describe.relationship-lookup.external-source.import-button-title.Project": "Import remote project",
  "submission.sections.describe.relationship-lookup.external-source.import-button-title.Project": "Importoi projekti ulkoisesta lähteestä",

  // "submission.sections.describe.relationship-lookup.external-source.import-button-title.Publication": "Import remote publication",
  "submission.sections.describe.relationship-lookup.external-source.import-button-title.Publication": "Importoi julkaisu ulkoisesta lähteestä",

  // "submission.sections.describe.relationship-lookup.external-source.import-modal.isProjectOfPublication.added.new-entity": "New Entity Added!",
  "submission.sections.describe.relationship-lookup.external-source.import-modal.isProjectOfPublication.added.new-entity": "Uusi entiteetti lisätty",

  // "submission.sections.describe.relationship-lookup.external-source.import-modal.isProjectOfPublication.title": "Project",
  "submission.sections.describe.relationship-lookup.external-source.import-modal.isProjectOfPublication.title": "Projekti",

  // "submission.sections.describe.relationship-lookup.external-source.import-modal.head.openAIREFunding": "Funding OpenAIRE API",
  "submission.sections.describe.relationship-lookup.external-source.import-modal.head.openAIREFunding": "Funding OpenAIRE API-rahoitus",

  // "submission.sections.describe.relationship-lookup.external-source.import-modal.isAuthorOfPublication.title": "Import Remote Author",
  "submission.sections.describe.relationship-lookup.external-source.import-modal.isAuthorOfPublication.title": "Importoi tekijä ulkoisesta lähteestä",

  // "submission.sections.describe.relationship-lookup.external-source.import-modal.isAuthorOfPublication.added.local-entity": "Successfully added local author to the selection",
  "submission.sections.describe.relationship-lookup.external-source.import-modal.isAuthorOfPublication.added.local-entity": "Paikallinen tekijä lisätty valintaan",

  // "submission.sections.describe.relationship-lookup.external-source.import-modal.isAuthorOfPublication.added.new-entity": "Successfully imported and added external author to the selection",
  "submission.sections.describe.relationship-lookup.external-source.import-modal.isAuthorOfPublication.added.new-entity": "Ulkoinen tekijä importoitu ja lisätty valintaan",

  // "submission.sections.describe.relationship-lookup.external-source.import-modal.authority": "Authority",
  "submission.sections.describe.relationship-lookup.external-source.import-modal.authority": "Auktoriteetti",

  // "submission.sections.describe.relationship-lookup.external-source.import-modal.authority.new": "Import as a new local authority entry",
  "submission.sections.describe.relationship-lookup.external-source.import-modal.authority.new": "Importoi uudeksi paikalliseksi auktoriteettikohteeksi",

  // "submission.sections.describe.relationship-lookup.external-source.import-modal.cancel": "Cancel",
  "submission.sections.describe.relationship-lookup.external-source.import-modal.cancel": "Peruuta",

  // "submission.sections.describe.relationship-lookup.external-source.import-modal.collection": "Select a collection to import new entries to",
  "submission.sections.describe.relationship-lookup.external-source.import-modal.collection": "Valitse kokoelma, johon uudet kohteet importoidaan",

  // "submission.sections.describe.relationship-lookup.external-source.import-modal.entities": "Entities",
  "submission.sections.describe.relationship-lookup.external-source.import-modal.entities": "Kokonaisuudet",

  // "submission.sections.describe.relationship-lookup.external-source.import-modal.entities.new": "Import as a new local entity",
  "submission.sections.describe.relationship-lookup.external-source.import-modal.entities.new": "Importoi uudeksi paikalliseksi kokonaisuudeksi",

  // "submission.sections.describe.relationship-lookup.external-source.import-modal.head.lcname": "Importing from LC Name",
  "submission.sections.describe.relationship-lookup.external-source.import-modal.head.lcname": "Importointi Library of Congress -nimestä",

  // "submission.sections.describe.relationship-lookup.external-source.import-modal.head.orcid": "Importing from ORCID",
  "submission.sections.describe.relationship-lookup.external-source.import-modal.head.orcid": "Importointi ORCIDista",

  // "submission.sections.describe.relationship-lookup.external-source.import-modal.head.sherpaJournal": "Importing from Sherpa Journal",
  "submission.sections.describe.relationship-lookup.external-source.import-modal.head.sherpaJournal": "Importointi Sherpa-julkaisusta",

  // "submission.sections.describe.relationship-lookup.external-source.import-modal.head.sherpaPublisher": "Importing from Sherpa Publisher",
  "submission.sections.describe.relationship-lookup.external-source.import-modal.head.sherpaPublisher": "Importointi Sherpa-julkaisijalta",

  // "submission.sections.describe.relationship-lookup.external-source.import-modal.head.pubmed": "Importing from PubMed",
  "submission.sections.describe.relationship-lookup.external-source.import-modal.head.pubmed": "Importointi PubMedista",

  // "submission.sections.describe.relationship-lookup.external-source.import-modal.head.arxiv": "Importing from arXiv",
  "submission.sections.describe.relationship-lookup.external-source.import-modal.head.arxiv": "Importointi arXivista",

  // "submission.sections.describe.relationship-lookup.external-source.import-modal.import": "Import",
  "submission.sections.describe.relationship-lookup.external-source.import-modal.import": "Importoi",

  // "submission.sections.describe.relationship-lookup.external-source.import-modal.Journal.title": "Import Remote Journal",
  "submission.sections.describe.relationship-lookup.external-source.import-modal.Journal.title": "Importoi kausijulkaisu ulkoisesta lähteestä",

  // "submission.sections.describe.relationship-lookup.external-source.import-modal.Journal.added.local-entity": "Successfully added local journal to the selection",
  "submission.sections.describe.relationship-lookup.external-source.import-modal.Journal.added.local-entity": "Paikallinen kausijulkaisu lisätty valintaan",

  // "submission.sections.describe.relationship-lookup.external-source.import-modal.Journal.added.new-entity": "Successfully imported and added external journal to the selection",
  "submission.sections.describe.relationship-lookup.external-source.import-modal.Journal.added.new-entity": "Ulkoinen kausijulkaisu importoitu ja lisätty valintaan",

  // "submission.sections.describe.relationship-lookup.external-source.import-modal.Journal Issue.title": "Import Remote Journal Issue",
  "submission.sections.describe.relationship-lookup.external-source.import-modal.Journal Issue.title": "Importoi kausijulkaisun numero ulkoisesta lähteestä",

  // "submission.sections.describe.relationship-lookup.external-source.import-modal.Journal Issue.added.local-entity": "Successfully added local journal issue to the selection",
  "submission.sections.describe.relationship-lookup.external-source.import-modal.Journal Issue.added.local-entity": "Paikallinen kausijulkaisun numero lisätty valintaan",

  // "submission.sections.describe.relationship-lookup.external-source.import-modal.Journal Issue.added.new-entity": "Successfully imported and added external journal issue to the selection",
  "submission.sections.describe.relationship-lookup.external-source.import-modal.Journal Issue.added.new-entity": "Ulkoinen kausijulkaisun numero importoitu ja lisätty valintaan",

  // "submission.sections.describe.relationship-lookup.external-source.import-modal.Journal Volume.title": "Import Remote Journal Volume",
  "submission.sections.describe.relationship-lookup.external-source.import-modal.Journal Volume.title": "Importoi kausijulkaisun vuosikerta ulkoisesta lähteestä",

  // "submission.sections.describe.relationship-lookup.external-source.import-modal.Journal Volume.added.local-entity": "Successfully added local journal volume to the selection",
  "submission.sections.describe.relationship-lookup.external-source.import-modal.Journal Volume.added.local-entity": "Paikallinen kausijulkaisun vuosikerta lisätty valintaan",

  // "submission.sections.describe.relationship-lookup.external-source.import-modal.Journal Volume.added.new-entity": "Successfully imported and added external journal volume to the selection",
  "submission.sections.describe.relationship-lookup.external-source.import-modal.Journal Volume.added.new-entity": "Ulkoinen kausijulkaisun vuosikerta importoitu ja lisätty valintaan",

  // "submission.sections.describe.relationship-lookup.external-source.import-modal.select": "Select a local match:",
  "submission.sections.describe.relationship-lookup.external-source.import-modal.select": "Valitse paikallinen vastaavuus:",

  // "submission.sections.describe.relationship-lookup.search-tab.deselect-all": "Deselect all",
  "submission.sections.describe.relationship-lookup.search-tab.deselect-all": "Poista kaikkien valinta",

  // "submission.sections.describe.relationship-lookup.search-tab.deselect-page": "Deselect page",
  "submission.sections.describe.relationship-lookup.search-tab.deselect-page": "Poista sivun valinta",

  // "submission.sections.describe.relationship-lookup.search-tab.loading": "Loading...",
  "submission.sections.describe.relationship-lookup.search-tab.loading": "Ladataan...",

  // "submission.sections.describe.relationship-lookup.search-tab.placeholder": "Search query",
  "submission.sections.describe.relationship-lookup.search-tab.placeholder": "Hakulauseke",

  // "submission.sections.describe.relationship-lookup.search-tab.search": "Go",
  "submission.sections.describe.relationship-lookup.search-tab.search": "Ok",

  // "submission.sections.describe.relationship-lookup.search-tab.search-form.placeholder": "Search...",
  "submission.sections.describe.relationship-lookup.search-tab.search-form.placeholder": "Haetaan...",

  // "submission.sections.describe.relationship-lookup.search-tab.select-all": "Select all",
  "submission.sections.describe.relationship-lookup.search-tab.select-all": "Valitse kaikki",

  // "submission.sections.describe.relationship-lookup.search-tab.select-page": "Select page",
  "submission.sections.describe.relationship-lookup.search-tab.select-page": "Valitse sivu",

  // "submission.sections.describe.relationship-lookup.selected": "Selected {{ size }} items",
  "submission.sections.describe.relationship-lookup.selected": "Valittu {{ size }} tietuetta",

  // "submission.sections.describe.relationship-lookup.search-tab.tab-title.isAuthorOfPublication": "Local Authors ({{ count }})",
  "submission.sections.describe.relationship-lookup.search-tab.tab-title.isAuthorOfPublication": "Paikalliset tekijät ({{ count }})",

  // "submission.sections.describe.relationship-lookup.search-tab.tab-title.isJournalOfPublication": "Local Journals ({{ count }})",
  "submission.sections.describe.relationship-lookup.search-tab.tab-title.isJournalOfPublication": "Paikalliset kausijulkaisut ({{ count }})",

  // "submission.sections.describe.relationship-lookup.search-tab.tab-title.Project": "Local Projects ({{ count }})",
  "submission.sections.describe.relationship-lookup.search-tab.tab-title.Project": "Paikalliset projektit ({{ count }})",

  // "submission.sections.describe.relationship-lookup.search-tab.tab-title.Publication": "Local Publications ({{ count }})",
  "submission.sections.describe.relationship-lookup.search-tab.tab-title.Publication": "Paikalliset julkaisut ({{ count }})",

  // "submission.sections.describe.relationship-lookup.search-tab.tab-title.Person": "Local Authors ({{ count }})",
  "submission.sections.describe.relationship-lookup.search-tab.tab-title.Person": "Paikalliset tekijät ({{ count }})",

  // "submission.sections.describe.relationship-lookup.search-tab.tab-title.OrgUnit": "Local Organizational Units ({{ count }})",
  "submission.sections.describe.relationship-lookup.search-tab.tab-title.OrgUnit": "Paikalliset organisaatioyksiköt ({{ count }})",

  // "submission.sections.describe.relationship-lookup.search-tab.tab-title.DataPackage": "Local Data Packages ({{ count }})",
  "submission.sections.describe.relationship-lookup.search-tab.tab-title.DataPackage": "Paikalliset datapaketit ({{ count }})",

  // "submission.sections.describe.relationship-lookup.search-tab.tab-title.DataFile": "Local Data Files ({{ count }})",
  "submission.sections.describe.relationship-lookup.search-tab.tab-title.DataFile": "Paikalliset datatiedostot ({{ count }})",

  // "submission.sections.describe.relationship-lookup.search-tab.tab-title.Journal": "Local Journals ({{ count }})",
  "submission.sections.describe.relationship-lookup.search-tab.tab-title.Journal": "Paikalliset kausijulkaisut ({{ count }})",

  // "submission.sections.describe.relationship-lookup.search-tab.tab-title.isJournalIssueOfPublication": "Local Journal Issues ({{ count }})",
  "submission.sections.describe.relationship-lookup.search-tab.tab-title.isJournalIssueOfPublication": "Paikalliset kausijulkaisun numerot ({{ count }})",

  // "submission.sections.describe.relationship-lookup.search-tab.tab-title.JournalIssue": "Local Journal Issues ({{ count }})",
  "submission.sections.describe.relationship-lookup.search-tab.tab-title.JournalIssue": "Paikalliset kausijulkaisun numerot ({{ count }})",

  // "submission.sections.describe.relationship-lookup.search-tab.tab-title.isJournalVolumeOfPublication": "Local Journal Volumes ({{ count }})",
  "submission.sections.describe.relationship-lookup.search-tab.tab-title.isJournalVolumeOfPublication": "Paikalliset kausijulkaisun vuosikerrat ({{ count }})",

  // "submission.sections.describe.relationship-lookup.search-tab.tab-title.JournalVolume": "Local Journal Volumes ({{ count }})",
  "submission.sections.describe.relationship-lookup.search-tab.tab-title.JournalVolume": "Paikalliset kausijulkaisun vuosikerrat ({{ count }})",

  // "submission.sections.describe.relationship-lookup.search-tab.tab-title.sherpaJournal": "Sherpa Journals ({{ count }})",
  "submission.sections.describe.relationship-lookup.search-tab.tab-title.sherpaJournal": "Sherpa-kausijulkaisut ({{ count }})",

  // "submission.sections.describe.relationship-lookup.search-tab.tab-title.sherpaPublisher": "Sherpa Publishers ({{ count }})",
  "submission.sections.describe.relationship-lookup.search-tab.tab-title.sherpaPublisher": "Sherpa-julkaisijat ({{ count }})",

  // "submission.sections.describe.relationship-lookup.search-tab.tab-title.orcid": "ORCID ({{ count }})",
  "submission.sections.describe.relationship-lookup.search-tab.tab-title.orcid": "ORCID-tunnisteet ({{ count }})",

  // "submission.sections.describe.relationship-lookup.search-tab.tab-title.lcname": "LC Names ({{ count }})",
  "submission.sections.describe.relationship-lookup.search-tab.tab-title.lcname": "Library of Congress -nimet ({{ count }})",

  // "submission.sections.describe.relationship-lookup.search-tab.tab-title.pubmed": "PubMed ({{ count }})",
  "submission.sections.describe.relationship-lookup.search-tab.tab-title.pubmed": "PubMed ({{ count }})",

  // "submission.sections.describe.relationship-lookup.search-tab.tab-title.arxiv": "arXiv ({{ count }})",
  "submission.sections.describe.relationship-lookup.search-tab.tab-title.arxiv": "arXiv ({{ count }})",

  // "submission.sections.describe.relationship-lookup.search-tab.tab-title.isFundingAgencyOfPublication": "Search for Funding Agencies",
  "submission.sections.describe.relationship-lookup.search-tab.tab-title.isFundingAgencyOfPublication": "Hae rahoittajatahoja",

  // "submission.sections.describe.relationship-lookup.search-tab.tab-title.isFundingOfPublication": "Search for Funding",
  "submission.sections.describe.relationship-lookup.search-tab.tab-title.isFundingOfPublication": "Hae rahoitusta",

  // "submission.sections.describe.relationship-lookup.search-tab.tab-title.isChildOrgUnitOf": "Search for Organizational Units",
  "submission.sections.describe.relationship-lookup.search-tab.tab-title.isChildOrgUnitOf": "Hae organisaatioyksiköitä",

  // "submission.sections.describe.relationship-lookup.search-tab.tab-title.openAIREFunding": "Funding OpenAIRE API",
  "submission.sections.describe.relationship-lookup.search-tab.tab-title.openAIREFunding": "OpenAIRE API -rahoitus",

  // "submission.sections.describe.relationship-lookup.search-tab.tab-title.isProjectOfPublication": "Projects",
  "submission.sections.describe.relationship-lookup.search-tab.tab-title.isProjectOfPublication": "Projektit",

  // "submission.sections.describe.relationship-lookup.search-tab.tab-title.isFundingAgencyOfProject": "Funder of the Project",
  "submission.sections.describe.relationship-lookup.search-tab.tab-title.isFundingAgencyOfProject": "Projektin rahoittaja",

  // "submission.sections.describe.relationship-lookup.search-tab.tab-title.isPublicationOfAuthor": "Publication of the Author",
  "submission.sections.describe.relationship-lookup.search-tab.tab-title.isPublicationOfAuthor": "Tekijän julkaisu",

  // "submission.sections.describe.relationship-lookup.selection-tab.title.openAIREFunding": "Funding OpenAIRE API",
  "submission.sections.describe.relationship-lookup.selection-tab.title.openAIREFunding": "OpenAIRE API API-rahoitus",

  // "submission.sections.describe.relationship-lookup.selection-tab.title.isProjectOfPublication": "Project",
  "submission.sections.describe.relationship-lookup.selection-tab.title.isProjectOfPublication": "Projekti",

  // "submission.sections.describe.relationship-lookup.title.isProjectOfPublication": "Projects",
  "submission.sections.describe.relationship-lookup.title.isProjectOfPublication": "Projektit",

  // "submission.sections.describe.relationship-lookup.title.isFundingAgencyOfProject": "Funder of the Project",
  "submission.sections.describe.relationship-lookup.title.isFundingAgencyOfProject": "Projektin rahoittaja",

  // "submission.sections.describe.relationship-lookup.selection-tab.search-form.placeholder": "Search...",
  "submission.sections.describe.relationship-lookup.selection-tab.search-form.placeholder": "Haetaan...",

  // "submission.sections.describe.relationship-lookup.selection-tab.tab-title": "Current Selection ({{ count }})",
  "submission.sections.describe.relationship-lookup.selection-tab.tab-title": "Nykyinen valinta ({{ count }})",

  // "submission.sections.describe.relationship-lookup.title.isJournalIssueOfPublication": "Journal Issues",
  "submission.sections.describe.relationship-lookup.title.isJournalIssueOfPublication": "Kausijulkaisun numerot",

  // "submission.sections.describe.relationship-lookup.title.JournalIssue": "Journal Issues",
  "submission.sections.describe.relationship-lookup.title.JournalIssue": "Kausijulkaisun numerot",

  // "submission.sections.describe.relationship-lookup.title.isJournalVolumeOfPublication": "Journal Volumes",
  "submission.sections.describe.relationship-lookup.title.isJournalVolumeOfPublication": "Kausijulkaisun vuosikerrat",

  // "submission.sections.describe.relationship-lookup.title.JournalVolume": "Journal Volumes",
  "submission.sections.describe.relationship-lookup.title.JournalVolume": "Kausijulkaisun vuosikerrat",

  // "submission.sections.describe.relationship-lookup.title.isJournalOfPublication": "Journals",
  "submission.sections.describe.relationship-lookup.title.isJournalOfPublication": "Kausijulkaisut",

  // "submission.sections.describe.relationship-lookup.title.isAuthorOfPublication": "Authors",
  "submission.sections.describe.relationship-lookup.title.isAuthorOfPublication": "Tekijät",

  // "submission.sections.describe.relationship-lookup.title.isFundingAgencyOfPublication": "Funding Agency",
  "submission.sections.describe.relationship-lookup.title.isFundingAgencyOfPublication": "Rahoittajataho",

  // "submission.sections.describe.relationship-lookup.title.Project": "Projects",
  "submission.sections.describe.relationship-lookup.title.Project": "Projektit",

  // "submission.sections.describe.relationship-lookup.title.Publication": "Publications",
  "submission.sections.describe.relationship-lookup.title.Publication": "Julkaisut",

  // "submission.sections.describe.relationship-lookup.title.Person": "Authors",
  "submission.sections.describe.relationship-lookup.title.Person": "Tekijät",

  // "submission.sections.describe.relationship-lookup.title.OrgUnit": "Organizational Units",
  "submission.sections.describe.relationship-lookup.title.OrgUnit": "Organisaatioyksiköt",

  // "submission.sections.describe.relationship-lookup.title.DataPackage": "Data Packages",
  "submission.sections.describe.relationship-lookup.title.DataPackage": "Datapaketit",

  // "submission.sections.describe.relationship-lookup.title.DataFile": "Data Files",
  "submission.sections.describe.relationship-lookup.title.DataFile": "Datatiedostot",

  // "submission.sections.describe.relationship-lookup.title.Funding Agency": "Funding Agency",
  "submission.sections.describe.relationship-lookup.title.Funding Agency": "Rahoittajataho",

  // "submission.sections.describe.relationship-lookup.title.isFundingOfPublication": "Funding",
  "submission.sections.describe.relationship-lookup.title.isFundingOfPublication": "Rahoitus",

  // "submission.sections.describe.relationship-lookup.title.isChildOrgUnitOf": "Parent Organizational Unit",
  "submission.sections.describe.relationship-lookup.title.isChildOrgUnitOf": "Ylempi organisaatioyksikkö",

  // "submission.sections.describe.relationship-lookup.title.isPublicationOfAuthor": "Publication",
  "submission.sections.describe.relationship-lookup.title.isPublicationOfAuthor": "Julkaisu",

  // "submission.sections.describe.relationship-lookup.search-tab.toggle-dropdown": "Toggle dropdown",
  "submission.sections.describe.relationship-lookup.search-tab.toggle-dropdown": "Näytä/piilota pudotusvalikko",

  // "submission.sections.describe.relationship-lookup.selection-tab.settings": "Settings",
  "submission.sections.describe.relationship-lookup.selection-tab.settings": "Asetukset",

  // "submission.sections.describe.relationship-lookup.selection-tab.no-selection": "Your selection is currently empty.",
  "submission.sections.describe.relationship-lookup.selection-tab.no-selection": "Valinta on tyhjä.",

  // "submission.sections.describe.relationship-lookup.selection-tab.title.isAuthorOfPublication": "Selected Authors",
  "submission.sections.describe.relationship-lookup.selection-tab.title.isAuthorOfPublication": "Valitut tekijät",

  // "submission.sections.describe.relationship-lookup.selection-tab.title.isJournalOfPublication": "Selected Journals",
  "submission.sections.describe.relationship-lookup.selection-tab.title.isJournalOfPublication": "Valitut kausijulkaisut",

  // "submission.sections.describe.relationship-lookup.selection-tab.title.isJournalVolumeOfPublication": "Selected Journal Volume",
  "submission.sections.describe.relationship-lookup.selection-tab.title.isJournalVolumeOfPublication": "Valittu kausijulkaisun vuosikerta",

  // "submission.sections.describe.relationship-lookup.selection-tab.title.Project": "Selected Projects",
  "submission.sections.describe.relationship-lookup.selection-tab.title.Project": "Valitut projektit",

  // "submission.sections.describe.relationship-lookup.selection-tab.title.Publication": "Selected Publications",
  "submission.sections.describe.relationship-lookup.selection-tab.title.Publication": "Valitut julkaisut",

  // "submission.sections.describe.relationship-lookup.selection-tab.title.Person": "Selected Authors",
  "submission.sections.describe.relationship-lookup.selection-tab.title.Person": "Valitut tekijät",

  // "submission.sections.describe.relationship-lookup.selection-tab.title.OrgUnit": "Selected Organizational Units",
  "submission.sections.describe.relationship-lookup.selection-tab.title.OrgUnit": "Valitut organisaatioyksiköt",

  // "submission.sections.describe.relationship-lookup.selection-tab.title.DataPackage": "Selected Data Packages",
  "submission.sections.describe.relationship-lookup.selection-tab.title.DataPackage": "Valitut datapaketit",

  // "submission.sections.describe.relationship-lookup.selection-tab.title.DataFile": "Selected Data Files",
  "submission.sections.describe.relationship-lookup.selection-tab.title.DataFile": "Valitut datatiedostot",

  // "submission.sections.describe.relationship-lookup.selection-tab.title.Journal": "Selected Journals",
  "submission.sections.describe.relationship-lookup.selection-tab.title.Journal": "Valitut kausijulkaisut",

  // "submission.sections.describe.relationship-lookup.selection-tab.title.isJournalIssueOfPublication": "Selected Issue",
  "submission.sections.describe.relationship-lookup.selection-tab.title.isJournalIssueOfPublication": "Valittu numero",

  // "submission.sections.describe.relationship-lookup.selection-tab.title.JournalVolume": "Selected Journal Volume",
  "submission.sections.describe.relationship-lookup.selection-tab.title.JournalVolume": "Valittu kausijulkaisun vuosikerta",

  // "submission.sections.describe.relationship-lookup.selection-tab.title.isFundingAgencyOfPublication": "Selected Funding Agency",
  "submission.sections.describe.relationship-lookup.selection-tab.title.isFundingAgencyOfPublication": "Valittu rahoittajataho",

  // "submission.sections.describe.relationship-lookup.selection-tab.title.isFundingOfPublication": "Selected Funding",
  "submission.sections.describe.relationship-lookup.selection-tab.title.isFundingOfPublication": "Valittu rahoitus",

  // "submission.sections.describe.relationship-lookup.selection-tab.title.JournalIssue": "Selected Issue",
  "submission.sections.describe.relationship-lookup.selection-tab.title.JournalIssue": "Valittu numero",

  // "submission.sections.describe.relationship-lookup.selection-tab.title.isChildOrgUnitOf": "Selected Organizational Unit",
  "submission.sections.describe.relationship-lookup.selection-tab.title.isChildOrgUnitOf": "Valittu organisaatioyksikkö",

  // "submission.sections.describe.relationship-lookup.selection-tab.title.sherpaJournal": "Search Results",
  "submission.sections.describe.relationship-lookup.selection-tab.title.sherpaJournal": "Hakutulokset",

  // "submission.sections.describe.relationship-lookup.selection-tab.title.sherpaPublisher": "Search Results",
  "submission.sections.describe.relationship-lookup.selection-tab.title.sherpaPublisher": "Hakutulokset",

  // "submission.sections.describe.relationship-lookup.selection-tab.title.orcid": "Search Results",
  "submission.sections.describe.relationship-lookup.selection-tab.title.orcid": "Hakutulokset",

  // "submission.sections.describe.relationship-lookup.selection-tab.title.orcidv2": "Search Results",
  "submission.sections.describe.relationship-lookup.selection-tab.title.orcidv2": "Hakutulokset",

  // "submission.sections.describe.relationship-lookup.selection-tab.title.lcname": "Search Results",
  "submission.sections.describe.relationship-lookup.selection-tab.title.lcname": "Hakutulokset",

  // "submission.sections.describe.relationship-lookup.selection-tab.title.pubmed": "Search Results",
  "submission.sections.describe.relationship-lookup.selection-tab.title.pubmed": "Hakutulokset",

  // "submission.sections.describe.relationship-lookup.selection-tab.title.arxiv": "Search Results",
  "submission.sections.describe.relationship-lookup.selection-tab.title.arxiv": "Hakutulokset",

  // "submission.sections.describe.relationship-lookup.selection-tab.title.crossref": "Search Results",
  "submission.sections.describe.relationship-lookup.selection-tab.title.crossref": "Hakutulokset",

  // "submission.sections.describe.relationship-lookup.selection-tab.title.epo": "Search Results",
  "submission.sections.describe.relationship-lookup.selection-tab.title.epo": "Hakutulokset",

  // "submission.sections.describe.relationship-lookup.selection-tab.title.scopus": "Search Results",
  "submission.sections.describe.relationship-lookup.selection-tab.title.scopus": "Hakutulokset",

  // "submission.sections.describe.relationship-lookup.selection-tab.title.scielo": "Search Results",
  "submission.sections.describe.relationship-lookup.selection-tab.title.scielo": "Hakutulokset",

  // "submission.sections.describe.relationship-lookup.selection-tab.title.wos": "Search Results",
  "submission.sections.describe.relationship-lookup.selection-tab.title.wos": "Hakutulokset",

  // "submission.sections.describe.relationship-lookup.selection-tab.title": "Search Results",
  "submission.sections.describe.relationship-lookup.selection-tab.title": "Hakutulokset",

  // "submission.sections.describe.relationship-lookup.name-variant.notification.content": "Would you like to save \"{{ value }}\" as a name variant for this person so you and others can reuse it for future submissions? If you don't you can still use it for this submission.",
  "submission.sections.describe.relationship-lookup.name-variant.notification.content": "Haluatko tallentaa nimen \"{{ value }}\" käyttäjän vaihtoehtoiseksi nimeksi, jota muutkin voivat käyttää uudelleen myös tulevissa tallennuksissa? Ellet tallenna nimeä, voit silti käyttää sitä tässä tallennuksessa.",

  // "submission.sections.describe.relationship-lookup.name-variant.notification.confirm": "Save a new name variant",
  "submission.sections.describe.relationship-lookup.name-variant.notification.confirm": "Tallenna uusi vaihtoehtoinen nimi",

  // "submission.sections.describe.relationship-lookup.name-variant.notification.decline": "Use only for this submission",
  "submission.sections.describe.relationship-lookup.name-variant.notification.decline": "Käytä vain tässä tallennuksessa",

  // "submission.sections.ccLicense.type": "License Type",
  "submission.sections.ccLicense.type": "Lisenssityyppi",

  // "submission.sections.ccLicense.select": "Select a license type…",
  "submission.sections.ccLicense.select": "Valitse lisenssityyppi…",

  // "submission.sections.ccLicense.change": "Change your license type…",
  "submission.sections.ccLicense.change": "Vaihda lisenssityyppi…",

  // "submission.sections.ccLicense.none": "No licenses available",
  "submission.sections.ccLicense.none": "Ei lisenssejä",

  // "submission.sections.ccLicense.option.select": "Select an option…",
  "submission.sections.ccLicense.option.select": "Valitse vaihtoehto…",

  // "submission.sections.ccLicense.link": "You’ve selected the following license:",
  "submission.sections.ccLicense.link": "Olet valinnut seuraavan lisenssin:",

  // "submission.sections.ccLicense.confirmation": "I grant the license above",
  "submission.sections.ccLicense.confirmation": "Hyväksyn yllä olevan lisenssin",

  // "submission.sections.general.add-more": "Add more",
  "submission.sections.general.add-more": "Lisää enemmän",

  // "submission.sections.general.cannot_deposit": "Deposit cannot be completed due to errors in the form.<br>Please fill out all required fields to complete the deposit.",
  "submission.sections.general.cannot_deposit": "Tallennus ei onnistu, koska lomakkeella on virheitä.<br>Täytä kaikki pakolliset kentät viimeistelläksesi tallennuksen.",

  // "submission.sections.general.collection": "Collection",
  "submission.sections.general.collection": "Kokoelma",

  // "submission.sections.general.deposit_error_notice": "There was an issue when submitting the item, please try again later.",
  "submission.sections.general.deposit_error_notice": "Ongelma tietueen tallentamisessa, yritä myöhemmin uudelleen.",

  // "submission.sections.general.deposit_success_notice": "Submission deposited successfully.",
  "submission.sections.general.deposit_success_notice": "Tallennus onnistui.",

  // "submission.sections.general.discard_error_notice": "There was an issue when discarding the item, please try again later.",
  "submission.sections.general.discard_error_notice": "Ongelma tietueen hylkäämisessä, yritä myöhemmin uudelleen.",

  // "submission.sections.general.discard_success_notice": "Submission discarded successfully.",
  "submission.sections.general.discard_success_notice": "Tallennus hylätty.",

  // "submission.sections.general.metadata-extracted": "New metadata have been extracted and added to the <strong>{{sectionId}}</strong> section.",
  "submission.sections.general.metadata-extracted": "Uusi metadata poimittu ja lisätty <strong>{{sectionId}}</strong>-osioon.",

  // "submission.sections.general.metadata-extracted-new-section": "New <strong>{{sectionId}}</strong> section has been added to submission.",
  "submission.sections.general.metadata-extracted-new-section": "Uusi <strong>{{sectionId}}</strong>-osio lisätty tallennukseen.",

  // "submission.sections.general.no-collection": "No collection found",
  "submission.sections.general.no-collection": "Ei kokoelmia",

  // "submission.sections.general.no-sections": "No options available",
  "submission.sections.general.no-sections": "Ei vaihtoehtoja",

  // "submission.sections.general.save_error_notice": "There was an issue when saving the item, please try again later.",
  "submission.sections.general.save_error_notice": "Ongelma tietueen tallentamisessa, yritä myöhemmin uudelleen.",

  // "submission.sections.general.save_success_notice": "Submission saved successfully.",
  "submission.sections.general.save_success_notice": "Tallennus onnistui.",

  // "submission.sections.general.search-collection": "Search for a collection",
  "submission.sections.general.search-collection": "Hae kokoelmaa",

  // "submission.sections.general.sections_not_valid": "There are incomplete sections.",
  "submission.sections.general.sections_not_valid": "Tallennuksessa keskeneräisiä osioita.",

  // "submission.sections.identifiers.info": "The following identifiers will be created for your item:",
  "submission.sections.identifiers.info": "Tietueellesi luodaan seuraavat tunnisteet:",

  // "submission.sections.identifiers.no_handle": "No handles have been minted for this item.",
  "submission.sections.identifiers.no_handle": "Tietueelle ei ole luotu handleja.",

  // "submission.sections.identifiers.no_doi": "No DOIs have been minted for this item.",
  "submission.sections.identifiers.no_doi": "Tietueelle ei ole luotu DOI-tunnuksia.",

  // "submission.sections.identifiers.handle_label": "Handle: ",
  "submission.sections.identifiers.handle_label": "Handle: ",

  // "submission.sections.identifiers.doi_label": "DOI: ",
  "submission.sections.identifiers.doi_label": "DOI: ",

  // "submission.sections.identifiers.otherIdentifiers_label": "Other identifiers: ",
  "submission.sections.identifiers.otherIdentifiers_label": "Muut tunnisteet: ",

  // "submission.sections.submit.progressbar.accessCondition": "Item access conditions",
  "submission.sections.submit.progressbar.accessCondition": "Tietueen pääsyoikeudet",

  // "submission.sections.submit.progressbar.CClicense": "Creative commons license",
  "submission.sections.submit.progressbar.CClicense": "Creative commons -lisenssi",

  // "submission.sections.submit.progressbar.describe.recycle": "Recycle",
  "submission.sections.submit.progressbar.describe.recycle": "Kierrätä",

  // "submission.sections.submit.progressbar.describe.stepcustom": "Describe",
  "submission.sections.submit.progressbar.describe.stepcustom": "Kuvaile",

  // "submission.sections.submit.progressbar.describe.stepone": "Describe",
  "submission.sections.submit.progressbar.describe.stepone": "Kuvaile",

  // "submission.sections.submit.progressbar.describe.steptwo": "Describe",
  "submission.sections.submit.progressbar.describe.steptwo": "Kuvaile",

  // "submission.sections.submit.progressbar.detect-duplicate": "Potential duplicates",
  "submission.sections.submit.progressbar.detect-duplicate": "Mahdollisia kaksoiskappaleita",

  // "submission.sections.submit.progressbar.identifiers": "Identifiers",
  "submission.sections.submit.progressbar.identifiers": "Tunnisteet",

  // "submission.sections.submit.progressbar.license": "Deposit license",
  "submission.sections.submit.progressbar.license": "Tallennuslisenssi",

  // "submission.sections.submit.progressbar.sherpapolicy": "Sherpa policies",
  "submission.sections.submit.progressbar.sherpapolicy": "Sherpa-käytännöt",

  // "submission.sections.submit.progressbar.upload": "Upload files",
  "submission.sections.submit.progressbar.upload": "Lataa tiedostoja",

  // "submission.sections.submit.progressbar.sherpaPolicies": "Publisher open access policy information",
  "submission.sections.submit.progressbar.sherpaPolicies": "Tietoa julkaisijan open access -käytännöistä",

  // "submission.sections.sherpa-policy.title-empty": "No publisher policy information available. If your work has an associated ISSN, please enter it above to see any related publisher open access policies.",
  "submission.sections.sherpa-policy.title-empty": "Ei tietoa julkausijan käytännöistä. Jos työlläsi on ISSN-tunnus, syötä se alapuolella olevan kenttään nähdäksesi siihen liittyvät julkaisijan open access -käytännöt.",

  // "submission.sections.status.errors.title": "Errors",
  "submission.sections.status.errors.title": "Virheet",

  // "submission.sections.status.valid.title": "Valid",
  "submission.sections.status.valid.title": "Hyväksytty",

  // "submission.sections.status.warnings.title": "Warnings",
  "submission.sections.status.warnings.title": "Varoitukset",

  // "submission.sections.status.errors.aria": "has errors",
  "submission.sections.status.errors.aria": "sisältää virheitä",

  // "submission.sections.status.valid.aria": "is valid",
  "submission.sections.status.valid.aria": "on validi",

  // "submission.sections.status.warnings.aria": "has warnings",
  "submission.sections.status.warnings.aria": "sisältää varoituksia",

  // "submission.sections.status.info.title": "Additional Information",
  "submission.sections.status.info.title": "Lisätiedot",

  // "submission.sections.status.info.aria": "Additional Information",
  "submission.sections.status.info.aria": "Lisätiedot",

  // "submission.sections.toggle.open": "Open section",
  "submission.sections.toggle.open": "Avaa osio",

  // "submission.sections.toggle.close": "Close section",
  "submission.sections.toggle.close": "Sulje osio",

  // "submission.sections.toggle.aria.open": "Expand {{sectionHeader}} section",
  "submission.sections.toggle.aria.open": "Laajenna {{sectionHeader}}-osio",

  // "submission.sections.toggle.aria.close": "Collapse {{sectionHeader}} section",
  "submission.sections.toggle.aria.close": "Sulje {{sectionHeader}}-osio",

  // "submission.sections.upload.delete.confirm.cancel": "Cancel",
  "submission.sections.upload.delete.confirm.cancel": "Peruuta",

  // "submission.sections.upload.delete.confirm.info": "This operation can't be undone. Are you sure?",
  "submission.sections.upload.delete.confirm.info": "Tätä toimintoa ei voi perua. Oletko varma?",

  // "submission.sections.upload.delete.confirm.submit": "Yes, I'm sure",
  "submission.sections.upload.delete.confirm.submit": "Kyllä, olen varma",

  // "submission.sections.upload.delete.confirm.title": "Delete bitstream",
  "submission.sections.upload.delete.confirm.title": "Poista tiedosto",

  // "submission.sections.upload.delete.submit": "Delete",
  "submission.sections.upload.delete.submit": "Poista",

  // "submission.sections.upload.download.title": "Download bitstream",
  "submission.sections.upload.download.title": "Lataa tiedosto",

  // "submission.sections.upload.drop-message": "Drop files to attach them to the item",
  "submission.sections.upload.drop-message": "Pudota tiedostot liittääksesi ne tietueeseen",

  // "submission.sections.upload.edit.title": "Edit bitstream",
  "submission.sections.upload.edit.title": "Muokkaa tiedostoa",

  // "submission.sections.upload.form.access-condition-label": "Access condition type",
  "submission.sections.upload.form.access-condition-label": "Pääsyoikeustyyppi",

  // "submission.sections.upload.form.access-condition-hint": "Select an access condition to apply on the bitstream once the item is deposited",
  "submission.sections.upload.form.access-condition-hint": "Valitse pääsyoikeus, jota sovelletaan tiedostoon tietueen tallentamisen jälkeen",

  // "submission.sections.upload.form.date-required": "Date is required.",
  "submission.sections.upload.form.date-required": "Päivämäärä on pakollinen tieto.",

  // "submission.sections.upload.form.date-required-from": "Grant access from date is required.",
  "submission.sections.upload.form.date-required-from": "Pääsyoikeuden alkupäivä on pakollinen tieto.",

  // "submission.sections.upload.form.date-required-until": "Grant access until date is required.",
  "submission.sections.upload.form.date-required-until": "Pääsyoikeuden loppupäivä on pakollinen tieto.",

  // "submission.sections.upload.form.from-label": "Grant access from",
  "submission.sections.upload.form.from-label": "Pääsyoikeus alkaa",

  // "submission.sections.upload.form.from-hint": "Select the date from which the related access condition is applied",
  "submission.sections.upload.form.from-hint": "Valitse päivämäärä josta lukien pääsyoikeutta sovelletaan",

  // "submission.sections.upload.form.from-placeholder": "From",
  "submission.sections.upload.form.from-placeholder": "Alkaen",

  // "submission.sections.upload.form.group-label": "Group",
  "submission.sections.upload.form.group-label": "Ryhmä",

  // "submission.sections.upload.form.group-required": "Group is required.",
  "submission.sections.upload.form.group-required": "Ryhmä on pakollinen tieto.",

  // "submission.sections.upload.form.until-label": "Grant access until",
  "submission.sections.upload.form.until-label": "Pääsyoikeus päättyy",

  // "submission.sections.upload.form.until-hint": "Select the date until which the related access condition is applied",
  "submission.sections.upload.form.until-hint": "Valitse päivämäärä, johon asti pääsyoikeus on voimassa",

  // "submission.sections.upload.form.until-placeholder": "Until",
  "submission.sections.upload.form.until-placeholder": "Asti",

  // "submission.sections.upload.header.policy.default.nolist": "Uploaded files in the {{collectionName}} collection will be accessible according to the following group(s):",
  "submission.sections.upload.header.policy.default.nolist": "{{collectionName}}-kokoelmaan ladatut tiedostot ovat seuraavien ryhmien saatavilla:",

  // "submission.sections.upload.header.policy.default.withlist": "Please note that uploaded files in the {{collectionName}} collection will be accessible, in addition to what is explicitly decided for the single file, with the following group(s):",
  "submission.sections.upload.header.policy.default.withlist": "Yksittäisten tiedostojen pääsyrajoitusten lisäksi {{collectionName}}-kokoelmaan ladatut tiedostot ovat seuraavien ryhmien saatavilla:",

  // "submission.sections.upload.info": "Here you will find all the files currently in the item. You can update the file metadata and access conditions or <strong>upload additional files by dragging & dropping them anywhere on the page.</strong>",
  "submission.sections.upload.info": "Tietueen kaikki tiedostot on lueteltu tässä. Voit päivittää tiedoston metadataa ja pääsyehtoja tai <strong>ladata lisää tiedostoja raahaamalla ne mihin hyvänsä sivun kohtaan.</strong>",

  // "submission.sections.upload.no-entry": "No",
  "submission.sections.upload.no-entry": "Ei",

  // "submission.sections.upload.no-file-uploaded": "No file uploaded yet.",
  "submission.sections.upload.no-file-uploaded": "Tiedostoa ei vielä ladattu.",

  // "submission.sections.upload.save-metadata": "Save metadata",
  "submission.sections.upload.save-metadata": "Tallenna metadata",

  // "submission.sections.upload.undo": "Cancel",
  "submission.sections.upload.undo": "Peruuta",

  // "submission.sections.upload.upload-failed": "Upload failed",
  "submission.sections.upload.upload-failed": "Lataus epäonnistui",

  // "submission.sections.upload.upload-successful": "Upload successful",
  "submission.sections.upload.upload-successful": "Lataus valmis",

  // "submission.sections.accesses.form.discoverable-description": "When checked, this item will be discoverable in search/browse. When unchecked, the item will only be available via a direct link and will never appear in search/browse.",
  "submission.sections.accesses.form.discoverable-description": "Kun tämä on valittu, tietue on löydettävissä haussa ja selailtaessa. Kun tätä ei ole valittu, tietue on saatavilla vain suoran linkin kautta, eikä se näy haussa tai selailtaessa.",

  // "submission.sections.accesses.form.discoverable-label": "Discoverable",
  "submission.sections.accesses.form.discoverable-label": "Löydettävissä",

  // "submission.sections.accesses.form.access-condition-label": "Access condition type",
  "submission.sections.accesses.form.access-condition-label": "Pääsyoikeustyyppi",

  // "submission.sections.accesses.form.access-condition-hint": "Select an access condition to apply on the item once it is deposited",
  "submission.sections.accesses.form.access-condition-hint": "Valitse pääsyoikeus, jota sovelletaan tietueeseen tallentamisen jälkeen",

  // "submission.sections.accesses.form.date-required": "Date is required.",
  "submission.sections.accesses.form.date-required": "Päivämäärä on pakollinen tieto.",

  // "submission.sections.accesses.form.date-required-from": "Grant access from date is required.",
  "submission.sections.accesses.form.date-required-from": "Pääsyoikeuden alkupäivä on pakollinen tieto.",

  // "submission.sections.accesses.form.date-required-until": "Grant access until date is required.",
  "submission.sections.accesses.form.date-required-until": "Pääsyoikeuden loppupäivä on pakollinen tieto.",

  // "submission.sections.accesses.form.from-label": "Grant access from",
  "submission.sections.accesses.form.from-label": "Pääsyoikeus alkaa",

  // "submission.sections.accesses.form.from-hint": "Select the date from which the related access condition is applied",
  "submission.sections.accesses.form.from-hint": "Valitse päivämäärä, josta alkaen pääsyoikeutta sovelletaan",

  // "submission.sections.accesses.form.from-placeholder": "From",
  "submission.sections.accesses.form.from-placeholder": "Alkaen",

  // "submission.sections.accesses.form.group-label": "Group",
  "submission.sections.accesses.form.group-label": "Ryhmä",

  // "submission.sections.accesses.form.group-required": "Group is required.",
  "submission.sections.accesses.form.group-required": "Ryhmä on pakollinen tieto.",

  // "submission.sections.accesses.form.until-label": "Grant access until",
  "submission.sections.accesses.form.until-label": "Pääsyoikeus päättyy",

  // "submission.sections.accesses.form.until-hint": "Select the date until which the related access condition is applied",
  "submission.sections.accesses.form.until-hint": "Valitse päivämäärä, johon asti pääsyoikeutta sovelletaan",

  // "submission.sections.accesses.form.until-placeholder": "Until",
  "submission.sections.accesses.form.until-placeholder": "Asti",

  // "submission.sections.license.granted-label": "I confirm the license above",
  "submission.sections.license.granted-label": "Vahvistan edellä olevan lisenssin",

  // "submission.sections.license.required": "You must accept the license",
  "submission.sections.license.required": "Sinun on hyväksyttävä lisenssi",

  // "submission.sections.license.notgranted": "You must accept the license",
  "submission.sections.license.notgranted": "Sinun on hyväksyttävä lisenssi",

  // "submission.sections.sherpa.publication.information": "Publication information",
  "submission.sections.sherpa.publication.information": "Julkaisun tiedot",

  // "submission.sections.sherpa.publication.information.title": "Title",
  "submission.sections.sherpa.publication.information.title": "Nimeke",

  // "submission.sections.sherpa.publication.information.issns": "ISSNs",
  "submission.sections.sherpa.publication.information.issns": "ISSN-tunnukset",

  // "submission.sections.sherpa.publication.information.url": "URL",
  "submission.sections.sherpa.publication.information.url": "URL",

  // "submission.sections.sherpa.publication.information.publishers": "Publisher",
  "submission.sections.sherpa.publication.information.publishers": "Julkaisija",

  // "submission.sections.sherpa.publication.information.romeoPub": "Romeo Pub",
  "submission.sections.sherpa.publication.information.romeoPub": "Romeo Pub",

  // "submission.sections.sherpa.publication.information.zetoPub": "Zeto Pub",
  "submission.sections.sherpa.publication.information.zetoPub": "Zeto Pub",

  // "submission.sections.sherpa.publisher.policy": "Publisher Policy",
  "submission.sections.sherpa.publisher.policy": "Julkaisukäytännöt",

  // "submission.sections.sherpa.publisher.policy.description": "The below information was found via Sherpa Romeo. Based on the policies of your publisher, it provides advice regarding whether an embargo may be necessary and/or which files you are allowed to upload. If you have questions, please contact your site administrator via the feedback form in the footer.",
  "submission.sections.sherpa.publisher.policy.description": "Alla olevat tiedot on noudettu Sherpa Romeosta. Julkaisijan käytännöt määrittävät, vaaditaanko embargoa ja mitkä tiedostoista ovat ladattavissa. Jos sinulla on kysyttävää, ota yhteyttä ylläpitäjään.",

  // "submission.sections.sherpa.publisher.policy.openaccess": "Open Access pathways permitted by this journal's policy are listed below by article version. Click on a pathway for a more detailed view",
  "submission.sections.sherpa.publisher.policy.openaccess": "Tämän kausijulkaisun käytäntöjen sallimat Open Access -reitit on lueteltu alla artikkeliversioittain. Napsauttamalla polkua saat yksityiskohtaisempia tietoja",

  // "submission.sections.sherpa.publisher.policy.more.information": "For more information, please see the following links:",
  "submission.sections.sherpa.publisher.policy.more.information": "Lisätietoa saat seuraavista linkeistä:",

  // "submission.sections.sherpa.publisher.policy.version": "Version",
  "submission.sections.sherpa.publisher.policy.version": "Versio",

  // "submission.sections.sherpa.publisher.policy.embargo": "Embargo",
  "submission.sections.sherpa.publisher.policy.embargo": "Embargo",

  // "submission.sections.sherpa.publisher.policy.noembargo": "No Embargo",
  "submission.sections.sherpa.publisher.policy.noembargo": "Ei embargoa",

  // "submission.sections.sherpa.publisher.policy.nolocation": "None",
  "submission.sections.sherpa.publisher.policy.nolocation": "Ei mitään",

  // "submission.sections.sherpa.publisher.policy.license": "License",
  "submission.sections.sherpa.publisher.policy.license": "Lisenssi",

  // "submission.sections.sherpa.publisher.policy.prerequisites": "Prerequisites",
  "submission.sections.sherpa.publisher.policy.prerequisites": "Vaatimukset",

  // "submission.sections.sherpa.publisher.policy.location": "Location",
  "submission.sections.sherpa.publisher.policy.location": "Sijainti",

  // "submission.sections.sherpa.publisher.policy.conditions": "Conditions",
  "submission.sections.sherpa.publisher.policy.conditions": "Ehdot",

  // "submission.sections.sherpa.publisher.policy.refresh": "Refresh",
  "submission.sections.sherpa.publisher.policy.refresh": "Päivitä",

  // "submission.sections.sherpa.record.information": "Record Information",
  "submission.sections.sherpa.record.information": "Tietueen tiedot",

  // "submission.sections.sherpa.record.information.id": "ID",
  "submission.sections.sherpa.record.information.id": "ID",

  // "submission.sections.sherpa.record.information.date.created": "Date Created",
  "submission.sections.sherpa.record.information.date.created": "Luontipäivä",

  // "submission.sections.sherpa.record.information.date.modified": "Last Modified",
  "submission.sections.sherpa.record.information.date.modified": "Viimeksi muokattu",

  // "submission.sections.sherpa.record.information.uri": "URI",
  "submission.sections.sherpa.record.information.uri": "URI",

  // "submission.sections.sherpa.error.message": "There was an error retrieving sherpa informations",
  "submission.sections.sherpa.error.message": "Virhe haettaessa Sherpa-tietoja",

  // "submission.submit.breadcrumbs": "New submission",
  "submission.submit.breadcrumbs": "Uusi tallennus",

  // "submission.submit.title": "New submission",
  "submission.submit.title": "Uusi tallennus",

  // "submission.workflow.generic.delete": "Delete",
  "submission.workflow.generic.delete": "Poista",

  // "submission.workflow.generic.delete-help": "Select this option to discard this item. You will then be asked to confirm it.",
  "submission.workflow.generic.delete-help": "Valitse hylätäksesi tietueen. Poisto pyydetään vielä vahvistamaan.",

  // "submission.workflow.generic.edit": "Edit",
  "submission.workflow.generic.edit": "Muokkaa",

  // "submission.workflow.generic.edit-help": "Select this option to change the item's metadata.",
  "submission.workflow.generic.edit-help": "Valitse tämä muuttaaksesi tietueen metadataa.",

  // "submission.workflow.generic.view": "View",
  "submission.workflow.generic.view": "Näytä",

  // "submission.workflow.generic.view-help": "Select this option to view the item's metadata.",
  "submission.workflow.generic.view-help": "Valitse tämä katsoaksesi tietueen metadataa.",

  // "submission.workflow.generic.submit_select_reviewer": "Select Reviewer",
  "submission.workflow.generic.submit_select_reviewer": "Valitse tarkastaja",

  // "submission.workflow.generic.submit_select_reviewer-help": "",
  "submission.workflow.generic.submit_select_reviewer-help": "",

  // "submission.workflow.generic.submit_score": "Rate",
  "submission.workflow.generic.submit_score": "Arvioi",

  // "submission.workflow.generic.submit_score-help": "",
  "submission.workflow.generic.submit_score-help": "",

  // "submission.workflow.tasks.claimed.approve": "Approve",
  "submission.workflow.tasks.claimed.approve": "Hyväksy",

  // "submission.workflow.tasks.claimed.approve_help": "If you have reviewed the item and it is suitable for inclusion in the collection, select \"Approve\".",
  "submission.workflow.tasks.claimed.approve_help": "Jos olet tarkistanut tietueen, ja se on kelvollinen kokoelmaan lisättäväksi, valitse \"Hyväksy\".",

  // "submission.workflow.tasks.claimed.edit": "Edit",
  "submission.workflow.tasks.claimed.edit": "Muokkaa",

  // "submission.workflow.tasks.claimed.edit_help": "Select this option to change the item's metadata.",
  "submission.workflow.tasks.claimed.edit_help": "Valitse tämä muuttaaksesi tietueen metadataa.",

  // "submission.workflow.tasks.claimed.decline": "Decline",
  "submission.workflow.tasks.claimed.decline": "Hylkää",

  // "submission.workflow.tasks.claimed.decline_help": "",
  "submission.workflow.tasks.claimed.decline_help": "",

  // "submission.workflow.tasks.claimed.reject.reason.info": "Please enter your reason for rejecting the submission into the box below, indicating whether the submitter may fix a problem and resubmit.",
  "submission.workflow.tasks.claimed.reject.reason.info": "Syötä kenttään syy tallennuksen hylkäämiselle. Kerro myös, voiko tallentaja korjata ongelman ja lähettää aineiston uudelleen.",

  // "submission.workflow.tasks.claimed.reject.reason.placeholder": "Describe the reason of reject",
  "submission.workflow.tasks.claimed.reject.reason.placeholder": "Kuvaa hylkäyksen syy",

  // "submission.workflow.tasks.claimed.reject.reason.submit": "Reject item",
  "submission.workflow.tasks.claimed.reject.reason.submit": "Hylkää tietue",

  // "submission.workflow.tasks.claimed.reject.reason.title": "Reason",
  "submission.workflow.tasks.claimed.reject.reason.title": "Syy",

  // "submission.workflow.tasks.claimed.reject.submit": "Reject",
  "submission.workflow.tasks.claimed.reject.submit": "Hylkää",

  // "submission.workflow.tasks.claimed.reject_help": "If you have reviewed the item and found it is <strong>not</strong> suitable for inclusion in the collection, select \"Reject\".  You will then be asked to enter a message indicating why the item is unsuitable, and whether the submitter should change something and resubmit.",
  "submission.workflow.tasks.claimed.reject_help": "Jos olet tarkistanut tietueen, ja se <strong>ei</strong> on kelvollinen kokoelmaan lisättäväksi, valitse \"Hylkää\". Tämän jälkeen sinua pyydetään kertomaan, miksi tietue ei ole kelvollinen sekä voiko tallentaja tehdä muutoksia ja lähettää aineiston uudelleen.",

  // "submission.workflow.tasks.claimed.return": "Return to pool",
  "submission.workflow.tasks.claimed.return": "Palauta tehtäväjonoon",

  // "submission.workflow.tasks.claimed.return_help": "Return the task to the pool so that another user may perform the task.",
  "submission.workflow.tasks.claimed.return_help": "Palauta tehtävä tehtäväjonoon, jotta toinen käyttäjä voi suorittaa tehtävän.",

  // "submission.workflow.tasks.generic.error": "Error occurred during operation...",
  "submission.workflow.tasks.generic.error": "Virhe toimintoa suoritettaessa...",

  // "submission.workflow.tasks.generic.processing": "Processing...",
  "submission.workflow.tasks.generic.processing": "Käsitellään...",

  // "submission.workflow.tasks.generic.submitter": "Submitter",
  "submission.workflow.tasks.generic.submitter": "Tallentaja",

  // "submission.workflow.tasks.generic.success": "Operation successful",
  "submission.workflow.tasks.generic.success": "Toiminto onnistui",

  // "submission.workflow.tasks.pool.claim": "Claim",
  "submission.workflow.tasks.pool.claim": "Ota itsellesi",

  // "submission.workflow.tasks.pool.claim_help": "Assign this task to yourself.",
  "submission.workflow.tasks.pool.claim_help": "Ota tehtävä itsellesi.",

  // "submission.workflow.tasks.pool.hide-detail": "Hide detail",
  "submission.workflow.tasks.pool.hide-detail": "Piilota lisätiedot",

  // "submission.workflow.tasks.pool.show-detail": "Show detail",
  "submission.workflow.tasks.pool.show-detail": "Näytä lisätiedot",

  // "submission.workspace.generic.view": "View",
  "submission.workspace.generic.view": "Näytå",

  // "submission.workspace.generic.view-help": "Select this option to view the item's metadata.",
  "submission.workspace.generic.view-help": "Valitse tarkastellaksesi tietueen metadataa.",

  // "submitter.empty": "N/A",
  "submitter.empty": "Ei saatavilla",

  // "subscriptions.title": "Subscriptions",
  "subscriptions.title": "Tilaukset",

  // "subscriptions.item": "Subscriptions for items",
  "subscriptions.item": "Tietueiden tilaukset",

  // "subscriptions.collection": "Subscriptions for collections",
  "subscriptions.collection": "Kokoelmien tilaukset",

  // "subscriptions.community": "Subscriptions for communities",
  "subscriptions.community": "Yhteisöjen tilaukset",

  // "subscriptions.subscription_type": "Subscription type",
  "subscriptions.subscription_type": "Tilaustyyppi",

  // "subscriptions.frequency": "Subscription frequency",
  "subscriptions.frequency": "Tilaustiheys",

  // "subscriptions.frequency.D": "Daily",
  "subscriptions.frequency.D": "Päivittäin",

  // "subscriptions.frequency.M": "Monthly",
  "subscriptions.frequency.M": "Kuukausittain",

  // "subscriptions.frequency.W": "Weekly",
  "subscriptions.frequency.W": "Viikoittain",

  // "subscriptions.tooltip": "Subscribe",
  "subscriptions.tooltip": "Tilaa",

  // "subscriptions.modal.title": "Subscriptions",
  "subscriptions.modal.title": "Tilaukset",

  // "subscriptions.modal.type-frequency": "Type and frequency",
  "subscriptions.modal.type-frequency": "Tyyppi ja tiheys",

  // "subscriptions.modal.close": "Close",
  "subscriptions.modal.close": "Sulje",

  // "subscriptions.modal.delete-info": "To remove this subscription, please visit the \"Subscriptions\" page under your user profile",
  "subscriptions.modal.delete-info": "Voit poistaa tilauksen käyttäjäprofiilisi \"Tilaukset\"-sivulla ",

  // "subscriptions.modal.new-subscription-form.type.content": "Content",
  "subscriptions.modal.new-subscription-form.type.content": "Sisältö",

  // "subscriptions.modal.new-subscription-form.frequency.D": "Daily",
  "subscriptions.modal.new-subscription-form.frequency.D": "Päivittäin",

  // "subscriptions.modal.new-subscription-form.frequency.W": "Weekly",
  "subscriptions.modal.new-subscription-form.frequency.W": "Viikottain",

  // "subscriptions.modal.new-subscription-form.frequency.M": "Monthly",
  "subscriptions.modal.new-subscription-form.frequency.M": "Kuukausittain",

  // "subscriptions.modal.new-subscription-form.submit": "Submit",
  "subscriptions.modal.new-subscription-form.submit": "Lähetä",

  // "subscriptions.modal.new-subscription-form.processing": "Processing...",
  "subscriptions.modal.new-subscription-form.processing": "Käsitellään...",

  // "subscriptions.modal.create.success": "Subscribed to {{ type }} successfully.",
  "subscriptions.modal.create.success": "Tilaus {{ type }} onnistui.",

  // "subscriptions.modal.delete.success": "Subscription deleted successfully",
  "subscriptions.modal.delete.success": "Tilaus poistettu",

  // "subscriptions.modal.update.success": "Subscription to {{ type }} updated successfully",
  "subscriptions.modal.update.success": "Tilaus {{ type }} päivitetty",

  // "subscriptions.modal.create.error": "An error occurs during the subscription creation",
  "subscriptions.modal.create.error": "Virhe tilausta luotaessa",

  // "subscriptions.modal.delete.error": "An error occurs during the subscription delete",
  "subscriptions.modal.delete.error": "Virhe tilausta poistettaessa",

  // "subscriptions.modal.update.error": "An error occurs during the subscription update",
  "subscriptions.modal.update.error": "Virhe tilausta päivitettäessä",

  // "subscriptions.table.dso": "Subject",
  "subscriptions.table.dso": "Asiasana",

  // "subscriptions.table.subscription_type": "Subscription Type",
  "subscriptions.table.subscription_type": "Tilaustyyppi",

  // "subscriptions.table.subscription_frequency": "Subscription Frequency",
  "subscriptions.table.subscription_frequency": "Tilaustiheys",

  // "subscriptions.table.action": "Action",
  "subscriptions.table.action": "Toiminto",

  // "subscriptions.table.edit": "Edit",
  "subscriptions.table.edit": "Muokkaa",

  // "subscriptions.table.delete": "Delete",
  "subscriptions.table.delete": "Poista",

  // "subscriptions.table.not-available": "Not available",
  "subscriptions.table.not-available": "Ei saatavilla",

  // "subscriptions.table.not-available-message": "The subscribed item has been deleted, or you don't currently have the permission to view it",
  "subscriptions.table.not-available-message": "Tilattu tietue on poistettu, tai sinulla ei ole oikeuksia nähdä sitä",

  // "subscriptions.table.empty.message": "You do not have any subscriptions at this time. To subscribe to email updates for a Community or Collection, use the subscription button on the object's page.",
  "subscriptions.table.empty.message": "Sinulla ei tällä hetkellä ole tilauksia. Voit tilata yhteisön tai kokoelman sähköposti-ilmoitukset kohteen sivulla olevalla tilauspainikkeella.",

  // "thumbnail.default.alt": "Thumbnail Image",
  "thumbnail.default.alt": "Pienoiskuva",

  // "thumbnail.default.placeholder": "No Thumbnail Available",
  "thumbnail.default.placeholder": "Ei pienoiskuvaa saatavilla",

  // "thumbnail.project.alt": "Project Logo",
  "thumbnail.project.alt": "Projektin logo",

  // "thumbnail.project.placeholder": "Project Placeholder Image",
  "thumbnail.project.placeholder": "Projektin paikkamerkin kuva",

  // "thumbnail.orgunit.alt": "OrgUnit Logo",
  "thumbnail.orgunit.alt": "Organisaatioykiskön logo",

  // "thumbnail.orgunit.placeholder": "OrgUnit Placeholder Image",
  "thumbnail.orgunit.placeholder": "Organisaatioyksikön paikkamerkin kuva",

  // "thumbnail.person.alt": "Profile Picture",
  "thumbnail.person.alt": "Profiilikuva",

  // "thumbnail.person.placeholder": "No Profile Picture Available",
  "thumbnail.person.placeholder": "Ei profiilikuva saatavilla",

  // "title": "DSpace",
  "title": "Julkaisuarkisto",

  // "vocabulary-treeview.header": "Hierarchical tree view",
  "vocabulary-treeview.header": "Hierarkkinen puunäkymä",

  // "vocabulary-treeview.load-more": "Load more",
  "vocabulary-treeview.load-more": "Lataa lisää",

  // "vocabulary-treeview.search.form.reset": "Reset",
  "vocabulary-treeview.search.form.reset": "Nollaa",

  // "vocabulary-treeview.search.form.search": "Search",
  "vocabulary-treeview.search.form.search": "Hae",

  // "vocabulary-treeview.search.no-result": "There were no items to show",
  "vocabulary-treeview.search.no-result": "Ei tietueita",

  // "vocabulary-treeview.tree.description.nsi": "The Norwegian Science Index",
  "vocabulary-treeview.tree.description.nsi": "The Norwegian Science Index",

  // "vocabulary-treeview.tree.description.srsc": "Research Subject Categories",
  "vocabulary-treeview.tree.description.srsc": "Tutkimusaiheiden kategoriat",

  // "vocabulary-treeview.info": "Select a subject to add as search filter",
  "vocabulary-treeview.info": "Valitse asiasana hakusuodattimeksi",

  // "uploader.browse": "browse",
  "uploader.browse": "selaa",

  // "uploader.drag-message": "Drag & Drop your files here",
  "uploader.drag-message": "Raahaa tiedostot tähän",

  // "uploader.delete.btn-title": "Delete",
  "uploader.delete.btn-title": "Poista",

  // "uploader.or": ", or ",
  "uploader.or": " tai",

  // "uploader.processing": "Processing uploaded file(s)... (it's now safe to close this page)",
  "uploader.processing": "Käsitellään ladattuja tiedostoja... (voit sulkea tämän sivun)",

  // "uploader.queue-length": "Queue length",
  "uploader.queue-length": "Jonon pituus",

  // "virtual-metadata.delete-item.info": "Select the types for which you want to save the virtual metadata as real metadata",
  "virtual-metadata.delete-item.info": "Valitse tyypit, joiden virtuaalisen metadatan haluat tallentaa varsinaiseksi metadataksi",

  // "virtual-metadata.delete-item.modal-head": "The virtual metadata of this relation",
  "virtual-metadata.delete-item.modal-head": "Relaation virtuaalinen metadata",

  // "virtual-metadata.delete-relationship.modal-head": "Select the items for which you want to save the virtual metadata as real metadata",
  "virtual-metadata.delete-relationship.modal-head": "Valitse tietueet, joiden virtuaalisen metadatan haluat tallentaa varsinaiseksi metadataksi",

  // "supervisedWorkspace.search.results.head": "Supervised Items",
  "supervisedWorkspace.search.results.head": "Valvotut tietueet",

  // "workspace.search.results.head": "Your submissions",
  "workspace.search.results.head": "Tallennuksesi",

  // "workflowAdmin.search.results.head": "Administer Workflow",
  "workflowAdmin.search.results.head": "Hallinnoi työnkulkua",

  // "workflow.search.results.head": "Workflow tasks",
  "workflow.search.results.head": "Työnkulun tehtävät",

  // "supervision.search.results.head": "Workflow and Workspace tasks",
  "supervision.search.results.head": "Työnkulun ja työtilan tehtävät",

  // "workflow-item.edit.breadcrumbs": "Edit workflowitem",
  "workflow-item.edit.breadcrumbs": "Muokkaa työnkulun tietuetta",

  // "workflow-item.edit.title": "Edit workflowitem",
  "workflow-item.edit.title": "Muokkaa työnkulun tietuetta",

  // "workflow-item.delete.notification.success.title": "Deleted",
  "workflow-item.delete.notification.success.title": "Poistettu",

  // "workflow-item.delete.notification.success.content": "This workflow item was successfully deleted",
  "workflow-item.delete.notification.success.content": "Työnkulun tietue poistettu",

  // "workflow-item.delete.notification.error.title": "Something went wrong",
  "workflow-item.delete.notification.error.title": "Tapahtui virhe",

  // "workflow-item.delete.notification.error.content": "The workflow item could not be deleted",
  "workflow-item.delete.notification.error.content": "Työnkulun tietuetta ei voitu poistaa",

  // "workflow-item.delete.title": "Delete workflow item",
  "workflow-item.delete.title": "Poista työnkulkuun tietue",

  // "workflow-item.delete.header": "Delete workflow item",
  "workflow-item.delete.header": "Poista työnkulkuun tietue",

  // "workflow-item.delete.button.cancel": "Cancel",
  "workflow-item.delete.button.cancel": "Peruuta",

  // "workflow-item.delete.button.confirm": "Delete",
  "workflow-item.delete.button.confirm": "Poista",

  // "workflow-item.send-back.notification.success.title": "Sent back to submitter",
  "workflow-item.send-back.notification.success.title": "Lähetetty takaisin tallentajalle",

  // "workflow-item.send-back.notification.success.content": "This workflow item was successfully sent back to the submitter",
  "workflow-item.send-back.notification.success.content": "Työnkulun tietue lähetetty takaisin tallentajalle",

  // "workflow-item.send-back.notification.error.title": "Something went wrong",
  "workflow-item.send-back.notification.error.title": "Tapahtui virhe",

  // "workflow-item.send-back.notification.error.content": "The workflow item could not be sent back to the submitter",
  "workflow-item.send-back.notification.error.content": "Työnkulun tietuetta ei voitu lähettää takaisin tallentajalle",

  // "workflow-item.send-back.title": "Send workflow item back to submitter",
  "workflow-item.send-back.title": "Lähetä työnkulkuun tietue takaisin tallentajalle",

  // "workflow-item.send-back.header": "Send workflow item back to submitter",
  "workflow-item.send-back.header": "Lähetä työnkulun tietue takaisin tallentajalle",

  // "workflow-item.send-back.button.cancel": "Cancel",
  "workflow-item.send-back.button.cancel": "Peruuta",

  // "workflow-item.send-back.button.confirm": "Send back",
  "workflow-item.send-back.button.confirm": "Lähetä takaisin",

  // "workflow-item.view.breadcrumbs": "Workflow View",
  "workflow-item.view.breadcrumbs": "Työnkulkunäkymä",

  // "workspace-item.view.breadcrumbs": "Workspace View",
  "workspace-item.view.breadcrumbs": "Työnkulkunäkymä",

  // "workspace-item.view.title": "Workspace View",
  "workspace-item.view.title": "Työnkulkunäkymä",

  // "workspace-item.delete.breadcrumbs": "Workspace Delete",
  "workspace-item.delete.breadcrumbs": "Työnkulku - poisto",

  // "workspace-item.delete.header": "Delete workspace item",
  "workspace-item.delete.header": "Poista työnkulun tietue",

  // "workspace-item.delete.button.confirm": "Delete",
  "workspace-item.delete.button.confirm": "Poista",

  // "workspace-item.delete.button.cancel": "Cancel",
  "workspace-item.delete.button.cancel": "Peruuta",

  // "workspace-item.delete.notification.success.title": "Deleted",
  "workspace-item.delete.notification.success.title": "Poistettu",

  // "workspace-item.delete.title": "This workspace item was successfully deleted",
  "workspace-item.delete.title": "Työnkulun tietue poistettu",

  // "workspace-item.delete.notification.error.title": "Something went wrong",
  "workspace-item.delete.notification.error.title": "Tapahtui virhe",

  // "workspace-item.delete.notification.error.content": "The workspace item could not be deleted",
  "workspace-item.delete.notification.error.content": "Työnkulun tietuetta ei voitu poistaa",

  // "workflow-item.advanced.title": "Advanced workflow",
  "workflow-item.advanced.title": "Laajennettu työnkulku",

  // "workflow-item.selectrevieweraction.notification.success.title": "Selected reviewer",
  "workflow-item.selectrevieweraction.notification.success.title": "Valittu tarkastaja",

  // "workflow-item.selectrevieweraction.notification.success.content": "The reviewer for this workflow item has been successfully selected",
  "workflow-item.selectrevieweraction.notification.success.content": "Työnkulun tarkastaja on valittu",

  // "workflow-item.selectrevieweraction.notification.error.title": "Something went wrong",
  "workflow-item.selectrevieweraction.notification.error.title": "Tapahtui virhe",

  // "workflow-item.selectrevieweraction.notification.error.content": "Couldn't select the reviewer for this workflow item",
  "workflow-item.selectrevieweraction.notification.error.content": "Työnkulun tietueelle ei voitu valita tarkastajaa",

  // "workflow-item.selectrevieweraction.title": "Select Reviewer",
  "workflow-item.selectrevieweraction.title": "Valitse tarkastaja",

  // "workflow-item.selectrevieweraction.header": "Select Reviewer",
  "workflow-item.selectrevieweraction.header": "Valitse tarkastaja",

  // "workflow-item.selectrevieweraction.button.cancel": "Cancel",
  "workflow-item.selectrevieweraction.button.cancel": "Peruuta",

  // "workflow-item.selectrevieweraction.button.confirm": "Confirm",
  "workflow-item.selectrevieweraction.button.confirm": "Vahvista",

  // "workflow-item.scorereviewaction.notification.success.title": "Rating review",
  "workflow-item.scorereviewaction.notification.success.title": "Arviointikatselmus",

  // "workflow-item.scorereviewaction.notification.success.content": "The rating for this item workflow item has been successfully submitted",
  "workflow-item.scorereviewaction.notification.success.content": "Tietueen arviointi on lähetetty",

  // "workflow-item.scorereviewaction.notification.error.title": "Something went wrong",
  "workflow-item.scorereviewaction.notification.error.title": "Tapahtui virhe",

  // "workflow-item.scorereviewaction.notification.error.content": "Couldn't rate this item",
  "workflow-item.scorereviewaction.notification.error.content": "Tietueen arviointi epäonnistui",

  // "workflow-item.scorereviewaction.title": "Rate this item",
  "workflow-item.scorereviewaction.title": "Arvioi tietue",

  // "workflow-item.scorereviewaction.header": "Rate this item",
  "workflow-item.scorereviewaction.header": "Arvioi tietue",

  // "workflow-item.scorereviewaction.button.cancel": "Cancel",
  "workflow-item.scorereviewaction.button.cancel": "Peruuta",

  // "workflow-item.scorereviewaction.button.confirm": "Confirm",
  "workflow-item.scorereviewaction.button.confirm": "Vahvista",

  // "idle-modal.header": "Session will expire soon",
  "idle-modal.header": "Istunto vanhenee pian",

  // "idle-modal.info": "For security reasons, user sessions expire after {{ timeToExpire }} minutes of inactivity. Your session will expire soon. Would you like to extend it or log out?",
  "idle-modal.info": "Turvallisuussyistä käyttäjän istunto vanhenee, kun käyttäjä on ollut epäaktiivinen {{ timeToExpire }} minuuttia. Istuntosi vanhenee pian. Haluatko pidentää istuntoasi vai kirjautua ulos?",

  // "idle-modal.log-out": "Log out",
  "idle-modal.log-out": "Kirjaudu ulos",

  // "idle-modal.extend-session": "Extend session",
  "idle-modal.extend-session": "Pidennä istuntoa",

  // "researcher.profile.action.processing": "Processing...",
  "researcher.profile.action.processing": "Käsitellään...",

  // "researcher.profile.associated": "Researcher profile associated",
  "researcher.profile.associated": "Tutkijaprofiili liitetty",

  // "researcher.profile.change-visibility.fail": "An unexpected error occurs while changing the profile visibility",
  "researcher.profile.change-visibility.fail": "Odottamaton virhe muutettaessa profiilin näkyvyyttä",

  // "researcher.profile.create.new": "Create new",
  "researcher.profile.create.new": "Luo uusi",

  // "researcher.profile.create.success": "Researcher profile created successfully",
  "researcher.profile.create.success": "Tutkijaprofiili luotu",

  // "researcher.profile.create.fail": "An error occurs during the researcher profile creation",
  "researcher.profile.create.fail": "Virhe luotaessa tutkijaprofiilia",

  // "researcher.profile.delete": "Delete",
  "researcher.profile.delete": "Poista",

  // "researcher.profile.expose": "Expose",
  "researcher.profile.expose": "Paljasta",

  // "researcher.profile.hide": "Hide",
  "researcher.profile.hide": "Piilota",

  // "researcher.profile.not.associated": "Researcher profile not yet associated",
  "researcher.profile.not.associated": "Tutkijaprofiilia ei ole vielä liitetty",

  // "researcher.profile.view": "View",
  "researcher.profile.view": "Näytä",

  // "researcher.profile.private.visibility": "PRIVATE",
  "researcher.profile.private.visibility": "YKSITYINEN",

  // "researcher.profile.public.visibility": "PUBLIC",
  "researcher.profile.public.visibility": "JULKINEN",

  // "researcher.profile.status": "Status:",
  "researcher.profile.status": "Tila :",

  // "researcherprofile.claim.not-authorized": "You are not authorized to claim this item. For more details contact the administrator(s).",
  "researcherprofile.claim.not-authorized": "Sinulla ei ole valtuuksia ottaa itsellesi tätä tietuetta. Lisätietoa saat ylläpitäjiltä.",

  // "researcherprofile.error.claim.body": "An error occurred while claiming the profile, please try again later",
  "researcherprofile.error.claim.body": "Tapahtui virhe profiilia haettaessa, yritä myöhemmin uudelleen",

  // "researcherprofile.error.claim.title": "Error",
  "researcherprofile.error.claim.title": "Virhe",

  // "researcherprofile.success.claim.body": "Profile claimed with success",
  "researcherprofile.success.claim.body": "Profiili haettu",

  // "researcherprofile.success.claim.title": "Success",
  "researcherprofile.success.claim.title": "Valmis",

  // "person.page.orcid.create": "Create an ORCID ID",
  "person.page.orcid.create": "Luo ORCID-tunniste",

  // "person.page.orcid.granted-authorizations": "Granted authorizations",
  "person.page.orcid.granted-authorizations": "Myönnetyt valtuudet",

  // "person.page.orcid.grant-authorizations": "Grant authorizations",
  "person.page.orcid.grant-authorizations": "Myönnä valtuuksia",

  // "person.page.orcid.link": "Connect to ORCID ID",
  "person.page.orcid.link": "Yhdistä ORCID-tunniste",

  // "person.page.orcid.link.processing": "Linking profile to ORCID...",
  "person.page.orcid.link.processing": "Liitetään profiilia ORCID-tunnisteeseen...",

  // "person.page.orcid.link.error.message": "Something went wrong while connecting the profile with ORCID. If the problem persists, contact the administrator.",
  "person.page.orcid.link.error.message": "Virhe yhdistettäessä profiilia ORCID-tunnisteeseen. Jos virhe jatkuu, ota yhteyttä ylläpitäjään.",

  // "person.page.orcid.orcid-not-linked-message": "The ORCID iD of this profile ({{ orcid }}) has not yet been connected to an account on the ORCID registry or the connection is expired.",
  "person.page.orcid.orcid-not-linked-message": "Tämän profiilin ORCID-tunnistetta ({{ orcid }}) ei ole vielä yhdistetty tiliin ORCID-rekisterissä tai yhteys on vanhentunut.",

  // "person.page.orcid.unlink": "Disconnect from ORCID",
  "person.page.orcid.unlink": "Katkaise yhteys ORCIDiin",

  // "person.page.orcid.unlink.processing": "Processing...",
  "person.page.orcid.unlink.processing": "Käsitellään...",

  // "person.page.orcid.missing-authorizations": "Missing authorizations",
  "person.page.orcid.missing-authorizations": "Puuttuvia valtuuksia",

  // "person.page.orcid.missing-authorizations-message": "The following authorizations are missing:",
  "person.page.orcid.missing-authorizations-message": "Seuraavat valtuudet puuttuvat:",

  // "person.page.orcid.no-missing-authorizations-message": "Great! This box is empty, so you have granted all access rights to use all functions offers by your institution.",
  "person.page.orcid.no-missing-authorizations-message": "Hyvä! Tämä laatikko on tyhjä, joten olet myöntänyt kaikki käyttöoikeudet instituutiosi tarjoamiin toimintoihin.",

  // "person.page.orcid.no-orcid-message": "No ORCID iD associated yet. By clicking on the button below it is possible to link this profile with an ORCID account.",
  "person.page.orcid.no-orcid-message": "ORCID-tunnistetta ei ole vielä liitetty. Painamalla alapuolella olevaa painiketta voit yhdistää tämän profiilin ORCID-tiliin.",

  // "person.page.orcid.profile-preferences": "Profile preferences",
  "person.page.orcid.profile-preferences": "Profiiliasetukset",

  // "person.page.orcid.funding-preferences": "Funding preferences",
  "person.page.orcid.funding-preferences": "Rahoitusasetukset",

  // "person.page.orcid.publications-preferences": "Publication preferences",
  "person.page.orcid.publications-preferences": "Julkaisuasetukset",

  // "person.page.orcid.remove-orcid-message": "If you need to remove your ORCID, please contact the repository administrator",
  "person.page.orcid.remove-orcid-message": "Jos haluat poistaa ORCID-tunnuksesi, ota yhteyttä julkaisuarkiston ylläpitäjään",

  // "person.page.orcid.save.preference.changes": "Update settings",
  "person.page.orcid.save.preference.changes": "Muokkaa asetuksia",

  // "person.page.orcid.sync-profile.affiliation": "Affiliation",
  "person.page.orcid.sync-profile.affiliation": "Affiliaatio",

  // "person.page.orcid.sync-profile.biographical": "Biographical data",
  "person.page.orcid.sync-profile.biographical": "Elämäkerralliset tiedot",

  // "person.page.orcid.sync-profile.education": "Education",
  "person.page.orcid.sync-profile.education": "Koulutus",

  // "person.page.orcid.sync-profile.identifiers": "Identifiers",
  "person.page.orcid.sync-profile.identifiers": "Tunnisteet",

  // "person.page.orcid.sync-fundings.all": "All fundings",
  "person.page.orcid.sync-fundings.all": "Kaikki rahoitukset",

  // "person.page.orcid.sync-fundings.mine": "My fundings",
  "person.page.orcid.sync-fundings.mine": "Omat rahoitukset",

  // "person.page.orcid.sync-fundings.my_selected": "Selected fundings",
  "person.page.orcid.sync-fundings.my_selected": "Valitut rahoitukset",

  // "person.page.orcid.sync-fundings.disabled": "Disabled",
  "person.page.orcid.sync-fundings.disabled": "Poistettu käytöstä",

  // "person.page.orcid.sync-publications.all": "All publications",
  "person.page.orcid.sync-publications.all": "Kaikki julkaisut",

  // "person.page.orcid.sync-publications.mine": "My publications",
  "person.page.orcid.sync-publications.mine": "Omat julkaisut",

  // "person.page.orcid.sync-publications.my_selected": "Selected publications",
  "person.page.orcid.sync-publications.my_selected": "Valitut julkaisut",

  // "person.page.orcid.sync-publications.disabled": "Disabled",
  "person.page.orcid.sync-publications.disabled": "Poistettu käytöstä",

  // "person.page.orcid.sync-queue.discard": "Discard the change and do not synchronize with the ORCID registry",
  "person.page.orcid.sync-queue.discard": "Hylkää muutos. Älä synkronoi ORCID-rekisterin kanssa.",

  // "person.page.orcid.sync-queue.discard.error": "The discarding of the ORCID queue record failed",
  "person.page.orcid.sync-queue.discard.error": "ORCID-jonotietueen hylkääminen epäonnistui",

  // "person.page.orcid.sync-queue.discard.success": "The ORCID queue record have been discarded successfully",
  "person.page.orcid.sync-queue.discard.success": "ORCID-jonotietue hylätty",

  // "person.page.orcid.sync-queue.empty-message": "The ORCID queue registry is empty",
  "person.page.orcid.sync-queue.empty-message": "ORCID-jonorekisteri on tyhjä",

  // "person.page.orcid.sync-queue.table.header.type": "Type",
  "person.page.orcid.sync-queue.table.header.type": "Tyyppi",

  // "person.page.orcid.sync-queue.table.header.description": "Description",
  "person.page.orcid.sync-queue.table.header.description": "Kuvaus",

  // "person.page.orcid.sync-queue.table.header.action": "Action",
  "person.page.orcid.sync-queue.table.header.action": "Toiminto",

  // "person.page.orcid.sync-queue.description.affiliation": "Affiliations",
  "person.page.orcid.sync-queue.description.affiliation": "Affiliaatiot",

  // "person.page.orcid.sync-queue.description.country": "Country",
  "person.page.orcid.sync-queue.description.country": "Maa",

  // "person.page.orcid.sync-queue.description.education": "Educations",
  "person.page.orcid.sync-queue.description.education": "Koulutukset",

  // "person.page.orcid.sync-queue.description.external_ids": "External ids",
  "person.page.orcid.sync-queue.description.external_ids": "Ulkoiset tunnisteet",

  // "person.page.orcid.sync-queue.description.other_names": "Other names",
  "person.page.orcid.sync-queue.description.other_names": "Muut nimet",

  // "person.page.orcid.sync-queue.description.qualification": "Qualifications",
  "person.page.orcid.sync-queue.description.qualification": "Pätevyydet",

  // "person.page.orcid.sync-queue.description.researcher_urls": "Researcher urls",
  "person.page.orcid.sync-queue.description.researcher_urls": "Tutkijan URL-osoitteet",

  // "person.page.orcid.sync-queue.description.keywords": "Keywords",
  "person.page.orcid.sync-queue.description.keywords": "Avainsanat",

  // "person.page.orcid.sync-queue.tooltip.insert": "Add a new entry in the ORCID registry",
  "person.page.orcid.sync-queue.tooltip.insert": "Lisää uusi kohde ORCID-rekisteriin",

  // "person.page.orcid.sync-queue.tooltip.update": "Update this entry on the ORCID registry",
  "person.page.orcid.sync-queue.tooltip.update": "Päivitä tämä kohde ORCID-rekisterissä",

  // "person.page.orcid.sync-queue.tooltip.delete": "Remove this entry from the ORCID registry",
  "person.page.orcid.sync-queue.tooltip.delete": "Poista tämä kohde ORCID-rekisteristä",

  // "person.page.orcid.sync-queue.tooltip.publication": "Publication",
  "person.page.orcid.sync-queue.tooltip.publication": "Julkaisu",

  // "person.page.orcid.sync-queue.tooltip.project": "Project",
  "person.page.orcid.sync-queue.tooltip.project": "Projekti",

  // "person.page.orcid.sync-queue.tooltip.affiliation": "Affiliation",
  "person.page.orcid.sync-queue.tooltip.affiliation": "Affiliaatio",

  // "person.page.orcid.sync-queue.tooltip.education": "Education",
  "person.page.orcid.sync-queue.tooltip.education": "Koulutus",

  // "person.page.orcid.sync-queue.tooltip.qualification": "Qualification",
  "person.page.orcid.sync-queue.tooltip.qualification": "Pätevyys",

  // "person.page.orcid.sync-queue.tooltip.other_names": "Other name",
  "person.page.orcid.sync-queue.tooltip.other_names": "Toinen nimi",

  // "person.page.orcid.sync-queue.tooltip.country": "Country",
  "person.page.orcid.sync-queue.tooltip.country": "Maa",

  // "person.page.orcid.sync-queue.tooltip.keywords": "Keyword",
  "person.page.orcid.sync-queue.tooltip.keywords": "Asiasana",

  // "person.page.orcid.sync-queue.tooltip.external_ids": "External identifier",
  "person.page.orcid.sync-queue.tooltip.external_ids": "Ulkoinen tunniste",

  // "person.page.orcid.sync-queue.tooltip.researcher_urls": "Researcher url",
  "person.page.orcid.sync-queue.tooltip.researcher_urls": "Tutkijan URL-osoite",

  // "person.page.orcid.sync-queue.send": "Synchronize with ORCID registry",
  "person.page.orcid.sync-queue.send": "Synkronoi ORCID-rekisterin kanssa",

  // "person.page.orcid.sync-queue.send.unauthorized-error.title": "The submission to ORCID failed for missing authorizations.",
  "person.page.orcid.sync-queue.send.unauthorized-error.title": "ORCID-tunnisteen lähettäminen epäonnistui puuttuvien käyttöoikeuksien takia.",

  // "person.page.orcid.sync-queue.send.unauthorized-error.content": "Click <a href='{{orcid}}'>here</a> to grant again the required permissions. If the problem persists, contact the administrator",
  "person.page.orcid.sync-queue.send.unauthorized-error.content": "Napsauta <a href='{{orcid}}'>tästä</a> myöntääksesi vaaditut käyttöoikeudet. Jos virhe jatkuu, ota yhteyttä ylläpitäjään.",

  // "person.page.orcid.sync-queue.send.bad-request-error": "The submission to ORCID failed because the resource sent to ORCID registry is not valid",
  "person.page.orcid.sync-queue.send.bad-request-error": "ORCID-lähetys epäonnistui, koska ORCID-rekisteriin lähetetty resurssi ei ole kelvollinen",

  // "person.page.orcid.sync-queue.send.error": "The submission to ORCID failed",
  "person.page.orcid.sync-queue.send.error": "ORCID-lähetys epäonnistui",

  // "person.page.orcid.sync-queue.send.conflict-error": "The submission to ORCID failed because the resource is already present on the ORCID registry",
  "person.page.orcid.sync-queue.send.conflict-error": "ORCID-lähetys epäonnistui, koska lähetetty resurssi on jo ORCID-rekisterissä",

  // "person.page.orcid.sync-queue.send.not-found-warning": "The resource does not exists anymore on the ORCID registry.",
  "person.page.orcid.sync-queue.send.not-found-warning": "Resurssia ei enää ole ORCID-rekisterissä..",

  // "person.page.orcid.sync-queue.send.success": "The submission to ORCID was completed successfully",
  "person.page.orcid.sync-queue.send.success": "ORCID-lähetys onnistui",

  // "person.page.orcid.sync-queue.send.validation-error": "The data that you want to synchronize with ORCID is not valid",
  "person.page.orcid.sync-queue.send.validation-error": "ORCIDin kanssa synkronoitava data ei ole kelvollista",

  // "person.page.orcid.sync-queue.send.validation-error.amount-currency.required": "The amount's currency is required",
  "person.page.orcid.sync-queue.send.validation-error.amount-currency.required": "Valuutta on pakollinen tieto",

  // "person.page.orcid.sync-queue.send.validation-error.external-id.required": "The resource to be sent requires at least one identifier",
  "person.page.orcid.sync-queue.send.validation-error.external-id.required": "Lähetettävällä resurssilla on oltava ainakin yksi tunniste",

  // "person.page.orcid.sync-queue.send.validation-error.title.required": "The title is required",
  "person.page.orcid.sync-queue.send.validation-error.title.required": "Nimeke on pakollinen tieto",

  // "person.page.orcid.sync-queue.send.validation-error.type.required": "The dc.type is required",
  "person.page.orcid.sync-queue.send.validation-error.type.required": "dc.type on pakollinen tieto",

  // "person.page.orcid.sync-queue.send.validation-error.start-date.required": "The start date is required",
  "person.page.orcid.sync-queue.send.validation-error.start-date.required": "Alkupäivämäärä on pakollinen tieto",

  // "person.page.orcid.sync-queue.send.validation-error.funder.required": "The funder is required",
  "person.page.orcid.sync-queue.send.validation-error.funder.required": "Rahoittaja on pakollinen tieto",

  // "person.page.orcid.sync-queue.send.validation-error.country.invalid": "Invalid 2 digits ISO 3166 country",
  "person.page.orcid.sync-queue.send.validation-error.country.invalid": "Virheelliset kaksi merkkiä ISO 3166 -maatunnisteessa",

  // "person.page.orcid.sync-queue.send.validation-error.organization.required": "The organization is required",
  "person.page.orcid.sync-queue.send.validation-error.organization.required": "Organisaatio on pakollinen tieto",

  // "person.page.orcid.sync-queue.send.validation-error.organization.name-required": "The organization's name is required",
  "person.page.orcid.sync-queue.send.validation-error.organization.name-required": "Organisaation nimi on pakollinen tieto",

  // "person.page.orcid.sync-queue.send.validation-error.publication.date-invalid": "The publication date must be one year after 1900",
  "person.page.orcid.sync-queue.send.validation-error.publication.date-invalid": "Julkaisuajan on oltava vuoden 1900 jälkeen",

  // "person.page.orcid.sync-queue.send.validation-error.organization.address-required": "The organization to be sent requires an address",
  "person.page.orcid.sync-queue.send.validation-error.organization.address-required": "Organisaatiolla on oltava osoite",

  // "person.page.orcid.sync-queue.send.validation-error.organization.city-required": "The address of the organization to be sent requires a city",
  "person.page.orcid.sync-queue.send.validation-error.organization.city-required": "Organisaation osoitteessa on oltava kaupunki",

  // "person.page.orcid.sync-queue.send.validation-error.organization.country-required": "The address of the organization to be sent requires a valid 2 digits ISO 3166 country",
  "person.page.orcid.sync-queue.send.validation-error.organization.country-required": "Organisaation osoitteessa on oltava oikeelliset kaksi ISO 3166 -maatunnisteen merkkiä",

  // "person.page.orcid.sync-queue.send.validation-error.disambiguated-organization.required": "An identifier to disambiguate organizations is required. Supported ids are GRID, Ringgold, Legal Entity identifiers (LEIs) and Crossref Funder Registry identifiers",
  "person.page.orcid.sync-queue.send.validation-error.disambiguated-organization.required": "Tunniste vaaditaan organisaatioiden erottelemiseksi. Tuetut tunnisteet ovat GRID, Ringgold, Legal Entity identifier -tunnisteet (LEIt) ja Crossrefin rahoittaharekisterin tunnisteet (FUNDREF)",

  // "person.page.orcid.sync-queue.send.validation-error.disambiguated-organization.value-required": "The organization's identifiers requires a value",
  "person.page.orcid.sync-queue.send.validation-error.disambiguated-organization.value-required": "Organisaation tunnisteilla on oltava arvo",

  // "person.page.orcid.sync-queue.send.validation-error.disambiguation-source.required": "The organization's identifiers requires a source",
  "person.page.orcid.sync-queue.send.validation-error.disambiguation-source.required": "Organisaation tunnisteilla on oltava lähde",

  // "person.page.orcid.sync-queue.send.validation-error.disambiguation-source.invalid": "The source of one of the organization identifiers is invalid. Supported sources are RINGGOLD, GRID, LEI and FUNDREF",
  "person.page.orcid.sync-queue.send.validation-error.disambiguation-source.invalid": "Organisaation tunnisteen lähde ei ole validi. Tuetut lähteet ovat RINGGOLD, GRID, LEI ja FUNDREF",

  // "person.page.orcid.synchronization-mode": "Synchronization mode",
  "person.page.orcid.synchronization-mode": "Synkronointimoodi",

  // "person.page.orcid.synchronization-mode.batch": "Batch",
  "person.page.orcid.synchronization-mode.batch": "Erä",

  // "person.page.orcid.synchronization-mode.label": "Synchronization mode",
  "person.page.orcid.synchronization-mode.label": "Synkronointimoodi",

  // "person.page.orcid.synchronization-mode-message": "Please select how you would like synchronization to ORCID to occur. The options include \"Manual\" (you must send your data to ORCID manually), or \"Batch\" (the system will send your data to ORCID via a scheduled script).",
  "person.page.orcid.synchronization-mode-message": "Valitse, miten haluat synkronoinnin ORCIDiin tapahtuvan. Vaihtoehdot ovat \"Manuaalinen\" (sinun on lähetettävä tietosi ORCIDiin manuaalisesti) tai \"Erä\" (järjestelmä lähettää tietosi ORCIDiin ajastetun skriptin avulla).",

  // "person.page.orcid.synchronization-mode-funding-message": "Select whether to send your linked Project entities to your ORCID record's list of funding information.",
  "person.page.orcid.synchronization-mode-funding-message": "Valitse, lähetetäänkö linkitetyt projektisi ORCID-rekisterin rahoitustietoluetteloon.",

  // "person.page.orcid.synchronization-mode-publication-message": "Select whether to send your linked Publication entities to your ORCID record's list of works.",
  "person.page.orcid.synchronization-mode-publication-message": "Valitse, lähetetäänkö linkitetyt julkaisusi ORCID-rekisterin luetteloon.",

  // "person.page.orcid.synchronization-mode-profile-message": "Select whether to send your biographical data or personal identifiers to your ORCID record.",
  "person.page.orcid.synchronization-mode-profile-message": "Valitse, lähetetäänkö elämäkerralliset tietosi tai henkilökohtaiset tunnisteesi ORCID-rekisteriin.",

  // "person.page.orcid.synchronization-settings-update.success": "The synchronization settings have been updated successfully",
  "person.page.orcid.synchronization-settings-update.success": "Synkronisointiasetukset päivitetty",

  // "person.page.orcid.synchronization-settings-update.error": "The update of the synchronization settings failed",
  "person.page.orcid.synchronization-settings-update.error": "Synkronisointiasetusten päivittäminen epäonnistui",

  // "person.page.orcid.synchronization-mode.manual": "Manual",
  "person.page.orcid.synchronization-mode.manual": "Manuaalinen",

  // "person.page.orcid.scope.authenticate": "Get your ORCID iD",
  "person.page.orcid.scope.authenticate": "Hae ORCID-tunnisteesi",

  // "person.page.orcid.scope.read-limited": "Read your information with visibility set to Trusted Parties",
  "person.page.orcid.scope.read-limited": "Lue omat tietosi Trusted Parties -näkyvyysasetuksilla",

  // "person.page.orcid.scope.activities-update": "Add/update your research activities",
  "person.page.orcid.scope.activities-update": "Lisää/päivitä tutkimustoimiasi",

  // "person.page.orcid.scope.person-update": "Add/update other information about you",
  "person.page.orcid.scope.person-update": "Lisää/päivitä muita tietojasi",

  // "person.page.orcid.unlink.success": "The disconnection between the profile and the ORCID registry was successful",
  "person.page.orcid.unlink.success": "Yhteys katkaistu profiilin ja ORCID-rekisterin välillä",

  // "person.page.orcid.unlink.error": "An error occurred while disconnecting between the profile and the ORCID registry. Try again",
  "person.page.orcid.unlink.error": "Tapahtui virhe katkaistaessa yhteyttä profiilin ja ORCID-rekisterin välillä. Yritä uudelleen",

  // "person.orcid.sync.setting": "ORCID Synchronization settings",
  "person.orcid.sync.setting": "ORCIDin synkronisointiasetukset",

  // "person.orcid.registry.queue": "ORCID Registry Queue",
  "person.orcid.registry.queue": "ORCIDin rekisteröintijono",

  // "person.orcid.registry.auth": "ORCID Authorizations",
  "person.orcid.registry.auth": "ORCID-käyttöoikeudet",

  // "home.recent-submissions.head": "Recent Submissions",
  "home.recent-submissions.head": "Viimeksi tallennetut",

  // "listable-notification-object.default-message": "This object couldn't be retrieved",
  "listable-notification-object.default-message": "Kohdetta ei voitu noutaa",

  // "system-wide-alert-banner.retrieval.error": "Something went wrong retrieving the system-wide alert banner",
  "system-wide-alert-banner.retrieval.error": "Virhe noudettaessa järjestelmänlaajuista hälytysbanneria",

  // "system-wide-alert-banner.countdown.prefix": "In",
  "system-wide-alert-banner.countdown.prefix": "Aikaa",

  // "system-wide-alert-banner.countdown.days": "{{days}} day(s),",
  "system-wide-alert-banner.countdown.days": "{{days}} päivää(ä),",

  // "system-wide-alert-banner.countdown.hours": "{{hours}} hour(s) and",
  "system-wide-alert-banner.countdown.hours": "{{hours}} tunti(a) and",

  // "system-wide-alert-banner.countdown.minutes": "{{minutes}} minute(s):",
  "system-wide-alert-banner.countdown.minutes": "{{minutes}} minuutti(a):",

  // "menu.section.system-wide-alert": "System-wide Alert",
  "menu.section.system-wide-alert": "Järjestelmänlaajuinen hälytys",

  // "system-wide-alert.form.header": "System-wide Alert",
  "system-wide-alert.form.header": "Järjestelmänlaajuinen hälytys",

  // "system-wide-alert-form.retrieval.error": "Something went wrong retrieving the system-wide alert",
  "system-wide-alert-form.retrieval.error": "Virhe noudettaessa järjestelmänlaajuista hälytystä",

  // "system-wide-alert.form.cancel": "Cancel",
  "system-wide-alert.form.cancel": "Peruuta",

  // "system-wide-alert.form.save": "Save",
  "system-wide-alert.form.save": "Tallenna",

  // "system-wide-alert.form.label.active": "ACTIVE",
  "system-wide-alert.form.label.active": "AKTIIVINEN",

  // "system-wide-alert.form.label.inactive": "INACTIVE",
  "system-wide-alert.form.label.inactive": "EI-AKTIIVINEN",

  // "system-wide-alert.form.error.message": "The system wide alert must have a message",
  "system-wide-alert.form.error.message": "Järjestelmänlaajuisessa hälytyksessä on oltava viesti",

  // "system-wide-alert.form.label.message": "Alert message",
  "system-wide-alert.form.label.message": "Hälytysviesti",

  // "system-wide-alert.form.label.countdownTo.enable": "Enable a countdown timer",
  "system-wide-alert.form.label.countdownTo.enable": "Ota käyttöön lähtölaskennan ajastin",

  // "system-wide-alert.form.label.countdownTo.hint": "Hint: Set a countdown timer. When enabled, a date can be set in the future and the system-wide alert banner will perform a countdown to the set date. When this timer ends, it will disappear from the alert. The server will NOT be automatically stopped.",
  "system-wide-alert.form.label.countdownTo.hint": "Vinkki: Aseta lähtölaskennan ajastin. Kun se on käytössä, voidaan päivämäärä asettaa tulevaisuuteen,  jolloin  järjestelmänlaajuinen hälytysbanneri suorittaa lähtölaskennan asetettuun päivämäärään. Kun ajastin päättyy, hälytys katoaa. Palvelinta EI pysäytetä automaattisesti.",

  // "system-wide-alert.form.label.preview": "System-wide alert preview",
  "system-wide-alert.form.label.preview": "Järjestelmänlaajuisen hälytyksen esikatselu",

  // "system-wide-alert.form.update.success": "The system-wide alert was successfully updated",
  "system-wide-alert.form.update.success": "Järjestelmänlaajuinen hälytys päivitetty",

  // "system-wide-alert.form.update.error": "Something went wrong when updating the system-wide alert",
  "system-wide-alert.form.update.error": "Virhe päivitettäessä järjestelmänlaajuista hälytystä",

  // "system-wide-alert.form.create.success": "The system-wide alert was successfully created",
  "system-wide-alert.form.create.success": "Järjestelmänlaajuinen hälytys luotu",

  // "system-wide-alert.form.create.error": "Something went wrong when creating the system-wide alert",
  "system-wide-alert.form.create.error": "Virhe luotaessa järjestelmänlaajuista hälytystä",

  // "admin.system-wide-alert.breadcrumbs": "System-wide Alerts",
  "admin.system-wide-alert.breadcrumbs": "Järjestelmänlaajuiset hälytykset",

  // "admin.system-wide-alert.title": "System-wide Alerts",
  "admin.system-wide-alert.title": "Järjestelmänlaajuiset hälytykset",

}<|MERGE_RESOLUTION|>--- conflicted
+++ resolved
@@ -4567,9 +4567,6 @@
   // "menu.section.access_control_people": "People",
   "menu.section.access_control_people": "Käyttäjät",
 
-<<<<<<< HEAD
-
-
   // "menu.section.reports": "Reports",
   // TODO New key - Add a translation
   "menu.section.reports": "Reports",
@@ -4582,8 +4579,6 @@
   // TODO New key - Add a translation
   "menu.section.reports.queries": "Metadata Query",
 
-=======
->>>>>>> 0d7d9f15
   // "menu.section.admin_search": "Admin Search",
   "menu.section.admin_search": "Ylläpitäjän haku",
 
@@ -4762,14 +4757,10 @@
   // "menu.section.statistics_task": "Statistics Task",
   "menu.section.statistics_task": "Tilastointitehtävä",
 
-<<<<<<< HEAD
-
   //"menu.section.toggle.reports": "Toggle Reports section",
   // TODO New key - Add a translation
   "menu.section.toggle.reports": "Toggle Reports section",
 
-=======
->>>>>>> 0d7d9f15
   // "menu.section.toggle.access_control": "Toggle Access Control section",
   "menu.section.toggle.access_control": "Näytä/piilota Pääsyoikeudet-osio",
 
