--- conflicted
+++ resolved
@@ -25,13 +25,10 @@
 import { Angulartics2DSpace } from '../../app/statistics/angulartics/dspace-provider';
 import { Angulartics2RouterlessModule } from 'angulartics2/routerlessmodule';
 import { ModuleMapLoaderModule } from '@nguniversal/module-map-ngfactory-loader';
-<<<<<<< HEAD
+import { ServerLocaleService } from 'src/app/core/locale/server-locale.service';
+import { LocaleService } from 'src/app/core/locale/locale.service';
 import { HTTP_INTERCEPTORS } from '@angular/common/http';
 import { ForwardClientIpInterceptor } from '../../app/core/forward-client-ip/forward-client-ip.interceptor';
-=======
-import { ServerLocaleService } from 'src/app/core/locale/server-locale.service';
-import { LocaleService } from 'src/app/core/locale/locale.service';
->>>>>>> e5742c49
 
 export function createTranslateLoader() {
   return new TranslateJson5UniversalLoader('dist/server/assets/i18n/', '.json5');
@@ -81,19 +78,16 @@
       provide: SubmissionService,
       useClass: ServerSubmissionService
     },
-<<<<<<< HEAD
+    {
+      provide: LocaleService,
+      useClass: ServerLocaleService
+    },
     // register ForwardClientIpInterceptor as HttpInterceptor
     {
       provide: HTTP_INTERCEPTORS,
       useClass: ForwardClientIpInterceptor,
       multi: true
     },
-=======
-    {
-      provide: LocaleService,
-      useClass: ServerLocaleService
-    }
->>>>>>> e5742c49
   ]
 })
 export class ServerAppModule {
