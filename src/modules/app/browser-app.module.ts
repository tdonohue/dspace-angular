--- conflicted
+++ resolved
@@ -1,44 +1,12 @@
-<<<<<<< HEAD
-import { HttpClient, HttpClientModule } from '@angular/common/http';
-import { APP_ID, NgModule } from '@angular/core';
-import { makeStateKey, TransferState } from '@angular/core';
-=======
-import {
-  HttpClient,
-  HttpClientModule,
-} from '@angular/common/http';
-import { NgModule } from '@angular/core';
-import {
-  BrowserModule,
-  BrowserTransferStateModule,
-  makeStateKey,
-  TransferState,
-} from '@angular/platform-browser';
->>>>>>> 5fc2ed92
+import { HttpClient, HttpClientModule, } from '@angular/common/http';
+import { APP_ID, makeStateKey, NgModule, TransferState } from '@angular/core';
 import { BrowserAnimationsModule } from '@angular/platform-browser/animations';
 import { EffectsModule } from '@ngrx/effects';
-import {
-  Action,
-  StoreConfig,
-  StoreModule,
-} from '@ngrx/store';
+import { Action, StoreConfig, StoreModule, } from '@ngrx/store';
 import { REQUEST } from '@nguniversal/express-engine/tokens';
-<<<<<<< HEAD
-
-import { TranslateLoader, TranslateModule } from '@ngx-translate/core';
+import { MissingTranslationHandler, TranslateLoader, TranslateModule, } from '@ngx-translate/core';
+import { Angulartics2GoogleTagManager, Angulartics2RouterlessModule, } from 'angulartics2';
 import { TranslateBrowserLoader } from '../../ngx-translate-loaders/translate-browser.loader';
-=======
-import {
-  MissingTranslationHandler,
-  TranslateLoader,
-  TranslateModule,
-} from '@ngx-translate/core';
-import { IdlePreloadModule } from 'angular-idle-preload';
-import {
-  Angulartics2GoogleTagManager,
-  Angulartics2RouterlessModule,
-} from 'angulartics2';
->>>>>>> 5fc2ed92
 
 import { AppComponent } from '../../app/app.component';
 import { AppModule } from '../../app/app.module';
@@ -65,7 +33,6 @@
 import { MissingTranslationHelper } from '../../app/shared/translate/missing-translation.helper';
 import { GoogleAnalyticsService } from '../../app/statistics/google-analytics.service';
 import { SubmissionService } from '../../app/submission/submission.service';
-import { TranslateBrowserLoader } from '../../ngx-translate-loaders/translate-browser.loader';
 import { BrowserInitService } from './browser-init.service';
 
 export const REQ_KEY = makeStateKey<string>('req');
@@ -81,18 +48,8 @@
 @NgModule({
   bootstrap: [AppComponent],
   imports: [
-<<<<<<< HEAD
     HttpClientModule,
     // forRoot ensures the providers are only created once
-    StatisticsModule.forRoot(),
-=======
-    BrowserModule.withServerTransition({
-      appId: 'dspace-angular',
-    }),
-    HttpClientModule,
-    // forRoot ensures the providers are only created once
-    IdlePreloadModule.forRoot(),
->>>>>>> 5fc2ed92
     Angulartics2RouterlessModule.forRoot(),
     BrowserAnimationsModule,
     StoreModule.forFeature('core', coreReducers, storeModuleConfig as StoreConfig<CoreState, Action>),
