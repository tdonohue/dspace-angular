--- conflicted
+++ resolved
@@ -88,12 +88,8 @@
     protected router: Router,
     private requestService: RequestService,
     private halService: HALEndpointService,
-<<<<<<< HEAD
+    private matomoService: MatomoService,
     protected menuProviderService: MenuProviderService,
-=======
-    private matomoService: MatomoService,
-
->>>>>>> 8086c224
   ) {
     super(
       store,
