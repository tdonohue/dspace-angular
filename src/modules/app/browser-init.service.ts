--- conflicted
+++ resolved
@@ -5,25 +5,12 @@
  *
  * http://www.dspace.org/license/
  */
-<<<<<<< HEAD
-import { InitService } from '../../app/init.service';
-import { Store } from '@ngrx/store';
-import { AppState } from '../../app/app.reducer';
-import { TransferState } from '@angular/core';
-import { APP_CONFIG, APP_CONFIG_STATE, AppConfig } from '../../config/app-config.interface';
-import { DefaultAppConfig } from '../../config/default-app-config';
-import { extendEnvironmentWithAppConfig } from '../../config/config.util';
-import { environment } from '../../environments/environment';
-import { CorrelationIdService } from '../../app/correlation-id/correlation-id.service';
-import { Inject, Injectable } from '@angular/core';
-=======
 import {
   Inject,
   Injectable,
 } from '@angular/core';
-import { TransferState } from '@angular/platform-browser';
+import { TransferState } from '@angular/core';
 import { Store } from '@ngrx/store';
->>>>>>> 5fc2ed92
 import { TranslateService } from '@ngx-translate/core';
 import {
   firstValueFrom,
