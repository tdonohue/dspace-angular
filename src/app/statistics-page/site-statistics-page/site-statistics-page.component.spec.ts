--- conflicted
+++ resolved
@@ -1,31 +1,18 @@
 import { CommonModule } from '@angular/common';
 import { DebugElement } from '@angular/core';
-import {
-  ComponentFixture,
-  TestBed,
-  waitForAsync,
-} from '@angular/core/testing';
+import { ComponentFixture, TestBed, waitForAsync, } from '@angular/core/testing';
 import { By } from '@angular/platform-browser';
-<<<<<<< HEAD
 import { UsageReport } from '../../core/statistics/models/usage-report.model';
-import { CommonModule } from '@angular/common';
-=======
-import {
-  ActivatedRoute,
-  Router,
-} from '@angular/router';
+import { ActivatedRoute, Router, } from '@angular/router';
 import { TranslateModule } from '@ngx-translate/core';
 import { of as observableOf } from 'rxjs';
 
 import { AuthService } from '../../core/auth/auth.service';
->>>>>>> a8f31948
 import { DSONameService } from '../../core/breadcrumbs/dso-name.service';
 import { DSpaceObjectDataService } from '../../core/data/dspace-object-data.service';
 import { SiteDataService } from '../../core/data/site-data.service';
 import { Site } from '../../core/shared/site.model';
-import { UsageReport } from '../../core/statistics/models/usage-report.model';
 import { UsageReportDataService } from '../../core/statistics/usage-report-data.service';
-import { SharedModule } from '../../shared/shared.module';
 import { StatisticsTableComponent } from '../statistics-table/statistics-table.component';
 import { SiteStatisticsPageComponent } from './site-statistics-page.component';
 
