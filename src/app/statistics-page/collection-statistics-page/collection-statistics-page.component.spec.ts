import { CommonModule } from '@angular/common';
import { DebugElement } from '@angular/core';
import {
  ComponentFixture,
  TestBed,
  waitForAsync,
} from '@angular/core/testing';
import { By } from '@angular/platform-browser';
<<<<<<< HEAD
import { UsageReport } from '../../core/statistics/models/usage-report.model';
import { CommonModule } from '@angular/common';
=======
import {
  ActivatedRoute,
  Router,
} from '@angular/router';
import { TranslateModule } from '@ngx-translate/core';
import { of as observableOf } from 'rxjs';

import { AuthService } from '../../core/auth/auth.service';
>>>>>>> a8f31948
import { DSONameService } from '../../core/breadcrumbs/dso-name.service';
import { DSpaceObjectDataService } from '../../core/data/dspace-object-data.service';
import { Collection } from '../../core/shared/collection.model';
import { UsageReport } from '../../core/statistics/models/usage-report.model';
import { UsageReportDataService } from '../../core/statistics/usage-report-data.service';
import { createSuccessfulRemoteDataObject } from '../../shared/remote-data.utils';
import { SharedModule } from '../../shared/shared.module';
import { StatisticsTableComponent } from '../statistics-table/statistics-table.component';
import { CollectionStatisticsPageComponent } from './collection-statistics-page.component';

describe('CollectionStatisticsPageComponent', () => {

  let component: CollectionStatisticsPageComponent;
  let de: DebugElement;
  let fixture: ComponentFixture<CollectionStatisticsPageComponent>;

  beforeEach(waitForAsync(() => {

    const activatedRoute = {
      data: observableOf({
        scope: createSuccessfulRemoteDataObject(
          Object.assign(new Collection(), {
            id: 'collection_id',
          }),
        ),
      }),
    };

    const router = {
    };

    const usageReportService = {
      getStatistic: (scope, type) => undefined,
    };

    spyOn(usageReportService, 'getStatistic').and.callFake(
      (scope, type) => observableOf(
        Object.assign(
          new UsageReport(), {
            id: `${scope}-${type}-report`,
            points: [],
          },
        ),
      ),
    );

    const nameService = {
      getName: () => observableOf('test dso name'),
    };

    const authService = jasmine.createSpyObj('authService', {
      isAuthenticated: observableOf(true),
      setRedirectUrl: {},
    });

    TestBed.configureTestingModule({
    imports: [
        TranslateModule.forRoot(),
        CommonModule,
        CollectionStatisticsPageComponent,
        StatisticsTableComponent
    ],
    providers: [
        { provide: ActivatedRoute, useValue: activatedRoute },
        { provide: Router, useValue: router },
        { provide: UsageReportDataService, useValue: usageReportService },
        { provide: DSpaceObjectDataService, useValue: {} },
        { provide: DSONameService, useValue: nameService },
        { provide: AuthService, useValue: authService },
    ]
})
      .compileComponents();
  }));

  beforeEach(() => {
    fixture = TestBed.createComponent(CollectionStatisticsPageComponent);
    component = fixture.componentInstance;
    de = fixture.debugElement;
    fixture.detectChanges();
  });

  it('should create', () => {
    expect(component).toBeTruthy();
  });

  it('should resolve to the correct collection', () => {
    expect(de.query(By.css('.header')).nativeElement.id)
      .toEqual('collection_id');
  });

  it('should show a statistics table for each usage report', () => {
    expect(de.query(By.css('ds-statistics-table.collection_id-TotalVisits-report')).nativeElement)
      .toBeTruthy();
    expect(de.query(By.css('ds-statistics-table.collection_id-TotalVisitsPerMonth-report')).nativeElement)
      .toBeTruthy();
    expect(de.query(By.css('ds-statistics-table.collection_id-TopCountries-report')).nativeElement)
      .toBeTruthy();
    expect(de.query(By.css('ds-statistics-table.collection_id-TopCities-report')).nativeElement)
      .toBeTruthy();
  });
});<|MERGE_RESOLUTION|>--- conflicted
+++ resolved
@@ -6,10 +6,6 @@
   waitForAsync,
 } from '@angular/core/testing';
 import { By } from '@angular/platform-browser';
-<<<<<<< HEAD
-import { UsageReport } from '../../core/statistics/models/usage-report.model';
-import { CommonModule } from '@angular/common';
-=======
 import {
   ActivatedRoute,
   Router,
@@ -18,7 +14,8 @@
 import { of as observableOf } from 'rxjs';
 
 import { AuthService } from '../../core/auth/auth.service';
->>>>>>> a8f31948
+import { UsageReport } from '../../core/statistics/models/usage-report.model';
+import { CommonModule } from '@angular/common';
 import { DSONameService } from '../../core/breadcrumbs/dso-name.service';
 import { DSpaceObjectDataService } from '../../core/data/dspace-object-data.service';
 import { Collection } from '../../core/shared/collection.model';
