import { Component } from '@angular/core';
<<<<<<< HEAD
import { StatisticsPageDirective } from '../statistics-page/statistics-page.directive';
import { Collection } from '../../core/shared/collection.model';
import { TranslateModule } from '@ngx-translate/core';
import { StatisticsTableComponent } from '../statistics-table/statistics-table.component';
import { ThemedLoadingComponent } from '../../shared/loading/themed-loading.component';
import { CommonModule } from '@angular/common';
import { VarDirective } from '../../shared/utils/var.directive';
=======
import {
  ActivatedRoute,
  Router,
} from '@angular/router';

import { AuthService } from '../../core/auth/auth.service';
import { DSONameService } from '../../core/breadcrumbs/dso-name.service';
import { Collection } from '../../core/shared/collection.model';
import { UsageReportDataService } from '../../core/statistics/usage-report-data.service';
import { StatisticsPageComponent } from '../statistics-page/statistics-page.component';
>>>>>>> a8f31948

/**
 * Component representing the statistics page for a collection.
 */
@Component({
<<<<<<< HEAD
    selector: 'ds-collection-statistics-page',
    templateUrl: '../statistics-page/statistics-page.component.html',
    styleUrls: ['./collection-statistics-page.component.scss'],
    standalone: true,
    imports: [CommonModule, VarDirective, ThemedLoadingComponent, StatisticsTableComponent, TranslateModule],
=======
  selector: 'ds-collection-statistics-page',
  templateUrl: '../statistics-page/statistics-page.component.html',
  styleUrls: ['./collection-statistics-page.component.scss'],
>>>>>>> a8f31948
})
export class CollectionStatisticsPageComponent extends StatisticsPageDirective<Collection> {

  /**
   * The report types to show on this statistics page.
   */
  types: string[] = [
    'TotalVisits',
    'TotalVisitsPerMonth',
    'TopCountries',
    'TopCities',
  ];
<<<<<<< HEAD
=======

  constructor(
    protected route: ActivatedRoute,
    protected router: Router,
    protected usageReportService: UsageReportDataService,
    protected nameService: DSONameService,
    protected authService: AuthService,
  ) {
    super(
      route,
      router,
      usageReportService,
      nameService,
      authService,
    );
  }
>>>>>>> a8f31948
}<|MERGE_RESOLUTION|>--- conflicted
+++ resolved
@@ -1,5 +1,4 @@
 import { Component } from '@angular/core';
-<<<<<<< HEAD
 import { StatisticsPageDirective } from '../statistics-page/statistics-page.directive';
 import { Collection } from '../../core/shared/collection.model';
 import { TranslateModule } from '@ngx-translate/core';
@@ -7,7 +6,6 @@
 import { ThemedLoadingComponent } from '../../shared/loading/themed-loading.component';
 import { CommonModule } from '@angular/common';
 import { VarDirective } from '../../shared/utils/var.directive';
-=======
 import {
   ActivatedRoute,
   Router,
@@ -18,23 +16,16 @@
 import { Collection } from '../../core/shared/collection.model';
 import { UsageReportDataService } from '../../core/statistics/usage-report-data.service';
 import { StatisticsPageComponent } from '../statistics-page/statistics-page.component';
->>>>>>> a8f31948
 
 /**
  * Component representing the statistics page for a collection.
  */
 @Component({
-<<<<<<< HEAD
     selector: 'ds-collection-statistics-page',
     templateUrl: '../statistics-page/statistics-page.component.html',
     styleUrls: ['./collection-statistics-page.component.scss'],
     standalone: true,
     imports: [CommonModule, VarDirective, ThemedLoadingComponent, StatisticsTableComponent, TranslateModule],
-=======
-  selector: 'ds-collection-statistics-page',
-  templateUrl: '../statistics-page/statistics-page.component.html',
-  styleUrls: ['./collection-statistics-page.component.scss'],
->>>>>>> a8f31948
 })
 export class CollectionStatisticsPageComponent extends StatisticsPageDirective<Collection> {
 
@@ -47,23 +38,4 @@
     'TopCountries',
     'TopCities',
   ];
-<<<<<<< HEAD
-=======
-
-  constructor(
-    protected route: ActivatedRoute,
-    protected router: Router,
-    protected usageReportService: UsageReportDataService,
-    protected nameService: DSONameService,
-    protected authService: AuthService,
-  ) {
-    super(
-      route,
-      router,
-      usageReportService,
-      nameService,
-      authService,
-    );
-  }
->>>>>>> a8f31948
 }