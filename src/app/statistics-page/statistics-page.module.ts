import { CommonModule } from '@angular/common';
import { NgModule } from '@angular/core';

<<<<<<< HEAD
=======
import { CoreModule } from '../core/core.module';
import { UsageReportDataService } from '../core/statistics/usage-report-data.service';
import { SharedModule } from '../shared/shared.module';
>>>>>>> a8f31948
import { StatisticsModule } from '../statistics/statistics.module';
import { CollectionStatisticsPageComponent } from './collection-statistics-page/collection-statistics-page.component';
import { ThemedCollectionStatisticsPageComponent } from './collection-statistics-page/themed-collection-statistics-page.component';
import { CommunityStatisticsPageComponent } from './community-statistics-page/community-statistics-page.component';
import { ThemedCommunityStatisticsPageComponent } from './community-statistics-page/themed-community-statistics-page.component';
import { ItemStatisticsPageComponent } from './item-statistics-page/item-statistics-page.component';
import { ThemedItemStatisticsPageComponent } from './item-statistics-page/themed-item-statistics-page.component';
import { SiteStatisticsPageComponent } from './site-statistics-page/site-statistics-page.component';
import { ThemedSiteStatisticsPageComponent } from './site-statistics-page/themed-site-statistics-page.component';
import { StatisticsTableComponent } from './statistics-table/statistics-table.component';

const components = [
  StatisticsTableComponent,
  SiteStatisticsPageComponent,
  ItemStatisticsPageComponent,
  CollectionStatisticsPageComponent,
  CommunityStatisticsPageComponent,
  ThemedCollectionStatisticsPageComponent,
  ThemedCommunityStatisticsPageComponent,
  ThemedItemStatisticsPageComponent,
  ThemedSiteStatisticsPageComponent,
];

@NgModule({
<<<<<<< HEAD
    imports: [
        CommonModule,
        StatisticsModule.forRoot(),
        ...components
    ],
    providers: [
        UsageReportDataService,
    ],
    exports: components
=======
  imports: [
    CommonModule,
    SharedModule,
    CoreModule.forRoot(),
    StatisticsModule.forRoot(),
  ],
  declarations: components,
  providers: [
    UsageReportDataService,
  ],
  exports: components,
>>>>>>> a8f31948
})

/**
 * This module handles all components and pipes that are necessary for the search page
 */
export class StatisticsPageModule {
}<|MERGE_RESOLUTION|>--- conflicted
+++ resolved
@@ -1,17 +1,15 @@
 import { CommonModule } from '@angular/common';
 import { NgModule } from '@angular/core';
-
-<<<<<<< HEAD
-=======
-import { CoreModule } from '../core/core.module';
 import { UsageReportDataService } from '../core/statistics/usage-report-data.service';
-import { SharedModule } from '../shared/shared.module';
->>>>>>> a8f31948
 import { StatisticsModule } from '../statistics/statistics.module';
 import { CollectionStatisticsPageComponent } from './collection-statistics-page/collection-statistics-page.component';
-import { ThemedCollectionStatisticsPageComponent } from './collection-statistics-page/themed-collection-statistics-page.component';
+import {
+  ThemedCollectionStatisticsPageComponent
+} from './collection-statistics-page/themed-collection-statistics-page.component';
 import { CommunityStatisticsPageComponent } from './community-statistics-page/community-statistics-page.component';
-import { ThemedCommunityStatisticsPageComponent } from './community-statistics-page/themed-community-statistics-page.component';
+import {
+  ThemedCommunityStatisticsPageComponent
+} from './community-statistics-page/themed-community-statistics-page.component';
 import { ItemStatisticsPageComponent } from './item-statistics-page/item-statistics-page.component';
 import { ThemedItemStatisticsPageComponent } from './item-statistics-page/themed-item-statistics-page.component';
 import { SiteStatisticsPageComponent } from './site-statistics-page/site-statistics-page.component';
@@ -31,7 +29,6 @@
 ];
 
 @NgModule({
-<<<<<<< HEAD
     imports: [
         CommonModule,
         StatisticsModule.forRoot(),
@@ -40,20 +37,7 @@
     providers: [
         UsageReportDataService,
     ],
-    exports: components
-=======
-  imports: [
-    CommonModule,
-    SharedModule,
-    CoreModule.forRoot(),
-    StatisticsModule.forRoot(),
-  ],
-  declarations: components,
-  providers: [
-    UsageReportDataService,
-  ],
   exports: components,
->>>>>>> a8f31948
 })
 
 /**
