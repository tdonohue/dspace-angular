import {
  Component,
  Input,
  OnInit,
} from '@angular/core';
import { TranslateService } from '@ngx-translate/core';
import {
  Observable,
  of,
} from 'rxjs';
import { map } from 'rxjs/operators';

import { DSONameService } from '../../core/breadcrumbs/dso-name.service';
import { DSpaceObjectDataService } from '../../core/data/dspace-object-data.service';
<<<<<<< HEAD
import { TranslateService, TranslateModule } from '@ngx-translate/core';
=======
import {
  getFinishedRemoteData,
  getRemoteDataPayload,
} from '../../core/shared/operators';
import {
  Point,
  UsageReport,
} from '../../core/statistics/models/usage-report.model';
>>>>>>> a8f31948
import { isEmpty } from '../../shared/empty.util';
import { NgIf, NgFor, AsyncPipe } from '@angular/common';

/**
 * Component representing a statistics table for a given usage report.
 */
@Component({
<<<<<<< HEAD
    selector: 'ds-statistics-table',
    templateUrl: './statistics-table.component.html',
    styleUrls: ['./statistics-table.component.scss'],
    standalone: true,
    imports: [NgIf, NgFor, AsyncPipe, TranslateModule]
=======
  selector: 'ds-statistics-table',
  templateUrl: './statistics-table.component.html',
  styleUrls: ['./statistics-table.component.scss'],
>>>>>>> a8f31948
})
export class StatisticsTableComponent implements OnInit {

  /**
   * The usage report to display a statistics table for
   */
  @Input()
    report: UsageReport;

  /**
   * Boolean indicating whether the usage report has data
   */
  hasData: boolean;

  /**
   * The table headers
   */
  headers: string[];

  constructor(
    protected dsoService: DSpaceObjectDataService,
    protected nameService: DSONameService,
    private translateService: TranslateService,
  ) {

  }

  ngOnInit() {
    this.hasData = this.report.points.length > 0;
    if (this.hasData) {
      this.headers = Object.keys(this.report.points[0].values);
    }
  }

  /**
   * Get the row label to display for a statistics point.
   * @param point the statistics point to get the label for
   */
  getLabel(point: Point): Observable<string> {
    switch (this.report.reportType) {
      case 'TotalVisits':
        return this.dsoService.findById(point.id).pipe(
          getFinishedRemoteData(),
          getRemoteDataPayload(),
          map((item) => !isEmpty(item) ?  this.nameService.getName(item) : this.translateService.instant('statistics.table.no-name')),
        );
      case 'TopCities':
      case 'topCountries':
      default:
        return of(point.label);
    }
  }
}<|MERGE_RESOLUTION|>--- conflicted
+++ resolved
@@ -1,47 +1,24 @@
-import {
-  Component,
-  Input,
-  OnInit,
-} from '@angular/core';
-import { TranslateService } from '@ngx-translate/core';
-import {
-  Observable,
-  of,
-} from 'rxjs';
+import { Component, Input, OnInit, } from '@angular/core';
+import { Observable, of, } from 'rxjs';
 import { map } from 'rxjs/operators';
 
 import { DSONameService } from '../../core/breadcrumbs/dso-name.service';
 import { DSpaceObjectDataService } from '../../core/data/dspace-object-data.service';
-<<<<<<< HEAD
-import { TranslateService, TranslateModule } from '@ngx-translate/core';
-=======
-import {
-  getFinishedRemoteData,
-  getRemoteDataPayload,
-} from '../../core/shared/operators';
-import {
-  Point,
-  UsageReport,
-} from '../../core/statistics/models/usage-report.model';
->>>>>>> a8f31948
+import { TranslateModule, TranslateService } from '@ngx-translate/core';
+import { getFinishedRemoteData, getRemoteDataPayload, } from '../../core/shared/operators';
+import { Point, UsageReport, } from '../../core/statistics/models/usage-report.model';
 import { isEmpty } from '../../shared/empty.util';
-import { NgIf, NgFor, AsyncPipe } from '@angular/common';
+import { AsyncPipe, NgFor, NgIf } from '@angular/common';
 
 /**
  * Component representing a statistics table for a given usage report.
  */
 @Component({
-<<<<<<< HEAD
     selector: 'ds-statistics-table',
     templateUrl: './statistics-table.component.html',
     styleUrls: ['./statistics-table.component.scss'],
     standalone: true,
     imports: [NgIf, NgFor, AsyncPipe, TranslateModule]
-=======
-  selector: 'ds-statistics-table',
-  templateUrl: './statistics-table.component.html',
-  styleUrls: ['./statistics-table.component.scss'],
->>>>>>> a8f31948
 })
 export class StatisticsTableComponent implements OnInit {
 
