--- conflicted
+++ resolved
@@ -1,8 +1,4 @@
-<<<<<<< HEAD
-import { mergeMap, filter, map, first, tap } from 'rxjs/operators';
-=======
 import { mergeMap, filter, map } from 'rxjs/operators';
->>>>>>> b8252a1a
 import { ChangeDetectionStrategy, Component, OnDestroy, OnInit } from '@angular/core';
 import { ActivatedRoute } from '@angular/router';
 
