<div class="container" *ngVar="(communityRD$ | async) as communityRD">
  <div class="community-page" *ngIf="communityRD?.hasSucceeded" @fadeInOut>
    <div *ngIf="communityRD?.payload; let communityPayload">
      <!-- Community name -->
      <ds-comcol-page-header [name]="communityPayload.name"></ds-comcol-page-header>
      <!-- Community logo -->
      <ds-comcol-page-logo *ngIf="logoRD$"
                           [logo]="(logoRD$ | async)?.payload"
                           [alternateText]="'Community Logo'">
      </ds-comcol-page-logo>
      <!-- Introductory text -->
      <ds-comcol-page-content
        [content]="communityPayload.introductoryText"
        [hasInnerHtml]="true">
      </ds-comcol-page-content>
      <!-- News -->
      <ds-comcol-page-content
        [content]="communityPayload.sidebarText"
        [hasInnerHtml]="true"
        [title]="'community.page.news'">
      </ds-comcol-page-content>
      <!-- Copyright -->
      <ds-comcol-page-content
        [content]="communityPayload.copyrightText"
        [hasInnerHtml]="true">
      </ds-comcol-page-content>
<<<<<<< HEAD
      <ds-community-page-sub-collection-list
        [community]="communityPayload"></ds-community-page-sub-collection-list>
=======
      <ds-community-page-sub-community-list [community]="communityPayload"></ds-community-page-sub-community-list>
      <ds-community-page-sub-collection-list [community]="communityPayload"></ds-community-page-sub-collection-list>
>>>>>>> da1a97bd
    </div>
  </div>
  <ds-error *ngIf="communityRD?.hasFailed" message="{{'error.community' | translate}}"></ds-error>
  <ds-loading *ngIf="communityRD?.isLoading"
              message="{{'loading.community' | translate}}"></ds-loading>
</div><|MERGE_RESOLUTION|>--- conflicted
+++ resolved
@@ -24,16 +24,10 @@
         [content]="communityPayload.copyrightText"
         [hasInnerHtml]="true">
       </ds-comcol-page-content>
-<<<<<<< HEAD
-      <ds-community-page-sub-collection-list
-        [community]="communityPayload"></ds-community-page-sub-collection-list>
-=======
       <ds-community-page-sub-community-list [community]="communityPayload"></ds-community-page-sub-community-list>
       <ds-community-page-sub-collection-list [community]="communityPayload"></ds-community-page-sub-collection-list>
->>>>>>> da1a97bd
     </div>
   </div>
   <ds-error *ngIf="communityRD?.hasFailed" message="{{'error.community' | translate}}"></ds-error>
-  <ds-loading *ngIf="communityRD?.isLoading"
-              message="{{'loading.community' | translate}}"></ds-loading>
+  <ds-loading *ngIf="communityRD?.isLoading" message="{{'loading.community' | translate}}"></ds-loading>
 </div>