--- conflicted
+++ resolved
@@ -24,18 +24,12 @@
         [content]="communityPayload.copyrightText"
         [hasInnerHtml]="true">
       </ds-comcol-page-content>
-<<<<<<< HEAD
-      <ds-community-page-sub-collection-list
-        [community]="communityPayload"></ds-community-page-sub-collection-list>
-=======
       <ds-community-page-sub-community-list [community]="communityPayload"></ds-community-page-sub-community-list>
       <ds-community-page-sub-collection-list [community]="communityPayload"></ds-community-page-sub-collection-list>
->>>>>>> 2055f321
     </div>
   </div>
   <a [routerLink]="'edit'">Edit</a>
 
   <ds-error *ngIf="communityRD?.hasFailed" message="{{'error.community' | translate}}"></ds-error>
-  <ds-loading *ngIf="communityRD?.isLoading"
-              message="{{'loading.community' | translate}}"></ds-loading>
+  <ds-loading *ngIf="communityRD?.isLoading" message="{{'loading.community' | translate}}"></ds-loading>
 </div>