<div class="container" *ngVar="(communityRD$ | async) as communityRD">
  <div class="community-page" *ngIf="communityRD?.hasSucceeded" @fadeInOut>
    <div *ngIf="communityRD?.payload; let communityPayload">
<<<<<<< HEAD
      <!-- Community name -->
      <ds-comcol-page-header [name]="communityPayload.name"></ds-comcol-page-header>
=======
>>>>>>> 4a77dec8
      <!-- Community logo -->
      <ds-comcol-page-logo *ngIf="logoRD$"
      [logo]="(logoRD$ | async)?.payload"
      [alternateText]="'Community Logo'">

      <!-- Community name -->
      <ds-comcol-page-header [name]="communityPayload.name"></ds-comcol-page-header>

      </ds-comcol-page-logo>
      <!-- Introductory text -->
      <ds-comcol-page-content
        [content]="communityPayload.introductoryText"
        [hasInnerHtml]="true">
      </ds-comcol-page-content>
      <!-- News -->
      <ds-comcol-page-content
        [content]="communityPayload.sidebarText"
        [hasInnerHtml]="true"
        [title]="'community.page.news'">
      </ds-comcol-page-content>
      <!-- Copyright -->
      <ds-comcol-page-content
        [content]="communityPayload.copyrightText"
        [hasInnerHtml]="true">
      </ds-comcol-page-content>
      <!-- Handle -->
<<<<<<< HEAD
      <ds-comcol-page-content [content]="communityPayload.handle" [hasInnerHtml]="true" [title]="'community.page.handle'" >
      </ds-comcol-page-content>
=======
      <ds-comcol-page-handle
        [content]="communityPayload.handle"
        [title]="'community.page.handle'" >
      </ds-comcol-page-handle>
>>>>>>> 4a77dec8
      <!-- Browse-By Links -->
      <ds-comcol-page-browse-by [id]="communityPayload.id" [contentType]="communityPayload.type"></ds-comcol-page-browse-by>

      <ds-community-page-sub-community-list [community]="communityPayload"></ds-community-page-sub-community-list>
      <ds-community-page-sub-collection-list [community]="communityPayload"></ds-community-page-sub-collection-list>
    </div>
  </div>

  <ds-error *ngIf="communityRD?.hasFailed" message="{{'error.community' | translate}}"></ds-error>
  <ds-loading *ngIf="communityRD?.isLoading" message="{{'loading.community' | translate}}"></ds-loading>
</div><|MERGE_RESOLUTION|>--- conflicted
+++ resolved
@@ -1,11 +1,6 @@
 <div class="container" *ngVar="(communityRD$ | async) as communityRD">
   <div class="community-page" *ngIf="communityRD?.hasSucceeded" @fadeInOut>
     <div *ngIf="communityRD?.payload; let communityPayload">
-<<<<<<< HEAD
-      <!-- Community name -->
-      <ds-comcol-page-header [name]="communityPayload.name"></ds-comcol-page-header>
-=======
->>>>>>> 4a77dec8
       <!-- Community logo -->
       <ds-comcol-page-logo *ngIf="logoRD$"
       [logo]="(logoRD$ | async)?.payload"
@@ -32,15 +27,10 @@
         [hasInnerHtml]="true">
       </ds-comcol-page-content>
       <!-- Handle -->
-<<<<<<< HEAD
-      <ds-comcol-page-content [content]="communityPayload.handle" [hasInnerHtml]="true" [title]="'community.page.handle'" >
-      </ds-comcol-page-content>
-=======
       <ds-comcol-page-handle
         [content]="communityPayload.handle"
         [title]="'community.page.handle'" >
       </ds-comcol-page-handle>
->>>>>>> 4a77dec8
       <!-- Browse-By Links -->
       <ds-comcol-page-browse-by [id]="communityPayload.id" [contentType]="communityPayload.type"></ds-comcol-page-browse-by>
 
