<<<<<<< HEAD
import { ForgotEmailComponent } from './forgot-email.component';
import { ComponentFixture, TestBed, waitForAsync } from '@angular/core/testing';
=======
>>>>>>> a8f31948
import { CommonModule } from '@angular/common';
import { CUSTOM_ELEMENTS_SCHEMA } from '@angular/core';
import {
  ComponentFixture,
  TestBed,
  waitForAsync,
} from '@angular/core/testing';
import { ReactiveFormsModule } from '@angular/forms';
<<<<<<< HEAD
import { RegisterEmailFormComponent } from '../../register-email-form/register-email-form.component';
import { ThemedRegisterEmailFormComponent } from '../../register-email-form/themed-registry-email-form.component';
=======
import { TranslateModule } from '@ngx-translate/core';

import { ForgotEmailComponent } from './forgot-email.component';
>>>>>>> a8f31948

describe('ForgotEmailComponent', () => {
  let comp: ForgotEmailComponent;
  let fixture: ComponentFixture<ForgotEmailComponent>;

  beforeEach(waitForAsync(() => {
    TestBed.configureTestingModule({
<<<<<<< HEAD
      imports: [CommonModule, TranslateModule.forRoot(), ReactiveFormsModule, ForgotEmailComponent],
      schemas: [CUSTOM_ELEMENTS_SCHEMA]
    })
      .overrideComponent(ForgotEmailComponent, {
        remove: {
          imports: [RegisterEmailFormComponent, ThemedRegisterEmailFormComponent]
        }
      })
      .compileComponents();
=======
      imports: [CommonModule, TranslateModule.forRoot(), ReactiveFormsModule],
      declarations: [ForgotEmailComponent],
      schemas: [CUSTOM_ELEMENTS_SCHEMA],
    }).compileComponents();
>>>>>>> a8f31948
  }));
  beforeEach(() => {
    fixture = TestBed.createComponent(ForgotEmailComponent);
    comp = fixture.componentInstance;

    fixture.detectChanges();
  });

  it('should be defined', () => {
    expect(comp).toBeDefined();
  });
});<|MERGE_RESOLUTION|>--- conflicted
+++ resolved
@@ -1,24 +1,12 @@
-<<<<<<< HEAD
-import { ForgotEmailComponent } from './forgot-email.component';
-import { ComponentFixture, TestBed, waitForAsync } from '@angular/core/testing';
-=======
->>>>>>> a8f31948
 import { CommonModule } from '@angular/common';
 import { CUSTOM_ELEMENTS_SCHEMA } from '@angular/core';
-import {
-  ComponentFixture,
-  TestBed,
-  waitForAsync,
-} from '@angular/core/testing';
+import { ComponentFixture, TestBed, waitForAsync, } from '@angular/core/testing';
 import { ReactiveFormsModule } from '@angular/forms';
-<<<<<<< HEAD
 import { RegisterEmailFormComponent } from '../../register-email-form/register-email-form.component';
 import { ThemedRegisterEmailFormComponent } from '../../register-email-form/themed-registry-email-form.component';
-=======
 import { TranslateModule } from '@ngx-translate/core';
 
 import { ForgotEmailComponent } from './forgot-email.component';
->>>>>>> a8f31948
 
 describe('ForgotEmailComponent', () => {
   let comp: ForgotEmailComponent;
@@ -26,7 +14,6 @@
 
   beforeEach(waitForAsync(() => {
     TestBed.configureTestingModule({
-<<<<<<< HEAD
       imports: [CommonModule, TranslateModule.forRoot(), ReactiveFormsModule, ForgotEmailComponent],
       schemas: [CUSTOM_ELEMENTS_SCHEMA]
     })
@@ -36,12 +23,6 @@
         }
       })
       .compileComponents();
-=======
-      imports: [CommonModule, TranslateModule.forRoot(), ReactiveFormsModule],
-      declarations: [ForgotEmailComponent],
-      schemas: [CUSTOM_ELEMENTS_SCHEMA],
-    }).compileComponents();
->>>>>>> a8f31948
   }));
   beforeEach(() => {
     fixture = TestBed.createComponent(ForgotEmailComponent);
