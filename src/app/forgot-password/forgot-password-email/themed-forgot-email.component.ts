import { Component } from '@angular/core';

import { ThemedComponent } from '../../shared/theme-support/themed.component';
import { ForgotEmailComponent } from './forgot-email.component';

/**
 * Themed wrapper for ForgotEmailComponent
 */
@Component({
<<<<<<< HEAD
    selector: 'ds-themed-forgot-email',
    styleUrls: [],
    templateUrl: './../../shared/theme-support/themed.component.html',
    standalone: true
=======
  selector: 'ds-themed-forgot-email',
  styleUrls: [],
  templateUrl: './../../shared/theme-support/themed.component.html',
>>>>>>> a8f31948
})
export class ThemedForgotEmailComponent extends ThemedComponent<ForgotEmailComponent> {
  protected getComponentName(): string {
    return 'ForgotEmailComponent';
  }

  protected importThemedComponent(themeName: string): Promise<any> {
    return import(`../../../themes/${themeName}/app/forgot-password/forgot-password-email/forgot-email.component`);
  }

  protected importUnthemedComponent(): Promise<any> {
    return import(`./forgot-email.component`);
  }

}<|MERGE_RESOLUTION|>--- conflicted
+++ resolved
@@ -7,16 +7,10 @@
  * Themed wrapper for ForgotEmailComponent
  */
 @Component({
-<<<<<<< HEAD
     selector: 'ds-themed-forgot-email',
     styleUrls: [],
     templateUrl: './../../shared/theme-support/themed.component.html',
     standalone: true
-=======
-  selector: 'ds-themed-forgot-email',
-  styleUrls: [],
-  templateUrl: './../../shared/theme-support/themed.component.html',
->>>>>>> a8f31948
 })
 export class ThemedForgotEmailComponent extends ThemedComponent<ForgotEmailComponent> {
   protected getComponentName(): string {
