--- conflicted
+++ resolved
@@ -10,15 +10,11 @@
 import { Store } from '@ngrx/store';
 import { RemoteData } from '../../core/data/remote-data';
 import { EPerson } from '../../core/eperson/models/eperson.model';
-<<<<<<< HEAD
-import { getFirstCompletedRemoteData } from '../../core/shared/operators';
-import { CoreState } from '../../core/core-state.model';
-=======
 import {
   getFirstCompletedRemoteData,
   getFirstSucceededRemoteDataPayload,
 } from '../../core/shared/operators';
->>>>>>> c1e69765
+import { CoreState } from '../../core/core-state.model';
 
 @Component({
   selector: 'ds-forgot-password-form',
