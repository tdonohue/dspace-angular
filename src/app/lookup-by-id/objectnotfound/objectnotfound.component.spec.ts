--- conflicted
+++ resolved
@@ -27,25 +27,14 @@
   describe('uuid request', () => {
     beforeEach(waitForAsync(() => {
       TestBed.configureTestingModule({
-<<<<<<< HEAD
     imports: [
         TranslateModule.forRoot(),
         ObjectNotFoundComponent
     ], providers: [
-        { provide: ActivatedRoute, useValue: activatedRouteStub }
+          { provide: ActivatedRoute, useValue: activatedRouteStub },
     ],
     schemas: [NO_ERRORS_SCHEMA]
 }).compileComponents();
-=======
-        imports: [
-          TranslateModule.forRoot(),
-        ], providers: [
-          { provide: ActivatedRoute, useValue: activatedRouteStub },
-        ],
-        declarations: [ObjectNotFoundComponent],
-        schemas: [NO_ERRORS_SCHEMA],
-      }).compileComponents();
->>>>>>> a8f31948
     }));
 
     beforeEach(() => {
@@ -68,25 +57,14 @@
   describe( 'legacy handle request', () => {
     beforeEach(waitForAsync(() => {
       TestBed.configureTestingModule({
-<<<<<<< HEAD
     imports: [
         TranslateModule.forRoot(),
         ObjectNotFoundComponent
     ], providers: [
-        { provide: ActivatedRoute, useValue: activatedRouteStubHandle }
+          { provide: ActivatedRoute, useValue: activatedRouteStubHandle },
     ],
     schemas: [NO_ERRORS_SCHEMA]
 }).compileComponents();
-=======
-        imports: [
-          TranslateModule.forRoot(),
-        ], providers: [
-          { provide: ActivatedRoute, useValue: activatedRouteStubHandle },
-        ],
-        declarations: [ObjectNotFoundComponent],
-        schemas: [NO_ERRORS_SCHEMA],
-      }).compileComponents();
->>>>>>> a8f31948
     }));
 
     beforeEach(() => {
