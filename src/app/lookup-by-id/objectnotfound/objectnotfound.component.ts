--- conflicted
+++ resolved
@@ -4,16 +4,12 @@
   Component,
   OnInit,
 } from '@angular/core';
-<<<<<<< HEAD
-import { ActivatedRoute } from '@angular/router';
-import { ServerResponseService } from 'src/app/core/services/server-response.service';
-=======
 import {
   ActivatedRoute,
   RouterLink,
 } from '@angular/router';
 import { TranslateModule } from '@ngx-translate/core';
->>>>>>> c13d23da
+import { ServerResponseService } from 'src/app/core/services/server-response.service';
 
 /**
  * This component representing the `PageNotFound` DSpace page.
