--- conflicted
+++ resolved
@@ -1,13 +1,5 @@
-<<<<<<< HEAD
-import { ActivatedRouteSnapshot, RouterStateSnapshot } from '@angular/router';
-=======
->>>>>>> 5fc2ed92
 import { Injectable } from '@angular/core';
-import {
-  ActivatedRouteSnapshot,
-  CanActivate,
-  RouterStateSnapshot,
-} from '@angular/router';
+import { ActivatedRouteSnapshot, RouterStateSnapshot, } from '@angular/router';
 import { Observable } from 'rxjs';
 import { map } from 'rxjs/operators';
 
@@ -21,15 +13,10 @@
   id: string;
 }
 
-<<<<<<< HEAD
-@Injectable()
-export class LookupGuard  {
-=======
 @Injectable({
   providedIn: 'root',
 })
-export class LookupGuard implements CanActivate {
->>>>>>> 5fc2ed92
+export class LookupGuard  {
 
   constructor(private dsoService: DsoRedirectService) {
   }
