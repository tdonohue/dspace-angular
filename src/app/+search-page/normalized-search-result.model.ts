--- conflicted
+++ resolved
@@ -1,10 +1,5 @@
-<<<<<<< HEAD
 import { autoserialize, autoserializeAs } from 'cerialize';
-import { MetadataMap } from '../core/shared/metadata.interfaces';
-=======
-import { autoserialize } from 'cerialize';
 import { MetadataMap } from '../core/shared/metadata.models';
->>>>>>> d60e7149
 import { ListableObject } from '../shared/object-collection/shared/listable-object.model';
 
 /**
