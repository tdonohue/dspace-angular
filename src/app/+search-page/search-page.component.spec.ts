import { ChangeDetectionStrategy, NO_ERRORS_SCHEMA } from '@angular/core';

import { async, ComponentFixture, TestBed } from '@angular/core/testing';
import { RouterTestingModule } from '@angular/router/testing';
import { Store } from '@ngrx/store';
import { TranslateModule } from '@ngx-translate/core';
import { cold, hot } from 'jasmine-marbles';
import { Observable } from 'rxjs/Observable';
import { SortDirection, SortOptions } from '../core/cache/models/sort-options.model';
import { CommunityDataService } from '../core/data/community-data.service';
import { HostWindowService } from '../shared/host-window.service';
import { PaginationComponentOptions } from '../shared/pagination/pagination-component-options.model';
import { PaginatedSearchOptions } from './paginated-search-options.model';
import { SearchPageComponent } from './search-page.component';
import { SearchService } from './search-service/search.service';
import { NoopAnimationsModule } from '@angular/platform-browser/animations';
import { ActivatedRoute } from '@angular/router';
import { By } from '@angular/platform-browser';
import { NgbCollapseModule } from '@ng-bootstrap/ng-bootstrap';
import { SearchSidebarService } from './search-sidebar/search-sidebar.service';
import { SearchFilterService } from './search-filters/search-filter/search-filter.service';

describe('SearchPageComponent', () => {
  let comp: SearchPageComponent;
  let fixture: ComponentFixture<SearchPageComponent>;
  let searchServiceObject: SearchService;
  const store: Store<SearchPageComponent> = jasmine.createSpyObj('store', {
    /* tslint:disable:no-empty */
    dispatch: {},
    /* tslint:enable:no-empty */
    select: Observable.of(true)
  });
  const pagination: PaginationComponentOptions = new PaginationComponentOptions();
  pagination.id = 'search-results-pagination';
  pagination.currentPage = 1;
  pagination.pageSize = 10;
  const sort: SortOptions = new SortOptions('score', SortDirection.DESC);
  const mockResults = Observable.of(['test', 'data']);
  const searchServiceStub = jasmine.createSpyObj('SearchService', {
<<<<<<< HEAD
    search: mockResults
=======
    search: mockResults,
    getSearchLink: '/search'
>>>>>>> 99f8d4f2
  });
  const queryParam = 'test query';
  const scopeParam = '7669c72a-3f2a-451f-a3b9-9210e7a4c02f';
  const paginatedSearchOptions = {
    query: queryParam,
    scope: scopeParam,
    pagination,
    sort
  };
  const activatedRouteStub = {
    queryParams: Observable.of({
      query: queryParam,
      scope: scopeParam
    })
  };
  const sidebarService = {
    isCollapsed: Observable.of(true),
    collapse: () => this.isCollapsed = Observable.of(true),
    expand: () => this.isCollapsed = Observable.of(false)
  };

  beforeEach(async(() => {
    TestBed.configureTestingModule({
      imports: [TranslateModule.forRoot(), RouterTestingModule.withRoutes([]), NoopAnimationsModule, NgbCollapseModule.forRoot()],
      declarations: [SearchPageComponent],
      providers: [
        { provide: SearchService, useValue: searchServiceStub },
        {
          provide: CommunityDataService,
          useValue: jasmine.createSpyObj('communityService', ['findById', 'findAll'])
        },
        { provide: ActivatedRoute, useValue: activatedRouteStub },
        {
          provide: Store, useValue: store
        },
        {
          provide: HostWindowService, useValue: jasmine.createSpyObj('hostWindowService',
          {
            isXs: Observable.of(true),
            isSm: Observable.of(false)
          })
        },
        {
          provide: SearchSidebarService,
          useValue: sidebarService
        },
        {
          provide: SearchFilterService,
          useValue: jasmine.createSpyObj('SearchFilterService', {
            getPaginatedSearchOptions: hot('a', {
              a: paginatedSearchOptions
            })
          })
        },
      ],
      schemas: [NO_ERRORS_SCHEMA]
    }).overrideComponent(SearchPageComponent, {
      set: {  changeDetection: ChangeDetectionStrategy.Default  }
    }).compileComponents();
  }));

  beforeEach(() => {
    fixture = TestBed.createComponent(SearchPageComponent);
    comp = fixture.componentInstance; // SearchPageComponent test instance
    fixture.detectChanges();
    searchServiceObject = (comp as any).service;
  });

  it('should get the scope and query from the route parameters', () => {
    expect(comp.searchOptions$).toBeObservable(cold('b', {
      b: paginatedSearchOptions
    }));
  });

  describe('when the closeSidebar event is emitted clicked in mobile view', () => {

    beforeEach(() => {
      spyOn(comp, 'closeSidebar');
      const closeSidebarButton = fixture.debugElement.query(By.css('#search-sidebar-sm'));
      closeSidebarButton.triggerEventHandler('toggleSidebar', null);
    });

    it('should trigger the closeSidebar function', () => {
      expect(comp.closeSidebar).toHaveBeenCalled();
    });

  });

  describe('when the open sidebar button is clicked in mobile view', () => {

    beforeEach(() => {
      spyOn(comp, 'openSidebar');
      const openSidebarButton = fixture.debugElement.query(By.css('.open-sidebar'));
      openSidebarButton.triggerEventHandler('click', null);
    });

    it('should trigger the openSidebar function', () => {
      expect(comp.openSidebar).toHaveBeenCalled();
    });

  });

  describe('when sidebarCollapsed is true in mobile view', () => {
    let menu: HTMLElement;

    beforeEach(() => {
      menu = fixture.debugElement.query(By.css('#search-sidebar-sm')).nativeElement;
      comp.isSidebarCollapsed = () => Observable.of(true);
      fixture.detectChanges();
    });

    it('should close the sidebar', () => {
      expect(menu.classList).not.toContain('active');
    });

  });

  describe('when sidebarCollapsed is false in mobile view', () => {
    let menu: HTMLElement;

    beforeEach(() => {
      menu = fixture.debugElement.query(By.css('#search-sidebar-sm')).nativeElement;
      comp.isSidebarCollapsed = () => Observable.of(false);
      fixture.detectChanges();
    });

    it('should open the menu', () => {
      expect(menu.classList).toContain('active');
    });

  });
});<|MERGE_RESOLUTION|>--- conflicted
+++ resolved
@@ -10,7 +10,6 @@
 import { CommunityDataService } from '../core/data/community-data.service';
 import { HostWindowService } from '../shared/host-window.service';
 import { PaginationComponentOptions } from '../shared/pagination/pagination-component-options.model';
-import { PaginatedSearchOptions } from './paginated-search-options.model';
 import { SearchPageComponent } from './search-page.component';
 import { SearchService } from './search-service/search.service';
 import { NoopAnimationsModule } from '@angular/platform-browser/animations';
@@ -37,12 +36,8 @@
   const sort: SortOptions = new SortOptions('score', SortDirection.DESC);
   const mockResults = Observable.of(['test', 'data']);
   const searchServiceStub = jasmine.createSpyObj('SearchService', {
-<<<<<<< HEAD
-    search: mockResults
-=======
     search: mockResults,
     getSearchLink: '/search'
->>>>>>> 99f8d4f2
   });
   const queryParam = 'test query';
   const scopeParam = '7669c72a-3f2a-451f-a3b9-9210e7a4c02f';
