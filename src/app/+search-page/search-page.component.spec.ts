import { ChangeDetectionStrategy, NO_ERRORS_SCHEMA } from '@angular/core';

import { async, ComponentFixture, TestBed } from '@angular/core/testing';
import { RouterTestingModule } from '@angular/router/testing';
import { Store } from '@ngrx/store';
import { TranslateModule } from '@ngx-translate/core';
import { cold, hot } from 'jasmine-marbles';
import { of as observableOf } from 'rxjs';
import { SortDirection, SortOptions } from '../core/cache/models/sort-options.model';
import { CommunityDataService } from '../core/data/community-data.service';
import { HostWindowService } from '../shared/host-window.service';
import { PaginationComponentOptions } from '../shared/pagination/pagination-component-options.model';
import { SearchPageComponent } from './search-page.component';
import { SearchService } from './search-service/search.service';
import { NoopAnimationsModule } from '@angular/platform-browser/animations';
import { ActivatedRoute } from '@angular/router';
import { By } from '@angular/platform-browser';
import { NgbCollapseModule } from '@ng-bootstrap/ng-bootstrap';
import { SearchSidebarService } from './search-sidebar/search-sidebar.service';
import { SearchFilterService } from './search-filters/search-filter/search-filter.service';
import { SearchConfigurationService } from './search-service/search-configuration.service';
import { RemoteData } from '../core/data/remote-data';
import { RouteService } from '../shared/services/route.service';

let comp: SearchPageComponent;
let fixture: ComponentFixture<SearchPageComponent>;
let searchServiceObject: SearchService;
const store: Store<SearchPageComponent> = jasmine.createSpyObj('store', {
  /* tslint:disable:no-empty */
  dispatch: {},
  /* tslint:enable:no-empty */
  select: Observable.of(true)
});
const pagination: PaginationComponentOptions = new PaginationComponentOptions();
pagination.id = 'search-results-pagination';
pagination.currentPage = 1;
pagination.pageSize = 10;
const sort: SortOptions = new SortOptions('score', SortDirection.DESC);
const mockResults = Observable.of(new RemoteData(false, false, true, null, ['test', 'data']));
const searchServiceStub = jasmine.createSpyObj('SearchService', {
  search: mockResults,
  getSearchLink: '/search',
  getScopes: Observable.of(['test-scope'])
});
const queryParam = 'test query';
const scopeParam = '7669c72a-3f2a-451f-a3b9-9210e7a4c02f';
const fixedFilter = 'fixed filter';
const paginatedSearchOptions = {
  query: queryParam,
  scope: scopeParam,
  fixedFilter: fixedFilter,
  pagination,
  sort
};
const activatedRouteStub = {
  queryParams: Observable.of({
    query: queryParam,
    scope: scopeParam
  })
};
const sidebarService = {
  isCollapsed: Observable.of(true),
  collapse: () => this.isCollapsed = Observable.of(true),
  expand: () => this.isCollapsed = Observable.of(false)
};
const routeServiceStub = {
  getRouteParameterValue: () => {
    return Observable.of('');
  }
};

export function configureSearchComponentTestingModule(compType) {
  TestBed.configureTestingModule({
    imports: [TranslateModule.forRoot(), RouterTestingModule.withRoutes([]), NoopAnimationsModule, NgbCollapseModule.forRoot()],
    declarations: [compType],
    providers: [
      { provide: SearchService, useValue: searchServiceStub },
      {
        provide: CommunityDataService,
        useValue: jasmine.createSpyObj('communityService', ['findById', 'findAll'])
      },
      { provide: ActivatedRoute, useValue: activatedRouteStub },
      {
        provide: Store, useValue: store
      },
      {
        provide: HostWindowService, useValue: jasmine.createSpyObj('hostWindowService',
          {
            isXs: Observable.of(true),
            isSm: Observable.of(false),
            isXsOrSm: Observable.of(true)
          })
      },
      {
        provide: SearchSidebarService,
        useValue: sidebarService
      },
      {
        provide: SearchFilterService,
        useValue: {}
      },
      {
        provide: SearchConfigurationService,
        useValue: {
          paginatedSearchOptions: hot('a', {
            a: paginatedSearchOptions
          }),
          getCurrentScope: (a) => Observable.of('test-id'),
          /* tslint:disable:no-empty */
          updateFixedFilter: (newFilter) => {}
          /* tslint:enable:no-empty */
        }
      },
      {
        provide: RouteService,
        useValue: routeServiceStub
      }
    ],
    schemas: [NO_ERRORS_SCHEMA]
  }).overrideComponent(compType, {
    set: { changeDetection: ChangeDetectionStrategy.Default }
  }).compileComponents();
}

describe('SearchPageComponent', () => {
<<<<<<< HEAD

  beforeEach(async(() => {
    configureSearchComponentTestingModule(SearchPageComponent);
=======
  let comp: SearchPageComponent;
  let fixture: ComponentFixture<SearchPageComponent>;
  let searchServiceObject: SearchService;
  const store: Store<SearchPageComponent> = jasmine.createSpyObj('store', {
    /* tslint:disable:no-empty */
    dispatch: {},
    /* tslint:enable:no-empty */
    select: observableOf(true)
  });
  const pagination: PaginationComponentOptions = new PaginationComponentOptions();
  pagination.id = 'search-results-pagination';
  pagination.currentPage = 1;
  pagination.pageSize = 10;
  const sort: SortOptions = new SortOptions('score', SortDirection.DESC);
  const mockResults = observableOf(new RemoteData(false, false, true, null, ['test', 'data']));
  const searchServiceStub = jasmine.createSpyObj('SearchService', {
    search: mockResults,
    getSearchLink: '/search',
    getScopes: observableOf(['test-scope'])
  });
  const queryParam = 'test query';
  const scopeParam = '7669c72a-3f2a-451f-a3b9-9210e7a4c02f';
  const paginatedSearchOptions = {
    query: queryParam,
    scope: scopeParam,
    pagination,
    sort
  };
  const activatedRouteStub = {
    queryParams: observableOf({
      query: queryParam,
      scope: scopeParam
    })
  };
  const sidebarService = {
    isCollapsed: observableOf(true),
    collapse: () => this.isCollapsed = observableOf(true),
    expand: () => this.isCollapsed = observableOf(false)
  };

  beforeEach(async(() => {
    TestBed.configureTestingModule({
      imports: [TranslateModule.forRoot(), RouterTestingModule.withRoutes([]), NoopAnimationsModule, NgbCollapseModule.forRoot()],
      declarations: [SearchPageComponent],
      providers: [
        { provide: SearchService, useValue: searchServiceStub },
        {
          provide: CommunityDataService,
          useValue: jasmine.createSpyObj('communityService', ['findById', 'findAll'])
        },
        { provide: ActivatedRoute, useValue: activatedRouteStub },
        {
          provide: Store, useValue: store
        },
        {
          provide: HostWindowService, useValue: jasmine.createSpyObj('hostWindowService',
            {
              isXs: observableOf(true),
              isSm: observableOf(false),
              isXsOrSm: observableOf(true)
            })
        },
        {
          provide: SearchSidebarService,
          useValue: sidebarService
        },
        {
          provide: SearchFilterService,
          useValue: {}
        }, {
          provide: SearchConfigurationService,
          useValue: {
            paginatedSearchOptions: hot('a', {
              a: paginatedSearchOptions
            }),
            getCurrentScope: (a) => observableOf('test-id')
          }
        },
      ],
      schemas: [NO_ERRORS_SCHEMA]
    }).overrideComponent(SearchPageComponent, {
      set: { changeDetection: ChangeDetectionStrategy.Default }
    }).compileComponents();
>>>>>>> a3b4883e
  }));

  beforeEach(() => {
    fixture = TestBed.createComponent(SearchPageComponent);
    comp = fixture.componentInstance; // SearchPageComponent test instance
    fixture.detectChanges();
    searchServiceObject = (comp as any).service;
  });

  it('should get the scope and query from the route parameters', () => {
    expect(comp.searchOptions$).toBeObservable(cold('b', {
      b: paginatedSearchOptions
    }));
  });

  describe('when the closeSidebar event is emitted clicked in mobile view', () => {

    beforeEach(() => {
      spyOn(comp, 'closeSidebar');
      const closeSidebarButton = fixture.debugElement.query(By.css('#search-sidebar-sm'));
      closeSidebarButton.triggerEventHandler('toggleSidebar', null);
    });

    it('should trigger the closeSidebar function', () => {
      expect(comp.closeSidebar).toHaveBeenCalled();
    });

  });

  describe('when the open sidebar button is clicked in mobile view', () => {

    beforeEach(() => {
      spyOn(comp, 'openSidebar');
      const openSidebarButton = fixture.debugElement.query(By.css('.open-sidebar'));
      openSidebarButton.triggerEventHandler('click', null);
    });

    it('should trigger the openSidebar function', () => {
      expect(comp.openSidebar).toHaveBeenCalled();
    });

  });

  describe('when sidebarCollapsed is true in mobile view', () => {
    let menu: HTMLElement;

    beforeEach(() => {
      menu = fixture.debugElement.query(By.css('#search-sidebar-sm')).nativeElement;
      comp.isSidebarCollapsed = () => observableOf(true);
      fixture.detectChanges();
    });

    it('should close the sidebar', () => {
      expect(menu.classList).not.toContain('active');
    });

  });

  describe('when sidebarCollapsed is false in mobile view', () => {
    let menu: HTMLElement;

    beforeEach(() => {
      menu = fixture.debugElement.query(By.css('#search-sidebar-sm')).nativeElement;
      comp.isSidebarCollapsed = () => observableOf(false);
      fixture.detectChanges();
    });

    it('should open the menu', () => {
      expect(menu.classList).toContain('active');
    });

  });
})<|MERGE_RESOLUTION|>--- conflicted
+++ resolved
@@ -22,112 +22,7 @@
 import { RemoteData } from '../core/data/remote-data';
 import { RouteService } from '../shared/services/route.service';
 
-let comp: SearchPageComponent;
-let fixture: ComponentFixture<SearchPageComponent>;
-let searchServiceObject: SearchService;
-const store: Store<SearchPageComponent> = jasmine.createSpyObj('store', {
-  /* tslint:disable:no-empty */
-  dispatch: {},
-  /* tslint:enable:no-empty */
-  select: Observable.of(true)
-});
-const pagination: PaginationComponentOptions = new PaginationComponentOptions();
-pagination.id = 'search-results-pagination';
-pagination.currentPage = 1;
-pagination.pageSize = 10;
-const sort: SortOptions = new SortOptions('score', SortDirection.DESC);
-const mockResults = Observable.of(new RemoteData(false, false, true, null, ['test', 'data']));
-const searchServiceStub = jasmine.createSpyObj('SearchService', {
-  search: mockResults,
-  getSearchLink: '/search',
-  getScopes: Observable.of(['test-scope'])
-});
-const queryParam = 'test query';
-const scopeParam = '7669c72a-3f2a-451f-a3b9-9210e7a4c02f';
-const fixedFilter = 'fixed filter';
-const paginatedSearchOptions = {
-  query: queryParam,
-  scope: scopeParam,
-  fixedFilter: fixedFilter,
-  pagination,
-  sort
-};
-const activatedRouteStub = {
-  queryParams: Observable.of({
-    query: queryParam,
-    scope: scopeParam
-  })
-};
-const sidebarService = {
-  isCollapsed: Observable.of(true),
-  collapse: () => this.isCollapsed = Observable.of(true),
-  expand: () => this.isCollapsed = Observable.of(false)
-};
-const routeServiceStub = {
-  getRouteParameterValue: () => {
-    return Observable.of('');
-  }
-};
-
-export function configureSearchComponentTestingModule(compType) {
-  TestBed.configureTestingModule({
-    imports: [TranslateModule.forRoot(), RouterTestingModule.withRoutes([]), NoopAnimationsModule, NgbCollapseModule.forRoot()],
-    declarations: [compType],
-    providers: [
-      { provide: SearchService, useValue: searchServiceStub },
-      {
-        provide: CommunityDataService,
-        useValue: jasmine.createSpyObj('communityService', ['findById', 'findAll'])
-      },
-      { provide: ActivatedRoute, useValue: activatedRouteStub },
-      {
-        provide: Store, useValue: store
-      },
-      {
-        provide: HostWindowService, useValue: jasmine.createSpyObj('hostWindowService',
-          {
-            isXs: Observable.of(true),
-            isSm: Observable.of(false),
-            isXsOrSm: Observable.of(true)
-          })
-      },
-      {
-        provide: SearchSidebarService,
-        useValue: sidebarService
-      },
-      {
-        provide: SearchFilterService,
-        useValue: {}
-      },
-      {
-        provide: SearchConfigurationService,
-        useValue: {
-          paginatedSearchOptions: hot('a', {
-            a: paginatedSearchOptions
-          }),
-          getCurrentScope: (a) => Observable.of('test-id'),
-          /* tslint:disable:no-empty */
-          updateFixedFilter: (newFilter) => {}
-          /* tslint:enable:no-empty */
-        }
-      },
-      {
-        provide: RouteService,
-        useValue: routeServiceStub
-      }
-    ],
-    schemas: [NO_ERRORS_SCHEMA]
-  }).overrideComponent(compType, {
-    set: { changeDetection: ChangeDetectionStrategy.Default }
-  }).compileComponents();
-}
-
 describe('SearchPageComponent', () => {
-<<<<<<< HEAD
-
-  beforeEach(async(() => {
-    configureSearchComponentTestingModule(SearchPageComponent);
-=======
   let comp: SearchPageComponent;
   let fixture: ComponentFixture<SearchPageComponent>;
   let searchServiceObject: SearchService;
@@ -150,9 +45,11 @@
   });
   const queryParam = 'test query';
   const scopeParam = '7669c72a-3f2a-451f-a3b9-9210e7a4c02f';
+  const fixedFilter = 'fixed filter';
   const paginatedSearchOptions = {
     query: queryParam,
     scope: scopeParam,
+    fixedFilter: fixedFilter,
     pagination,
     sort
   };
@@ -168,10 +65,16 @@
     expand: () => this.isCollapsed = observableOf(false)
   };
 
-  beforeEach(async(() => {
+  const routeServiceStub = {
+    getRouteParameterValue: () => {
+      return observableOf('');
+    }
+  };
+
+  export function configureSearchComponentTestingModule(compType) {
     TestBed.configureTestingModule({
       imports: [TranslateModule.forRoot(), RouterTestingModule.withRoutes([]), NoopAnimationsModule, NgbCollapseModule.forRoot()],
-      declarations: [SearchPageComponent],
+      declarations: [compType],
       providers: [
         { provide: SearchService, useValue: searchServiceStub },
         {
@@ -197,91 +100,105 @@
         {
           provide: SearchFilterService,
           useValue: {}
-        }, {
+        },
+        {
           provide: SearchConfigurationService,
           useValue: {
             paginatedSearchOptions: hot('a', {
               a: paginatedSearchOptions
             }),
-            getCurrentScope: (a) => observableOf('test-id')
+            getCurrentScope: (a) => observableOf('test-id'),
+            /* tslint:disable:no-empty */
+            updateFixedFilter: (newFilter) => {
+            }
+            /* tslint:enable:no-empty */
           }
         },
+        {
+          provide: RouteService,
+          useValue: routeServiceStub
+        }
       ],
       schemas: [NO_ERRORS_SCHEMA]
-    }).overrideComponent(SearchPageComponent, {
+    }).overrideComponent(compType, {
       set: { changeDetection: ChangeDetectionStrategy.Default }
     }).compileComponents();
->>>>>>> a3b4883e
-  }));
-
-  beforeEach(() => {
-    fixture = TestBed.createComponent(SearchPageComponent);
-    comp = fixture.componentInstance; // SearchPageComponent test instance
-    fixture.detectChanges();
-    searchServiceObject = (comp as any).service;
-  });
-
-  it('should get the scope and query from the route parameters', () => {
-    expect(comp.searchOptions$).toBeObservable(cold('b', {
-      b: paginatedSearchOptions
+  }
+
+  describe('SearchPageComponent', () => {
+
+    beforeEach(async(() => {
+      configureSearchComponentTestingModule(SearchPageComponent);
     }));
-  });
-
-  describe('when the closeSidebar event is emitted clicked in mobile view', () => {
 
     beforeEach(() => {
-      spyOn(comp, 'closeSidebar');
-      const closeSidebarButton = fixture.debugElement.query(By.css('#search-sidebar-sm'));
-      closeSidebarButton.triggerEventHandler('toggleSidebar', null);
-    });
-
-    it('should trigger the closeSidebar function', () => {
-      expect(comp.closeSidebar).toHaveBeenCalled();
-    });
-
-  });
-
-  describe('when the open sidebar button is clicked in mobile view', () => {
-
-    beforeEach(() => {
-      spyOn(comp, 'openSidebar');
-      const openSidebarButton = fixture.debugElement.query(By.css('.open-sidebar'));
-      openSidebarButton.triggerEventHandler('click', null);
-    });
-
-    it('should trigger the openSidebar function', () => {
-      expect(comp.openSidebar).toHaveBeenCalled();
-    });
-
-  });
-
-  describe('when sidebarCollapsed is true in mobile view', () => {
-    let menu: HTMLElement;
-
-    beforeEach(() => {
-      menu = fixture.debugElement.query(By.css('#search-sidebar-sm')).nativeElement;
-      comp.isSidebarCollapsed = () => observableOf(true);
+      fixture = TestBed.createComponent(SearchPageComponent);
+      comp = fixture.componentInstance; // SearchPageComponent test instance
       fixture.detectChanges();
-    });
-
-    it('should close the sidebar', () => {
-      expect(menu.classList).not.toContain('active');
-    });
-
-  });
-
-  describe('when sidebarCollapsed is false in mobile view', () => {
-    let menu: HTMLElement;
-
-    beforeEach(() => {
-      menu = fixture.debugElement.query(By.css('#search-sidebar-sm')).nativeElement;
-      comp.isSidebarCollapsed = () => observableOf(false);
-      fixture.detectChanges();
-    });
-
-    it('should open the menu', () => {
-      expect(menu.classList).toContain('active');
-    });
-
-  });
-})+      searchServiceObject = (comp as any).service;
+    });
+
+    it('should get the scope and query from the route parameters', () => {
+      expect(comp.searchOptions$).toBeObservable(cold('b', {
+        b: paginatedSearchOptions
+      }));
+    });
+
+    describe('when the closeSidebar event is emitted clicked in mobile view', () => {
+
+      beforeEach(() => {
+        spyOn(comp, 'closeSidebar');
+        const closeSidebarButton = fixture.debugElement.query(By.css('#search-sidebar-sm'));
+        closeSidebarButton.triggerEventHandler('toggleSidebar', null);
+      });
+
+      it('should trigger the closeSidebar function', () => {
+        expect(comp.closeSidebar).toHaveBeenCalled();
+      });
+
+    });
+
+    describe('when the open sidebar button is clicked in mobile view', () => {
+
+      beforeEach(() => {
+        spyOn(comp, 'openSidebar');
+        const openSidebarButton = fixture.debugElement.query(By.css('.open-sidebar'));
+        openSidebarButton.triggerEventHandler('click', null);
+      });
+
+      it('should trigger the openSidebar function', () => {
+        expect(comp.openSidebar).toHaveBeenCalled();
+      });
+
+    });
+
+    describe('when sidebarCollapsed is true in mobile view', () => {
+      let menu: HTMLElement;
+
+      beforeEach(() => {
+        menu = fixture.debugElement.query(By.css('#search-sidebar-sm')).nativeElement;
+        comp.isSidebarCollapsed = () => observableOf(true);
+        fixture.detectChanges();
+      });
+
+      it('should close the sidebar', () => {
+        expect(menu.classList).not.toContain('active');
+      });
+
+    });
+
+    describe('when sidebarCollapsed is false in mobile view', () => {
+      let menu: HTMLElement;
+
+      beforeEach(() => {
+        menu = fixture.debugElement.query(By.css('#search-sidebar-sm')).nativeElement;
+        comp.isSidebarCollapsed = () => observableOf(false);
+        fixture.detectChanges();
+      });
+
+      it('should open the menu', () => {
+        expect(menu.classList).toContain('active');
+      });
+
+    });
+  })