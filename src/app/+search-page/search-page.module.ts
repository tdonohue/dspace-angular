import { NgModule } from '@angular/core';
import { CommonModule } from '@angular/common';
import { CoreModule } from '../core/core.module';
import { SharedModule } from '../shared/shared.module';
import { SearchPageRoutingModule } from './search-page-routing.module';
import { SearchPageComponent } from './search-page.component';
import { SearchResultsComponent } from './search-results/search-results.component';
import { ItemSearchResultListElementComponent } from '../shared/object-list/search-result-list-element/item-search-result/item-search-result-list-element.component';
import { CollectionSearchResultListElementComponent } from '../shared/object-list/search-result-list-element/collection-search-result/collection-search-result-list-element.component';
import { CommunitySearchResultListElementComponent } from '../shared/object-list/search-result-list-element/community-search-result/community-search-result-list-element.component';
import { ItemSearchResultGridElementComponent } from '../shared/object-grid/search-result-grid-element/item-search-result/item-search-result-grid-element.component';
import { CommunitySearchResultGridElementComponent } from '../shared/object-grid/search-result-grid-element/community-search-result/community-search-result-grid-element.component'
import { CollectionSearchResultGridElementComponent } from '../shared/object-grid/search-result-grid-element/collection-search-result/collection-search-result-grid-element.component';
import { SearchSidebarComponent } from './search-sidebar/search-sidebar.component';
import { SearchSidebarService } from './search-sidebar/search-sidebar.service';
import { SearchSidebarEffects } from './search-sidebar/search-sidebar.effects';
import { SearchSettingsComponent } from './search-settings/search-settings.component';
import { EffectsModule } from '@ngrx/effects';
import { SearchFiltersComponent } from './search-filters/search-filters.component';
import { SearchFilterComponent } from './search-filters/search-filter/search-filter.component';
import { SearchFacetFilterComponent } from './search-filters/search-filter/search-facet-filter/search-facet-filter.component';
import { SearchFilterService } from './search-filters/search-filter/search-filter.service';
import { SearchLabelsComponent } from './search-labels/search-labels.component';
import { SearchRangeFilterComponent } from './search-filters/search-filter/search-range-filter/search-range-filter.component';
import { SearchTextFilterComponent } from './search-filters/search-filter/search-text-filter/search-text-filter.component';
import { SearchFacetFilterWrapperComponent } from './search-filters/search-filter/search-facet-filter-wrapper/search-facet-filter-wrapper.component';
import { SearchBooleanFilterComponent } from './search-filters/search-filter/search-boolean-filter/search-boolean-filter.component';
import { SearchHierarchyFilterComponent } from './search-filters/search-filter/search-hierarchy-filter/search-hierarchy-filter.component';
import { SearchConfigurationService } from './search-service/search-configuration.service';
<<<<<<< HEAD
import { SearchSwitchConfigurationComponent } from './search-switch-configuration/search-switch-configuration.component';
=======
import { SearchFacetOptionComponent } from './search-filters/search-filter/search-facet-filter-options/search-facet-option/search-facet-option.component';
import { SearchFacetSelectedOptionComponent } from './search-filters/search-filter/search-facet-filter-options/search-facet-selected-option/search-facet-selected-option.component';
import { SearchFacetRangeOptionComponent } from './search-filters/search-filter/search-facet-filter-options/search-facet-range-option/search-facet-range-option.component';
>>>>>>> c07766f5

const effects = [
  SearchSidebarEffects
];

const components = [
  SearchPageComponent,
  SearchResultsComponent,
  SearchSidebarComponent,
  SearchSettingsComponent,
  ItemSearchResultListElementComponent,
  CollectionSearchResultListElementComponent,
  CommunitySearchResultListElementComponent,
  ItemSearchResultGridElementComponent,
  CollectionSearchResultGridElementComponent,
  CommunitySearchResultGridElementComponent,
  CommunitySearchResultListElementComponent,
  SearchFiltersComponent,
  SearchFilterComponent,
  SearchFacetFilterComponent,
  SearchLabelsComponent,
  SearchFacetFilterComponent,
  SearchFacetFilterWrapperComponent,
  SearchRangeFilterComponent,
  SearchTextFilterComponent,
  SearchHierarchyFilterComponent,
  SearchBooleanFilterComponent,
  SearchSwitchConfigurationComponent
];

@NgModule({
  imports: [
    SearchPageRoutingModule,
    CommonModule,
    SharedModule,
    EffectsModule.forFeature(effects),
    CoreModule.forRoot()
  ],
<<<<<<< HEAD
  declarations: components,
=======
  declarations: [
    SearchPageComponent,
    SearchResultsComponent,
    SearchSidebarComponent,
    SearchSettingsComponent,
    ItemSearchResultGridElementComponent,
    CollectionSearchResultGridElementComponent,
    CommunitySearchResultGridElementComponent,
    SearchFiltersComponent,
    SearchFilterComponent,
    SearchFacetFilterComponent,
    SearchLabelsComponent,
    SearchFacetFilterComponent,
    SearchFacetFilterWrapperComponent,
    SearchRangeFilterComponent,
    SearchTextFilterComponent,
    SearchHierarchyFilterComponent,
    SearchBooleanFilterComponent,
    SearchFacetOptionComponent,
    SearchFacetSelectedOptionComponent,
    SearchFacetRangeOptionComponent
  ],
>>>>>>> c07766f5
  providers: [
    SearchSidebarService,
    SearchFilterService,
    SearchConfigurationService
  ],
  entryComponents: [
    ItemSearchResultListElementComponent,
    CollectionSearchResultListElementComponent,
    CommunitySearchResultListElementComponent,
    ItemSearchResultGridElementComponent,
    CollectionSearchResultGridElementComponent,
    CommunitySearchResultGridElementComponent,
    SearchFacetFilterComponent,
    SearchRangeFilterComponent,
    SearchTextFilterComponent,
    SearchHierarchyFilterComponent,
    SearchBooleanFilterComponent,
<<<<<<< HEAD
  ],
  exports: components
=======
    SearchFacetOptionComponent,
    SearchFacetSelectedOptionComponent,
    SearchFacetRangeOptionComponent
  ]
>>>>>>> c07766f5
})

/**
 * This module handles all components and pipes that are necessary for the search page
 */
export class SearchPageModule {
}<|MERGE_RESOLUTION|>--- conflicted
+++ resolved
@@ -27,13 +27,10 @@
 import { SearchBooleanFilterComponent } from './search-filters/search-filter/search-boolean-filter/search-boolean-filter.component';
 import { SearchHierarchyFilterComponent } from './search-filters/search-filter/search-hierarchy-filter/search-hierarchy-filter.component';
 import { SearchConfigurationService } from './search-service/search-configuration.service';
-<<<<<<< HEAD
-import { SearchSwitchConfigurationComponent } from './search-switch-configuration/search-switch-configuration.component';
-=======
 import { SearchFacetOptionComponent } from './search-filters/search-filter/search-facet-filter-options/search-facet-option/search-facet-option.component';
 import { SearchFacetSelectedOptionComponent } from './search-filters/search-filter/search-facet-filter-options/search-facet-selected-option/search-facet-selected-option.component';
 import { SearchFacetRangeOptionComponent } from './search-filters/search-filter/search-facet-filter-options/search-facet-range-option/search-facet-range-option.component';
->>>>>>> c07766f5
+import { SearchSwitchConfigurationComponent } from './search-switch-configuration/search-switch-configuration.component';
 
 const effects = [
   SearchSidebarEffects
@@ -61,6 +58,9 @@
   SearchTextFilterComponent,
   SearchHierarchyFilterComponent,
   SearchBooleanFilterComponent,
+  SearchFacetOptionComponent,
+  SearchFacetSelectedOptionComponent,
+  SearchFacetRangeOptionComponent,
   SearchSwitchConfigurationComponent
 ];
 
@@ -72,32 +72,7 @@
     EffectsModule.forFeature(effects),
     CoreModule.forRoot()
   ],
-<<<<<<< HEAD
   declarations: components,
-=======
-  declarations: [
-    SearchPageComponent,
-    SearchResultsComponent,
-    SearchSidebarComponent,
-    SearchSettingsComponent,
-    ItemSearchResultGridElementComponent,
-    CollectionSearchResultGridElementComponent,
-    CommunitySearchResultGridElementComponent,
-    SearchFiltersComponent,
-    SearchFilterComponent,
-    SearchFacetFilterComponent,
-    SearchLabelsComponent,
-    SearchFacetFilterComponent,
-    SearchFacetFilterWrapperComponent,
-    SearchRangeFilterComponent,
-    SearchTextFilterComponent,
-    SearchHierarchyFilterComponent,
-    SearchBooleanFilterComponent,
-    SearchFacetOptionComponent,
-    SearchFacetSelectedOptionComponent,
-    SearchFacetRangeOptionComponent
-  ],
->>>>>>> c07766f5
   providers: [
     SearchSidebarService,
     SearchFilterService,
@@ -115,15 +90,11 @@
     SearchTextFilterComponent,
     SearchHierarchyFilterComponent,
     SearchBooleanFilterComponent,
-<<<<<<< HEAD
-  ],
-  exports: components
-=======
     SearchFacetOptionComponent,
     SearchFacetSelectedOptionComponent,
     SearchFacetRangeOptionComponent
-  ]
->>>>>>> c07766f5
+  ],
+  exports: components
 })
 
 /**
