--- conflicted
+++ resolved
@@ -5,10 +5,6 @@
       [currentParams]="currentParams"
       [scopes]="(scopeList | async)?.payload">
     </ds-search-form>
-<<<<<<< HEAD
+    <ds-view-mode-switch></ds-view-mode-switch>
     <ds-search-results [searchResults]="results | async" [searchConfig]="searchOptions"></ds-search-results>
-=======
-    <ds-view-mode-switch></ds-view-mode-switch>
-    <ds-search-results [searchResults]="results" [searchConfig]="searchOptions"></ds-search-results>
->>>>>>> 10e23218
 </div>