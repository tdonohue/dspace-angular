--- conflicted
+++ resolved
@@ -7,11 +7,7 @@
         <ds-search-form id="search-form"
                         [query]="(searchOptions$ | async)?.query"
                         [scope]="(searchOptions$ | async)?.scope"
-<<<<<<< HEAD
-                        [currentParams]="currentParams"
-=======
                         [currentUrl]="getSearchLink()"
->>>>>>> 99f8d4f2
                         [scopes]="(scopeListRD$ | async)?.payload?.page">
         </ds-search-form>
       <div class="row">
