--- conflicted
+++ resolved
@@ -57,16 +57,9 @@
    * @param {SearchFilterConfig} filter The filter to check for
    * @returns {Observable<boolean>} Emits true whenever a given filter config should be shown
    */
-<<<<<<< HEAD
   isActive(filterConfig: SearchFilterConfig): Observable<boolean> {
-    // console.log(filter.name);
     return this.filterService.getSelectedValuesForFilter(filterConfig).pipe(
       mergeMap((isActive) => {
-=======
-  isActive(filter: SearchFilterConfig): Observable<boolean> {
-    return this.filterService.getSelectedValuesForFilter(filter)
-      .flatMap((isActive) => {
->>>>>>> bfc70f4f
         if (isNotEmpty(isActive)) {
           return observableOf(true);
         } else {
