import { SearchFixedFilterService } from './search-fixed-filter.service';
import { RequestService } from '../../../core/data/request.service';
import { HALEndpointService } from '../../../core/shared/hal-endpoint.service';
import { of as observableOf } from 'rxjs';
import { RequestEntry } from '../../../core/data/request.reducer';
import { FilteredDiscoveryQueryResponse } from '../../../core/cache/response.models';

describe('SearchFixedFilterService', () => {
  let service: SearchFixedFilterService;

  const filterQuery = 'filter:query';

  const requestServiceStub = Object.assign({
    /* tslint:disable:no-empty */
    configure: () => {
    },
    /* tslint:enable:no-empty */
    generateRequestId: () => 'fake-id',
    getByHref: () => observableOf(Object.assign(new RequestEntry(), {
      response: new FilteredDiscoveryQueryResponse(filterQuery, 200, 'OK')
    }))
  }) as RequestService;
  const halServiceStub = Object.assign(new HALEndpointService(requestServiceStub, undefined), {
    getEndpoint: () => observableOf('fake-url')
  });

  beforeEach(() => {
<<<<<<< HEAD
    service = new SearchFixedFilterService();
=======
    service = new SearchFixedFilterService(requestServiceStub, halServiceStub);
  });

  describe('when getQueryByFilterName is called with a filterName', () => {
    it('should return the filter query', () => {
      service.getQueryByFilterName('filter').subscribe((query) => {
        expect(query).toBe(filterQuery);
      });
    });
  });

  describe('when getQueryByFilterName is called without a filterName', () => {
    it('should return undefined', () => {
      service.getQueryByFilterName(undefined).subscribe((query) => {
        expect(query).toBeUndefined();
      });
    });
>>>>>>> 80706b9f
  });

  describe('when getQueryByRelations is called', () => {
    const relationType = 'isRelationOf';
    const itemUUID = 'c5b277e6-2477-48bb-8993-356710c285f3';

    it('should contain the relationType and itemUUID', () => {
      const query = service.getQueryByRelations(relationType, itemUUID);
      expect(query.length).toBeGreaterThan(relationType.length + itemUUID.length);
      expect(query).toContain(relationType);
      expect(query).toContain(itemUUID);
    });
  });
});<|MERGE_RESOLUTION|>--- conflicted
+++ resolved
@@ -1,6 +1,5 @@
 import { SearchFixedFilterService } from './search-fixed-filter.service';
 import { RequestService } from '../../../core/data/request.service';
-import { HALEndpointService } from '../../../core/shared/hal-endpoint.service';
 import { of as observableOf } from 'rxjs';
 import { RequestEntry } from '../../../core/data/request.reducer';
 import { FilteredDiscoveryQueryResponse } from '../../../core/cache/response.models';
@@ -20,32 +19,9 @@
       response: new FilteredDiscoveryQueryResponse(filterQuery, 200, 'OK')
     }))
   }) as RequestService;
-  const halServiceStub = Object.assign(new HALEndpointService(requestServiceStub, undefined), {
-    getEndpoint: () => observableOf('fake-url')
-  });
 
   beforeEach(() => {
-<<<<<<< HEAD
     service = new SearchFixedFilterService();
-=======
-    service = new SearchFixedFilterService(requestServiceStub, halServiceStub);
-  });
-
-  describe('when getQueryByFilterName is called with a filterName', () => {
-    it('should return the filter query', () => {
-      service.getQueryByFilterName('filter').subscribe((query) => {
-        expect(query).toBe(filterQuery);
-      });
-    });
-  });
-
-  describe('when getQueryByFilterName is called without a filterName', () => {
-    it('should return undefined', () => {
-      service.getQueryByFilterName(undefined).subscribe((query) => {
-        expect(query).toBeUndefined();
-      });
-    });
->>>>>>> 80706b9f
   });
 
   describe('when getQueryByRelations is called', () => {
