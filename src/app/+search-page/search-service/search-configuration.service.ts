--- conflicted
+++ resolved
@@ -6,7 +6,7 @@
   of as observableOf,
   Subscription
 } from 'rxjs';
-import { filter, map } from 'rxjs/operators';
+import { filter, flatMap, map } from 'rxjs/operators';
 import { SortDirection, SortOptions } from '../../core/cache/models/sort-options.model';
 import { PaginationComponentOptions } from '../../shared/pagination/pagination-component-options.model';
 import { SearchOptions } from '../search-options.model';
@@ -14,17 +14,12 @@
 import { PaginatedSearchOptions } from '../paginated-search-options.model';
 import { Injectable, OnDestroy } from '@angular/core';
 import { RouteService } from '../../shared/services/route.service';
-<<<<<<< HEAD
-import { hasNoValue, hasValue, isEmpty, isNotEmpty, isNotEmptyOperator } from '../../shared/empty.util';
-=======
-import { hasNoValue, hasValue, isNotEmpty } from '../../shared/empty.util';
->>>>>>> a3b4883e
+import { hasNoValue, hasValue, isNotEmpty, isNotEmptyOperator } from '../../shared/empty.util';
 import { RemoteData } from '../../core/data/remote-data';
 import { getSucceededRemoteData } from '../../core/shared/operators';
 import { SearchFilter } from '../search-filter.model';
 import { DSpaceObjectType } from '../../core/shared/dspace-object-type.model';
 import { SearchFixedFilterService } from '../search-filters/search-filter/search-fixed-filter.service';
-import { flatMap, map } from 'rxjs/operators';
 
 /**
  * Service that performs all actions that have to do with the current search configuration
