--- conflicted
+++ resolved
@@ -298,13 +298,8 @@
    * Requests the current view mode based on the current URL
    * @returns {Observable<ViewMode>} The current view mode
    */
-<<<<<<< HEAD
   getViewMode(): Observable<SetViewMode> {
-    return this.route.queryParams.map((params) => {
-=======
-  getViewMode(): Observable<ViewMode> {
     return this.route.queryParams.pipe(map((params) => {
->>>>>>> a3b4883e
       if (isNotEmpty(params.view) && hasValue(params.view)) {
         return params.view;
       } else {
