--- conflicted
+++ resolved
@@ -29,17 +29,10 @@
         { provide: CommunityDataService, useValue: {} },
         { provide: ActivatedRoute, useValue: { data: observableOf({ dso: { payload: {} } }) } },
         { provide: NotificationsService, useValue: {} },
-<<<<<<< HEAD
-        { provide: RequestService, useValue: {} }
+        { provide: RequestService, useValue: {} },
     ],
-    schemas: [NO_ERRORS_SCHEMA]
+      schemas: [NO_ERRORS_SCHEMA],
 }).compileComponents();
-=======
-        { provide: RequestService, useValue: {} },
-      ],
-      schemas: [NO_ERRORS_SCHEMA],
-    }).compileComponents();
->>>>>>> a8f31948
   }));
 
   beforeEach(() => {
