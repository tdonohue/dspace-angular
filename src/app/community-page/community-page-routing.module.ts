import { NgModule } from '@angular/core';
import { RouterModule } from '@angular/router';

import { CommunityPageResolver } from './community-page.resolver';
import { CreateCommunityPageComponent } from './create-community-page/create-community-page.component';
import { AuthenticatedGuard } from '../core/auth/authenticated.guard';
import { CreateCommunityPageGuard } from './create-community-page/create-community-page.guard';
import { DeleteCommunityPageComponent } from './delete-community-page/delete-community-page.component';
import { CommunityBreadcrumbResolver } from '../core/breadcrumbs/community-breadcrumb.resolver';
import { DSOBreadcrumbsService } from '../core/breadcrumbs/dso-breadcrumbs.service';
import { LinkService } from '../core/cache/builders/link.service';
import { COMMUNITY_EDIT_PATH, COMMUNITY_CREATE_PATH } from './community-page-routing-paths';
import { CommunityPageAdministratorGuard } from './community-page-administrator.guard';
import { LinkMenuItemModel } from '../shared/menu/menu-item/models/link.model';
import { ThemedCommunityPageComponent } from './themed-community-page.component';
import { MenuItemType } from '../shared/menu/menu-item-type.model';
import { DSOEditMenuResolver } from '../shared/dso-page/dso-edit-menu.resolver';
<<<<<<< HEAD
import { I18nBreadcrumbResolver } from '../core/breadcrumbs/i18n-breadcrumb.resolver';
=======
import { ViewTrackerResolverService } from '../statistics/angulartics/dspace/view-tracker-resolver.service';
>>>>>>> edd5496a

@NgModule({
  imports: [
    RouterModule.forChild([
      {
        path: COMMUNITY_CREATE_PATH,
        children: [
          {
            path: '',
            component: CreateCommunityPageComponent,
            resolve: {
              breadcrumb: I18nBreadcrumbResolver,
            },
            data: {
              breadcrumbKey: 'community.create',
            },
          }
        ],
        canActivate: [AuthenticatedGuard, CreateCommunityPageGuard],
        data: {
          breadcrumbQueryParam: 'parent',
        },
        resolve: {
          breadcrumb: CommunityBreadcrumbResolver,
        },
        runGuardsAndResolvers: 'always',
      },
      {
        path: ':id',
        resolve: {
          dso: CommunityPageResolver,
          breadcrumb: CommunityBreadcrumbResolver,
        },
        runGuardsAndResolvers: 'always',
        children: [
          {
            path: COMMUNITY_EDIT_PATH,
            loadChildren: () => import('./edit-community-page/edit-community-page.module')
              .then((m) => m.EditCommunityPageModule),
            canActivate: [CommunityPageAdministratorGuard]
          },
          {
            path: 'delete',
            pathMatch: 'full',
            component: DeleteCommunityPageComponent,
            canActivate: [AuthenticatedGuard],
          },
          {
            path: '',
            component: ThemedCommunityPageComponent,
            pathMatch: 'full',
            resolve: {
<<<<<<< HEAD
              menu: DSOEditMenuResolver,
=======
              tracking: ViewTrackerResolverService,
>>>>>>> edd5496a
            },
          }
        ],
        data: {
          menu: {
            public: [{
              id: 'statistics_community_:id',
              active: true,
              visible: true,
              index: 2,
              model: {
                type: MenuItemType.LINK,
                text: 'menu.section.statistics',
                link: 'statistics/communities/:id/',
              } as LinkMenuItemModel,
            }],
          },
        },
      },
    ])
  ],
  providers: [
    CommunityPageResolver,
    CommunityBreadcrumbResolver,
    DSOBreadcrumbsService,
    LinkService,
    CreateCommunityPageGuard,
    CommunityPageAdministratorGuard,
    ViewTrackerResolverService,
  ]
})
export class CommunityPageRoutingModule {

}<|MERGE_RESOLUTION|>--- conflicted
+++ resolved
@@ -15,11 +15,8 @@
 import { ThemedCommunityPageComponent } from './themed-community-page.component';
 import { MenuItemType } from '../shared/menu/menu-item-type.model';
 import { DSOEditMenuResolver } from '../shared/dso-page/dso-edit-menu.resolver';
-<<<<<<< HEAD
 import { I18nBreadcrumbResolver } from '../core/breadcrumbs/i18n-breadcrumb.resolver';
-=======
 import { ViewTrackerResolverService } from '../statistics/angulartics/dspace/view-tracker-resolver.service';
->>>>>>> edd5496a
 
 @NgModule({
   imports: [
@@ -72,11 +69,8 @@
             component: ThemedCommunityPageComponent,
             pathMatch: 'full',
             resolve: {
-<<<<<<< HEAD
               menu: DSOEditMenuResolver,
-=======
               tracking: ViewTrackerResolverService,
->>>>>>> edd5496a
             },
           }
         ],
