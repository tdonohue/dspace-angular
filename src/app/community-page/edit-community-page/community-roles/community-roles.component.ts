--- conflicted
+++ resolved
@@ -13,15 +13,13 @@
 import { Community } from '../../../core/shared/community.model';
 import { HALLink } from '../../../core/shared/hal-link.model';
 import {
-<<<<<<< HEAD
   ComcolRoleComponent
 } from '../../../shared/comcol/comcol-forms/edit-comcol-page/comcol-role/comcol-role.component';
 import { AsyncPipe, NgForOf } from '@angular/common';
-=======
+import {
   getFirstSucceededRemoteData,
   getRemoteDataPayload,
 } from '../../../core/shared/operators';
->>>>>>> a8f31948
 
 /**
  * Component for managing a community's roles
