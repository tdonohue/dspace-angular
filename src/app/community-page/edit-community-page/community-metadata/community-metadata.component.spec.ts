--- conflicted
+++ resolved
@@ -1,8 +1,5 @@
-<<<<<<< HEAD
 import { ComponentFixture, TestBed, waitForAsync } from '@angular/core/testing';
 import { TranslateModule } from '@ngx-translate/core';
-=======
->>>>>>> a8f31948
 import { CommonModule } from '@angular/common';
 import { NO_ERRORS_SCHEMA } from '@angular/core';
 import {
@@ -19,11 +16,8 @@
 import { NotificationsService } from '../../../shared/notifications/notifications.service';
 import { SharedModule } from '../../../shared/shared.module';
 import { NotificationsServiceStub } from '../../../shared/testing/notifications-service.stub';
-<<<<<<< HEAD
 import { CommunityFormComponent } from '../../community-form/community-form.component';
-=======
 import { CommunityMetadataComponent } from './community-metadata.component';
->>>>>>> a8f31948
 
 describe('CommunityMetadataComponent', () => {
   let comp: CommunityMetadataComponent;
@@ -37,8 +31,7 @@
         { provide: ActivatedRoute, useValue: { parent: { data: observableOf({ dso: { payload: {} } }) } } },
         { provide: NotificationsService, useValue: new NotificationsServiceStub() },
       ],
-<<<<<<< HEAD
-      schemas: [NO_ERRORS_SCHEMA]
+      schemas: [NO_ERRORS_SCHEMA],
     })
       .overrideComponent(CommunityMetadataComponent, {
         remove: {
@@ -46,10 +39,6 @@
         }
       })
       .compileComponents();
-=======
-      schemas: [NO_ERRORS_SCHEMA],
-    }).compileComponents();
->>>>>>> a8f31948
   }));
 
   beforeEach(() => {
