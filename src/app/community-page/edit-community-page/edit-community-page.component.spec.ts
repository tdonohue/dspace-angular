--- conflicted
+++ resolved
@@ -1,7 +1,5 @@
 import { CommonModule } from '@angular/common';
 import { NO_ERRORS_SCHEMA } from '@angular/core';
-<<<<<<< HEAD
-=======
 import {
   ComponentFixture,
   TestBed,
@@ -10,7 +8,10 @@
 import { ActivatedRoute } from '@angular/router';
 import { RouterTestingModule } from '@angular/router/testing';
 import { TranslateModule } from '@ngx-translate/core';
->>>>>>> a8f31948
+import { CommonModule } from '@angular/common';
+import { RouterTestingModule } from '@angular/router/testing';
+import { NO_ERRORS_SCHEMA } from '@angular/core';
+import { of as observableOf } from 'rxjs';
 import { of as observableOf } from 'rxjs';
 
 import { CommunityDataService } from '../../core/data/community-data.service';
@@ -50,15 +51,9 @@
     providers: [
         { provide: CommunityDataService, useValue: {} },
         { provide: ActivatedRoute, useValue: routeStub },
-<<<<<<< HEAD
     ],
-    schemas: [NO_ERRORS_SCHEMA]
+      schemas: [NO_ERRORS_SCHEMA],
 }).compileComponents();
-=======
-      ],
-      schemas: [NO_ERRORS_SCHEMA],
-    }).compileComponents();
->>>>>>> a8f31948
   }));
 
   beforeEach(() => {
