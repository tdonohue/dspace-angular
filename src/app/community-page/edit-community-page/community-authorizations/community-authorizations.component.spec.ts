--- conflicted
+++ resolved
@@ -16,11 +16,8 @@
 import { DSpaceObject } from '../../../core/shared/dspace-object.model';
 import { createSuccessfulRemoteDataObject } from '../../../shared/remote-data.utils';
 import { CommunityAuthorizationsComponent } from './community-authorizations.component';
-<<<<<<< HEAD
 import { Collection } from '../../../core/shared/collection.model';
 import { ResourcePoliciesComponent } from '../../../shared/resource-policies/resource-policies.component';
-=======
->>>>>>> a8f31948
 
 describe('CommunityAuthorizationsComponent', () => {
   let comp: CommunityAuthorizationsComponent<DSpaceObject>;
@@ -50,10 +47,7 @@
     TestBed.configureTestingModule({
       imports: [
         CommonModule,
-<<<<<<< HEAD
         CommunityAuthorizationsComponent
-=======
->>>>>>> a8f31948
       ],
       providers: [
         { provide: ActivatedRoute, useValue: routeStub },
