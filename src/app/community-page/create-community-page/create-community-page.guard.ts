--- conflicted
+++ resolved
@@ -1,10 +1,5 @@
 import { Injectable } from '@angular/core';
-<<<<<<< HEAD
-import { ActivatedRouteSnapshot, Router, RouterStateSnapshot } from '@angular/router';
-=======
-import {
-  ActivatedRouteSnapshot,
-  CanActivate,
+import { ActivatedRouteSnapshot,
   Router,
   RouterStateSnapshot,
 } from '@angular/router';
@@ -16,7 +11,6 @@
   map,
   tap,
 } from 'rxjs/operators';
->>>>>>> 5fc2ed92
 
 import { CommunityDataService } from '../../core/data/community-data.service';
 import { RemoteData } from '../../core/data/remote-data';
@@ -31,13 +25,8 @@
  * Prevent creation of a community with an invalid parent community provided
  * @class CreateCommunityPageGuard
  */
-<<<<<<< HEAD
-@Injectable()
+@Injectable({ providedIn: 'root' })
 export class CreateCommunityPageGuard  {
-=======
-@Injectable({ providedIn: 'root' })
-export class CreateCommunityPageGuard implements CanActivate {
->>>>>>> 5fc2ed92
   public constructor(private router: Router, private communityService: CommunityDataService) {
   }
 
