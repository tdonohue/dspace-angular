<div class="container" *ngIf="(isLoading$ | async) === false">
  <div class="row">
    <div class="col-12 pb-4">
      <ng-container *ngVar="(parentRD$ | async)?.payload as parent">
        <h2 *ngIf="!parent" id="header" class="border-bottom p-2">{{ 'community.create.head' | translate }}</h2>
        <h2 *ngIf="parent" id="sub-header"
            class="border-bottom pb-2">{{ 'community.create.sub-head' | translate:{ parent: dsoNameService.getName(parent) } }}</h2>
      </ng-container>
    </div>
  </div>
  <ds-community-form (submitForm)="onSubmit($event)"
                     [isCreation]="true"
<<<<<<< HEAD
                     (back)="navigateToHome()"></ds-community-form>
=======
                     (back)="navigateToHome()"
                     (finish)="navigateToNewPage()"></ds-community-form>
</div>

<div class="container">
  <ds-loading *ngIf="isLoading$ | async"></ds-loading>
>>>>>>> a525b066
</div><|MERGE_RESOLUTION|>--- conflicted
+++ resolved
@@ -10,14 +10,9 @@
   </div>
   <ds-community-form (submitForm)="onSubmit($event)"
                      [isCreation]="true"
-<<<<<<< HEAD
                      (back)="navigateToHome()"></ds-community-form>
-=======
-                     (back)="navigateToHome()"
-                     (finish)="navigateToNewPage()"></ds-community-form>
 </div>
 
 <div class="container">
   <ds-loading *ngIf="isLoading$ | async"></ds-loading>
->>>>>>> a525b066
 </div>