--- conflicted
+++ resolved
@@ -9,15 +9,12 @@
 import { Community } from '../../core/shared/community.model';
 import { CreateComColPageComponent } from '../../shared/comcol/comcol-forms/create-comcol-page/create-comcol-page.component';
 import { NotificationsService } from '../../shared/notifications/notifications.service';
-<<<<<<< HEAD
 import { TranslateModule, TranslateService } from '@ngx-translate/core';
 import { RequestService } from '../../core/data/request.service';
 import { DSONameService } from '../../core/breadcrumbs/dso-name.service';
 import { CommunityFormComponent } from '../community-form/community-form.component';
 import { VarDirective } from '../../shared/utils/var.directive';
 import { AsyncPipe, NgIf } from '@angular/common';
-=======
->>>>>>> a8f31948
 
 /**
  * Component that represents the page where a user can create a new Community
@@ -26,7 +23,6 @@
   selector: 'ds-create-community',
   styleUrls: ['./create-community-page.component.scss'],
   templateUrl: './create-community-page.component.html',
-<<<<<<< HEAD
   imports: [
     CommunityFormComponent,
     TranslateModule,
@@ -35,8 +31,6 @@
     AsyncPipe
   ],
   standalone: true
-=======
->>>>>>> a8f31948
 })
 export class CreateCommunityPageComponent extends CreateComColPageComponent<Community> {
   protected frontendURL = '/communities/';
