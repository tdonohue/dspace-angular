--- conflicted
+++ resolved
@@ -1,8 +1,5 @@
 import { CommonModule } from '@angular/common';
 import { NO_ERRORS_SCHEMA } from '@angular/core';
-<<<<<<< HEAD
-import { RouteService } from '../../core/services/route.service';
-=======
 import {
   ComponentFixture,
   TestBed,
@@ -10,8 +7,9 @@
 } from '@angular/core/testing';
 import { Router } from '@angular/router';
 import { RouterTestingModule } from '@angular/router/testing';
+import { NO_ERRORS_SCHEMA } from '@angular/core';
+import { RouteService } from '../../core/services/route.service';
 import { TranslateModule } from '@ngx-translate/core';
->>>>>>> a8f31948
 import { of as observableOf } from 'rxjs';
 
 import { CommunityDataService } from '../../core/data/community-data.service';
@@ -20,14 +18,10 @@
 import { NotificationsService } from '../../shared/notifications/notifications.service';
 import { SharedModule } from '../../shared/shared.module';
 import { NotificationsServiceStub } from '../../shared/testing/notifications-service.stub';
-<<<<<<< HEAD
-import { RequestService } from '../../core/data/request.service';
+import { CreateCommunityPageComponent } from './create-community-page.component';
 import { AuthService } from '../../core/auth/auth.service';
 import { AuthServiceMock } from '../../shared/mocks/auth.service.mock';
 import { CommunityFormComponent } from '../community-form/community-form.component';
-=======
-import { CreateCommunityPageComponent } from './create-community-page.component';
->>>>>>> a8f31948
 
 describe('CreateCommunityPageComponent', () => {
   let comp: CreateCommunityPageComponent;
@@ -42,10 +36,9 @@
         { provide: Router, useValue: {} },
         { provide: NotificationsService, useValue: new NotificationsServiceStub() },
         { provide: RequestService, useValue: {} },
-<<<<<<< HEAD
         { provide: AuthService, useValue: new AuthServiceMock() },
       ],
-      schemas: [NO_ERRORS_SCHEMA]
+      schemas: [NO_ERRORS_SCHEMA],
     })
       .overrideComponent(CreateCommunityPageComponent, {
         remove: {
@@ -53,11 +46,6 @@
         }
       })
       .compileComponents();
-=======
-      ],
-      schemas: [NO_ERRORS_SCHEMA],
-    }).compileComponents();
->>>>>>> a8f31948
   }));
 
   beforeEach(() => {
