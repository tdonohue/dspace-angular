import { Injectable } from '@angular/core';
<<<<<<< HEAD
import { ActivatedRouteSnapshot, RouterStateSnapshot } from '@angular/router';
=======
import {
  ActivatedRouteSnapshot,
  Resolve,
  RouterStateSnapshot,
} from '@angular/router';
import { Store } from '@ngrx/store';
>>>>>>> 5fc2ed92
import { Observable } from 'rxjs';

import { CommunityDataService } from '../core/data/community-data.service';
import { RemoteData } from '../core/data/remote-data';
import { ResolvedAction } from '../core/resolving/resolver.actions';
import { Community } from '../core/shared/community.model';
import { getFirstCompletedRemoteData } from '../core/shared/operators';
import {
  followLink,
  FollowLinkConfig,
} from '../shared/utils/follow-link-config.model';

/**
 * The self links defined in this list are expected to be requested somewhere in the near future
 * Requesting them as embeds will limit the number of requests
 */
export const COMMUNITY_PAGE_LINKS_TO_FOLLOW: FollowLinkConfig<Community>[] = [
  followLink('logo'),
  followLink('subcommunities'),
  followLink('collections'),
  followLink('parentCommunity'),
];

/**
 * This class represents a resolver that requests a specific community before the route is activated
 */
<<<<<<< HEAD
@Injectable()
export class CommunityPageResolver  {
=======
@Injectable({ providedIn: 'root' })
export class CommunityPageResolver implements Resolve<RemoteData<Community>> {
>>>>>>> 5fc2ed92
  constructor(
    private communityService: CommunityDataService,
    private store: Store<any>,
  ) {
  }

  /**
   * Method for resolving a community based on the parameters in the current route
   * @param {ActivatedRouteSnapshot} route The current ActivatedRouteSnapshot
   * @param {RouterStateSnapshot} state The current RouterStateSnapshot
   * @returns Observable<<RemoteData<Community>> Emits the found community based on the parameters in the current route,
   * or an error if something went wrong
   */
  resolve(route: ActivatedRouteSnapshot, state: RouterStateSnapshot): Observable<RemoteData<Community>> {
    const communityRD$ = this.communityService.findById(
      route.params.id,
      true,
      false,
      ...COMMUNITY_PAGE_LINKS_TO_FOLLOW,
    ).pipe(
      getFirstCompletedRemoteData(),
    );

    communityRD$.subscribe((communityRD: RemoteData<Community>) => {
      this.store.dispatch(new ResolvedAction(state.url, communityRD.payload));
    });

    return communityRD$;
  }
}<|MERGE_RESOLUTION|>--- conflicted
+++ resolved
@@ -1,14 +1,8 @@
 import { Injectable } from '@angular/core';
-<<<<<<< HEAD
-import { ActivatedRouteSnapshot, RouterStateSnapshot } from '@angular/router';
-=======
-import {
-  ActivatedRouteSnapshot,
-  Resolve,
+import { ActivatedRouteSnapshot,
   RouterStateSnapshot,
 } from '@angular/router';
 import { Store } from '@ngrx/store';
->>>>>>> 5fc2ed92
 import { Observable } from 'rxjs';
 
 import { CommunityDataService } from '../core/data/community-data.service';
@@ -35,13 +29,8 @@
 /**
  * This class represents a resolver that requests a specific community before the route is activated
  */
-<<<<<<< HEAD
-@Injectable()
+@Injectable({ providedIn: 'root' })
 export class CommunityPageResolver  {
-=======
-@Injectable({ providedIn: 'root' })
-export class CommunityPageResolver implements Resolve<RemoteData<Community>> {
->>>>>>> 5fc2ed92
   constructor(
     private communityService: CommunityDataService,
     private store: Store<any>,
