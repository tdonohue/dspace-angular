import {
  DebugElement,
  NO_ERRORS_SCHEMA,
} from '@angular/core';
import {
  ComponentFixture,
  TestBed,
  waitForAsync,
} from '@angular/core/testing';
import { By } from '@angular/platform-browser';
import { NoopAnimationsModule } from '@angular/platform-browser/animations';
import { RouterTestingModule } from '@angular/router/testing';
import { NgbModule } from '@ng-bootstrap/ng-bootstrap';
import { TranslateModule } from '@ngx-translate/core';

import { CollectionDataService } from '../../../../core/data/collection-data.service';
import { ConfigurationDataService } from '../../../../core/data/configuration-data.service';
import { FindListOptions } from '../../../../core/data/find-list-options.model';
import { buildPaginatedList } from '../../../../core/data/paginated-list.model';
import { GroupDataService } from '../../../../core/eperson/group-data.service';
import { PaginationService } from '../../../../core/pagination/pagination.service';
import { LinkHeadService } from '../../../../core/services/link-head.service';
import { Community } from '../../../../core/shared/community.model';
import { ConfigurationProperty } from '../../../../core/shared/configuration-property.model';
import { PageInfo } from '../../../../core/shared/page-info.model';
import { SearchConfigurationService } from '../../../../core/shared/search/search-configuration.service';
import { HostWindowService } from '../../../../shared/host-window.service';
import { getMockThemeService } from '../../../../shared/mocks/theme-service.mock';
import { SelectableListService } from '../../../../shared/object-list/selectable-list/selectable-list.service';
import { createSuccessfulRemoteDataObject$ } from '../../../../shared/remote-data.utils';
import { SharedModule } from '../../../../shared/shared.module';
import { HostWindowServiceStub } from '../../../../shared/testing/host-window-service.stub';
import { PaginationServiceStub } from '../../../../shared/testing/pagination-service.stub';
import { SearchConfigurationServiceStub } from '../../../../shared/testing/search-configuration-service.stub';
import { createPaginatedList } from '../../../../shared/testing/utils.test';
import { ThemeService } from '../../../../shared/theme-support/theme.service';
import { CommunityPageSubCollectionListComponent } from './community-page-sub-collection-list.component';

describe('CommunityPageSubCollectionListComponent', () => {
  let comp: CommunityPageSubCollectionListComponent;
  let fixture: ComponentFixture<CommunityPageSubCollectionListComponent>;
  let collectionDataServiceStub: any;
  let themeService;
  let subCollList = [];

  const collections = [Object.assign(new Community(), {
    id: '123456789-1',
    metadata: {
      'dc.title': [
        { language: 'en_US', value: 'Collection 1' },
      ],
    },
  }),
  Object.assign(new Community(), {
    id: '123456789-2',
    metadata: {
      'dc.title': [
        { language: 'en_US', value: 'Collection 2' },
      ],
    },
  }),
  Object.assign(new Community(), {
    id: '123456789-3',
    metadata: {
      'dc.title': [
        { language: 'en_US', value: 'Collection 3' },
      ],
    },
  }),
  Object.assign(new Community(), {
    id: '123456789-4',
    metadata: {
      'dc.title': [
        { language: 'en_US', value: 'Collection 4' },
      ],
    },
  }),
  Object.assign(new Community(), {
    id: '123456789-5',
    metadata: {
      'dc.title': [
        { language: 'en_US', value: 'Collection 5' },
      ],
    },
  }),
  Object.assign(new Community(), {
    id: '123456789-6',
    metadata: {
      'dc.title': [
        { language: 'en_US', value: 'Collection 6' },
      ],
    },
  }),
  Object.assign(new Community(), {
    id: '123456789-7',
    metadata: {
      'dc.title': [
        { language: 'en_US', value: 'Collection 7' },
      ],
    },
  }),
  ];

  const mockCommunity = Object.assign(new Community(), {
    id: '123456789',
    metadata: {
      'dc.title': [
        { language: 'en_US', value: 'Test title' },
      ],
    },
  });

  collectionDataServiceStub = {
    findByParent(parentUUID: string, options: FindListOptions = {}) {
      let currentPage = options.currentPage;
      let elementsPerPage = options.elementsPerPage;
      if (currentPage === undefined) {
        currentPage = 1;
      }
      elementsPerPage = 5;
      const startPageIndex = (currentPage - 1) * elementsPerPage;
      let endPageIndex = (currentPage * elementsPerPage);
      if (endPageIndex > subCollList.length) {
        endPageIndex = subCollList.length;
      }
      return createSuccessfulRemoteDataObject$(buildPaginatedList(new PageInfo(), subCollList.slice(startPageIndex, endPageIndex)));

    },
  };

  const paginationService = new PaginationServiceStub();

  themeService = getMockThemeService();

  const linkHeadService = jasmine.createSpyObj('linkHeadService', {
    addTag: '',
  });

  const groupDataService = jasmine.createSpyObj('groupsDataService', {
    findListByHref: createSuccessfulRemoteDataObject$(createPaginatedList([])),
    getGroupRegistryRouterLink: '',
    getUUIDFromString: '',
  });

  const configurationDataService = jasmine.createSpyObj('configurationDataService', {
    findByPropertyName: createSuccessfulRemoteDataObject$(Object.assign(new ConfigurationProperty(), {
      name: 'test',
      values: [
        'org.dspace.ctask.general.ProfileFormats = test',
      ],
    })),
  });

  beforeEach(waitForAsync(() => {
    TestBed.configureTestingModule({
    imports: [
        TranslateModule.forRoot(),
        RouterTestingModule.withRoutes([]),
        NgbModule,
        NoopAnimationsModule,
<<<<<<< HEAD
        CommunityPageSubCollectionListComponent
    ],
    providers: [
=======
      ],
      declarations: [CommunityPageSubCollectionListComponent],
      providers: [
>>>>>>> a8f31948
        { provide: CollectionDataService, useValue: collectionDataServiceStub },
        { provide: HostWindowService, useValue: new HostWindowServiceStub(0) },
        { provide: PaginationService, useValue: paginationService },
        { provide: SelectableListService, useValue: {} },
        { provide: ThemeService, useValue: themeService },
        { provide: GroupDataService, useValue: groupDataService },
        { provide: LinkHeadService, useValue: linkHeadService },
        { provide: ConfigurationDataService, useValue: configurationDataService },
        { provide: SearchConfigurationService, useValue: new SearchConfigurationServiceStub() },
<<<<<<< HEAD
    ],
    schemas: [NO_ERRORS_SCHEMA]
}).compileComponents();
=======
      ],
      schemas: [NO_ERRORS_SCHEMA],
    }).compileComponents();
>>>>>>> a8f31948
  }));

  beforeEach(() => {
    fixture = TestBed.createComponent(CommunityPageSubCollectionListComponent);
    comp = fixture.componentInstance;
    comp.community = mockCommunity;
  });


  it('should display a list of collections', async () => {
    subCollList = collections;
    fixture.detectChanges();
    await fixture.whenStable();
    fixture.detectChanges();

    const collList: DebugElement[] = fixture.debugElement.queryAll(By.css('ul[data-test="objects"] li'));
    expect(collList.length).toEqual(5);
    expect(collList[0].nativeElement.textContent).toContain('Collection 1');
    expect(collList[1].nativeElement.textContent).toContain('Collection 2');
    expect(collList[2].nativeElement.textContent).toContain('Collection 3');
    expect(collList[3].nativeElement.textContent).toContain('Collection 4');
    expect(collList[4].nativeElement.textContent).toContain('Collection 5');
  });

  it('should not display the header when list of collections is empty', () => {
    subCollList = [];
    fixture.detectChanges();

    const subComHead = fixture.debugElement.queryAll(By.css('h2'));
    expect(subComHead.length).toEqual(0);
  });
});<|MERGE_RESOLUTION|>--- conflicted
+++ resolved
@@ -158,15 +158,9 @@
         RouterTestingModule.withRoutes([]),
         NgbModule,
         NoopAnimationsModule,
-<<<<<<< HEAD
         CommunityPageSubCollectionListComponent
     ],
     providers: [
-=======
-      ],
-      declarations: [CommunityPageSubCollectionListComponent],
-      providers: [
->>>>>>> a8f31948
         { provide: CollectionDataService, useValue: collectionDataServiceStub },
         { provide: HostWindowService, useValue: new HostWindowServiceStub(0) },
         { provide: PaginationService, useValue: paginationService },
@@ -176,15 +170,9 @@
         { provide: LinkHeadService, useValue: linkHeadService },
         { provide: ConfigurationDataService, useValue: configurationDataService },
         { provide: SearchConfigurationService, useValue: new SearchConfigurationServiceStub() },
-<<<<<<< HEAD
     ],
-    schemas: [NO_ERRORS_SCHEMA]
+      schemas: [NO_ERRORS_SCHEMA],
 }).compileComponents();
-=======
-      ],
-      schemas: [NO_ERRORS_SCHEMA],
-    }).compileComponents();
->>>>>>> a8f31948
   }));
 
   beforeEach(() => {
