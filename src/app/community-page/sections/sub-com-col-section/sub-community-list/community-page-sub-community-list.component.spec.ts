--- conflicted
+++ resolved
@@ -13,16 +13,6 @@
 import { NgbModule } from '@ng-bootstrap/ng-bootstrap';
 import { TranslateModule } from '@ngx-translate/core';
 
-<<<<<<< HEAD
-import { CommunityPageSubCommunityListComponent } from './community-page-sub-community-list.component';
-import { Community } from '../../../../core/shared/community.model';
-import { buildPaginatedList } from '../../../../core/data/paginated-list.model';
-import { PageInfo } from '../../../../core/shared/page-info.model';
-import { createSuccessfulRemoteDataObject$ } from '../../../../shared/remote-data.utils';
-import { HostWindowService } from '../../../../shared/host-window.service';
-import { HostWindowServiceStub } from '../../../../shared/testing/host-window-service.stub';
-=======
->>>>>>> a8f31948
 import { CommunityDataService } from '../../../../core/data/community-data.service';
 import { ConfigurationDataService } from '../../../../core/data/configuration-data.service';
 import { FindListOptions } from '../../../../core/data/find-list-options.model';
@@ -33,6 +23,8 @@
 import { Community } from '../../../../core/shared/community.model';
 import { ConfigurationProperty } from '../../../../core/shared/configuration-property.model';
 import { PageInfo } from '../../../../core/shared/page-info.model';
+import { createSuccessfulRemoteDataObject$ } from '../../../../shared/remote-data.utils';
+import { HostWindowService } from '../../../../shared/host-window.service';
 import { SearchConfigurationService } from '../../../../core/shared/search/search-configuration.service';
 import { HostWindowService } from '../../../../shared/host-window.service';
 import { getMockThemeService } from '../../../../shared/mocks/theme-service.mock';
@@ -169,15 +161,9 @@
         RouterTestingModule.withRoutes([]),
         NgbModule,
         NoopAnimationsModule,
-<<<<<<< HEAD
         CommunityPageSubCommunityListComponent
     ],
     providers: [
-=======
-      ],
-      declarations: [CommunityPageSubCommunityListComponent],
-      providers: [
->>>>>>> a8f31948
         { provide: CommunityDataService, useValue: communityDataServiceStub },
         { provide: HostWindowService, useValue: new HostWindowServiceStub(0) },
         { provide: PaginationService, useValue: paginationService },
@@ -187,15 +173,9 @@
         { provide: LinkHeadService, useValue: linkHeadService },
         { provide: ConfigurationDataService, useValue: configurationDataService },
         { provide: SearchConfigurationService, useValue: new SearchConfigurationServiceStub() },
-<<<<<<< HEAD
     ],
-    schemas: [NO_ERRORS_SCHEMA]
+      schemas: [NO_ERRORS_SCHEMA],
 }).compileComponents();
-=======
-      ],
-      schemas: [NO_ERRORS_SCHEMA],
-    }).compileComponents();
->>>>>>> a8f31948
   }));
 
   beforeEach(() => {
