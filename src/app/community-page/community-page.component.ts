<<<<<<< HEAD
import { filter, map, mergeMap } from 'rxjs/operators';
import { ChangeDetectionStrategy, Component, OnInit } from '@angular/core';
import { ActivatedRoute, Router, RouterModule, RouterOutlet } from '@angular/router';
=======
import {
  ChangeDetectionStrategy,
  Component,
  OnInit,
} from '@angular/core';
import {
  ActivatedRoute,
  Router,
} from '@angular/router';
>>>>>>> a8f31948
import { Observable } from 'rxjs';
import {
  filter,
  map,
  mergeMap,
} from 'rxjs/operators';

import { AuthService } from '../core/auth/auth.service';
import { DSONameService } from '../core/breadcrumbs/dso-name.service';
import { AuthorizationDataService } from '../core/data/feature-authorization/authorization-data.service';
import { FeatureID } from '../core/data/feature-authorization/feature-id';
import { RemoteData } from '../core/data/remote-data';
import { redirectOn4xx } from '../core/shared/authorized.operators';
import { Bitstream } from '../core/shared/bitstream.model';
import { Community } from '../core/shared/community.model';
import { getAllSucceededRemoteDataPayload } from '../core/shared/operators';
import { fadeInOut } from '../shared/animations/fade';
import { hasValue } from '../shared/empty.util';
import { getCommunityPageRoute } from './community-page-routing-paths';
<<<<<<< HEAD
import { redirectOn4xx } from '../core/shared/authorized.operators';
import { DSONameService } from '../core/breadcrumbs/dso-name.service';
import { ComcolPageContentComponent } from '../shared/comcol/comcol-page-content/comcol-page-content.component';
import { ErrorComponent } from '../shared/error/error.component';
import { ThemedLoadingComponent } from '../shared/loading/themed-loading.component';
import { AsyncPipe, NgIf } from '@angular/common';
import { TranslateModule } from '@ngx-translate/core';
import {
  ThemedComcolPageBrowseByComponent
} from '../shared/comcol/comcol-page-browse-by/themed-comcol-page-browse-by.component';
import { DsoEditMenuComponent } from '../shared/dso-page/dso-edit-menu/dso-edit-menu.component';
import {
  ThemedComcolPageHandleComponent
} from '../shared/comcol/comcol-page-handle/themed-comcol-page-handle.component';
import { ComcolPageLogoComponent } from '../shared/comcol/comcol-page-logo/comcol-page-logo.component';
import { ComcolPageHeaderComponent } from '../shared/comcol/comcol-page-header/comcol-page-header.component';
import { ViewTrackerComponent } from '../statistics/angulartics/dspace/view-tracker.component';
import { VarDirective } from '../shared/utils/var.directive';
import {
  ThemedCollectionPageSubCollectionListComponent
} from './sections/sub-com-col-section/sub-collection-list/themed-community-page-sub-collection-list.component';
import {
  ThemedCommunityPageSubCommunityListComponent
} from './sections/sub-com-col-section/sub-community-list/themed-community-page-sub-community-list.component';
=======
>>>>>>> a8f31948

@Component({
  selector: 'ds-community-page',
  styleUrls: ['./community-page.component.scss'],
  templateUrl: './community-page.component.html',
  changeDetection: ChangeDetectionStrategy.OnPush,
  animations: [fadeInOut],
<<<<<<< HEAD
  imports: [
    ComcolPageContentComponent,
    ErrorComponent,
    ThemedLoadingComponent,
    NgIf,
    TranslateModule,
    ThemedCommunityPageSubCommunityListComponent,
    ThemedCollectionPageSubCollectionListComponent,
    ThemedComcolPageBrowseByComponent,
    DsoEditMenuComponent,
    ThemedComcolPageHandleComponent,
    ComcolPageLogoComponent,
    ComcolPageHeaderComponent,
    AsyncPipe,
    ViewTrackerComponent,
    VarDirective,
    RouterOutlet,
    RouterModule
  ],
  standalone: true
=======
>>>>>>> a8f31948
})
/**
 * This component represents a detail page for a single community
 */
export class CommunityPageComponent implements OnInit {
  /**
   * The community displayed on this page
   */
  communityRD$: Observable<RemoteData<Community>>;

  /**
   * Whether the current user is a Community admin
   */
  isCommunityAdmin$: Observable<boolean>;

  /**
   * The logo of this community
   */
  logoRD$: Observable<RemoteData<Bitstream>>;

  /**
   * Route to the community page
   */
  communityPageRoute$: Observable<string>;

  constructor(
    private route: ActivatedRoute,
    private router: Router,
    private authService: AuthService,
    private authorizationDataService: AuthorizationDataService,
    public dsoNameService: DSONameService,
  ) {

  }

  ngOnInit(): void {
    this.communityRD$ = this.route.data.pipe(
      map((data) => data.dso as RemoteData<Community>),
      redirectOn4xx(this.router, this.authService),
    );
    this.logoRD$ = this.communityRD$.pipe(
      map((rd: RemoteData<Community>) => rd.payload),
      filter((community: Community) => hasValue(community)),
      mergeMap((community: Community) => community.logo));
    this.communityPageRoute$ = this.communityRD$.pipe(
      getAllSucceededRemoteDataPayload(),
      map((community) => getCommunityPageRoute(community.id)),
    );
    this.isCommunityAdmin$ = this.authorizationDataService.isAuthorized(FeatureID.IsCommunityAdmin);
  }
}<|MERGE_RESOLUTION|>--- conflicted
+++ resolved
@@ -1,8 +1,6 @@
-<<<<<<< HEAD
 import { filter, map, mergeMap } from 'rxjs/operators';
 import { ChangeDetectionStrategy, Component, OnInit } from '@angular/core';
 import { ActivatedRoute, Router, RouterModule, RouterOutlet } from '@angular/router';
-=======
 import {
   ChangeDetectionStrategy,
   Component,
@@ -12,7 +10,6 @@
   ActivatedRoute,
   Router,
 } from '@angular/router';
->>>>>>> a8f31948
 import { Observable } from 'rxjs';
 import {
   filter,
@@ -32,7 +29,6 @@
 import { fadeInOut } from '../shared/animations/fade';
 import { hasValue } from '../shared/empty.util';
 import { getCommunityPageRoute } from './community-page-routing-paths';
-<<<<<<< HEAD
 import { redirectOn4xx } from '../core/shared/authorized.operators';
 import { DSONameService } from '../core/breadcrumbs/dso-name.service';
 import { ComcolPageContentComponent } from '../shared/comcol/comcol-page-content/comcol-page-content.component';
@@ -57,8 +53,6 @@
 import {
   ThemedCommunityPageSubCommunityListComponent
 } from './sections/sub-com-col-section/sub-community-list/themed-community-page-sub-community-list.component';
-=======
->>>>>>> a8f31948
 
 @Component({
   selector: 'ds-community-page',
@@ -66,7 +60,6 @@
   templateUrl: './community-page.component.html',
   changeDetection: ChangeDetectionStrategy.OnPush,
   animations: [fadeInOut],
-<<<<<<< HEAD
   imports: [
     ComcolPageContentComponent,
     ErrorComponent,
@@ -87,8 +80,6 @@
     RouterModule
   ],
   standalone: true
-=======
->>>>>>> a8f31948
 })
 /**
  * This component represents a detail page for a single community
