import { NgModule } from '@angular/core';
import { CommonModule } from '@angular/common';
import { NgbTooltipModule } from '@ng-bootstrap/ng-bootstrap';
import { SharedModule } from '../../shared/shared.module';
import { OrgUnitComponent } from './item-pages/org-unit/org-unit.component';
import { PersonComponent } from './item-pages/person/person.component';
import { ProjectComponent } from './item-pages/project/project.component';
import { OrgUnitListElementComponent } from './item-list-elements/org-unit/org-unit-list-element.component';
import { PersonListElementComponent } from './item-list-elements/person/person-list-element.component';
import { ProjectListElementComponent } from './item-list-elements/project/project-list-element.component';
import { PersonGridElementComponent } from './item-grid-elements/person/person-grid-element.component';
import { OrgUnitGridElementComponent } from './item-grid-elements/org-unit/org-unit-grid-element.component';
import { ProjectGridElementComponent } from './item-grid-elements/project/project-grid-element.component';
import { OrgUnitSearchResultListElementComponent } from './item-list-elements/search-result-list-elements/org-unit/org-unit-search-result-list-element.component';
import { PersonSearchResultListElementComponent } from './item-list-elements/search-result-list-elements/person/person-search-result-list-element.component';
import { ProjectSearchResultListElementComponent } from './item-list-elements/search-result-list-elements/project/project-search-result-list-element.component';
import { PersonSearchResultGridElementComponent } from './item-grid-elements/search-result-grid-elements/person/person-search-result-grid-element.component';
import { OrgUnitSearchResultGridElementComponent } from './item-grid-elements/search-result-grid-elements/org-unit/org-unit-search-result-grid-element.component';
import { ProjectSearchResultGridElementComponent } from './item-grid-elements/search-result-grid-elements/project/project-search-result-grid-element.component';
import { PersonItemMetadataListElementComponent } from './metadata-representations/person/person-item-metadata-list-element.component';
import { OrgUnitItemMetadataListElementComponent } from './metadata-representations/org-unit/org-unit-item-metadata-list-element.component';
import { PersonSearchResultListSubmissionElementComponent } from './submission/item-list-elements/person/person-search-result-list-submission-element.component';
import { PersonInputSuggestionsComponent } from './submission/item-list-elements/person/person-suggestions/person-input-suggestions.component';
import { NameVariantModalComponent } from './submission/name-variant-modal/name-variant-modal.component';
import { OrgUnitInputSuggestionsComponent } from './submission/item-list-elements/org-unit/org-unit-suggestions/org-unit-input-suggestions.component';
import { OrgUnitSearchResultListSubmissionElementComponent } from './submission/item-list-elements/org-unit/org-unit-search-result-list-submission-element.component';
import { ExternalSourceEntryListSubmissionElementComponent } from './submission/item-list-elements/external-source-entry/external-source-entry-list-submission-element.component';
import { OrgUnitSidebarSearchListElementComponent } from './item-list-elements/sidebar-search-list-elements/org-unit/org-unit-sidebar-search-list-element.component';
import { PersonSidebarSearchListElementComponent } from './item-list-elements/sidebar-search-list-elements/person/person-sidebar-search-list-element.component';
import { ProjectSidebarSearchListElementComponent } from './item-list-elements/sidebar-search-list-elements/project/project-sidebar-search-list-element.component';
import { ItemSharedModule } from '../../item-page/item-shared.module';
<<<<<<< HEAD
import { DsoPageModule } from '../../shared/dso-page/dso-page.module';
=======
import { ResultsBackButtonModule } from '../../shared/results-back-button/results-back-button.module';
>>>>>>> 485bb840

const ENTRY_COMPONENTS = [
// put only entry components that use custom decorator
  OrgUnitComponent,
  PersonComponent,
  ProjectComponent,
  OrgUnitListElementComponent,
  OrgUnitItemMetadataListElementComponent,
  PersonListElementComponent,
  PersonItemMetadataListElementComponent,
  ProjectListElementComponent,
  PersonGridElementComponent,
  OrgUnitGridElementComponent,
  ProjectGridElementComponent,
  OrgUnitSearchResultListElementComponent,
  PersonSearchResultListElementComponent,
  ProjectSearchResultListElementComponent,
  PersonSearchResultGridElementComponent,
  OrgUnitSearchResultGridElementComponent,
  ProjectSearchResultGridElementComponent,
  PersonSearchResultListSubmissionElementComponent,
  OrgUnitSearchResultListSubmissionElementComponent,
  OrgUnitInputSuggestionsComponent,
  ExternalSourceEntryListSubmissionElementComponent,
  OrgUnitSidebarSearchListElementComponent,
  PersonSidebarSearchListElementComponent,
  ProjectSidebarSearchListElementComponent,
];

const COMPONENTS = [
  NameVariantModalComponent,
  PersonInputSuggestionsComponent,
  ...ENTRY_COMPONENTS
];

@NgModule({
  imports: [
    CommonModule,
    ItemSharedModule,
    SharedModule,
    NgbTooltipModule,
<<<<<<< HEAD
    DsoPageModule
=======
    ResultsBackButtonModule
>>>>>>> 485bb840
  ],
  declarations: [
    ...COMPONENTS,
  ]
})
export class ResearchEntitiesModule {
  /**
   * NOTE: this method allows to resolve issue with components that using a custom decorator
   * which are not loaded during SSR otherwise
   */
  static withEntryComponents() {
    return {
      ngModule: ResearchEntitiesModule,
      providers: ENTRY_COMPONENTS.map((component) => ({ provide: component }))
    };
  }
}<|MERGE_RESOLUTION|>--- conflicted
+++ resolved
@@ -29,11 +29,8 @@
 import { PersonSidebarSearchListElementComponent } from './item-list-elements/sidebar-search-list-elements/person/person-sidebar-search-list-element.component';
 import { ProjectSidebarSearchListElementComponent } from './item-list-elements/sidebar-search-list-elements/project/project-sidebar-search-list-element.component';
 import { ItemSharedModule } from '../../item-page/item-shared.module';
-<<<<<<< HEAD
+import { ResultsBackButtonModule } from '../../shared/results-back-button/results-back-button.module';
 import { DsoPageModule } from '../../shared/dso-page/dso-page.module';
-=======
-import { ResultsBackButtonModule } from '../../shared/results-back-button/results-back-button.module';
->>>>>>> 485bb840
 
 const ENTRY_COMPONENTS = [
 // put only entry components that use custom decorator
@@ -75,11 +72,8 @@
     ItemSharedModule,
     SharedModule,
     NgbTooltipModule,
-<<<<<<< HEAD
-    DsoPageModule
-=======
-    ResultsBackButtonModule
->>>>>>> 485bb840
+    ResultsBackButtonModule,
+    DsoPageModule,
   ],
   declarations: [
     ...COMPONENTS,
