--- conflicted
+++ resolved
@@ -9,21 +9,12 @@
                            [placeholder]="'thumbnail.person.placeholder'">
       </ds-themed-thumbnail>
     </a>
-<<<<<<< HEAD
     <span *ngIf="linkType === linkTypes.None" class="dont-break-out">
-      <ds-thumbnail [thumbnail]="dso?.thumbnail | async"
+      <ds-themed-thumbnail [thumbnail]="dso?.thumbnail | async"
                     [defaultImage]="'assets/images/person-placeholder.svg'"
                     [alt]="'thumbnail.person.alt'"
                     [placeholder]="'thumbnail.person.placeholder'">
-      </ds-thumbnail>
-=======
-    <span *ngIf="linkType == linkTypes.None" class="dont-break-out">
-      <ds-themed-thumbnail [thumbnail]="dso?.thumbnail | async"
-                           [defaultImage]="'assets/images/person-placeholder.svg'"
-                           [alt]="'thumbnail.person.alt'"
-                           [placeholder]="'thumbnail.person.placeholder'">
       </ds-themed-thumbnail>
->>>>>>> 70000353
     </span>
   </div>
   <div [ngClass]="showThumbnails ? 'col-9 col-md-10' : 'col-12'">
