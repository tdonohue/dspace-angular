--- conflicted
+++ resolved
@@ -1,12 +1,5 @@
-import {
-  ChangeDetectionStrategy,
-  NO_ERRORS_SCHEMA,
-} from '@angular/core';
-import {
-  ComponentFixture,
-  TestBed,
-  waitForAsync,
-} from '@angular/core/testing';
+import { ChangeDetectionStrategy, NO_ERRORS_SCHEMA, } from '@angular/core';
+import { ComponentFixture, TestBed, waitForAsync, } from '@angular/core/testing';
 import { By } from '@angular/platform-browser';
 import { of as observableOf } from 'rxjs';
 
@@ -14,20 +7,15 @@
 import { DSONameService } from '../../../../../core/breadcrumbs/dso-name.service';
 import { Item } from '../../../../../core/shared/item.model';
 import { DSONameServiceMock } from '../../../../../shared/mocks/dso-name.service.mock';
-<<<<<<< HEAD
-import { By } from '@angular/platform-browser';
-import { APP_CONFIG } from '../../../../../../config/app-config.interface';
+import { ItemSearchResult } from '../../../../../shared/object-collection/shared/item-search-result.model';
+import { TruncatableService } from '../../../../../shared/truncatable/truncatable.service';
+import { TruncatePipe } from '../../../../../shared/utils/truncate.pipe';
+import { ProjectSearchResultListElementComponent } from './project-search-result-list-element.component';
 import { ThemeService } from '../../../../../shared/theme-support/theme.service';
 import { getMockThemeService } from '../../../../../shared/mocks/theme-service.mock';
 import { mockTruncatableService } from '../../../../../shared/mocks/mock-trucatable.service';
 import { ActivatedRoute } from '@angular/router';
 import { ActivatedRouteStub } from '../../../../../shared/testing/active-router.stub';
-=======
-import { ItemSearchResult } from '../../../../../shared/object-collection/shared/item-search-result.model';
-import { TruncatableService } from '../../../../../shared/truncatable/truncatable.service';
-import { TruncatePipe } from '../../../../../shared/utils/truncate.pipe';
-import { ProjectSearchResultListElementComponent } from './project-search-result-list-element.component';
->>>>>>> a8f31948
 
 let projectListElementComponent: ProjectSearchResultListElementComponent;
 let fixture: ComponentFixture<ProjectSearchResultListElementComponent>;
@@ -91,19 +79,11 @@
         { provide: TruncatableService, useValue: mockTruncatableService },
         { provide: DSONameService, useClass: DSONameServiceMock },
         { provide: APP_CONFIG, useValue: environmentUseThumbs },
-<<<<<<< HEAD
         { provide: ThemeService, useValue: getMockThemeService() },
     ],
-    schemas: [NO_ERRORS_SCHEMA]
+    schemas: [NO_ERRORS_SCHEMA],
 }).overrideComponent(ProjectSearchResultListElementComponent, {
       add: { changeDetection: ChangeDetectionStrategy.Default },
-=======
-      ],
-
-      schemas: [NO_ERRORS_SCHEMA],
-    }).overrideComponent(ProjectSearchResultListElementComponent, {
-      set: { changeDetection: ChangeDetectionStrategy.Default },
->>>>>>> a8f31948
     }).compileComponents();
   }));
 
@@ -157,7 +137,6 @@
 
   beforeEach(waitForAsync(() => {
     TestBed.configureTestingModule({
-<<<<<<< HEAD
     imports: [TruncatePipe, ProjectSearchResultListElementComponent],
     providers: [
         { provide: TruncatableService, useValue: mockTruncatableService },
@@ -166,22 +145,9 @@
         { provide: ThemeService, useValue: getMockThemeService() },
         { provide: ActivatedRoute, useValue: new ActivatedRouteStub() },
     ],
-    schemas: [NO_ERRORS_SCHEMA]
+    schemas: [NO_ERRORS_SCHEMA],
 }).overrideComponent(ProjectSearchResultListElementComponent, {
-      set: {changeDetection: ChangeDetectionStrategy.Default}
-=======
-      declarations: [ProjectSearchResultListElementComponent, TruncatePipe],
-      providers: [
-        { provide: TruncatableService, useValue: {} },
-        { provide: DSONameService, useClass: DSONameServiceMock },
-        { provide: APP_CONFIG, useValue: enviromentNoThumbs },
-
-      ],
-
-      schemas: [NO_ERRORS_SCHEMA],
-    }).overrideComponent(ProjectSearchResultListElementComponent, {
       set: { changeDetection: ChangeDetectionStrategy.Default },
->>>>>>> a8f31948
     }).compileComponents();
   }));
 
