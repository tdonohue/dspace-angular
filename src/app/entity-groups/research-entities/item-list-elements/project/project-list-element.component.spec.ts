--- conflicted
+++ resolved
@@ -1,11 +1,5 @@
-import {
-  ChangeDetectionStrategy,
-  NO_ERRORS_SCHEMA,
-} from '@angular/core';
-import {
-  TestBed,
-  waitForAsync,
-} from '@angular/core/testing';
+import { ChangeDetectionStrategy, NO_ERRORS_SCHEMA, } from '@angular/core';
+import { TestBed, waitForAsync, } from '@angular/core/testing';
 import { By } from '@angular/platform-browser';
 import { of as observableOf } from 'rxjs';
 
@@ -15,9 +9,6 @@
 import { TruncatableService } from '../../../../shared/truncatable/truncatable.service';
 import { TruncatePipe } from '../../../../shared/utils/truncate.pipe';
 import { ProjectListElementComponent } from './project-list-element.component';
-<<<<<<< HEAD
-import { DSONameService } from '../../../../core/breadcrumbs/dso-name.service';
-import { DSONameServiceMock } from '../../../../shared/mocks/dso-name.service.mock';
 import { APP_CONFIG } from '../../../../../config/app-config.interface';
 import { environment } from '../../../../../environments/environment.test';
 import { mockTruncatableService } from '../../../../shared/mocks/mock-trucatable.service';
@@ -29,8 +20,6 @@
 import { ActivatedRoute } from '@angular/router';
 import { ActivatedRouteStub } from '../../../../shared/testing/active-router.stub';
 import { TranslateModule } from '@ngx-translate/core';
-=======
->>>>>>> a8f31948
 
 const mockItem: Item = Object.assign(new Item(), {
   bundles: observableOf({}),
@@ -41,17 +30,7 @@
         value: 'This is just another title',
       },
     ],
-<<<<<<< HEAD
-  }
-=======
-    // 'project.identifier.status': [
-    //   {
-    //     language: 'en_US',
-    //     value: 'A status about the project'
-    //   }
-    // ]
   },
->>>>>>> a8f31948
 });
 
 describe('ProjectListElementComponent', () => {
@@ -63,7 +42,6 @@
     imports: [TruncatePipe, TranslateModule.forRoot(), ProjectListElementComponent],
     providers: [
         { provide: DSONameService, useValue: new DSONameServiceMock() },
-<<<<<<< HEAD
         { provide: TruncatableService, useValue: mockTruncatableService },
         { provide: APP_CONFIG, useValue: environment },
         { provide: ThemeService, useValue: getMockThemeService() },
@@ -71,16 +49,9 @@
         { provide: AuthService, useValue: new AuthServiceMock() },
         { provide: AuthorizationDataService, useValue: {} },
     ],
-    schemas: [NO_ERRORS_SCHEMA]
+      schemas: [NO_ERRORS_SCHEMA],
 }).overrideComponent(ProjectListElementComponent, {
-      set: { changeDetection: ChangeDetectionStrategy.Default }
-=======
-        { provide: TruncatableService, useValue: truncatableServiceStub },
-      ],
-      schemas: [NO_ERRORS_SCHEMA],
-    }).overrideComponent(ProjectListElementComponent, {
       set: { changeDetection: ChangeDetectionStrategy.Default },
->>>>>>> a8f31948
     }).compileComponents();
   }));
 
