--- conflicted
+++ resolved
@@ -24,16 +24,9 @@
   beforeEach(waitForAsync(() => {
     init();
     TestBed.configureTestingModule({
-<<<<<<< HEAD
     imports: [NgbModule, TranslateModule.forRoot(), NameVariantModalComponent],
-    providers: [{ provide: NgbActiveModal, useValue: modal }]
+    providers: [{ provide: NgbActiveModal, useValue: modal }],
 })
-=======
-      declarations: [NameVariantModalComponent],
-      imports: [NgbModule, TranslateModule.forRoot()],
-      providers: [{ provide: NgbActiveModal, useValue: modal }],
-    })
->>>>>>> a8f31948
       .compileComponents();
   }));
 
