import {
  Component,
  Input,
} from '@angular/core';
import { NgbActiveModal } from '@ng-bootstrap/ng-bootstrap';
import { TranslateModule } from '@ngx-translate/core';

/**
 * This component a pop up for when the user selects a custom name variant during submission for a relationship$
 * The user can either choose to decline or accept to save the name variant as a metadata in the entity
 */
@Component({
<<<<<<< HEAD
    selector: 'ds-name-variant-modal',
    templateUrl: './name-variant-modal.component.html',
    styleUrls: ['./name-variant-modal.component.scss'],
    standalone: true,
    imports: [TranslateModule]
=======
  selector: 'ds-name-variant-modal',
  templateUrl: './name-variant-modal.component.html',
  styleUrls: ['./name-variant-modal.component.scss'],
>>>>>>> a8f31948
})
/**
 * The component for the modal to add a name variant to an item
 */
export class NameVariantModalComponent {
  /**
   * The name variant
   */
  @Input() value: string;

  constructor(public modal: NgbActiveModal) {
  }
}<|MERGE_RESOLUTION|>--- conflicted
+++ resolved
@@ -10,17 +10,11 @@
  * The user can either choose to decline or accept to save the name variant as a metadata in the entity
  */
 @Component({
-<<<<<<< HEAD
     selector: 'ds-name-variant-modal',
     templateUrl: './name-variant-modal.component.html',
     styleUrls: ['./name-variant-modal.component.scss'],
     standalone: true,
     imports: [TranslateModule]
-=======
-  selector: 'ds-name-variant-modal',
-  templateUrl: './name-variant-modal.component.html',
-  styleUrls: ['./name-variant-modal.component.scss'],
->>>>>>> a8f31948
 })
 /**
  * The component for the modal to add a name variant to an item
