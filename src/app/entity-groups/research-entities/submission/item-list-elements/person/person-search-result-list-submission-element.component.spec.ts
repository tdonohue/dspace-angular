--- conflicted
+++ resolved
@@ -1,26 +1,11 @@
 import { HttpClient } from '@angular/common/http';
-<<<<<<< HEAD
-import { ChangeDetectionStrategy, Component, EventEmitter, NO_ERRORS_SCHEMA } from '@angular/core';
-import { waitForAsync, ComponentFixture, TestBed } from '@angular/core/testing';
-=======
-import {
-  ChangeDetectionStrategy,
-  NO_ERRORS_SCHEMA,
-} from '@angular/core';
-import {
-  ComponentFixture,
-  TestBed,
-  waitForAsync,
-} from '@angular/core/testing';
->>>>>>> a8f31948
+import { ChangeDetectionStrategy, Component, EventEmitter, NO_ERRORS_SCHEMA, } from '@angular/core';
+import { ComponentFixture, TestBed, waitForAsync, } from '@angular/core/testing';
 import { By } from '@angular/platform-browser';
 import { NgbModal } from '@ng-bootstrap/ng-bootstrap';
 import { Store } from '@ngrx/store';
 import { TranslateService } from '@ngx-translate/core';
-import {
-  Observable,
-  of as observableOf,
-} from 'rxjs';
+import { Observable, of as observableOf, } from 'rxjs';
 
 import { APP_CONFIG } from '../../../../../../config/app-config.interface';
 import { RemoteDataBuildService } from '../../../../../core/cache/builders/remote-data-build.service';
@@ -41,16 +26,14 @@
 import { createSuccessfulRemoteDataObject$ } from '../../../../../shared/remote-data.utils';
 import { TruncatableService } from '../../../../../shared/truncatable/truncatable.service';
 import { TruncatePipe } from '../../../../../shared/utils/truncate.pipe';
-import { PersonSearchResultListSubmissionElementComponent } from './person-search-result-list-submission-element.component';
-<<<<<<< HEAD
-import { APP_CONFIG } from '../../../../../../config/app-config.interface';
+import {
+  PersonSearchResultListSubmissionElementComponent
+} from './person-search-result-list-submission-element.component';
 import { CollectionElementLinkType } from '../../../../../shared/object-collection/collection-element-link.type';
 import { AuthService } from '../../../../../core/auth/auth.service';
 import { REQUEST } from '@nguniversal/express-engine/tokens';
 import { ThemeService } from '../../../../../shared/theme-support/theme.service';
 import { getMockThemeService } from '../../../../../shared/mocks/theme-service.mock';
-=======
->>>>>>> a8f31948
 
 let personListElementComponent: PersonSearchResultListSubmissionElementComponent;
 let fixture: ComponentFixture<PersonSearchResultListSubmissionElementComponent>;
@@ -126,16 +109,12 @@
 }
 
 describe('PersonSearchResultListElementSubmissionComponent', () => {
-<<<<<<< HEAD
-  beforeEach(waitForAsync(async () => {
-=======
   const mockBitstreamDataService = {
     getThumbnailFor(item: Item): Observable<RemoteData<Bitstream>> {
       return createSuccessfulRemoteDataObject$(new Bitstream());
     },
   };
   beforeEach(waitForAsync(() => {
->>>>>>> a8f31948
     init();
     await TestBed.configureTestingModule({
     imports: [TruncatePipe, PersonSearchResultListSubmissionElementComponent],
@@ -155,25 +134,15 @@
         { provide: HttpClient, useValue: {} },
         { provide: DSOChangeAnalyzer, useValue: {} },
         { provide: DefaultChangeAnalyzer, useValue: {} },
-<<<<<<< HEAD
         { provide: APP_CONFIG, useValue: environmentUseThumbs },
         { provide: AuthService, useValue: {} },
         { provide: REQUEST, useValue: {} },
         { provide: ThemeService, useValue: getMockThemeService() },
     ],
-    schemas: [NO_ERRORS_SCHEMA]
-})
-      .compileComponents();
-=======
-        { provide: BitstreamDataService, useValue: mockBitstreamDataService },
-        { provide: APP_CONFIG, useValue: environmentUseThumbs },
-      ],
-
-      schemas: [NO_ERRORS_SCHEMA],
+      schemas: [NO_ERRORS_SCHEMA]
     }).overrideComponent(PersonSearchResultListSubmissionElementComponent, {
-      set: { changeDetection: ChangeDetectionStrategy.Default },
+      set: { changeDetection: ChangeDetectionStrategy.Default }
     }).compileComponents();
->>>>>>> a8f31948
   }));
 
   beforeEach(waitForAsync(() => {
@@ -265,21 +234,11 @@
         { provide: HttpClient, useValue: {} },
         { provide: DSOChangeAnalyzer, useValue: {} },
         { provide: DefaultChangeAnalyzer, useValue: {} },
-<<<<<<< HEAD
-        { provide: APP_CONFIG, useValue: enviromentNoThumbs }
+        { provide: APP_CONFIG, useValue: enviromentNoThumbs },
     ],
-    schemas: [NO_ERRORS_SCHEMA]
+    schemas: [NO_ERRORS_SCHEMA],
 }).overrideComponent(PersonSearchResultListSubmissionElementComponent, {
-      add: { changeDetection: ChangeDetectionStrategy.Default }
-=======
-        { provide: BitstreamDataService, useValue: mockBitstreamDataService },
-        { provide: APP_CONFIG, useValue: enviromentNoThumbs },
-      ],
-
-      schemas: [NO_ERRORS_SCHEMA],
-    }).overrideComponent(PersonSearchResultListSubmissionElementComponent, {
-      set: { changeDetection: ChangeDetectionStrategy.Default },
->>>>>>> a8f31948
+      add: { changeDetection: ChangeDetectionStrategy.Default },
     }).compileComponents();
   }));
 
