--- conflicted
+++ resolved
@@ -1,12 +1,5 @@
-import {
-  ChangeDetectionStrategy,
-  NO_ERRORS_SCHEMA,
-} from '@angular/core';
-import {
-  ComponentFixture,
-  TestBed,
-  waitForAsync,
-} from '@angular/core/testing';
+import { ChangeDetectionStrategy, NO_ERRORS_SCHEMA, } from '@angular/core';
+import { ComponentFixture, TestBed, waitForAsync, } from '@angular/core/testing';
 import { FormsModule } from '@angular/forms';
 import { TranslateModule } from '@ngx-translate/core';
 
@@ -31,20 +24,11 @@
         FormsModule,
         OrgUnitInputSuggestionsComponent,
         TranslateModule.forRoot(),
-<<<<<<< HEAD
     ],
     providers: [],
-    schemas: [NO_ERRORS_SCHEMA]
+    schemas: [NO_ERRORS_SCHEMA],
 }).overrideComponent(OrgUnitInputSuggestionsComponent, {
-      set: { changeDetection: ChangeDetectionStrategy.Default }
-=======
-      ],
-      providers: [
-      ],
-      schemas: [NO_ERRORS_SCHEMA],
-    }).overrideComponent(OrgUnitInputSuggestionsComponent, {
       set: { changeDetection: ChangeDetectionStrategy.Default },
->>>>>>> a8f31948
     }).compileComponents();
   }));
 
