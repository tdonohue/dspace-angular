--- conflicted
+++ resolved
@@ -21,20 +21,12 @@
     TestBed.configureTestingModule({
     imports: [
         FormsModule,
-<<<<<<< HEAD
-        OrgUnitInputSuggestionsComponent
+        OrgUnitInputSuggestionsComponent,
+        TranslateModule.forRoot(),
     ],
     providers: [],
     schemas: [NO_ERRORS_SCHEMA]
 }).overrideComponent(OrgUnitInputSuggestionsComponent, {
-=======
-        TranslateModule.forRoot(),
-      ],
-      providers: [
-      ],
-      schemas: [NO_ERRORS_SCHEMA]
-    }).overrideComponent(OrgUnitInputSuggestionsComponent, {
->>>>>>> 85369aac
       set: { changeDetection: ChangeDetectionStrategy.Default }
     }).compileComponents();
   }));
