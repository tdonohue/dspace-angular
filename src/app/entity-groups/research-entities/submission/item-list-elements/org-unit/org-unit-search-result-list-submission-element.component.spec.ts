--- conflicted
+++ resolved
@@ -1,21 +1,11 @@
 import { HttpClient } from '@angular/common/http';
-import {
-  ChangeDetectionStrategy,
-  NO_ERRORS_SCHEMA,
-} from '@angular/core';
-import {
-  ComponentFixture,
-  TestBed,
-  waitForAsync,
-} from '@angular/core/testing';
+import { ChangeDetectionStrategy, NO_ERRORS_SCHEMA, } from '@angular/core';
+import { ComponentFixture, TestBed, waitForAsync, } from '@angular/core/testing';
 import { By } from '@angular/platform-browser';
 import { NgbModal } from '@ng-bootstrap/ng-bootstrap';
 import { Store } from '@ngrx/store';
 import { TranslateService } from '@ngx-translate/core';
-import {
-  Observable,
-  of as observableOf,
-} from 'rxjs';
+import { Observable, of as observableOf, } from 'rxjs';
 
 import { APP_CONFIG } from '../../../../../../config/app-config.interface';
 import { environment } from '../../../../../../environments/environment';
@@ -41,15 +31,10 @@
 import { createSuccessfulRemoteDataObject$ } from '../../../../../shared/remote-data.utils';
 import { TruncatableService } from '../../../../../shared/truncatable/truncatable.service';
 import { TruncatePipe } from '../../../../../shared/utils/truncate.pipe';
-import { OrgUnitSearchResultListSubmissionElementComponent } from './org-unit-search-result-list-submission-element.component';
-<<<<<<< HEAD
-import { DSONameService } from '../../../../../core/breadcrumbs/dso-name.service';
-import { DSONameServiceMock } from '../../../../../shared/mocks/dso-name.service.mock';
-import { APP_CONFIG } from '../../../../../../config/app-config.interface';
-import { environment } from '../../../../../../environments/environment';
+import {
+  OrgUnitSearchResultListSubmissionElementComponent
+} from './org-unit-search-result-list-submission-element.component';
 import { mockTruncatableService } from '../../../../../shared/mocks/mock-trucatable.service';
-=======
->>>>>>> a8f31948
 
 let personListElementComponent: OrgUnitSearchResultListSubmissionElementComponent;
 let fixture: ComponentFixture<OrgUnitSearchResultListSubmissionElementComponent>;
@@ -139,20 +124,11 @@
         { provide: DefaultChangeAnalyzer, useValue: {} },
         { provide: BitstreamDataService, useValue: mockBitstreamDataService },
         { provide: DSONameService, useClass: DSONameServiceMock },
-<<<<<<< HEAD
-        { provide: APP_CONFIG, useValue: environment }
+        { provide: APP_CONFIG, useValue: environment },
     ],
-    schemas: [NO_ERRORS_SCHEMA]
+    schemas: [NO_ERRORS_SCHEMA],
 }).overrideComponent(OrgUnitSearchResultListSubmissionElementComponent, {
       add: { changeDetection: ChangeDetectionStrategy.Default },
-=======
-        { provide: APP_CONFIG, useValue: environment },
-      ],
-
-      schemas: [NO_ERRORS_SCHEMA],
-    }).overrideComponent(OrgUnitSearchResultListSubmissionElementComponent, {
-      set: { changeDetection: ChangeDetectionStrategy.Default },
->>>>>>> a8f31948
     }).compileComponents();
   }));
 
