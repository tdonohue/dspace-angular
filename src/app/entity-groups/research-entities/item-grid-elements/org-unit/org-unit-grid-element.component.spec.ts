<<<<<<< HEAD
import { Item } from '../../../../core/shared/item.model';
import { OrgUnitGridElementComponent } from './org-unit-grid-element.component';
import { createSuccessfulRemoteDataObject$ } from '../../../../shared/remote-data.utils';
=======
import {
  ChangeDetectionStrategy,
  NO_ERRORS_SCHEMA,
} from '@angular/core';
import {
  TestBed,
  waitForAsync,
} from '@angular/core/testing';
import { By } from '@angular/platform-browser';
import { NoopAnimationsModule } from '@angular/platform-browser/animations';
import { of as observableOf } from 'rxjs';

import { DSONameService } from '../../../../core/breadcrumbs/dso-name.service';
>>>>>>> a8f31948
import { buildPaginatedList } from '../../../../core/data/paginated-list.model';
import { Item } from '../../../../core/shared/item.model';
import { PageInfo } from '../../../../core/shared/page-info.model';
import { DSONameServiceMock } from '../../../../shared/mocks/dso-name.service.mock';
<<<<<<< HEAD
import { BitstreamDataService } from '../../../../core/data/bitstream-data.service';
import { TranslateModule } from '@ngx-translate/core';
import { mockTruncatableService } from '../../../../shared/mocks/mock-trucatable.service';
import { ActivatedRoute } from '@angular/router';
import { ActivatedRouteStub } from '../../../../shared/testing/active-router.stub';
import { ThemeService } from '../../../../shared/theme-support/theme.service';
import { getMockThemeService } from '../../../../shared/mocks/theme-service.mock';
import { AuthService } from '../../../../core/auth/auth.service';
import { AuthServiceMock } from '../../../../shared/mocks/auth.service.mock';
import { AuthorizationDataService } from '../../../../core/data/feature-authorization/authorization-data.service';
=======
import { createSuccessfulRemoteDataObject$ } from '../../../../shared/remote-data.utils';
import { TruncatableService } from '../../../../shared/truncatable/truncatable.service';
import { TruncatePipe } from '../../../../shared/utils/truncate.pipe';
import { OrgUnitGridElementComponent } from './org-unit-grid-element.component';
>>>>>>> a8f31948

const mockItem = Object.assign(new Item(), {
  bundles: createSuccessfulRemoteDataObject$(buildPaginatedList(new PageInfo(), [])),
  metadata: {
    'dc.title': [
      {
        language: 'en_US',
        value: 'This is just another title',
      },
    ],
    'organization.foundingDate': [
      {
        language: null,
        value: '2015-06-26',
      },
    ],
    'organization.address.addressCountry': [
      {
        language: 'en_US',
        value: 'Belgium',
      },
    ],
    'organization.address.addressLocality': [
      {
        language: 'en_US',
        value: 'Brussels',
      },
    ],
  },
});

describe('OrgUnitGridElementComponent', () => {
  let comp;
  let fixture;

  beforeEach(waitForAsync(() => {
    TestBed.configureTestingModule({
    imports: [
        NoopAnimationsModule,
        TruncatePipe,
        TranslateModule.forRoot(),
        OrgUnitGridElementComponent
    ],
    providers: [
        { provide: DSONameService, useValue: new DSONameServiceMock() },
<<<<<<< HEAD
        { provide: TruncatableService, useValue: mockTruncatableService },
        { provide: BitstreamDataService, useValue: {} },
        { provide: ActivatedRoute, useValue: new ActivatedRouteStub() },
        { provide: ThemeService, useValue: getMockThemeService() },
        { provide: AuthService, useValue: new AuthServiceMock() },
        { provide: AuthorizationDataService, useValue: {} },
    ],
    schemas: [NO_ERRORS_SCHEMA]
}).overrideComponent(OrgUnitGridElementComponent, {
      set: { changeDetection: ChangeDetectionStrategy.Default }
=======
        { provide: TruncatableService, useValue: truncatableServiceStub },
      ],
      schemas: [NO_ERRORS_SCHEMA],
    }).overrideComponent(OrgUnitGridElementComponent, {
      set: { changeDetection: ChangeDetectionStrategy.Default },
>>>>>>> a8f31948
    }).compileComponents();
  }));

  beforeEach(waitForAsync(() => {
    fixture = TestBed.createComponent(OrgUnitGridElementComponent);
    comp = fixture.componentInstance;
  }));

  describe(`when the org unit is rendered`, () => {
    beforeEach(() => {
      comp.object = mockItem;
      fixture.detectChanges();
    });

    it(`should contain a OrgUnitGridElementComponent`, () => {
      const orgUnitGridElement = fixture.debugElement.query(By.css(`ds-org-unit-search-result-grid-element`));
      expect(orgUnitGridElement).not.toBeNull();
    });
  });
});<|MERGE_RESOLUTION|>--- conflicted
+++ resolved
@@ -1,27 +1,15 @@
-<<<<<<< HEAD
 import { Item } from '../../../../core/shared/item.model';
 import { OrgUnitGridElementComponent } from './org-unit-grid-element.component';
 import { createSuccessfulRemoteDataObject$ } from '../../../../shared/remote-data.utils';
-=======
-import {
-  ChangeDetectionStrategy,
-  NO_ERRORS_SCHEMA,
-} from '@angular/core';
-import {
-  TestBed,
-  waitForAsync,
-} from '@angular/core/testing';
+import { ChangeDetectionStrategy, NO_ERRORS_SCHEMA, } from '@angular/core';
+import { TestBed, waitForAsync, } from '@angular/core/testing';
 import { By } from '@angular/platform-browser';
 import { NoopAnimationsModule } from '@angular/platform-browser/animations';
-import { of as observableOf } from 'rxjs';
 
 import { DSONameService } from '../../../../core/breadcrumbs/dso-name.service';
->>>>>>> a8f31948
 import { buildPaginatedList } from '../../../../core/data/paginated-list.model';
-import { Item } from '../../../../core/shared/item.model';
 import { PageInfo } from '../../../../core/shared/page-info.model';
 import { DSONameServiceMock } from '../../../../shared/mocks/dso-name.service.mock';
-<<<<<<< HEAD
 import { BitstreamDataService } from '../../../../core/data/bitstream-data.service';
 import { TranslateModule } from '@ngx-translate/core';
 import { mockTruncatableService } from '../../../../shared/mocks/mock-trucatable.service';
@@ -32,12 +20,8 @@
 import { AuthService } from '../../../../core/auth/auth.service';
 import { AuthServiceMock } from '../../../../shared/mocks/auth.service.mock';
 import { AuthorizationDataService } from '../../../../core/data/feature-authorization/authorization-data.service';
-=======
-import { createSuccessfulRemoteDataObject$ } from '../../../../shared/remote-data.utils';
 import { TruncatableService } from '../../../../shared/truncatable/truncatable.service';
 import { TruncatePipe } from '../../../../shared/utils/truncate.pipe';
-import { OrgUnitGridElementComponent } from './org-unit-grid-element.component';
->>>>>>> a8f31948
 
 const mockItem = Object.assign(new Item(), {
   bundles: createSuccessfulRemoteDataObject$(buildPaginatedList(new PageInfo(), [])),
@@ -83,7 +67,6 @@
     ],
     providers: [
         { provide: DSONameService, useValue: new DSONameServiceMock() },
-<<<<<<< HEAD
         { provide: TruncatableService, useValue: mockTruncatableService },
         { provide: BitstreamDataService, useValue: {} },
         { provide: ActivatedRoute, useValue: new ActivatedRouteStub() },
@@ -91,16 +74,9 @@
         { provide: AuthService, useValue: new AuthServiceMock() },
         { provide: AuthorizationDataService, useValue: {} },
     ],
-    schemas: [NO_ERRORS_SCHEMA]
+      schemas: [NO_ERRORS_SCHEMA],
 }).overrideComponent(OrgUnitGridElementComponent, {
-      set: { changeDetection: ChangeDetectionStrategy.Default }
-=======
-        { provide: TruncatableService, useValue: truncatableServiceStub },
-      ],
-      schemas: [NO_ERRORS_SCHEMA],
-    }).overrideComponent(OrgUnitGridElementComponent, {
       set: { changeDetection: ChangeDetectionStrategy.Default },
->>>>>>> a8f31948
     }).compileComponents();
   }));
 
