--- conflicted
+++ resolved
@@ -3,17 +3,10 @@
     <div class="position-absolute ml-1">
       <ng-content></ng-content>
     </div>
-<<<<<<< HEAD
-    <a *ngIf="linkType != linkTypes.None"
-       [target]="(linkType == linkTypes.ExternalLink) ? '_blank' : '_self'"
-       [attr.rel]="(linkType == linkTypes.ExternalLink) ? 'noopener noreferrer' : null" [routerLink]="[itemPageRoute]"
-       class="card-img-top full-width" tabindex="-1" [attr.title]="'search.results.view-result' | translate">
-=======
     <a *ngIf="linkType !== linkTypes.None"
        [target]="(linkType === linkTypes.ExternalLink) ? '_blank' : '_self'"
        [attr.rel]="(linkType === linkTypes.ExternalLink) ? 'noopener noreferrer' : null" [routerLink]="[itemPageRoute]"
-       class="card-img-top full-width" [attr.title]="'search.results.view-result' | translate" role="link" tabindex="0">
->>>>>>> 46394d4b
+       class="card-img-top full-width" tabindex="-1" [attr.title]="'search.results.view-result' | translate" role="link" tabindex="0">
       <div>
         <ds-thumbnail [thumbnail]="dso?.thumbnail | async" [limitWidth]="false">
         </ds-thumbnail>
