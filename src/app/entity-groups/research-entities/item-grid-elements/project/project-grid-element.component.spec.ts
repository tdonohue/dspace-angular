--- conflicted
+++ resolved
@@ -1,27 +1,17 @@
-<<<<<<< HEAD
 import { Item } from '../../../../core/shared/item.model';
 import { ProjectGridElementComponent } from './project-grid-element.component';
 import { createSuccessfulRemoteDataObject$ } from '../../../../shared/remote-data.utils';
-=======
-import {
-  ChangeDetectionStrategy,
-  NO_ERRORS_SCHEMA,
-} from '@angular/core';
-import {
-  TestBed,
-  waitForAsync,
-} from '@angular/core/testing';
+import { ChangeDetectionStrategy, NO_ERRORS_SCHEMA, } from '@angular/core';
+import { TestBed, waitForAsync, } from '@angular/core/testing';
 import { By } from '@angular/platform-browser';
 import { NoopAnimationsModule } from '@angular/platform-browser/animations';
-import { of as observableOf } from 'rxjs';
 
 import { DSONameService } from '../../../../core/breadcrumbs/dso-name.service';
->>>>>>> a8f31948
 import { buildPaginatedList } from '../../../../core/data/paginated-list.model';
-import { Item } from '../../../../core/shared/item.model';
 import { PageInfo } from '../../../../core/shared/page-info.model';
 import { DSONameServiceMock } from '../../../../shared/mocks/dso-name.service.mock';
-<<<<<<< HEAD
+import { TruncatableService } from '../../../../shared/truncatable/truncatable.service';
+import { TruncatePipe } from '../../../../shared/utils/truncate.pipe';
 import { BitstreamDataService } from '../../../../core/data/bitstream-data.service';
 import { TranslateModule } from '@ngx-translate/core';
 import { mockTruncatableService } from '../../../../shared/mocks/mock-trucatable.service';
@@ -32,12 +22,6 @@
 import { AuthService } from '../../../../core/auth/auth.service';
 import { AuthServiceMock } from '../../../../shared/mocks/auth.service.mock';
 import { AuthorizationDataService } from '../../../../core/data/feature-authorization/authorization-data.service';
-=======
-import { createSuccessfulRemoteDataObject$ } from '../../../../shared/remote-data.utils';
-import { TruncatableService } from '../../../../shared/truncatable/truncatable.service';
-import { TruncatePipe } from '../../../../shared/utils/truncate.pipe';
-import { ProjectGridElementComponent } from './project-grid-element.component';
->>>>>>> a8f31948
 
 const mockItem = Object.assign(new Item(), {
   bundles: createSuccessfulRemoteDataObject$(buildPaginatedList(new PageInfo(), [])),
@@ -66,7 +50,6 @@
     imports: [NoopAnimationsModule, TruncatePipe, TranslateModule.forRoot(), ProjectGridElementComponent],
     providers: [
         { provide: DSONameService, useValue: new DSONameServiceMock() },
-<<<<<<< HEAD
         { provide: TruncatableService, useValue: mockTruncatableService },
         { provide: BitstreamDataService, useValue: {} },
         { provide: ActivatedRoute, useValue: new ActivatedRouteStub() },
@@ -74,16 +57,9 @@
         { provide: AuthService, useValue: new AuthServiceMock() },
         { provide: AuthorizationDataService, useValue: {} },
     ],
-    schemas: [NO_ERRORS_SCHEMA]
+      schemas: [NO_ERRORS_SCHEMA],
 }).overrideComponent(ProjectGridElementComponent, {
-      set: { changeDetection: ChangeDetectionStrategy.Default }
-=======
-        { provide: TruncatableService, useValue: truncatableServiceStub },
-      ],
-      schemas: [NO_ERRORS_SCHEMA],
-    }).overrideComponent(ProjectGridElementComponent, {
       set: { changeDetection: ChangeDetectionStrategy.Default },
->>>>>>> a8f31948
     }).compileComponents();
   }));
 
