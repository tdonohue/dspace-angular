--- conflicted
+++ resolved
@@ -11,15 +11,8 @@
 import { ChangeDetectionStrategy, NO_ERRORS_SCHEMA } from '@angular/core';
 import { By } from '@angular/platform-browser';
 
-<<<<<<< HEAD
-const mockItemWithMetadata: ItemSearchResult = new ItemSearchResult();
-mockItemWithMetadata.hitHighlights = {};
-mockItemWithMetadata.indexableObject = Object.assign(new Item(), {
+const mockItem = Object.assign(new Item(), {
   bundles: createSuccessfulRemoteDataObject$(new PaginatedList(new PageInfo(), [])),
-=======
-const mockItem = Object.assign(new Item(), {
-  bitstreams: createSuccessfulRemoteDataObject$(new PaginatedList(new PageInfo(), [])),
->>>>>>> 981c9159
   metadata: {
     'dc.title': [
       {
@@ -36,21 +29,6 @@
   }
 });
 
-<<<<<<< HEAD
-const mockItemWithoutMetadata: ItemSearchResult = new ItemSearchResult();
-mockItemWithoutMetadata.hitHighlights = {};
-mockItemWithoutMetadata.indexableObject = Object.assign(new Item(), {
-  bundles: createSuccessfulRemoteDataObject$(new PaginatedList(new PageInfo(), [])),
-  metadata: {
-    'dc.title': [
-      {
-        language: 'en_US',
-        value: 'This is just another title'
-      }
-    ]
-  }
-});
-=======
 describe('ProjectGridElementComponent', () => {
   let comp;
   let fixture;
@@ -82,7 +60,6 @@
       comp.object = mockItem;
       fixture.detectChanges();
     });
->>>>>>> 981c9159
 
     it(`should contain a ProjectGridElementComponent`, () => {
       const projectGridElement = fixture.debugElement.query(By.css(`ds-project-search-result-grid-element`));
