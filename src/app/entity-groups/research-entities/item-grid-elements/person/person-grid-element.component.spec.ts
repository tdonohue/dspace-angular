--- conflicted
+++ resolved
@@ -1,11 +1,5 @@
-import {
-  ChangeDetectionStrategy,
-  NO_ERRORS_SCHEMA,
-} from '@angular/core';
-import {
-  TestBed,
-  waitForAsync,
-} from '@angular/core/testing';
+import { ChangeDetectionStrategy, NO_ERRORS_SCHEMA, } from '@angular/core';
+import { TestBed, waitForAsync, } from '@angular/core/testing';
 import { By } from '@angular/platform-browser';
 import { NoopAnimationsModule } from '@angular/platform-browser/animations';
 import { of as observableOf } from 'rxjs';
@@ -58,17 +52,10 @@
     providers: [
         { provide: DSONameService, useValue: new DSONameServiceMock() },
         { provide: TruncatableService, useValue: truncatableServiceStub },
-<<<<<<< HEAD
     ],
-    schemas: [NO_ERRORS_SCHEMA]
+      schemas: [NO_ERRORS_SCHEMA],
 }).overrideComponent(PersonGridElementComponent, {
-      add: { changeDetection: ChangeDetectionStrategy.Default }
-=======
-      ],
-      schemas: [NO_ERRORS_SCHEMA],
-    }).overrideComponent(PersonGridElementComponent, {
-      set: { changeDetection: ChangeDetectionStrategy.Default },
->>>>>>> a8f31948
+      add: { changeDetection: ChangeDetectionStrategy.Default },
     }).compileComponents();
   }));
 
