--- conflicted
+++ resolved
@@ -17,7 +17,6 @@
       </ds-thumbnail>
     </ds-metadata-field-wrapper>
     <!--<ds-generic-item-page-field [item]="object"-->
-<<<<<<< HEAD
     <!--[fields]="['project.identifier.status']"-->
     <!--[label]="'project.page.status'">-->
   <!--</ds-generic-item-page-field>-->
@@ -44,17 +43,17 @@
   <ds-related-items
     [parentItem]="object"
     [relationType]="'isPersonOfProject'"
-    [label]="'relationships.isPersonOf' | translate">
+    [label]="'item.page.authors' | translate">
   </ds-related-items>
   <ds-related-items
     [parentItem]="object"
     [relationType]="'isPublicationOfProject'"
-    [label]="'relationships.isPublicationOf' | translate">
+    [label]="'item.page.publications' | translate">
   </ds-related-items>
   <ds-related-items
     [parentItem]="object"
     [relationType]="'isOrgUnitOfProject'"
-    [label]="'relationships.isOrgUnitOf' | translate">
+    [label]="'item.page.org-units' | translate">
   </ds-related-items>
   <ds-generic-item-page-field [item]="object"
     [fields]="['dc.description']"
@@ -68,59 +67,6 @@
     <a class="btn btn-outline-primary" [routerLink]="[itemPageRoute + '/full']" role="button" tabindex="0">
       {{"item.page.link.full" | translate}}
     </a>
-=======
-      <!--[fields]="['project.identifier.status']"-->
-      <!--[label]="'project.page.status'">-->
-    <!--</ds-generic-item-page-field>-->
-    <ds-themed-metadata-representation-list
-      [parentItem]="object"
-      [itemType]="'OrgUnit'"
-      [metadataFields]="['project.contributor.other']"
-      [label]="'project.page.contributor' | translate">
-    </ds-themed-metadata-representation-list>
-    <ds-generic-item-page-field [item]="object"
-      [fields]="['project.identifier.funder']"
-      [label]="'project.page.funder'">
-    </ds-generic-item-page-field>
-    <ds-generic-item-page-field [item]="object"
-      [fields]="['dc.identifier']"
-      [label]="'project.page.id'">
-    </ds-generic-item-page-field>
-    <!--<ds-generic-item-page-field [item]="object"-->
-      <!--[fields]="['project.identifier.expectedcompletion']"-->
-      <!--[label]="'project.page.expectedcompletion'">-->
-    <!--</ds-generic-item-page-field>-->
-  </div>
-  <div class="col-xs-12 col-md-7">
-    <ds-related-items
-      [parentItem]="object"
-      [relationType]="'isPersonOfProject'"
-      [label]="'item.page.authors' | translate">
-    </ds-related-items>
-    <ds-related-items
-      [parentItem]="object"
-      [relationType]="'isPublicationOfProject'"
-      [label]="'item.page.publications' | translate">
-    </ds-related-items>
-    <ds-related-items
-      [parentItem]="object"
-      [relationType]="'isOrgUnitOfProject'"
-      [label]="'item.page.org-units' | translate">
-    </ds-related-items>
-    <ds-generic-item-page-field [item]="object"
-      [fields]="['dc.description']"
-      [label]="'project.page.description'">
-    </ds-generic-item-page-field>
-    <ds-generic-item-page-field [item]="object"
-      [fields]="['dc.subject']"
-      [label]="'project.page.keyword'">
-    </ds-generic-item-page-field>
-    <div>
-      <a class="btn btn-outline-primary" [routerLink]="[itemPageRoute + '/full']">
-        {{"item.page.link.full" | translate}}
-      </a>
-    </div>
->>>>>>> 27eeefae
   </div>
 </div>
 </div>