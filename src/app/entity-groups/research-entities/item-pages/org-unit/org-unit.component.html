<div class="d-flex flex-row">
  <h2 class="item-page-title-field mr-auto">
    {{'orgunit.page.titleprefix' | translate}}<ds-metadata-values [mdValues]="object?.allMetadata(['organization.legalName'])"></ds-metadata-values>
  </h2>
  <div class="pl-2">
    <ds-dso-page-edit-button [pageRoute]="itemPageRoute" [dso]="object" [tooltipMsg]="'orgunit.page.edit'"></ds-dso-page-edit-button>
  </div>
</div>
<div class="row">
  <div class="col-xs-12 col-md-4">
    <ds-metadata-field-wrapper [hideIfNoTextContent]="false">
<<<<<<< HEAD
      <ds-thumbnail [thumbnail]="thumbnail$ | async"
=======
      <ds-thumbnail [thumbnail]="object?.thumbnail | async"
>>>>>>> 0ee451f3
                    [defaultImage]="'assets/images/orgunit-placeholder.svg'"
                    [alt]="'thumbnail.orgunit.alt'"
                    [placeholder]="'thumbnail.orgunit.placeholder'"
      >
      </ds-thumbnail>
    </ds-metadata-field-wrapper>
    <ds-generic-item-page-field [item]="object"
      [fields]="['organization.foundingDate']"
      [label]="'orgunit.page.dateestablished'">
    </ds-generic-item-page-field>
    <ds-generic-item-page-field [item]="object"
      [fields]="['organization.address.addressLocality']"
      [label]="'orgunit.page.city'">
    </ds-generic-item-page-field>
    <ds-generic-item-page-field [item]="object"
      [fields]="['organization.adress.addressCountry']"
      [label]="'orgunit.page.country'">
    </ds-generic-item-page-field>
    <ds-generic-item-page-field [item]="object"
      [fields]="['dc.identifier']"
      [label]="'orgunit.page.id'">
    </ds-generic-item-page-field>
  </div>
  <div class="col-xs-12 col-md-6">
    <ds-related-items
      [parentItem]="object"
      [relationType]="'isPublicationOfOrgUnit'"
      [label]="'relationships.isPublicationOf' | translate">
    </ds-related-items>
    <ds-generic-item-page-field [item]="object"
      [fields]="['dc.description']"
      [label]="'orgunit.page.description'">
    </ds-generic-item-page-field>
    <div>
      <a class="btn btn-outline-primary" [routerLink]="[itemPageRoute + '/full']">
        {{"item.page.link.full" | translate}}
      </a>
    </div>
  </div>
  <div class="mt-5 w-100">
    <ds-tabbed-related-entities-search  [item]="object"
                                        [relationTypes]="[{
                                          label: 'isOrgUnitOfPerson',
                                          filter: 'isOrgUnitOfPerson',
                                          configuration: 'person'
                                        },
                                        {
                                          label: 'isOrgUnitOfProject',
                                          filter: 'isOrgUnitOfProject',
                                          configuration: 'project'
                                        }]">
    </ds-tabbed-related-entities-search>
  </div>
</div><|MERGE_RESOLUTION|>--- conflicted
+++ resolved
@@ -9,11 +9,7 @@
 <div class="row">
   <div class="col-xs-12 col-md-4">
     <ds-metadata-field-wrapper [hideIfNoTextContent]="false">
-<<<<<<< HEAD
-      <ds-thumbnail [thumbnail]="thumbnail$ | async"
-=======
       <ds-thumbnail [thumbnail]="object?.thumbnail | async"
->>>>>>> 0ee451f3
                     [defaultImage]="'assets/images/orgunit-placeholder.svg'"
                     [alt]="'thumbnail.orgunit.alt'"
                     [placeholder]="'thumbnail.orgunit.placeholder'"
