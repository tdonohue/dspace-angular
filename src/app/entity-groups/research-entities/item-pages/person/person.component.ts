--- conflicted
+++ resolved
@@ -1,17 +1,6 @@
-<<<<<<< HEAD
-import { Component, Inject } from '@angular/core';
-import { Observable, of as observableOf } from 'rxjs';
-import { Item } from '../../../../core/shared/item.model';
-import { ItemViewMode, rendersItemType } from '../../../../shared/items/item-type-decorator';
-import { ITEM } from '../../../../shared/items/switcher/item-type-switcher.component';
-import { ItemComponent } from '../../../../+item-page/simple/item-types/shared/item.component';
-import { getQueryByRelations } from '../../../../shared/utils/relation-query.utils';
-import { RelationshipService } from '../../../../core/data/relationship.service';
-=======
 import { Component } from '@angular/core';
 import { ItemViewMode, rendersItemType } from '../../../../shared/items/item-type-decorator';
 import { ItemComponent } from '../../../../+item-page/simple/item-types/shared/item.component';
->>>>>>> 76636933
 
 @rendersItemType('Person', ItemViewMode.Detail)
 @Component({
@@ -23,48 +12,4 @@
  * The component for displaying metadata and relations of an item of the type Person
  */
 export class PersonComponent extends ItemComponent {
-<<<<<<< HEAD
-  /**
-   * The publications related to this person
-   */
-  publications$: Observable<Item[]>;
-
-  /**
-   * The projects related to this person
-   */
-  projects$: Observable<Item[]>;
-
-  /**
-   * The organisation units related to this person
-   */
-  orgUnits$: Observable<Item[]>;
-
-  /**
-   * The applied fixed filter
-   */
-  fixedFilter$: Observable<string>;
-
-  /**
-   * The query used for applying the fixed filter
-   */
-  fixedFilterQuery: string;
-
-  constructor(
-    @Inject(ITEM) public item: Item,
-    protected relationshipService: RelationshipService
-  ) {
-    super(item, relationshipService);
-  }
-
-  ngOnInit(): void {
-    super.ngOnInit();
-    this.publications$ = this.relationshipService.getRelatedItemsByLabel(this.item, 'isPublicationOfAuthor');
-    this.projects$ = this.relationshipService.getRelatedItemsByLabel(this.item, 'isProjectOfPerson');
-    this.orgUnits$ = this.relationshipService.getRelatedItemsByLabel(this.item, 'isOrgUnitOfPerson');
-
-    this.fixedFilterQuery = getQueryByRelations('isAuthorOfPublication', this.item.id);
-    this.fixedFilter$ = observableOf('publication');
-  }
-=======
->>>>>>> 76636933
 }