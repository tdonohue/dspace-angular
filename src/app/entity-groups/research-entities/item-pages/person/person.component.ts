--- conflicted
+++ resolved
@@ -1,14 +1,8 @@
 import { Component } from '@angular/core';
 import { ViewMode } from '../../../../core/shared/view-mode.model';
-<<<<<<< HEAD
 import { listableObjectComponent } from '../../../../shared/object-collection/shared/listable-object/listable-object.decorator';
 import { VersionedItemComponent } from '../../../../item-page/simple/item-types/versioned-item/versioned-item.component';
-=======
-import {
-  listableObjectComponent
-} from '../../../../shared/object-collection/shared/listable-object/listable-object.decorator';
 import { MetadataValue } from '../../../../core/shared/metadata.models';
->>>>>>> 9db9441a
 
 @listableObjectComponent('Person', ViewMode.StandalonePage)
 @Component({
@@ -19,10 +13,7 @@
 /**
  * The component for displaying metadata and relations of an item of the type Person
  */
-<<<<<<< HEAD
 export class PersonComponent extends VersionedItemComponent {
-=======
-export class PersonComponent extends ItemComponent {
 
   /**
    * Returns the metadata values to be used for the page title.
@@ -43,5 +34,5 @@
     }
     return metadataValues;
   }
->>>>>>> 9db9441a
+
 }