import { Component } from '@angular/core';
import { ViewMode } from '../../../../core/shared/view-mode.model';
import { listableObjectComponent } from '../../../../shared/object-collection/shared/listable-object/listable-object.decorator';
<<<<<<< HEAD
import { MetadataValue } from '../../../../core/shared/metadata.models';
import { ItemComponent } from '../../../../item-page/simple/item-types/shared/item.component';
=======
import { VersionedItemComponent } from '../../../../item-page/simple/item-types/versioned-item/versioned-item.component';
>>>>>>> 064dae25

@listableObjectComponent('Person', ViewMode.StandalonePage)
@Component({
  selector: 'ds-person',
  styleUrls: ['./person.component.scss'],
  templateUrl: './person.component.html'
})
/**
 * The component for displaying metadata and relations of an item of the type Person
 */
<<<<<<< HEAD
export class PersonComponent extends ItemComponent {

  /**
   * Returns the metadata values to be used for the page title.
   */
  getTitleMetadataValues(): MetadataValue[] {
    const metadataValues = [];
    const familyName = this.object?.firstMetadata('person.familyName');
    const givenName = this.object?.firstMetadata('person.givenName');
    const title = this.object?.firstMetadata('dc.title');
    if (familyName) {
      metadataValues.push(familyName);
    }
    if (givenName) {
      metadataValues.push(givenName);
    }
    if (metadataValues.length === 0 && title) {
      metadataValues.push(title);
    }
    return metadataValues;
  }

=======
export class PersonComponent extends VersionedItemComponent {
>>>>>>> 064dae25
}<|MERGE_RESOLUTION|>--- conflicted
+++ resolved
@@ -1,12 +1,8 @@
 import { Component } from '@angular/core';
 import { ViewMode } from '../../../../core/shared/view-mode.model';
 import { listableObjectComponent } from '../../../../shared/object-collection/shared/listable-object/listable-object.decorator';
-<<<<<<< HEAD
 import { MetadataValue } from '../../../../core/shared/metadata.models';
 import { ItemComponent } from '../../../../item-page/simple/item-types/shared/item.component';
-=======
-import { VersionedItemComponent } from '../../../../item-page/simple/item-types/versioned-item/versioned-item.component';
->>>>>>> 064dae25
 
 @listableObjectComponent('Person', ViewMode.StandalonePage)
 @Component({
@@ -17,30 +13,5 @@
 /**
  * The component for displaying metadata and relations of an item of the type Person
  */
-<<<<<<< HEAD
 export class PersonComponent extends ItemComponent {
-
-  /**
-   * Returns the metadata values to be used for the page title.
-   */
-  getTitleMetadataValues(): MetadataValue[] {
-    const metadataValues = [];
-    const familyName = this.object?.firstMetadata('person.familyName');
-    const givenName = this.object?.firstMetadata('person.givenName');
-    const title = this.object?.firstMetadata('dc.title');
-    if (familyName) {
-      metadataValues.push(familyName);
-    }
-    if (givenName) {
-      metadataValues.push(givenName);
-    }
-    if (metadataValues.length === 0 && title) {
-      metadataValues.push(title);
-    }
-    return metadataValues;
-  }
-
-=======
-export class PersonComponent extends VersionedItemComponent {
->>>>>>> 064dae25
 }