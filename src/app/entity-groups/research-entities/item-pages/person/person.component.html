<h2 class="item-page-title-field">
  {{'person.page.titleprefix' | translate}}<ds-metadata-values [mdValues]="[object?.firstMetadata('person.familyName'), object?.firstMetadata('person.givenName')]" [separator]="', '"></ds-metadata-values>
</h2>
<div class="row">
  <div class="col-xs-12 col-md-4">
    <ds-metadata-field-wrapper>
      <ds-thumbnail [thumbnail]="this.object.getThumbnail() | async" [defaultImage]="'assets/images/person-placeholder.svg'"></ds-thumbnail>
    </ds-metadata-field-wrapper>
    <ds-generic-item-page-field [item]="object"
      [fields]="['person.email']"
      [label]="'person.page.email'">
    </ds-generic-item-page-field>
    <!--<ds-generic-item-page-field [item]="object"-->
      <!--[fields]="['person.identifier.orcid']"-->
      <!--[label]="'person.page.orcid'">-->
    <!--</ds-generic-item-page-field>-->
    <ds-generic-item-page-field [item]="object"
      [fields]="['person.birthDate']"
      [label]="'person.page.birthdate'">
    </ds-generic-item-page-field>
    <!--<ds-generic-item-page-field [item]="object"-->
      <!--[fields]="['person.identifier.staffid']"-->
      <!--[label]="'person.page.staffid'">-->
    <!--</ds-generic-item-page-field>-->
  </div>
  <div class="col-xs-12 col-md-6">
    <ds-related-items
      [parentItem]="object"
      [relationType]="'isProjectOfPerson'"
      [label]="'relationships.isProjectOf' | translate">
    </ds-related-items>
    <ds-related-items
      [parentItem]="object"
      [relationType]="'isOrgUnitOfPerson'"
      [label]="'relationships.isOrgUnitOf' | translate">
    </ds-related-items>
    <ds-generic-item-page-field [item]="object"
      [fields]="['person.jobTitle']"
      [label]="'person.page.jobtitle'">
    </ds-generic-item-page-field>
    <ds-generic-item-page-field [item]="object"
      [fields]="['person.familyName']"
      [label]="'person.page.lastname'">
    </ds-generic-item-page-field>
    <ds-generic-item-page-field [item]="object"
      [fields]="['person.givenName']"
      [label]="'person.page.firstname'">
    </ds-generic-item-page-field>
    <div>
      <a class="btn btn-outline-primary" [routerLink]="['/items/' + object.id + '/full']">
        {{"item.page.link.full" | translate}}
      </a>
    </div>
  </div>
  <div class="mt-5 w-100">
<<<<<<< HEAD
    <ds-tabbed-related-entities-search  [item]="item"
                                        [relationTypes]="['isAuthorOfPublication']">
    </ds-tabbed-related-entities-search>
=======
    <ds-related-entities-search [item]="object"
      [relationType]="'isAuthorOfPublication'">
    </ds-related-entities-search>
>>>>>>> d8dd045a
  </div>
</div><|MERGE_RESOLUTION|>--- conflicted
+++ resolved
@@ -53,14 +53,8 @@
     </div>
   </div>
   <div class="mt-5 w-100">
-<<<<<<< HEAD
-    <ds-tabbed-related-entities-search  [item]="item"
+    <ds-tabbed-related-entities-search  [item]="object"
                                         [relationTypes]="['isAuthorOfPublication']">
     </ds-tabbed-related-entities-search>
-=======
-    <ds-related-entities-search [item]="object"
-      [relationType]="'isAuthorOfPublication'">
-    </ds-related-entities-search>
->>>>>>> d8dd045a
   </div>
 </div>