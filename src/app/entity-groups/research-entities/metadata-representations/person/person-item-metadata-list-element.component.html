--- conflicted
+++ resolved
@@ -1,18 +1,9 @@
 <ng-template #descTemplate>
   <span class="text-muted">
-<<<<<<< HEAD
-      <span *ngIf="mdRepresentation.allMetadata(['person.jobTitle']).length > 0"
-            class="item-list-job-title">
-              <span *ngFor="let value of mdRepresentation.allMetadataValues(['person.jobTitle'], undefined, true); let last=last;">
-                  <span [innerHTML]="value"><span [innerHTML]="value"></span></span>
-              </span>
-      </span>
-  </span>
-=======
     @if (mdRepresentation.allMetadata(['person.jobTitle']).length > 0) {
       <span
         class="item-list-job-title">
-        @for (value of mdRepresentation.allMetadataValues(['person.jobTitle']); track value; let last = $last) {
+        @for (value of mdRepresentation.allMetadataValues(['person.jobTitle'], undefined, true); track value; let last = $last) {
           <span>
             <span [innerHTML]="value"></span>@if (!last) {
             <span>; </span>
@@ -22,7 +13,6 @@
     </span>
   }
 </span>
->>>>>>> dba2d7a1
 </ng-template>
 <ds-truncatable [id]="mdRepresentation.id">
   <a [routerLink]="[itemPageRoute]"
