--- conflicted
+++ resolved
@@ -1,35 +1,12 @@
 import { HttpClient } from '@angular/common/http';
-<<<<<<< HEAD
 import { ChangeDetectionStrategy, DebugElement, NO_ERRORS_SCHEMA } from '@angular/core';
 import { ComponentFixture, TestBed, waitForAsync } from '@angular/core/testing';
-=======
-import {
-  ChangeDetectionStrategy,
-  DebugElement,
-  NO_ERRORS_SCHEMA,
-} from '@angular/core';
-import {
-  ComponentFixture,
-  TestBed,
-  waitForAsync,
-} from '@angular/core/testing';
->>>>>>> a8f31948
 import { By } from '@angular/platform-browser';
 import { RouterTestingModule } from '@angular/router/testing';
 import { Store } from '@ngrx/store';
-import {
-  TranslateLoader,
-  TranslateModule,
-} from '@ngx-translate/core';
+import { TranslateLoader, TranslateModule, } from '@ngx-translate/core';
 import { Observable } from 'rxjs';
-<<<<<<< HEAD
-import {
-  GenericItemPageFieldComponent
-} from '../../../../item-page/simple/field-components/specific-field/generic/generic-item-page-field.component';
-=======
-
 import { BrowseDefinitionDataService } from '../../../../core/browse/browse-definition-data.service';
->>>>>>> a8f31948
 import { RemoteDataBuildService } from '../../../../core/cache/builders/remote-data-build.service';
 import { ObjectCacheService } from '../../../../core/cache/object-cache.service';
 import { BitstreamDataService } from '../../../../core/data/bitstream-data.service';
@@ -50,7 +27,9 @@
 import { SearchService } from '../../../../core/shared/search/search.service';
 import { UUIDService } from '../../../../core/shared/uuid.service';
 import { WorkspaceitemDataService } from '../../../../core/submission/workspaceitem-data.service';
-import { GenericItemPageFieldComponent } from '../../../../item-page/simple/field-components/specific-field/generic/generic-item-page-field.component';
+import {
+  GenericItemPageFieldComponent
+} from '../../../../item-page/simple/field-components/specific-field/generic/generic-item-page-field.component';
 import { mockRouteService } from '../../../../item-page/simple/item-types/shared/item.component.spec';
 import { isNotEmpty } from '../../../../shared/empty.util';
 import { TranslateLoaderMock } from '../../../../shared/mocks/translate-loader.mock';
@@ -60,31 +39,11 @@
 import { TruncatableService } from '../../../../shared/truncatable/truncatable.service';
 import { TruncatePipe } from '../../../../shared/utils/truncate.pipe';
 import { JournalComponent } from './journal.component';
-<<<<<<< HEAD
-import { RouteService } from '../../../../core/services/route.service';
-import { RouterTestingModule } from '@angular/router/testing';
-import { VersionHistoryDataService } from '../../../../core/data/version-history-data.service';
-import { VersionDataService } from '../../../../core/data/version-data.service';
-import { WorkspaceitemDataService } from '../../../../core/submission/workspaceitem-data.service';
-import { SearchService } from '../../../../core/shared/search/search.service';
-import { mockRouteService } from '../../../../item-page/simple/item-types/shared/item.component.spec';
-import { BrowseDefinitionDataServiceStub } from '../../../../shared/testing/browse-definition-data-service.stub';
-import { BrowseDefinitionDataService } from '../../../../core/browse/browse-definition-data.service';
 import { mockTruncatableService } from '../../../../shared/mocks/mock-trucatable.service';
-
-
-
-
-
-
-
-
 import { APP_CONFIG } from '../../../../../config/app-config.interface';
 import {
   MetadataValuesComponent
 } from '../../../../item-page/field-components/metadata-values/metadata-values.component';
-=======
->>>>>>> a8f31948
 
 let comp: JournalComponent;
 let fixture: ComponentFixture<JournalComponent>;
@@ -123,17 +82,10 @@
     TestBed.configureTestingModule({
     imports: [
         TranslateModule.forRoot({
-<<<<<<< HEAD
             loader: {
                 provide: TranslateLoader,
-                useClass: TranslateLoaderMock
-            }
-=======
-          loader: {
-            provide: TranslateLoader,
             useClass: TranslateLoaderMock,
           },
->>>>>>> a8f31948
         }),
         RouterTestingModule,
         GenericItemPageFieldComponent, TruncatePipe,
@@ -160,10 +112,9 @@
         { provide: SearchService, useValue: {} },
         { provide: RouteService, useValue: mockRouteService },
         { provide: BrowseDefinitionDataService, useValue: BrowseDefinitionDataServiceStub },
-<<<<<<< HEAD
         { provide: APP_CONFIG, useValue: {} },
     ],
-    schemas: [NO_ERRORS_SCHEMA]
+    schemas: [NO_ERRORS_SCHEMA],
 }).overrideComponent(JournalComponent, {
       add: {changeDetection: ChangeDetectionStrategy.Default},
     })
@@ -171,14 +122,6 @@
         remove: {imports: [MetadataValuesComponent]}
       })
       .compileComponents();
-=======
-      ],
-
-      schemas: [NO_ERRORS_SCHEMA],
-    }).overrideComponent(JournalComponent, {
-      set: { changeDetection: ChangeDetectionStrategy.Default },
-    }).compileComponents();
->>>>>>> a8f31948
   }));
 
   beforeEach(waitForAsync(() => {
