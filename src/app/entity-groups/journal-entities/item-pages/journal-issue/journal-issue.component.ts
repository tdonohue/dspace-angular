import { Component } from '@angular/core';
import { ItemViewMode, rendersItemType } from '../../../../shared/items/item-type-decorator';
import { ItemComponent } from '../../../../+item-page/simple/item-types/shared/item.component';

@rendersItemType('JournalIssue', ItemViewMode.Detail)
@Component({
  selector: 'ds-journal-issue',
  styleUrls: ['./journal-issue.component.scss'],
  templateUrl: './journal-issue.component.html'
})
/**
 * The component for displaying metadata and relations of an item of the type Journal Issue
 */
export class JournalIssueComponent extends ItemComponent {
<<<<<<< HEAD
  /**
   * The volumes related to this journal issue
   */
  volumes$: Observable<Item[]>;

  /**
   * The publications related to this journal issue
   */
  publications$: Observable<Item[]>;

  ngOnInit(): void {
    super.ngOnInit();
    this.volumes$ = this.relationshipService.getRelatedItemsByLabel(this.item, 'isJournalVolumeOfIssue');
    this.publications$ = this.relationshipService.getRelatedItemsByLabel(this.item, 'isPublicationOfJournalIssue');
  }
=======
>>>>>>> 76636933
}<|MERGE_RESOLUTION|>--- conflicted
+++ resolved
@@ -12,22 +12,4 @@
  * The component for displaying metadata and relations of an item of the type Journal Issue
  */
 export class JournalIssueComponent extends ItemComponent {
-<<<<<<< HEAD
-  /**
-   * The volumes related to this journal issue
-   */
-  volumes$: Observable<Item[]>;
-
-  /**
-   * The publications related to this journal issue
-   */
-  publications$: Observable<Item[]>;
-
-  ngOnInit(): void {
-    super.ngOnInit();
-    this.volumes$ = this.relationshipService.getRelatedItemsByLabel(this.item, 'isJournalVolumeOfIssue');
-    this.publications$ = this.relationshipService.getRelatedItemsByLabel(this.item, 'isPublicationOfJournalIssue');
-  }
-=======
->>>>>>> 76636933
 }