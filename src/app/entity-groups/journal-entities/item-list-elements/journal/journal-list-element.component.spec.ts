import {
  ChangeDetectionStrategy,
  NO_ERRORS_SCHEMA,
} from '@angular/core';
import {
  TestBed,
  waitForAsync,
} from '@angular/core/testing';
import { By } from '@angular/platform-browser';
import { of as observableOf } from 'rxjs';

import { DSONameService } from '../../../../core/breadcrumbs/dso-name.service';
import { Item } from '../../../../core/shared/item.model';
import { DSONameServiceMock } from '../../../../shared/mocks/dso-name.service.mock';
<<<<<<< HEAD
import { APP_CONFIG } from 'src/config/app-config.interface';
import { environment } from 'src/environments/environment.test';
import { TranslateModule } from '@ngx-translate/core';
import { ThemeService } from '../../../../shared/theme-support/theme.service';
import { getMockThemeService } from '../../../../shared/mocks/theme-service.mock';
import { ActivatedRoute } from '@angular/router';
import { ActivatedRouteStub } from '../../../../shared/testing/active-router.stub';
import { AuthService } from '../../../../core/auth/auth.service';
import { AuthServiceMock } from '../../../../shared/mocks/auth.service.mock';
import { AuthorizationDataService } from '../../../../core/data/feature-authorization/authorization-data.service';
=======
import { TruncatableService } from '../../../../shared/truncatable/truncatable.service';
import { TruncatePipe } from '../../../../shared/utils/truncate.pipe';
import { JournalListElementComponent } from './journal-list-element.component';
>>>>>>> a8f31948

const mockItem: Item = Object.assign(new Item(), {
  bundles: observableOf({}),
  metadata: {
    'dc.title': [
      {
        language: 'en_US',
        value: 'This is just another title',
      },
    ],
    'creativeworkseries.issn': [
      {
        language: 'en_US',
        value: '1234',
      },
    ],
  },
});

describe('JournalListElementComponent', () => {
  let comp;
  let fixture;

  const truncatableServiceStub: any = {
    isCollapsed: (id: number) => observableOf(true),
    collapse: (id: number) => null,
    expand: (id: number) => null
  };

  beforeEach(waitForAsync(() => {
    return TestBed.configureTestingModule({
    imports: [TruncatePipe, TranslateModule.forRoot(), JournalListElementComponent],
    providers: [
        { provide: DSONameService, useValue: new DSONameServiceMock() },
        { provide: TruncatableService, useValue: truncatableServiceStub },
<<<<<<< HEAD
        { provide: APP_CONFIG, useValue: environment },
        { provide: ThemeService, useValue: getMockThemeService() },
        { provide: ActivatedRoute, useValue: new ActivatedRouteStub() },
        { provide: AuthService, useValue: new AuthServiceMock() },
        { provide: AuthorizationDataService, useValue: {} },
    ],
    schemas: [NO_ERRORS_SCHEMA]
}).overrideComponent(JournalListElementComponent, {
      set: { changeDetection: ChangeDetectionStrategy.Default }
=======
      ],
      schemas: [NO_ERRORS_SCHEMA],
    }).overrideComponent(JournalListElementComponent, {
      set: { changeDetection: ChangeDetectionStrategy.Default },
>>>>>>> a8f31948
    }).compileComponents();
  }));

  beforeEach(waitForAsync(() => {
    fixture = TestBed.createComponent(JournalListElementComponent);
    comp = fixture.componentInstance;
  }));

  describe(`when the journal is rendered`, () => {
    beforeEach(() => {
      comp.object = mockItem;
      fixture.detectChanges();
    });

    it(`should contain a JournalListElementComponent`, () => {
      const journalListElement = fixture.debugElement.query(By.css(`ds-journal-search-result-list-element`));
      expect(journalListElement).not.toBeNull();
    });
  });
});<|MERGE_RESOLUTION|>--- conflicted
+++ resolved
@@ -1,18 +1,11 @@
-import {
-  ChangeDetectionStrategy,
-  NO_ERRORS_SCHEMA,
-} from '@angular/core';
-import {
-  TestBed,
-  waitForAsync,
-} from '@angular/core/testing';
+import { ChangeDetectionStrategy, NO_ERRORS_SCHEMA, } from '@angular/core';
+import { TestBed, waitForAsync, } from '@angular/core/testing';
 import { By } from '@angular/platform-browser';
 import { of as observableOf } from 'rxjs';
 
 import { DSONameService } from '../../../../core/breadcrumbs/dso-name.service';
 import { Item } from '../../../../core/shared/item.model';
 import { DSONameServiceMock } from '../../../../shared/mocks/dso-name.service.mock';
-<<<<<<< HEAD
 import { APP_CONFIG } from 'src/config/app-config.interface';
 import { environment } from 'src/environments/environment.test';
 import { TranslateModule } from '@ngx-translate/core';
@@ -23,11 +16,9 @@
 import { AuthService } from '../../../../core/auth/auth.service';
 import { AuthServiceMock } from '../../../../shared/mocks/auth.service.mock';
 import { AuthorizationDataService } from '../../../../core/data/feature-authorization/authorization-data.service';
-=======
 import { TruncatableService } from '../../../../shared/truncatable/truncatable.service';
 import { TruncatePipe } from '../../../../shared/utils/truncate.pipe';
 import { JournalListElementComponent } from './journal-list-element.component';
->>>>>>> a8f31948
 
 const mockItem: Item = Object.assign(new Item(), {
   bundles: observableOf({}),
@@ -63,22 +54,15 @@
     providers: [
         { provide: DSONameService, useValue: new DSONameServiceMock() },
         { provide: TruncatableService, useValue: truncatableServiceStub },
-<<<<<<< HEAD
         { provide: APP_CONFIG, useValue: environment },
         { provide: ThemeService, useValue: getMockThemeService() },
         { provide: ActivatedRoute, useValue: new ActivatedRouteStub() },
         { provide: AuthService, useValue: new AuthServiceMock() },
         { provide: AuthorizationDataService, useValue: {} },
     ],
-    schemas: [NO_ERRORS_SCHEMA]
+      schemas: [NO_ERRORS_SCHEMA],
 }).overrideComponent(JournalListElementComponent, {
-      set: { changeDetection: ChangeDetectionStrategy.Default }
-=======
-      ],
-      schemas: [NO_ERRORS_SCHEMA],
-    }).overrideComponent(JournalListElementComponent, {
       set: { changeDetection: ChangeDetectionStrategy.Default },
->>>>>>> a8f31948
     }).compileComponents();
   }));
 
