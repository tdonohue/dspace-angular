import {
  ChangeDetectionStrategy,
  NO_ERRORS_SCHEMA,
} from '@angular/core';
import {
  TestBed,
  waitForAsync,
} from '@angular/core/testing';
import { By } from '@angular/platform-browser';
import { NoopAnimationsModule } from '@angular/platform-browser/animations';
import { of as observableOf } from 'rxjs';

import { DSONameService } from '../../../../core/breadcrumbs/dso-name.service';
import { buildPaginatedList } from '../../../../core/data/paginated-list.model';
import { Item } from '../../../../core/shared/item.model';
import { PageInfo } from '../../../../core/shared/page-info.model';
import { DSONameServiceMock } from '../../../../shared/mocks/dso-name.service.mock';
<<<<<<< HEAD
import { JournalSearchResultGridElementComponent } from '../search-result-grid-elements/journal/journal-search-result-grid-element.component';
=======
import { createSuccessfulRemoteDataObject$ } from '../../../../shared/remote-data.utils';
import { TruncatableService } from '../../../../shared/truncatable/truncatable.service';
import { TruncatePipe } from '../../../../shared/utils/truncate.pipe';
import { JournalGridElementComponent } from './journal-grid-element.component';
>>>>>>> a8f31948

const mockItem = Object.assign(new Item(), {
  bundles: createSuccessfulRemoteDataObject$(buildPaginatedList(new PageInfo(), [])),
  metadata: {
    'dc.title': [
      {
        language: 'en_US',
        value: 'This is just another title',
      },
    ],
    'creativework.editor': [
      {
        language: 'en_US',
        value: 'Smith, Donald',
      },
    ],
    'creativework.publisher': [
      {
        language: 'en_US',
        value: 'A company',
      },
    ],
    'dc.description': [
      {
        language: 'en_US',
        value: 'This is the description',
      },
    ],
  },
});

describe('JournalGridElementComponent', () => {
  let comp;
  let fixture;

  const truncatableServiceStub: any = {
    isCollapsed: (id: number) => observableOf(true),
  };

  beforeEach(waitForAsync(() => {
    TestBed.configureTestingModule({
    imports: [NoopAnimationsModule, TruncatePipe, JournalGridElementComponent],
    providers: [
        { provide: DSONameService, useValue: new DSONameServiceMock() },
        { provide: TruncatableService, useValue: truncatableServiceStub },
<<<<<<< HEAD
    ],
    schemas: [NO_ERRORS_SCHEMA]
}).overrideComponent(JournalGridElementComponent, {
      remove: {
        imports: [JournalSearchResultGridElementComponent]
      },
      add: { changeDetection: ChangeDetectionStrategy.Default }
=======
      ],
      schemas: [NO_ERRORS_SCHEMA],
    }).overrideComponent(JournalGridElementComponent, {
      set: { changeDetection: ChangeDetectionStrategy.Default },
>>>>>>> a8f31948
    }).compileComponents();
  }));

  beforeEach(waitForAsync(() => {
    fixture = TestBed.createComponent(JournalGridElementComponent);
    comp = fixture.componentInstance;
  }));

  describe(`when the journal is rendered`, () => {
    beforeEach(() => {
      comp.object = mockItem;
      fixture.detectChanges();
    });

    it(`should contain a JournalGridElementComponent`, () => {
      const journalGridElement = fixture.debugElement.query(By.css(`ds-journal-search-result-grid-element`));
      expect(journalGridElement).not.toBeNull();
    });
  });
});<|MERGE_RESOLUTION|>--- conflicted
+++ resolved
@@ -15,14 +15,11 @@
 import { Item } from '../../../../core/shared/item.model';
 import { PageInfo } from '../../../../core/shared/page-info.model';
 import { DSONameServiceMock } from '../../../../shared/mocks/dso-name.service.mock';
-<<<<<<< HEAD
-import { JournalSearchResultGridElementComponent } from '../search-result-grid-elements/journal/journal-search-result-grid-element.component';
-=======
 import { createSuccessfulRemoteDataObject$ } from '../../../../shared/remote-data.utils';
 import { TruncatableService } from '../../../../shared/truncatable/truncatable.service';
 import { TruncatePipe } from '../../../../shared/utils/truncate.pipe';
 import { JournalGridElementComponent } from './journal-grid-element.component';
->>>>>>> a8f31948
+import { JournalSearchResultGridElementComponent } from '../search-result-grid-elements/journal/journal-search-result-grid-element.component';
 
 const mockItem = Object.assign(new Item(), {
   bundles: createSuccessfulRemoteDataObject$(buildPaginatedList(new PageInfo(), [])),
@@ -68,20 +65,13 @@
     providers: [
         { provide: DSONameService, useValue: new DSONameServiceMock() },
         { provide: TruncatableService, useValue: truncatableServiceStub },
-<<<<<<< HEAD
     ],
-    schemas: [NO_ERRORS_SCHEMA]
+      schemas: [NO_ERRORS_SCHEMA],
 }).overrideComponent(JournalGridElementComponent, {
       remove: {
         imports: [JournalSearchResultGridElementComponent]
       },
-      add: { changeDetection: ChangeDetectionStrategy.Default }
-=======
-      ],
-      schemas: [NO_ERRORS_SCHEMA],
-    }).overrideComponent(JournalGridElementComponent, {
-      set: { changeDetection: ChangeDetectionStrategy.Default },
->>>>>>> a8f31948
+      add: { changeDetection: ChangeDetectionStrategy.Default },
     }).compileComponents();
   }));
 
