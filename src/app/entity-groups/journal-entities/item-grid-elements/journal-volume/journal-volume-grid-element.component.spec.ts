import {
  ChangeDetectionStrategy,
  NO_ERRORS_SCHEMA,
} from '@angular/core';
import {
  TestBed,
  waitForAsync,
} from '@angular/core/testing';
import { By } from '@angular/platform-browser';
import { NoopAnimationsModule } from '@angular/platform-browser/animations';
import { of as observableOf } from 'rxjs';

import { DSONameService } from '../../../../core/breadcrumbs/dso-name.service';
import { buildPaginatedList } from '../../../../core/data/paginated-list.model';
import { Item } from '../../../../core/shared/item.model';
import { PageInfo } from '../../../../core/shared/page-info.model';
import { DSONameServiceMock } from '../../../../shared/mocks/dso-name.service.mock';
<<<<<<< HEAD
import { BitstreamDataService } from '../../../../core/data/bitstream-data.service';
import { TranslateModule } from '@ngx-translate/core';
import { ActivatedRoute } from '@angular/router';
import { ActivatedRouteStub } from '../../../../shared/testing/active-router.stub';
import { ThemeService } from '../../../../shared/theme-support/theme.service';
import { getMockThemeService } from '../../../../shared/mocks/theme-service.mock';
import { AuthService } from '../../../../core/auth/auth.service';
import { AuthServiceMock } from '../../../../shared/mocks/auth.service.mock';
import { AuthorizationDataService } from '../../../../core/data/feature-authorization/authorization-data.service';
=======
import { createSuccessfulRemoteDataObject$ } from '../../../../shared/remote-data.utils';
import { TruncatableService } from '../../../../shared/truncatable/truncatable.service';
import { TruncatePipe } from '../../../../shared/utils/truncate.pipe';
import { JournalVolumeGridElementComponent } from './journal-volume-grid-element.component';
>>>>>>> a8f31948

const mockItem = Object.assign(new Item(), {
  bundles: createSuccessfulRemoteDataObject$(buildPaginatedList(new PageInfo(), [])),
  metadata: {
    'dc.title': [
      {
        language: 'en_US',
        value: 'This is just another title',
      },
    ],
    'creativework.datePublished': [
      {
        language: null,
        value: '2015-06-26',
      },
    ],
    'dc.description': [
      {
        language: 'en_US',
        value: 'A description for the journal volume',
      },
    ],
  },
});

describe('JournalVolumeGridElementComponent', () => {
  let comp;
  let fixture;

  const truncatableServiceStub: any = {
    isCollapsed: (id: number) => observableOf(true),
    expand: (id: number) => null,
    collapse: (id: number) => null
  };

  beforeEach(waitForAsync(() => {
    TestBed.configureTestingModule({
    imports: [NoopAnimationsModule, TruncatePipe, TranslateModule.forRoot(), JournalVolumeGridElementComponent],
    providers: [
        { provide: DSONameService, useValue: new DSONameServiceMock() },
        { provide: TruncatableService, useValue: truncatableServiceStub },
<<<<<<< HEAD
        { provide: BitstreamDataService, useValue: {} },
        { provide: ActivatedRoute, useValue: new ActivatedRouteStub() },
        { provide: ThemeService, useValue: getMockThemeService() },
        { provide: AuthService, useValue: new AuthServiceMock() },
        { provide: AuthorizationDataService, useValue: {} }
    ],
    schemas: [NO_ERRORS_SCHEMA]
}).overrideComponent(JournalVolumeGridElementComponent, {
      set: { changeDetection: ChangeDetectionStrategy.Default }
=======
      ],
      schemas: [NO_ERRORS_SCHEMA],
    }).overrideComponent(JournalVolumeGridElementComponent, {
      set: { changeDetection: ChangeDetectionStrategy.Default },
>>>>>>> a8f31948
    }).compileComponents();
  }));

  beforeEach(waitForAsync(() => {
    fixture = TestBed.createComponent(JournalVolumeGridElementComponent);
    comp = fixture.componentInstance;
  }));

  describe(`when the journal volume is rendered`, () => {
    beforeEach(() => {
      comp.object = mockItem;
      fixture.detectChanges();
    });

    it(`should contain a JournalVolumeSearchResultGridElementComponent`, () => {
      const journalVolumeGridElement = fixture.debugElement.query(By.css(`ds-journal-volume-search-result-grid-element`));
      expect(journalVolumeGridElement).not.toBeNull();
    });
  });
});<|MERGE_RESOLUTION|>--- conflicted
+++ resolved
@@ -1,11 +1,5 @@
-import {
-  ChangeDetectionStrategy,
-  NO_ERRORS_SCHEMA,
-} from '@angular/core';
-import {
-  TestBed,
-  waitForAsync,
-} from '@angular/core/testing';
+import { ChangeDetectionStrategy, NO_ERRORS_SCHEMA, } from '@angular/core';
+import { TestBed, waitForAsync, } from '@angular/core/testing';
 import { By } from '@angular/platform-browser';
 import { NoopAnimationsModule } from '@angular/platform-browser/animations';
 import { of as observableOf } from 'rxjs';
@@ -15,7 +9,6 @@
 import { Item } from '../../../../core/shared/item.model';
 import { PageInfo } from '../../../../core/shared/page-info.model';
 import { DSONameServiceMock } from '../../../../shared/mocks/dso-name.service.mock';
-<<<<<<< HEAD
 import { BitstreamDataService } from '../../../../core/data/bitstream-data.service';
 import { TranslateModule } from '@ngx-translate/core';
 import { ActivatedRoute } from '@angular/router';
@@ -25,12 +18,10 @@
 import { AuthService } from '../../../../core/auth/auth.service';
 import { AuthServiceMock } from '../../../../shared/mocks/auth.service.mock';
 import { AuthorizationDataService } from '../../../../core/data/feature-authorization/authorization-data.service';
-=======
 import { createSuccessfulRemoteDataObject$ } from '../../../../shared/remote-data.utils';
 import { TruncatableService } from '../../../../shared/truncatable/truncatable.service';
 import { TruncatePipe } from '../../../../shared/utils/truncate.pipe';
 import { JournalVolumeGridElementComponent } from './journal-volume-grid-element.component';
->>>>>>> a8f31948
 
 const mockItem = Object.assign(new Item(), {
   bundles: createSuccessfulRemoteDataObject$(buildPaginatedList(new PageInfo(), [])),
@@ -72,22 +63,15 @@
     providers: [
         { provide: DSONameService, useValue: new DSONameServiceMock() },
         { provide: TruncatableService, useValue: truncatableServiceStub },
-<<<<<<< HEAD
         { provide: BitstreamDataService, useValue: {} },
         { provide: ActivatedRoute, useValue: new ActivatedRouteStub() },
         { provide: ThemeService, useValue: getMockThemeService() },
         { provide: AuthService, useValue: new AuthServiceMock() },
         { provide: AuthorizationDataService, useValue: {} }
     ],
-    schemas: [NO_ERRORS_SCHEMA]
+      schemas: [NO_ERRORS_SCHEMA],
 }).overrideComponent(JournalVolumeGridElementComponent, {
-      set: { changeDetection: ChangeDetectionStrategy.Default }
-=======
-      ],
-      schemas: [NO_ERRORS_SCHEMA],
-    }).overrideComponent(JournalVolumeGridElementComponent, {
       set: { changeDetection: ChangeDetectionStrategy.Default },
->>>>>>> a8f31948
     }).compileComponents();
   }));
 
