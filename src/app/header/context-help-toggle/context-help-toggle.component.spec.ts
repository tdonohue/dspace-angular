--- conflicted
+++ resolved
@@ -24,15 +24,9 @@
     await TestBed.configureTestingModule({
     providers: [
         { provide: ContextHelpService, useValue: contextHelpService },
-<<<<<<< HEAD
     ],
-    imports: [TranslateModule.forRoot(), ContextHelpToggleComponent]
+    imports: [TranslateModule.forRoot(), ContextHelpToggleComponent],
 })
-=======
-      ],
-      imports: [ TranslateModule.forRoot() ],
-    })
->>>>>>> a8f31948
       .compileComponents();
   });
 
