--- conflicted
+++ resolved
@@ -1,16 +1,9 @@
-import {
-  Component,
-  OnInit,
-} from '@angular/core';
+import { Component, OnInit } from '@angular/core';
 import { Observable } from 'rxjs';
 
-import { HostWindowService } from '../shared/host-window.service';
+import { HostWindowService, WidthCategory } from '../shared/host-window.service';
 import { MenuService } from '../shared/menu/menu.service';
 import { MenuID } from '../shared/menu/menu-id.model';
-<<<<<<< HEAD
-=======
-import { HostWindowService, WidthCategory } from '../shared/host-window.service';
->>>>>>> 230055ce
 
 /**
  * Represents the header with the logo and simple navigation
