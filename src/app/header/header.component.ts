--- conflicted
+++ resolved
@@ -1,16 +1,9 @@
-import {
-  Component,
-  OnInit,
-} from '@angular/core';
+import { Component, OnInit, } from '@angular/core';
 import { Observable } from 'rxjs';
 
-import {
-  HostWindowService,
-  WidthCategory,
-} from '../shared/host-window.service';
+import { HostWindowService, WidthCategory, } from '../shared/host-window.service';
 import { MenuService } from '../shared/menu/menu.service';
 import { MenuID } from '../shared/menu/menu-id.model';
-<<<<<<< HEAD
 import { TranslateModule } from '@ngx-translate/core';
 import { ImpersonateNavbarComponent } from '../shared/impersonate-navbar/impersonate-navbar.component';
 import { ThemedAuthNavMenuComponent } from '../shared/auth-nav-menu/themed-auth-nav-menu.component';
@@ -21,9 +14,6 @@
 import { RouterLink } from '@angular/router';
 import { ThemedLangSwitchComponent } from '../shared/lang-switch/themed-lang-switch.component';
 import { AsyncPipe, NgIf } from '@angular/common';
-import { HostWindowService, WidthCategory } from '../shared/host-window.service';
-=======
->>>>>>> a8f31948
 
 /**
  * Represents the header with the logo and simple navigation
