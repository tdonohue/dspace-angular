--- conflicted
+++ resolved
@@ -4,17 +4,18 @@
 } from '@angular/core/testing';
 import { of } from 'rxjs';
 
+import { AppConfig } from '../../config/app-config.interface';
 import { AuthService } from '../core/auth/auth.service';
 import { EPersonDataService } from '../core/eperson/eperson-data.service';
 import { EPerson } from '../core/eperson/models/eperson.model';
 import { CookieService } from '../core/services/cookie.service';
+import { KlaroServiceStub } from '../shared/cookies/klaro.service.stub';
 import { CookieServiceMock } from '../shared/mocks/cookie.service.mock';
 import {
   createFailedRemoteDataObject$,
   createSuccessfulRemoteDataObject$,
 } from '../shared/remote-data.utils';
 import { AuthServiceStub } from '../shared/testing/auth-service.stub';
-<<<<<<< HEAD
 import {
   ACCESSIBILITY_COOKIE,
   ACCESSIBILITY_SETTINGS_METADATA_KEY,
@@ -23,14 +24,6 @@
   AccessibilitySettingsService,
   FullAccessibilitySettings,
 } from './accessibility-settings.service';
-=======
-import { of } from 'rxjs';
-import { EPerson } from '../core/eperson/models/eperson.model';
-import { fakeAsync, flush } from '@angular/core/testing';
-import { createSuccessfulRemoteDataObject$, createFailedRemoteDataObject$ } from '../shared/remote-data.utils';
-import { KlaroServiceStub } from '../shared/cookies/klaro.service.stub';
-import { AppConfig } from '../../config/app-config.interface';
->>>>>>> dcd32c48
 
 
 describe('accessibilitySettingsService', () => {
@@ -45,7 +38,7 @@
     cookieService = new CookieServiceMock();
     authService = new AuthServiceStub();
     klaroService = new KlaroServiceStub();
-    appConfig = { accessibility: { cookieExpirationDuration: 10 }} as AppConfig;
+    appConfig = { accessibility: { cookieExpirationDuration: 10 } } as AppConfig;
 
     klaroService.getSavedPreferences.and.returnValue(of({ accessibility: true }));
 
@@ -346,13 +339,8 @@
 
       service.setSettingsInMetadata(ePerson, { ['liveRegionTimeOut']: '500' })
         .subscribe(value => {
-<<<<<<< HEAD
-          expect(value).toBeTrue();
+          expect(value).toEqual('metadata');
         });
-=======
-        expect(value).toEqual('metadata');
-      });
->>>>>>> dcd32c48
 
       flush();
     }));
@@ -362,13 +350,8 @@
 
       service.setSettingsInMetadata(ePerson, { ['liveRegionTimeOut']: '500' })
         .subscribe(value => {
-<<<<<<< HEAD
-          expect(value).toBeFalse();
+          expect(value).toEqual('failed');
         });
-=======
-        expect(value).toEqual('failed');
-      });
->>>>>>> dcd32c48
 
       flush();
     }));
