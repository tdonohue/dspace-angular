--- conflicted
+++ resolved
@@ -1,7 +1,7 @@
-<<<<<<< HEAD
 import {
   Inject,
   Injectable,
+  Optional,
 } from '@angular/core';
 import cloneDeep from 'lodash/cloneDeep';
 import {
@@ -20,13 +20,6 @@
   AppConfig,
 } from '../../config/app-config.interface';
 import { environment } from '../../environments/environment';
-=======
-import { Inject, Injectable, Optional } from '@angular/core';
-import { Observable, of, switchMap, combineLatest } from 'rxjs';
-import { map, take } from 'rxjs/operators';
-import { CookieService } from '../core/services/cookie.service';
-import { hasValue, isNotEmpty, hasNoValue } from '../shared/empty.util';
->>>>>>> 122d31b1
 import { AuthService } from '../core/auth/auth.service';
 import { EPersonDataService } from '../core/eperson/eperson-data.service';
 import { EPerson } from '../core/eperson/models/eperson.model';
