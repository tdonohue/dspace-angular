--- conflicted
+++ resolved
@@ -1,7 +1,7 @@
-<<<<<<< HEAD
 import {
   Inject,
   Injectable,
+  Optional,
 } from '@angular/core';
 import cloneDeep from 'lodash/cloneDeep';
 import {
@@ -20,13 +20,6 @@
   AppConfig,
 } from '../../config/app-config.interface';
 import { environment } from '../../environments/environment';
-=======
-import { Inject, Injectable, Optional } from '@angular/core';
-import { Observable, of, switchMap, combineLatest } from 'rxjs';
-import { map, take } from 'rxjs/operators';
-import { CookieService } from '../core/services/cookie.service';
-import { hasValue, isNotEmpty, hasNoValue } from '../shared/empty.util';
->>>>>>> 122d31b1
 import { AuthService } from '../core/auth/auth.service';
 import { EPersonDataService } from '../core/eperson/eperson-data.service';
 import { EPerson } from '../core/eperson/models/eperson.model';
@@ -96,11 +89,7 @@
     protected cookieService: CookieService,
     protected authService: AuthService,
     protected ePersonService: EPersonDataService,
-<<<<<<< HEAD
-    protected orejimeService: OrejimeService,
-=======
-    @Optional() protected klaroService: KlaroService,
->>>>>>> 122d31b1
+    @Optional() protected orejimeService: OrejimeService,
     @Inject(APP_CONFIG) protected appConfig: AppConfig,
   ) {
   }
@@ -254,15 +243,11 @@
    * Emits 'failed' when setting in a cookie failed due to the cookie not being accepted, 'cookie' when it succeeded.
    */
   setSettingsInCookie(settings: AccessibilitySettings): Observable<'cookie' | 'failed'> {
-<<<<<<< HEAD
+    if (hasNoValue(this.orejimeService)) {
+      return of('failed');
+    }
+
     return this.orejimeService.getSavedPreferences().pipe(
-=======
-    if (hasNoValue(this.klaroService)) {
-      return of('failed');
-    }
-
-    return this.klaroService.getSavedPreferences().pipe(
->>>>>>> 122d31b1
       map(preferences => preferences.accessibility),
       map((accessibilityCookieAccepted: boolean) => {
         if (accessibilityCookieAccepted) {
