--- conflicted
+++ resolved
@@ -1,7 +1,10 @@
-<<<<<<< HEAD
-import { Injectable } from '@angular/core';
+import {
+  Inject,
+  Injectable,
+} from '@angular/core';
 import cloneDeep from 'lodash/cloneDeep';
 import {
+  combineLatest,
   Observable,
   of,
   switchMap,
@@ -11,26 +14,23 @@
   take,
 } from 'rxjs/operators';
 
+import {
+  APP_CONFIG,
+  AppConfig,
+} from '../../config/app-config.interface';
 import { environment } from '../../environments/environment';
-=======
-import { Inject, Injectable } from '@angular/core';
-import { Observable, of, switchMap, combineLatest } from 'rxjs';
-import { map, take } from 'rxjs/operators';
-import { CookieService } from '../core/services/cookie.service';
-import { hasValue, isNotEmpty, hasNoValue } from '../shared/empty.util';
->>>>>>> dcd32c48
 import { AuthService } from '../core/auth/auth.service';
 import { EPersonDataService } from '../core/eperson/eperson-data.service';
 import { EPerson } from '../core/eperson/models/eperson.model';
 import { CookieService } from '../core/services/cookie.service';
 import { getFirstCompletedRemoteData } from '../core/shared/operators';
-import {
+import { OrejimeService } from '../shared/cookies/orejime.service';
+import {
+  hasNoValue,
   hasValue,
   isNotEmpty,
 } from '../shared/empty.util';
 import { createSuccessfulRemoteDataObject$ } from '../shared/remote-data.utils';
-import { KlaroService } from '../shared/cookies/klaro.service';
-import { AppConfig, APP_CONFIG } from '../../config/app-config.interface';
 
 /**
  * Name of the cookie used to store the settings locally
@@ -88,7 +88,7 @@
     protected cookieService: CookieService,
     protected authService: AuthService,
     protected ePersonService: EPersonDataService,
-    protected klaroService: KlaroService,
+    protected orejimeService: OrejimeService,
     @Inject(APP_CONFIG) protected appConfig: AppConfig,
   ) {
   }
@@ -171,21 +171,10 @@
   setSettings(settings: AccessibilitySettings): Observable<'metadata' | 'cookie' | 'failed'> {
     return this.setSettingsInAuthenticatedUserMetadata(settings).pipe(
       take(1),
-<<<<<<< HEAD
-      map((succeeded) => {
-        if (!succeeded) {
-          this.setSettingsInCookie(settings);
-          return 'cookie';
-        } else {
-          return 'metadata';
-        }
-      }),
-=======
       map(saveLocation => saveLocation === 'metadata'),
       switchMap((savedInMetadata) =>
-        savedInMetadata ? ofMetadata() : this.setSettingsInCookie(settings)
+        savedInMetadata ? ofMetadata() : this.setSettingsInCookie(settings),
       ),
->>>>>>> dcd32c48
     );
   }
 
@@ -253,7 +242,7 @@
    * Emits 'failed' when setting in a cookie failed due to the cookie not being accepted, 'cookie' when it succeeded.
    */
   setSettingsInCookie(settings: AccessibilitySettings): Observable<'cookie' | 'failed'> {
-    return this.klaroService.getSavedPreferences().pipe(
+    return this.orejimeService.getSavedPreferences().pipe(
       map(preferences => preferences.accessibility),
       map((accessibilityCookieAccepted: boolean) => {
         if (accessibilityCookieAccepted) {
