--- conflicted
+++ resolved
@@ -1,5 +1,4 @@
 import { Injectable } from '@angular/core';
-<<<<<<< HEAD
 import cloneDeep from 'lodash/cloneDeep';
 import {
   Observable,
@@ -12,28 +11,16 @@
 } from 'rxjs/operators';
 
 import { environment } from '../../environments/environment';
-=======
-import { Observable, of, switchMap } from 'rxjs';
-import { map, take } from 'rxjs/operators';
-import { CookieService } from '../core/services/cookie.service';
-import { hasValue, isNotEmpty } from '../shared/empty.util';
->>>>>>> c71c6667
 import { AuthService } from '../core/auth/auth.service';
 import { EPersonDataService } from '../core/eperson/eperson-data.service';
 import { EPerson } from '../core/eperson/models/eperson.model';
 import { CookieService } from '../core/services/cookie.service';
 import { getFirstCompletedRemoteData } from '../core/shared/operators';
-<<<<<<< HEAD
 import {
   hasValue,
   isNotEmpty,
-  isNotEmptyOperator,
 } from '../shared/empty.util';
-=======
-import cloneDeep from 'lodash/cloneDeep';
-import { environment } from '../../environments/environment';
 import { createSuccessfulRemoteDataObject$ } from '../shared/remote-data.utils';
->>>>>>> c71c6667
 
 /**
  * Name of the cookie used to store the settings locally
