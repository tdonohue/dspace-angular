import {
  ComponentFixture,
  discardPeriodicTasks,
  fakeAsync,
  TestBed,
  tick,
  waitForAsync,
} from '@angular/core/testing';
import { By } from '@angular/platform-browser';
import { TranslateModule } from '@ngx-translate/core';
import { utcToZonedTime } from 'date-fns-tz';
import { getTestScheduler } from 'jasmine-marbles';
import { TestScheduler } from 'rxjs/testing';

import { SystemWideAlertDataService } from '../../core/data/system-wide-alert-data.service';
import { NotificationsService } from '../../shared/notifications/notifications.service';
import { createSuccessfulRemoteDataObject$ } from '../../shared/remote-data.utils';
import { NotificationsServiceStub } from '../../shared/testing/notifications-service.stub';
import { createPaginatedList } from '../../shared/testing/utils.test';
import { SystemWideAlert } from '../system-wide-alert.model';
import { SystemWideAlertBannerComponent } from './system-wide-alert-banner.component';


describe('SystemWideAlertBannerComponent', () => {
  let comp: SystemWideAlertBannerComponent;
  let fixture: ComponentFixture<SystemWideAlertBannerComponent>;
  let systemWideAlertDataService: SystemWideAlertDataService;

  let systemWideAlert: SystemWideAlert;
  let scheduler: TestScheduler;

  beforeEach(waitForAsync(() => {
    scheduler = getTestScheduler();

    const countDownDate = new Date();
    countDownDate.setDate(countDownDate.getDate() + 1);
    countDownDate.setHours(countDownDate.getHours() + 1);
    countDownDate.setMinutes(countDownDate.getMinutes() + 1);

    systemWideAlert = Object.assign(new SystemWideAlert(), {
      alertId: 1,
      message: 'Test alert message',
      active: true,
      countdownTo: utcToZonedTime(countDownDate, 'UTC').toISOString(),
    });

    systemWideAlertDataService = jasmine.createSpyObj('systemWideAlertDataService', {
      searchBy: createSuccessfulRemoteDataObject$(createPaginatedList([systemWideAlert])),
    });

    TestBed.configureTestingModule({
<<<<<<< HEAD
    imports: [TranslateModule.forRoot(), SystemWideAlertBannerComponent],
    providers: [
        { provide: SystemWideAlertDataService, useValue: systemWideAlertDataService },
        { provide: NotificationsService, useValue: new NotificationsServiceStub() },
    ]
}).compileComponents();
=======
      imports: [TranslateModule.forRoot()],
      declarations: [SystemWideAlertBannerComponent],
      providers: [
        { provide: SystemWideAlertDataService, useValue: systemWideAlertDataService },
        { provide: NotificationsService, useValue: new NotificationsServiceStub() },
      ],
    }).compileComponents();
>>>>>>> a8f31948
  }));

  beforeEach(() => {
    fixture = TestBed.createComponent(SystemWideAlertBannerComponent);
    comp = fixture.componentInstance;
    fixture.detectChanges();
  });

  describe('init', () => {
    it('should init the comp', () => {
      expect(comp).toBeTruthy();
    });
    it('should set the time countdown parts in their respective behaviour subjects', fakeAsync(() => {
      spyOn(comp.countDownDays, 'next');
      spyOn(comp.countDownHours, 'next');
      spyOn(comp.countDownMinutes, 'next');
      comp.ngOnInit();
      tick(2000);
      expect(comp.countDownDays.next).toHaveBeenCalled();
      expect(comp.countDownHours.next).toHaveBeenCalled();
      expect(comp.countDownMinutes.next).toHaveBeenCalled();
      discardPeriodicTasks();

    }));
  });

  describe('banner', () => {
    it('should display the alert message and the timer', () => {
      comp.countDownDays.next(1);
      comp.countDownHours.next(1);
      comp.countDownMinutes.next(1);
      fixture.detectChanges();

      const banner = fixture.debugElement.queryAll(By.css('span'));
      expect(banner.length).toEqual(6);

      expect(banner[0].nativeElement.innerHTML).toContain('system-wide-alert-banner.countdown.prefix');
      expect(banner[0].nativeElement.innerHTML).toContain('system-wide-alert-banner.countdown.days');
      expect(banner[0].nativeElement.innerHTML).toContain('system-wide-alert-banner.countdown.hours');
      expect(banner[0].nativeElement.innerHTML).toContain('system-wide-alert-banner.countdown.minutes');

      expect(banner[5].nativeElement.innerHTML).toContain(systemWideAlert.message);
    });

    it('should display the alert message but no timer when no timer is present', () => {
      comp.countDownDays.next(0);
      comp.countDownHours.next(0);
      comp.countDownMinutes.next(0);
      fixture.detectChanges();

      const banner = fixture.debugElement.queryAll(By.css('span'));
      expect(banner.length).toEqual(2);
      expect(banner[1].nativeElement.innerHTML).toContain(systemWideAlert.message);
    });

    it('should not display an alert when none is present', () => {
      comp.systemWideAlert$.next(null);
      fixture.detectChanges();

      const banner = fixture.debugElement.queryAll(By.css('span'));
      expect(banner.length).toEqual(0);
    });
  });
});<|MERGE_RESOLUTION|>--- conflicted
+++ resolved
@@ -49,22 +49,12 @@
     });
 
     TestBed.configureTestingModule({
-<<<<<<< HEAD
     imports: [TranslateModule.forRoot(), SystemWideAlertBannerComponent],
     providers: [
         { provide: SystemWideAlertDataService, useValue: systemWideAlertDataService },
         { provide: NotificationsService, useValue: new NotificationsServiceStub() },
-    ]
+      ],
 }).compileComponents();
-=======
-      imports: [TranslateModule.forRoot()],
-      declarations: [SystemWideAlertBannerComponent],
-      providers: [
-        { provide: SystemWideAlertDataService, useValue: systemWideAlertDataService },
-        { provide: NotificationsService, useValue: new NotificationsServiceStub() },
-      ],
-    }).compileComponents();
->>>>>>> a8f31948
   }));
 
   beforeEach(() => {
