--- conflicted
+++ resolved
@@ -1,55 +1,26 @@
-import { isPlatformBrowser } from '@angular/common';
-import {
-  Component,
-  Inject,
-  OnDestroy,
-  OnInit,
-  PLATFORM_ID,
-} from '@angular/core';
+import { AsyncPipe, isPlatformBrowser, NgIf } from '@angular/common';
+import { Component, Inject, OnDestroy, OnInit, PLATFORM_ID, } from '@angular/core';
 import { zonedTimeToUtc } from 'date-fns-tz';
-<<<<<<< HEAD
-import { isPlatformBrowser, NgIf, AsyncPipe } from '@angular/common';
-import { NotificationsService } from '../../shared/notifications/notifications.service';
-import { TranslateModule } from '@ngx-translate/core';
-=======
-import {
-  BehaviorSubject,
-  EMPTY,
-  interval,
-  Subscription,
-} from 'rxjs';
-import {
-  filter,
-  map,
-  switchMap,
-} from 'rxjs/operators';
+import { BehaviorSubject, EMPTY, interval, Subscription, } from 'rxjs';
+import { filter, map, switchMap, } from 'rxjs/operators';
 
 import { PaginatedList } from '../../core/data/paginated-list.model';
 import { SystemWideAlertDataService } from '../../core/data/system-wide-alert-data.service';
 import { getAllSucceededRemoteDataPayload } from '../../core/shared/operators';
-import {
-  hasValue,
-  isNotEmpty,
-} from '../../shared/empty.util';
+import { hasValue, isNotEmpty, } from '../../shared/empty.util';
 import { NotificationsService } from '../../shared/notifications/notifications.service';
 import { SystemWideAlert } from '../system-wide-alert.model';
->>>>>>> a8f31948
+import { TranslateModule } from '@ngx-translate/core';
 
 /**
  * Component responsible for rendering a banner and the countdown for an active system-wide alert
  */
 @Component({
-<<<<<<< HEAD
     selector: 'ds-system-wide-alert-banner',
     styleUrls: ['./system-wide-alert-banner.component.scss'],
     templateUrl: './system-wide-alert-banner.component.html',
     standalone: true,
     imports: [NgIf, AsyncPipe, TranslateModule]
-=======
-  selector: 'ds-system-wide-alert-banner',
-  styleUrls: ['./system-wide-alert-banner.component.scss'],
-  templateUrl: './system-wide-alert-banner.component.html',
->>>>>>> a8f31948
 })
 export class SystemWideAlertBannerComponent implements OnInit, OnDestroy {
 
