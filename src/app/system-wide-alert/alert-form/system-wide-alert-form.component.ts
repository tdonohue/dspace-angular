--- conflicted
+++ resolved
@@ -1,77 +1,40 @@
-<<<<<<< HEAD
-import { Component, OnInit } from '@angular/core';
-import { SystemWideAlertDataService } from '../../core/data/system-wide-alert-data.service';
-import { getFirstCompletedRemoteData } from '../../core/shared/operators';
-import { filter, map } from 'rxjs/operators';
-import { PaginatedList } from '../../core/data/paginated-list.model';
-import { SystemWideAlert } from '../system-wide-alert.model';
-import { hasValue, isNotEmpty } from '../../shared/empty.util';
-import { BehaviorSubject, Observable } from 'rxjs';
-import { UntypedFormBuilder, UntypedFormControl, UntypedFormGroup, Validators, FormsModule, ReactiveFormsModule } from '@angular/forms';
-import { NgbDateStruct, NgbDatepickerModule, NgbTimepickerModule } from '@ng-bootstrap/ng-bootstrap';
-import { utcToZonedTime, zonedTimeToUtc } from 'date-fns-tz';
-=======
+import { Component, OnInit, } from '@angular/core';
 import {
-  Component,
-  OnInit,
-} from '@angular/core';
-import {
+  FormsModule,
+  ReactiveFormsModule,
   UntypedFormBuilder,
   UntypedFormControl,
   UntypedFormGroup,
   Validators,
 } from '@angular/forms';
 import { Router } from '@angular/router';
-import { NgbDateStruct } from '@ng-bootstrap/ng-bootstrap';
-import { TranslateService } from '@ngx-translate/core';
-import {
-  utcToZonedTime,
-  zonedTimeToUtc,
-} from 'date-fns-tz';
-import {
-  BehaviorSubject,
-  Observable,
-} from 'rxjs';
-import {
-  filter,
-  map,
-} from 'rxjs/operators';
+import { NgbDatepickerModule, NgbDateStruct, NgbTimepickerModule } from '@ng-bootstrap/ng-bootstrap';
+import { TranslateModule, TranslateService } from '@ngx-translate/core';
+import { utcToZonedTime, zonedTimeToUtc, } from 'date-fns-tz';
+import { BehaviorSubject, Observable, } from 'rxjs';
+import { filter, map, } from 'rxjs/operators';
 
 import { PaginatedList } from '../../core/data/paginated-list.model';
->>>>>>> a8f31948
 import { RemoteData } from '../../core/data/remote-data';
 import { RequestService } from '../../core/data/request.service';
-<<<<<<< HEAD
-import { TranslateService, TranslateModule } from '@ngx-translate/core';
-import { NgIf, AsyncPipe } from '@angular/common';
-import { UiSwitchModule } from 'ngx-ui-switch';
-=======
 import { SystemWideAlertDataService } from '../../core/data/system-wide-alert-data.service';
 import { getFirstCompletedRemoteData } from '../../core/shared/operators';
-import {
-  hasValue,
-  isNotEmpty,
-} from '../../shared/empty.util';
+import { hasValue, isNotEmpty, } from '../../shared/empty.util';
 import { NotificationsService } from '../../shared/notifications/notifications.service';
 import { SystemWideAlert } from '../system-wide-alert.model';
->>>>>>> a8f31948
+import { AsyncPipe, NgIf } from '@angular/common';
+import { UiSwitchModule } from 'ngx-ui-switch';
 
 
 /**
  * Component responsible for rendering the form to update a system-wide alert
  */
 @Component({
-<<<<<<< HEAD
     selector: 'ds-system-wide-alert-form',
     styleUrls: ['./system-wide-alert-form.component.scss'],
     templateUrl: './system-wide-alert-form.component.html',
     standalone: true,
     imports: [FormsModule, ReactiveFormsModule, UiSwitchModule, NgIf, NgbDatepickerModule, NgbTimepickerModule, AsyncPipe, TranslateModule]
-=======
-  selector: 'ds-system-wide-alert-form',
-  styleUrls: ['./system-wide-alert-form.component.scss'],
-  templateUrl: './system-wide-alert-form.component.html',
->>>>>>> a8f31948
 })
 export class SystemWideAlertFormComponent implements OnInit {
 
