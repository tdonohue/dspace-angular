import {
  Component,
  OnDestroy,
  OnInit,
} from '@angular/core';
import { ActivatedRoute } from '@angular/router';
import { Store } from '@ngrx/store';
import {
  combineLatest as observableCombineLatest,
  Subscription,
} from 'rxjs';
import {
  filter,
  take,
} from 'rxjs/operators';

import { AppState } from '../app.reducer';
import {
  AddAuthenticationMessageAction,
  AuthenticatedAction,
  AuthenticationSuccessAction,
  ResetAuthenticationMessagesAction,
} from '../core/auth/auth.actions';
import { AuthTokenInfo } from '../core/auth/models/auth-token-info.model';
import { isAuthenticated } from '../core/auth/selectors';
<<<<<<< HEAD
import { TranslateModule } from '@ngx-translate/core';
import { LogInComponent } from '../shared/log-in/log-in.component';
import { ThemedLogInComponent } from '../shared/log-in/themed-log-in.component';
=======
import {
  hasValue,
  isNotEmpty,
} from '../shared/empty.util';
>>>>>>> a8f31948

/**
 * This component represents the login page
 */
@Component({
<<<<<<< HEAD
    selector: 'ds-login-page',
    styleUrls: ['./login-page.component.scss'],
    templateUrl: './login-page.component.html',
    standalone: true,
    imports: [LogInComponent, ThemedLogInComponent, TranslateModule]
=======
  selector: 'ds-login-page',
  styleUrls: ['./login-page.component.scss'],
  templateUrl: './login-page.component.html',
>>>>>>> a8f31948
})
export class LoginPageComponent implements OnDestroy, OnInit {

  /**
   * Subscription to unsubscribe onDestroy
   * @type {Subscription}
   */
  sub: Subscription;

  /**
   * Initialize instance variables
   *
   * @param {ActivatedRoute} route
   * @param {Store<AppState>} store
   */
  constructor(private route: ActivatedRoute,
              private store: Store<AppState>) {}

  /**
   * Initialize instance variables
   */
  ngOnInit() {
    const queryParamsObs = this.route.queryParams;
    const authenticated = this.store.select(isAuthenticated);
    this.sub = observableCombineLatest(queryParamsObs, authenticated).pipe(
      filter(([params, auth]) => isNotEmpty(params.token) || isNotEmpty(params.expired)),
      take(1),
    ).subscribe(([params, auth]) => {
      const token = params.token;
      let authToken: AuthTokenInfo;
      if (!auth) {
        if (isNotEmpty(token)) {
          authToken = new AuthTokenInfo(token);
          this.store.dispatch(new AuthenticatedAction(authToken));
        } else if (isNotEmpty(params.expired)) {
          this.store.dispatch(new AddAuthenticationMessageAction('auth.messages.expired'));
        }
      } else {
        if (isNotEmpty(token)) {
          authToken = new AuthTokenInfo(token);
          this.store.dispatch(new AuthenticationSuccessAction(authToken));
        }
      }
    });
  }

  /**
   * Unsubscribe from subscription
   */
  ngOnDestroy() {
    if (hasValue(this.sub)) {
      this.sub.unsubscribe();
    }
    // Clear all authentication messages when leaving login page
    this.store.dispatch(new ResetAuthenticationMessagesAction());
  }
}<|MERGE_RESOLUTION|>--- conflicted
+++ resolved
@@ -1,18 +1,8 @@
-import {
-  Component,
-  OnDestroy,
-  OnInit,
-} from '@angular/core';
+import { Component, OnDestroy, OnInit, } from '@angular/core';
 import { ActivatedRoute } from '@angular/router';
 import { Store } from '@ngrx/store';
-import {
-  combineLatest as observableCombineLatest,
-  Subscription,
-} from 'rxjs';
-import {
-  filter,
-  take,
-} from 'rxjs/operators';
+import { combineLatest as observableCombineLatest, Subscription, } from 'rxjs';
+import { filter, take, } from 'rxjs/operators';
 
 import { AppState } from '../app.reducer';
 import {
@@ -23,32 +13,20 @@
 } from '../core/auth/auth.actions';
 import { AuthTokenInfo } from '../core/auth/models/auth-token-info.model';
 import { isAuthenticated } from '../core/auth/selectors';
-<<<<<<< HEAD
 import { TranslateModule } from '@ngx-translate/core';
 import { LogInComponent } from '../shared/log-in/log-in.component';
 import { ThemedLogInComponent } from '../shared/log-in/themed-log-in.component';
-=======
-import {
-  hasValue,
-  isNotEmpty,
-} from '../shared/empty.util';
->>>>>>> a8f31948
+import { hasValue, isNotEmpty, } from '../shared/empty.util';
 
 /**
  * This component represents the login page
  */
 @Component({
-<<<<<<< HEAD
     selector: 'ds-login-page',
     styleUrls: ['./login-page.component.scss'],
     templateUrl: './login-page.component.html',
     standalone: true,
     imports: [LogInComponent, ThemedLogInComponent, TranslateModule]
-=======
-  selector: 'ds-login-page',
-  styleUrls: ['./login-page.component.scss'],
-  templateUrl: './login-page.component.html',
->>>>>>> a8f31948
 })
 export class LoginPageComponent implements OnDestroy, OnInit {
 
