--- conflicted
+++ resolved
@@ -5,44 +5,18 @@
  *
  * http://www.dspace.org/license/
  */
-<<<<<<< HEAD
-import { select, Store } from '@ngrx/store';
-import { CheckAuthenticationTokenAction } from './core/auth/auth.actions';
-import { CorrelationIdService } from './correlation-id/correlation-id.service';
-import { APP_INITIALIZER, Inject, Provider, Type } from '@angular/core';
-import { makeStateKey, TransferState } from '@angular/platform-browser';
+import { APP_INITIALIZER, Inject, Provider, Type, } from '@angular/core';
+import { makeStateKey, TransferState, } from '@angular/platform-browser';
+import { select, Store, } from '@ngrx/store';
+import { TranslateService } from '@ngx-translate/core';
+import isEqual from 'lodash/isEqual';
+import { Observable } from 'rxjs';
+import { distinctUntilChanged, find, } from 'rxjs/operators';
 import {
   APP_CONFIG,
   APP_DATA_SERVICES_MAP,
   APP_DYNAMIC_FORM_CONTROL_FN,
-  AppConfig
-=======
-import {
-  APP_INITIALIZER,
-  Inject,
-  Provider,
-  Type,
-} from '@angular/core';
-import {
-  makeStateKey,
-  TransferState,
-} from '@angular/platform-browser';
-import {
-  select,
-  Store,
-} from '@ngrx/store';
-import { TranslateService } from '@ngx-translate/core';
-import isEqual from 'lodash/isEqual';
-import { Observable } from 'rxjs';
-import {
-  distinctUntilChanged,
-  find,
-} from 'rxjs/operators';
-
-import {
-  APP_CONFIG,
   AppConfig,
->>>>>>> a8f31948
 } from '../config/app-config.interface';
 import { environment } from '../environments/environment';
 import { AppState } from './app.reducer';
@@ -53,13 +27,10 @@
 import { MetadataService } from './core/metadata/metadata.service';
 import { CorrelationIdService } from './correlation-id/correlation-id.service';
 import { MenuService } from './shared/menu/menu.service';
-<<<<<<< HEAD
 import { LAZY_DATA_SERVICES } from './core/data-services-map';
 import { dsDynamicFormControlMapFn } from './shared/form/builder/ds-dynamic-form-ui/ds-dynamic-form-control-map-fn';
-=======
 import { ThemeService } from './shared/theme-support/theme.service';
 import { Angulartics2DSpace } from './statistics/angulartics/dspace-provider';
->>>>>>> a8f31948
 
 /**
  * Performs the initialization of the app.
