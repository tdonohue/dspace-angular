/**
 * The contents of this file are subject to the license and copyright
 * detailed in the LICENSE and NOTICE files at the root of the source
 * tree and available online at
 *
 * http://www.dspace.org/license/
 */
<<<<<<< HEAD
import { select, Store } from '@ngrx/store';
import { CheckAuthenticationTokenAction } from './core/auth/auth.actions';
import { CorrelationIdService } from './correlation-id/correlation-id.service';
import { APP_INITIALIZER, Inject, Provider, Type } from '@angular/core';
import { makeStateKey, TransferState } from '@angular/core';
=======
import {
  APP_INITIALIZER,
  Inject,
  Provider,
  Type,
} from '@angular/core';
import {
  makeStateKey,
  TransferState,
} from '@angular/platform-browser';
import { DYNAMIC_FORM_CONTROL_MAP_FN } from '@ng-dynamic-forms/core';
import {
  select,
  Store,
} from '@ngrx/store';
import { TranslateService } from '@ngx-translate/core';
import isEqual from 'lodash/isEqual';
import { Observable } from 'rxjs';
import {
  distinctUntilChanged,
  find,
} from 'rxjs/operators';

>>>>>>> 5fc2ed92
import {
  APP_CONFIG,
  APP_DATA_SERVICES_MAP,
  AppConfig,
} from '../config/app-config.interface';
import { environment } from '../environments/environment';
import { AppState } from './app.reducer';
import { BreadcrumbsService } from './breadcrumbs/breadcrumbs.service';
import { CheckAuthenticationTokenAction } from './core/auth/auth.actions';
import { isAuthenticationBlocking } from './core/auth/selectors';
import { LAZY_DATA_SERVICES } from './core/data-services-map';
import { LocaleService } from './core/locale/locale.service';
import { MetadataService } from './core/metadata/metadata.service';
import { CorrelationIdService } from './correlation-id/correlation-id.service';
import { dsDynamicFormControlMapFn } from './shared/form/builder/ds-dynamic-form-ui/ds-dynamic-form-control-map-fn';
import { MenuService } from './shared/menu/menu.service';
import { ThemeService } from './shared/theme-support/theme.service';
import { Angulartics2DSpace } from './statistics/angulartics/dspace-provider';

/**
 * Performs the initialization of the app.
 *
 * Should be extended to implement server- & browser-specific functionality.
 * Initialization steps shared between the server and brower implementations
 * can be included in this class.
 *
 * Note that the service cannot (indirectly) depend on injection tokens that are only available _after_ APP_INITIALIZER.
 * For example, NgbModal depends on ApplicationRef and can therefore not be used during initialization.
 */
export abstract class InitService {
  /**
   * The state transfer key to use for the NgRx store state
   * @protected
   */
  protected static NGRX_STATE = makeStateKey('NGRX_STATE');

  protected constructor(
    protected store: Store<AppState>,
    protected correlationIdService: CorrelationIdService,
    @Inject(APP_CONFIG) protected appConfig: AppConfig,
    protected translate: TranslateService,
    protected localeService: LocaleService,
    protected angulartics2DSpace: Angulartics2DSpace,
    protected metadata: MetadataService,
    protected breadcrumbsService: BreadcrumbsService,
    protected themeService: ThemeService,
    protected menuService: MenuService,

  ) {
  }

  /**
   * The initialization providers to use in `*AppModule`
   * - this concrete {@link InitService}
   * - {@link APP_CONFIG} with optional pre-initialization hook
   * - {@link APP_INITIALIZER}
   * <br>
   * Should only be called on concrete subclasses of InitService for the initialization hooks to work
   */
  public static providers(): Provider[] {
    if (!InitService.isPrototypeOf(this)) {
      throw new Error(
        'Initalization providers should only be generated from concrete subclasses of InitService',
      );
    }
    return [
      {
        provide: InitService,
        useClass: this as unknown as Type<InitService>,
      },
      {
        provide: APP_CONFIG,
        useFactory: (transferState: TransferState) => {
          this.resolveAppConfig(transferState);
          return environment;
        },
        deps: [ TransferState ],
      },
      {
        provide: APP_INITIALIZER,
        useFactory: (initService: InitService) => initService.init(),
        deps: [ InitService ],
        multi: true,
      },
      {
        provide: APP_DATA_SERVICES_MAP,
        useValue: LAZY_DATA_SERVICES,
      },
      {
        provide: DYNAMIC_FORM_CONTROL_MAP_FN,
        useValue: dsDynamicFormControlMapFn,
      },
    ];
  }

  /**
   * Optional pre-initialization method to ensure that {@link APP_CONFIG} is fully resolved before {@link init} is called.
   *
   * For example, Router depends on APP_BASE_HREF, which in turn depends on APP_CONFIG.
   * In production mode, APP_CONFIG is resolved from the TransferState when the app is initialized.
   * If we want to use Router within APP_INITIALIZER, we have to make sure APP_BASE_HREF is resolved beforehand.
   * In this case that means that we must transfer the configuration from the SSR state during pre-initialization.
   * @protected
   */
  protected static resolveAppConfig(
    transferState: TransferState,
  ): void {
    // overriden in subclasses if applicable
  }

  /**
   * Main initialization method.
   * @protected
   */
  protected abstract init(): () => Promise<boolean>;

  // Common initialization steps

  /**
   * Dispatch a {@link CheckAuthenticationTokenAction} to start off the chain of
   * actions used to determine whether a user is already logged in.
   * @protected
   */
  protected checkAuthenticationToken(): void {
    this.store.dispatch(new CheckAuthenticationTokenAction());
  }

  /**
   * Initialize the correlation ID (from cookie, NgRx store or random)
   * @protected
   */
  protected initCorrelationId(): void {
    this.correlationIdService.initCorrelationId();
  }

  /**
   * Make sure the {@link environment} matches {@link APP_CONFIG} and print
   * some information about it to the console
   * @protected
   */
  protected checkEnvironment(): void {
    if (!isEqual(environment, this.appConfig)) {
      throw new Error('environment does not match app config!');
    }

    if (environment.debug) {
      console.info(environment);
    }
  }

  /**
   * Initialize internationalization services
   * - Specify the active languages
   * - Set the current locale
   * @protected
   */
  protected initI18n(): void {
    // Load all the languages that are defined as active from the config file
    this.translate.addLangs(
      environment.languages
        .filter((LangConfig) => LangConfig.active === true)
        .map((a) => a.code),
    );

    // Load the default language from the config file
    // translate.setDefaultLang(environment.defaultLanguage);

    this.localeService.setCurrentLanguageCode();
  }

  /**
   * Initialize Angulartics
   * @protected
   */
  protected initAngulartics(): void {
    this.angulartics2DSpace.startTracking();
  }

  /**
   * Start route-listening subscriptions
   * - {@link MetadataService.listenForRouteChange}
   * - {@link BreadcrumbsService.listenForRouteChanges}
   * - {@link ThemeService.listenForRouteChanges}
   * @protected
   */
  protected initRouteListeners(): void {
    this.metadata.listenForRouteChange();
    this.breadcrumbsService.listenForRouteChanges();
    this.themeService.listenForRouteChanges();
    this.menuService.listenForRouteChanges();
  }

  /**
   * Emits once authentication is ready (no longer blocking)
   * @protected
   */
  protected authenticationReady$(): Observable<boolean> {
    return this.store.pipe(
      select(isAuthenticationBlocking),
      distinctUntilChanged(),
      find((b: boolean) => b === false),
    );
  }
}<|MERGE_RESOLUTION|>--- conflicted
+++ resolved
@@ -5,55 +5,28 @@
  *
  * http://www.dspace.org/license/
  */
-<<<<<<< HEAD
 import { select, Store } from '@ngrx/store';
 import { CheckAuthenticationTokenAction } from './core/auth/auth.actions';
 import { CorrelationIdService } from './correlation-id/correlation-id.service';
-import { APP_INITIALIZER, Inject, Provider, Type } from '@angular/core';
-import { makeStateKey, TransferState } from '@angular/core';
-=======
-import {
-  APP_INITIALIZER,
-  Inject,
-  Provider,
-  Type,
-} from '@angular/core';
-import {
-  makeStateKey,
-  TransferState,
-} from '@angular/platform-browser';
-import { DYNAMIC_FORM_CONTROL_MAP_FN } from '@ng-dynamic-forms/core';
-import {
-  select,
-  Store,
-} from '@ngrx/store';
-import { TranslateService } from '@ngx-translate/core';
-import isEqual from 'lodash/isEqual';
-import { Observable } from 'rxjs';
-import {
-  distinctUntilChanged,
-  find,
-} from 'rxjs/operators';
-
->>>>>>> 5fc2ed92
-import {
-  APP_CONFIG,
-  APP_DATA_SERVICES_MAP,
-  AppConfig,
-} from '../config/app-config.interface';
+import { APP_INITIALIZER, Inject, makeStateKey, Provider, TransferState, Type } from '@angular/core';
+import { APP_CONFIG, APP_DATA_SERVICES_MAP, AppConfig, } from '../config/app-config.interface';
 import { environment } from '../environments/environment';
 import { AppState } from './app.reducer';
 import { BreadcrumbsService } from './breadcrumbs/breadcrumbs.service';
-import { CheckAuthenticationTokenAction } from './core/auth/auth.actions';
 import { isAuthenticationBlocking } from './core/auth/selectors';
 import { LAZY_DATA_SERVICES } from './core/data-services-map';
 import { LocaleService } from './core/locale/locale.service';
 import { MetadataService } from './core/metadata/metadata.service';
-import { CorrelationIdService } from './correlation-id/correlation-id.service';
 import { dsDynamicFormControlMapFn } from './shared/form/builder/ds-dynamic-form-ui/ds-dynamic-form-control-map-fn';
 import { MenuService } from './shared/menu/menu.service';
 import { ThemeService } from './shared/theme-support/theme.service';
 import { Angulartics2DSpace } from './statistics/angulartics/dspace-provider';
+import { DYNAMIC_FORM_CONTROL_MAP_FN } from '@ng-dynamic-forms/core';
+import { TranslateService } from '@ngx-translate/core';
+import isEqual from 'lodash/isEqual';
+import { Observable } from 'rxjs';
+import { distinctUntilChanged, find, } from 'rxjs/operators';
+
 
 /**
  * Performs the initialization of the app.
