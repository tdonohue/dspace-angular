--- conflicted
+++ resolved
@@ -1,23 +1,12 @@
-<<<<<<< HEAD
 <div class="thumbnail" [class.limit-width]="limitWidth" *ngVar="(isLoading$ | async) as isLoading">
-  <ds-loading *ngIf="isLoading" class="thumbnail-content" [showMessage]="false">
+  <ds-themed-loading *ngIf="isLoading" class="thumbnail-content" [showMessage]="false">
     text-content
-  </ds-loading>
+  </ds-themed-loading>
   <ng-container *ngVar="(src$ | async) as src">
     <!-- don't use *ngIf="!isLoading" so the thumbnail can load in while the animation is playing -->
     <img *ngIf="src !== null" class="thumbnail-content img-fluid" [ngClass]="{'d-none': isLoading}"
          [src]="src | dsSafeUrl" [alt]="alt | translate" (error)="errorHandler()" (load)="successHandler()">
     <div *ngIf="src === null && !isLoading" class="thumbnail-content outer">
-=======
-<div class="thumbnail" [class.limit-width]="limitWidth">
-  <ds-themed-loading *ngIf="isLoading; else showThumbnail" class="thumbnail-content" [showMessage]="false">
-    text-content
-  </ds-themed-loading>
-  <ng-template #showThumbnail>
-    <img *ngIf="src !== null" class="thumbnail-content img-fluid"
-         [src]="src | dsSafeUrl" [alt]="alt | translate" (error)="errorHandler()">
-    <div *ngIf="src === null" class="thumbnail-content outer">
->>>>>>> 342a7125
       <div class="inner">
         <div class="thumbnail-placeholder w-100 h-100 p-3 lead">{{ placeholder | translate }}</div>
       </div>
