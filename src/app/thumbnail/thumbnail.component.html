--- conflicted
+++ resolved
@@ -1,6 +1,5 @@
 <div class="thumbnail" [class.limit-width]="limitWidth">
-<<<<<<< HEAD
-  @if (isLoading) {
+  @if (isLoading$ | async) {
     <div class="thumbnail-content outer">
       <div class="inner">
         <div class="centered">
@@ -10,32 +9,16 @@
     </div>
   }
   <!-- don't use *ngIf="!isLoading" so the thumbnail can load in while the animation is playing -->
-  @if (src !== null) {
-    <img class="thumbnail-content img-fluid" [ngClass]="{'d-none': isLoading}"
-      [src]="src | dsSafeUrl" [alt]="alt | translate" (error)="errorHandler()" (load)="successHandler()">
+  @if ((src$ | async) !== null) {
+    <img class="thumbnail-content img-fluid" [ngClass]="{'d-none': (isLoading$ | async)}"
+      [src]="(src$ | async) | dsSafeUrl" [alt]="alt | translate" (error)="errorHandler()" (load)="successHandler()">
   }
-  @if (src === null && !isLoading) {
+  @if ((src$ | async) === null && (isLoading$ | async) === false) {
     <div class="thumbnail-content outer">
       <div class="inner">
         <div class="thumbnail-placeholder centered lead">
           {{ placeholder | translate }}
         </div>
-=======
-  <div *ngIf="(isLoading$ | async)" class="thumbnail-content outer">
-    <div class="inner">
-      <div class="centered">
-        <ds-loading [spinner]="true"></ds-loading>
-      </div>
-    </div>
-  </div>
-  <!-- don't use *ngIf="!(isLoading$ | async)" so the thumbnail can load in while the animation is playing -->
-  <img *ngIf="(src$ | async) !== null" class="thumbnail-content img-fluid" [ngClass]="{'d-none': (isLoading$ | async)}"
-       [src]="(src$ | async) | dsSafeUrl" [alt]="alt | translate" (error)="errorHandler()" (load)="successHandler()">
-  <div *ngIf="(src$ | async) === null && (isLoading$ | async) === false" class="thumbnail-content outer">
-    <div class="inner">
-      <div class="thumbnail-placeholder centered lead">
-        {{ placeholder | translate }}
->>>>>>> 54ed550f
       </div>
     </div>
   }
