<div class="thumbnail" [class.limit-width]="limitWidth">
<<<<<<< HEAD
  @if (isLoading()) {
    <div class="thumbnail-content outer">
      <div class="inner">
        <div class="centered">
          <ds-loading [spinner]="true"></ds-loading>
        </div>
=======
  @if (isLoading) {
  <div class="thumbnail-content outer">
    <div class="inner">
      <div class="centered">
        <ds-loading [spinner]="true"></ds-loading>
>>>>>>> c2af23b3
      </div>
    </div>
  </div>
  }
  <!-- don't use *ngIf="!isLoading" so the thumbnail can load in while the animation is playing -->
<<<<<<< HEAD
  @if (src() !== null) {
    <img class="thumbnail-content img-fluid" [ngClass]="{'d-none': isLoading()}"
         [src]="src() | dsSafeUrl"
         [alt]="alt | translate"
         (error)="errorHandler()"
         (load)="successHandler()">
  }
  @if (src() === null && isLoading() === false) {
    <div class="thumbnail-content outer">
      <div class="inner">
        <div class="thumbnail-placeholder centered lead">
          {{ placeholder | translate }}
        </div>
=======
  @if (src !== null) {
  <img
    class="thumbnail-content img-fluid"
    [ngClass]="{ 'd-none': isLoading }"
    [src]="src | dsSafeUrl"
    [alt]="alt | translate"
    (error)="errorHandler()"
    (load)="successHandler()"
  />
  } @if (src === null && !isLoading) {
  <div class="thumbnail-content outer">
    <div class="inner">
      <div class="thumbnail-placeholder centered">
        {{ placeholder | translate }}
>>>>>>> c2af23b3
      </div>
    </div>
  </div>
  }
</div><|MERGE_RESOLUTION|>--- conflicted
+++ resolved
@@ -1,53 +1,28 @@
 <div class="thumbnail" [class.limit-width]="limitWidth">
-<<<<<<< HEAD
   @if (isLoading()) {
-    <div class="thumbnail-content outer">
-      <div class="inner">
-        <div class="centered">
-          <ds-loading [spinner]="true"></ds-loading>
-        </div>
-=======
-  @if (isLoading) {
   <div class="thumbnail-content outer">
     <div class="inner">
       <div class="centered">
         <ds-loading [spinner]="true"></ds-loading>
->>>>>>> c2af23b3
       </div>
     </div>
   </div>
   }
   <!-- don't use *ngIf="!isLoading" so the thumbnail can load in while the animation is playing -->
-<<<<<<< HEAD
   @if (src() !== null) {
-    <img class="thumbnail-content img-fluid" [ngClass]="{'d-none': isLoading()}"
+  <img
+    class="thumbnail-content img-fluid"
+    [ngClass]="{ 'd-none': isLoading ()}"
          [src]="src() | dsSafeUrl"
          [alt]="alt | translate"
          (error)="errorHandler()"
-         (load)="successHandler()">
-  }
-  @if (src() === null && isLoading() === false) {
-    <div class="thumbnail-content outer">
-      <div class="inner">
-        <div class="thumbnail-placeholder centered lead">
-          {{ placeholder | translate }}
-        </div>
-=======
-  @if (src !== null) {
-  <img
-    class="thumbnail-content img-fluid"
-    [ngClass]="{ 'd-none': isLoading }"
-    [src]="src | dsSafeUrl"
-    [alt]="alt | translate"
-    (error)="errorHandler()"
-    (load)="successHandler()"
+         (load)="successHandler()"
   />
-  } @if (src === null && !isLoading) {
+  } @if (src() === null && isLoading() === false) {
   <div class="thumbnail-content outer">
     <div class="inner">
       <div class="thumbnail-placeholder centered">
         {{ placeholder | translate }}
->>>>>>> c2af23b3
       </div>
     </div>
   </div>
