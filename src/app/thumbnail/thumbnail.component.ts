--- conflicted
+++ resolved
@@ -196,21 +196,12 @@
       // isLoading$ will be set to false by the error or success handler afterwards, except in the
       // case where src is null, then we have to set it manually here (because those handlers won't
       // trigger)
-<<<<<<< HEAD
-      if (this.isLoading() === false) {
+      if (src !== null && this.isLoading() === false) {
         this.isLoading.set(true);
       }
       this.src.set(src);
-      if (src === null) {
+      if (src === null && this.isLoading() === true) {
         this.isLoading.set(false);
-=======
-      if (src !== null && this.isLoading$.getValue() === false) {
-        this.isLoading$.next(true);
-      }
-      this.src$.next(src);
-      if (src === null && this.isLoading$.getValue() === true) {
-        this.isLoading$.next(false);
->>>>>>> c222c446
       }
     }
   }
