--- conflicted
+++ resolved
@@ -1,4 +1,3 @@
-<<<<<<< HEAD
 import {
   CommonModule,
   isPlatformBrowser,
@@ -12,14 +11,10 @@
   SimpleChanges,
 } from '@angular/core';
 import { TranslateModule } from '@ngx-translate/core';
-import { of as observableOf } from 'rxjs';
-=======
-import { Component, Inject, Input, OnChanges, PLATFORM_ID, SimpleChanges } from '@angular/core';
-import { Bitstream } from '../core/shared/bitstream.model';
-import { hasNoValue, hasValue } from '../shared/empty.util';
-import { RemoteData } from '../core/data/remote-data';
-import { of as observableOf, BehaviorSubject } from 'rxjs';
->>>>>>> 11f25175
+import {
+  BehaviorSubject,
+  of as observableOf,
+} from 'rxjs';
 import { switchMap } from 'rxjs/operators';
 
 import { AuthService } from '../core/auth/auth.service';
@@ -28,7 +23,6 @@
 import { RemoteData } from '../core/data/remote-data';
 import { Bitstream } from '../core/shared/bitstream.model';
 import { FileService } from '../core/shared/file.service';
-<<<<<<< HEAD
 import {
   hasNoValue,
   hasValue,
@@ -36,9 +30,6 @@
 import { ThemedLoadingComponent } from '../shared/loading/themed-loading.component';
 import { SafeUrlPipe } from '../shared/utils/safe-url-pipe';
 import { VarDirective } from '../shared/utils/var.directive';
-=======
-import { isPlatformBrowser } from '@angular/common';
->>>>>>> 11f25175
 
 /**
  * This component renders a given Bitstream as a thumbnail.
@@ -67,11 +58,7 @@
   /**
    * The src attribute used in the template to render the image.
    */
-<<<<<<< HEAD
-  src: string = undefined;
-=======
   src$: BehaviorSubject<string> = new BehaviorSubject<string>(undefined);
->>>>>>> 11f25175
 
   retriedWithToken = false;
 
@@ -94,11 +81,7 @@
    * Whether the thumbnail is currently loading
    * Start out as true to avoid flashing the alt text while a thumbnail is being loaded.
    */
-<<<<<<< HEAD
-  isLoading = true;
-=======
   isLoading$: BehaviorSubject<boolean> = new BehaviorSubject(true);
->>>>>>> 11f25175
 
   constructor(
     @Inject(PLATFORM_ID) private platformID: any,
@@ -114,13 +97,6 @@
    */
   ngOnChanges(changes: SimpleChanges): void {
     if (isPlatformBrowser(this.platformID)) {
-<<<<<<< HEAD
-      if (hasNoValue(this.thumbnail)) {
-        this.setSrc(this.defaultImage);
-        return;
-      }
-
-=======
       // every time the inputs change we need to start the loading animation again, as it's possible
       // that thumbnail is first set to null when the parent component initializes and then set to
       // the actual value
@@ -133,7 +109,6 @@
         return;
       }
 
->>>>>>> 11f25175
       const src = this.contentHref;
       if (hasValue(src)) {
         this.setSrc(src);
@@ -169,7 +144,7 @@
    * Otherwise, fall back to the default image or a HTML placeholder
    */
   errorHandler() {
-    const src = this.src;
+    const src = this.src$.getValue();
     const thumbnail = this.bitstream;
     const thumbnailSrc = thumbnail?._links?.content?.href;
 
@@ -221,9 +196,9 @@
    * @param src
    */
   setSrc(src: string): void {
-    this.src = src;
+    this.src$.next(src);
     if (src === null) {
-      this.isLoading = false;
+      this.isLoading$.next(false);
     }
   }
 
@@ -231,6 +206,6 @@
    * Stop the loading animation once the thumbnail is successfully loaded
    */
   successHandler() {
-    this.isLoading = false;
+    this.isLoading$.next(false);
   }
 }