--- conflicted
+++ resolved
@@ -1,4 +1,3 @@
-<<<<<<< HEAD
 import { CommonModule } from '@angular/common';
 import {
   Component,
@@ -7,17 +6,7 @@
   SimpleChanges,
 } from '@angular/core';
 import { TranslateModule } from '@ngx-translate/core';
-import {
-  BehaviorSubject,
-  of as observableOf,
-} from 'rxjs';
-=======
-import { Component, Input, OnChanges, SimpleChanges } from '@angular/core';
-import { Bitstream } from '../core/shared/bitstream.model';
-import { hasNoValue, hasValue } from '../shared/empty.util';
-import { RemoteData } from '../core/data/remote-data';
 import { of as observableOf } from 'rxjs';
->>>>>>> d31e1789
 import { switchMap } from 'rxjs/operators';
 
 import { AuthService } from '../core/auth/auth.service';
