import { DebugElement, Pipe, PipeTransform } from '@angular/core';
import { ComponentFixture, TestBed, waitForAsync } from '@angular/core/testing';
import { By } from '@angular/platform-browser';
import { Bitstream } from '../core/shared/bitstream.model';
import { SafeUrlPipe } from '../shared/utils/safe-url-pipe';
import { of as observableOf } from 'rxjs';

import { ThumbnailComponent } from './thumbnail.component';
import { RemoteData } from '../core/data/remote-data';
import { createFailedRemoteDataObject, createSuccessfulRemoteDataObject } from '../shared/remote-data.utils';
import { AuthService } from '../core/auth/auth.service';
import { FileService } from '../core/shared/file.service';
import { VarDirective } from '../shared/utils/var.directive';
import { AuthorizationDataService } from '../core/data/feature-authorization/authorization-data.service';

// eslint-disable-next-line @angular-eslint/pipe-prefix
@Pipe({ name: 'translate' })
class MockTranslatePipe implements PipeTransform {
  transform(key: string): string {
    return 'TRANSLATED ' + key;
  }
}

const CONTENT = 'content.url';

describe('ThumbnailComponent', () => {
  let comp: ThumbnailComponent;
  let fixture: ComponentFixture<ThumbnailComponent>;
  let de: DebugElement;
  let el: HTMLElement;
  let authService;
  let authorizationService;
  let fileService;

  beforeEach(waitForAsync(() => {
    authService = jasmine.createSpyObj('AuthService', {
      isAuthenticated: observableOf(true),
    });
    authorizationService = jasmine.createSpyObj('AuthorizationService', {
      isAuthorized: observableOf(true),
    });
    fileService = jasmine.createSpyObj('FileService', {
      retrieveFileDownloadLink: null
    });
    fileService.retrieveFileDownloadLink.and.callFake((url) => observableOf(`${url}?authentication-token=fake`));

    TestBed.configureTestingModule({
      declarations: [ThumbnailComponent, SafeUrlPipe, MockTranslatePipe, VarDirective],
      providers: [
        { provide: AuthService, useValue: authService },
        { provide: AuthorizationDataService, useValue: authorizationService },
        { provide: FileService, useValue: fileService }
      ]
    }).compileComponents();
  }));

  beforeEach(() => {
    fixture = TestBed.createComponent(ThumbnailComponent);
    fixture.detectChanges();

    authService = TestBed.inject(AuthService);

    comp = fixture.componentInstance; // ThumbnailComponent test instance
    de = fixture.debugElement.query(By.css('div.thumbnail'));
    el = de.nativeElement;
  });

  describe('loading', () => {
    it('should start out with isLoading$ true', () => {
      expect(comp.isLoading$.getValue()).toBeTrue();
    });

    it('should set isLoading$ to false once an image is successfully loaded', () => {
      comp.setSrc('http://bit.stream');
      fixture.debugElement.query(By.css('img.thumbnail-content')).triggerEventHandler('load', new Event('load'));
      expect(comp.isLoading$.getValue()).toBeFalse();
    });

    it('should set isLoading$ to false once the src is set to null', () => {
      comp.setSrc(null);
      expect(comp.isLoading$.getValue()).toBeFalse();
    });

    it('should show a loading animation while isLoading$ is true', () => {
      expect(de.query(By.css('ds-loading'))).toBeTruthy();

      comp.isLoading$.next(false);
      fixture.detectChanges();
      expect(fixture.debugElement.query(By.css('ds-loading'))).toBeFalsy();
    });

    describe('with a thumbnail image', () => {
      beforeEach(() => {
        comp.src$.next('https://bit.stream');
        fixture.detectChanges();
      });

      it('should render but hide the image while loading and show it once done', () => {
        let img = fixture.debugElement.query(By.css('img.thumbnail-content'));
        expect(img).toBeTruthy();
        expect(img.classes['d-none']).toBeTrue();

        comp.isLoading$.next(false);
        fixture.detectChanges();
        img = fixture.debugElement.query(By.css('img.thumbnail-content'));
        expect(img).toBeTruthy();
        expect(img.classes['d-none']).toBeFalsy();
      });

    });

    describe('without a thumbnail image', () => {
      beforeEach(() => {
        comp.src$.next(null);
        fixture.detectChanges();
      });

      it('should only show the HTML placeholder once done loading', () => {
        expect(fixture.debugElement.query(By.css('div.thumbnail-placeholder'))).toBeFalsy();

        comp.isLoading$.next(false);
        fixture.detectChanges();
        expect(fixture.debugElement.query(By.css('div.thumbnail-placeholder'))).toBeTruthy();
      });
    });

  });

  const errorHandler = () => {
    let fallbackSpy;

    beforeEach(() => {
      fallbackSpy = spyOn(comp, 'showFallback').and.callThrough();
    });

    describe('retry with authentication token', () => {
      beforeEach(() => {
        // disconnect error handler to be sure it's only called once
        const img = fixture.debugElement.query(By.css('img.thumbnail-content'));
        img.nativeNode.onerror = null;
      });

      it('should remember that it already retried once', () => {
        expect(comp.retriedWithToken).toBeFalse();
        comp.errorHandler();
        expect(comp.retriedWithToken).toBeTrue();
      });

      describe('if not logged in', () => {
        beforeEach(() => {
          authService.isAuthenticated.and.returnValue(observableOf(false));
        });

        it('should fall back to default', () => {
          comp.errorHandler();
          expect(fallbackSpy).toHaveBeenCalled();
        });
      });

      describe('if logged in', () => {
        beforeEach(() => {
          authService.isAuthenticated.and.returnValue(observableOf(true));
        });

        describe('and authorized to download the thumbnail', () => {
          beforeEach(() => {
            authorizationService.isAuthorized.and.returnValue(observableOf(true));
          });

          it('should add an authentication token to the thumbnail URL', () => {
            comp.errorHandler();

            if ((comp.thumbnail as RemoteData<Bitstream>)?.hasFailed) {
              // If we failed to retrieve the Bitstream in the first place, fall back to the default
              expect(comp.src$.getValue()).toBe(null);
              expect(fallbackSpy).toHaveBeenCalled();
            } else {
              expect(comp.src$.getValue()).toBe(CONTENT + '?authentication-token=fake');
              expect(fallbackSpy).not.toHaveBeenCalled();
            }
          });
        });

        describe('but not authorized to download the thumbnail', () => {
          beforeEach(() => {
            authorizationService.isAuthorized.and.returnValue(observableOf(false));
          });

          it('should fall back to default', () => {
            comp.errorHandler();

            expect(comp.src$.getValue()).toBe(null);
            expect(fallbackSpy).toHaveBeenCalled();

            // We don't need to check authorization if we failed to retrieve the Bitstreamin the first place
            if (!(comp.thumbnail as RemoteData<Bitstream>)?.hasFailed) {
              expect(authorizationService.isAuthorized).toHaveBeenCalled();
            }
          });
        });
      });
    });

    describe('after retrying with token', () => {
      beforeEach(() => {
        comp.retriedWithToken = true;
      });

      it('should fall back to default', () => {
        comp.errorHandler();
        expect(authService.isAuthenticated).not.toHaveBeenCalled();
        expect(fileService.retrieveFileDownloadLink).not.toHaveBeenCalled();
        expect(fallbackSpy).toHaveBeenCalled();
      });
    });
  };

  describe('fallback', () => {
    describe('if there is a default image', () => {
      it('should display the default image', () => {
        comp.src$.next('http://bit.stream');
        comp.defaultImage = 'http://default.img';
        comp.errorHandler();
        expect(comp.src$.getValue()).toBe(comp.defaultImage);
      });

      it('should include the alt text', () => {
        comp.src$.next('http://bit.stream');
        comp.defaultImage = 'http://default.img';
        comp.errorHandler();

        fixture.detectChanges();
        const image: HTMLElement = fixture.debugElement.query(By.css('img')).nativeElement;
        expect(image.getAttribute('alt')).toBe('TRANSLATED ' + comp.alt);
      });
    });

    describe('if there is no default image', () => {
      it('should display the HTML placeholder', () => {
        comp.src$.next('http://default.img');
        comp.defaultImage = null;
        comp.errorHandler();
        expect(comp.src$.getValue()).toBe(null);

        fixture.detectChanges();
        const placeholder = fixture.debugElement.query(By.css('div.thumbnail-placeholder')).nativeElement;
        expect(placeholder.innerHTML).toBe('TRANSLATED ' + comp.placeholder);
      });
    });
  });

  describe('with thumbnail as Bitstream', () => {
    let thumbnail;
    beforeEach(() => {
      thumbnail = new Bitstream();
      thumbnail._links = {
        self: { href: 'self.url' },
        bundle: { href: 'bundle.url' },
        format: { href: 'format.url' },
        content: { href: CONTENT },
        thumbnail: undefined,
      };
      comp.thumbnail = thumbnail;
    });

    it('should display an image', () => {
      comp.ngOnChanges();
      fixture.detectChanges();
      const image: HTMLElement = fixture.debugElement.query(By.css('img')).nativeElement;
      expect(image.getAttribute('src')).toBe(thumbnail._links.content.href);
    });

    it('should include the alt text', () => {
      comp.ngOnChanges();
      fixture.detectChanges();
      const image: HTMLElement = fixture.debugElement.query(By.css('img')).nativeElement;
      expect(image.getAttribute('alt')).toBe('TRANSLATED ' + comp.alt);
    });

    describe('when there is no thumbnail', () => {
      errorHandler();
    });
  });

  describe('with thumbnail as RemoteData<Bitstream>', () => {
    let thumbnail: Bitstream;

<<<<<<< HEAD
    beforeEach(() => {
      thumbnail = new Bitstream();
      thumbnail._links = {
        self: { href: 'self.url' },
        bundle: { href: 'bundle.url' },
        format: { href: 'format.url' },
        content: { href: CONTENT },
        thumbnail: undefined
      };
=======
      it('should show a loading animation', () => {
        comp.thumbnail = thumbnail;
        comp.ngOnChanges();
        fixture.detectChanges();
        expect(de.query(By.css('ds-themed-loading'))).toBeTruthy();
      });
>>>>>>> 342a7125
    });

    describe('when there is a thumbnail', () => {
      beforeEach(() => {
        comp.thumbnail = createSuccessfulRemoteDataObject(thumbnail);
      });

      it('should display an image', () => {
        comp.ngOnChanges();
        fixture.detectChanges();
        const image: HTMLElement = de.query(By.css('img')).nativeElement;
        expect(image.getAttribute('src')).toBe(thumbnail._links.content.href);
      });

      it('should display the alt text', () => {
        comp.ngOnChanges();
        fixture.detectChanges();
        const image: HTMLElement = de.query(By.css('img')).nativeElement;
        expect(image.getAttribute('alt')).toBe('TRANSLATED ' + comp.alt);
      });

      describe('but it can\'t be loaded', () => {
        errorHandler();
      });
    });

    describe('when there is no thumbnail', () => {
      beforeEach(() => {
        comp.thumbnail = createFailedRemoteDataObject();
      });

      errorHandler();
    });
  });
});<|MERGE_RESOLUTION|>--- conflicted
+++ resolved
@@ -82,11 +82,11 @@
     });
 
     it('should show a loading animation while isLoading$ is true', () => {
-      expect(de.query(By.css('ds-loading'))).toBeTruthy();
+      expect(de.query(By.css('ds-themed-loading'))).toBeTruthy();
 
       comp.isLoading$.next(false);
       fixture.detectChanges();
-      expect(fixture.debugElement.query(By.css('ds-loading'))).toBeFalsy();
+      expect(fixture.debugElement.query(By.css('ds-themed-loading'))).toBeFalsy();
     });
 
     describe('with a thumbnail image', () => {
@@ -285,7 +285,6 @@
   describe('with thumbnail as RemoteData<Bitstream>', () => {
     let thumbnail: Bitstream;
 
-<<<<<<< HEAD
     beforeEach(() => {
       thumbnail = new Bitstream();
       thumbnail._links = {
@@ -295,14 +294,6 @@
         content: { href: CONTENT },
         thumbnail: undefined
       };
-=======
-      it('should show a loading animation', () => {
-        comp.thumbnail = thumbnail;
-        comp.ngOnChanges();
-        fixture.detectChanges();
-        expect(de.query(By.css('ds-themed-loading'))).toBeTruthy();
-      });
->>>>>>> 342a7125
     });
 
     describe('when there is a thumbnail', () => {
