--- conflicted
+++ resolved
@@ -127,10 +127,7 @@
           bundle: { href: 'bundle.url' },
           format: { href: 'format.url' },
           content: { href: 'content.url' },
-<<<<<<< HEAD
-=======
           thumbnail: undefined,
->>>>>>> 0ee451f3
         };
         thumbnail = createSuccessfulRemoteDataObject(bitstream);
       });
