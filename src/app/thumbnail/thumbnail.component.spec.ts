import {
  DebugElement,
  Pipe,
  PipeTransform,
} from '@angular/core';
import {
  ComponentFixture,
  TestBed,
  waitForAsync,
} from '@angular/core/testing';
import { By } from '@angular/platform-browser';
import { of as observableOf } from 'rxjs';

import { AuthService } from '../core/auth/auth.service';
import { AuthorizationDataService } from '../core/data/feature-authorization/authorization-data.service';
import { RemoteData } from '../core/data/remote-data';
import { Bitstream } from '../core/shared/bitstream.model';
import { FileService } from '../core/shared/file.service';
import {
  createFailedRemoteDataObject,
  createSuccessfulRemoteDataObject,
} from '../shared/remote-data.utils';
import { SafeUrlPipe } from '../shared/utils/safe-url-pipe';
import { VarDirective } from '../shared/utils/var.directive';
<<<<<<< HEAD
import { AuthorizationDataService } from '../core/data/feature-authorization/authorization-data.service';
import { TranslateModule } from '@ngx-translate/core';
import { getMockThemeService } from '../shared/mocks/theme-service.mock';
import { ThemeService } from '../shared/theme-support/theme.service';

@Pipe({
  // eslint-disable-next-line @angular-eslint/pipe-prefix
    name: 'translate',
    standalone: true
})
=======
import { ThumbnailComponent } from './thumbnail.component';

// eslint-disable-next-line @angular-eslint/pipe-prefix
@Pipe({ name: 'translate' })
>>>>>>> a8f31948
class MockTranslatePipe implements PipeTransform {
  transform(key: string): string {
    return 'TRANSLATED ' + key;
  }
}

const CONTENT = 'content.url';

describe('ThumbnailComponent', () => {
  let comp: ThumbnailComponent;
  let fixture: ComponentFixture<ThumbnailComponent>;
  let de: DebugElement;
  let el: HTMLElement;
  let authService;
  let authorizationService;
  let fileService;

  beforeEach(waitForAsync(() => {
    authService = jasmine.createSpyObj('AuthService', {
      isAuthenticated: observableOf(true),
    });
    authorizationService = jasmine.createSpyObj('AuthorizationService', {
      isAuthorized: observableOf(true),
    });
    fileService = jasmine.createSpyObj('FileService', {
      retrieveFileDownloadLink: null,
    });
    fileService.retrieveFileDownloadLink.and.callFake((url) => observableOf(`${url}?authentication-token=fake`));

    TestBed.configureTestingModule({
    imports: [
      TranslateModule.forRoot(),
      ThumbnailComponent,
      SafeUrlPipe,
      MockTranslatePipe,
      VarDirective
    ],
    providers: [
        { provide: AuthService, useValue: authService },
        { provide: AuthorizationDataService, useValue: authorizationService },
        { provide: FileService, useValue: fileService },
<<<<<<< HEAD
        { provide: ThemeService, useValue: getMockThemeService() }
    ]
}).overrideComponent(ThumbnailComponent, {
  add: {
    imports: [MockTranslatePipe]
  }
    })
      .compileComponents();
=======
      ],
    }).compileComponents();
>>>>>>> a8f31948
  }));

  beforeEach(() => {
    fixture = TestBed.createComponent(ThumbnailComponent);
    fixture.detectChanges();

    authService = TestBed.inject(AuthService);

    comp = fixture.componentInstance; // ThumbnailComponent test instance
    de = fixture.debugElement.query(By.css('div.thumbnail'));
    el = de.nativeElement;
  });

  describe('loading', () => {
    it('should start out with isLoading$ true', () => {
      expect(comp.isLoading$.getValue()).toBeTrue();
    });

    it('should set isLoading$ to false once an image is successfully loaded', () => {
      comp.setSrc('http://bit.stream');
      fixture.debugElement.query(By.css('img.thumbnail-content')).triggerEventHandler('load', new Event('load'));
      expect(comp.isLoading$.getValue()).toBeFalse();
    });

    it('should set isLoading$ to false once the src is set to null', () => {
      comp.setSrc(null);
      expect(comp.isLoading$.getValue()).toBeFalse();
    });

    it('should show a loading animation while isLoading$ is true', () => {
      expect(de.query(By.css('ds-themed-loading'))).toBeTruthy();

      comp.isLoading$.next(false);
      fixture.detectChanges();
      expect(fixture.debugElement.query(By.css('ds-themed-loading'))).toBeFalsy();
    });

    describe('with a thumbnail image', () => {
      beforeEach(() => {
        comp.src$.next('https://bit.stream');
        fixture.detectChanges();
      });

      it('should render but hide the image while loading and show it once done', () => {
        let img = fixture.debugElement.query(By.css('img.thumbnail-content'));
        expect(img).toBeTruthy();
        expect(img.classes['d-none']).toBeTrue();

        comp.isLoading$.next(false);
        fixture.detectChanges();
        img = fixture.debugElement.query(By.css('img.thumbnail-content'));
        expect(img).toBeTruthy();
        expect(img.classes['d-none']).toBeFalsy();
      });

    });

    describe('without a thumbnail image', () => {
      beforeEach(() => {
        comp.src$.next(null);
        fixture.detectChanges();
      });

      it('should only show the HTML placeholder once done loading', () => {
        expect(fixture.debugElement.query(By.css('div.thumbnail-placeholder'))).toBeFalsy();

        comp.isLoading$.next(false);
        fixture.detectChanges();
        expect(fixture.debugElement.query(By.css('div.thumbnail-placeholder'))).toBeTruthy();
      });
    });

  });

  const errorHandler = () => {
    let setSrcSpy;

    beforeEach(() => {
      // disconnect error handler to be sure it's only called once
      const img = fixture.debugElement.query(By.css('img.thumbnail-content'));
      img.nativeNode.onerror = null;

      comp.ngOnChanges({});
      setSrcSpy = spyOn(comp, 'setSrc').and.callThrough();
    });

    describe('retry with authentication token', () => {
      it('should remember that it already retried once', () => {
        expect(comp.retriedWithToken).toBeFalse();
        comp.errorHandler();
        expect(comp.retriedWithToken).toBeTrue();
      });

      describe('if not logged in', () => {
        beforeEach(() => {
          authService.isAuthenticated.and.returnValue(observableOf(false));
        });

        it('should fall back to default', () => {
          comp.errorHandler();
          expect(setSrcSpy).toHaveBeenCalledWith(comp.defaultImage);
        });
      });

      describe('if logged in', () => {
        beforeEach(() => {
          authService.isAuthenticated.and.returnValue(observableOf(true));
        });

        describe('and authorized to download the thumbnail', () => {
          beforeEach(() => {
            authorizationService.isAuthorized.and.returnValue(observableOf(true));
          });

          it('should add an authentication token to the thumbnail URL', () => {
            comp.errorHandler();

            if ((comp.thumbnail as RemoteData<Bitstream>)?.hasFailed) {
              // If we failed to retrieve the Bitstream in the first place, fall back to the default
              expect(setSrcSpy).toHaveBeenCalledWith(comp.defaultImage);
            } else {
              expect(setSrcSpy).toHaveBeenCalledWith(CONTENT + '?authentication-token=fake');
            }
          });
        });

        describe('but not authorized to download the thumbnail', () => {
          beforeEach(() => {
            authorizationService.isAuthorized.and.returnValue(observableOf(false));
          });

          it('should fall back to default', () => {
            comp.errorHandler();

            expect(setSrcSpy).toHaveBeenCalledWith(comp.defaultImage);

            // We don't need to check authorization if we failed to retrieve the Bitstreamin the first place
            if (!(comp.thumbnail as RemoteData<Bitstream>)?.hasFailed) {
              expect(authorizationService.isAuthorized).toHaveBeenCalled();
            }
          });
        });
      });
    });

    describe('after retrying with token', () => {
      beforeEach(() => {
        comp.retriedWithToken = true;
      });

      it('should fall back to default', () => {
        comp.errorHandler();
        expect(authService.isAuthenticated).not.toHaveBeenCalled();
        expect(fileService.retrieveFileDownloadLink).not.toHaveBeenCalled();
        expect(setSrcSpy).toHaveBeenCalledWith(comp.defaultImage);
      });
    });
  };

  describe('fallback', () => {
    describe('if there is a default image', () => {
      it('should display the default image', () => {
        comp.src$.next('http://bit.stream');
        comp.defaultImage = 'http://default.img';
        comp.errorHandler();
        expect(comp.src$.getValue()).toBe(comp.defaultImage);
      });

      it('should include the alt text', () => {
        comp.src$.next('http://bit.stream');
        comp.defaultImage = 'http://default.img';
        comp.errorHandler();

        fixture.detectChanges();
        const image: HTMLElement = fixture.debugElement.query(By.css('img')).nativeElement;
        expect(image.getAttribute('alt')).toBe('TRANSLATED ' + comp.alt);
      });
    });

    describe('if there is no default image', () => {
      it('should display the HTML placeholder', () => {
        comp.src$.next('http://default.img');
        comp.defaultImage = null;
        comp.errorHandler();
        expect(comp.src$.getValue()).toBe(null);

        fixture.detectChanges();
        const placeholder = fixture.debugElement.query(By.css('div.thumbnail-placeholder')).nativeElement;
        expect(placeholder.innerHTML).toContain('TRANSLATED ' + comp.placeholder);
      });
    });
  });

  describe('with thumbnail as Bitstream', () => {
    let thumbnail;
    beforeEach(() => {
      thumbnail = new Bitstream();
      thumbnail._links = {
        self: { href: 'self.url' },
        bundle: { href: 'bundle.url' },
        format: { href: 'format.url' },
        content: { href: CONTENT },
        thumbnail: undefined,
      };
      comp.thumbnail = thumbnail;
    });

    describe('if content can be loaded', () => {
      it('should display an image', () => {
        comp.ngOnChanges({});
        fixture.detectChanges();
        const image: HTMLElement = fixture.debugElement.query(By.css('img')).nativeElement;
        expect(image.getAttribute('src')).toBe(thumbnail._links.content.href);
      });

      it('should include the alt text', () => {
        comp.ngOnChanges({});
        fixture.detectChanges();
        const image: HTMLElement = fixture.debugElement.query(By.css('img')).nativeElement;
        expect(image.getAttribute('alt')).toBe('TRANSLATED ' + comp.alt);
      });
    });

    describe('if content can\'t be loaded', () => {
      errorHandler();
    });
  });

  describe('with thumbnail as RemoteData<Bitstream>', () => {
    let thumbnail: Bitstream;

    beforeEach(() => {
      thumbnail = new Bitstream();
      thumbnail._links = {
        self: { href: 'self.url' },
        bundle: { href: 'bundle.url' },
        format: { href: 'format.url' },
        content: { href: CONTENT },
        thumbnail: undefined,
      };
    });

    describe('if RemoteData succeeded', () => {
      beforeEach(() => {
        comp.thumbnail = createSuccessfulRemoteDataObject(thumbnail);
      });

      describe('if content can be loaded', () => {
        it('should display an image', () => {
          comp.ngOnChanges({});
          fixture.detectChanges();
          const image: HTMLElement = de.query(By.css('img')).nativeElement;
          expect(image.getAttribute('src')).toBe(thumbnail._links.content.href);
        });

        it('should display the alt text', () => {
          comp.ngOnChanges({});
          fixture.detectChanges();
          const image: HTMLElement = de.query(By.css('img')).nativeElement;
          expect(image.getAttribute('alt')).toBe('TRANSLATED ' + comp.alt);
        });
      });

      describe('if content can\'t be loaded', () => {
        errorHandler();
      });
    });

    describe('if RemoteData failed', () => {
      beforeEach(() => {
        comp.thumbnail = createFailedRemoteDataObject();
      });

      it('should show the default image', () => {
        comp.defaultImage = 'default/image.jpg';
        comp.ngOnChanges({});
        expect(comp.src$.getValue()).toBe('default/image.jpg');
      });
    });
  });
});<|MERGE_RESOLUTION|>--- conflicted
+++ resolved
@@ -22,8 +22,7 @@
 } from '../shared/remote-data.utils';
 import { SafeUrlPipe } from '../shared/utils/safe-url-pipe';
 import { VarDirective } from '../shared/utils/var.directive';
-<<<<<<< HEAD
-import { AuthorizationDataService } from '../core/data/feature-authorization/authorization-data.service';
+import { ThumbnailComponent } from './thumbnail.component';
 import { TranslateModule } from '@ngx-translate/core';
 import { getMockThemeService } from '../shared/mocks/theme-service.mock';
 import { ThemeService } from '../shared/theme-support/theme.service';
@@ -33,12 +32,6 @@
     name: 'translate',
     standalone: true
 })
-=======
-import { ThumbnailComponent } from './thumbnail.component';
-
-// eslint-disable-next-line @angular-eslint/pipe-prefix
-@Pipe({ name: 'translate' })
->>>>>>> a8f31948
 class MockTranslatePipe implements PipeTransform {
   transform(key: string): string {
     return 'TRANSLATED ' + key;
@@ -80,7 +73,6 @@
         { provide: AuthService, useValue: authService },
         { provide: AuthorizationDataService, useValue: authorizationService },
         { provide: FileService, useValue: fileService },
-<<<<<<< HEAD
         { provide: ThemeService, useValue: getMockThemeService() }
     ]
 }).overrideComponent(ThumbnailComponent, {
@@ -89,10 +81,6 @@
   }
     })
       .compileComponents();
-=======
-      ],
-    }).compileComponents();
->>>>>>> a8f31948
   }));
 
   beforeEach(() => {
