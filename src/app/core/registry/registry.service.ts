--- conflicted
+++ resolved
@@ -3,12 +3,6 @@
 import { RemoteData } from '../data/remote-data';
 import { PaginatedList } from '../data/paginated-list';
 import { PageInfo } from '../shared/page-info.model';
-<<<<<<< HEAD
-import { MetadataSchema } from '../metadata/metadataschema.model';
-import { MetadataField } from '../metadata/metadatafield.model';
-=======
-import { BitstreamFormat } from './mock-bitstream-format.model';
->>>>>>> 0b4379ab
 import {
   CreateMetadataFieldRequest,
   CreateMetadataSchemaRequest,
@@ -55,7 +49,6 @@
 } from '../../+admin/admin-registries/metadata-registry/metadata-registry.actions';
 import { distinctUntilChanged, flatMap, map, take, tap } from 'rxjs/operators';
 import { DSpaceRESTv2Serializer } from '../dspace-rest-v2/dspace-rest-v2.serializer';
-import { ResourceType } from '../shared/resource-type';
 import { NormalizedMetadataSchema } from '../metadata/normalized-metadata-schema.model';
 import { NotificationsService } from '../../shared/notifications/notifications.service';
 import { NotificationOptions } from '../../shared/notifications/models/notification-options.model';
@@ -233,45 +226,7 @@
     return this.rdb.toRemoteDataObservable(requestEntryObs, payloadObs);
   }
 
-<<<<<<< HEAD
   public getMetadataSchemasRequestObs(pagination: PaginationComponentOptions): Observable<RestRequest> {
-=======
-  /**
-   * Retrieves all bitstream formats
-   * @param pagination The pagination info used to retrieve the bitstream formats
-   */
-  public getBitstreamFormats(pagination: PaginationComponentOptions): Observable<RemoteData<PaginatedList<BitstreamFormat>>> {
-    const requestObs = this.getBitstreamFormatsRequestObs(pagination);
-
-    const requestEntryObs = requestObs.pipe(
-      flatMap((request: RestRequest) => this.requestService.getByHref(request.href))
-    );
-
-    const rbrObs: Observable<RegistryBitstreamformatsResponse> = requestEntryObs.pipe(
-      getResponseFromEntry(),
-      map((response: RegistryBitstreamformatsSuccessResponse) => response.bitstreamformatsResponse)
-    );
-
-    const bitstreamformatsObs: Observable<BitstreamFormat[]> = rbrObs.pipe(
-      map((rbr: RegistryBitstreamformatsResponse) => rbr.bitstreamformats)
-    );
-
-    const pageInfoObs: Observable<PageInfo> = requestEntryObs.pipe(
-      getResponseFromEntry(),
-      map((response: RegistryBitstreamformatsSuccessResponse) => response.pageInfo)
-    );
-
-    const payloadObs = observableCombineLatest(bitstreamformatsObs, pageInfoObs).pipe(
-      map(([bitstreamformats, pageInfo]) => {
-        return new PaginatedList(pageInfo, bitstreamformats);
-      })
-    );
-
-    return this.rdb.toRemoteDataObservable(requestEntryObs, payloadObs);
-  }
-
-  private getMetadataSchemasRequestObs(pagination: PaginationComponentOptions): Observable<RestRequest> {
->>>>>>> 0b4379ab
     return this.halService.getEndpoint(this.metadataSchemasPath).pipe(
       map((url: string) => {
         const args: string[] = [];
@@ -333,33 +288,6 @@
     );
   }
 
-<<<<<<< HEAD
-=======
-  private getBitstreamFormatsRequestObs(pagination: PaginationComponentOptions): Observable<RestRequest> {
-    return this.halService.getEndpoint(this.bitstreamFormatsPath).pipe(
-      map((url: string) => {
-        const args: string[] = [];
-        args.push(`size=${pagination.pageSize}`);
-        args.push(`page=${pagination.currentPage - 1}`);
-        if (isNotEmpty(args)) {
-          url = new URLCombiner(url, `?${args.join('&')}`).toString();
-        }
-        const request = new GetRequest(this.requestService.generateRequestId(), url);
-        return Object.assign(request, {
-          getResponseParser(): GenericConstructor<ResponseParsingService> {
-            return RegistryBitstreamformatsResponseParsingService;
-          }
-        });
-      }),
-      tap((request: RestRequest) => this.requestService.configure(request)),
-    );
-  }
-
-  /**
-   * Method to start editing a metadata schema, dispatches an edit schema action
-   * @param schema The schema that's being edited
-   */
->>>>>>> 0b4379ab
   public editMetadataSchema(schema: MetadataSchema) {
     this.store.dispatch(new MetadataRegistryEditSchemaAction(schema));
   }
