import { combineLatest as observableCombineLatest, Observable } from 'rxjs';
import { Injectable } from '@angular/core';
import { RemoteData } from '../data/remote-data';
import { PaginatedList } from '../data/paginated-list';
import { PageInfo } from '../shared/page-info.model';
import {
  CreateMetadataFieldRequest,
  CreateMetadataSchemaRequest,
  DeleteRequest,
  GetRequest,
  RestRequest,
  UpdateMetadataFieldRequest,
  UpdateMetadataSchemaRequest
} from '../data/request.models';
import { GenericConstructor } from '../shared/generic-constructor';
import { ResponseParsingService } from '../data/parsing.service';
import { RegistryMetadataschemasResponseParsingService } from '../data/registry-metadataschemas-response-parsing.service';
import { RemoteDataBuildService } from '../cache/builders/remote-data-build.service';
import { RequestService } from '../data/request.service';
import { RegistryMetadataschemasResponse } from './registry-metadataschemas-response.model';
import {
  MetadatafieldSuccessResponse,
  MetadataschemaSuccessResponse,
  RegistryMetadatafieldsSuccessResponse,
  RegistryMetadataschemasSuccessResponse,
  RestResponse
} from '../cache/response.models';
import { HALEndpointService } from '../shared/hal-endpoint.service';
import { RegistryMetadatafieldsResponseParsingService } from '../data/registry-metadatafields-response-parsing.service';
import { RegistryMetadatafieldsResponse } from './registry-metadatafields-response.model';
import { hasNoValue, hasValue, isNotEmpty, isNotEmptyOperator } from '../../shared/empty.util';
import { URLCombiner } from '../url-combiner/url-combiner';
import { PaginationComponentOptions } from '../../shared/pagination/pagination-component-options.model';
import { configureRequest, getResponseFromEntry } from '../shared/operators';
import { createSelector, select, Store } from '@ngrx/store';
import { AppState } from '../../app.reducer';
import { MetadataRegistryState } from '../../+admin/admin-registries/metadata-registry/metadata-registry.reducers';
import {
  MetadataRegistryCancelFieldAction,
  MetadataRegistryCancelSchemaAction,
  MetadataRegistryDeselectAllFieldAction,
  MetadataRegistryDeselectAllSchemaAction,
  MetadataRegistryDeselectFieldAction,
  MetadataRegistryDeselectSchemaAction,
  MetadataRegistryEditFieldAction,
  MetadataRegistryEditSchemaAction,
  MetadataRegistrySelectFieldAction,
  MetadataRegistrySelectSchemaAction
} from '../../+admin/admin-registries/metadata-registry/metadata-registry.actions';
import { distinctUntilChanged, flatMap, map, take, tap } from 'rxjs/operators';
import { DSpaceRESTv2Serializer } from '../dspace-rest-v2/dspace-rest-v2.serializer';
import { NormalizedMetadataSchema } from '../metadata/normalized-metadata-schema.model';
import { NotificationsService } from '../../shared/notifications/notifications.service';
import { NotificationOptions } from '../../shared/notifications/models/notification-options.model';
import { HttpOptions } from '../dspace-rest-v2/dspace-rest-v2.service';
import { HttpHeaders } from '@angular/common/http';
import { TranslateService } from '@ngx-translate/core';
import { MetadataSchema } from '../metadata/metadata-schema.model';
import { MetadataField } from '../metadata/metadata-field.model';
import { getMapsToType } from '../cache/builders/build-decorators';

const metadataRegistryStateSelector = (state: AppState) => state.metadataRegistry;
const editMetadataSchemaSelector = createSelector(metadataRegistryStateSelector, (metadataState: MetadataRegistryState) => metadataState.editSchema);
const selectedMetadataSchemasSelector = createSelector(metadataRegistryStateSelector, (metadataState: MetadataRegistryState) => metadataState.selectedSchemas);
const editMetadataFieldSelector = createSelector(metadataRegistryStateSelector, (metadataState: MetadataRegistryState) => metadataState.editField);
const selectedMetadataFieldsSelector = createSelector(metadataRegistryStateSelector, (metadataState: MetadataRegistryState) => metadataState.selectedFields);

/**
 * Service for registry related CRUD actions such as metadata schema, metadata field and bitstream format
 */
@Injectable()
export class RegistryService {

  private metadataSchemasPath = 'metadataschemas';
  private metadataFieldsPath = 'metadatafields';

  // private bitstreamFormatsPath = 'bitstreamformats';

  constructor(protected requestService: RequestService,
              private rdb: RemoteDataBuildService,
              private halService: HALEndpointService,
              private store: Store<AppState>,
              private notificationsService: NotificationsService,
              private translateService: TranslateService) {

  }

  /**
   * Retrieves all metadata schemas
   * @param pagination The pagination info used to retrieve the schemas
   */
  public getMetadataSchemas(pagination: PaginationComponentOptions): Observable<RemoteData<PaginatedList<MetadataSchema>>> {
    const requestObs = this.getMetadataSchemasRequestObs(pagination);

    const requestEntryObs = requestObs.pipe(
      flatMap((request: RestRequest) => this.requestService.getByHref(request.href))
    );

    const rmrObs: Observable<RegistryMetadataschemasResponse> = requestEntryObs.pipe(
      getResponseFromEntry(),
      map((response: RegistryMetadataschemasSuccessResponse) => response.metadataschemasResponse)
    );

    const metadataschemasObs: Observable<MetadataSchema[]> = rmrObs.pipe(
      map((rmr: RegistryMetadataschemasResponse) => rmr.metadataschemas)
    );

    const pageInfoObs: Observable<PageInfo> = requestEntryObs.pipe(
      getResponseFromEntry(),
      map((response: RegistryMetadataschemasSuccessResponse) => response.pageInfo)
    );

    const payloadObs = observableCombineLatest(metadataschemasObs, pageInfoObs).pipe(
      map(([metadataschemas, pageInfo]) => {
        return new PaginatedList(pageInfo, metadataschemas);
      })
    );

    return this.rdb.toRemoteDataObservable(requestEntryObs, payloadObs);
  }

  /**
   * Retrieves a metadata schema by its name
   * @param schemaName The name of the schema to find
   */
  public getMetadataSchemaByName(schemaName: string): Observable<RemoteData<MetadataSchema>> {
    // Temporary pagination to get ALL metadataschemas until there's a rest api endpoint for fetching a specific schema
    const pagination: PaginationComponentOptions = Object.assign(new PaginationComponentOptions(), {
      id: 'all-metadatafields-pagination',
      pageSize: 10000
    });
    const requestObs = this.getMetadataSchemasRequestObs(pagination);

    const requestEntryObs = requestObs.pipe(
      flatMap((request: RestRequest) => this.requestService.getByHref(request.href))
    );

    const rmrObs: Observable<RegistryMetadataschemasResponse> = requestEntryObs.pipe(
      getResponseFromEntry(),
      map((response: RegistryMetadataschemasSuccessResponse) => response.metadataschemasResponse)
    );

    const metadataschemaObs: Observable<MetadataSchema> = rmrObs.pipe(
      map((rmr: RegistryMetadataschemasResponse) => rmr.metadataschemas),
      map((metadataSchemas: MetadataSchema[]) => metadataSchemas.filter((value) => value.prefix === schemaName)[0])
    );

    return this.rdb.toRemoteDataObservable(requestEntryObs, metadataschemaObs);
  }

  /**
   * retrieves all metadata fields that belong to a certain metadata schema
   * @param schema The schema to filter by
   * @param pagination The pagination info used to retrieve the fields
   */
  public getMetadataFieldsBySchema(schema: MetadataSchema, pagination: PaginationComponentOptions): Observable<RemoteData<PaginatedList<MetadataField>>> {
    const requestObs = this.getMetadataFieldsBySchemaRequestObs(pagination, schema);

    const requestEntryObs = requestObs.pipe(
      flatMap((request: RestRequest) => this.requestService.getByHref(request.href))
    );

    const rmrObs: Observable<RegistryMetadatafieldsResponse> = requestEntryObs.pipe(
      getResponseFromEntry(),
      map((response: RegistryMetadatafieldsSuccessResponse) => response.metadatafieldsResponse)
    );

    const metadatafieldsObs: Observable<MetadataField[]> = rmrObs.pipe(
      map((rmr: RegistryMetadatafieldsResponse) => rmr.metadatafields)
    );

    const pageInfoObs: Observable<PageInfo> = requestEntryObs.pipe(
      getResponseFromEntry(),

      map((response: RegistryMetadatafieldsSuccessResponse) => response.pageInfo)
    );

    const payloadObs = observableCombineLatest(metadatafieldsObs, pageInfoObs).pipe(
      map(([metadatafields, pageInfo]) => {
        return new PaginatedList(pageInfo, metadatafields);
      })
    );

    return this.rdb.toRemoteDataObservable(requestEntryObs, payloadObs);
  }

  /**
   * Retrieve all existing metadata fields as a paginated list
   * @param pagination Pagination options to determine which page of metadata fields should be requested
   * When no pagination is provided, all metadata fields are requested in one large page
   * @returns an observable that emits a remote data object with a page of metadata fields
   */
  public getAllMetadataFields(pagination?: PaginationComponentOptions): Observable<RemoteData<PaginatedList<MetadataField>>> {
    if (hasNoValue(pagination)) {
      pagination = {currentPage: 1, pageSize: 10000} as any;
    }
    const requestObs = this.getMetadataFieldsRequestObs(pagination);

    const requestEntryObs = requestObs.pipe(
      flatMap((request: RestRequest) => this.requestService.getByHref(request.href))
    );

    const rmrObs: Observable<RegistryMetadatafieldsResponse> = requestEntryObs.pipe(
      getResponseFromEntry(),
      map((response: RegistryMetadatafieldsSuccessResponse) => response.metadatafieldsResponse)
    );

    const metadatafieldsObs: Observable<MetadataField[]> = rmrObs.pipe(
      map((rmr: RegistryMetadatafieldsResponse) => rmr.metadatafields),
      /* Make sure to explicitly cast this into a MetadataField object, on first page loads this object comes from the object cache created by the server and its prototype is unknown */
      map((metadataFields: MetadataField[]) => metadataFields.map((metadataField: MetadataField) => Object.assign(new MetadataField(), metadataField)))
    );

    const pageInfoObs: Observable<PageInfo> = requestEntryObs.pipe(
      getResponseFromEntry(),

      map((response: RegistryMetadatafieldsSuccessResponse) => response.pageInfo)
    );

    const payloadObs = observableCombineLatest(metadatafieldsObs, pageInfoObs).pipe(
      map(([metadatafields, pageInfo]) => {
        return new PaginatedList(pageInfo, metadatafields);
      })
    );

    return this.rdb.toRemoteDataObservable(requestEntryObs, payloadObs);
  }

  public getMetadataSchemasRequestObs(pagination: PaginationComponentOptions): Observable<RestRequest> {
    return this.halService.getEndpoint(this.metadataSchemasPath).pipe(
      map((url: string) => {
        const args: string[] = [];
        args.push(`size=${pagination.pageSize}`);
        args.push(`page=${pagination.currentPage - 1}`);
        if (isNotEmpty(args)) {
          url = new URLCombiner(url, `?${args.join('&')}`).toString();
        }
        const request = new GetRequest(this.requestService.generateRequestId(), url);
        return Object.assign(request, {
          getResponseParser(): GenericConstructor<ResponseParsingService> {
            return RegistryMetadataschemasResponseParsingService;
          }
        });
      }),
      tap((request: RestRequest) => this.requestService.configure(request)),
    );
  }

  private getMetadataFieldsBySchemaRequestObs(pagination: PaginationComponentOptions, schema: MetadataSchema): Observable<RestRequest> {
    return this.halService.getEndpoint(this.metadataFieldsPath + '/search/bySchema').pipe(
      // return this.halService.getEndpoint(this.metadataFieldsPath).pipe(
      map((url: string) => {
        const args: string[] = [];
        args.push(`schema=${schema.prefix}`);
        args.push(`size=${pagination.pageSize}`);
        args.push(`page=${pagination.currentPage - 1}`);
        if (isNotEmpty(args)) {
          url = new URLCombiner(url, `?${args.join('&')}`).toString();
        }
        const request = new GetRequest(this.requestService.generateRequestId(), url);
        return Object.assign(request, {
          getResponseParser(): GenericConstructor<ResponseParsingService> {
            return RegistryMetadatafieldsResponseParsingService;
          }
        });
      }),
      tap((request: RestRequest) => this.requestService.configure(request)),
    );
  }

  private getMetadataFieldsRequestObs(pagination: PaginationComponentOptions): Observable<RestRequest> {
    return this.halService.getEndpoint(this.metadataFieldsPath).pipe(
      map((url: string) => {
        const args: string[] = [];
        args.push(`size=${pagination.pageSize}`);
        args.push(`page=${pagination.currentPage - 1}`);
        if (isNotEmpty(args)) {
          url = new URLCombiner(url, `?${args.join('&')}`).toString();
        }
        const request = new GetRequest(this.requestService.generateRequestId(), url);
        return Object.assign(request, {
          getResponseParser(): GenericConstructor<ResponseParsingService> {
            return RegistryMetadatafieldsResponseParsingService;
          }
        });
      }),
      tap((request: RestRequest) => this.requestService.configure(request)),
    );
  }

  public editMetadataSchema(schema: MetadataSchema) {
    this.store.dispatch(new MetadataRegistryEditSchemaAction(schema));
  }

  /**
   * Method to cancel editing a metadata schema, dispatches a cancel schema action
   */
  public cancelEditMetadataSchema() {
    this.store.dispatch(new MetadataRegistryCancelSchemaAction());
  }

  /**
   * Method to retrieve the metadata schema that are currently being edited
   */
  public getActiveMetadataSchema(): Observable<MetadataSchema> {
    return this.store.pipe(select(editMetadataSchemaSelector));
  }

  /**
   * Method to select a metadata schema, dispatches a select schema action
   * @param schema The schema that's being selected
   */
  public selectMetadataSchema(schema: MetadataSchema) {
    this.store.dispatch(new MetadataRegistrySelectSchemaAction(schema));
  }

  /**
   * Method to deselect a metadata schema, dispatches a deselect schema action
   * @param schema The schema that's it being deselected
   */
  public deselectMetadataSchema(schema: MetadataSchema) {
    this.store.dispatch(new MetadataRegistryDeselectSchemaAction(schema));
  }

  /**
   * Method to deselect all currently selected metadata schema, dispatches a deselect all schema action
   */
  public deselectAllMetadataSchema() {
    this.store.dispatch(new MetadataRegistryDeselectAllSchemaAction());
  }

  /**
   * Method to retrieve the metadata schemas that are currently selected
   */
  public getSelectedMetadataSchemas(): Observable<MetadataSchema[]> {
    return this.store.pipe(select(selectedMetadataSchemasSelector));
  }
  /**
   * Method to start editing a metadata field, dispatches an edit field action
   * @param field The field that's being edited
   */
  public editMetadataField(field: MetadataField) {
    this.store.dispatch(new MetadataRegistryEditFieldAction(field));
  }

  /**
   * Method to cancel editing a metadata field, dispatches a cancel field action
   */
  public cancelEditMetadataField() {
    this.store.dispatch(new MetadataRegistryCancelFieldAction());
  }
  /**
   * Method to retrieve the metadata field that are currently being edited
   */
  public getActiveMetadataField(): Observable<MetadataField> {
    return this.store.pipe(select(editMetadataFieldSelector));
  }
  /**
   * Method to select a metadata field, dispatches a select field action
   * @param field The field that's being selected
   */
  public selectMetadataField(field: MetadataField) {
    this.store.dispatch(new MetadataRegistrySelectFieldAction(field));
  }
  /**
   * Method to deselect a metadata field, dispatches a deselect field action
   * @param field The field that's it being deselected
   */
  public deselectMetadataField(field: MetadataField) {
    this.store.dispatch(new MetadataRegistryDeselectFieldAction(field));
  }
  /**
   * Method to deselect all currently selected metadata fields, dispatches a deselect all field action
   */
  public deselectAllMetadataField() {
    this.store.dispatch(new MetadataRegistryDeselectAllFieldAction());
  }

  /**
   * Method to retrieve the metadata fields that are currently selected
   */
  public getSelectedMetadataFields(): Observable<MetadataField[]> {
    return this.store.pipe(select(selectedMetadataFieldsSelector));
  }

  /**
   * Create or Update a MetadataSchema
   *  If the MetadataSchema contains an id, it is assumed the schema already exists and is updated instead
   *  Since creating or updating is nearly identical, the only real difference is the request (and slight difference in endpoint):
   *  - On creation, a CreateMetadataSchemaRequest is used
   *  - On update, a UpdateMetadataSchemaRequest is used
   * @param schema    The MetadataSchema to create or update
   */
  public createOrUpdateMetadataSchema(schema: MetadataSchema): Observable<MetadataSchema> {
    const isUpdate = hasValue(schema.id);
    const requestId = this.requestService.generateRequestId();
    const endpoint$ = this.halService.getEndpoint(this.metadataSchemasPath).pipe(
      isNotEmptyOperator(),
      map((endpoint: string) => (isUpdate ? `${endpoint}/${schema.id}` : endpoint)),
      distinctUntilChanged()
    );

<<<<<<< HEAD
    const serializedSchema = new DSpaceRESTv2Serializer(getMapsToType(MetadataSchema.type)).serialize(schema as any as NormalizedMetadataSchema);
=======
    const serializedSchema = new DSpaceRESTv2Serializer(getMapsToType(MetadataSchema.type)).serialize(schema);
>>>>>>> ddbe0c82

    const request$ = endpoint$.pipe(
      take(1),
      map((endpoint: string) => {
        if (isUpdate) {
          const options: HttpOptions = Object.create({});
          let headers = new HttpHeaders();
          headers = headers.append('Content-Type', 'application/json');
          options.headers = headers;
          return new UpdateMetadataSchemaRequest(requestId, endpoint, JSON.stringify(serializedSchema), options);
        } else {
          return new CreateMetadataSchemaRequest(requestId, endpoint, JSON.stringify(serializedSchema));
        }
      })
    );

    // Execute the post/put request
    request$.pipe(
      configureRequest(this.requestService)
    ).subscribe();

    // Return created/updated schema
    return this.requestService.getByUUID(requestId).pipe(
      getResponseFromEntry(),
      map((response: RestResponse) => {
        if (!response.isSuccessful) {
          if (hasValue((response as any).errorMessage)) {
            this.notificationsService.error('Server Error:', (response as any).errorMessage, new NotificationOptions(-1));
          }
        } else {
          this.showNotifications(true, isUpdate, false, {prefix: schema.prefix});
          return response;
        }
      }),
      isNotEmptyOperator(),
      map((response: MetadataschemaSuccessResponse) => {
        if (isNotEmpty(response.metadataschema)) {
          return response.metadataschema;
        }
      })
    );
  }

  /**
   * Method to delete a metadata schema
   * @param id The id of the metadata schema to delete
   */
  public deleteMetadataSchema(id: number): Observable<RestResponse> {
    return this.delete(this.metadataSchemasPath, id);
  }

  /**
   * Method that clears a cached metadata schema request and returns its REST url
   */
  public clearMetadataSchemaRequests(): Observable<string> {
    return this.halService.getEndpoint(this.metadataSchemasPath).pipe(
      tap((href: string) => this.requestService.removeByHrefSubstring(href))
    );
  }

  /**
   * Create or Update a MetadataField
   *  If the MetadataField contains an id, it is assumed the field already exists and is updated instead
   *  Since creating or updating is nearly identical, the only real difference is the request (and slight difference in endpoint):
   *  - On creation, a CreateMetadataFieldRequest is used
   *  - On update, a UpdateMetadataFieldRequest is used
   * @param field    The MetadataField to create or update
   */
  public createOrUpdateMetadataField(field: MetadataField): Observable<MetadataField> {
    const isUpdate = hasValue(field.id);
    const requestId = this.requestService.generateRequestId();
    const endpoint$ = this.halService.getEndpoint(this.metadataFieldsPath).pipe(
      isNotEmptyOperator(),
      map((endpoint: string) => (isUpdate ? `${endpoint}/${field.id}` : `${endpoint}?schemaId=${field.schema.id}`)),
      distinctUntilChanged()
    );

    const request$ = endpoint$.pipe(
      take(1),
      map((endpoint: string) => {
        if (isUpdate) {
          const options: HttpOptions = Object.create({});
          let headers = new HttpHeaders();
          headers = headers.append('Content-Type', 'application/json');
          options.headers = headers;
          return new UpdateMetadataFieldRequest(requestId, endpoint, JSON.stringify(field), options);
        } else {
          return new CreateMetadataFieldRequest(requestId, endpoint, JSON.stringify(field));
        }
      })
    );

    // Execute the post/put request
    request$.pipe(
      configureRequest(this.requestService)
    ).subscribe();

    // Return created/updated field
    return this.requestService.getByUUID(requestId).pipe(
      getResponseFromEntry(),
      map((response: RestResponse) => {
        if (!response.isSuccessful) {
          if (hasValue((response as any).errorMessage)) {
            this.notificationsService.error('Server Error:', (response as any).errorMessage, new NotificationOptions(-1));
          }
        } else {
          const fieldString = `${field.schema.prefix}.${field.element}${field.qualifier ? `.${field.qualifier}` : ''}`;
          this.showNotifications(true, isUpdate, true, {field: fieldString});
          return response;
        }
      }),
      isNotEmptyOperator(),
      map((response: MetadatafieldSuccessResponse) => {
        if (isNotEmpty(response.metadatafield)) {
          return response.metadatafield;
        }
      })
    );
  }

  /**
   * Method to delete a metadata field
   * @param id The id of the metadata field to delete
   */
  public deleteMetadataField(id: number): Observable<RestResponse> {
    return this.delete(this.metadataFieldsPath, id);
  }
  /**
   * Method that clears a cached metadata field request and returns its REST url
   */
  public clearMetadataFieldRequests(): Observable<string> {
    return this.halService.getEndpoint(this.metadataFieldsPath).pipe(
      tap((href: string) => this.requestService.removeByHrefSubstring(href))
    );
  }

  private delete(path: string, id: number): Observable<RestResponse> {
    const requestId = this.requestService.generateRequestId();
    const endpoint$ = this.halService.getEndpoint(path).pipe(
      isNotEmptyOperator(),
      map((endpoint: string) => `${endpoint}/${id}`),
      distinctUntilChanged()
    );

    const request$ = endpoint$.pipe(
      take(1),
      map((endpoint: string) => new DeleteRequest(requestId, endpoint))
    );

    // Execute the delete request
    request$.pipe(
      configureRequest(this.requestService)
    ).subscribe();

    return this.requestService.getByUUID(requestId).pipe(
      getResponseFromEntry()
    );
  }

  private showNotifications(success: boolean, edited: boolean, isField: boolean, options: any) {
    const prefix = 'admin.registries.schema.notification';
    const suffix = success ? 'success' : 'failure';
    const editedString = edited ? 'edited' : 'created';
    const messages = observableCombineLatest(
      this.translateService.get(success ? `${prefix}.${suffix}` : `${prefix}.${suffix}`),
      this.translateService.get(`${prefix}${isField ? '.field' : ''}.${editedString}`, options)
    );
    messages.subscribe(([head, content]) => {
      if (success) {
        this.notificationsService.success(head, content);
      } else {
        this.notificationsService.error(head, content);
      }
    });
  }

  /**
   * Retrieve a filtered paginated list of metadata fields
   * @param query {string} The query to filter the field names by
   * @returns an observable that emits a remote data object with a page of metadata fields that match the query
   */
  queryMetadataFields(query: string): Observable<RemoteData<PaginatedList<MetadataField>>> {
    return this.getAllMetadataFields().pipe(
      map((rd: RemoteData<PaginatedList<MetadataField>>) => {
        const filteredFields: MetadataField[] = rd.payload.page.filter(
          (field: MetadataField) => field.toString().indexOf(query) >= 0
        );
        const page: PaginatedList<MetadataField> = new PaginatedList<MetadataField>(new PageInfo(), filteredFields)
        return Object.assign({}, rd, { payload: page });
      })
    );
  }
}<|MERGE_RESOLUTION|>--- conflicted
+++ resolved
@@ -400,11 +400,7 @@
       distinctUntilChanged()
     );
 
-<<<<<<< HEAD
-    const serializedSchema = new DSpaceRESTv2Serializer(getMapsToType(MetadataSchema.type)).serialize(schema as any as NormalizedMetadataSchema);
-=======
     const serializedSchema = new DSpaceRESTv2Serializer(getMapsToType(MetadataSchema.type)).serialize(schema);
->>>>>>> ddbe0c82
 
     const request$ = endpoint$.pipe(
       take(1),
