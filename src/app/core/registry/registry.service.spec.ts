import { CommonModule } from '@angular/common';
import { Component } from '@angular/core';
import { TestBed } from '@angular/core/testing';
import {
  Store,
  StoreModule,
} from '@ngrx/store';
import { TranslateModule } from '@ngx-translate/core';
import {
  Observable,
  of as observableOf,
} from 'rxjs';

import {
  MetadataRegistryCancelFieldAction,
  MetadataRegistryCancelSchemaAction,
  MetadataRegistryDeselectAllFieldAction,
  MetadataRegistryDeselectAllSchemaAction,
  MetadataRegistryDeselectFieldAction,
  MetadataRegistryDeselectSchemaAction,
  MetadataRegistryEditFieldAction,
  MetadataRegistryEditSchemaAction,
  MetadataRegistrySelectFieldAction,
  MetadataRegistrySelectSchemaAction,
} from '../../admin/admin-registries/metadata-registry/metadata-registry.actions';
import { storeModuleConfig } from '../../app.reducer';
import { NotificationsService } from '../../shared/notifications/notifications.service';
import {
  createNoContentRemoteDataObject$,
  createSuccessfulRemoteDataObject$,
} from '../../shared/remote-data.utils';
import { NotificationsServiceStub } from '../../shared/testing/notifications-service.stub';
import { StoreMock } from '../../shared/testing/store.mock';
import { createPaginatedList } from '../../shared/testing/utils.test';
import { FindListOptions } from '../data/find-list-options.model';
import { MetadataFieldDataService } from '../data/metadata-field-data.service';
import { MetadataSchemaDataService } from '../data/metadata-schema-data.service';
import { RemoteData } from '../data/remote-data';
import { MetadataField } from '../metadata/metadata-field.model';
import { MetadataSchema } from '../metadata/metadata-schema.model';
import { NoContent } from '../shared/NoContent.model';
import { RegistryService } from './registry.service';

@Component({
    template: '',
    standalone: true,
    imports: [CommonModule]
})
class DummyComponent {
}

describe('RegistryService', () => {
  let registryService: RegistryService;
  let mockStore;
  let metadataSchemaService: MetadataSchemaDataService;
  let metadataFieldService: MetadataFieldDataService;

  let options: FindListOptions;
  let mockSchemasList: MetadataSchema[];
  let mockFieldsList: MetadataField[];

  function init() {
    options = Object.assign(new FindListOptions(), {
      currentPage: 1,
      elementsPerPage: 20,
    });

    mockSchemasList = [
      Object.assign(new MetadataSchema(), {
        id: 1,
        _links: {
          self: { href: 'https://dspace7.4science.it/dspace-spring-rest/api/core/metadataschemas/1' },
        },
        prefix: 'dc',
        namespace: 'http://dublincore.org/documents/dcmi-terms/',
        type: MetadataSchema.type,
      }),
      Object.assign(new MetadataSchema(), {
        id: 2,
        _links: {
          self: { href: 'https://dspace7.4science.it/dspace-spring-rest/api/core/metadataschemas/2' },
        },
        prefix: 'mock',
        namespace: 'http://dspace.org/mockschema',
        type: MetadataSchema.type,
      }),
    ];

    mockFieldsList = [
      Object.assign(new MetadataField(),
        {
          id: 1,
          _links: {
            self: { href: 'https://dspace7.4science.it/dspace-spring-rest/api/core/metadatafields/8' },
          },
          element: 'contributor',
          qualifier: 'advisor',
          scopeNote: null,
          schema: createSuccessfulRemoteDataObject$(mockSchemasList[0]),
          type: MetadataField.type,
        }),
      Object.assign(new MetadataField(),
        {
          id: 2,
          _links: {
            self: { href: 'https://dspace7.4science.it/dspace-spring-rest/api/core/metadatafields/9' },
          },
          element: 'contributor',
          qualifier: 'author',
          scopeNote: null,
          schema: createSuccessfulRemoteDataObject$(mockSchemasList[0]),
          type: MetadataField.type,
        }),
      Object.assign(new MetadataField(),
        {
          id: 3,
          _links: {
            self: { href: 'https://dspace7.4science.it/dspace-spring-rest/api/core/metadatafields/10' },
          },
          element: 'contributor',
          qualifier: 'editor',
          scopeNote: 'test scope note',
          schema: createSuccessfulRemoteDataObject$(mockSchemasList[1]),
          type: MetadataField.type,
        }),
      Object.assign(new MetadataField(),
        {
          id: 4,
          _links: {
            self: { href: 'https://dspace7.4science.it/dspace-spring-rest/api/core/metadatafields/11' },
          },
          element: 'contributor',
          qualifier: 'illustrator',
          scopeNote: null,
          schema: createSuccessfulRemoteDataObject$(mockSchemasList[1]),
          type: MetadataField.type,
        }),
    ];

    metadataSchemaService = jasmine.createSpyObj('metadataSchemaService', {
      findAll: createSuccessfulRemoteDataObject$(createPaginatedList(mockSchemasList)),
      findById: createSuccessfulRemoteDataObject$(mockSchemasList[0]),
      createOrUpdateMetadataSchema: createSuccessfulRemoteDataObject$(mockSchemasList[0]),
      delete: createNoContentRemoteDataObject$(),
      clearRequests: observableOf('href'),
    });

    metadataFieldService = jasmine.createSpyObj('metadataFieldService', {
      findAll: createSuccessfulRemoteDataObject$(createPaginatedList(mockFieldsList)),
      findById: createSuccessfulRemoteDataObject$(mockFieldsList[0]),
      create: createSuccessfulRemoteDataObject$(mockFieldsList[0]),
      put: createSuccessfulRemoteDataObject$(mockFieldsList[0]),
      delete: createNoContentRemoteDataObject$(),
      clearRequests: observableOf('href'),
    });
  }

  beforeEach(() => {
    init();
    TestBed.configureTestingModule({
<<<<<<< HEAD
    imports: [CommonModule, StoreModule.forRoot({}, storeModuleConfig), TranslateModule.forRoot(), DummyComponent],
    providers: [
=======
      imports: [CommonModule, StoreModule.forRoot({}, storeModuleConfig), TranslateModule.forRoot()],
      declarations: [
        DummyComponent,
      ],
      providers: [
>>>>>>> a8f31948
        { provide: Store, useClass: StoreMock },
        { provide: NotificationsService, useValue: new NotificationsServiceStub() },
        { provide: MetadataSchemaDataService, useValue: metadataSchemaService },
        { provide: MetadataFieldDataService, useValue: metadataFieldService },
<<<<<<< HEAD
        RegistryService
    ]
});
=======
        RegistryService,
      ],
    });
>>>>>>> a8f31948
    registryService = TestBed.inject(RegistryService);
    mockStore = TestBed.inject(Store);
  });

  describe('when requesting metadataschemas', () => {
    let result;

    beforeEach(() => {
      result = registryService.getMetadataSchemas(options);
    });

    it('should call metadataSchemaService.findAll', (done) => {
      result.subscribe(() => {
        expect(metadataSchemaService.findAll).toHaveBeenCalled();
        done();
      });
    });
  });

  describe('when requesting metadataschema by name', () => {
    let result;

    beforeEach(() => {
      result = registryService.getMetadataSchemaByPrefix(mockSchemasList[0].prefix);
    });

    it('should call metadataSchemaService.findById with the correct ID', (done) => {
      result.subscribe(() => {
        expect(metadataSchemaService.findById).toHaveBeenCalledWith(`${mockSchemasList[0].id}`, true, true);
        done();
      });
    });
  });

  describe('when dispatching to the store', () => {
    beforeEach(() => {
      spyOn(mockStore, 'dispatch');
    });

    describe('when calling editMetadataSchema', () => {
      beforeEach(() => {
        registryService.editMetadataSchema(mockSchemasList[0]);
      });

      it('should dispatch a MetadataRegistryEditSchemaAction with the correct schema', () => {
        expect(mockStore.dispatch).toHaveBeenCalledWith(new MetadataRegistryEditSchemaAction(mockSchemasList[0]));
      });
    });

    describe('when calling cancelEditMetadataSchema', () => {
      beforeEach(() => {
        registryService.cancelEditMetadataSchema();
      });

      it('should dispatch a MetadataRegistryCancelSchemaAction', () => {
        expect(mockStore.dispatch).toHaveBeenCalledWith(new MetadataRegistryCancelSchemaAction());
      });
    });

    describe('when calling selectMetadataSchema', () => {
      beforeEach(() => {
        registryService.selectMetadataSchema(mockSchemasList[0]);
      });

      it('should dispatch a MetadataRegistrySelectSchemaAction with the correct schema', () => {
        expect(mockStore.dispatch).toHaveBeenCalledWith(new MetadataRegistrySelectSchemaAction(mockSchemasList[0]));
      });
    });

    describe('when calling deselectMetadataSchema', () => {
      beforeEach(() => {
        registryService.deselectMetadataSchema(mockSchemasList[0]);
      });

      it('should dispatch a MetadataRegistryDeselectSchemaAction with the correct schema', () => {
        expect(mockStore.dispatch).toHaveBeenCalledWith(new MetadataRegistryDeselectSchemaAction(mockSchemasList[0]));
      });
    });

    describe('when calling deselectAllMetadataSchema', () => {
      beforeEach(() => {
        registryService.deselectAllMetadataSchema();
      });

      it('should dispatch a MetadataRegistryDeselectAllSchemaAction', () => {
        expect(mockStore.dispatch).toHaveBeenCalledWith(new MetadataRegistryDeselectAllSchemaAction());
      });
    });

    describe('when calling editMetadataField', () => {
      beforeEach(() => {
        registryService.editMetadataField(mockFieldsList[0]);
      });

      it('should dispatch a MetadataRegistryEditFieldAction with the correct Field', () => {
        expect(mockStore.dispatch).toHaveBeenCalledWith(new MetadataRegistryEditFieldAction(mockFieldsList[0]));
      });
    });

    describe('when calling cancelEditMetadataField', () => {
      beforeEach(() => {
        registryService.cancelEditMetadataField();
      });

      it('should dispatch a MetadataRegistryCancelFieldAction', () => {
        expect(mockStore.dispatch).toHaveBeenCalledWith(new MetadataRegistryCancelFieldAction());
      });
    });

    describe('when calling selectMetadataField', () => {
      beforeEach(() => {
        registryService.selectMetadataField(mockFieldsList[0]);
      });

      it('should dispatch a MetadataRegistrySelectFieldAction with the correct Field', () => {
        expect(mockStore.dispatch).toHaveBeenCalledWith(new MetadataRegistrySelectFieldAction(mockFieldsList[0]));
      });
    });

    describe('when calling deselectMetadataField', () => {
      beforeEach(() => {
        registryService.deselectMetadataField(mockFieldsList[0]);
      });

      it('should dispatch a MetadataRegistryDeselectFieldAction with the correct Field', () => {
        expect(mockStore.dispatch).toHaveBeenCalledWith(new MetadataRegistryDeselectFieldAction(mockFieldsList[0]));
      });
    });

    describe('when calling deselectAllMetadataField', () => {
      beforeEach(() => {
        registryService.deselectAllMetadataField();
      });

      it('should dispatch a MetadataRegistryDeselectAllFieldAction', () => {
        expect(mockStore.dispatch).toHaveBeenCalledWith(new MetadataRegistryDeselectAllFieldAction());
      });
    });
  });

  describe('when createOrUpdateMetadataSchema is called', () => {
    let result: Observable<MetadataSchema>;

    beforeEach(() => {
      result = registryService.createOrUpdateMetadataSchema(mockSchemasList[0]);
    });

    it('should return the created/updated metadata schema', (done) => {
      result.subscribe((schema: MetadataSchema) => {
        expect(schema).toEqual(mockSchemasList[0]);
        done();
      });
    });
  });

  describe('when createMetadataField is called', () => {
    let result: Observable<MetadataField>;

    beforeEach(() => {
      result = registryService.createMetadataField(mockFieldsList[0], mockSchemasList[0]);
    });

    it('should return the created metadata field', (done) => {
      result.subscribe((field: MetadataField) => {
        expect(field).toEqual(mockFieldsList[0]);
        done();
      });
    });
  });

  describe('when createMetadataField is called with a blank qualifier', () => {
    let result: Observable<MetadataField>;
    let metadataField: MetadataField;

    beforeEach(() => {
      metadataField = mockFieldsList[0];
      metadataField.qualifier = '';
      result = registryService.createMetadataField(metadataField, mockSchemasList[0]);
    });

    it('should return the created metadata field with a null qualifier', (done) => {
      metadataField.qualifier = null;
      result.subscribe((field: MetadataField) => {
        expect(field).toEqual(metadataField);
        done();
      });
    });
  });

  describe('when updateMetadataField is called', () => {
    let result: Observable<MetadataField>;

    beforeEach(() => {
      result = registryService.updateMetadataField(mockFieldsList[0]);
    });

    it('should return the updated metadata field', (done) => {
      result.subscribe((field: MetadataField) => {
        expect(field).toEqual(mockFieldsList[0]);
        done();
      });
    });
  });

  describe('when updateMetadataField is called with a blank qualifier', () => {
    let result: Observable<MetadataField>;
    let metadataField: MetadataField;

    beforeEach(() => {
      metadataField = mockFieldsList[0];
      metadataField.qualifier = '';
      result = registryService.updateMetadataField(metadataField);
    });

    it('should return the updated metadata field with a null qualifier', (done) => {
      metadataField.qualifier = null;
      result.subscribe((field: MetadataField) => {
        expect(field).toEqual(metadataField);
        done();
      });
    });
  });

  describe('when deleteMetadataSchema is called', () => {
    let result: Observable<RemoteData<NoContent>>;

    beforeEach(() => {
      result = registryService.deleteMetadataSchema(mockSchemasList[0].id);
    });

    it('should defer to MetadataSchemaDataService.delete', () => {
      expect(metadataSchemaService.delete).toHaveBeenCalledWith(`${mockSchemasList[0].id}`);
    });

    it('should return a successful response', () => {
      result.subscribe((response: RemoteData<NoContent>) => {
        expect(response.hasSucceeded).toBe(true);
      });
    });
  });

  describe('when deleteMetadataField is called', () => {
    let result: Observable<RemoteData<NoContent>>;

    beforeEach(() => {
      result = registryService.deleteMetadataField(mockFieldsList[0].id);
    });

    it('should defer to MetadataFieldDataService.delete', () => {
      expect(metadataFieldService.delete).toHaveBeenCalledWith(`${mockFieldsList[0].id}`);
    });

    it('should return a successful response', () => {
      result.subscribe((response: RemoteData<NoContent>) => {
        expect(response.hasSucceeded).toBe(true);
      });
    });
  });

  describe('when clearMetadataSchemaRequests is called', () => {
    beforeEach(() => {
      registryService.clearMetadataSchemaRequests();
    });

    it('should remove the requests related to metadata schemas from cache', () => {
      expect(metadataSchemaService.clearRequests).toHaveBeenCalled();
    });
  });

  describe('when clearMetadataFieldRequests is called', () => {
    beforeEach(() => {
      registryService.clearMetadataFieldRequests();
    });

    it('should remove the requests related to metadata fields from cache', () => {
      expect(metadataFieldService.clearRequests).toHaveBeenCalled();
    });
  });
});<|MERGE_RESOLUTION|>--- conflicted
+++ resolved
@@ -1,15 +1,9 @@
 import { CommonModule } from '@angular/common';
 import { Component } from '@angular/core';
 import { TestBed } from '@angular/core/testing';
-import {
-  Store,
-  StoreModule,
-} from '@ngrx/store';
+import { Store, StoreModule, } from '@ngrx/store';
 import { TranslateModule } from '@ngx-translate/core';
-import {
-  Observable,
-  of as observableOf,
-} from 'rxjs';
+import { Observable, of as observableOf, } from 'rxjs';
 
 import {
   MetadataRegistryCancelFieldAction,
@@ -25,10 +19,7 @@
 } from '../../admin/admin-registries/metadata-registry/metadata-registry.actions';
 import { storeModuleConfig } from '../../app.reducer';
 import { NotificationsService } from '../../shared/notifications/notifications.service';
-import {
-  createNoContentRemoteDataObject$,
-  createSuccessfulRemoteDataObject$,
-} from '../../shared/remote-data.utils';
+import { createNoContentRemoteDataObject$, createSuccessfulRemoteDataObject$, } from '../../shared/remote-data.utils';
 import { NotificationsServiceStub } from '../../shared/testing/notifications-service.stub';
 import { StoreMock } from '../../shared/testing/store.mock';
 import { createPaginatedList } from '../../shared/testing/utils.test';
@@ -158,29 +149,16 @@
   beforeEach(() => {
     init();
     TestBed.configureTestingModule({
-<<<<<<< HEAD
-    imports: [CommonModule, StoreModule.forRoot({}, storeModuleConfig), TranslateModule.forRoot(), DummyComponent],
+    imports: [CommonModule, StoreModule.forRoot({}, storeModuleConfig), TranslateModule.forRoot(), DummyComponent,
+      ],
     providers: [
-=======
-      imports: [CommonModule, StoreModule.forRoot({}, storeModuleConfig), TranslateModule.forRoot()],
-      declarations: [
-        DummyComponent,
-      ],
-      providers: [
->>>>>>> a8f31948
         { provide: Store, useClass: StoreMock },
         { provide: NotificationsService, useValue: new NotificationsServiceStub() },
         { provide: MetadataSchemaDataService, useValue: metadataSchemaService },
         { provide: MetadataFieldDataService, useValue: metadataFieldService },
-<<<<<<< HEAD
-        RegistryService
-    ]
-});
-=======
         RegistryService,
       ],
-    });
->>>>>>> a8f31948
+});
     registryService = TestBed.inject(RegistryService);
     mockStore = TestBed.inject(Store);
   });
