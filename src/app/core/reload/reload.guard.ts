--- conflicted
+++ resolved
@@ -1,15 +1,7 @@
-<<<<<<< HEAD
-import { Inject, Injectable } from '@angular/core';
-import { ActivatedRouteSnapshot, Router, RouterStateSnapshot, UrlTree } from '@angular/router';
-import { AppConfig, APP_CONFIG } from '../../../config/app-config.interface';
-=======
 import {
   Inject,
-  Injectable,
-} from '@angular/core';
-import {
-  ActivatedRouteSnapshot,
-  CanActivate,
+  Injectable,} from '@angular/core';
+import { ActivatedRouteSnapshot,
   Router,
   RouterStateSnapshot,
   UrlTree,
@@ -19,7 +11,6 @@
   APP_CONFIG,
   AppConfig,
 } from '../../../config/app-config.interface';
->>>>>>> 5fc2ed92
 import { isNotEmpty } from '../../shared/empty.util';
 
 /**
