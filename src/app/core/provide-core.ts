--- conflicted
+++ resolved
@@ -206,10 +206,8 @@
     SubmissionCoarNotifyConfig,
     NotifyRequestsStatus,
     SystemWideAlert,
-<<<<<<< HEAD
+    AdminNotifyMessage,
     Audit,
-=======
-    AdminNotifyMessage,
     SubmissionAccessModel,
     SubmissionDefinitionModel,
     SubmissionFormModel,
@@ -229,5 +227,4 @@
     StatisticsEndpoint,
     CorrectionType,
     SupervisionOrder,
->>>>>>> 80865efc
   ];