--- conflicted
+++ resolved
@@ -1,8 +1,4 @@
-import {
-  cold,
-  getTestScheduler,
-  hot,
-} from 'jasmine-marbles';
+import { cold, getTestScheduler, hot } from 'jasmine-marbles';
 import { of as observableOf } from 'rxjs';
 import { TestScheduler } from 'rxjs/testing';
 
@@ -19,16 +15,12 @@
 import { RestRequestMethod } from '../data/rest-request-method';
 import { EPersonDataService } from '../eperson/eperson-data.service';
 import { GroupDataService } from '../eperson/group-data.service';
-<<<<<<< HEAD
+import { ObjectCacheServiceStub } from '../../shared/testing/object-cache-service.stub';
 import { HALEndpointService } from '../shared/hal-endpoint.service';
 import { PageInfo } from '../shared/page-info.model';
 import { ActionType } from './models/action-type.model';
 import { PolicyType } from './models/policy-type.model';
 import { ResourcePolicyDataService } from './resource-policy-data.service';
-=======
-import { RestRequestMethod } from '../data/rest-request-method';
-import { ObjectCacheServiceStub } from '../../shared/testing/object-cache-service.stub';
->>>>>>> 230055ce
 
 describe('ResourcePolicyService', () => {
   let scheduler: TestScheduler;
