--- conflicted
+++ resolved
@@ -1,43 +1,30 @@
 import { Observable, of as observableOf, throwError as observableThrowError } from 'rxjs';
 import { distinctUntilChanged, filter, map, mergeMap, tap } from 'rxjs/operators';
 import { RequestService } from '../data/request.service';
-<<<<<<< HEAD
+import { IntegrationSuccessResponse } from '../cache/response.models';
 import { ResponseCacheService } from '../cache/response-cache.service';
 import { IntegrationSuccessResponse, RestResponse } from '../cache/response-cache.models';
-=======
-import { IntegrationSuccessResponse } from '../cache/response.models';
->>>>>>> 34e78bd4
 import { GetRequest, IntegrationRequest } from '../data/request.models';
 import { hasValue, isNotEmpty } from '../../shared/empty.util';
 import { HALEndpointService } from '../shared/hal-endpoint.service';
 import { IntegrationData } from './integration-data';
 import { IntegrationSearchOptions } from './models/integration-options.model';
-<<<<<<< HEAD
-import { RemoteDataBuildService } from '../cache/builders/remote-data-build.service';
-=======
 import { RequestEntry } from '../data/request.reducer';
 import { getResponseFromEntry } from '../shared/operators';
->>>>>>> 34e78bd4
+import { RemoteDataBuildService } from '../cache/builders/remote-data-build.service';
 
 export abstract class IntegrationService {
   protected request: IntegrationRequest;
   protected abstract requestService: RequestService;
-  protected abstract rdbService: RemoteDataBuildService;
   protected abstract linkPath: string;
   protected abstract entriesEndpoint: string;
   protected abstract entryValueEndpoint: string;
   protected abstract halService: HALEndpointService;
 
   protected getData(request: GetRequest): Observable<IntegrationData> {
-<<<<<<< HEAD
-     return this.responseCache.get(request.href).pipe(
-        map((entry: ResponseCacheEntry) => entry.response),
-        mergeMap((response: IntegrationSuccessResponse) => {
-=======
      return this.requestService.getByHref(request.href).pipe(
        getResponseFromEntry(),
-       mergeMap((response) => {
->>>>>>> 34e78bd4
+       mergeMap((response: IntegrationSuccessResponse) => {
           if (response.isSuccessful && isNotEmpty(response)) {
             return observableOf(new IntegrationData(
               response.pageInfo,
