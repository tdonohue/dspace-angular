import { Observable, of as observableOf, throwError as observableThrowError } from 'rxjs';
import { distinctUntilChanged, filter, map, mergeMap, tap } from 'rxjs/operators';
import { RequestService } from '../data/request.service';
import { ResponseCacheService } from '../cache/response-cache.service';
import { IntegrationSuccessResponse } from '../cache/response-cache.models';
import { GetRequest, IntegrationRequest } from '../data/request.models';
import { ResponseCacheEntry } from '../cache/response-cache.reducer';
import { hasValue, isNotEmpty } from '../../shared/empty.util';
import { HALEndpointService } from '../shared/hal-endpoint.service';
import { IntegrationData } from './integration-data';
import { IntegrationSearchOptions } from './models/integration-options.model';
import { RemoteDataBuildService } from '../cache/builders/remote-data-build.service';

export abstract class IntegrationService {
  protected request: IntegrationRequest;
  protected abstract responseCache: ResponseCacheService;
  protected abstract requestService: RequestService;
  protected abstract rdbService: RemoteDataBuildService;
  protected abstract linkPath: string;
  protected abstract entriesEndpoint: string;
  protected abstract entryValueEndpoint: string;
  protected abstract halService: HALEndpointService;

  protected getData(request: GetRequest): Observable<IntegrationData> {
<<<<<<< HEAD
    const [successResponse, errorResponse] = this.responseCache.get(request.href)
      .map((entry: ResponseCacheEntry) => entry.response)
      .partition((response: RestResponse) => response.isSuccessful);
    return Observable.merge(
      errorResponse.flatMap((response: ErrorResponse) =>
        Observable.throw(new Error(`Couldn't retrieve the integration data`))),
      successResponse
        .filter((response: IntegrationSuccessResponse) => isNotEmpty(response))
        .map((response: IntegrationSuccessResponse) =>
          new IntegrationData(
            response.pageInfo,
            (response.dataDefinition) ? response.dataDefinition.page : []
          )
        )
        .distinctUntilChanged());
=======
     return this.responseCache.get(request.href).pipe(
        map((entry: ResponseCacheEntry) => entry.response),
        mergeMap((response) => {
          if (response.isSuccessful && isNotEmpty(response)) {
            const dataResponse = response as IntegrationSuccessResponse;
            return observableOf(new IntegrationData(dataResponse.pageInfo, dataResponse.dataDefinition));
          } else if (!response.isSuccessful) {
            return observableThrowError(new Error(`Couldn't retrieve the integration data`));
          }
        }),
       distinctUntilChanged()
      );
>>>>>>> a3b4883e
  }

  protected getEntriesHref(endpoint, options: IntegrationSearchOptions = new IntegrationSearchOptions()): string {
    let result;
    const args = [];

    if (hasValue(options.name)) {
      result = `${endpoint}/${options.name}/${this.entriesEndpoint}`;
    } else {
      result = endpoint;
    }

    if (hasValue(options.query)) {
      args.push(`query=${options.query}`);
    }

    if (hasValue(options.metadata)) {
      args.push(`metadata=${options.metadata}`);
    }

    if (hasValue(options.uuid)) {
      args.push(`uuid=${options.uuid}`);
    }

    if (hasValue(options.currentPage) && typeof options.currentPage === 'number') {
      /* TODO: this is a temporary fix for the pagination start index (0 or 1) discrepancy between the rest and the frontend respectively */
      args.push(`page=${options.currentPage - 1}`);
    }

    if (hasValue(options.elementsPerPage)) {
      args.push(`size=${options.elementsPerPage}`);
    }

    if (hasValue(options.sort)) {
      args.push(`sort=${options.sort.field},${options.sort.direction}`);
    }

    if (isNotEmpty(args)) {
      result = `${result}?${args.join('&')}`;
    }
    return result;
  }

  protected getEntryValueHref(endpoint, options: IntegrationSearchOptions = new IntegrationSearchOptions()): string {
    let result;
    const args = [];

    if (hasValue(options.name) && hasValue(options.query)) {
      result = `${endpoint}/${options.name}/${this.entryValueEndpoint}/${options.query}`;
    } else {
      result = endpoint;
    }

    if (hasValue(options.metadata)) {
      args.push(`metadata=${options.metadata}`);
    }

    if (isNotEmpty(args)) {
      result = `${result}?${args.join('&')}`;
    }

    return result;
  }

  public getEntriesByName(options: IntegrationSearchOptions): Observable<IntegrationData> {
<<<<<<< HEAD
    return this.halService.getEndpoint(this.linkPath)
      .map((endpoint: string) => this.getEntriesHref(endpoint, options))
      .filter((href: string) => isNotEmpty(href))
      .distinctUntilChanged()
      .map((endpointURL: string) => new IntegrationRequest(this.requestService.generateRequestId(), endpointURL))
      .do((request: GetRequest) => this.requestService.configure(request))
      .flatMap((request: GetRequest) => this.getData(request))
      .distinctUntilChanged();
=======
    return this.halService.getEndpoint(this.linkPath).pipe(
      map((endpoint: string) => this.getIntegrationHref(endpoint, options)),
      filter((href: string) => isNotEmpty(href)),
      distinctUntilChanged(),
      map((endpointURL: string) => new IntegrationRequest(this.requestService.generateRequestId(), endpointURL)),
      tap((request: GetRequest) => this.requestService.configure(request)),
      mergeMap((request: GetRequest) => this.getData(request)),
      distinctUntilChanged());
>>>>>>> a3b4883e
  }

  public getEntryByValue(options: IntegrationSearchOptions): Observable<IntegrationData> {
    return this.halService.getEndpoint(this.linkPath)
      .map((endpoint: string) => this.getEntryValueHref(endpoint, options))
      .filter((href: string) => isNotEmpty(href))
      .distinctUntilChanged()
      .map((endpointURL: string) => new IntegrationRequest(this.requestService.generateRequestId(), endpointURL))
      .do((request: GetRequest) => this.requestService.configure(request))
      .flatMap((request: GetRequest) => this.getData(request))
      .distinctUntilChanged();
  }
}<|MERGE_RESOLUTION|>--- conflicted
+++ resolved
@@ -22,36 +22,21 @@
   protected abstract halService: HALEndpointService;
 
   protected getData(request: GetRequest): Observable<IntegrationData> {
-<<<<<<< HEAD
-    const [successResponse, errorResponse] = this.responseCache.get(request.href)
-      .map((entry: ResponseCacheEntry) => entry.response)
-      .partition((response: RestResponse) => response.isSuccessful);
-    return Observable.merge(
-      errorResponse.flatMap((response: ErrorResponse) =>
-        Observable.throw(new Error(`Couldn't retrieve the integration data`))),
-      successResponse
-        .filter((response: IntegrationSuccessResponse) => isNotEmpty(response))
-        .map((response: IntegrationSuccessResponse) =>
-          new IntegrationData(
-            response.pageInfo,
-            (response.dataDefinition) ? response.dataDefinition.page : []
-          )
-        )
-        .distinctUntilChanged());
-=======
      return this.responseCache.get(request.href).pipe(
         map((entry: ResponseCacheEntry) => entry.response),
         mergeMap((response) => {
           if (response.isSuccessful && isNotEmpty(response)) {
             const dataResponse = response as IntegrationSuccessResponse;
-            return observableOf(new IntegrationData(dataResponse.pageInfo, dataResponse.dataDefinition));
+            return observableOf(new IntegrationData(
+              response.pageInfo,
+              (response.dataDefinition) ? response.dataDefinition.page : []
+            ));
           } else if (!response.isSuccessful) {
             return observableThrowError(new Error(`Couldn't retrieve the integration data`));
           }
         }),
        distinctUntilChanged()
       );
->>>>>>> a3b4883e
   }
 
   protected getEntriesHref(endpoint, options: IntegrationSearchOptions = new IntegrationSearchOptions()): string {
@@ -117,35 +102,25 @@
   }
 
   public getEntriesByName(options: IntegrationSearchOptions): Observable<IntegrationData> {
-<<<<<<< HEAD
-    return this.halService.getEndpoint(this.linkPath)
-      .map((endpoint: string) => this.getEntriesHref(endpoint, options))
-      .filter((href: string) => isNotEmpty(href))
-      .distinctUntilChanged()
-      .map((endpointURL: string) => new IntegrationRequest(this.requestService.generateRequestId(), endpointURL))
-      .do((request: GetRequest) => this.requestService.configure(request))
-      .flatMap((request: GetRequest) => this.getData(request))
-      .distinctUntilChanged();
-=======
     return this.halService.getEndpoint(this.linkPath).pipe(
-      map((endpoint: string) => this.getIntegrationHref(endpoint, options)),
+      map((endpoint: string) => this.getEntriesHref(endpoint, options)),
       filter((href: string) => isNotEmpty(href)),
       distinctUntilChanged(),
       map((endpointURL: string) => new IntegrationRequest(this.requestService.generateRequestId(), endpointURL)),
       tap((request: GetRequest) => this.requestService.configure(request)),
       mergeMap((request: GetRequest) => this.getData(request)),
       distinctUntilChanged());
->>>>>>> a3b4883e
   }
 
   public getEntryByValue(options: IntegrationSearchOptions): Observable<IntegrationData> {
-    return this.halService.getEndpoint(this.linkPath)
-      .map((endpoint: string) => this.getEntryValueHref(endpoint, options))
-      .filter((href: string) => isNotEmpty(href))
-      .distinctUntilChanged()
-      .map((endpointURL: string) => new IntegrationRequest(this.requestService.generateRequestId(), endpointURL))
-      .do((request: GetRequest) => this.requestService.configure(request))
-      .flatMap((request: GetRequest) => this.getData(request))
-      .distinctUntilChanged();
+    return this.halService.getEndpoint(this.linkPath).pipe(
+      map((endpoint: string) => this.getEntryValueHref(endpoint, options)),
+      filter((href: string) => isNotEmpty(href)),
+      distinctUntilChanged(),
+      map((endpointURL: string) => new IntegrationRequest(this.requestService.generateRequestId(), endpointURL)),
+      tap((request: GetRequest) => this.requestService.configure(request)),
+      mergeMap((request: GetRequest) => this.getData(request)),
+      distinctUntilChanged());
   }
+
 }