--- conflicted
+++ resolved
@@ -136,15 +136,11 @@
       switchMap((status: AuthStatus) => {
 
         if (status.authenticated) {
-<<<<<<< HEAD
-          return status.eperson;
-=======
           // TODO this should be cleaned up, AuthStatus could be parsed by the RemoteDataService as a whole...
           // Review when https://jira.duraspace.org/browse/DS-4006 is fixed
           // See https://github.com/DSpace/dspace-angular/issues/292
           const person$ = this.rdbService.buildSingle<NormalizedEPerson, EPerson>(status.eperson.toString());
           return person$.pipe(map((eperson) => eperson.payload));
->>>>>>> 5912c887
         } else {
           throw(new Error('Not authenticated'));
         }
