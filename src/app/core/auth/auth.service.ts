import { HttpHeaders } from '@angular/common/http';
import {
  Inject,
  Injectable,
} from '@angular/core';
import { Router } from '@angular/router';
import {
  select,
  Store,
} from '@ngrx/store';
import { TranslateService } from '@ngx-translate/core';
import { CookieAttributes } from 'js-cookie';
import {
  Observable,
  of as observableOf,
} from 'rxjs';
import {
  filter,
  map,
  startWith,
  switchMap,
  take,
} from 'rxjs/operators';

import { environment } from '../../../environments/environment';
import { AppState } from '../../app.reducer';
import {
  hasNoValue,
  hasValue,
  hasValueOperator,
  isEmpty,
  isNotEmpty,
  isNotNull,
  isNotUndefined,
} from '../../shared/empty.util';
import { NotificationsService } from '../../shared/notifications/notifications.service';
import { createSuccessfulRemoteDataObject$ } from '../../shared/remote-data.utils';
import { followLink } from '../../shared/utils/follow-link-config.model';
import {
  buildPaginatedList,
  PaginatedList,
} from '../data/paginated-list.model';
import { RemoteData } from '../data/remote-data';
import { HttpOptions } from '../dspace-rest/dspace-rest.service';
import { EPersonDataService } from '../eperson/eperson-data.service';
import { EPerson } from '../eperson/models/eperson.model';
import { Group } from '../eperson/models/group.model';
import { CookieService } from '../services/cookie.service';
import { HardRedirectService } from '../services/hard-redirect.service';
import { RouteService } from '../services/route.service';
import {
  NativeWindowRef,
  NativeWindowService,
} from '../services/window.service';
import {
  getAllSucceededRemoteDataPayload,
  getFirstCompletedRemoteData,
  getFirstSucceededRemoteDataPayload,
} from '../shared/operators';
import { PageInfo } from '../shared/page-info.model';
import { URLCombiner } from '../url-combiner/url-combiner';
import {
  CheckAuthenticationTokenAction,
  RefreshTokenAction,
  ResetAuthenticationMessagesAction,
  SetAuthCookieStatus,
  SetRedirectUrlAction,
  SetUserAsIdleAction,
  UnsetUserAsIdleAction,
} from './auth.actions';
import { AuthRequestService } from './auth-request.service';
import { AuthMethod } from './models/auth.method';
import { AuthStatus } from './models/auth-status.model';
import {
  AuthTokenInfo,
  TOKENITEM,
} from './models/auth-token-info.model';
import {
  getAuthenticatedUserId,
  getAuthenticationToken,
  getExternalAuthCookieStatus,
  getRedirectUrl,
  isAuthenticated,
  isAuthenticatedLoaded,
  isIdle,
  isTokenRefreshing,
} from './selectors';

export const LOGIN_ROUTE = '/login';
export const LOGOUT_ROUTE = '/logout';
export const REDIRECT_COOKIE = 'dsRedirectUrl';
export const IMPERSONATING_COOKIE = 'dsImpersonatingEPerson';

/**
 * The auth service.
 */
@Injectable({ providedIn: 'root' })
export class AuthService {

  /**
   * True if authenticated
   * @type boolean
   */
  protected _authenticated: boolean;

  /**
   * Timer to track time until token refresh
   */
  private tokenRefreshTimer;

  constructor(
    @Inject(NativeWindowService) protected _window: NativeWindowRef,
    protected authRequestService: AuthRequestService,
    protected epersonService: EPersonDataService,
    protected router: Router,
    protected routeService: RouteService,
    protected storage: CookieService,
    protected store: Store<AppState>,
    protected hardRedirectService: HardRedirectService,
    protected notificationService: NotificationsService,
    protected translateService: TranslateService,
  ) {
    this.store.pipe(
      // when this service is constructed the store is not fully initialized yet
      filter((state: any) => state?.core?.auth !== undefined),
      select(isAuthenticated),
      startWith(false),
    ).subscribe((authenticated: boolean) => this._authenticated = authenticated);
  }

  /**
   * Authenticate the user
   *
   * @param {string} user The user name
   * @param {string} password The user's password
   * @returns {Observable<User>} The authenticated user observable.
   */
  public authenticate(user: string, password: string): Observable<AuthStatus> {
    // Attempt authenticating the user using the supplied credentials.
    const body = (`password=${encodeURIComponent(password)}&user=${encodeURIComponent(user)}`);
    const options: HttpOptions = Object.create({});
    let headers = new HttpHeaders();
    headers = headers.append('Content-Type', 'application/x-www-form-urlencoded');
    options.headers = headers;
    return this.authRequestService.postToEndpoint('login', body, options).pipe(
      map((rd: RemoteData<AuthStatus>) => {
        if (hasValue(rd.payload) && rd.payload.authenticated) {
          return rd.payload;
        } else {
          throw (new Error('auth.errors.invalid-user'));
        }
      }));

  }

  /**
   * Checks if token is present into the request cookie
   */
  public checkAuthenticationCookie(): Observable<AuthStatus> {
    // Determine if the user has an existing auth session on the server
    const options: HttpOptions = Object.create({});
    let headers = new HttpHeaders();
    headers = headers.append('Accept', 'application/json');
    options.headers = headers;
    options.withCredentials = true;
    return this.authRequestService.getRequest('status', options).pipe(
      map((rd: RemoteData<AuthStatus>) => Object.assign(new AuthStatus(), rd.payload)),
    );
  }

  /**
   * Determines if the user is authenticated
   * @returns {Observable<boolean>}
   */
  public isAuthenticated(): Observable<boolean> {
    return this.store.pipe(select(isAuthenticated));
  }

  /**
   * Determines if authentication is loaded
   * @returns {Observable<boolean>}
   */
  public isAuthenticationLoaded(): Observable<boolean> {
    return this.store.pipe(select(isAuthenticatedLoaded));
  }

  /**
   * Used to set the external authentication status when authenticating via an
   * external authentication system (e.g. Shibboleth).
   * @param external
   */
  public setExternalAuthStatus(external: boolean) {
    this.store.dispatch(new SetAuthCookieStatus(external));
  }

  /**
   * Returns true if an external authentication system (e.g. Shibboleth) is being used
   * for authentication. Returns false otherwise.
   */
  public isExternalAuthentication(): Observable<boolean> {
    return this.store.pipe(
      select(getExternalAuthCookieStatus));
  }

  /**
   * Returns the href link to authenticated user
   * @returns {string}
   */
  public authenticatedUser(token: AuthTokenInfo): Observable<string> {
    // Determine if the user has an existing auth session on the server
    const options: HttpOptions = Object.create({});
    let headers = new HttpHeaders();
    headers = headers.append('Accept', 'application/json');
    headers = headers.append('Authorization', `Bearer ${token.accessToken}`);
    options.headers = headers;
    return this.authRequestService.getRequest('status', options).pipe(
      map((rd: RemoteData<AuthStatus>) => {
        const status = rd.payload;
        if (hasValue(status) && status.authenticated) {
          return status._links.eperson.href;
        } else {
          throw (new Error('Not authenticated'));
        }
      }));
  }

  /**
   * Returns the authenticated user by href
   * @returns {User}
   */
  public retrieveAuthenticatedUserByHref(userHref: string): Observable<EPerson> {
    return this.epersonService.findByHref(userHref).pipe(
      getAllSucceededRemoteDataPayload(),
    );
  }

  /**
   * Returns the authenticated user by id
   * @returns {User}
   */
  public retrieveAuthenticatedUserById(userId: string): Observable<EPerson> {
    return this.epersonService.findById(userId).pipe(
      getAllSucceededRemoteDataPayload(),
    );
  }

  /**
   * Returns the authenticated user from the store
   * @returns {User}
   */
  public getAuthenticatedUserFromStore(): Observable<EPerson> {
    return this.store.pipe(
      select(getAuthenticatedUserId),
      hasValueOperator(),
      switchMap((id: string) => this.epersonService.findById(id)),
      getAllSucceededRemoteDataPayload(),
    );
  }

  /**
<<<<<<< HEAD
   * Returns an observable which emits the currently authenticated user from the store,
   * or null if the user is not authenticated.
   */
  public getAuthenticatedUserFromStoreIfAuthenticated(): Observable<EPerson> {
    return this.store.pipe(
      select(getAuthenticatedUserId),
      switchMap((id: string) => {
        if (hasValue(id)) {
          return this.epersonService.findById(id).pipe(getFirstSucceededRemoteDataPayload());
        } else {
          return observableOf(null);
        }
      }),
=======
   * Returns the authenticated user id from the store
   * @returns {User}
   */
  public getAuthenticatedUserIdFromStore(): Observable<string> {
    return this.store.pipe(
      select(getAuthenticatedUserId),
>>>>>>> 5cdc72dd
    );
  }

  /**
   * Checks if token is present into browser storage and is valid.
   */
  public checkAuthenticationToken() {
    this.store.dispatch(new CheckAuthenticationTokenAction());
  }

  /**
   * Return the special groups list embedded in the AuthStatus model
   */
  public getSpecialGroupsFromAuthStatus(): Observable<RemoteData<PaginatedList<Group>>> {
    return this.authRequestService.getRequest('status', null, followLink('specialGroups')).pipe(
      getFirstCompletedRemoteData(),
      switchMap((status: RemoteData<AuthStatus>) => {
        if (status.hasSucceeded) {
          return status.payload.specialGroups;
        } else {
          return createSuccessfulRemoteDataObject$(buildPaginatedList(new PageInfo(), []));
        }
      }),
    );
  }

  /**
   * Checks if token is present into storage and is not expired
   */
  public hasValidAuthenticationToken(): Observable<AuthTokenInfo> {
    return this.store.pipe(
      select(getAuthenticationToken),
      take(1),
      map((authTokenInfo: AuthTokenInfo) => {
        // Retrieve authentication token info and check if is valid
        const token = isNotEmpty(authTokenInfo) ? authTokenInfo : this.storage.get(TOKENITEM);
        if (isNotEmpty(token) && token.hasOwnProperty('accessToken') && isNotEmpty(token.accessToken) && !this.isTokenExpired(token)) {
          return token;
        } else {
          throw false;
        }
      }),
    );
  }

  /**
   * Checks if token is present into storage
   */
  public refreshAuthenticationToken(token: AuthTokenInfo): Observable<AuthTokenInfo> {
    const options: HttpOptions = Object.create({});
    let headers = new HttpHeaders();
    headers = headers.append('Accept', 'application/json');
    if (token && token.accessToken) {
      headers = headers.append('Authorization', `Bearer ${token.accessToken}`);
    }
    options.headers = headers;
    options.withCredentials = true;
    return this.authRequestService.postToEndpoint('login', {}, options).pipe(
      map((rd: RemoteData<AuthStatus>) => {
        const status = rd.payload;
        if (hasValue(status) && status.authenticated) {
          return status.token;
        } else {
          throw (new Error('Not authenticated'));
        }
      }));
  }

  /**
   * Clear authentication errors
   */
  public resetAuthenticationError(): void {
    this.store.dispatch(new ResetAuthenticationMessagesAction());
  }

  /**
   * Retrieve authentication methods available
   * @returns {User}
   */
  public retrieveAuthMethodsFromAuthStatus(status: AuthStatus): Observable<AuthMethod[]> {
    let authMethods: AuthMethod[] = [];
    if (isNotEmpty(status.authMethods)) {
      authMethods = status.authMethods;
    }
    return observableOf(authMethods);
  }

  /**
   * End session
   * @returns {Observable<boolean>}
   */
  public logout(): Observable<boolean> {
    // Send a request that sign end the session
    let headers = new HttpHeaders();
    headers = headers.append('Content-Type', 'application/x-www-form-urlencoded');
    const options: HttpOptions = Object.create({ headers, responseType: 'text' });
    return this.authRequestService.postToEndpoint('logout', options).pipe(
      map((rd: RemoteData<AuthStatus>) => {
        const status = rd.payload;
        if (hasValue(status) && !status.authenticated) {
          return true;
        } else {
          throw (new Error('auth.errors.invalid-user'));
        }
      }));
  }

  /**
   * Retrieve authentication token info and make authorization header
   * @returns {string}
   */
  public buildAuthHeader(token?: AuthTokenInfo): string {
    if (isEmpty(token)) {
      token = this.getToken();
    }
    return (this._authenticated && isNotNull(token)) ? `Bearer ${token.accessToken}` : '';
  }

  /**
   * Get authentication token info
   * @returns {AuthTokenInfo}
   */
  public getToken(): AuthTokenInfo {
    let token: AuthTokenInfo;
    this.store.pipe(take(1), select(getAuthenticationToken))
      .subscribe((authTokenInfo: AuthTokenInfo) => {
        // Retrieve authentication token info and check if is valid
        token = authTokenInfo || null;
      });
    return token;
  }

  /**
   * Method that checks when the session token from store expires and refreshes it when needed
   */
  public trackTokenExpiration(): void {
    let token: AuthTokenInfo;
    let currentlyRefreshingToken = false;
    this.store.pipe(select(getAuthenticationToken)).subscribe((authTokenInfo: AuthTokenInfo) => {
      // If new token is undefined and it wasn't previously => Refresh failed
      if (currentlyRefreshingToken && token !== undefined && authTokenInfo === undefined) {
        // Token refresh failed => Error notification => 10 second wait => Page reloads & user logged out
        this.notificationService.error(this.translateService.get('auth.messages.token-refresh-failed'));
        setTimeout(() => this.navigateToRedirectUrl(this.hardRedirectService.getCurrentRoute()), 10000);
        currentlyRefreshingToken = false;
      }
      // If new token.expires is different => Refresh succeeded
      if (currentlyRefreshingToken && authTokenInfo !== undefined && token.expires !== authTokenInfo.expires) {
        currentlyRefreshingToken = false;
      }
      // Check if/when token needs to be refreshed
      if (!currentlyRefreshingToken) {
        token = authTokenInfo || null;
        if (token !== undefined && token !== null) {
          let timeLeftBeforeRefresh = token.expires - new Date().getTime() - environment.auth.rest.timeLeftBeforeTokenRefresh;
          if (timeLeftBeforeRefresh < 0) {
            timeLeftBeforeRefresh = 0;
          }
          if (hasValue(this.tokenRefreshTimer)) {
            clearTimeout(this.tokenRefreshTimer);
          }
          this.tokenRefreshTimer = setTimeout(() => {
            this.store.dispatch(new RefreshTokenAction(token));
            currentlyRefreshingToken = true;
          }, timeLeftBeforeRefresh);
        }
      }
    });
  }

  /**
   * Check if a token is next to be expired
   * @returns {boolean}
   */
  public isTokenExpiring(): Observable<boolean> {
    return this.store.pipe(
      select(isTokenRefreshing),
      take(1),
      map((isRefreshing: boolean) => {
        if (this.isTokenExpired() || isRefreshing) {
          return false;
        } else {
          const token = this.getToken();
          return token.expires - (60 * 5 * 1000) < Date.now();
        }
      }),
    );
  }

  /**
   * Check if a token is expired
   * @returns {boolean}
   */
  public isTokenExpired(token?: AuthTokenInfo): boolean {
    token = token || this.getToken();
    return token && token.expires < Date.now();
  }

  /**
   * Save authentication token info
   *
   * @param {AuthTokenInfo} token The token to save
   * @returns {AuthTokenInfo}
   */
  public storeToken(token: AuthTokenInfo) {
    // Add 1 day to the current date
    const expireDate = Date.now() + (1000 * 60 * 60 * 24);

    // Set the cookie expire date
    const expires = new Date(expireDate);
    const options: CookieAttributes = { expires: expires };

    // Save cookie with the token
    return this.storage.set(TOKENITEM, token, options);
  }

  /**
   * Remove authentication token info
   */
  public removeToken() {
    return this.storage.remove(TOKENITEM);
  }

  /**
   * Replace authentication token info with a new one
   */
  public replaceToken(token: AuthTokenInfo) {
    this.removeToken();
    return this.storeToken(token);
  }

  /**
   * Redirect to the login route
   */
  public redirectToLogin() {
    this.router.navigate([LOGIN_ROUTE]);
  }

  /**
   * Redirect to the login route when token has expired
   */
  public redirectToLoginWhenTokenExpired() {
    const redirectUrl = LOGIN_ROUTE + '?expired=true';
    if (this._window.nativeWindow.location) {
      // Hard redirect to login page, so that all state is definitely lost
      this._window.nativeWindow.location.href = redirectUrl;
    } else {
      this.router.navigateByUrl(redirectUrl);
    }
  }

  /**
   * Perform a hard redirect to the URL
   * @param redirectUrl
   */
  public navigateToRedirectUrl(redirectUrl: string) {
    // Don't do redirect if already on reload url
    if (!hasValue(redirectUrl) || !redirectUrl.includes('reload/')) {
      let url = `reload/${new Date().getTime()}`;
      if (isNotEmpty(redirectUrl) && !redirectUrl.startsWith(LOGIN_ROUTE)) {
        url += `?redirect=${encodeURIComponent(redirectUrl)}`;
      }
      this.hardRedirectService.redirect(url);
    }
  }

  /**
   * Refresh route navigated
   */
  public refreshAfterLogout() {
    this.navigateToRedirectUrl(undefined);
  }

  /**
   * Get redirect url
   */
  getRedirectUrl(): Observable<string> {
    return this.store.pipe(
      select(getRedirectUrl),
      map((urlFromStore: string) => {
        if (hasValue(urlFromStore)) {
          return urlFromStore;
        } else {
          return this.storage.get(REDIRECT_COOKIE);
        }
      }),
    );
  }

  /**
   * Set redirect url
   */
  setRedirectUrl(url: string) {
    // Add 1 hour to the current date
    const expireDate = Date.now() + (1000 * 60 * 60);

    // Set the cookie expire date
    const expires = new Date(expireDate);
    const options: CookieAttributes = { expires: expires };
    this.storage.set(REDIRECT_COOKIE, url, options);
    this.store.dispatch(new SetRedirectUrlAction(isNotUndefined(url) ? url : ''));
  }

  /**
   * Set the redirect url if the current one has not been set yet
   * @param newRedirectUrl
   */
  setRedirectUrlIfNotSet(newRedirectUrl: string) {
    this.getRedirectUrl().pipe(
      take(1))
      .subscribe((currentRedirectUrl) => {
        if (hasNoValue(currentRedirectUrl)) {
          this.setRedirectUrl(newRedirectUrl);
        }
      });
  }

  /**
   * Returns the external server redirect URL.
   * @param origin - The origin route.
   * @param redirectRoute - The redirect route.
   * @param location - The location.
   * @returns The external server redirect URL.
   */
  getExternalServerRedirectUrl(origin: string, redirectRoute: string, location: string): string {
    const correctRedirectUrl = new URLCombiner(origin, redirectRoute).toString();

    let externalServerUrl = location;
    const myRegexp = /\?redirectUrl=(.*)/g;
    const match = myRegexp.exec(location);
    const redirectUrlFromServer = (match && match[1]) ? match[1] : null;

    // Check whether the current page is different from the redirect url received from rest
    if (isNotNull(redirectUrlFromServer) && redirectUrlFromServer !== correctRedirectUrl) {
      // change the redirect url with the current page url
      const newRedirectUrl = `?redirectUrl=${correctRedirectUrl}`;
      externalServerUrl = location.replace(/\?redirectUrl=(.*)/g, newRedirectUrl);
    }

    return externalServerUrl;
  }

  /**
   * Clear redirect url
   */
  clearRedirectUrl() {
    this.store.dispatch(new SetRedirectUrlAction(undefined));
    this.storage.remove(REDIRECT_COOKIE);
  }

  /**
   * Start impersonating EPerson
   * @param epersonId ID of the EPerson to impersonate
   */
  impersonate(epersonId: string) {
    this.storage.set(IMPERSONATING_COOKIE, epersonId);
    this.refreshAfterLogout();
  }

  /**
   * Stop impersonating EPerson
   */
  stopImpersonating() {
    this.storage.remove(IMPERSONATING_COOKIE);
  }

  /**
   * Stop impersonating EPerson and refresh the store/ui
   */
  stopImpersonatingAndRefresh() {
    this.stopImpersonating();
    this.refreshAfterLogout();
  }

  /**
   * Get the ID of the EPerson we're currently impersonating
   * Returns undefined if we're not impersonating anyone
   */
  getImpersonateID(): string {
    return this.storage.get(IMPERSONATING_COOKIE);
  }

  /**
   * Whether or not we are currently impersonating an EPerson
   */
  isImpersonating(): boolean {
    return hasValue(this.getImpersonateID());
  }

  /**
   * Whether or not we are currently impersonating a specific EPerson
   * @param epersonId ID of the EPerson to check
   */
  isImpersonatingUser(epersonId: string): boolean {
    return this.getImpersonateID() === epersonId;
  }

  /**
   * Get a short-lived token for appending to download urls of restricted files
   * Returns null if the user isn't authenticated
   */
  getShortlivedToken(): Observable<string> {
    return this.isAuthenticated().pipe(
      switchMap((authenticated) => authenticated ? this.authRequestService.getShortlivedToken() : observableOf(null)),
    );
  }

  /**
   * Determines if current user is idle
   * @returns {Observable<boolean>}
   */
  public isUserIdle(): Observable<boolean> {
    return this.store.pipe(select(isIdle));
  }

  /**
   * Set idle of auth state
   * @returns {Observable<boolean>}
   */
  public setIdle(idle: boolean): void {
    if (idle) {
      this.store.dispatch(new SetUserAsIdleAction());
    } else {
      this.store.dispatch(new UnsetUserAsIdleAction());
    }
  }
}<|MERGE_RESOLUTION|>--- conflicted
+++ resolved
@@ -258,7 +258,16 @@
   }
 
   /**
-<<<<<<< HEAD
+   * Returns the authenticated user id from the store
+   * @returns {User}
+   */
+  public getAuthenticatedUserIdFromStore(): Observable<string> {
+    return this.store.pipe(
+      select(getAuthenticatedUserId),
+    );
+  }
+
+  /**
    * Returns an observable which emits the currently authenticated user from the store,
    * or null if the user is not authenticated.
    */
@@ -272,14 +281,6 @@
           return observableOf(null);
         }
       }),
-=======
-   * Returns the authenticated user id from the store
-   * @returns {User}
-   */
-  public getAuthenticatedUserIdFromStore(): Observable<string> {
-    return this.store.pipe(
-      select(getAuthenticatedUserId),
->>>>>>> 5cdc72dd
     );
   }
 
