--- conflicted
+++ resolved
@@ -16,11 +16,8 @@
 import { RouterReducerState } from '@ngrx/router-store';
 import { select, Store } from '@ngrx/store';
 import { CookieAttributes } from 'js-cookie';
-<<<<<<< HEAD
-=======
 import { Observable } from 'rxjs/Observable';
 import { map, switchMap, withLatestFrom } from 'rxjs/operators';
->>>>>>> 1a20cec4
 
 import { EPerson } from '../eperson/models/eperson.model';
 import { AuthRequestService } from './auth-request.service';
@@ -65,20 +62,13 @@
               protected authRequestService: AuthRequestService,
               protected router: Router,
               protected storage: CookieService,
-<<<<<<< HEAD
-              protected store: Store<AppState>) {
+              protected store: Store<AppState>,
+              protected rdbService: RemoteDataBuildService
+  ) {
     this.store.pipe(
       select(isAuthenticated),
       startWith(false)
     ).subscribe((authenticated: boolean) => this._authenticated = authenticated);
-=======
-              protected store: Store<AppState>,
-              protected rdbService: RemoteDataBuildService
-  ) {
-    this.store.select(isAuthenticated)
-      .startWith(false)
-      .subscribe((authenticated: boolean) => this._authenticated = authenticated);
->>>>>>> 1a20cec4
 
     // If current route is different from the one setted in authentication guard
     // and is not the login route, clear redirect url and messages
@@ -156,12 +146,8 @@
     headers = headers.append('Authorization', `Bearer ${token.accessToken}`);
     options.headers = headers;
     return this.authRequestService.getRequest('status', options).pipe(
-<<<<<<< HEAD
-      map((status: AuthStatus) => {
-=======
       switchMap((status: AuthStatus) => {
 
->>>>>>> 1a20cec4
         if (status.authenticated) {
           // TODO this should be cleaned up, AuthStatus could be parsed by the RemoteDataService as a whole...
           // Review when https://jira.duraspace.org/browse/DS-4006 is fixed
@@ -171,11 +157,7 @@
         } else {
           throw(new Error('Not authenticated'));
         }
-<<<<<<< HEAD
-      }));
-=======
       }))
->>>>>>> 1a20cec4
   }
 
   /**
@@ -252,24 +234,15 @@
     let headers = new HttpHeaders();
     headers = headers.append('Content-Type', 'application/x-www-form-urlencoded');
     const options: HttpOptions = Object.create({ headers, responseType: 'text' });
-<<<<<<< HEAD
     return this.authRequestService.getRequest('logout', options).pipe(
       map((status: AuthStatus) => {
-=======
-    return this.authRequestService.getRequest('logout', options)
-      .map((status: AuthStatus) => {
->>>>>>> 1a20cec4
         if (!status.authenticated) {
           return true;
         } else {
           throw(new Error('auth.errors.invalid-user'));
         }
-<<<<<<< HEAD
       }))
 
-=======
-      })
->>>>>>> 1a20cec4
   }
 
   /**
