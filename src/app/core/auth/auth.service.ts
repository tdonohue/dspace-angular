<<<<<<< HEAD
import { HttpHeaders } from '@angular/common/http';
import {
  Inject,
  Injectable,
  Optional,
} from '@angular/core';
import { Router } from '@angular/router';
import {
  select,
  Store,
} from '@ngrx/store';
import { TranslateService } from '@ngx-translate/core';
=======
import { Inject, Injectable } from '@angular/core';
import { Router } from '@angular/router';
import { HttpHeaders } from '@angular/common/http';

import { Observable, of as observableOf } from 'rxjs';
import { filter, map, startWith, switchMap, take } from 'rxjs/operators';
import { select, Store } from '@ngrx/store';
>>>>>>> 961bb11b
import { CookieAttributes } from 'js-cookie';
import {
  Observable,
  of as observableOf,
} from 'rxjs';
import {
  filter,
  map,
  startWith,
  switchMap,
  take,
} from 'rxjs/operators';

import { environment } from '../../../environments/environment';
import {
  REQUEST,
  RESPONSE,
} from '../../../express.tokens';
import { AppState } from '../../app.reducer';
import {
  hasNoValue,
  hasValue,
  hasValueOperator,
  isEmpty,
  isNotEmpty,
  isNotNull,
  isNotUndefined,
} from '../../shared/empty.util';
import { NotificationsService } from '../../shared/notifications/notifications.service';
import { createSuccessfulRemoteDataObject$ } from '../../shared/remote-data.utils';
import { followLink } from '../../shared/utils/follow-link-config.model';
import {
  buildPaginatedList,
  PaginatedList,
} from '../data/paginated-list.model';
import { RemoteData } from '../data/remote-data';
import { HttpOptions } from '../dspace-rest/dspace-rest.service';
import { EPersonDataService } from '../eperson/eperson-data.service';
import { EPerson } from '../eperson/models/eperson.model';
import { Group } from '../eperson/models/group.model';
import { CookieService } from '../services/cookie.service';
import { HardRedirectService } from '../services/hard-redirect.service';
import { RouteService } from '../services/route.service';
import {
  NativeWindowRef,
  NativeWindowService,
} from '../services/window.service';
import {
  getAllSucceededRemoteDataPayload,
  getFirstCompletedRemoteData,
} from '../shared/operators';
import { PageInfo } from '../shared/page-info.model';
import {
  CheckAuthenticationTokenAction,
  RefreshTokenAction,
  ResetAuthenticationMessagesAction,
  SetAuthCookieStatus,
  SetRedirectUrlAction,
  SetUserAsIdleAction,
  UnsetUserAsIdleAction,
} from './auth.actions';
import { AuthRequestService } from './auth-request.service';
import { AuthMethod } from './models/auth.method';
import { AuthStatus } from './models/auth-status.model';
import {
  AuthTokenInfo,
  TOKENITEM,
} from './models/auth-token-info.model';
import {
  getAuthenticatedUserId,
  getAuthenticationToken,
  getExternalAuthCookieStatus,
  getRedirectUrl,
  isAuthenticated,
  isAuthenticatedLoaded,
  isIdle,
  isTokenRefreshing,
} from './selectors';

export const LOGIN_ROUTE = '/login';
export const LOGOUT_ROUTE = '/logout';
export const REDIRECT_COOKIE = 'dsRedirectUrl';
export const IMPERSONATING_COOKIE = 'dsImpersonatingEPerson';

/**
 * The auth service.
 */
@Injectable({ providedIn: 'root' })
export class AuthService {

  /**
   * True if authenticated
   * @type boolean
   */
  protected _authenticated: boolean;

  /**
   * Timer to track time until token refresh
   */
  private tokenRefreshTimer;

<<<<<<< HEAD
  constructor(@Inject(REQUEST) protected req: any,
              @Inject(NativeWindowService) protected _window: NativeWindowRef,
              @Optional() @Inject(RESPONSE) private response: any,
              protected authRequestService: AuthRequestService,
              protected epersonService: EPersonDataService,
              protected router: Router,
              protected routeService: RouteService,
              protected storage: CookieService,
              protected store: Store<AppState>,
              protected hardRedirectService: HardRedirectService,
              private notificationService: NotificationsService,
              private translateService: TranslateService,
=======
  constructor(
    @Inject(NativeWindowService) protected _window: NativeWindowRef,
    protected authRequestService: AuthRequestService,
    protected epersonService: EPersonDataService,
    protected router: Router,
    protected routeService: RouteService,
    protected storage: CookieService,
    protected store: Store<AppState>,
    protected hardRedirectService: HardRedirectService,
    protected notificationService: NotificationsService,
    protected translateService: TranslateService
>>>>>>> 961bb11b
  ) {
    this.store.pipe(
      // when this service is constructed the store is not fully initialized yet
      filter((state: any) => state?.core?.auth !== undefined),
      select(isAuthenticated),
      startWith(false),
    ).subscribe((authenticated: boolean) => this._authenticated = authenticated);
  }

  /**
   * Authenticate the user
   *
   * @param {string} user The user name
   * @param {string} password The user's password
   * @returns {Observable<User>} The authenticated user observable.
   */
  public authenticate(user: string, password: string): Observable<AuthStatus> {
    // Attempt authenticating the user using the supplied credentials.
    const body = (`password=${encodeURIComponent(password)}&user=${encodeURIComponent(user)}`);
    const options: HttpOptions = Object.create({});
    let headers = new HttpHeaders();
    headers = headers.append('Content-Type', 'application/x-www-form-urlencoded');
    options.headers = headers;
    return this.authRequestService.postToEndpoint('login', body, options).pipe(
      map((rd: RemoteData<AuthStatus>) => {
        if (hasValue(rd.payload) && rd.payload.authenticated) {
          return rd.payload;
        } else {
          throw (new Error('auth.errors.invalid-user'));
        }
      }));

  }

  /**
   * Checks if token is present into the request cookie
   */
  public checkAuthenticationCookie(): Observable<AuthStatus> {
    // Determine if the user has an existing auth session on the server
    const options: HttpOptions = Object.create({});
    let headers = new HttpHeaders();
    headers = headers.append('Accept', 'application/json');
    options.headers = headers;
    options.withCredentials = true;
    return this.authRequestService.getRequest('status', options).pipe(
      map((rd: RemoteData<AuthStatus>) => Object.assign(new AuthStatus(), rd.payload)),
    );
  }

  /**
   * Determines if the user is authenticated
   * @returns {Observable<boolean>}
   */
  public isAuthenticated(): Observable<boolean> {
    return this.store.pipe(select(isAuthenticated));
  }

  /**
   * Determines if authentication is loaded
   * @returns {Observable<boolean>}
   */
  public isAuthenticationLoaded(): Observable<boolean> {
    return this.store.pipe(select(isAuthenticatedLoaded));
  }

  /**
   * Used to set the external authentication status when authenticating via an
   * external authentication system (e.g. Shibboleth).
   * @param external
   */
  public setExternalAuthStatus(external: boolean) {
    this.store.dispatch(new SetAuthCookieStatus(external));
  }

  /**
   * Returns true if an external authentication system (e.g. Shibboleth) is being used
   * for authentication. Returns false otherwise.
   */
  public isExternalAuthentication(): Observable<boolean> {
    return this.store.pipe(
      select(getExternalAuthCookieStatus));
  }

  /**
   * Returns the href link to authenticated user
   * @returns {string}
   */
  public authenticatedUser(token: AuthTokenInfo): Observable<string> {
    // Determine if the user has an existing auth session on the server
    const options: HttpOptions = Object.create({});
    let headers = new HttpHeaders();
    headers = headers.append('Accept', 'application/json');
    headers = headers.append('Authorization', `Bearer ${token.accessToken}`);
    options.headers = headers;
    return this.authRequestService.getRequest('status', options).pipe(
      map((rd: RemoteData<AuthStatus>) => {
        const status = rd.payload;
        if (hasValue(status) && status.authenticated) {
          return status._links.eperson.href;
        } else {
          throw (new Error('Not authenticated'));
        }
      }));
  }

  /**
   * Returns the authenticated user by href
   * @returns {User}
   */
  public retrieveAuthenticatedUserByHref(userHref: string): Observable<EPerson> {
    return this.epersonService.findByHref(userHref).pipe(
      getAllSucceededRemoteDataPayload(),
    );
  }

  /**
   * Returns the authenticated user by id
   * @returns {User}
   */
  public retrieveAuthenticatedUserById(userId: string): Observable<EPerson> {
    return this.epersonService.findById(userId).pipe(
      getAllSucceededRemoteDataPayload(),
    );
  }

  /**
   * Returns the authenticated user from the store
   * @returns {User}
   */
  public getAuthenticatedUserFromStore(): Observable<EPerson> {
    return this.store.pipe(
      select(getAuthenticatedUserId),
      hasValueOperator(),
      switchMap((id: string) => this.epersonService.findById(id)),
      getAllSucceededRemoteDataPayload(),
    );
  }

  /**
   * Checks if token is present into browser storage and is valid.
   */
  public checkAuthenticationToken() {
    this.store.dispatch(new CheckAuthenticationTokenAction());
  }

  /**
   * Return the special groups list embedded in the AuthStatus model
   */
  public getSpecialGroupsFromAuthStatus(): Observable<RemoteData<PaginatedList<Group>>> {
    return this.authRequestService.getRequest('status', null, followLink('specialGroups')).pipe(
      getFirstCompletedRemoteData(),
      switchMap((status: RemoteData<AuthStatus>) => {
        if (status.hasSucceeded) {
          return status.payload.specialGroups;
        } else {
          return createSuccessfulRemoteDataObject$(buildPaginatedList(new PageInfo(),[]));
        }
      }),
    );
  }

  /**
   * Checks if token is present into storage and is not expired
   */
  public hasValidAuthenticationToken(): Observable<AuthTokenInfo> {
    return this.store.pipe(
      select(getAuthenticationToken),
      take(1),
      map((authTokenInfo: AuthTokenInfo) => {
        // Retrieve authentication token info and check if is valid
        const token = isNotEmpty(authTokenInfo) ? authTokenInfo : this.storage.get(TOKENITEM);
        if (isNotEmpty(token) && token.hasOwnProperty('accessToken') && isNotEmpty(token.accessToken) && !this.isTokenExpired(token)) {
          return token;
        } else {
          throw false;
        }
      }),
    );
  }

  /**
   * Checks if token is present into storage
   */
  public refreshAuthenticationToken(token: AuthTokenInfo): Observable<AuthTokenInfo> {
    const options: HttpOptions = Object.create({});
    let headers = new HttpHeaders();
    headers = headers.append('Accept', 'application/json');
    if (token && token.accessToken) {
      headers = headers.append('Authorization', `Bearer ${token.accessToken}`);
    }
    options.headers = headers;
    options.withCredentials = true;
    return this.authRequestService.postToEndpoint('login', {}, options).pipe(
      map((rd: RemoteData<AuthStatus>) => {
        const status = rd.payload;
        if (hasValue(status) && status.authenticated) {
          return status.token;
        } else {
          throw (new Error('Not authenticated'));
        }
      }));
  }

  /**
   * Clear authentication errors
   */
  public resetAuthenticationError(): void {
    this.store.dispatch(new ResetAuthenticationMessagesAction());
  }

  /**
   * Retrieve authentication methods available
   * @returns {User}
   */
  public retrieveAuthMethodsFromAuthStatus(status: AuthStatus): Observable<AuthMethod[]> {
    let authMethods: AuthMethod[] = [];
    if (isNotEmpty(status.authMethods)) {
      authMethods = status.authMethods;
    }
    return observableOf(authMethods);
  }

  /**
   * End session
   * @returns {Observable<boolean>}
   */
  public logout(): Observable<boolean> {
    // Send a request that sign end the session
    let headers = new HttpHeaders();
    headers = headers.append('Content-Type', 'application/x-www-form-urlencoded');
    const options: HttpOptions = Object.create({ headers, responseType: 'text' });
    return this.authRequestService.postToEndpoint('logout', options).pipe(
      map((rd: RemoteData<AuthStatus>) => {
        const status = rd.payload;
        if (hasValue(status) && !status.authenticated) {
          return true;
        } else {
          throw (new Error('auth.errors.invalid-user'));
        }
      }));
  }

  /**
   * Retrieve authentication token info and make authorization header
   * @returns {string}
   */
  public buildAuthHeader(token?: AuthTokenInfo): string {
    if (isEmpty(token)) {
      token = this.getToken();
    }
    return (this._authenticated && isNotNull(token)) ? `Bearer ${token.accessToken}` : '';
  }

  /**
   * Get authentication token info
   * @returns {AuthTokenInfo}
   */
  public getToken(): AuthTokenInfo {
    let token: AuthTokenInfo;
    this.store.pipe(take(1), select(getAuthenticationToken))
      .subscribe((authTokenInfo: AuthTokenInfo) => {
        // Retrieve authentication token info and check if is valid
        token = authTokenInfo || null;
      });
    return token;
  }

  /**
   * Method that checks when the session token from store expires and refreshes it when needed
   */
  public trackTokenExpiration(): void {
    let token: AuthTokenInfo;
    let currentlyRefreshingToken = false;
    this.store.pipe(select(getAuthenticationToken)).subscribe((authTokenInfo: AuthTokenInfo) => {
      // If new token is undefined and it wasn't previously => Refresh failed
      if (currentlyRefreshingToken && token !== undefined && authTokenInfo === undefined) {
        // Token refresh failed => Error notification => 10 second wait => Page reloads & user logged out
        this.notificationService.error(this.translateService.get('auth.messages.token-refresh-failed'));
        setTimeout(() => this.navigateToRedirectUrl(this.hardRedirectService.getCurrentRoute()), 10000);
        currentlyRefreshingToken = false;
      }
      // If new token.expires is different => Refresh succeeded
      if (currentlyRefreshingToken && authTokenInfo !== undefined && token.expires !== authTokenInfo.expires) {
        currentlyRefreshingToken = false;
      }
      // Check if/when token needs to be refreshed
      if (!currentlyRefreshingToken) {
        token = authTokenInfo || null;
        if (token !== undefined && token !== null) {
          let timeLeftBeforeRefresh = token.expires - new Date().getTime() - environment.auth.rest.timeLeftBeforeTokenRefresh;
          if (timeLeftBeforeRefresh < 0) {
            timeLeftBeforeRefresh = 0;
          }
          if (hasValue(this.tokenRefreshTimer)) {
            clearTimeout(this.tokenRefreshTimer);
          }
          this.tokenRefreshTimer = setTimeout(() => {
            this.store.dispatch(new RefreshTokenAction(token));
            currentlyRefreshingToken = true;
          }, timeLeftBeforeRefresh);
        }
      }
    });
  }

  /**
   * Check if a token is next to be expired
   * @returns {boolean}
   */
  public isTokenExpiring(): Observable<boolean> {
    return this.store.pipe(
      select(isTokenRefreshing),
      take(1),
      map((isRefreshing: boolean) => {
        if (this.isTokenExpired() || isRefreshing) {
          return false;
        } else {
          const token = this.getToken();
          return token.expires - (60 * 5 * 1000) < Date.now();
        }
      }),
    );
  }

  /**
   * Check if a token is expired
   * @returns {boolean}
   */
  public isTokenExpired(token?: AuthTokenInfo): boolean {
    token = token || this.getToken();
    return token && token.expires < Date.now();
  }

  /**
   * Save authentication token info
   *
   * @param {AuthTokenInfo} token The token to save
   * @returns {AuthTokenInfo}
   */
  public storeToken(token: AuthTokenInfo) {
    // Add 1 day to the current date
    const expireDate = Date.now() + (1000 * 60 * 60 * 24);

    // Set the cookie expire date
    const expires = new Date(expireDate);
    const options: CookieAttributes = { expires: expires };

    // Save cookie with the token
    return this.storage.set(TOKENITEM, token, options);
  }

  /**
   * Remove authentication token info
   */
  public removeToken() {
    return this.storage.remove(TOKENITEM);
  }

  /**
   * Replace authentication token info with a new one
   */
  public replaceToken(token: AuthTokenInfo) {
    this.removeToken();
    return this.storeToken(token);
  }

  /**
   * Redirect to the login route
   */
  public redirectToLogin() {
    this.router.navigate([LOGIN_ROUTE]);
  }

  /**
   * Redirect to the login route when token has expired
   */
  public redirectToLoginWhenTokenExpired() {
    const redirectUrl = LOGIN_ROUTE + '?expired=true';
    if (this._window.nativeWindow.location) {
      // Hard redirect to login page, so that all state is definitely lost
      this._window.nativeWindow.location.href = redirectUrl;
    } else {
      this.router.navigateByUrl(redirectUrl);
    }
  }

  /**
   * Perform a hard redirect to the URL
   * @param redirectUrl
   */
  public navigateToRedirectUrl(redirectUrl: string) {
    // Don't do redirect if already on reload url
    if (!hasValue(redirectUrl) || !redirectUrl.includes('reload/')) {
      let url = `reload/${new Date().getTime()}`;
      if (isNotEmpty(redirectUrl) && !redirectUrl.startsWith(LOGIN_ROUTE)) {
        url += `?redirect=${encodeURIComponent(redirectUrl)}`;
      }
      this.hardRedirectService.redirect(url);
    }
  }

  /**
   * Refresh route navigated
   */
  public refreshAfterLogout() {
    this.navigateToRedirectUrl(undefined);
  }

  /**
   * Get redirect url
   */
  getRedirectUrl(): Observable<string> {
    return this.store.pipe(
      select(getRedirectUrl),
      map((urlFromStore: string) => {
        if (hasValue(urlFromStore)) {
          return urlFromStore;
        } else {
          return this.storage.get(REDIRECT_COOKIE);
        }
      }),
    );
  }

  /**
   * Set redirect url
   */
  setRedirectUrl(url: string) {
    // Add 1 hour to the current date
    const expireDate = Date.now() + (1000 * 60 * 60);

    // Set the cookie expire date
    const expires = new Date(expireDate);
    const options: CookieAttributes = { expires: expires };
    this.storage.set(REDIRECT_COOKIE, url, options);
    this.store.dispatch(new SetRedirectUrlAction(isNotUndefined(url) ? url : ''));
  }

  /**
   * Set the redirect url if the current one has not been set yet
   * @param newRedirectUrl
   */
  setRedirectUrlIfNotSet(newRedirectUrl: string) {
    this.getRedirectUrl().pipe(
      take(1))
      .subscribe((currentRedirectUrl) => {
        if (hasNoValue(currentRedirectUrl)) {
          this.setRedirectUrl(newRedirectUrl);
        }
      });
  }

  /**
   * Clear redirect url
   */
  clearRedirectUrl() {
    this.store.dispatch(new SetRedirectUrlAction(undefined));
    this.storage.remove(REDIRECT_COOKIE);
  }

  /**
   * Start impersonating EPerson
   * @param epersonId ID of the EPerson to impersonate
   */
  impersonate(epersonId: string) {
    this.storage.set(IMPERSONATING_COOKIE, epersonId);
    this.refreshAfterLogout();
  }

  /**
   * Stop impersonating EPerson
   */
  stopImpersonating() {
    this.storage.remove(IMPERSONATING_COOKIE);
  }

  /**
   * Stop impersonating EPerson and refresh the store/ui
   */
  stopImpersonatingAndRefresh() {
    this.stopImpersonating();
    this.refreshAfterLogout();
  }

  /**
   * Get the ID of the EPerson we're currently impersonating
   * Returns undefined if we're not impersonating anyone
   */
  getImpersonateID(): string {
    return this.storage.get(IMPERSONATING_COOKIE);
  }

  /**
   * Whether or not we are currently impersonating an EPerson
   */
  isImpersonating(): boolean {
    return hasValue(this.getImpersonateID());
  }

  /**
   * Whether or not we are currently impersonating a specific EPerson
   * @param epersonId ID of the EPerson to check
   */
  isImpersonatingUser(epersonId: string): boolean {
    return this.getImpersonateID() === epersonId;
  }

  /**
   * Get a short-lived token for appending to download urls of restricted files
   * Returns null if the user isn't authenticated
   */
  getShortlivedToken(): Observable<string> {
    return this.isAuthenticated().pipe(
      switchMap((authenticated) => authenticated ? this.authRequestService.getShortlivedToken() : observableOf(null)),
    );
  }

  /**
   * Determines if current user is idle
   * @returns {Observable<boolean>}
   */
  public isUserIdle(): Observable<boolean> {
    return this.store.pipe(select(isIdle));
  }

  /**
   * Set idle of auth state
   * @returns {Observable<boolean>}
   */
  public setIdle(idle: boolean): void {
    if (idle) {
      this.store.dispatch(new SetUserAsIdleAction());
    } else {
      this.store.dispatch(new UnsetUserAsIdleAction());
    }
  }

}<|MERGE_RESOLUTION|>--- conflicted
+++ resolved
@@ -1,9 +1,7 @@
-<<<<<<< HEAD
 import { HttpHeaders } from '@angular/common/http';
 import {
   Inject,
   Injectable,
-  Optional,
 } from '@angular/core';
 import { Router } from '@angular/router';
 import {
@@ -11,15 +9,6 @@
   Store,
 } from '@ngrx/store';
 import { TranslateService } from '@ngx-translate/core';
-=======
-import { Inject, Injectable } from '@angular/core';
-import { Router } from '@angular/router';
-import { HttpHeaders } from '@angular/common/http';
-
-import { Observable, of as observableOf } from 'rxjs';
-import { filter, map, startWith, switchMap, take } from 'rxjs/operators';
-import { select, Store } from '@ngrx/store';
->>>>>>> 961bb11b
 import { CookieAttributes } from 'js-cookie';
 import {
   Observable,
@@ -34,10 +23,6 @@
 } from 'rxjs/operators';
 
 import { environment } from '../../../environments/environment';
-import {
-  REQUEST,
-  RESPONSE,
-} from '../../../express.tokens';
 import { AppState } from '../../app.reducer';
 import {
   hasNoValue,
@@ -121,20 +106,6 @@
    */
   private tokenRefreshTimer;
 
-<<<<<<< HEAD
-  constructor(@Inject(REQUEST) protected req: any,
-              @Inject(NativeWindowService) protected _window: NativeWindowRef,
-              @Optional() @Inject(RESPONSE) private response: any,
-              protected authRequestService: AuthRequestService,
-              protected epersonService: EPersonDataService,
-              protected router: Router,
-              protected routeService: RouteService,
-              protected storage: CookieService,
-              protected store: Store<AppState>,
-              protected hardRedirectService: HardRedirectService,
-              private notificationService: NotificationsService,
-              private translateService: TranslateService,
-=======
   constructor(
     @Inject(NativeWindowService) protected _window: NativeWindowRef,
     protected authRequestService: AuthRequestService,
@@ -145,8 +116,7 @@
     protected store: Store<AppState>,
     protected hardRedirectService: HardRedirectService,
     protected notificationService: NotificationsService,
-    protected translateService: TranslateService
->>>>>>> 961bb11b
+    protected translateService: TranslateService,
   ) {
     this.store.pipe(
       // when this service is constructed the store is not fully initialized yet
