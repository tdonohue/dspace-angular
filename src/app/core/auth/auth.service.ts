--- conflicted
+++ resolved
@@ -1,16 +1,3 @@
-<<<<<<< HEAD
-import { Observable, of as observableOf } from 'rxjs';
-import {
-  distinctUntilChanged,
-  filter,
-  map,
-  startWith,
-  switchMap,
-  take,
-  withLatestFrom
-} from 'rxjs/operators';
-=======
->>>>>>> 2d07cc19
 import { Inject, Injectable, Optional } from '@angular/core';
 import { PRIMARY_OUTLET, Router, UrlSegmentGroup, UrlTree } from '@angular/router';
 import { HttpHeaders } from '@angular/common/http';
