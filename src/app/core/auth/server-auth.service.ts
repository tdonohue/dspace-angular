--- conflicted
+++ resolved
@@ -41,10 +41,6 @@
 
           // TODO this should be cleaned up, AuthStatus could be parsed by the RemoteDataService as a whole...
           const person$ = this.rdbService.buildSingle<NormalizedEPerson, EPerson>(status.eperson.toString());
-<<<<<<< HEAD
-          // person$.subscribe(() => console.log('test'));
-=======
->>>>>>> e2a6db36
           return person$.pipe(
             map((eperson) => eperson.payload)
           );
