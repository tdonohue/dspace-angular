import { CommonModule } from '@angular/common';
import {
  inject,
  TestBed,
  waitForAsync,
} from '@angular/core/testing';
import {
  ActivatedRoute,
  Router,
} from '@angular/router';
import {
  Store,
  StoreModule,
} from '@ngrx/store';
import { REQUEST } from '@nguniversal/express-engine/tokens';
import { TranslateService } from '@ngx-translate/core';
import { cold } from 'jasmine-marbles';
import {
  Observable,
  of as observableOf,
} from 'rxjs';

import { AppState } from '../../app.reducer';
import { getMockTranslateService } from '../../shared/mocks/translate.service.mock';
import { NotificationsService } from '../../shared/notifications/notifications.service';
import { createSuccessfulRemoteDataObject$ } from '../../shared/remote-data.utils';
import { ActivatedRouteStub } from '../../shared/testing/active-router.stub';
import { AuthRequestServiceStub } from '../../shared/testing/auth-request-service.stub';
import { authMethodsMock } from '../../shared/testing/auth-service.stub';
import { EPersonMock } from '../../shared/testing/eperson.mock';
import { NotificationsServiceStub } from '../../shared/testing/notifications-service.stub';
import { routeServiceStub } from '../../shared/testing/route-service.stub';
import { RouterStub } from '../../shared/testing/router.stub';
import {
  SpecialGroupDataMock,
  SpecialGroupDataMock$,
} from '../../shared/testing/special-group.mock';
import { RemoteDataBuildService } from '../cache/builders/remote-data-build.service';
import { RemoteData } from '../data/remote-data';
import { EPersonDataService } from '../eperson/eperson-data.service';
import { EPerson } from '../eperson/models/eperson.model';
import { ClientCookieService } from '../services/client-cookie.service';
import { CookieService } from '../services/cookie.service';
import { HardRedirectService } from '../services/hard-redirect.service';
import { RouteService } from '../services/route.service';
import {
  NativeWindowRef,
  NativeWindowService,
} from '../services/window.service';
import {
  SetUserAsIdleAction,
  UnsetUserAsIdleAction,
} from './auth.actions';
import {
  authReducer,
  AuthState,
} from './auth.reducer';
import {
  AuthService,
  IMPERSONATING_COOKIE,
} from './auth.service';
import { AuthRequestService } from './auth-request.service';
import { AuthMethod } from './models/auth.method';
import { AuthStatus } from './models/auth-status.model';
import { AuthTokenInfo } from './models/auth-token-info.model';

describe('AuthService test', () => {

  const mockEpersonDataService: any = {
    findByHref(href: string): Observable<RemoteData<EPerson>> {
      return createSuccessfulRemoteDataObject$(EPersonMock);
    },
  };

  let mockStore: Store<AuthState>;
  let authService: AuthService;
  let routeServiceMock: RouteService;
  let authRequest;
  let window;
  let routerStub;
  let routeStub;
  let storage: CookieService;
  let token: AuthTokenInfo;
  let authenticatedState;
  let unAuthenticatedState;
  let idleState;
  let linkService;
  let hardRedirectService;

  const AuthStatusWithSpecialGroups = Object.assign(new AuthStatus(), {
    uuid: 'test',
    authenticated: true,
    okay: true,
    specialGroups: SpecialGroupDataMock$,
  });

  function init() {
    mockStore = jasmine.createSpyObj('store', {
      dispatch: {},
      pipe: observableOf(true),
    });
    window = new NativeWindowRef();
    routerStub = new RouterStub();
    token = new AuthTokenInfo('test_token');
    token.expires = Date.now() + (1000 * 60 * 60);
    authenticatedState = {
      authenticated: true,
      loaded: true,
      loading: false,
      authToken: token,
      user: EPersonMock,
      idle: false,
    };
    unAuthenticatedState = {
      authenticated: false,
      loaded: true,
      loading: false,
      authToken: undefined,
      user: undefined,
      idle: false,
    };
    idleState = {
      authenticated: true,
      loaded: true,
      loading: false,
      authToken: token,
      user: EPersonMock,
      idle: true,
    };
    authRequest = new AuthRequestServiceStub();
    routeStub = new ActivatedRouteStub();
    linkService = {
      resolveLinks: {},
    };
    hardRedirectService = jasmine.createSpyObj('hardRedirectService', ['redirect']);
    spyOn(linkService, 'resolveLinks').and.returnValue({ authenticated: true, eperson: observableOf({ payload: {} }) });

  }

  describe('', () => {
    beforeEach(() => {
      init();
      TestBed.configureTestingModule({
    imports: [
        CommonModule,
        StoreModule.forRoot({ authReducer }, {
            runtimeChecks: {
<<<<<<< HEAD
                strictStateImmutability: false,
                strictActionImmutability: false
            }
        }),
    ],
    providers: [
        { provide: AuthRequestService, useValue: authRequest },
        { provide: NativeWindowService, useValue: window },
        { provide: REQUEST, useValue: {} },
        { provide: Router, useValue: routerStub },
        { provide: RouteService, useValue: routeServiceStub },
        { provide: ActivatedRoute, useValue: routeStub },
        { provide: Store, useValue: mockStore },
        { provide: EPersonDataService, useValue: mockEpersonDataService },
        { provide: HardRedirectService, useValue: hardRedirectService },
        { provide: NotificationsService, useValue: NotificationsServiceStub },
        { provide: TranslateService, useValue: getMockTranslateService() },
        CookieService,
        AuthService
    ]
});
=======
              strictStateImmutability: false,
              strictActionImmutability: false,
            },
          }),
        ],
        declarations: [],
        providers: [
          { provide: AuthRequestService, useValue: authRequest },
          { provide: NativeWindowService, useValue: window },
          { provide: REQUEST, useValue: {} },
          { provide: Router, useValue: routerStub },
          { provide: RouteService, useValue: routeServiceStub },
          { provide: ActivatedRoute, useValue: routeStub },
          { provide: Store, useValue: mockStore },
          { provide: EPersonDataService, useValue: mockEpersonDataService },
          { provide: HardRedirectService, useValue: hardRedirectService },
          { provide: NotificationsService, useValue: NotificationsServiceStub },
          { provide: TranslateService, useValue: getMockTranslateService() },
          CookieService,
          AuthService,
        ],
      });
>>>>>>> a8f31948
      authService = TestBed.inject(AuthService);
    });

    it('should return the authentication status object when user credentials are correct', () => {
      authService.authenticate('user', 'password').subscribe((status: AuthStatus) => {
        expect(status).toBeDefined();
      });
    });

    it('should throw an error when user credentials are wrong', () => {
      expect(authService.authenticate.bind(null, 'user', 'passwordwrong')).toThrow();
    });

    it('should return the authenticated user href when user token is valid', () => {
      authService.authenticatedUser(new AuthTokenInfo('test_token')).subscribe((userHref: string) => {
        expect(userHref).toBeDefined();
      });
    });

    it('should return the authenticated user', () => {
      authService.retrieveAuthenticatedUserByHref(EPersonMock._links.self.href).subscribe((user: EPerson) => {
        expect(user).toBeDefined();
      });
    });

    it('should throw an error when user credentials when user token is not valid', () => {
      expect(authService.authenticatedUser.bind(null, new AuthTokenInfo('test_token_expired'))).toThrow();
    });

    it('should return a valid refreshed token', () => {
      authService.refreshAuthenticationToken(new AuthTokenInfo('test_token')).subscribe((tokenState: AuthTokenInfo) => {
        expect(tokenState).toBeDefined();
      });
    });

    it('should throw an error when is not possible to refresh token', () => {
      expect(authService.refreshAuthenticationToken.bind(null, new AuthTokenInfo('test_token_expired'))).toThrow();
    });

    it('should return true when logout succeeded', () => {
      authService.logout().subscribe((status: boolean) => {
        expect(status).toBe(true);
      });
    });

    it('should throw an error when logout is not succeeded', () => {
      expect(authService.logout.bind(null)).toThrow();
    });

    it('should return the authentication status object to check an Authentication Cookie', () => {
      authService.checkAuthenticationCookie().subscribe((status: AuthStatus) => {
        expect(status).toBeDefined();
      });
    });

    it('should return the authentication methods available', () => {
      const authStatus = new AuthStatus();

      authService.retrieveAuthMethodsFromAuthStatus(authStatus).subscribe((authMethods: AuthMethod[]) => {
        expect(authMethods).toBeDefined();
        expect(authMethods.length).toBe(0);
      });

      authStatus.authMethods = authMethodsMock;
      authService.retrieveAuthMethodsFromAuthStatus(authStatus).subscribe((authMethods: AuthMethod[]) => {
        expect(authMethods).toBeDefined();
        expect(authMethods.length).toBe(2);
      });
    });

    describe('setIdle true', () => {
      beforeEach(() => {
        authService.setIdle(true);
      });

      it('store should dispatch SetUserAsIdleAction', () => {
        expect(mockStore.dispatch).toHaveBeenCalledWith(new SetUserAsIdleAction());
      });
    });

    describe('setIdle false', () => {
      beforeEach(() => {
        authService.setIdle(false);
      });

      it('store should dispatch UnsetUserAsIdleAction', () => {
        expect(mockStore.dispatch).toHaveBeenCalledWith(new UnsetUserAsIdleAction());
      });
    });
  });

  describe('', () => {

    beforeEach(waitForAsync(() => {
      init();
      TestBed.configureTestingModule({
        imports: [
          StoreModule.forRoot({ authReducer }, {
            runtimeChecks: {
              strictStateImmutability: false,
              strictActionImmutability: false,
            },
          }),
        ],
        providers: [
          { provide: AuthRequestService, useValue: authRequest },
          { provide: REQUEST, useValue: {} },
          { provide: Router, useValue: routerStub },
          { provide: RouteService, useValue: routeServiceStub },
          { provide: RemoteDataBuildService, useValue: linkService },
          CookieService,
          AuthService,
        ],
      }).compileComponents();
    }));

    beforeEach(inject([CookieService, AuthRequestService, Store, Router, RouteService], (cookieService: CookieService, authReqService: AuthRequestService, store: Store<AppState>, router: Router, routeService: RouteService, notificationsService: NotificationsService, translateService: TranslateService) => {
      store
        .subscribe((state) => {
          (state as any).core = Object.create({});
          (state as any).core.auth = authenticatedState;
        });
      authService = new AuthService({}, window, undefined, authReqService, mockEpersonDataService, router, routeService, cookieService, store, hardRedirectService, notificationsService, translateService);
    }));

    it('should return true when user is logged in', () => {
      authService.isAuthenticated().subscribe((status: boolean) => {
        expect(status).toBe(true);
      });
    });

    it('should return the shortlived token when user is logged in', () => {
      authService.getShortlivedToken().subscribe((shortlivedToken: string) => {
        expect(shortlivedToken).toEqual(authRequest.mockShortLivedToken);
      });
    });

    it('should return token object when it is valid', () => {
      authService.hasValidAuthenticationToken().subscribe((tokenState: AuthTokenInfo) => {
        expect(tokenState).toBe(token);
      });
    });

    it('should return a token object', () => {
      const result = authService.getToken();
      expect(result).toBe(token);
    });

    it('should return false when token is not expired', () => {
      const result = authService.isTokenExpired();
      expect(result).toBe(false);
    });

    it('should return true when authentication is loaded', () => {
      authService.isAuthenticationLoaded().subscribe((status: boolean) => {
        expect(status).toBe(true);
      });
    });

    it('isUserIdle should return false when user is not yet idle', () => {
      authService.isUserIdle().subscribe((status: boolean) => {
        expect(status).toBe(false);
      });
    });

  });

  describe('', () => {
    beforeEach(waitForAsync(() => {
      init();
      TestBed.configureTestingModule({
        imports: [
          StoreModule.forRoot({ authReducer }, {
            runtimeChecks: {
              strictStateImmutability: false,
              strictActionImmutability: false,
            },
          }),
        ],
        providers: [
          { provide: AuthRequestService, useValue: authRequest },
          { provide: REQUEST, useValue: {} },
          { provide: Router, useValue: routerStub },
          { provide: RouteService, useValue: routeServiceStub },
          { provide: RemoteDataBuildService, useValue: linkService },
          ClientCookieService,
          CookieService,
          AuthService,
        ],
      }).compileComponents();
    }));

    beforeEach(inject([ClientCookieService, AuthRequestService, Store, Router, RouteService], (cookieService: ClientCookieService, authReqService: AuthRequestService, store: Store<AppState>, router: Router, routeService: RouteService, notificationsService: NotificationsService, translateService: TranslateService) => {
      const expiredToken: AuthTokenInfo = new AuthTokenInfo('test_token');
      expiredToken.expires = Date.now() - (1000 * 60 * 60);
      authenticatedState = {
        authenticated: true,
        loaded: true,
        loading: false,
        authToken: expiredToken,
        user: EPersonMock,
      };
      store
        .subscribe((state) => {
          (state as any).core = Object.create({});
          (state as any).core.auth = authenticatedState;
        });
      authService = new AuthService({}, window, undefined, authReqService, mockEpersonDataService, router, routeService, cookieService, store, hardRedirectService, notificationsService, translateService);
      storage = (authService as any).storage;
      routeServiceMock = TestBed.inject(RouteService);
      routerStub = TestBed.inject(Router);
      spyOn(storage, 'get');
      spyOn(storage, 'remove');
      spyOn(storage, 'set');

    }));

    it('should throw false when token is not valid', () => {
      expect(authService.hasValidAuthenticationToken.bind(null)).toThrow();
    });

    it('should return true when token is expired', () => {
      const result = authService.isTokenExpired();
      expect(result).toBe(true);
    });

    it('should save token into storage', () => {
      authService.storeToken(token);
      expect(storage.set).toHaveBeenCalled();
    });

    it('should remove token from storage', () => {
      authService.removeToken();
      expect(storage.remove).toHaveBeenCalled();
    });

    it('should redirect to reload with redirect url', () => {
      authService.navigateToRedirectUrl('/collection/123');
      // Reload with redirect URL set to /collection/123
      expect(hardRedirectService.redirect).toHaveBeenCalledWith(jasmine.stringMatching(new RegExp('reload/[0-9]*\\?redirect=' + encodeURIComponent('/collection/123'))));
    });

    it('should redirect to reload with /home', () => {
      authService.navigateToRedirectUrl('/home');
      // Reload with redirect URL set to /home
      expect(hardRedirectService.redirect).toHaveBeenCalledWith(jasmine.stringMatching(new RegExp('reload/[0-9]*\\?redirect=' + encodeURIComponent('/home'))));
    });

    it('should redirect to regular reload and not to /login', () => {
      authService.navigateToRedirectUrl('/login');
      // Reload without a redirect URL
      expect(hardRedirectService.redirect).toHaveBeenCalledWith(jasmine.stringMatching(new RegExp('reload/[0-9]*(?!\\?)$')));
    });

    it('should redirect to regular reload when no redirect url is found', () => {
      authService.navigateToRedirectUrl(undefined);
      // Reload without a redirect URL
      expect(hardRedirectService.redirect).toHaveBeenCalledWith(jasmine.stringMatching(new RegExp('reload/[0-9]*(?!\\?)$')));
    });

    describe('impersonate', () => {
      const userId = 'testUserId';

      beforeEach(() => {
        spyOn(authService, 'refreshAfterLogout');
        authService.impersonate(userId);
      });

      it('should impersonate user', () => {
        expect(storage.set).toHaveBeenCalledWith(IMPERSONATING_COOKIE, userId);
      });

      it('should call refreshAfterLogout', () => {
        expect(authService.refreshAfterLogout).toHaveBeenCalled();
      });
    });

    describe('stopImpersonating', () => {
      beforeEach(() => {
        authService.stopImpersonating();
      });

      it('should impersonate user', () => {
        expect(storage.remove).toHaveBeenCalledWith(IMPERSONATING_COOKIE);
      });
    });

    describe('stopImpersonatingAndRefresh', () => {
      beforeEach(() => {
        spyOn(authService, 'refreshAfterLogout');
        authService.stopImpersonatingAndRefresh();
      });

      it('should impersonate user', () => {
        expect(storage.remove).toHaveBeenCalledWith(IMPERSONATING_COOKIE);
      });

      it('should call refreshAfterLogout', () => {
        expect(authService.refreshAfterLogout).toHaveBeenCalled();
      });
    });

    describe('getImpersonateID', () => {
      beforeEach(() => {
        authService.getImpersonateID();
      });

      it('should impersonate user', () => {
        expect(storage.get).toHaveBeenCalledWith(IMPERSONATING_COOKIE);
      });
    });

    describe('isImpersonating', () => {
      const userId = 'testUserId';
      let result: boolean;

      describe('when the cookie doesn\'t contain a value', () => {
        beforeEach(() => {
          result = authService.isImpersonating();
        });

        it('should return false', () => {
          expect(result).toBe(false);
        });
      });

      describe('when the cookie contains a value', () => {
        beforeEach(() => {
          storage.get = jasmine.createSpy().and.returnValue(userId);
          result = authService.isImpersonating();
        });

        it('should return true', () => {
          expect(result).toBe(true);
        });
      });
    });

    describe('isImpersonatingUser', () => {
      const userId = 'testUserId';
      let result: boolean;

      describe('when the cookie doesn\'t contain a value', () => {
        beforeEach(() => {
          result = authService.isImpersonatingUser(userId);
        });

        it('should return false', () => {
          expect(result).toBe(false);
        });
      });

      describe('when the cookie contains the right value', () => {
        beforeEach(() => {
          storage.get = jasmine.createSpy().and.returnValue(userId);
          result = authService.isImpersonatingUser(userId);
        });

        it('should return true', () => {
          expect(result).toBe(true);
        });
      });

      describe('when the cookie contains the wrong value', () => {
        beforeEach(() => {
          storage.get = jasmine.createSpy().and.returnValue('wrongValue');
          result = authService.isImpersonatingUser(userId);
        });

        it('should return false', () => {
          expect(result).toBe(false);
        });
      });
    });

    describe('refreshAfterLogout', () => {
      it('should call navigateToRedirectUrl with no url', () => {
        spyOn(authService as any, 'navigateToRedirectUrl').and.stub();
        authService.refreshAfterLogout();
        expect((authService as any).navigateToRedirectUrl).toHaveBeenCalled();
      });
    });

    describe('getSpecialGroupsFromAuthStatus', () => {
      beforeEach(() => {
        spyOn(authRequest, 'getRequest').and.returnValue(createSuccessfulRemoteDataObject$(AuthStatusWithSpecialGroups));
      });

      it('should call navigateToRedirectUrl with no url', () => {
        const expectRes = cold('(a|)', {
          a: SpecialGroupDataMock,
        });
        expect(authService.getSpecialGroupsFromAuthStatus()).toBeObservable(expectRes);
      });
    });
  });

  describe('when user is not logged in', () => {
    beforeEach(waitForAsync(() => {
      init();
      TestBed.configureTestingModule({
        imports: [
          StoreModule.forRoot({ authReducer }, {
            runtimeChecks: {
              strictStateImmutability: false,
              strictActionImmutability: false,
            },
          }),
        ],
        providers: [
          { provide: AuthRequestService, useValue: authRequest },
          { provide: REQUEST, useValue: {} },
          { provide: Router, useValue: routerStub },
          { provide: RouteService, useValue: routeServiceStub },
          { provide: RemoteDataBuildService, useValue: linkService },
          CookieService,
          AuthService,
        ],
      }).compileComponents();
    }));

    beforeEach(inject([CookieService, AuthRequestService, Store, Router, RouteService], (cookieService: CookieService, authReqService: AuthRequestService, store: Store<AppState>, router: Router, routeService: RouteService, notificationsService: NotificationsService, translateService: TranslateService) => {
      store
        .subscribe((state) => {
          (state as any).core = Object.create({});
          (state as any).core.auth = unAuthenticatedState;
        });
      authService = new AuthService({}, window, undefined, authReqService, mockEpersonDataService, router, routeService, cookieService, store, hardRedirectService, notificationsService, translateService);
    }));

    it('should return null for the shortlived token', () => {
      authService.getShortlivedToken().subscribe((shortlivedToken: string) => {
        expect(shortlivedToken).toBeNull();
      });
    });
  });

  describe('when user is idle', () => {
    beforeEach(waitForAsync(() => {
      init();
      TestBed.configureTestingModule({
        imports: [
          StoreModule.forRoot({ authReducer }, {
            runtimeChecks: {
              strictStateImmutability: false,
              strictActionImmutability: false,
            },
          }),
        ],
        providers: [
          { provide: AuthRequestService, useValue: authRequest },
          { provide: REQUEST, useValue: {} },
          { provide: Router, useValue: routerStub },
          { provide: RouteService, useValue: routeServiceStub },
          { provide: RemoteDataBuildService, useValue: linkService },
          CookieService,
          AuthService,
        ],
      }).compileComponents();
    }));

    beforeEach(inject([CookieService, AuthRequestService, Store, Router, RouteService], (cookieService: CookieService, authReqService: AuthRequestService, store: Store<AppState>, router: Router, routeService: RouteService, notificationsService: NotificationsService, translateService: TranslateService) => {
      store
        .subscribe((state) => {
          (state as any).core = Object.create({});
          (state as any).core.auth = idleState;
        });
      authService = new AuthService({}, window, undefined, authReqService, mockEpersonDataService, router, routeService, cookieService, store, hardRedirectService, notificationsService, translateService);
    }));

    it('isUserIdle should return true when user is not idle', () => {
      authService.isUserIdle().subscribe((status: boolean) => {
        expect(status).toBe(true);
      });
    });
  });
});<|MERGE_RESOLUTION|>--- conflicted
+++ resolved
@@ -145,10 +145,9 @@
         CommonModule,
         StoreModule.forRoot({ authReducer }, {
             runtimeChecks: {
-<<<<<<< HEAD
                 strictStateImmutability: false,
-                strictActionImmutability: false
-            }
+              strictActionImmutability: false,
+            },
         }),
     ],
     providers: [
@@ -164,33 +163,9 @@
         { provide: NotificationsService, useValue: NotificationsServiceStub },
         { provide: TranslateService, useValue: getMockTranslateService() },
         CookieService,
-        AuthService
+        AuthService,
     ]
 });
-=======
-              strictStateImmutability: false,
-              strictActionImmutability: false,
-            },
-          }),
-        ],
-        declarations: [],
-        providers: [
-          { provide: AuthRequestService, useValue: authRequest },
-          { provide: NativeWindowService, useValue: window },
-          { provide: REQUEST, useValue: {} },
-          { provide: Router, useValue: routerStub },
-          { provide: RouteService, useValue: routeServiceStub },
-          { provide: ActivatedRoute, useValue: routeStub },
-          { provide: Store, useValue: mockStore },
-          { provide: EPersonDataService, useValue: mockEpersonDataService },
-          { provide: HardRedirectService, useValue: hardRedirectService },
-          { provide: NotificationsService, useValue: NotificationsServiceStub },
-          { provide: TranslateService, useValue: getMockTranslateService() },
-          CookieService,
-          AuthService,
-        ],
-      });
->>>>>>> a8f31948
       authService = TestBed.inject(AuthService);
     });
 
