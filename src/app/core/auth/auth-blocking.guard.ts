--- conflicted
+++ resolved
@@ -1,14 +1,9 @@
 import { Injectable } from '@angular/core';
-<<<<<<< HEAD
 
-import { select, Store } from '@ngrx/store';
-=======
-import { CanActivate } from '@angular/router';
 import {
   select,
   Store,
 } from '@ngrx/store';
->>>>>>> 5fc2ed92
 import { Observable } from 'rxjs';
 import {
   distinctUntilChanged,
