--- conflicted
+++ resolved
@@ -5,25 +5,15 @@
 import { AuthStatus } from './models/auth-status.model';
 import { AuthResponseParsingService } from './auth-response-parsing.service';
 import { AuthGetRequest, AuthPostRequest } from '../data/request.models';
-<<<<<<< HEAD
-// import { getMockStore } from '../../shared/mocks/mock-store';
-=======
 import { MockStore } from '../../shared/testing/mock-store';
 import { ObjectCacheState } from '../cache/object-cache.reducer';
->>>>>>> 3a8f7754
 
 describe('AuthResponseParsingService', () => {
   let service: AuthResponseParsingService;
 
-<<<<<<< HEAD
-  const EnvConfig = {cache: {msToLive: 1000}} as GlobalConfig;
-  const store = {} as Store<CoreState>;
-  const objectCacheService = new ObjectCacheService(store);
-=======
   const EnvConfig = { cache: { msToLive: 1000 } } as GlobalConfig;
   const store = new MockStore<ObjectCacheState>({});
   const objectCacheService = new ObjectCacheService(store as any);
->>>>>>> 3a8f7754
 
   beforeEach(() => {
     service = new AuthResponseParsingService(EnvConfig, objectCacheService);
