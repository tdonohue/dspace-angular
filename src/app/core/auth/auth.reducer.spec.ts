import { EPersonMock } from '../../shared/testing/eperson.mock';
import {
  AddAuthenticationMessageAction,
  AuthenticateAction,
  AuthenticatedAction,
  AuthenticatedErrorAction,
  AuthenticatedSuccessAction,
  AuthenticationErrorAction,
  AuthenticationSuccessAction,
  CheckAuthenticationTokenAction,
  CheckAuthenticationTokenCookieAction,
  LogOutAction,
  LogOutErrorAction,
  LogOutSuccessAction,
  RedirectWhenAuthenticationIsRequiredAction,
  RedirectWhenTokenExpiredAction,
  RefreshTokenAction,
  RefreshTokenErrorAction,
  RefreshTokenSuccessAction,
  ResetAuthenticationMessagesAction,
  RetrieveAuthenticatedEpersonErrorAction,
  RetrieveAuthenticatedEpersonSuccessAction,
  RetrieveAuthMethodsAction,
  RetrieveAuthMethodsErrorAction,
  RetrieveAuthMethodsSuccessAction,
  SetAuthCookieStatus,
  SetRedirectUrlAction,
  SetUserAsIdleAction,
  UnsetUserAsIdleAction,
} from './auth.actions';
import {
  authReducer,
  AuthState,
} from './auth.reducer';
import { AuthMethod } from './models/auth.method';
import { AuthMethodType } from './models/auth.method-type';
import { AuthStatus } from './models/auth-status.model';
import { AuthTokenInfo } from './models/auth-token-info.model';

describe('authReducer', () => {

  let initialState: AuthState;
  let state: AuthState;
  const mockTokenInfo = new AuthTokenInfo('test_token');
  const mockError = new Error('Test error message');

  it('should properly set the state, in response to a AUTHENTICATE action', () => {
    initialState = {
      authenticated: false,
      loaded: false,
      blocking: true,
      loading: false,
      idle: false,
    };
    const action = new AuthenticateAction('user', 'password');
    const newState = authReducer(initialState, action);
    state = {
      authenticated: false,
      loaded: false,
      blocking: true,
      error: undefined,
      loading: true,
      info: undefined,
      idle: false,
    };

    expect(newState).toEqual(state);
  });

  it('should properly set the state, in response to a AUTHENTICATE_SUCCESS action', () => {
    initialState = {
      authenticated: false,
      loaded: false,
      error: undefined,
      blocking: true,
      loading: true,
      info: undefined,
      idle: false,
    };
    const action = new AuthenticationSuccessAction(mockTokenInfo);
    const newState = authReducer(initialState, action);

    expect(newState).toEqual(initialState);
  });

  it('should properly set the state, in response to a AUTHENTICATE_ERROR action', () => {
    initialState = {
      authenticated: false,
      loaded: false,
      error: undefined,
      blocking: true,
      loading: true,
      info: undefined,
      idle: false,
    };
    const action = new AuthenticationErrorAction(mockError);
    const newState = authReducer(initialState, action);
    state = {
      authenticated: false,
      loaded: false,
      blocking: false,
      loading: false,
      info: undefined,
      authToken: undefined,
      error: 'Test error message',
      idle: false,
    };

    expect(newState).toEqual(state);
  });

  it('should properly set the state, in response to a AUTHENTICATED action', () => {
    initialState = {
      authenticated: false,
      blocking: false,
      loaded: false,
      error: undefined,
      loading: true,
      info: undefined,
      idle: false,
    };
    const action = new AuthenticatedAction(mockTokenInfo);
    const newState = authReducer(initialState, action);
    state = {
      authenticated: false,
      blocking: true,
      loaded: false,
      error: undefined,
      loading: true,
      info: undefined,
      idle: false,
    };
    expect(newState).toEqual(state);
  });

  it('should properly set the state, in response to a AUTHENTICATED_SUCCESS action', () => {
    initialState = {
      authenticated: false,
      loaded: false,
      error: undefined,
      blocking: true,
      loading: true,
      info: undefined,
      idle: false,
    };
    const action = new AuthenticatedSuccessAction(true, mockTokenInfo, EPersonMock._links.self.href);
    const newState = authReducer(initialState, action);
    state = {
      authenticated: true,
      authToken: mockTokenInfo,
      loaded: false,
      error: undefined,
      blocking: true,
      loading: true,
      info: undefined,
      idle: false,
    };
    expect(newState).toEqual(state);
  });

  it('should properly set the state, in response to a AUTHENTICATED_ERROR action', () => {
    initialState = {
      authenticated: false,
      loaded: false,
      error: undefined,
      blocking: true,
      loading: true,
      info: undefined,
      idle: false,
    };
    const action = new AuthenticatedErrorAction(mockError);
    const newState = authReducer(initialState, action);
    state = {
      authenticated: false,
      authToken: undefined,
      error: 'Test error message',
      loaded: true,
      blocking: false,
      loading: false,
      info: undefined,
      idle: false,
    };
    expect(newState).toEqual(state);
  });

  it('should properly set the state, in response to a CHECK_AUTHENTICATION_TOKEN action', () => {
    initialState = {
      authenticated: false,
      loaded: false,
      blocking: false,
      loading: false,
      idle: false,
    };
    const action = new CheckAuthenticationTokenAction();
    const newState = authReducer(initialState, action);
    state = {
      authenticated: false,
      loaded: false,
      blocking: false,
      loading: true,
      idle: false,
    };
    expect(newState).toEqual(state);
  });

  it('should properly set the state, in response to a CHECK_AUTHENTICATION_TOKEN_COOKIE action', () => {
    initialState = {
      authenticated: false,
      loaded: false,
      blocking: false,
      loading: true,
      idle: false,
    };
    const action = new CheckAuthenticationTokenCookieAction();
    const newState = authReducer(initialState, action);
    state = {
      authenticated: false,
      loaded: false,
      blocking: false,
      loading: true,
      idle: false,
    };
    expect(newState).toEqual(state);
  });

  it('should set the authentication cookie status in response to a SET_AUTH_COOKIE_STATUS action', () => {
    initialState = {
      authenticated: true,
      loaded: false,
      blocking: false,
      loading: true,
      externalAuth: false,
      idle: false,
    };
    const action = new SetAuthCookieStatus(true);
    const newState = authReducer(initialState, action);
    state = {
      authenticated: true,
      loaded: false,
      blocking: false,
      loading: true,
      externalAuth: true,
      idle: false,
    };
    expect(newState).toEqual(state);
  });

  it('should properly set the state, in response to a LOG_OUT action', () => {
    initialState = {
      authenticated: true,
      authToken: mockTokenInfo,
      loaded: true,
      error: undefined,
      blocking: false,
      loading: false,
      info: undefined,
      userId: EPersonMock.id,
      idle: false,
    };

    const action = new LogOutAction();
    const newState = authReducer(initialState, action);

    expect(newState).toEqual(initialState);
  });

  it('should properly set the state, in response to a LOG_OUT_SUCCESS action', () => {
    initialState = {
      authenticated: true,
      authToken: mockTokenInfo,
      loaded: true,
      error: undefined,
      blocking: false,
      loading: false,
      info: undefined,
      userId: EPersonMock.id,
      idle: false,
    };

    const action = new LogOutSuccessAction();
    const newState = authReducer(initialState, action);
    state = {
      authenticated: false,
      authToken: undefined,
      error: undefined,
      loaded: false,
      blocking: true,
      loading: true,
      info: undefined,
      refreshing: false,
      userId: undefined,
      idle: false,
    };
    expect(newState).toEqual(state);
  });

  it('should properly set the state, in response to a LOG_OUT_ERROR action', () => {
    initialState = {
      authenticated: true,
      authToken: mockTokenInfo,
      loaded: true,
      error: undefined,
      blocking: false,
      loading: false,
      info: undefined,
      userId: EPersonMock.id,
      idle: false,
    };

    const action = new LogOutErrorAction(mockError);
    const newState = authReducer(initialState, action);
    state = {
      authenticated: true,
      authToken: mockTokenInfo,
      loaded: true,
      error: 'Test error message',
      blocking: false,
      loading: false,
      info: undefined,
      userId: EPersonMock.id,
      idle: false,
    };
    expect(newState).toEqual(state);
  });

  it('should properly set the state, in response to a RETRIEVE_AUTHENTICATED_EPERSON_SUCCESS action', () => {
    initialState = {
      authenticated: true,
      authToken: mockTokenInfo,
      loaded: false,
      error: undefined,
      blocking: true,
      loading: true,
      info: undefined,
      idle: false,
    };
    const action = new RetrieveAuthenticatedEpersonSuccessAction(EPersonMock.id);
    const newState = authReducer(initialState, action);
    state = {
      authenticated: true,
      authToken: mockTokenInfo,
      loaded: true,
      error: undefined,
      blocking: false,
      loading: false,
      info: undefined,
      userId: EPersonMock.id,
      idle: false,
    };
    expect(newState).toEqual(state);
  });

  it('should properly set the state, in response to a RETRIEVE_AUTHENTICATED_EPERSON_ERROR action', () => {
    initialState = {
      authenticated: false,
      loaded: false,
      error: undefined,
      blocking: true,
      loading: true,
      info: undefined,
      idle: false,
    };
    const action = new RetrieveAuthenticatedEpersonErrorAction(mockError);
    const newState = authReducer(initialState, action);
    state = {
      authenticated: false,
      authToken: undefined,
      error: 'Test error message',
      loaded: true,
      blocking: false,
      loading: false,
      info: undefined,
      idle: false,
    };
    expect(newState).toEqual(state);
  });

  it('should properly set the state, in response to a REFRESH_TOKEN action', () => {
    initialState = {
      authenticated: true,
      authToken: mockTokenInfo,
      loaded: true,
      error: undefined,
      blocking: false,
      loading: false,
      info: undefined,
      userId: EPersonMock.id,
      idle: false,
    };
    const newTokenInfo = new AuthTokenInfo('Refreshed token');
    const action = new RefreshTokenAction(newTokenInfo);
    const newState = authReducer(initialState, action);
    state = {
      authenticated: true,
      authToken: mockTokenInfo,
      loaded: true,
      error: undefined,
      blocking: false,
      loading: false,
      info: undefined,
      userId: EPersonMock.id,
      refreshing: true,
      idle: false,
    };
    expect(newState).toEqual(state);
  });

  it('should properly set the state, in response to a REFRESH_TOKEN_SUCCESS action', () => {
    initialState = {
      authenticated: true,
      authToken: mockTokenInfo,
      loaded: true,
      error: undefined,
      blocking: false,
      loading: false,
      info: undefined,
      userId: EPersonMock.id,
      refreshing: true,
      idle: false,
    };
    const newTokenInfo = new AuthTokenInfo('Refreshed token');
    const action = new RefreshTokenSuccessAction(newTokenInfo);
    const newState = authReducer(initialState, action);
    state = {
      authenticated: true,
      authToken: newTokenInfo,
      loaded: true,
      error: undefined,
      blocking: false,
      loading: false,
      info: undefined,
      userId: EPersonMock.id,
      refreshing: false,
      idle: false,
    };
    expect(newState).toEqual(state);
  });

  it('should properly set the state, in response to a REFRESH_TOKEN_ERROR action', () => {
    initialState = {
      authenticated: true,
      authToken: mockTokenInfo,
      loaded: true,
      error: undefined,
      blocking: false,
      loading: false,
      info: undefined,
      userId: EPersonMock.id,
      refreshing: true,
      idle: false,
    };
    const action = new RefreshTokenErrorAction();
    const newState = authReducer(initialState, action);
    state = {
      authenticated: false,
      authToken: undefined,
      error: undefined,
      loaded: false,
      blocking: false,
      loading: false,
      info: undefined,
      refreshing: false,
      userId: undefined,
      idle: false,
    };
    expect(newState).toEqual(state);
  });

  beforeEach(() => {
    initialState = {
      authenticated: true,
      authToken: mockTokenInfo,
      loaded: true,
      error: undefined,
      blocking: false,
      loading: false,
      info: undefined,
      userId: EPersonMock.id,
      idle: false,
    };

    state = {
      authenticated: false,
      authToken: undefined,
      loaded: false,
      blocking: false,
      loading: false,
      error: undefined,
      info: 'Message',
      userId: undefined,
      idle: false,
    };
  });

  it('should properly set the state, in response to a REDIRECT_AUTHENTICATION_REQUIRED action', () => {
    const action = new RedirectWhenAuthenticationIsRequiredAction('Message');
    const newState = authReducer(initialState, action);
    expect(newState).toEqual(state);
  });

  it('should properly set the state, in response to a REDIRECT_TOKEN_EXPIRED action', () => {
    const action = new RedirectWhenTokenExpiredAction('Message');
    const newState = authReducer(initialState, action);
    expect(newState).toEqual(state);
  });

  it('should properly set the state, in response to a ADD_MESSAGE action', () => {
    initialState = {
      authenticated: false,
      loaded: false,
      blocking: false,
      loading: false,
      idle: false,
    };
    const action = new AddAuthenticationMessageAction('Message');
    const newState = authReducer(initialState, action);
    state = {
      authenticated: false,
      loaded: false,
      blocking: false,
      loading: false,
      info: 'Message',
      idle: false,
    };
    expect(newState).toEqual(state);
  });

  it('should properly set the state, in response to a RESET_MESSAGES action', () => {
    initialState = {
      authenticated: false,
      loaded: false,
      blocking: false,
      loading: false,
      error: 'Error',
      info: 'Message',
      idle: false,
    };
    const action = new ResetAuthenticationMessagesAction();
    const newState = authReducer(initialState, action);
    state = {
      authenticated: false,
      loaded: false,
      blocking: false,
      loading: false,
      error: undefined,
      info: undefined,
      idle: false,
    };
    expect(newState).toEqual(state);
  });

  it('should properly set the state, in response to a SET_REDIRECT_URL action', () => {
    initialState = {
      authenticated: false,
      loaded: false,
      blocking: false,
      loading: false,
      idle: false,
    };
    const action = new SetRedirectUrlAction('redirect.url');
    const newState = authReducer(initialState, action);
    state = {
      authenticated: false,
      loaded: false,
      blocking: false,
      loading: false,
      redirectUrl: 'redirect.url',
      idle: false,
    };
    expect(newState).toEqual(state);
  });

  it('should properly set the state, in response to a RETRIEVE_AUTH_METHODS action', () => {
    initialState = {
      authenticated: false,
      loaded: false,
      blocking: false,
      loading: false,
      authMethods: [],
      idle: false,
    };
    const action = new RetrieveAuthMethodsAction(new AuthStatus());
    const newState = authReducer(initialState, action);
    state = {
      authenticated: false,
      loaded: false,
      blocking: false,
      loading: true,
      authMethods: [],
      idle: false,
    };
    expect(newState).toEqual(state);
  });

  it('should properly set the state, in response to a RETRIEVE_AUTH_METHODS_SUCCESS action', () => {
    initialState = {
      authenticated: false,
      loaded: false,
      blocking: true,
      loading: true,
      authMethods: [],
      idle: false,
    };
<<<<<<< HEAD
    const authMethods = [
      new AuthMethod(AuthMethodType.Password),
      new AuthMethod(AuthMethodType.Shibboleth, 'location'),
=======
    const authMethods: AuthMethod[] = [
      new AuthMethod(AuthMethodType.Password, 0),
      new AuthMethod(AuthMethodType.Shibboleth, 1, 'location'),
>>>>>>> 8ba14aa3
    ];
    const action = new RetrieveAuthMethodsSuccessAction(authMethods);
    const newState = authReducer(initialState, action);
    state = {
      authenticated: false,
      loaded: false,
      blocking: false,
      loading: false,
      authMethods: authMethods,
      idle: false,
    };
    expect(newState).toEqual(state);
  });

  it('should properly set the state, in response to a RETRIEVE_AUTH_METHODS_ERROR action', () => {
    initialState = {
      authenticated: false,
      loaded: false,
      blocking: true,
      loading: true,
      authMethods: [],
      idle: false,
    };

    const action = new RetrieveAuthMethodsErrorAction();
    const newState = authReducer(initialState, action);
    state = {
      authenticated: false,
      loaded: false,
      blocking: false,
      loading: false,
<<<<<<< HEAD
      authMethods: [new AuthMethod(AuthMethodType.Password)],
      idle: false,
=======
      authMethods: [new AuthMethod(AuthMethodType.Password, 0)],
      idle: false
>>>>>>> 8ba14aa3
    };
    expect(newState).toEqual(state);
  });

  it('should properly set the state, in response to a SET_USER_AS_IDLE action', () => {
    initialState = {
      authenticated: true,
      loaded: true,
      blocking: false,
      loading: false,
      idle: false,
    };

    const action = new SetUserAsIdleAction();
    const newState = authReducer(initialState, action);
    state = {
      authenticated: true,
      loaded: true,
      blocking: false,
      loading: false,
      idle: true,
    };
    expect(newState).toEqual(state);
  });

  it('should properly set the state, in response to a UNSET_USER_AS_IDLE action', () => {
    initialState = {
      authenticated: true,
      loaded: true,
      blocking: false,
      loading: false,
      idle: true,
    };

    const action = new UnsetUserAsIdleAction();
    const newState = authReducer(initialState, action);
    state = {
      authenticated: true,
      loaded: true,
      blocking: false,
      loading: false,
      idle: false,
    };
    expect(newState).toEqual(state);
  });
});<|MERGE_RESOLUTION|>--- conflicted
+++ resolved
@@ -601,15 +601,9 @@
       authMethods: [],
       idle: false,
     };
-<<<<<<< HEAD
-    const authMethods = [
-      new AuthMethod(AuthMethodType.Password),
-      new AuthMethod(AuthMethodType.Shibboleth, 'location'),
-=======
     const authMethods: AuthMethod[] = [
       new AuthMethod(AuthMethodType.Password, 0),
       new AuthMethod(AuthMethodType.Shibboleth, 1, 'location'),
->>>>>>> 8ba14aa3
     ];
     const action = new RetrieveAuthMethodsSuccessAction(authMethods);
     const newState = authReducer(initialState, action);
@@ -641,13 +635,8 @@
       loaded: false,
       blocking: false,
       loading: false,
-<<<<<<< HEAD
-      authMethods: [new AuthMethod(AuthMethodType.Password)],
-      idle: false,
-=======
       authMethods: [new AuthMethod(AuthMethodType.Password, 0)],
-      idle: false
->>>>>>> 8ba14aa3
+      idle: false,
     };
     expect(newState).toEqual(state);
   });
