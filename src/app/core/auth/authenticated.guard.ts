--- conflicted
+++ resolved
@@ -1,20 +1,10 @@
 import { Injectable } from '@angular/core';
-<<<<<<< HEAD
-import { ActivatedRouteSnapshot, Router, RouterStateSnapshot, UrlTree } from '@angular/router';
-
-=======
-import {
-  ActivatedRouteSnapshot,
-  CanActivate,
-  Router,
-  RouterStateSnapshot,
-  UrlTree,
+import { ActivatedRouteSnapshot, Router, RouterStateSnapshot, UrlTree ,
 } from '@angular/router';
 import {
   select,
   Store,
 } from '@ngrx/store';
->>>>>>> 5fc2ed92
 import { Observable } from 'rxjs';
 import {
   find,
