<<<<<<< HEAD
import { of as observableOf, throwError as observableThrowError } from 'rxjs';
=======
import { Observable, of as observableOf, throwError as observableThrowError } from 'rxjs';
>>>>>>> 3a8f7754

import { catchError, filter, map } from 'rxjs/operators';
import { Injectable, Injector } from '@angular/core';
import {
  HttpErrorResponse,
  HttpEvent,
  HttpHandler,
  HttpInterceptor,
  HttpRequest,
  HttpResponse,
  HttpResponseBase
} from '@angular/common/http';
<<<<<<< HEAD

import { Observable } from 'rxjs';


=======
>>>>>>> 3a8f7754
import { find } from 'lodash';

import { AppState } from '../../app.reducer';
import { AuthService } from './auth.service';
import { AuthStatus } from './models/auth-status.model';
import { AuthTokenInfo } from './models/auth-token-info.model';
import { isNotEmpty, isUndefined } from '../../shared/empty.util';
import { RedirectWhenTokenExpiredAction, RefreshTokenAction } from './auth.actions';
import { Store } from '@ngrx/store';
import { Router } from '@angular/router';

@Injectable()
export class AuthInterceptor implements HttpInterceptor {

  // Intercetor is called twice per request,
  // so to prevent RefreshTokenAction is dispatched twice
  // we're creating a refresh token request list
  protected refreshTokenRequestUrls = [];

  constructor(private inj: Injector, private router: Router, private store: Store<AppState>) { }

  private isUnauthorized(response: HttpResponseBase): boolean {
    // invalid_token The access token provided is expired, revoked, malformed, or invalid for other reasons
    return response.status === 401;
  }

  private isSuccess(response: HttpResponseBase): boolean {
    return (response.status === 200 || response.status === 204);
  }

  private isAuthRequest(http: HttpRequest<any> | HttpResponseBase): boolean {
    return http && http.url
      && (http.url.endsWith('/authn/login')
        || http.url.endsWith('/authn/logout')
        || http.url.endsWith('/authn/status'));
  }

  private isLoginResponse(http: HttpRequest<any> | HttpResponseBase): boolean {
    return http.url && http.url.endsWith('/authn/login');
  }

  private isLogoutResponse(http: HttpRequest<any> | HttpResponseBase): boolean {
    return http.url && http.url.endsWith('/authn/logout');
  }

  private makeAuthStatusObject(authenticated:boolean, accessToken?: string, error?: string): AuthStatus {
    const authStatus = new AuthStatus();
    authStatus.id = null;
    authStatus.okay = true;
    if (authenticated) {
      authStatus.authenticated = true;
      authStatus.token = new AuthTokenInfo(accessToken);
    } else {
      authStatus.authenticated = false;
      authStatus.error = isNotEmpty(error) ? ((typeof error === 'string') ? JSON.parse(error) : error) : null;
    }
    return authStatus;
  }

  intercept(req: HttpRequest<any>, next: HttpHandler): Observable<HttpEvent<any>> {

    const authService = this.inj.get(AuthService);

    const token = authService.getToken();
    let newReq;

    if (authService.isTokenExpired()) {
      authService.setRedirectUrl(this.router.url);
      // The access token is expired
      // Redirect to the login route
      this.store.dispatch(new RedirectWhenTokenExpiredAction('auth.messages.expired'));
      return observableOf(null);
    } else if (!this.isAuthRequest(req) && isNotEmpty(token)) {
      // Intercept a request that is not to the authentication endpoint
      authService.isTokenExpiring().pipe(
        filter((isExpiring) => isExpiring))
        .subscribe(() => {
          // If the current request url is already in the refresh token request list, skip it
          if (isUndefined(find(this.refreshTokenRequestUrls, req.url))) {
            // When a token is about to expire, refresh it
            this.store.dispatch(new RefreshTokenAction(token));
            this.refreshTokenRequestUrls.push(req.url);
          }
        });
      // Get the auth header from the service.
      const Authorization = authService.buildAuthHeader(token);
      // Clone the request to add the new header.
      newReq = req.clone({headers: req.headers.set('authorization', Authorization)});
    } else {
      newReq = req;
    }

    // Pass on the new request instead of the original request.
    return next.handle(newReq).pipe(
      map((response) => {
        // Intercept a Login/Logout response
        if (response instanceof HttpResponse && this.isSuccess(response) && (this.isLoginResponse(response) || this.isLogoutResponse(response))) {
          // It's a success Login/Logout response
          let authRes: HttpResponse<any>;
          if (this.isLoginResponse(response)) {
            // login successfully
            const newToken = response.headers.get('authorization');
            authRes = response.clone({body: this.makeAuthStatusObject(true, newToken)});

            // clean eventually refresh Requests list
            this.refreshTokenRequestUrls = [];
          } else {
            // logout successfully
            authRes = response.clone({body: this.makeAuthStatusObject(false)});
          }
          return authRes;
        } else {
          return response;
        }
      }),
      catchError((error, caught) => {
        // Intercept an error response
        if (error instanceof HttpErrorResponse) {
          // Checks if is a response from a request to an authentication endpoint
          if (this.isAuthRequest(error)) {
            // clean eventually refresh Requests list
            this.refreshTokenRequestUrls = [];
            // Create a new HttpResponse and return it, so it can be handle properly by AuthService.
            const authResponse = new HttpResponse({
              body: this.makeAuthStatusObject(false, null, error.error),
              headers: error.headers,
              status: error.status,
              statusText: error.statusText,
              url: error.url
            });
            return observableOf(authResponse);
          } else if (this.isUnauthorized(error)) {
            // The access token provided is expired, revoked, malformed, or invalid for other reasons
            // Redirect to the login route
            this.store.dispatch(new RedirectWhenTokenExpiredAction('auth.messages.expired'));
          }
        }
        // Return error response as is.
        return observableThrowError(error);
      })) as any;
  }
}<|MERGE_RESOLUTION|>--- conflicted
+++ resolved
@@ -1,8 +1,4 @@
-<<<<<<< HEAD
-import { of as observableOf, throwError as observableThrowError } from 'rxjs';
-=======
 import { Observable, of as observableOf, throwError as observableThrowError } from 'rxjs';
->>>>>>> 3a8f7754
 
 import { catchError, filter, map } from 'rxjs/operators';
 import { Injectable, Injector } from '@angular/core';
@@ -15,13 +11,6 @@
   HttpResponse,
   HttpResponseBase
 } from '@angular/common/http';
-<<<<<<< HEAD
-
-import { Observable } from 'rxjs';
-
-
-=======
->>>>>>> 3a8f7754
 import { find } from 'lodash';
 
 import { AppState } from '../../app.reducer';
