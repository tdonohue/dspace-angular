import { Observable, of as observableOf } from 'rxjs';

import { catchError, debounceTime, filter, map, switchMap, take, tap } from 'rxjs/operators';
import { Injectable } from '@angular/core';
// import @ngrx
import { Actions, Effect, ofType } from '@ngrx/effects';
import { Action, select, Store } from '@ngrx/store';
// import services
import { AuthService } from './auth.service';
// import actions
import {
  AuthActionTypes,
  AuthenticateAction,
  AuthenticatedAction,
  AuthenticatedErrorAction,
  AuthenticatedSuccessAction,
  AuthenticationErrorAction,
  AuthenticationSuccessAction,
  CheckAuthenticationTokenCookieAction,
  LogOutErrorAction,
  LogOutSuccessAction,
  RefreshTokenAction,
  RefreshTokenErrorAction,
  RefreshTokenSuccessAction,
  RegistrationAction,
  RegistrationErrorAction,
  RegistrationSuccessAction,
<<<<<<< HEAD
  RetrieveAuthMethodsAction,
  RetrieveAuthMethodsErrorAction,
  RetrieveAuthMethodsSuccessAction, RetrieveTokenAction
=======
  RetrieveAuthenticatedEpersonAction,
  RetrieveAuthenticatedEpersonErrorAction,
  RetrieveAuthenticatedEpersonSuccessAction
>>>>>>> 01231ef1
} from './auth.actions';
import { EPerson } from '../eperson/models/eperson.model';
import { AuthStatus } from './models/auth-status.model';
import { AuthTokenInfo } from './models/auth-token-info.model';
import { AppState } from '../../app.reducer';
import { isAuthenticated } from './selectors';
import { StoreActionTypes } from '../../store.actions';
import { AuthMethod } from './models/auth.method';

@Injectable()
export class AuthEffects {

  /**
   * Authenticate user.
   * @method authenticate
   */
  @Effect()
  public authenticate$: Observable<Action> = this.actions$.pipe(
      ofType(AuthActionTypes.AUTHENTICATE),
      switchMap((action: AuthenticateAction) => {
        return this.authService.authenticate(action.payload.email, action.payload.password).pipe(
          take(1),
          map((response: AuthStatus) => new AuthenticationSuccessAction(response.token)),
          catchError((error) => observableOf(new AuthenticationErrorAction(error)))
        );
      })
    );

  @Effect()
  public authenticateSuccess$: Observable<Action> = this.actions$.pipe(
      ofType(AuthActionTypes.AUTHENTICATE_SUCCESS),
      tap((action: AuthenticationSuccessAction) => this.authService.storeToken(action.payload)),
      map((action: AuthenticationSuccessAction) => new AuthenticatedAction(action.payload))
    );

  @Effect()
  public authenticated$: Observable<Action> = this.actions$.pipe(
      ofType(AuthActionTypes.AUTHENTICATED),
      switchMap((action: AuthenticatedAction) => {
        return this.authService.authenticatedUser(action.payload).pipe(
          map((userHref: string) => new AuthenticatedSuccessAction((userHref !== null), action.payload, userHref)),
          catchError((error) => observableOf(new AuthenticatedErrorAction(error))),);
      })
    );

  @Effect()
  public authenticatedSuccess$: Observable<Action> = this.actions$.pipe(
      ofType(AuthActionTypes.AUTHENTICATED_SUCCESS),
      map((action: AuthenticatedSuccessAction) => new RetrieveAuthenticatedEpersonAction(action.payload.userHref))
    );

  // It means "reacts to this action but don't send another"
  @Effect({ dispatch: false })
  public authenticatedError$: Observable<Action> = this.actions$.pipe(
      ofType(AuthActionTypes.AUTHENTICATED_ERROR),
      tap((action: LogOutSuccessAction) => this.authService.removeToken())
    );

  @Effect()
  public retrieveAuthenticatedEperson$: Observable<Action> = this.actions$.pipe(
    ofType(AuthActionTypes.RETRIEVE_AUTHENTICATED_EPERSON),
    switchMap((action: RetrieveAuthenticatedEpersonAction) => {
      return this.authService.retrieveAuthenticatedUserByHref(action.payload).pipe(
        map((user: EPerson) => new RetrieveAuthenticatedEpersonSuccessAction(user)),
        catchError((error) => observableOf(new RetrieveAuthenticatedEpersonErrorAction(error))));
    })
  );

  @Effect()
  public checkToken$: Observable<Action> = this.actions$.pipe(ofType(AuthActionTypes.CHECK_AUTHENTICATION_TOKEN),
    switchMap(() => {
      return this.authService.hasValidAuthenticationToken().pipe(
        map((token: AuthTokenInfo) => new AuthenticatedAction(token)),
        catchError((error) => observableOf(new CheckAuthenticationTokenCookieAction()))
      );
    })
  );

  @Effect()
  public checkTokenCookie$: Observable<Action> = this.actions$.pipe(
    ofType(AuthActionTypes.CHECK_AUTHENTICATION_TOKEN_COOKIE),
    switchMap(() => {
      return this.authService.checkAuthenticationCookie().pipe(
        map((response: AuthStatus) => {
          if (response.authenticated) {
            return new RetrieveTokenAction();
          } else {
            return new RetrieveAuthMethodsAction(response);
          }
        }),
        catchError((error) => observableOf(new AuthenticatedErrorAction(error)))
      );
    })
  );

  @Effect()
  public createUser$: Observable<Action> = this.actions$.pipe(
      ofType(AuthActionTypes.REGISTRATION),
      debounceTime(500), // to remove when functionality is implemented
      switchMap((action: RegistrationAction) => {
        return this.authService.create(action.payload).pipe(
          map((user: EPerson) => new RegistrationSuccessAction(user)),
          catchError((error) => observableOf(new RegistrationErrorAction(error)))
        );
      })
    );

  @Effect()
  public retrieveToken$: Observable<Action> = this.actions$.pipe(
    ofType(AuthActionTypes.RETRIEVE_TOKEN),
    switchMap((action: AuthenticateAction) => {
      return this.authService.refreshAuthenticationToken(null).pipe(
        take(1),
        map((token: AuthTokenInfo) => new AuthenticationSuccessAction(token)),
        catchError((error) => observableOf(new AuthenticationErrorAction(error)))
      );
    })
  );

  @Effect()
  public refreshToken$: Observable<Action> = this.actions$.pipe(ofType(AuthActionTypes.REFRESH_TOKEN),
      switchMap((action: RefreshTokenAction) => {
        return this.authService.refreshAuthenticationToken(action.payload).pipe(
          map((token: AuthTokenInfo) => new RefreshTokenSuccessAction(token)),
          catchError((error) => observableOf(new RefreshTokenErrorAction()))
        );
      })
    );

  // It means "reacts to this action but don't send another"
  @Effect({ dispatch: false })
  public refreshTokenSuccess$: Observable<Action> = this.actions$.pipe(
      ofType(AuthActionTypes.REFRESH_TOKEN_SUCCESS),
      tap((action: RefreshTokenSuccessAction) => this.authService.replaceToken(action.payload))
    );

  /**
   * When the store is rehydrated in the browser,
   * clear a possible invalid token or authentication errors
   */
  @Effect({ dispatch: false })
  public clearInvalidTokenOnRehydrate$: Observable<any> = this.actions$.pipe(
    ofType(StoreActionTypes.REHYDRATE),
    switchMap(() => {
      return this.store.pipe(
        select(isAuthenticated),
        take(1),
        filter((authenticated) => !authenticated),
        tap(() => this.authService.removeToken()),
        tap(() => this.authService.resetAuthenticationError())
      );
    }));

  @Effect()
  public logOut$: Observable<Action> = this.actions$
    .pipe(
      ofType(AuthActionTypes.LOG_OUT),
      switchMap(() => {
        return this.authService.logout().pipe(
          map((value) => new LogOutSuccessAction()),
          catchError((error) => observableOf(new LogOutErrorAction(error)))
        );
      })
    );

  @Effect({ dispatch: false })
  public logOutSuccess$: Observable<Action> = this.actions$
    .pipe(ofType(AuthActionTypes.LOG_OUT_SUCCESS),
      tap(() => this.authService.removeToken()),
      tap(() => this.authService.clearRedirectUrl()),
      tap(() => this.authService.refreshAfterLogout())
    );

  @Effect({ dispatch: false })
  public redirectToLogin$: Observable<Action> = this.actions$
    .pipe(ofType(AuthActionTypes.REDIRECT_AUTHENTICATION_REQUIRED),
      tap(() => this.authService.removeToken()),
      tap(() => this.authService.redirectToLogin())
    );

  @Effect({ dispatch: false })
  public redirectToLoginTokenExpired$: Observable<Action> = this.actions$
    .pipe(
      ofType(AuthActionTypes.REDIRECT_TOKEN_EXPIRED),
      tap(() => this.authService.removeToken()),
      tap(() => this.authService.redirectToLoginWhenTokenExpired())
    );

  @Effect()
  public retrieveMethods$: Observable<Action> = this.actions$
    .pipe(
      ofType(AuthActionTypes.RETRIEVE_AUTH_METHODS),
      switchMap((action: RetrieveAuthMethodsAction) => {
        return this.authService.retrieveAuthMethodsFromAuthStatus(action.payload)
          .pipe(
            map((authMethodModels: AuthMethod[]) => new RetrieveAuthMethodsSuccessAction(authMethodModels)),
            catchError((error) => observableOf(new RetrieveAuthMethodsErrorAction()))
          )
      })
    );

  /**
   * @constructor
   * @param {Actions} actions$
   * @param {AuthService} authService
   * @param {Store} store
   */
  constructor(private actions$: Actions,
              private authService: AuthService,
              private store: Store<AppState>) {
  }
}<|MERGE_RESOLUTION|>--- conflicted
+++ resolved
@@ -2,11 +2,21 @@
 
 import { catchError, debounceTime, filter, map, switchMap, take, tap } from 'rxjs/operators';
 import { Injectable } from '@angular/core';
+
 // import @ngrx
 import { Actions, Effect, ofType } from '@ngrx/effects';
 import { Action, select, Store } from '@ngrx/store';
+
 // import services
 import { AuthService } from './auth.service';
+
+import { EPerson } from '../eperson/models/eperson.model';
+import { AuthStatus } from './models/auth-status.model';
+import { AuthTokenInfo } from './models/auth-token-info.model';
+import { AppState } from '../../app.reducer';
+import { isAuthenticated } from './selectors';
+import { StoreActionTypes } from '../../store.actions';
+import { AuthMethod } from './models/auth.method';
 // import actions
 import {
   AuthActionTypes,
@@ -25,23 +35,14 @@
   RegistrationAction,
   RegistrationErrorAction,
   RegistrationSuccessAction,
-<<<<<<< HEAD
+  RetrieveAuthenticatedEpersonAction,
+  RetrieveAuthenticatedEpersonErrorAction,
+  RetrieveAuthenticatedEpersonSuccessAction,
   RetrieveAuthMethodsAction,
   RetrieveAuthMethodsErrorAction,
-  RetrieveAuthMethodsSuccessAction, RetrieveTokenAction
-=======
-  RetrieveAuthenticatedEpersonAction,
-  RetrieveAuthenticatedEpersonErrorAction,
-  RetrieveAuthenticatedEpersonSuccessAction
->>>>>>> 01231ef1
+  RetrieveAuthMethodsSuccessAction,
+  RetrieveTokenAction
 } from './auth.actions';
-import { EPerson } from '../eperson/models/eperson.model';
-import { AuthStatus } from './models/auth-status.model';
-import { AuthTokenInfo } from './models/auth-token-info.model';
-import { AppState } from '../../app.reducer';
-import { isAuthenticated } from './selectors';
-import { StoreActionTypes } from '../../store.actions';
-import { AuthMethod } from './models/auth.method';
 
 @Injectable()
 export class AuthEffects {
@@ -52,45 +53,45 @@
    */
   @Effect()
   public authenticate$: Observable<Action> = this.actions$.pipe(
-      ofType(AuthActionTypes.AUTHENTICATE),
-      switchMap((action: AuthenticateAction) => {
-        return this.authService.authenticate(action.payload.email, action.payload.password).pipe(
-          take(1),
-          map((response: AuthStatus) => new AuthenticationSuccessAction(response.token)),
-          catchError((error) => observableOf(new AuthenticationErrorAction(error)))
-        );
-      })
-    );
+    ofType(AuthActionTypes.AUTHENTICATE),
+    switchMap((action: AuthenticateAction) => {
+      return this.authService.authenticate(action.payload.email, action.payload.password).pipe(
+        take(1),
+        map((response: AuthStatus) => new AuthenticationSuccessAction(response.token)),
+        catchError((error) => observableOf(new AuthenticationErrorAction(error)))
+      );
+    })
+  );
 
   @Effect()
   public authenticateSuccess$: Observable<Action> = this.actions$.pipe(
-      ofType(AuthActionTypes.AUTHENTICATE_SUCCESS),
-      tap((action: AuthenticationSuccessAction) => this.authService.storeToken(action.payload)),
-      map((action: AuthenticationSuccessAction) => new AuthenticatedAction(action.payload))
-    );
+    ofType(AuthActionTypes.AUTHENTICATE_SUCCESS),
+    tap((action: AuthenticationSuccessAction) => this.authService.storeToken(action.payload)),
+    map((action: AuthenticationSuccessAction) => new AuthenticatedAction(action.payload))
+  );
 
   @Effect()
   public authenticated$: Observable<Action> = this.actions$.pipe(
-      ofType(AuthActionTypes.AUTHENTICATED),
-      switchMap((action: AuthenticatedAction) => {
-        return this.authService.authenticatedUser(action.payload).pipe(
-          map((userHref: string) => new AuthenticatedSuccessAction((userHref !== null), action.payload, userHref)),
-          catchError((error) => observableOf(new AuthenticatedErrorAction(error))),);
-      })
-    );
+    ofType(AuthActionTypes.AUTHENTICATED),
+    switchMap((action: AuthenticatedAction) => {
+      return this.authService.authenticatedUser(action.payload).pipe(
+        map((userHref: string) => new AuthenticatedSuccessAction((userHref !== null), action.payload, userHref)),
+        catchError((error) => observableOf(new AuthenticatedErrorAction(error))),);
+    })
+  );
 
   @Effect()
   public authenticatedSuccess$: Observable<Action> = this.actions$.pipe(
-      ofType(AuthActionTypes.AUTHENTICATED_SUCCESS),
-      map((action: AuthenticatedSuccessAction) => new RetrieveAuthenticatedEpersonAction(action.payload.userHref))
-    );
+    ofType(AuthActionTypes.AUTHENTICATED_SUCCESS),
+    map((action: AuthenticatedSuccessAction) => new RetrieveAuthenticatedEpersonAction(action.payload.userHref))
+  );
 
   // It means "reacts to this action but don't send another"
   @Effect({ dispatch: false })
   public authenticatedError$: Observable<Action> = this.actions$.pipe(
-      ofType(AuthActionTypes.AUTHENTICATED_ERROR),
-      tap((action: LogOutSuccessAction) => this.authService.removeToken())
-    );
+    ofType(AuthActionTypes.AUTHENTICATED_ERROR),
+    tap((action: LogOutSuccessAction) => this.authService.removeToken())
+  );
 
   @Effect()
   public retrieveAuthenticatedEperson$: Observable<Action> = this.actions$.pipe(
@@ -131,15 +132,15 @@
 
   @Effect()
   public createUser$: Observable<Action> = this.actions$.pipe(
-      ofType(AuthActionTypes.REGISTRATION),
-      debounceTime(500), // to remove when functionality is implemented
-      switchMap((action: RegistrationAction) => {
-        return this.authService.create(action.payload).pipe(
-          map((user: EPerson) => new RegistrationSuccessAction(user)),
-          catchError((error) => observableOf(new RegistrationErrorAction(error)))
-        );
-      })
-    );
+    ofType(AuthActionTypes.REGISTRATION),
+    debounceTime(500), // to remove when functionality is implemented
+    switchMap((action: RegistrationAction) => {
+      return this.authService.create(action.payload).pipe(
+        map((user: EPerson) => new RegistrationSuccessAction(user)),
+        catchError((error) => observableOf(new RegistrationErrorAction(error)))
+      );
+    })
+  );
 
   @Effect()
   public retrieveToken$: Observable<Action> = this.actions$.pipe(
@@ -155,20 +156,20 @@
 
   @Effect()
   public refreshToken$: Observable<Action> = this.actions$.pipe(ofType(AuthActionTypes.REFRESH_TOKEN),
-      switchMap((action: RefreshTokenAction) => {
-        return this.authService.refreshAuthenticationToken(action.payload).pipe(
-          map((token: AuthTokenInfo) => new RefreshTokenSuccessAction(token)),
-          catchError((error) => observableOf(new RefreshTokenErrorAction()))
-        );
-      })
-    );
+    switchMap((action: RefreshTokenAction) => {
+      return this.authService.refreshAuthenticationToken(action.payload).pipe(
+        map((token: AuthTokenInfo) => new RefreshTokenSuccessAction(token)),
+        catchError((error) => observableOf(new RefreshTokenErrorAction()))
+      );
+    })
+  );
 
   // It means "reacts to this action but don't send another"
   @Effect({ dispatch: false })
   public refreshTokenSuccess$: Observable<Action> = this.actions$.pipe(
-      ofType(AuthActionTypes.REFRESH_TOKEN_SUCCESS),
-      tap((action: RefreshTokenSuccessAction) => this.authService.replaceToken(action.payload))
-    );
+    ofType(AuthActionTypes.REFRESH_TOKEN_SUCCESS),
+    tap((action: RefreshTokenSuccessAction) => this.authService.replaceToken(action.payload))
+  );
 
   /**
    * When the store is rehydrated in the browser,
