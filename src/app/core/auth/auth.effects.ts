--- conflicted
+++ resolved
@@ -62,24 +62,14 @@
     );
 
   @Effect()
-<<<<<<< HEAD
   public authenticated$: Observable<Action> = this.actions$.pipe(
       ofType(AuthActionTypes.AUTHENTICATED),
       switchMap((action: AuthenticatedAction) => {
         return this.authService.authenticatedUser(action.payload).pipe(
-          map((user: Eperson) => new AuthenticatedSuccessAction((user !== null), action.payload, user)),
+          map((user: EPerson) => new AuthenticatedSuccessAction((user !== null), action.payload, user)),
           catchError((error) => observableOf(new AuthenticatedErrorAction(error))),);
       })
     );
-=======
-  public authenticated$: Observable<Action> = this.actions$
-    .ofType(AuthActionTypes.AUTHENTICATED)
-    .switchMap((action: AuthenticatedAction) => {
-      return this.authService.authenticatedUser(action.payload)
-        .map((user: EPerson) => new AuthenticatedSuccessAction((user !== null), action.payload, user))
-        .catch((error) => Observable.of(new AuthenticatedErrorAction(error)));
-    });
->>>>>>> bfc70f4f
 
   // It means "reacts to this action but don't send another"
   @Effect({ dispatch: false })
@@ -99,27 +89,16 @@
     );
 
   @Effect()
-<<<<<<< HEAD
   public createUser$: Observable<Action> = this.actions$.pipe(
       ofType(AuthActionTypes.REGISTRATION),
       debounceTime(500), // to remove when functionality is implemented
       switchMap((action: RegistrationAction) => {
         return this.authService.create(action.payload).pipe(
-          map((user: Eperson) => new RegistrationSuccessAction(user)),
+          map((user: EPerson) => new RegistrationSuccessAction(user)),
           catchError((error) => observableOf(new RegistrationErrorAction(error)))
         );
       })
     );
-=======
-  public createUser$: Observable<Action> = this.actions$
-    .ofType(AuthActionTypes.REGISTRATION)
-    .debounceTime(500) // to remove when functionality is implemented
-    .switchMap((action: RegistrationAction) => {
-      return this.authService.create(action.payload)
-        .map((user: EPerson) => new RegistrationSuccessAction(user))
-        .catch((error) => Observable.of(new RegistrationErrorAction(error)));
-    });
->>>>>>> bfc70f4f
 
   @Effect()
   public refreshToken$: Observable<Action> = this.actions$.pipe(ofType(AuthActionTypes.REFRESH_TOKEN),
