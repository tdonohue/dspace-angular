import { Injectable } from '@angular/core';
<<<<<<< HEAD
import { RemoteDataBuildService } from '../cache/builders/remote-data-build.service';
import { ObjectCacheService } from '../cache/object-cache.service';
import { HALEndpointService } from '../shared/hal-endpoint.service';
import { RequestService } from '../data/request.service';
import { UsageReport } from './models/usage-report.model';
=======
>>>>>>> a8f31948
import { Observable } from 'rxjs';
import { map } from 'rxjs/operators';

import { FollowLinkConfig } from '../../shared/utils/follow-link-config.model';
import { RemoteDataBuildService } from '../cache/builders/remote-data-build.service';
import { ObjectCacheService } from '../cache/object-cache.service';
import { dataService } from '../data/base/data-service.decorator';
import { IdentifiableDataService } from '../data/base/identifiable-data.service';
import {
  SearchData,
  SearchDataImpl,
} from '../data/base/search-data';
import { FindListOptions } from '../data/find-list-options.model';
import { PaginatedList } from '../data/paginated-list.model';
<<<<<<< HEAD
=======
import { RemoteData } from '../data/remote-data';
import { RequestService } from '../data/request.service';
import { HALEndpointService } from '../shared/hal-endpoint.service';
import {
  getFirstSucceededRemoteData,
  getRemoteDataPayload,
} from '../shared/operators';
import { UsageReport } from './models/usage-report.model';
import { USAGE_REPORT } from './models/usage-report.resource-type';
>>>>>>> a8f31948

/**
 * A service to retrieve {@link UsageReport}s from the REST API
 */
@Injectable({ providedIn: 'root' })
export class UsageReportDataService extends IdentifiableDataService<UsageReport> implements SearchData<UsageReport> {
  private searchData: SearchDataImpl<UsageReport>;

  constructor(
    protected requestService: RequestService,
    protected rdbService: RemoteDataBuildService,
    protected halService: HALEndpointService,
    protected objectCache: ObjectCacheService,
  ) {
    super('usagereports', requestService, rdbService, objectCache, halService);

    this.searchData = new SearchDataImpl(this.linkPath, requestService, rdbService, objectCache, halService, this.responseMsToLive);
  }

  getStatistic(scope: string, type: string): Observable<UsageReport> {
    return this.findById(`${scope}_${type}`).pipe(
      getFirstSucceededRemoteData(),
      getRemoteDataPayload(),
    );
  }

  searchStatistics(uri: string, page: number, size: number): Observable<UsageReport[]> {
    return this.searchBy('object', {
      searchParams: [
        {
          fieldName: `uri`,
          fieldValue: uri,
        },
      ],
      currentPage: page,
      elementsPerPage: size,
    }, true, false).pipe(
      getFirstSucceededRemoteData(),
      getRemoteDataPayload(),
      map((list) => list.page),
    );
  }

  public searchBy(searchMethod: string, options?: FindListOptions, useCachedVersionIfAvailable?: boolean, reRequestOnStale?: boolean, ...linksToFollow: FollowLinkConfig<UsageReport>[]): Observable<RemoteData<PaginatedList<UsageReport>>> {
    return this.searchData.searchBy(searchMethod, options, useCachedVersionIfAvailable, reRequestOnStale, ...linksToFollow);
  }
}<|MERGE_RESOLUTION|>--- conflicted
+++ resolved
@@ -1,38 +1,19 @@
 import { Injectable } from '@angular/core';
-<<<<<<< HEAD
-import { RemoteDataBuildService } from '../cache/builders/remote-data-build.service';
-import { ObjectCacheService } from '../cache/object-cache.service';
-import { HALEndpointService } from '../shared/hal-endpoint.service';
-import { RequestService } from '../data/request.service';
-import { UsageReport } from './models/usage-report.model';
-=======
->>>>>>> a8f31948
 import { Observable } from 'rxjs';
 import { map } from 'rxjs/operators';
 
 import { FollowLinkConfig } from '../../shared/utils/follow-link-config.model';
 import { RemoteDataBuildService } from '../cache/builders/remote-data-build.service';
 import { ObjectCacheService } from '../cache/object-cache.service';
-import { dataService } from '../data/base/data-service.decorator';
+import { HALEndpointService } from '../shared/hal-endpoint.service';
+import { RequestService } from '../data/request.service';
+import { UsageReport } from './models/usage-report.model';
+import { getFirstSucceededRemoteData, getRemoteDataPayload } from '../shared/operators';
 import { IdentifiableDataService } from '../data/base/identifiable-data.service';
-import {
-  SearchData,
-  SearchDataImpl,
-} from '../data/base/search-data';
+import { SearchData, SearchDataImpl, } from '../data/base/search-data';
 import { FindListOptions } from '../data/find-list-options.model';
 import { PaginatedList } from '../data/paginated-list.model';
-<<<<<<< HEAD
-=======
 import { RemoteData } from '../data/remote-data';
-import { RequestService } from '../data/request.service';
-import { HALEndpointService } from '../shared/hal-endpoint.service';
-import {
-  getFirstSucceededRemoteData,
-  getRemoteDataPayload,
-} from '../shared/operators';
-import { UsageReport } from './models/usage-report.model';
-import { USAGE_REPORT } from './models/usage-report.resource-type';
->>>>>>> a8f31948
 
 /**
  * A service to retrieve {@link UsageReport}s from the REST API
