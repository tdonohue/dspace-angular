--- conflicted
+++ resolved
@@ -13,16 +13,9 @@
 ];
 
 @NgModule({
-<<<<<<< HEAD
     imports: [CommonModule, ...COMPONENTS],
     providers: [...PROVIDERS],
-    exports: [...COMPONENTS]
-=======
-  imports: [ CommonModule ],
-  providers: [...PROVIDERS],
-  declarations: [...COMPONENTS],
-  exports: [...COMPONENTS],
->>>>>>> a8f31948
+    exports: [...COMPONENTS],
 })
 
 /**
