--- conflicted
+++ resolved
@@ -65,14 +65,11 @@
   });
 }
 
-<<<<<<< HEAD
-=======
 /**
  * Remove values from the IndexState's substate that contain a given substring
  * @param state     The IndexState to remove values from
  * @param action    The RemoveFromIndexByValueAction containing the necessary information to remove the values
  */
->>>>>>> eb818e4d
 function removeFromIndexBySubstring(state: IndexState, action: RemoveFromIndexByValueAction): IndexState {
   const subState = state[action.payload.name];
   const newSubState = Object.create(null);
