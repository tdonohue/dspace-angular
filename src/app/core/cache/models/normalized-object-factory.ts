import { NormalizedEntityType } from './entities/normalized-entity-type.model';
import { NormalizedRelationshipType } from './entities/normalized-relationship-type.model';
import { NormalizedRelationship } from './entities/normalized-relationship.model';
import { NormalizedBitstream } from './normalized-bitstream.model';
import { NormalizedBundle } from './normalized-bundle.model';
import { NormalizedItem } from './normalized-item.model';
import { NormalizedCollection } from './normalized-collection.model';
import { GenericConstructor } from '../../shared/generic-constructor';
import { NormalizedCommunity } from './normalized-community.model';
import { ResourceType } from '../../shared/resource-type';
import { NormalizedObject } from './normalized-object.model';
import { NormalizedBitstreamFormat } from './normalized-bitstream-format.model';
import { NormalizedResourcePolicy } from './normalized-resource-policy.model';
import { NormalizedEPerson } from '../../eperson/models/normalized-eperson.model';
import { NormalizedGroup } from '../../eperson/models/normalized-group.model';

export class NormalizedObjectFactory {
  public static getConstructor(type: ResourceType): GenericConstructor<NormalizedObject> {
    switch (type) {
      case ResourceType.Bitstream: {
        return NormalizedBitstream
      }
      case ResourceType.Bundle: {
        return NormalizedBundle
      }
      case ResourceType.Item: {
        return NormalizedItem
      }
      case ResourceType.Collection: {
        return NormalizedCollection
      }
      case ResourceType.Community: {
        return NormalizedCommunity
      }
      case ResourceType.BitstreamFormat: {
        return NormalizedBitstreamFormat
      }
      case ResourceType.ResourcePolicy: {
        return NormalizedResourcePolicy
      }
<<<<<<< HEAD
      case ResourceType.Relationship: {
        return NormalizedRelationship
      }
      case ResourceType.RelationshipType: {
        return NormalizedRelationshipType
      }
      case ResourceType.EntityType: {
        return NormalizedEntityType
=======
      case ResourceType.EPerson: {
        return NormalizedEPerson
      }
      case ResourceType.Group: {
        return NormalizedGroup
>>>>>>> 1a20cec4
      }
      default: {
        return undefined;
      }
    }
  }
}<|MERGE_RESOLUTION|>--- conflicted
+++ resolved
@@ -38,7 +38,6 @@
       case ResourceType.ResourcePolicy: {
         return NormalizedResourcePolicy
       }
-<<<<<<< HEAD
       case ResourceType.Relationship: {
         return NormalizedRelationship
       }
@@ -47,13 +46,12 @@
       }
       case ResourceType.EntityType: {
         return NormalizedEntityType
-=======
+      }
       case ResourceType.EPerson: {
         return NormalizedEPerson
       }
       case ResourceType.Group: {
         return NormalizedGroup
->>>>>>> 1a20cec4
       }
       default: {
         return undefined;
