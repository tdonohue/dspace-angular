--- conflicted
+++ resolved
@@ -5,24 +5,15 @@
 import { ObjectCacheService } from './object-cache.service';
 import {
   AddPatchObjectCacheAction,
-<<<<<<< HEAD
-  AddToObjectCacheAction, ApplyPatchObjectCacheAction,
-=======
   AddToObjectCacheAction,
   ApplyPatchObjectCacheAction,
->>>>>>> 2d07cc19
   RemoveFromObjectCacheAction
 } from './object-cache.actions';
 import { CoreState } from '../core.reducers';
 import { ResourceType } from '../shared/resource-type';
 import { NormalizedItem } from './models/normalized-item.model';
 import { first } from 'rxjs/operators';
-<<<<<<< HEAD
-import * as ngrx from '@ngrx/store';
-import { Operation } from '../../../../node_modules/fast-json-patch';
-=======
 import { Operation } from 'fast-json-patch';
->>>>>>> 2d07cc19
 import { RestRequestMethod } from '../data/rest-request-method';
 import { AddToSSBAction } from './server-sync-buffer.actions';
 import { Patch } from './object-cache.reducer';
