--- conflicted
+++ resolved
@@ -1,48 +1,16 @@
-<<<<<<< HEAD
 import { Inject, Injectable, InjectionToken, Injector } from '@angular/core';
 import { hasValue, isNotEmpty } from '../../../shared/empty.util';
-=======
-import {
-  Inject,
-  Injectable,
-  Injector,
-} from '@angular/core';
-import {
-  EMPTY,
-  Observable,
-} from 'rxjs';
-
-import {
-  hasNoValue,
-  hasValue,
-  isNotEmpty,
-} from '../../../shared/empty.util';
->>>>>>> a8f31948
+import { EMPTY, Observable, of, } from 'rxjs';
 import { FollowLinkConfig } from '../../../shared/utils/follow-link-config.model';
-import { DATA_SERVICE_FACTORY } from '../../data/base/data-service.decorator';
 import { HALDataService } from '../../data/base/hal-data-service.interface';
 import { PaginatedList } from '../../data/paginated-list.model';
 import { RemoteData } from '../../data/remote-data';
 import { GenericConstructor } from '../../shared/generic-constructor';
 import { HALResource } from '../../shared/hal-resource.model';
-<<<<<<< HEAD
 import { LINK_DEFINITION_FACTORY, LINK_DEFINITION_MAP_FACTORY, LinkDefinition, } from './build-decorators';
-import { RemoteData } from '../../data/remote-data';
-import { EMPTY, Observable, of } from 'rxjs';
-import { HALDataService } from '../../data/base/hal-data-service.interface';
-import { PaginatedList } from '../../data/paginated-list.model';
 import { lazyService } from '../../lazy-service';
 import { catchError, switchMap } from 'rxjs/operators';
 import { APP_DATA_SERVICES_MAP, LazyDataServicesMap } from '../../../../config/app-config.interface';
-
-=======
-import { ResourceType } from '../../shared/resource-type';
-import {
-  LINK_DEFINITION_FACTORY,
-  LINK_DEFINITION_MAP_FACTORY,
-  LinkDefinition,
-} from './build-decorators';
->>>>>>> a8f31948
 
 /**
  * A Service to handle the resolving and removing
