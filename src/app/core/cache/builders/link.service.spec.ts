import { Injectable } from '@angular/core';
import { TestBed } from '@angular/core/testing';
import { followLink, FollowLinkConfig } from '../../../shared/utils/follow-link-config.model';
import { FindListOptions } from '../../data/request.models';
import { HALLink } from '../../shared/hal-link.model';
import { HALResource } from '../../shared/hal-resource.model';
import { ResourceType } from '../../shared/resource-type';
import * as decorators from './build-decorators';
import { LinkService } from './link.service';

const spyOnFunction = <T>(obj: T, func: keyof T) => {
  const spy = jasmine.createSpy(func as string);
  spyOnProperty(obj, func, 'get').and.returnValue(spy);

  return spy;
};

const TEST_MODEL = new ResourceType('testmodel');
let result: any;

/* tslint:disable:max-classes-per-file */
class TestModel implements HALResource {
  static type = TEST_MODEL;

  type = TEST_MODEL;

  value: string;

  _links: {
    self: HALLink;
    predecessor: HALLink;
    successor: HALLink;
  };

  predecessor?: TestModel;
  successor?: TestModel;
}

@Injectable()
class TestDataService {
<<<<<<< HEAD
  findAllByHref(href: string, findListOptions: FindListOptions = {}, ...linksToFollow: FollowLinkConfig<any>[]) {
    return 'findAllByHref';
  }
  findByHref(href: string, ...linksToFollow: FollowLinkConfig<any>[]) {
=======
  findAllByHref(href: string, findListOptions: FindListOptions = {}, reRequestOnStale = true, ...linksToFollow: Array<FollowLinkConfig<any>>) {
    return 'findAllByHref';
  }
  findByHref(href: string, reRequestOnStale = true, ...linksToFollow: Array<FollowLinkConfig<any>>) {
>>>>>>> 85303576
    return 'findByHref';
  }
}

let testDataService: TestDataService;

let testModel: TestModel;

xdescribe('LinkService', () => {
  let service: LinkService;

  beforeEach(() => {
    testModel = Object.assign(new TestModel(), {
      value: 'a test value',
      _links: {
        self: {
          href: 'http://self.link'
        },
        predecessor: {
          href: 'http://predecessor.link'
        },
        successor: {
          href: 'http://successor.link'
        },
      }
    });
    testDataService = new TestDataService();
    spyOn(testDataService, 'findAllByHref').and.callThrough();
    spyOn(testDataService, 'findByHref').and.callThrough();
    TestBed.configureTestingModule({
      providers: [LinkService, {
        provide: TestDataService,
        useValue: testDataService
      }]
    });
    service = TestBed.inject(LinkService);
  });

  describe('resolveLink', () => {
    describe(`when the linkdefinition concerns a single object`, () => {
      beforeEach(() => {
        spyOnFunction(decorators, 'getLinkDefinition').and.returnValue({
          resourceType: TEST_MODEL,
          linkName: 'predecessor',
          propertyName: 'predecessor'
        });
        spyOnFunction(decorators, 'getDataServiceFor').and.returnValue(TestDataService);
        service.resolveLink(testModel, followLink('predecessor', {}, true, followLink('successor')));
      });
      it('should call dataservice.findByHref with the correct href and nested links', () => {
        expect(testDataService.findByHref).toHaveBeenCalledWith(testModel._links.predecessor.href, true, followLink('successor'));
      });
    });
    describe(`when the linkdefinition concerns a list`, () => {
      beforeEach(() => {
        spyOnFunction(decorators, 'getLinkDefinition').and.returnValue({
          resourceType: TEST_MODEL,
          linkName: 'predecessor',
          propertyName: 'predecessor',
          isList: true
        });
        spyOnFunction(decorators, 'getDataServiceFor').and.returnValue(TestDataService);
        service.resolveLink(testModel, followLink('predecessor', { some: 'options '} as any, true, followLink('successor')));
      });
      it('should call dataservice.findAllByHref with the correct href, findListOptions,  and nested links', () => {
        expect(testDataService.findAllByHref).toHaveBeenCalledWith(testModel._links.predecessor.href, { some: 'options '} as any, true, followLink('successor'));
      });
    });
    describe('either way', () => {
      beforeEach(() => {
        spyOnFunction(decorators, 'getLinkDefinition').and.returnValue({
          resourceType: TEST_MODEL,
          linkName: 'predecessor',
          propertyName: 'predecessor'
        });
        spyOnFunction(decorators, 'getDataServiceFor').and.returnValue(TestDataService);
        result = service.resolveLink(testModel, followLink('predecessor', {}, true, followLink('successor')));
      });

      it('should call getLinkDefinition with the correct model and link', () => {
        expect(decorators.getLinkDefinition).toHaveBeenCalledWith(testModel.constructor as any, 'predecessor');
      });

      it('should call getDataServiceFor with the correct resource type', () => {
        expect(decorators.getDataServiceFor).toHaveBeenCalledWith(TEST_MODEL);
      });

      it('should return the model with the resolved link', () => {
        expect(result.type).toBe(TEST_MODEL);
        expect(result.value).toBe('a test value');
        expect(result._links.self.href).toBe('http://self.link');
        expect(result.predecessor).toBe('findByHref');
      });
    });

    describe(`when the specified link doesn't exist on the model's class`, () => {
      beforeEach(() => {
        spyOnFunction(decorators, 'getLinkDefinition').and.returnValue(undefined);
      });
      it('should throw an error', () => {
        expect(() => {
          service.resolveLink(testModel, followLink('predecessor', {}, true, followLink('successor')));
        }).toThrow();
      });
    });

    describe(`when there is no dataservice for the resourcetype in the link`, () => {
      beforeEach(() => {
        spyOnFunction(decorators, 'getLinkDefinition').and.returnValue({
          resourceType: TEST_MODEL,
          linkName: 'predecessor',
          propertyName: 'predecessor'
        });
        spyOnFunction(decorators, 'getDataServiceFor').and.returnValue(undefined);
      });
      it('should throw an error', () => {
        expect(() => {
          service.resolveLink(testModel, followLink('predecessor', {}, true, followLink('successor')));
        }).toThrow();
      });
    });
  });

  describe('resolveLinks', () => {
    beforeEach(() => {
      spyOn(service, 'resolveLink');
      result = service.resolveLinks(testModel, followLink('predecessor'), followLink('successor'));
    });

    it('should call resolveLink with the model for each of the provided links', () => {
      expect(service.resolveLink).toHaveBeenCalledWith(testModel, followLink('predecessor'));
      expect(service.resolveLink).toHaveBeenCalledWith(testModel, followLink('successor'));
    });

    it('should return the model', () => {
      expect(result.type).toBe(TEST_MODEL);
      expect(result.value).toBe('a test value');
      expect(result._links.self.href).toBe('http://self.link');
    });
  });

  describe('removeResolvedLinks', () => {
    beforeEach(() => {
      testModel.predecessor = 'predecessor value' as any;
      testModel.successor = 'successor value' as any;
      spyOnFunction(decorators, 'getLinkDefinitions').and.returnValue([
        {
          resourceType: TEST_MODEL,
          linkName: 'predecessor',
          propertyName: 'predecessor',
        },
        {
          resourceType: TEST_MODEL,
          linkName: 'successor',
          propertyName: 'successor',
        }
      ]);
    });

    it('should return a new version of the object without any resolved links', () => {
      result = service.removeResolvedLinks(testModel);
      expect(result.value).toBe(testModel.value);
      expect(result.type).toBe(testModel.type);
      expect(result._links).toBe(testModel._links);
      expect(result.predecessor).toBeUndefined();
      expect(result.successor).toBeUndefined();
    });

    it('should leave the original object untouched', () => {
      service.removeResolvedLinks(testModel);
      expect(testModel.predecessor as any).toBe('predecessor value');
      expect(testModel.successor as any).toBe('successor value');
    });
  });

  describe('when a link is missing', () => {
    beforeEach(() => {
      testModel = Object.assign(new TestModel(), {
        value: 'a test value',
        _links: {
          self: {
            href: 'http://self.link'
          },
          predecessor: {
            href: 'http://predecessor.link'
          }
        }
      });
      spyOnFunction(decorators, 'getDataServiceFor').and.returnValue(TestDataService);
    });

    describe('resolving the available link', () => {
      beforeEach(() => {
        spyOnFunction(decorators, 'getLinkDefinition').and.returnValue({
          resourceType: TEST_MODEL,
          linkName: 'predecessor',
          propertyName: 'predecessor'
        });
        result = service.resolveLinks(testModel, followLink('predecessor'));
      });

      it('should return the model with the resolved link', () => {
        expect(result.predecessor).toBe('findByHref');
      });
    });

    describe('resolving the missing link', () => {
      beforeEach(() => {
        spyOnFunction(decorators, 'getLinkDefinition').and.returnValue({
          resourceType: TEST_MODEL,
          linkName: 'successor',
          propertyName: 'successor'
        });
        result = service.resolveLinks(testModel, followLink('successor'));
      });

      it('should return the model with no resolved link', () => {
        expect(result.successor).toBeUndefined();
      });
    });
  });

});
/* tslint:enable:max-classes-per-file */<|MERGE_RESOLUTION|>--- conflicted
+++ resolved
@@ -38,17 +38,10 @@
 
 @Injectable()
 class TestDataService {
-<<<<<<< HEAD
-  findAllByHref(href: string, findListOptions: FindListOptions = {}, ...linksToFollow: FollowLinkConfig<any>[]) {
+  findAllByHref(href: string, findListOptions: FindListOptions = {}, reRequestOnStale = true, ...linksToFollow: FollowLinkConfig<any>[]) {
     return 'findAllByHref';
   }
-  findByHref(href: string, ...linksToFollow: FollowLinkConfig<any>[]) {
-=======
-  findAllByHref(href: string, findListOptions: FindListOptions = {}, reRequestOnStale = true, ...linksToFollow: Array<FollowLinkConfig<any>>) {
-    return 'findAllByHref';
-  }
-  findByHref(href: string, reRequestOnStale = true, ...linksToFollow: Array<FollowLinkConfig<any>>) {
->>>>>>> 85303576
+  findByHref(href: string, reRequestOnStale = true, ...linksToFollow: FollowLinkConfig<any>[]) {
     return 'findByHref';
   }
 }
