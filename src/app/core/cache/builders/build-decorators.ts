import { InjectionToken } from '@angular/core';

import {
  hasNoValue,
  hasValue,
} from '../../../shared/empty.util';
import { GenericConstructor } from '../../shared/generic-constructor';
import { HALResource } from '../../shared/hal-resource.model';
import { ResourceType } from '../../shared/resource-type';
<<<<<<< HEAD
import { getResourceTypeValueFor } from '../object-cache.reducer';
=======
import {
  getResourceTypeValueFor
} from '../object-cache.reducer';
import { InjectionToken } from '@angular/core';
import { CacheableObject } from '../cacheable-object.model';
>>>>>>> 230055ce
import { TypedObject } from '../typed-object.model';

export const DATA_SERVICE_FACTORY = new InjectionToken<(resourceType: ResourceType) => GenericConstructor<any>>('getDataServiceFor', {
  providedIn: 'root',
  factory: () => getDataServiceFor
});
export const LINK_DEFINITION_FACTORY = new InjectionToken<<T extends HALResource>(source: GenericConstructor<T>, linkName: keyof T['_links']) => LinkDefinition<T>>('getLinkDefinition', {
  providedIn: 'root',
  factory: () => getLinkDefinition
});
export const LINK_DEFINITION_MAP_FACTORY = new InjectionToken<<T extends HALResource>(source: GenericConstructor<T>) => Map<keyof T['_links'], LinkDefinition<T>>>('getLinkDefinitions', {
  providedIn: 'root',
  factory: () => getLinkDefinitions,
});

const resolvedLinkKey = Symbol('resolvedLink');

const resolvedLinkMap = new Map();
const typeMap = new Map();
const dataServiceMap = new Map();
const linkMap = new Map();

/**
 * Decorator function to map a ResourceType to its class
 * @param target the typed class to map
 */
export function typedObject(target: TypedObject) {
  typeMap.set(target.type.value, target);
}

/**
 * Returns the mapped class for the given type
 * @param type The resource type
 */
export function getClassForType(type: string | ResourceType) {
  return typeMap.get(getResourceTypeValueFor(type));
}

/**
 * A class decorator to indicate that this class is a dataservice
 * for a given resource type.
 *
 * "dataservice" in this context means that it has findByHref and
 * findAllByHref methods.
 *
 * @param resourceType the resource type the class is a dataservice for
 */
export function dataService(resourceType: ResourceType): any {
  return (target: any) => {
    if (hasNoValue(resourceType)) {
      throw new Error(`Invalid @dataService annotation on ${target}, resourceType needs to be defined`);
    }
    const existingDataservice = dataServiceMap.get(resourceType.value);

    if (hasValue(existingDataservice)) {
      throw new Error(`Multiple dataservices for ${resourceType.value}: ${existingDataservice} and ${target}`);
    }

    dataServiceMap.set(resourceType.value, target);
  };
}

/**
 * Return the dataservice matching the given resource type
 *
 * @param resourceType the resource type you want the matching dataservice for
 */
export function getDataServiceFor<T extends CacheableObject>(resourceType: ResourceType) {
  return dataServiceMap.get(resourceType.value);
}

/**
 * A class to represent the data that can be set by the @link decorator
 */
export class LinkDefinition<T extends HALResource> {
  resourceType: ResourceType;
  isList = false;
  linkName: keyof T['_links'];
  propertyName: keyof T;
}

/**
 * A property decorator to indicate that a certain property is the placeholder
 * where the contents of a resolved link should be stored.
 *
 * e.g. if an Item has an hal link for bundles, and an item.bundles property
 * this decorator should decorate that item.bundles property.
 *
 * @param resourceType the resource type of the object(s) the link retrieves
 * @param isList an optional boolean indicating whether or not it concerns a list,
 * defaults to false
 * @param linkName an optional string in case the {@link HALLink} name differs from the
 * property name
 */
export const link = <T extends HALResource>(
  resourceType: ResourceType,
  isList = false,
  linkName?: keyof T['_links'],
) => {
  return (target: T, propertyName: string) => {
    let targetMap = linkMap.get(target.constructor);

    if (hasNoValue(targetMap)) {
      targetMap = new Map<keyof T['_links'], LinkDefinition<T>>();
    }

    if (hasNoValue(linkName)) {
      linkName = propertyName as any;
    }

    targetMap.set(linkName, {
      resourceType,
      isList,
      linkName,
      propertyName,
    });

    linkMap.set(target.constructor, targetMap);
  };
};

/**
 * Returns all LinkDefinitions for a model class
 * @param source
 */
export const getLinkDefinitions = <T extends HALResource>(source: GenericConstructor<T>): Map<keyof T['_links'], LinkDefinition<T>> => {
  return linkMap.get(source);
};

/**
 * Returns a specific LinkDefinition for a model class
 *
 * @param source the model class
 * @param linkName the name of the link
 */
export const getLinkDefinition = <T extends HALResource>(source: GenericConstructor<T>, linkName: keyof T['_links']): LinkDefinition<T> => {
  const sourceMap = linkMap.get(source);
  if (hasValue(sourceMap)) {
    return sourceMap.get(linkName);
  } else {
    return undefined;
  }
};

/**
 * A class level decorator to indicate you want to inherit @link annotations
 * from a parent class.
 *
 * @param parent the parent class to inherit @link annotations from
 */
export function inheritLinkAnnotations(parent: any): any {
  return (child: any) => {
    const parentMap: Map<string, LinkDefinition<any>> = linkMap.get(parent) || new Map();
    const childMap: Map<string, LinkDefinition<any>> = linkMap.get(child) || new Map();

    parentMap.forEach((value, key) => {
      if (!childMap.has(key)) {
        childMap.set(key, value);
      }
    });

    linkMap.set(child, childMap);
  };
}<|MERGE_RESOLUTION|>--- conflicted
+++ resolved
@@ -1,21 +1,11 @@
 import { InjectionToken } from '@angular/core';
 
-import {
-  hasNoValue,
-  hasValue,
-} from '../../../shared/empty.util';
+import { hasNoValue, hasValue } from '../../../shared/empty.util';
 import { GenericConstructor } from '../../shared/generic-constructor';
 import { HALResource } from '../../shared/hal-resource.model';
 import { ResourceType } from '../../shared/resource-type';
-<<<<<<< HEAD
 import { getResourceTypeValueFor } from '../object-cache.reducer';
-=======
-import {
-  getResourceTypeValueFor
-} from '../object-cache.reducer';
-import { InjectionToken } from '@angular/core';
 import { CacheableObject } from '../cacheable-object.model';
->>>>>>> 230055ce
 import { TypedObject } from '../typed-object.model';
 
 export const DATA_SERVICE_FACTORY = new InjectionToken<(resourceType: ResourceType) => GenericConstructor<any>>('getDataServiceFor', {
