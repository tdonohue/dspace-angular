import { Injectable } from '@angular/core';
import {
  AsyncSubject,
  combineLatest as observableCombineLatest,
  Observable,
  of as observableOf,
} from 'rxjs';
import {
  distinctUntilKeyChanged,
  filter,
  map,
  startWith,
  switchMap,
} from 'rxjs/operators';

import {
  hasNoValue,
  hasValue,
  isEmpty,
  isNotEmpty,
  isUndefined,
} from '../../../shared/empty.util';
import { createSuccessfulRemoteDataObject$ } from '../../../shared/remote-data.utils';
import {
  followLink,
  FollowLinkConfig,
} from '../../../shared/utils/follow-link-config.model';
import { PaginatedList } from '../../data/paginated-list.model';
import { PAGINATED_LIST } from '../../data/paginated-list.resource-type';
import { RemoteData } from '../../data/remote-data';
import { RequestService } from '../../data/request.service';
import { RequestEntry } from '../../data/request-entry.model';
import {
  hasSucceeded,
  isStale,
  RequestEntryState,
} from '../../data/request-entry-state.model';
import { ResponseState } from '../../data/response-state.model';
import { getUrlWithoutEmbedParams } from '../../index/index.selectors';
import { GenericConstructor } from '../../shared/generic-constructor';
import { HALLink } from '../../shared/hal-link.model';
import { HALResource } from '../../shared/hal-resource.model';
import { getFirstCompletedRemoteData } from '../../shared/operators';
import {
  getRequestFromRequestHref,
  getRequestFromRequestUUID,
} from '../../shared/request.operators';
import { getResourceTypeValueFor } from '../object-cache.reducer';
import { ObjectCacheService } from '../object-cache.service';
import { getClassForType } from './build-decorators';
import { LinkService } from './link.service';

@Injectable()
export class RemoteDataBuildService {
  constructor(protected objectCache: ObjectCacheService,
              protected linkService: LinkService,
              protected requestService: RequestService) {
  }

  /**
   * Creates an Observable<T> with the payload for a RemoteData object
   *
   * @param requestEntry$   The {@link RequestEntry} to create a {@link RemoteData} object from
   * @param href$           The self link of the object to retrieve. If left empty, the root
   *                        payload link from the response will be used. These links will differ in
   *                        case we're retrieving an object that was embedded in the request for
   *                        another
   * @param linksToFollow   List of {@link FollowLinkConfig} that indicate which {@link HALLink}s
   *                        should be automatically resolved
   * @private
   */
  private buildPayload<T>(requestEntry$: Observable<RequestEntry>, href$?: Observable<string>, ...linksToFollow: FollowLinkConfig<any>[]): Observable<T> {
    if (hasNoValue(href$)) {
      href$ = observableOf(undefined);
    }
    return observableCombineLatest([href$, requestEntry$]).pipe(
      switchMap(([href, entry]: [string, RequestEntry]) => {
        const hasExactMatchInObjectCache = this.hasExactMatchInObjectCache(href, entry);
        if (hasValue(entry.response) &&
          (hasExactMatchInObjectCache || this.isCacheablePayload(entry) || this.isUnCacheablePayload(entry))) {
          if (hasExactMatchInObjectCache) {
            return this.objectCache.getObjectByHref(href);
          } else if (this.isCacheablePayload(entry)) {
            return this.objectCache.getObjectByHref(entry.response.payloadLink.href);
          } else {
            return [this.plainObjectToInstance<T>(entry.response.unCacheableObject)];
          }
        } else if (hasSucceeded(entry.state)) {
          return [null];
        } else {
          return [undefined];
        }
      }),
      switchMap((obj: T) => {
        if (hasValue(obj)) {
          if (getResourceTypeValueFor((obj as any).type) === PAGINATED_LIST.value) {
            return this.buildPaginatedList<T>(obj, ...linksToFollow);
          } else if (isNotEmpty(linksToFollow)) {
            return [this.linkService.resolveLinks(obj as any, ...linksToFollow)];
          }
        }
        return [obj];
      }),
    );
  }

  /**
   * When an object is returned from the store, it's possibly a plain javascript object (in case
   * it was first instantiated on the server). This method will turn it in to an instance of the
   * class corresponding with its type property. If it doesn't have one, or we can't find a
   * constructor for that type, it will remain a plain object.
   *
   * @param obj  The object to turn in to a class instance based on its type property
   */
  private plainObjectToInstance<T>(obj: any): T {
    const type: GenericConstructor<T> = getClassForType(obj.type);
    if (typeof type === 'function') {
      return Object.assign(new type(), obj) as T;
    } else {
      return Object.assign({}, obj) as T;
    }
  }

  /**
   * Returns true if there is a match for the given self link and request entry in the object cache,
   * false otherwise. The goal is to find objects that were not the root object of the request, but
   * embedded.
   *
   * @param href the self link to check
   * @param entry the request entry the object has to match
   * @private
   */
  private hasExactMatchInObjectCache(href: string, entry: RequestEntry): boolean {
    return hasValue(entry) && hasValue(entry.request) && isNotEmpty(entry.request.uuid) &&
      hasValue(href) && this.objectCache.hasByHref(href, entry.request.uuid);
  }

  /**
   * Returns true if the given entry has a valid payloadLink, false otherwise
   * @param entry the RequestEntry to check
   * @private
   */
  private isCacheablePayload(entry: RequestEntry): boolean {
    return hasValue(entry.response.payloadLink) && isNotEmpty(entry.response.payloadLink.href);
  }

  /**
   * Returns true if the given entry has an unCacheableObject, false otherwise
   * @param entry the RequestEntry to check
   * @private
   */
  private isUnCacheablePayload(entry: RequestEntry): boolean {
    return hasValue(entry.response.unCacheableObject);
  }

  /**
   * Build a PaginatedList by creating a new PaginatedList instance from the given object, to ensure
   * it has the correct prototype (you can't be sure if it came from the ngrx store), by
   * retrieving the objects in the list and following any links.
   *
   * @param object          A plain object to be turned in to a {@link PaginatedList}
   * @param linksToFollow   List of {@link FollowLinkConfig} that indicate which {@link HALLink}s should be automatically resolved
   */
  private buildPaginatedList<T>(object: any, ...linksToFollow: FollowLinkConfig<any>[]): Observable<T> {
    const pageLink = linksToFollow.find((linkToFollow: FollowLinkConfig<any>) => linkToFollow.name === 'page');
    const otherLinks = linksToFollow.filter((linkToFollow: FollowLinkConfig<any>) => linkToFollow.name !== 'page');

    const paginatedList = Object.assign(new PaginatedList(), object);

    if (hasValue(pageLink)) {
      if (isEmpty(paginatedList.page)) {
        const pageSelfLinks = paginatedList._links.page.map((link: HALLink) => link.href);
        return this.objectCache.getList(pageSelfLinks).pipe(map((page: any[]) => {
          paginatedList.page = page
            .map((obj: any) => this.plainObjectToInstance<T>(obj))
            .map((obj: any) =>
              this.linkService.resolveLinks(obj, ...pageLink.linksToFollow),
            );
          if (isNotEmpty(otherLinks)) {
            return this.linkService.resolveLinks(paginatedList, ...otherLinks);
          }
          return paginatedList;
        }));
      } else {
        // in case the elements of the paginated list were already filled in, because they're UnCacheableObjects
        paginatedList.page = paginatedList.page
          .filter((obj: any) => obj != null)
          .map((obj: any) => this.plainObjectToInstance<T>(obj))
          .map((obj: any) =>
            this.linkService.resolveLinks(obj, ...pageLink.linksToFollow),
          );
        if (isNotEmpty(otherLinks)) {
          return observableOf(this.linkService.resolveLinks(paginatedList, ...otherLinks));
        }
      }
    }
    return observableOf(paginatedList as any);
  }

  /**
   * Creates a {@link RemoteData} object for a rest request and its response
   *
   * @param requestUUID$      The UUID of the request we want to retrieve
   * @param linksToFollow     List of {@link FollowLinkConfig} that indicate which {@link HALLink}s should be automatically resolved
   */
  buildFromRequestUUID<T>(requestUUID$: string | Observable<string>, ...linksToFollow: FollowLinkConfig<any>[]): Observable<RemoteData<T>> {
    if (typeof requestUUID$ === 'string') {
      requestUUID$ = observableOf(requestUUID$);
    }
    const requestEntry$ = requestUUID$.pipe(getRequestFromRequestUUID(this.requestService));

    const payload$ = this.buildPayload<T>(requestEntry$, undefined, ...linksToFollow);

    return this.toRemoteDataObservable<T>(requestEntry$, payload$);
  }

  /**
   * Creates a {@link RemoteData} object for a rest request and its response
   * and emits it only after the callback function is completed.
   *
   * @param requestUUID$    The UUID of the request we want to retrieve
   * @param callback        A function that returns an Observable. It will only be called once the request has succeeded.
   *                        Then, the response will only be emitted after this callback function has emitted.
   * @param linksToFollow   List of {@link FollowLinkConfig} that indicate which {@link HALLink}s should be automatically resolved
   */
  buildFromRequestUUIDAndAwait<T>(requestUUID$: string | Observable<string>, callback: (rd?: RemoteData<T>) => Observable<unknown>, ...linksToFollow: FollowLinkConfig<any>[]): Observable<RemoteData<T>> {
    const response$ = this.buildFromRequestUUID(requestUUID$, ...linksToFollow);

    const callbackDone$ = new AsyncSubject<boolean>();
    response$.pipe(
      getFirstCompletedRemoteData(),
      switchMap((rd: RemoteData<any>) => {
        if (rd.hasSucceeded) {
          // if the request succeeded, execute the callback
          return callback(rd);
        } else {
          // otherwise, emit right away so the subscription doesn't stick around
          return [true];
        }
      }),
    ).subscribe(() => {
      callbackDone$.next(true);
      callbackDone$.complete();
    });

    return response$.pipe(
      switchMap((rd: RemoteData<any>) => {
        if (rd.hasSucceeded) {
          // if the request succeeded, wait for the callback to finish
          return callbackDone$.pipe(
            map(() => rd),
          );
        } else {
          return [rd];
        }
      }),
    );
  }

  /**
   * Creates a {@link RemoteData} object for a rest request and its response
   *
   * @param href$             self link of object we want to retrieve
   * @param linksToFollow     List of {@link FollowLinkConfig} that indicate which {@link HALLink}s should be automatically resolved
   */
  buildFromHref<T>(href$: string | Observable<string>, ...linksToFollow: FollowLinkConfig<any>[]): Observable<RemoteData<T>> {
    if (typeof href$ === 'string') {
      href$ = observableOf(href$);
    }

    href$ = href$.pipe(map((href: string) => getUrlWithoutEmbedParams(href)));

    const requestUUID$ = href$.pipe(
      switchMap((href: string) =>
        this.objectCache.getRequestUUIDBySelfLink(href)),
    );

    const requestEntry$ = observableCombineLatest([
      href$.pipe(getRequestFromRequestHref(this.requestService), startWith(undefined)),
      requestUUID$.pipe(getRequestFromRequestUUID(this.requestService), startWith(undefined)),
    ]).pipe(
      filter(([r1, r2]) => hasValue(r1) || hasValue(r2)),
      map(([r1, r2]) => {
        // If one of the two requests has no value, return the other (both is impossible due to the filter above)
        if (hasNoValue(r2)) {
          return r1;
        } else if (hasNoValue(r1)) {
          return r2;
        }

        if ((isStale(r1.state) && isStale(r2.state)) || (!isStale(r1.state) && !isStale(r2.state))) {
          // Neither or both are stale, pick the most recent request
          return r1.lastUpdated >= r2.lastUpdated ? r1 : r2;
        } else {
          // One of the two is stale, return the not stale request
          return isStale(r2.state) ? r1 : r2;
        }
      }),
<<<<<<< HEAD
      distinctUntilKeyChanged('lastUpdated'),
=======
>>>>>>> 230055ce
    );

    const payload$ = this.buildPayload<T>(requestEntry$, href$, ...linksToFollow);

    return this.toRemoteDataObservable<T>(requestEntry$, payload$).pipe(
      distinctUntilKeyChanged('lastUpdated'),
    );
  }

  /**
   * Creates a single {@link RemoteData} object based on the response of a request to the REST server, with a list of
   * {@link FollowLinkConfig} that indicate which embedded info should be added to the object
   * @param href$             Observable href of object we want to retrieve
   * @param linksToFollow     List of {@link FollowLinkConfig} that indicate which {@link HALLink}s should be automatically resolved
   */
  buildSingle<T>(href$: string | Observable<string>, ...linksToFollow: FollowLinkConfig<any>[]): Observable<RemoteData<T>> {
    return this.buildFromHref(href$, ...linksToFollow);
  }

  toRemoteDataObservable<T>(requestEntry$: Observable<RequestEntry>, payload$: Observable<T>) {
    return observableCombineLatest([
      requestEntry$,
      payload$,
    ]).pipe(
      filter(([entry,payload]: [RequestEntry, T]) =>
        hasValue(entry) &&
        // filter out cases where the state is successful, but the payload isn't yet set
        !(hasSucceeded(entry.state) && isUndefined(payload)),
      ),
      map(([entry, payload]: [RequestEntry, T]) => {
        let response = entry.response;
        if (hasNoValue(response)) {
          response = {} as ResponseState;
        }

        return new RemoteData(
          response.timeCompleted,
          entry.request.responseMsToLive,
          entry.lastUpdated,
          entry.state,
          response.errorMessage,
          payload,
          response.statusCode,
        );
      }),
    );
  }

  /**
   * Creates a list of {@link RemoteData} objects based on the response of a request to the REST server, with a list of
   *
   * Note: T extends HALResource not CacheableObject, because a PaginatedList is a CacheableObject in and of itself
   *
   * {@link FollowLinkConfig} that indicate which embedded info should be added to the objects
   * @param href$             Observable href of objects we want to retrieve
   * @param linksToFollow     List of {@link FollowLinkConfig} that indicate which {@link HALLink}s should be automatically resolved
   */
  buildList<T extends HALResource>(href$: string | Observable<string>, ...linksToFollow: FollowLinkConfig<T>[]): Observable<RemoteData<PaginatedList<T>>> {
    return this.buildFromHref<PaginatedList<T>>(href$, followLink('page', { shouldEmbed: false }, ...linksToFollow));
  }

  /**
   * Turns an array of RemoteData observables in to an observable RemoteData[]
   *
   * By doing this you lose most of the info about the status of the original
   * RemoteData objects, as you have to squash them down in to one. So use
   * this only if the list you need isn't available on the REST API. If you
   * need to use it, it's likely an indication that a REST endpoint is missing
   *
   * @param input     the array of RemoteData observables to start from
   */
  aggregate<T>(input: Observable<RemoteData<T>>[]): Observable<RemoteData<T[]>> {

    if (isEmpty(input)) {
      return createSuccessfulRemoteDataObject$([], new Date().getTime());
    }

    return observableCombineLatest(input).pipe(
      map((arr) => {
        const timeCompleted = arr
          .map((d: RemoteData<T>) => d.timeCompleted)
          .reduce((max: number, current: number) => current > max ? current : max);

        const msToLive = arr
          .map((d: RemoteData<T>) => d.msToLive)
          .reduce((min: number, current: number) => current < min ? current : min);

        const lastUpdated = arr
          .map((d: RemoteData<T>) => d.lastUpdated)
          .reduce((max: number, current: number) => current > max ? current : max);

        let state: RequestEntryState;
        if (arr.some((d: RemoteData<T>) => d.isRequestPending)) {
          state = RequestEntryState.RequestPending;
        } else if (arr.some((d: RemoteData<T>) => d.isResponsePending)) {
          state = RequestEntryState.ResponsePending;
        } else if (arr.some((d: RemoteData<T>) => d.isErrorStale)) {
          state = RequestEntryState.ErrorStale;
        } else if (arr.some((d: RemoteData<T>) => d.isError)) {
          state = RequestEntryState.Error;
        } else if (arr.some((d: RemoteData<T>) => d.isSuccessStale)) {
          state = RequestEntryState.SuccessStale;
        } else {
          state = RequestEntryState.Success;
        }

        const errorMessage: string = arr
          .map((d: RemoteData<T>) => d.errorMessage)
          .map((e: string, idx: number) => {
            if (hasValue(e)) {
              return `[${idx}]: ${e}`;
            }
          }).filter((e: string) => hasValue(e))
          .join(', ');

        const statusCodes = new Set(arr
          .map((d: RemoteData<T>) => d.statusCode));

        let statusCode: number;

        if (statusCodes.size === 1) {
          statusCode = statusCodes.values().next().value;
        } else if (statusCodes.size > 1) {
          statusCode = 207;
        }

        const payload: T[] = arr.map((d: RemoteData<T>) => d.payload);

        return new RemoteData(
          timeCompleted,
          msToLive,
          lastUpdated,
          state,
          errorMessage,
          payload,
          statusCode,
        );
      }));
  }
}<|MERGE_RESOLUTION|>--- conflicted
+++ resolved
@@ -1,50 +1,23 @@
 import { Injectable } from '@angular/core';
-import {
-  AsyncSubject,
-  combineLatest as observableCombineLatest,
-  Observable,
-  of as observableOf,
-} from 'rxjs';
-import {
-  distinctUntilKeyChanged,
-  filter,
-  map,
-  startWith,
-  switchMap,
-} from 'rxjs/operators';
-
-import {
-  hasNoValue,
-  hasValue,
-  isEmpty,
-  isNotEmpty,
-  isUndefined,
-} from '../../../shared/empty.util';
+import { AsyncSubject, combineLatest as observableCombineLatest, Observable, of as observableOf } from 'rxjs';
+import { distinctUntilKeyChanged, filter, map, startWith, switchMap } from 'rxjs/operators';
+
+import { hasNoValue, hasValue, isEmpty, isNotEmpty, isUndefined } from '../../../shared/empty.util';
 import { createSuccessfulRemoteDataObject$ } from '../../../shared/remote-data.utils';
-import {
-  followLink,
-  FollowLinkConfig,
-} from '../../../shared/utils/follow-link-config.model';
+import { followLink, FollowLinkConfig } from '../../../shared/utils/follow-link-config.model';
 import { PaginatedList } from '../../data/paginated-list.model';
 import { PAGINATED_LIST } from '../../data/paginated-list.resource-type';
 import { RemoteData } from '../../data/remote-data';
 import { RequestService } from '../../data/request.service';
 import { RequestEntry } from '../../data/request-entry.model';
-import {
-  hasSucceeded,
-  isStale,
-  RequestEntryState,
-} from '../../data/request-entry-state.model';
+import { hasSucceeded, isStale, RequestEntryState } from '../../data/request-entry-state.model';
 import { ResponseState } from '../../data/response-state.model';
 import { getUrlWithoutEmbedParams } from '../../index/index.selectors';
 import { GenericConstructor } from '../../shared/generic-constructor';
 import { HALLink } from '../../shared/hal-link.model';
 import { HALResource } from '../../shared/hal-resource.model';
 import { getFirstCompletedRemoteData } from '../../shared/operators';
-import {
-  getRequestFromRequestHref,
-  getRequestFromRequestUUID,
-} from '../../shared/request.operators';
+import { getRequestFromRequestHref, getRequestFromRequestUUID } from '../../shared/request.operators';
 import { getResourceTypeValueFor } from '../object-cache.reducer';
 import { ObjectCacheService } from '../object-cache.service';
 import { getClassForType } from './build-decorators';
@@ -296,10 +269,6 @@
           return isStale(r2.state) ? r1 : r2;
         }
       }),
-<<<<<<< HEAD
-      distinctUntilKeyChanged('lastUpdated'),
-=======
->>>>>>> 230055ce
     );
 
     const payload$ = this.buildPayload<T>(requestEntry$, href$, ...linksToFollow);
