--- conflicted
+++ resolved
@@ -48,7 +48,7 @@
    *                        should be automatically resolved
    * @private
    */
-  private buildPayload<T>(requestEntry$: Observable<RequestEntry>, href$?: Observable<string>, ...linksToFollow: Array<FollowLinkConfig<any>>): Observable<T> {
+  private buildPayload<T>(requestEntry$: Observable<RequestEntry>, href$?: Observable<string>, ...linksToFollow: FollowLinkConfig<any>[]): Observable<T> {
     if (hasNoValue(href$)) {
       href$ = observableOf(undefined);
     }
@@ -94,11 +94,11 @@
   private plainObjectToInstance<T>(obj: any): T {
     const type: GenericConstructor<T> = getClassForType(obj.type);
     if (typeof type === 'function') {
-      return Object.assign(new type(), obj) as T
+      return Object.assign(new type(), obj) as T;
     } else {
       return Object.assign({}, obj) as T;
     }
-  };
+  }
 
   /**
    * Returns true if there is a match for the given self link and request entry in the object cache,
@@ -140,7 +140,7 @@
    * @param object          A plain object to be turned in to a {@link PaginatedList}
    * @param linksToFollow   List of {@link FollowLinkConfig} that indicate which {@link HALLink}s should be automatically resolved
    */
-  private buildPaginatedList<T>(object: any, ...linksToFollow: Array<FollowLinkConfig<any>>): Observable<T> {
+  private buildPaginatedList<T>(object: any, ...linksToFollow: FollowLinkConfig<any>[]): Observable<T> {
     const pageLink = linksToFollow.find((linkToFollow: FollowLinkConfig<any>) => linkToFollow.name === 'page');
     const otherLinks = linksToFollow.filter((linkToFollow: FollowLinkConfig<any>) => linkToFollow.name !== 'page');
 
@@ -181,10 +181,7 @@
    * @param requestUUID$      The UUID of the request we want to retrieve
    * @param linksToFollow     List of {@link FollowLinkConfig} that indicate which {@link HALLink}s should be automatically resolved
    */
-<<<<<<< HEAD
-  buildSingle<T extends CacheableObject>(href$: string | Observable<string>, ...linksToFollow: FollowLinkConfig<T>[]): Observable<RemoteData<T>> {
-=======
-  buildFromRequestUUID<T>(requestUUID$: string | Observable<string>, ...linksToFollow: Array<FollowLinkConfig<any>>): Observable<RemoteData<T>> {
+  buildFromRequestUUID<T>(requestUUID$: string | Observable<string>, ...linksToFollow: FollowLinkConfig<any>[]): Observable<RemoteData<T>> {
     if (typeof requestUUID$ === 'string') {
       requestUUID$ = observableOf(requestUUID$);
     }
@@ -201,8 +198,7 @@
    * @param href$             self link of object we want to retrieve
    * @param linksToFollow     List of {@link FollowLinkConfig} that indicate which {@link HALLink}s should be automatically resolved
    */
-  buildFromHref<T>(href$: string | Observable<string>, ...linksToFollow: Array<FollowLinkConfig<any>>): Observable<RemoteData<T>> {
->>>>>>> 85303576
+  buildFromHref<T>(href$: string | Observable<string>, ...linksToFollow: FollowLinkConfig<any>[]): Observable<RemoteData<T>> {
     if (typeof href$ === 'string') {
       href$ = observableOf(href$);
     }
@@ -232,7 +228,7 @@
    * @param href$             Observable href of object we want to retrieve
    * @param linksToFollow     List of {@link FollowLinkConfig} that indicate which {@link HALLink}s should be automatically resolved
    */
-  buildSingle<T>(href$: string | Observable<string>, ...linksToFollow: Array<FollowLinkConfig<any>>): Observable<RemoteData<T>> {
+  buildSingle<T>(href$: string | Observable<string>, ...linksToFollow: FollowLinkConfig<any>[]): Observable<RemoteData<T>> {
     return this.buildFromHref(href$, ...linksToFollow);
   }
 
@@ -260,7 +256,7 @@
           response.errorMessage,
           payload,
           response.statusCode
-        )
+        );
       })
     );
   }
@@ -274,47 +270,7 @@
    * @param href$             Observable href of objects we want to retrieve
    * @param linksToFollow     List of {@link FollowLinkConfig} that indicate which {@link HALLink}s should be automatically resolved
    */
-<<<<<<< HEAD
-  buildList<T extends CacheableObject>(href$: string | Observable<string>, ...linksToFollow: FollowLinkConfig<T>[]): Observable<RemoteData<PaginatedList<T>>> {
-    if (typeof href$ === 'string') {
-      href$ = observableOf(href$);
-    }
-
-    const requestEntry$ = href$.pipe(getRequestFromRequestHref(this.requestService));
-    const tDomainList$ = requestEntry$.pipe(
-      getResourceLinksFromResponse(),
-      switchMap((resourceUUIDs: string[]) => {
-        return this.objectCache.getList(resourceUUIDs).pipe(
-          map((objs: T[]) => {
-            return objs.map((obj: T) =>
-              this.linkService.resolveLinks(obj, ...linksToFollow)
-            );
-          }));
-      }),
-      startWith([]),
-      distinctUntilChanged(),
-    );
-    const pageInfo$ = requestEntry$.pipe(
-      filterSuccessfulResponses(),
-      map((response: DSOSuccessResponse) => {
-        if (hasValue(response.pageInfo)) {
-          return Object.assign(new PageInfo(), response.pageInfo);
-        }
-      })
-    );
-
-    const payload$ = observableCombineLatest([tDomainList$, pageInfo$]).pipe(
-      map(([tDomainList, pageInfo]) => {
-        return new PaginatedList(pageInfo, tDomainList);
-      })
-    );
-
-    return this.toRemoteDataObservable(requestEntry$, payload$);
-  }
-
-  aggregate<T>(input: Observable<RemoteData<T>>[]): Observable<RemoteData<T[]>> {
-=======
-  buildList<T extends HALResource>(href$: string | Observable<string>, ...linksToFollow: Array<FollowLinkConfig<T>>): Observable<RemoteData<PaginatedList<T>>> {
+  buildList<T extends HALResource>(href$: string | Observable<string>, ...linksToFollow: FollowLinkConfig<T>[]): Observable<RemoteData<PaginatedList<T>>> {
     return this.buildFromHref<PaginatedList<T>>(href$, followLink('page', undefined, false, ...linksToFollow));
   }
 
@@ -328,8 +284,7 @@
    *
    * @param input     the array of RemoteData observables to start from
    */
-  aggregate<T>(input: Array<Observable<RemoteData<T>>>): Observable<RemoteData<T[]>> {
->>>>>>> 85303576
+  aggregate<T>(input: Observable<RemoteData<T>>[]): Observable<RemoteData<T[]>> {
 
     if (isEmpty(input)) {
       return createSuccessfulRemoteDataObject$([], new Date().getTime());
@@ -339,15 +294,15 @@
       map((arr) => {
         const timeCompleted = arr
           .map((d: RemoteData<T>) => d.timeCompleted)
-          .reduce((max: number, current: number) => current > max ? current : max)
+          .reduce((max: number, current: number) => current > max ? current : max);
 
         const msToLive = arr
           .map((d: RemoteData<T>) => d.msToLive)
-          .reduce((min: number, current: number) => current < min ? current : min)
+          .reduce((min: number, current: number) => current < min ? current : min);
 
         const lastUpdated = arr
           .map((d: RemoteData<T>) => d.lastUpdated)
-          .reduce((max: number, current: number) => current > max ? current : max)
+          .reduce((max: number, current: number) => current > max ? current : max);
 
         let state: RequestEntryState;
         if (arr.some((d: RemoteData<T>) => d.isRequestPending)) {
@@ -397,24 +352,4 @@
         );
       }));
   }
-<<<<<<< HEAD
-
-  private toPaginatedList<T>(input: Observable<RemoteData<T[] | PaginatedList<T>>>, pageInfo: PageInfo): Observable<RemoteData<PaginatedList<T>>> {
-    return input.pipe(
-      map((rd: RemoteData<T[] | PaginatedList<T>>) => {
-        const rdAny = rd as any;
-        const newRD = new RemoteData(rdAny.requestPending, rdAny.responsePending, rdAny.isSuccessful, rd.error, undefined);
-        if (Array.isArray(rd.payload)) {
-          return Object.assign(newRD, { payload: new PaginatedList(pageInfo, rd.payload) });
-        } else if (isNotUndefined(rd.payload)) {
-          return Object.assign(newRD, { payload: new PaginatedList(pageInfo, rd.payload.page) });
-        } else {
-          return Object.assign(newRD, { payload: new PaginatedList(pageInfo, []) });
-        }
-      })
-    );
-  }
-
-=======
->>>>>>> 85303576
 }