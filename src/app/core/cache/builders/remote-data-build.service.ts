import { Injectable } from '@angular/core';
import { combineLatest as observableCombineLatest, Observable, of as observableOf, race as observableRace } from 'rxjs';
import { distinctUntilChanged, filter, map, startWith, switchMap } from 'rxjs/operators';
import {
  hasValue,
  hasValueOperator,
  isEmpty,
  isNotEmpty,
  isNotUndefined
} from '../../../shared/empty.util';
import { createSuccessfulRemoteDataObject$ } from '../../../shared/testing/utils';
import { FollowLinkConfig } from '../../../shared/utils/follow-link-config.model';
import { PaginatedList } from '../../data/paginated-list';
import { RemoteData } from '../../data/remote-data';
import { RemoteDataError } from '../../data/remote-data-error';
import { RequestEntry } from '../../data/request.reducer';
import { RequestService } from '../../data/request.service';
import {
  filterSuccessfulResponses,
  getRequestFromRequestHref,
  getRequestFromRequestUUID,
  getResourceLinksFromResponse
} from '../../shared/operators';
import { PageInfo } from '../../shared/page-info.model';
import { CacheableObject } from '../object-cache.reducer';
import { ObjectCacheService } from '../object-cache.service';
import { DSOSuccessResponse, ErrorResponse } from '../response.models';
import { LinkService } from './link.service';

@Injectable()
export class RemoteDataBuildService {
  constructor(protected objectCache: ObjectCacheService,
              protected linkService: LinkService,
              protected requestService: RequestService) {
  }

  /**
   * Creates a single {@link RemoteData} object based on the response of a request to the REST server, with a list of
   * {@link FollowLinkConfig} that indicate which embedded info should be added to the object
   * @param href$             Observable href of object we want to retrieve
   * @param linksToFollow     List of {@link FollowLinkConfig} that indicate which {@link HALLink}s should be automatically resolved
   */
  buildSingle<T extends CacheableObject>(href$: string | Observable<string>, ...linksToFollow: Array<FollowLinkConfig<T>>): Observable<RemoteData<T>> {
    if (typeof href$ === 'string') {
      href$ = observableOf(href$);
    }
    const requestUUID$ = href$.pipe(
      switchMap((href: string) =>
        this.objectCache.getRequestUUIDBySelfLink(href)),
    );

    const requestEntry$ = observableRace(
      href$.pipe(getRequestFromRequestHref(this.requestService)),
      requestUUID$.pipe(getRequestFromRequestUUID(this.requestService)),
    );
    // always use self link if that is cached, only if it isn't, get it via the response.
    const payload$ =
      observableCombineLatest(
        href$.pipe(
          switchMap((href: string) => this.objectCache.getObjectBySelfLink<T>(href)),
          startWith(undefined)),
        requestEntry$.pipe(
          getResourceLinksFromResponse(),
          switchMap((resourceSelfLinks: string[]) => {
            if (isNotEmpty(resourceSelfLinks)) {
              return this.objectCache.getObjectBySelfLink<T>(resourceSelfLinks[0]);
            } else {
              return observableOf(undefined);
            }
          }),
          distinctUntilChanged(),
          startWith(undefined)
        )
      ).pipe(
        map(([fromSelfLink, fromResponse]) => {
          if (hasValue(fromSelfLink)) {
            return fromSelfLink;
          } else {
            return fromResponse;
          }
        }),
        hasValueOperator(),
        map((obj: T) =>
          this.linkService.resolveLinks(obj, ...linksToFollow)
        ),
        startWith(undefined),
        distinctUntilChanged()
      );
    return this.toRemoteDataObservable(requestEntry$, payload$);
  }

  toRemoteDataObservable<T>(requestEntry$: Observable<RequestEntry>, payload$: Observable<T>) {
    return observableCombineLatest(requestEntry$, payload$).pipe(
      map(([reqEntry, payload]) => {
        const requestPending = hasValue(reqEntry) && hasValue(reqEntry.requestPending) ? reqEntry.requestPending : true;
        const responsePending = hasValue(reqEntry) && hasValue(reqEntry.responsePending) ? reqEntry.responsePending : false;
        let isSuccessful: boolean;
        let error: RemoteDataError;
<<<<<<< HEAD
        if (hasValue(reqEntry) && hasValue(reqEntry.response)) {
          isSuccessful = reqEntry.response.statusCode === 204 ||
            reqEntry.response.statusCode >= 200 && reqEntry.response.statusCode < 300 && hasValue(payload);
          const errorMessage = isSuccessful === false ? (reqEntry.response as ErrorResponse).errorMessage : undefined;
=======
        const response = reqEntry ? reqEntry.response : undefined;
        if (hasValue(response)) {
          isSuccessful = response.isSuccessful;
          const errorMessage = isSuccessful === false ? (response as ErrorResponse).errorMessage : undefined;
>>>>>>> 6850a47d
          if (hasValue(errorMessage)) {
            error = new RemoteDataError(
              response.statusCode,
              response.statusText,
              errorMessage
            );
          }
        }
        return new RemoteData(
          requestPending,
          responsePending,
          isSuccessful,
          error,
          payload,
          hasValue(response) ? response.statusCode : undefined

        );
      })
    );
  }

  /**
   * Creates a list of {@link RemoteData} objects based on the response of a request to the REST server, with a list of
   * {@link FollowLinkConfig} that indicate which embedded info should be added to the objects
   * @param href$             Observable href of objects we want to retrieve
   * @param linksToFollow     List of {@link FollowLinkConfig} that indicate which {@link HALLink}s should be automatically resolved
   */
  buildList<T extends CacheableObject>(href$: string | Observable<string>, ...linksToFollow: Array<FollowLinkConfig<T>>): Observable<RemoteData<PaginatedList<T>>> {
    if (typeof href$ === 'string') {
      href$ = observableOf(href$);
    }

    const requestEntry$ = href$.pipe(getRequestFromRequestHref(this.requestService));
    const tDomainList$ = requestEntry$.pipe(
      getResourceLinksFromResponse(),
      switchMap((resourceUUIDs: string[]) => {
        return this.objectCache.getList(resourceUUIDs).pipe(
          map((objs: T[]) => {
            return objs.map((obj: T) =>
              this.linkService.resolveLinks(obj, ...linksToFollow)
            );
          }));
      }),
      startWith([]),
      distinctUntilChanged(),
    );
    const pageInfo$ = requestEntry$.pipe(
      filterSuccessfulResponses(),
      map((response: DSOSuccessResponse) => {
        if (hasValue((response as DSOSuccessResponse).pageInfo)) {
          const resPageInfo = (response as DSOSuccessResponse).pageInfo;
          if (isNotEmpty(resPageInfo) && resPageInfo.currentPage >= 0) {
            return Object.assign({}, resPageInfo, { currentPage: resPageInfo.currentPage + 1 });
          } else {
            return resPageInfo;
          }
        }
      })
    );

    const payload$ = observableCombineLatest([tDomainList$, pageInfo$]).pipe(
      map(([tDomainList, pageInfo]) => {
        return new PaginatedList(pageInfo, tDomainList);
      })
    );

    return this.toRemoteDataObservable(requestEntry$, payload$);
  }

  aggregate<T>(input: Array<Observable<RemoteData<T>>>): Observable<RemoteData<T[]>> {

    if (isEmpty(input)) {
      return createSuccessfulRemoteDataObject$([]);
    }

    return observableCombineLatest(...input).pipe(
      map((arr) => {
        // The request of an aggregate RD should be pending if at least one
        // of the RDs it's based on is still in the state RequestPending
        const requestPending: boolean = arr
          .map((d: RemoteData<T>) => d.isRequestPending)
          .find((b: boolean) => b === true);

        // The response of an aggregate RD should be pending if no requests
        // are still pending and at least one of the RDs it's based
        // on is still in the state ResponsePending
        const responsePending: boolean = !requestPending && arr
          .map((d: RemoteData<T>) => d.isResponsePending)
          .find((b: boolean) => b === true);

        let isSuccessful: boolean;
        // isSuccessful should be undefined until all responses have come in.
        // We can't know its state beforehand. We also can't say it's false
        // because that would imply a request failed.
        if (!(requestPending || responsePending)) {
          isSuccessful = arr
            .map((d: RemoteData<T>) => d.hasSucceeded)
            .every((b: boolean) => b === true);
        }

        const errorMessage: string = arr
          .map((d: RemoteData<T>) => d.error)
          .map((e: RemoteDataError, idx: number) => {
            if (hasValue(e)) {
              return `[${idx}]: ${e.message}`;
            }
          }).filter((e: string) => hasValue(e))
          .join(', ');

        const statusText: string = arr
          .map((d: RemoteData<T>) => d.error)
          .map((e: RemoteDataError, idx: number) => {
            if (hasValue(e)) {
              return `[${idx}]: ${e.statusText}`;
            }
          }).filter((c: string) => hasValue(c))
          .join(', ');

        const statusCode: number = arr
          .map((d: RemoteData<T>) => d.error)
          .map((e: RemoteDataError, idx: number) => {
            if (hasValue(e)) {
              return e.statusCode;
            }
          }).filter((c: number) => hasValue(c))
          .reduce((acc, status) => status, undefined);

        const error = new RemoteDataError(statusCode, statusText, errorMessage);

        const payload: T[] = arr.map((d: RemoteData<T>) => d.payload);

        return new RemoteData(
          requestPending,
          responsePending,
          isSuccessful,
          error,
          payload
        );
      }))
  }

  private toPaginatedList<T>(input: Observable<RemoteData<T[] | PaginatedList<T>>>, pageInfo: PageInfo): Observable<RemoteData<PaginatedList<T>>> {
    return input.pipe(
      map((rd: RemoteData<T[] | PaginatedList<T>>) => {
        const rdAny = rd as any;
        const newRD = new RemoteData(rdAny.requestPending, rdAny.responsePending, rdAny.isSuccessful, rd.error, undefined);
        if (Array.isArray(rd.payload)) {
          return Object.assign(newRD, { payload: new PaginatedList(pageInfo, rd.payload) })
        } else if (isNotUndefined(rd.payload)) {
          return Object.assign(newRD, { payload: new PaginatedList(pageInfo, rd.payload.page) });
        } else {
          return Object.assign(newRD, { payload: new PaginatedList(pageInfo, []) });
        }
      })
    );
  }

}<|MERGE_RESOLUTION|>--- conflicted
+++ resolved
@@ -96,17 +96,11 @@
         const responsePending = hasValue(reqEntry) && hasValue(reqEntry.responsePending) ? reqEntry.responsePending : false;
         let isSuccessful: boolean;
         let error: RemoteDataError;
-<<<<<<< HEAD
-        if (hasValue(reqEntry) && hasValue(reqEntry.response)) {
-          isSuccessful = reqEntry.response.statusCode === 204 ||
-            reqEntry.response.statusCode >= 200 && reqEntry.response.statusCode < 300 && hasValue(payload);
-          const errorMessage = isSuccessful === false ? (reqEntry.response as ErrorResponse).errorMessage : undefined;
-=======
         const response = reqEntry ? reqEntry.response : undefined;
         if (hasValue(response)) {
-          isSuccessful = response.isSuccessful;
+          isSuccessful = response.statusCode === 204 ||
+            response.statusCode >= 200 && response.statusCode < 300 && hasValue(payload);
           const errorMessage = isSuccessful === false ? (response as ErrorResponse).errorMessage : undefined;
->>>>>>> 6850a47d
           if (hasValue(errorMessage)) {
             error = new RemoteDataError(
               response.statusCode,
