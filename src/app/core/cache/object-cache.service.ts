import { combineLatest as observableCombineLatest, Observable } from 'rxjs';

import { distinctUntilChanged, filter, first, map, mergeMap, } from 'rxjs/operators';
import { Injectable } from '@angular/core';
import { MemoizedSelector, select, Store } from '@ngrx/store';
import { IndexName } from '../index/index.reducer';

import { CacheableObject, ObjectCacheEntry } from './object-cache.reducer';
import {
  AddPatchObjectCacheAction,
  AddToObjectCacheAction,
  ApplyPatchObjectCacheAction,
  RemoveFromObjectCacheAction
} from './object-cache.actions';
import { hasNoValue, isNotEmpty } from '../../shared/empty.util';
import { GenericConstructor } from '../shared/generic-constructor';
import { coreSelector, CoreState } from '../core.reducers';
import { pathSelector } from '../shared/selectors';
import { NormalizedObjectFactory } from './models/normalized-object-factory';
import { NormalizedObject } from './models/normalized-object.model';
import { applyPatch, Operation } from 'fast-json-patch';
import { AddToSSBAction } from './server-sync-buffer.actions';
import { RestRequestMethod } from '../data/rest-request-method';

function selfLinkFromUuidSelector(uuid: string): MemoizedSelector<CoreState, string> {
  return pathSelector<CoreState, string>(coreSelector, 'index', IndexName.OBJECT, uuid);
}

function entryFromSelfLinkSelector(selfLink: string): MemoizedSelector<CoreState, ObjectCacheEntry> {
  return pathSelector<CoreState, ObjectCacheEntry>(coreSelector, 'cache/object', selfLink);
}

/**
 * A service to interact with the object cache
 */
@Injectable()
export class ObjectCacheService {
  constructor(private store: Store<CoreState>) {
  }

  /**
   * Add an object to the cache
   *
   * @param objectToCache
   *    The object to add
   * @param msToLive
   *    The number of milliseconds it should be cached for
   * @param requestUUID
   *    The UUID of the request that resulted in this object
   */
  add(objectToCache: CacheableObject, msToLive: number, requestUUID: string): void {
    this.store.dispatch(new AddToObjectCacheAction(objectToCache, new Date().getTime(), msToLive, requestUUID));
  }

  /**
   * Remove the object with the supplied href from the cache
   *
   * @param href
   *    The unique href of the object to be removed
   */
  remove(uuid: string): void {
    this.store.dispatch(new RemoveFromObjectCacheAction(uuid));
  }

  /**
   * Get an observable of the object with the specified UUID
   *
   * The type needs to be specified as well, in order to turn
   * the cached plain javascript object in to an instance of
   * a class.
   *
   * e.g. getByUUID('c96588c6-72d3-425d-9d47-fa896255a695', Item)
   *
   * @param uuid
   *    The UUID of the object to get
   * @param type
   *    The type of the object to get
   * @return Observable<T>
   *    An observable of the requested object
   */
  getByUUID<T extends NormalizedObject>(uuid: string): Observable<T> {
    return this.store.pipe(
      select(selfLinkFromUuidSelector(uuid)),
      mergeMap((selfLink: string) => this.getBySelfLink(selfLink)
      )
    )
  }

  getBySelfLink<T extends NormalizedObject>(selfLink: string): Observable<T> {
    return this.getEntry(selfLink).pipe(
      map((entry: ObjectCacheEntry) => {
          if (isNotEmpty(entry.patches)) {
            const flatPatch: Operation[] = [].concat(...entry.patches.map((patch) => patch.operations));
            const patchedData = applyPatch(entry.data, flatPatch, undefined, false).newDocument;
            return Object.assign({}, entry, { data: patchedData });
          } else {
            return entry;
          }
        }
      ),
      map((entry: ObjectCacheEntry) => {
        const type: GenericConstructor<NormalizedObject> = NormalizedObjectFactory.getConstructor(entry.data.type);
        return Object.assign(new type(), entry.data) as T
      })
    );
  }

  private getEntry(selfLink: string): Observable<ObjectCacheEntry> {
    return this.store.pipe(
      select(entryFromSelfLinkSelector(selfLink)),
      filter((entry) => this.isValid(entry)),
      distinctUntilChanged()
    );
  }

  getRequestUUIDBySelfLink(selfLink: string): Observable<string> {
    return this.getEntry(selfLink).pipe(
<<<<<<< HEAD
      map((entry: ObjectCacheEntry) => entry.requestHref),
=======
      map((entry: ObjectCacheEntry) => entry.requestUUID),
>>>>>>> e2a6db36
      distinctUntilChanged());
  }

  getRequestUUIDByObjectUUID(uuid: string): Observable<string> {
    return this.store.pipe(
      select(selfLinkFromUuidSelector(uuid)),
      mergeMap((selfLink: string) => this.getRequestUUIDBySelfLink(selfLink))
    );
  }

  /**
   * Get an observable for an array of objects of the same type
   * with the specified self links
   *
   * The type needs to be specified as well, in order to turn
   * the cached plain javascript object in to an instance of
   * a class.
   *
   * e.g. getList([
   *        'http://localhost:8080/api/core/collections/c96588c6-72d3-425d-9d47-fa896255a695',
   *        'http://localhost:8080/api/core/collections/cff860da-cf5f-4fda-b8c9-afb7ec0b2d9e'
   *      ], Collection)
   *
   * @param selfLinks
   *    An array of self links of the objects to get
   * @param type
   *    The type of the objects to get
   * @return Observable<Array<T>>
   */
  getList<T extends NormalizedObject>(selfLinks: string[]): Observable<T[]> {
    return observableCombineLatest(
      selfLinks.map((selfLink: string) => this.getBySelfLink<T>(selfLink))
    );
  }

  /**
   * Check whether the object with the specified UUID is cached
   *
   * @param uuid
   *    The UUID of the object to check
   * @return boolean
   *    true if the object with the specified UUID is cached,
   *    false otherwise
   */
  hasByUUID(uuid: string): boolean {
    let result: boolean;

    this.store.pipe(
      select(selfLinkFromUuidSelector(uuid)),
      first()
    ).subscribe((selfLink: string) => result = this.hasBySelfLink(selfLink));

    return result;
  }

  /**
   * Check whether the object with the specified self link is cached
   *
   * @param selfLink
   *    The self link of the object to check
   * @return boolean
   *    true if the object with the specified self link is cached,
   *    false otherwise
   */
  hasBySelfLink(selfLink: string): boolean {
    let result = false;

    this.store.pipe(select(entryFromSelfLinkSelector(selfLink)),
      first()
    ).subscribe((entry: ObjectCacheEntry) => result = this.isValid(entry));

    return result;
  }

  /**
   * Check whether an ObjectCacheEntry should still be cached
   *
   * @param entry
   *    the entry to check
   * @return boolean
   *    false if the entry is null, undefined, or its time to
   *    live has been exceeded, true otherwise
   */
  private isValid(entry: ObjectCacheEntry): boolean {
    if (hasNoValue(entry)) {
      return false;
    } else {
      const timeOutdated = entry.timeAdded + entry.msToLive;
      const isOutDated = new Date().getTime() > timeOutdated;
      if (isOutDated) {
        this.store.dispatch(new RemoveFromObjectCacheAction(entry.data.self));
      }
      return !isOutDated;
    }
  }

  /**
   * Add operations to the existing list of operations for an ObjectCacheEntry
   * Makes sure the ServerSyncBuffer for this ObjectCacheEntry is updated
   * @param {string} uuid
   *     the uuid of the ObjectCacheEntry
   * @param {Operation[]} patch
   *     list of operations to perform
   */
  public addPatch(selfLink: string, patch: Operation[]) {
    this.store.dispatch(new AddPatchObjectCacheAction(selfLink, patch));
    this.store.dispatch(new AddToSSBAction(selfLink, RestRequestMethod.PATCH));
  }

  /**
   * Check whether there are any unperformed operations for an ObjectCacheEntry
   *
   * @param entry
   *    the entry to check
   * @return boolean
   *    false if the entry is there are no operations left in the ObjectCacheEntry, true otherwise
   */
  private isDirty(entry: ObjectCacheEntry): boolean {
    return isNotEmpty(entry.patches);
  }

  /**
   * Apply the existing operations on an ObjectCacheEntry in the store
   * NB: this does not make any server side changes
   * @param {string} uuid
   *     the uuid of the ObjectCacheEntry
   */
  private applyPatchesToCachedObject(selfLink: string) {
    this.store.dispatch(new ApplyPatchObjectCacheAction(selfLink));
  }

}<|MERGE_RESOLUTION|>--- conflicted
+++ resolved
@@ -115,11 +115,7 @@
 
   getRequestUUIDBySelfLink(selfLink: string): Observable<string> {
     return this.getEntry(selfLink).pipe(
-<<<<<<< HEAD
-      map((entry: ObjectCacheEntry) => entry.requestHref),
-=======
       map((entry: ObjectCacheEntry) => entry.requestUUID),
->>>>>>> e2a6db36
       distinctUntilChanged());
   }
 
