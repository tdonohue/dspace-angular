--- conflicted
+++ resolved
@@ -186,12 +186,7 @@
         } else {
           return null;
         }
-<<<<<<< HEAD
-        return Object.assign(new type(), entry.data) as T;
       }),
-=======
-      })
->>>>>>> b709ee03
     );
   }
 
