import { delay, exhaustMap, map, switchMap, take } from 'rxjs/operators';
import { Inject, Injectable } from '@angular/core';
import { Actions, Effect, ofType } from '@ngrx/effects';
import { coreSelector } from '../core.selectors';
import { DSpaceSerializer } from '../dspace-rest-v2/dspace.serializer';
import {
  AddToSSBAction,
  CommitSSBAction,
  EmptySSBAction,
  ServerSyncBufferActionTypes
} from './server-sync-buffer.actions';
import { CoreState } from '../core.reducers';
import { Action, createSelector, MemoizedSelector, select, Store } from '@ngrx/store';
import { ServerSyncBufferEntry, ServerSyncBufferState } from './server-sync-buffer.reducer';
import { combineLatest as observableCombineLatest, of as observableOf } from 'rxjs';
import { RequestService } from '../data/request.service';
import { PatchRequest, PutRequest } from '../data/request.models';
import { ObjectCacheService } from './object-cache.service';
import { ApplyPatchObjectCacheAction } from './object-cache.actions';
import { GenericConstructor } from '../shared/generic-constructor';
import { hasValue, isNotEmpty, isNotUndefined } from '../../shared/empty.util';
import { Observable } from 'rxjs/internal/Observable';
import { RestRequestMethod } from '../data/rest-request-method';
<<<<<<< HEAD
import { environment } from '../../../environments/environment';
=======
import { ObjectCacheEntry } from './object-cache.reducer';
import { Operation } from 'fast-json-patch';
>>>>>>> c911ec90

@Injectable()
export class ServerSyncBufferEffects {

  /**
   * When an ADDToSSBAction is dispatched
   * Set a time out (configurable per method type)
   * Then dispatch a CommitSSBAction
   * When the delay is running, no new AddToSSBActions are processed in this effect
   */
  @Effect() setTimeoutForServerSync = this.actions$
    .pipe(
      ofType(ServerSyncBufferActionTypes.ADD),
      exhaustMap((action: AddToSSBAction) => {
        const autoSyncConfig = environment.cache.autoSync;
        const timeoutInSeconds = autoSyncConfig.timePerMethod[action.payload.method] || autoSyncConfig.defaultTime;
        return observableOf(new CommitSSBAction(action.payload.method)).pipe(
          delay(timeoutInSeconds * 1000),
        )
      })
    );

  /**
   * When a CommitSSBAction is dispatched
   * Create a list of actions for each entry in the current buffer state to be dispatched
   * When the list of actions is not empty, also dispatch an EmptySSBAction
   * When the list is empty dispatch a NO_ACTION placeholder action
   */
  @Effect() commitServerSyncBuffer = this.actions$
    .pipe(
      ofType(ServerSyncBufferActionTypes.COMMIT),
      switchMap((action: CommitSSBAction) => {
        return this.store.pipe(
          select(serverSyncBufferSelector()),
          take(1), /* necessary, otherwise delay will not have any effect after the first run */
          switchMap((bufferState: ServerSyncBufferState) => {
            const actions: Array<Observable<Action>> = bufferState.buffer
              .filter((entry: ServerSyncBufferEntry) => {
                /* If there's a request method, filter
                 If there's no filter, commit everything */
                if (hasValue(action.payload)) {
                  return entry.method === action.payload;
                }
                return true;
              })
              .map((entry: ServerSyncBufferEntry) => {
                if (entry.method === RestRequestMethod.PATCH) {
                  return this.applyPatch(entry.href);
                } else {
                  /* TODO implement for other request method types */
                }
              });

            /* Add extra action to array, to make sure the ServerSyncBuffer is emptied afterwards */
            if (isNotEmpty(actions) && isNotUndefined(actions[0])) {
              return observableCombineLatest(...actions).pipe(
              switchMap((array) => [...array, new EmptySSBAction(action.payload)])
            );
            } else {
              return observableOf({ type: 'NO_ACTION' });
            }
          })
        );
      })
    );

  /**
   * private method to create an ApplyPatchObjectCacheAction based on a cache entry
   * and to do the actual patch request to the server
   * @param {string} href The self link of the cache entry
   * @returns {Observable<Action>} ApplyPatchObjectCacheAction to be dispatched
   */
  private applyPatch(href: string): Observable<Action> {
    const patchObject = this.objectCache.getBySelfLink(href).pipe(take(1));

    return patchObject.pipe(
<<<<<<< HEAD
      map((object) => {
        const serializedObject = new DSpaceSerializer(object.constructor as GenericConstructor<{}>).serialize(object);

        this.requestService.configure(new PutRequest(this.requestService.generateRequestId(), href, serializedObject));

=======
      map((entry: ObjectCacheEntry) => {
        if (isNotEmpty(entry.patches)) {
          const flatPatch: Operation[] = [].concat(...entry.patches.map((patch) => patch.operations));
          if (isNotEmpty(flatPatch)) {
            this.requestService.configure(new PatchRequest(this.requestService.generateRequestId(), href, flatPatch));
          }
        }
>>>>>>> c911ec90
        return new ApplyPatchObjectCacheAction(href);
      })
    );
  }

  constructor(private actions$: Actions,
              private store: Store<CoreState>,
              private requestService: RequestService,
              private objectCache: ObjectCacheService) {

  }
}

export function serverSyncBufferSelector(): MemoizedSelector<CoreState, ServerSyncBufferState> {
  return createSelector(coreSelector, (state: CoreState) => state['cache/syncbuffer']);
}<|MERGE_RESOLUTION|>--- conflicted
+++ resolved
@@ -21,12 +21,9 @@
 import { hasValue, isNotEmpty, isNotUndefined } from '../../shared/empty.util';
 import { Observable } from 'rxjs/internal/Observable';
 import { RestRequestMethod } from '../data/rest-request-method';
-<<<<<<< HEAD
 import { environment } from '../../../environments/environment';
-=======
 import { ObjectCacheEntry } from './object-cache.reducer';
 import { Operation } from 'fast-json-patch';
->>>>>>> c911ec90
 
 @Injectable()
 export class ServerSyncBufferEffects {
@@ -103,13 +100,6 @@
     const patchObject = this.objectCache.getBySelfLink(href).pipe(take(1));
 
     return patchObject.pipe(
-<<<<<<< HEAD
-      map((object) => {
-        const serializedObject = new DSpaceSerializer(object.constructor as GenericConstructor<{}>).serialize(object);
-
-        this.requestService.configure(new PutRequest(this.requestService.generateRequestId(), href, serializedObject));
-
-=======
       map((entry: ObjectCacheEntry) => {
         if (isNotEmpty(entry.patches)) {
           const flatPatch: Operation[] = [].concat(...entry.patches.map((patch) => patch.operations));
@@ -117,7 +107,6 @@
             this.requestService.configure(new PatchRequest(this.requestService.generateRequestId(), href, flatPatch));
           }
         }
->>>>>>> c911ec90
         return new ApplyPatchObjectCacheAction(href);
       })
     );
