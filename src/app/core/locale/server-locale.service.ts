--- conflicted
+++ resolved
@@ -62,13 +62,8 @@
     return obs$.pipe(
       take(1),
       mergeMap(([isAuthenticated, isLoaded]) => {
-<<<<<<< HEAD
         let epersonLang$: Observable<string[]> = of([]);
         if (isAuthenticated && isLoaded) {
-=======
-        let epersonLang$: Observable<string[]> = observableOf([]);
-        if (isAuthenticated && isLoaded && !ignoreEPersonSettings) {
->>>>>>> ae4dadf1
           epersonLang$ = this.authService.getAuthenticatedUserFromStore().pipe(
             take(1),
             map((eperson) => {
