import { Injectable } from '@angular/core';
import { Observable } from 'rxjs';
import {
  map,
  switchMap,
} from 'rxjs/operators';

import { FollowLinkConfig } from '../../shared/utils/follow-link-config.model';
import { RemoteDataBuildService } from '../cache/builders/remote-data-build.service';
import { ObjectCacheService } from '../cache/object-cache.service';
import { BaseDataService } from '../data/base/base-data.service';
import {
  SearchData,
  SearchDataImpl,
} from '../data/base/search-data';
import { FindListOptions } from '../data/find-list-options.model';
import { PaginatedList } from '../data/paginated-list.model';
<<<<<<< HEAD
import { RemoteData } from '../data/remote-data';
import { RequestService } from '../data/request.service';
import { HALEndpointService } from '../shared/hal-endpoint.service';
import {
  getFirstSucceededRemoteData,
  getRemoteDataPayload,
} from '../shared/operators';
import {
  Field,
  Option,
  SubmissionCcLicence,
} from './models/submission-cc-license.model';
import { SubmissionCcLicenceUrl } from './models/submission-cc-license-url.model';
=======
import { dataService } from '../data/base/data-service.decorator';
import { RequestParam } from '../cache/models/request-param.model';
>>>>>>> d5cf2369

@Injectable({ providedIn: 'root' })
export class SubmissionCcLicenseUrlDataService extends BaseDataService<SubmissionCcLicenceUrl> implements SearchData<SubmissionCcLicenceUrl> {
  private searchData: SearchDataImpl<SubmissionCcLicenceUrl>;

  constructor(
    protected requestService: RequestService,
    protected rdbService: RemoteDataBuildService,
    protected objectCache: ObjectCacheService,
    protected halService: HALEndpointService,
  ) {
    super('submissioncclicenseUrls-search', requestService, rdbService, objectCache, halService);

    this.searchData = new SearchDataImpl(this.linkPath, requestService, rdbService, objectCache, halService, this.responseMsToLive, (href, searchMethod) => `${href}/${searchMethod}`);
  }

  /**
   * Get the link to the Creative Commons license corresponding to the given type and options.
   * @param ccLicense   the Creative Commons license type
   * @param options     the selected options of the license fields
   */
  getCcLicenseLink(ccLicense: SubmissionCcLicence, options: Map<Field, Option>): Observable<string> {

    return this.searchData.getSearchByHref(
      'rightsByQuestions',{
        searchParams: [
<<<<<<< HEAD
          {
            fieldName: 'license',
            fieldValue: ccLicense.id,
          },
          ...ccLicense.fields.map(
            (field) => {
              return {
                fieldName: `answer_${field.id}`,
                fieldValue: options.get(field).id,
              };
            }),
        ],
      },
=======
          new RequestParam('license', ccLicense.id),
          ...ccLicense.fields.map((field: Field) => new RequestParam(`answer_${field.id}`, options.get(field).id)),
        ]
      }
>>>>>>> d5cf2369
    ).pipe(
      switchMap((href) => this.findByHref(href)),
      getFirstSucceededRemoteData(),
      getRemoteDataPayload(),
      map((response) => response.url),
    );
  }

  /**
   * Make a new FindListRequest with given search method
   *
   * @param searchMethod                The search method for the object
   * @param options                     The [[FindListOptions]] object
   * @param useCachedVersionIfAvailable If this is true, the request will only be sent if there's
   *                                    no valid cached version. Defaults to true
   * @param reRequestOnStale            Whether or not the request should automatically be re-
   *                                    requested after the response becomes stale
   * @param linksToFollow               List of {@link FollowLinkConfig} that indicate which
   *                                    {@link HALLink}s should be automatically resolved
   * @return {Observable<RemoteData<PaginatedList<T>>}
   *    Return an observable that emits response from the server
   */
  public searchBy(searchMethod: string, options?: FindListOptions, useCachedVersionIfAvailable?: boolean, reRequestOnStale?: boolean, ...linksToFollow: FollowLinkConfig<SubmissionCcLicenceUrl>[]): Observable<RemoteData<PaginatedList<SubmissionCcLicenceUrl>>> {
    return this.searchData.searchBy(searchMethod, options, useCachedVersionIfAvailable, reRequestOnStale, ...linksToFollow);
  }
}<|MERGE_RESOLUTION|>--- conflicted
+++ resolved
@@ -7,6 +7,7 @@
 
 import { FollowLinkConfig } from '../../shared/utils/follow-link-config.model';
 import { RemoteDataBuildService } from '../cache/builders/remote-data-build.service';
+import { RequestParam } from '../cache/models/request-param.model';
 import { ObjectCacheService } from '../cache/object-cache.service';
 import { BaseDataService } from '../data/base/base-data.service';
 import {
@@ -15,7 +16,6 @@
 } from '../data/base/search-data';
 import { FindListOptions } from '../data/find-list-options.model';
 import { PaginatedList } from '../data/paginated-list.model';
-<<<<<<< HEAD
 import { RemoteData } from '../data/remote-data';
 import { RequestService } from '../data/request.service';
 import { HALEndpointService } from '../shared/hal-endpoint.service';
@@ -29,10 +29,6 @@
   SubmissionCcLicence,
 } from './models/submission-cc-license.model';
 import { SubmissionCcLicenceUrl } from './models/submission-cc-license-url.model';
-=======
-import { dataService } from '../data/base/data-service.decorator';
-import { RequestParam } from '../cache/models/request-param.model';
->>>>>>> d5cf2369
 
 @Injectable({ providedIn: 'root' })
 export class SubmissionCcLicenseUrlDataService extends BaseDataService<SubmissionCcLicenceUrl> implements SearchData<SubmissionCcLicenceUrl> {
@@ -59,26 +55,10 @@
     return this.searchData.getSearchByHref(
       'rightsByQuestions',{
         searchParams: [
-<<<<<<< HEAD
-          {
-            fieldName: 'license',
-            fieldValue: ccLicense.id,
-          },
-          ...ccLicense.fields.map(
-            (field) => {
-              return {
-                fieldName: `answer_${field.id}`,
-                fieldValue: options.get(field).id,
-              };
-            }),
+          new RequestParam('license', ccLicense.id),
+          ...ccLicense.fields.map((field: Field) => new RequestParam(`answer_${field.id}`, options.get(field).id)),
         ],
       },
-=======
-          new RequestParam('license', ccLicense.id),
-          ...ccLicense.fields.map((field: Field) => new RequestParam(`answer_${field.id}`, options.get(field).id)),
-        ]
-      }
->>>>>>> d5cf2369
     ).pipe(
       switchMap((href) => this.findByHref(href)),
       getFirstSucceededRemoteData(),
