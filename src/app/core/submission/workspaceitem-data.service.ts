import { Injectable } from '@angular/core';
<<<<<<< HEAD
=======
import {HttpClient, HttpHeaders} from '@angular/common/http';

import { Store } from '@ngrx/store';
import { dataService } from '../cache/builders/build-decorators';
>>>>>>> d8e96d80
import { RemoteDataBuildService } from '../cache/builders/remote-data-build.service';
import { RequestService } from '../data/request.service';
import { HALEndpointService } from '../shared/hal-endpoint.service';
import { NotificationsService } from '../../shared/notifications/notifications.service';
import { ObjectCacheService } from '../cache/object-cache.service';
import { WorkspaceItem } from './models/workspaceitem.model';
import { Observable } from 'rxjs';
import { RemoteData } from '../data/remote-data';
import { FollowLinkConfig } from '../../shared/utils/follow-link-config.model';
import { RequestParam } from '../cache/models/request-param.model';
import { FindListOptions } from '../data/find-list-options.model';
<<<<<<< HEAD
import { IdentifiableDataService } from '../data/base/identifiable-data.service';
import { SearchData, SearchDataImpl } from '../data/base/search-data';
import { PaginatedList } from '../data/paginated-list.model';
import { DeleteData, DeleteDataImpl } from '../data/base/delete-data';
import { NoContent } from '../shared/NoContent.model';
import { dataService } from '../data/base/data-service.decorator';
=======
import {HttpOptions} from '../dspace-rest/dspace-rest.service';
import {find, map} from 'rxjs/operators';
import {PostRequest} from '../data/request.models';
import {hasValue} from '../../shared/empty.util';
>>>>>>> d8e96d80

/**
 * A service that provides methods to make REST requests with workspaceitems endpoint.
 */
@Injectable()
@dataService(WorkspaceItem.type)
export class WorkspaceitemDataService extends IdentifiableDataService<WorkspaceItem> implements SearchData<WorkspaceItem>, DeleteData<WorkspaceItem> {
  protected searchByItemLinkPath = 'item';

  private searchData: SearchDataImpl<WorkspaceItem>;
  private deleteData: DeleteDataImpl<WorkspaceItem>;

  constructor(
    protected requestService: RequestService,
    protected rdbService: RemoteDataBuildService,
    protected objectCache: ObjectCacheService,
    protected halService: HALEndpointService,
    protected notificationsService: NotificationsService,
  ) {
    super('workspaceitems', requestService, rdbService, objectCache, halService);

    this.searchData = new SearchDataImpl(this.linkPath, requestService, rdbService, objectCache, halService, this.responseMsToLive);
    this.deleteData = new DeleteDataImpl(this.linkPath, requestService, rdbService, objectCache, halService, notificationsService, this.responseMsToLive, this.constructIdEndpoint);
  }

  /**
   * Return the WorkspaceItem object found through the UUID of an item
   *
   * @param uuid           The uuid of the item
   * @param useCachedVersionIfAvailable If this is true, the request will only be sent if there's
   *                                    no valid cached version. Defaults to true
   * @param reRequestOnStale            Whether or not the request should automatically be re-
   *                                    requested after the response becomes stale
   * @param options        The {@link FindListOptions} object
   * @param linksToFollow  List of {@link FollowLinkConfig} that indicate which {@link HALLink}s should be automatically resolved
   */
  public findByItem(uuid: string, useCachedVersionIfAvailable = false, reRequestOnStale = true, options: FindListOptions = {}, ...linksToFollow: FollowLinkConfig<WorkspaceItem>[]): Observable<RemoteData<WorkspaceItem>> {
    const findListOptions = new FindListOptions();
    findListOptions.searchParams = [new RequestParam('uuid', encodeURIComponent(uuid))];
    const href$ = this.getSearchByHref(this.searchByItemLinkPath, findListOptions, ...linksToFollow);
    return this.findByHref(href$, useCachedVersionIfAvailable, reRequestOnStale, ...linksToFollow);
  }

  /**
<<<<<<< HEAD
   * Create the HREF for a specific object's search method with given options object
   *
   * @param searchMethod The search method for the object
   * @param options The [[FindListOptions]] object
   * @return {Observable<string>}
   *    Return an observable that emits created HREF
   * @param linksToFollow   List of {@link FollowLinkConfig} that indicate which {@link HALLink}s should be automatically resolved
   */
  public getSearchByHref(searchMethod: string, options?: FindListOptions, ...linksToFollow): Observable<string> {
    return this.searchData.getSearchByHref(searchMethod, options, ...linksToFollow);
  }

  /**
   * Make a new FindListRequest with given search method
   *
   * @param searchMethod                The search method for the object
   * @param options                     The [[FindListOptions]] object
   * @param useCachedVersionIfAvailable If this is true, the request will only be sent if there's
   *                                    no valid cached version. Defaults to true
   * @param reRequestOnStale            Whether or not the request should automatically be re-
   *                                    requested after the response becomes stale
   * @param linksToFollow               List of {@link FollowLinkConfig} that indicate which
   *                                    {@link HALLink}s should be automatically resolved
   * @return {Observable<RemoteData<PaginatedList<T>>}
   *    Return an observable that emits response from the server
   */
  public searchBy(searchMethod: string, options?: FindListOptions, useCachedVersionIfAvailable?: boolean, reRequestOnStale?: boolean, ...linksToFollow: FollowLinkConfig<WorkspaceItem>[]): Observable<RemoteData<PaginatedList<WorkspaceItem>>> {
    return this.searchData.searchBy(searchMethod, options, useCachedVersionIfAvailable, reRequestOnStale, ...linksToFollow);
  }

  /**
   * Delete an existing object on the server
   * @param   objectId The id of the object to be removed
   * @param   copyVirtualMetadata (optional parameter) the identifiers of the relationship types for which the virtual
   *                            metadata should be saved as real metadata
   * @return  A RemoteData observable with an empty payload, but still representing the state of the request: statusCode,
   *          errorMessage, timeCompleted, etc
   */
  public delete(objectId: string, copyVirtualMetadata?: string[]): Observable<RemoteData<NoContent>> {
    return this.deleteData.delete(objectId, copyVirtualMetadata);
  }

  /**
   * Delete an existing object on the server
   * @param   href The self link of the object to be removed
   * @param   copyVirtualMetadata (optional parameter) the identifiers of the relationship types for which the virtual
   *                            metadata should be saved as real metadata
   * @return  A RemoteData observable with an empty payload, but still representing the state of the request: statusCode,
   *          errorMessage, timeCompleted, etc
   *          Only emits once all request related to the DSO has been invalidated.
   */
  public deleteByHref(href: string, copyVirtualMetadata?: string[]): Observable<RemoteData<NoContent>> {
    return this.deleteData.deleteByHref(href, copyVirtualMetadata);
=======
   * Import an external source entry into a collection
   * @param externalSourceEntryHref
   * @param collectionId
   */
  public importExternalSourceEntry(externalSourceEntryHref: string, collectionId: string): Observable<RemoteData<WorkspaceItem>> {
    const options: HttpOptions = Object.create({});
    let headers = new HttpHeaders();
    headers = headers.append('Content-Type', 'text/uri-list');
    options.headers = headers;

    const requestId = this.requestService.generateRequestId();
    const href$ = this.halService.getEndpoint(this.linkPath).pipe(map((href) => `${href}?owningCollection=${collectionId}`));

    href$.pipe(
      find((href: string) => hasValue(href)),
      map((href: string) => {
        const request = new PostRequest(requestId, href, externalSourceEntryHref, options);
        this.requestService.send(request);
      })
    ).subscribe();

    return this.rdbService.buildFromRequestUUID(requestId);
>>>>>>> d8e96d80
  }

}<|MERGE_RESOLUTION|>--- conflicted
+++ resolved
@@ -1,60 +1,55 @@
 import { Injectable } from '@angular/core';
-<<<<<<< HEAD
-=======
 import {HttpClient, HttpHeaders} from '@angular/common/http';
 
 import { Store } from '@ngrx/store';
 import { dataService } from '../cache/builders/build-decorators';
->>>>>>> d8e96d80
 import { RemoteDataBuildService } from '../cache/builders/remote-data-build.service';
 import { RequestService } from '../data/request.service';
 import { HALEndpointService } from '../shared/hal-endpoint.service';
 import { NotificationsService } from '../../shared/notifications/notifications.service';
 import { ObjectCacheService } from '../cache/object-cache.service';
+import { DSOChangeAnalyzer } from '../data/dso-change-analyzer.service';
 import { WorkspaceItem } from './models/workspaceitem.model';
 import { Observable } from 'rxjs';
 import { RemoteData } from '../data/remote-data';
 import { FollowLinkConfig } from '../../shared/utils/follow-link-config.model';
 import { RequestParam } from '../cache/models/request-param.model';
+import { CoreState } from '../core-state.model';
 import { FindListOptions } from '../data/find-list-options.model';
-<<<<<<< HEAD
-import { IdentifiableDataService } from '../data/base/identifiable-data.service';
-import { SearchData, SearchDataImpl } from '../data/base/search-data';
-import { PaginatedList } from '../data/paginated-list.model';
-import { DeleteData, DeleteDataImpl } from '../data/base/delete-data';
-import { NoContent } from '../shared/NoContent.model';
-import { dataService } from '../data/base/data-service.decorator';
-=======
 import {HttpOptions} from '../dspace-rest/dspace-rest.service';
 import {find, map} from 'rxjs/operators';
 import {PostRequest} from '../data/request.models';
 import {hasValue} from '../../shared/empty.util';
->>>>>>> d8e96d80
+import { IdentifiableDataService } from '../data/base/identifiable-data.service';
+import { NoContent } from '../shared/NoContent.model';
+import { DeleteData, DeleteDataImpl } from '../data/base/delete-data';
 
 /**
  * A service that provides methods to make REST requests with workspaceitems endpoint.
  */
 @Injectable()
 @dataService(WorkspaceItem.type)
-export class WorkspaceitemDataService extends IdentifiableDataService<WorkspaceItem> implements SearchData<WorkspaceItem>, DeleteData<WorkspaceItem> {
+export class WorkspaceitemDataService extends IdentifiableDataService<WorkspaceItem> {
+  protected linkPath = 'workspaceitems';
   protected searchByItemLinkPath = 'item';
-
-  private searchData: SearchDataImpl<WorkspaceItem>;
-  private deleteData: DeleteDataImpl<WorkspaceItem>;
+  private deleteData: DeleteData<WorkspaceItem>;
 
   constructor(
+    protected comparator: DSOChangeAnalyzer<WorkspaceItem>,
+    protected halService: HALEndpointService,
+    protected http: HttpClient,
+    protected notificationsService: NotificationsService,
     protected requestService: RequestService,
     protected rdbService: RemoteDataBuildService,
     protected objectCache: ObjectCacheService,
-    protected halService: HALEndpointService,
-    protected notificationsService: NotificationsService,
-  ) {
+    protected store: Store<CoreState>) {
     super('workspaceitems', requestService, rdbService, objectCache, halService);
+    this.deleteData = new DeleteDataImpl(this.linkPath, requestService, rdbService, objectCache, halService, notificationsService, this.responseMsToLive, this.constructIdEndpoint);
 
-    this.searchData = new SearchDataImpl(this.linkPath, requestService, rdbService, objectCache, halService, this.responseMsToLive);
-    this.deleteData = new DeleteDataImpl(this.linkPath, requestService, rdbService, objectCache, halService, notificationsService, this.responseMsToLive, this.constructIdEndpoint);
   }
-
+  public delete(objectId: string, copyVirtualMetadata?: string[]): Observable<RemoteData<NoContent>> {
+    return this.deleteData.delete(objectId, copyVirtualMetadata);
+  }
   /**
    * Return the WorkspaceItem object found through the UUID of an item
    *
@@ -69,66 +64,11 @@
   public findByItem(uuid: string, useCachedVersionIfAvailable = false, reRequestOnStale = true, options: FindListOptions = {}, ...linksToFollow: FollowLinkConfig<WorkspaceItem>[]): Observable<RemoteData<WorkspaceItem>> {
     const findListOptions = new FindListOptions();
     findListOptions.searchParams = [new RequestParam('uuid', encodeURIComponent(uuid))];
-    const href$ = this.getSearchByHref(this.searchByItemLinkPath, findListOptions, ...linksToFollow);
+    const href$ = this.getIDHref(this.searchByItemLinkPath, findListOptions, ...linksToFollow);
     return this.findByHref(href$, useCachedVersionIfAvailable, reRequestOnStale, ...linksToFollow);
   }
 
   /**
-<<<<<<< HEAD
-   * Create the HREF for a specific object's search method with given options object
-   *
-   * @param searchMethod The search method for the object
-   * @param options The [[FindListOptions]] object
-   * @return {Observable<string>}
-   *    Return an observable that emits created HREF
-   * @param linksToFollow   List of {@link FollowLinkConfig} that indicate which {@link HALLink}s should be automatically resolved
-   */
-  public getSearchByHref(searchMethod: string, options?: FindListOptions, ...linksToFollow): Observable<string> {
-    return this.searchData.getSearchByHref(searchMethod, options, ...linksToFollow);
-  }
-
-  /**
-   * Make a new FindListRequest with given search method
-   *
-   * @param searchMethod                The search method for the object
-   * @param options                     The [[FindListOptions]] object
-   * @param useCachedVersionIfAvailable If this is true, the request will only be sent if there's
-   *                                    no valid cached version. Defaults to true
-   * @param reRequestOnStale            Whether or not the request should automatically be re-
-   *                                    requested after the response becomes stale
-   * @param linksToFollow               List of {@link FollowLinkConfig} that indicate which
-   *                                    {@link HALLink}s should be automatically resolved
-   * @return {Observable<RemoteData<PaginatedList<T>>}
-   *    Return an observable that emits response from the server
-   */
-  public searchBy(searchMethod: string, options?: FindListOptions, useCachedVersionIfAvailable?: boolean, reRequestOnStale?: boolean, ...linksToFollow: FollowLinkConfig<WorkspaceItem>[]): Observable<RemoteData<PaginatedList<WorkspaceItem>>> {
-    return this.searchData.searchBy(searchMethod, options, useCachedVersionIfAvailable, reRequestOnStale, ...linksToFollow);
-  }
-
-  /**
-   * Delete an existing object on the server
-   * @param   objectId The id of the object to be removed
-   * @param   copyVirtualMetadata (optional parameter) the identifiers of the relationship types for which the virtual
-   *                            metadata should be saved as real metadata
-   * @return  A RemoteData observable with an empty payload, but still representing the state of the request: statusCode,
-   *          errorMessage, timeCompleted, etc
-   */
-  public delete(objectId: string, copyVirtualMetadata?: string[]): Observable<RemoteData<NoContent>> {
-    return this.deleteData.delete(objectId, copyVirtualMetadata);
-  }
-
-  /**
-   * Delete an existing object on the server
-   * @param   href The self link of the object to be removed
-   * @param   copyVirtualMetadata (optional parameter) the identifiers of the relationship types for which the virtual
-   *                            metadata should be saved as real metadata
-   * @return  A RemoteData observable with an empty payload, but still representing the state of the request: statusCode,
-   *          errorMessage, timeCompleted, etc
-   *          Only emits once all request related to the DSO has been invalidated.
-   */
-  public deleteByHref(href: string, copyVirtualMetadata?: string[]): Observable<RemoteData<NoContent>> {
-    return this.deleteData.deleteByHref(href, copyVirtualMetadata);
-=======
    * Import an external source entry into a collection
    * @param externalSourceEntryHref
    * @param collectionId
@@ -151,7 +91,6 @@
     ).subscribe();
 
     return this.rdbService.buildFromRequestUUID(requestId);
->>>>>>> d8e96d80
   }
 
 }