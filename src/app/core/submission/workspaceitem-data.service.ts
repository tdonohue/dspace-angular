--- conflicted
+++ resolved
@@ -23,29 +23,19 @@
 import { IdentifiableDataService } from '../data/base/identifiable-data.service';
 import { NoContent } from '../shared/NoContent.model';
 import { DeleteData, DeleteDataImpl } from '../data/base/delete-data';
-<<<<<<< HEAD
-=======
 import { SearchData, SearchDataImpl } from '../data/base/search-data';
 import { PaginatedList } from '../data/paginated-list.model';
->>>>>>> 05512291
 
 /**
  * A service that provides methods to make REST requests with workspaceitems endpoint.
  */
 @Injectable()
 @dataService(WorkspaceItem.type)
-<<<<<<< HEAD
-export class WorkspaceitemDataService extends IdentifiableDataService<WorkspaceItem> {
-  protected linkPath = 'workspaceitems';
-  protected searchByItemLinkPath = 'item';
-  private deleteData: DeleteData<WorkspaceItem>;
-=======
 export class WorkspaceitemDataService extends IdentifiableDataService<WorkspaceItem> implements DeleteData<WorkspaceItem>, SearchData<WorkspaceItem>{
   protected linkPath = 'workspaceitems';
   protected searchByItemLinkPath = 'item';
   private deleteData: DeleteData<WorkspaceItem>;
   private searchData: SearchData<WorkspaceItem>;
->>>>>>> 05512291
 
   constructor(
     protected comparator: DSOChangeAnalyzer<WorkspaceItem>,
@@ -58,8 +48,7 @@
     protected store: Store<CoreState>) {
     super('workspaceitems', requestService, rdbService, objectCache, halService);
     this.deleteData = new DeleteDataImpl(this.linkPath, requestService, rdbService, objectCache, halService, notificationsService, this.responseMsToLive, this.constructIdEndpoint);
-<<<<<<< HEAD
-
+    this.searchData = new SearchDataImpl(this.linkPath, requestService, rdbService, objectCache, halService, this.responseMsToLive);
   }
   public delete(objectId: string, copyVirtualMetadata?: string[]): Observable<RemoteData<NoContent>> {
     return this.deleteData.delete(objectId, copyVirtualMetadata);
@@ -76,13 +65,8 @@
    */
   public deleteByHref(href: string, copyVirtualMetadata?: string[]): Observable<RemoteData<NoContent>> {
     return this.deleteData.deleteByHref(href, copyVirtualMetadata);
-=======
-    this.searchData = new SearchDataImpl(this.linkPath, requestService, rdbService, objectCache, halService, this.responseMsToLive);
   }
-  public delete(objectId: string, copyVirtualMetadata?: string[]): Observable<RemoteData<NoContent>> {
-    return this.deleteData.delete(objectId, copyVirtualMetadata);
->>>>>>> 05512291
-  }
+
   /**
    * Return the WorkspaceItem object found through the UUID of an item
    *
@@ -111,23 +95,6 @@
     let headers = new HttpHeaders();
     headers = headers.append('Content-Type', 'text/uri-list');
     options.headers = headers;
-<<<<<<< HEAD
-
-    const requestId = this.requestService.generateRequestId();
-    const href$ = this.halService.getEndpoint(this.linkPath).pipe(map((href) => `${href}?owningCollection=${collectionId}`));
-
-    href$.pipe(
-      find((href: string) => hasValue(href)),
-      map((href: string) => {
-        const request = new PostRequest(requestId, href, externalSourceEntryHref, options);
-        this.requestService.send(request);
-      })
-    ).subscribe();
-
-    return this.rdbService.buildFromRequestUUID(requestId);
-  }
-
-=======
 
     const requestId = this.requestService.generateRequestId();
     const href$ = this.halService.getEndpoint(this.linkPath).pipe(map((href) => `${href}?owningCollection=${collectionId}`));
@@ -173,5 +140,4 @@
   searchBy(searchMethod: string, options?: FindListOptions, useCachedVersionIfAvailable?: boolean, reRequestOnStale?: boolean, ...linksToFollow: FollowLinkConfig<WorkspaceItem>[]): Observable<RemoteData<PaginatedList<WorkspaceItem>>> {
     return this.searchData.searchBy(searchMethod, options, useCachedVersionIfAvailable, reRequestOnStale, ...linksToFollow);
   }
->>>>>>> 05512291
 }