--- conflicted
+++ resolved
@@ -53,6 +53,20 @@
   public delete(objectId: string, copyVirtualMetadata?: string[]): Observable<RemoteData<NoContent>> {
     return this.deleteData.delete(objectId, copyVirtualMetadata);
   }
+
+  /**
+   * Delete an existing object on the server
+   * @param   href The self link of the object to be removed
+   * @param   copyVirtualMetadata (optional parameter) the identifiers of the relationship types for which the virtual
+   *                            metadata should be saved as real metadata
+   * @return  A RemoteData observable with an empty payload, but still representing the state of the request: statusCode,
+   *          errorMessage, timeCompleted, etc
+   *          Only emits once all request related to the DSO has been invalidated.
+   */
+  public deleteByHref(href: string, copyVirtualMetadata?: string[]): Observable<RemoteData<NoContent>> {
+    return this.deleteData.deleteByHref(href, copyVirtualMetadata);
+  }
+
   /**
    * Return the WorkspaceItem object found through the UUID of an item
    *
@@ -96,12 +110,6 @@
     return this.rdbService.buildFromRequestUUID(requestId);
   }
 
-<<<<<<< HEAD
-  deleteByHref(href: string, copyVirtualMetadata?: string[]): Observable<RemoteData<NoContent>> {
-    return this.deleteData.deleteByHref(href, copyVirtualMetadata);
-  }
-
-=======
   /**
    * Make a new FindListRequest with given search method
    *
@@ -116,7 +124,6 @@
    * @return {Observable<RemoteData<PaginatedList<T>>}
    *    Return an observable that emits response from the server
    */
->>>>>>> cd6a00e4
   searchBy(searchMethod: string, options?: FindListOptions, useCachedVersionIfAvailable?: boolean, reRequestOnStale?: boolean, ...linksToFollow: FollowLinkConfig<WorkspaceItem>[]): Observable<RemoteData<PaginatedList<WorkspaceItem>>> {
     return this.searchData.searchBy(searchMethod, options, useCachedVersionIfAvailable, reRequestOnStale, ...linksToFollow);
   }
