import {
  HttpClient,
  HttpHeaders,
} from '@angular/common/http';
import { Injectable } from '@angular/core';
<<<<<<< HEAD
import { HttpClient, HttpHeaders } from '@angular/common/http';

import { Store } from '@ngrx/store';
import { RemoteDataBuildService } from '../cache/builders/remote-data-build.service';
import { RequestService } from '../data/request.service';
import { HALEndpointService } from '../shared/hal-endpoint.service';
import { NotificationsService } from '../../shared/notifications/notifications.service';
import { ObjectCacheService } from '../cache/object-cache.service';
import { DSOChangeAnalyzer } from '../data/dso-change-analyzer.service';
import { WorkspaceItem } from './models/workspaceitem.model';
=======
import { Store } from '@ngrx/store';
>>>>>>> a8f31948
import { Observable } from 'rxjs';
import {
  find,
  map,
} from 'rxjs/operators';

import { hasValue } from '../../shared/empty.util';
import { NotificationsService } from '../../shared/notifications/notifications.service';
import { FollowLinkConfig } from '../../shared/utils/follow-link-config.model';
import { RemoteDataBuildService } from '../cache/builders/remote-data-build.service';
import { RequestParam } from '../cache/models/request-param.model';
import { ObjectCacheService } from '../cache/object-cache.service';
import { CoreState } from '../core-state.model';
<<<<<<< HEAD
import { FindListOptions } from '../data/find-list-options.model';
import { HttpOptions } from '../dspace-rest/dspace-rest.service';
import { find, map } from 'rxjs/operators';
import { PostRequest } from '../data/request.models';
import { hasValue } from '../../shared/empty.util';
=======
import { dataService } from '../data/base/data-service.decorator';
import {
  DeleteData,
  DeleteDataImpl,
} from '../data/base/delete-data';
>>>>>>> a8f31948
import { IdentifiableDataService } from '../data/base/identifiable-data.service';
import {
  SearchData,
  SearchDataImpl,
} from '../data/base/search-data';
import { DSOChangeAnalyzer } from '../data/dso-change-analyzer.service';
import { FindListOptions } from '../data/find-list-options.model';
import { PaginatedList } from '../data/paginated-list.model';
import { RemoteData } from '../data/remote-data';
import { PostRequest } from '../data/request.models';
import { RequestService } from '../data/request.service';
import { HttpOptions } from '../dspace-rest/dspace-rest.service';
import { HALEndpointService } from '../shared/hal-endpoint.service';
import { NoContent } from '../shared/NoContent.model';
import { WorkspaceItem } from './models/workspaceitem.model';

/**
 * A service that provides methods to make REST requests with workspaceitems endpoint.
 */
@Injectable({ providedIn: 'root' })
export class WorkspaceitemDataService extends IdentifiableDataService<WorkspaceItem> implements DeleteData<WorkspaceItem>, SearchData<WorkspaceItem>{
  protected linkPath = 'workspaceitems';
  protected searchByItemLinkPath = 'item';
  private deleteData: DeleteData<WorkspaceItem>;
  private searchData: SearchData<WorkspaceItem>;

  constructor(
    protected comparator: DSOChangeAnalyzer<WorkspaceItem>,
    protected halService: HALEndpointService,
    protected http: HttpClient,
    protected notificationsService: NotificationsService,
    protected requestService: RequestService,
    protected rdbService: RemoteDataBuildService,
    protected objectCache: ObjectCacheService,
    protected store: Store<CoreState>) {
    super('workspaceitems', requestService, rdbService, objectCache, halService);
    this.deleteData = new DeleteDataImpl(this.linkPath, requestService, rdbService, objectCache, halService, notificationsService, this.responseMsToLive, this.constructIdEndpoint);
    this.searchData = new SearchDataImpl(this.linkPath, requestService, rdbService, objectCache, halService, this.responseMsToLive);
  }
  public delete(objectId: string, copyVirtualMetadata?: string[]): Observable<RemoteData<NoContent>> {
    return this.deleteData.delete(objectId, copyVirtualMetadata);
  }

  /**
   * Delete an existing object on the server
   * @param   href The self link of the object to be removed
   * @param   copyVirtualMetadata (optional parameter) the identifiers of the relationship types for which the virtual
   *                            metadata should be saved as real metadata
   * @return  A RemoteData observable with an empty payload, but still representing the state of the request: statusCode,
   *          errorMessage, timeCompleted, etc
   *          Only emits once all request related to the DSO has been invalidated.
   */
  public deleteByHref(href: string, copyVirtualMetadata?: string[]): Observable<RemoteData<NoContent>> {
    return this.deleteData.deleteByHref(href, copyVirtualMetadata);
  }

  /**
   * Return the WorkspaceItem object found through the UUID of an item
   *
   * @param uuid           The uuid of the item
   * @param useCachedVersionIfAvailable If this is true, the request will only be sent if there's
   *                                    no valid cached version. Defaults to true
   * @param reRequestOnStale            Whether or not the request should automatically be re-
   *                                    requested after the response becomes stale
   * @param options        The {@link FindListOptions} object
   * @param linksToFollow  List of {@link FollowLinkConfig} that indicate which {@link HALLink}s should be automatically resolved
   */
  public findByItem(uuid: string, useCachedVersionIfAvailable = false, reRequestOnStale = true, options: FindListOptions = {}, ...linksToFollow: FollowLinkConfig<WorkspaceItem>[]): Observable<RemoteData<WorkspaceItem>> {
    const findListOptions = new FindListOptions();
    findListOptions.searchParams = [new RequestParam('uuid', encodeURIComponent(uuid))];
    const href$ = this.getIDHref(this.searchByItemLinkPath, findListOptions, ...linksToFollow);
    return this.findByHref(href$, useCachedVersionIfAvailable, reRequestOnStale, ...linksToFollow);
  }

  /**
   * Import an external source entry into a collection
   * @param externalSourceEntryHref
   * @param collectionId
   */
  public importExternalSourceEntry(externalSourceEntryHref: string, collectionId: string): Observable<RemoteData<WorkspaceItem>> {
    const options: HttpOptions = Object.create({});
    let headers = new HttpHeaders();
    headers = headers.append('Content-Type', 'text/uri-list');
    options.headers = headers;

    const requestId = this.requestService.generateRequestId();
    const href$ = this.halService.getEndpoint(this.linkPath).pipe(map((href) => `${href}?owningCollection=${collectionId}`));

    href$.pipe(
      find((href: string) => hasValue(href)),
      map((href: string) => {
        const request = new PostRequest(requestId, href, externalSourceEntryHref, options);
        this.requestService.send(request);
      }),
    ).subscribe();

    return this.rdbService.buildFromRequestUUID(requestId);
  }

  /**
   * Make a new FindListRequest with given search method
   *
   * @param searchMethod                The search method for the object
   * @param options                     The [[FindListOptions]] object
   * @param useCachedVersionIfAvailable If this is true, the request will only be sent if there's
   *                                    no valid cached version. Defaults to true
   * @param reRequestOnStale            Whether or not the request should automatically be re-
   *                                    requested after the response becomes stale
   * @param linksToFollow               List of {@link FollowLinkConfig} that indicate which
   *                                    {@link HALLink}s should be automatically resolved
   * @return {Observable<RemoteData<PaginatedList<T>>}
   *    Return an observable that emits response from the server
   */
  searchBy(searchMethod: string, options?: FindListOptions, useCachedVersionIfAvailable?: boolean, reRequestOnStale?: boolean, ...linksToFollow: FollowLinkConfig<WorkspaceItem>[]): Observable<RemoteData<PaginatedList<WorkspaceItem>>> {
    return this.searchData.searchBy(searchMethod, options, useCachedVersionIfAvailable, reRequestOnStale, ...linksToFollow);
  }
}<|MERGE_RESOLUTION|>--- conflicted
+++ resolved
@@ -3,9 +3,6 @@
   HttpHeaders,
 } from '@angular/common/http';
 import { Injectable } from '@angular/core';
-<<<<<<< HEAD
-import { HttpClient, HttpHeaders } from '@angular/common/http';
-
 import { Store } from '@ngrx/store';
 import { RemoteDataBuildService } from '../cache/builders/remote-data-build.service';
 import { RequestService } from '../data/request.service';
@@ -14,9 +11,6 @@
 import { ObjectCacheService } from '../cache/object-cache.service';
 import { DSOChangeAnalyzer } from '../data/dso-change-analyzer.service';
 import { WorkspaceItem } from './models/workspaceitem.model';
-=======
-import { Store } from '@ngrx/store';
->>>>>>> a8f31948
 import { Observable } from 'rxjs';
 import {
   find,
@@ -30,19 +24,11 @@
 import { RequestParam } from '../cache/models/request-param.model';
 import { ObjectCacheService } from '../cache/object-cache.service';
 import { CoreState } from '../core-state.model';
-<<<<<<< HEAD
-import { FindListOptions } from '../data/find-list-options.model';
-import { HttpOptions } from '../dspace-rest/dspace-rest.service';
-import { find, map } from 'rxjs/operators';
-import { PostRequest } from '../data/request.models';
-import { hasValue } from '../../shared/empty.util';
-=======
 import { dataService } from '../data/base/data-service.decorator';
 import {
   DeleteData,
   DeleteDataImpl,
 } from '../data/base/delete-data';
->>>>>>> a8f31948
 import { IdentifiableDataService } from '../data/base/identifiable-data.service';
 import {
   SearchData,
