import { Injectable } from '@angular/core';
import {HttpClient, HttpHeaders} from '@angular/common/http';

import { Store } from '@ngrx/store';
import { dataService } from '../cache/builders/build-decorators';
import { RemoteDataBuildService } from '../cache/builders/remote-data-build.service';
import { RequestService } from '../data/request.service';
import { HALEndpointService } from '../shared/hal-endpoint.service';
import { NotificationsService } from '../../shared/notifications/notifications.service';
import { ObjectCacheService } from '../cache/object-cache.service';
import { DSOChangeAnalyzer } from '../data/dso-change-analyzer.service';
import { WorkspaceItem } from './models/workspaceitem.model';
import { Observable } from 'rxjs';
import { RemoteData } from '../data/remote-data';
import { FollowLinkConfig } from '../../shared/utils/follow-link-config.model';
import { RequestParam } from '../cache/models/request-param.model';
import { CoreState } from '../core-state.model';
import { FindListOptions } from '../data/find-list-options.model';
import {HttpOptions} from '../dspace-rest/dspace-rest.service';
import {find, map} from 'rxjs/operators';
import {PostRequest} from '../data/request.models';
import {hasValue} from '../../shared/empty.util';
import { IdentifiableDataService } from '../data/base/identifiable-data.service';
import { NoContent } from '../shared/NoContent.model';
import { DeleteData, DeleteDataImpl } from '../data/base/delete-data';
import { SearchData, SearchDataImpl } from '../data/base/search-data';
<<<<<<< HEAD
import { Bitstream } from '../shared/bitstream.model';
=======
>>>>>>> 5feaa1b5
import { PaginatedList } from '../data/paginated-list.model';

/**
 * A service that provides methods to make REST requests with workspaceitems endpoint.
 */
@Injectable()
@dataService(WorkspaceItem.type)
<<<<<<< HEAD
export class WorkspaceitemDataService extends IdentifiableDataService<WorkspaceItem> implements SearchData<WorkspaceItem>,  DeleteData<WorkspaceItem> {
=======
export class WorkspaceitemDataService extends IdentifiableDataService<WorkspaceItem> implements DeleteData<WorkspaceItem>, SearchData<WorkspaceItem>{
>>>>>>> 5feaa1b5
  protected linkPath = 'workspaceitems';
  protected searchByItemLinkPath = 'item';
  private searchData: SearchDataImpl<WorkspaceItem>;
  private deleteData: DeleteData<WorkspaceItem>;
  private searchData: SearchData<WorkspaceItem>;

  constructor(
    protected comparator: DSOChangeAnalyzer<WorkspaceItem>,
    protected halService: HALEndpointService,
    protected http: HttpClient,
    protected notificationsService: NotificationsService,
    protected requestService: RequestService,
    protected rdbService: RemoteDataBuildService,
    protected objectCache: ObjectCacheService,
    protected store: Store<CoreState>) {
    super('workspaceitems', requestService, rdbService, objectCache, halService);
    this.deleteData = new DeleteDataImpl(this.linkPath, requestService, rdbService, objectCache, halService, notificationsService, this.responseMsToLive, this.constructIdEndpoint);
    this.searchData = new SearchDataImpl(this.linkPath, requestService, rdbService, objectCache, halService, this.responseMsToLive);
<<<<<<< HEAD

=======
>>>>>>> 5feaa1b5
  }
  public delete(objectId: string, copyVirtualMetadata?: string[]): Observable<RemoteData<NoContent>> {
    return this.deleteData.delete(objectId, copyVirtualMetadata);
  }
  /**
   * Return the WorkspaceItem object found through the UUID of an item
   *
   * @param uuid           The uuid of the item
   * @param useCachedVersionIfAvailable If this is true, the request will only be sent if there's
   *                                    no valid cached version. Defaults to true
   * @param reRequestOnStale            Whether or not the request should automatically be re-
   *                                    requested after the response becomes stale
   * @param options        The {@link FindListOptions} object
   * @param linksToFollow  List of {@link FollowLinkConfig} that indicate which {@link HALLink}s should be automatically resolved
   */
  public findByItem(uuid: string, useCachedVersionIfAvailable = false, reRequestOnStale = true, options: FindListOptions = {}, ...linksToFollow: FollowLinkConfig<WorkspaceItem>[]): Observable<RemoteData<WorkspaceItem>> {
    const findListOptions = new FindListOptions();
    findListOptions.searchParams = [new RequestParam('uuid', encodeURIComponent(uuid))];
    const href$ = this.getIDHref(this.searchByItemLinkPath, findListOptions, ...linksToFollow);
    return this.findByHref(href$, useCachedVersionIfAvailable, reRequestOnStale, ...linksToFollow);
  }

  /**
   * Import an external source entry into a collection
   * @param externalSourceEntryHref
   * @param collectionId
   */
  public importExternalSourceEntry(externalSourceEntryHref: string, collectionId: string): Observable<RemoteData<WorkspaceItem>> {
    const options: HttpOptions = Object.create({});
    let headers = new HttpHeaders();
    headers = headers.append('Content-Type', 'text/uri-list');
    options.headers = headers;

    const requestId = this.requestService.generateRequestId();
    const href$ = this.halService.getEndpoint(this.linkPath).pipe(map((href) => `${href}?owningCollection=${collectionId}`));

    href$.pipe(
      find((href: string) => hasValue(href)),
      map((href: string) => {
        const request = new PostRequest(requestId, href, externalSourceEntryHref, options);
        this.requestService.send(request);
      })
    ).subscribe();

    return this.rdbService.buildFromRequestUUID(requestId);
  }

<<<<<<< HEAD
  /**
   * Make a new FindListRequest with given search method
   *
   * @param searchMethod                The search method for the object
   * @param options                     The [[FindListOptions]] object
   * @param useCachedVersionIfAvailable If this is true, the request will only be sent if there's
   *                                    no valid cached version. Defaults to true
   * @param reRequestOnStale            Whether or not the request should automatically be re-
   *                                    requested after the response becomes stale
   * @param linksToFollow               List of {@link FollowLinkConfig} that indicate which
   *                                    {@link HALLink}s should be automatically resolved
   * @return {Observable<RemoteData<PaginatedList<T>>}
   *    Return an observable that emits response from the server
   */
  public searchBy(searchMethod: string, options?: FindListOptions, useCachedVersionIfAvailable?: boolean, reRequestOnStale?: boolean, ...linksToFollow: FollowLinkConfig<WorkspaceItem>[]): Observable<RemoteData<PaginatedList<WorkspaceItem>>> {
    return this.searchData.searchBy(searchMethod, options, useCachedVersionIfAvailable, reRequestOnStale, ...linksToFollow);
  }

  /**
   * Delete an existing object on the server
   * @param   href The self link of the object to be removed
   * @param   copyVirtualMetadata (optional parameter) the identifiers of the relationship types for which the virtual
   *                            metadata should be saved as real metadata
   * @return  A RemoteData observable with an empty payload, but still representing the state of the request: statusCode,
   *          errorMessage, timeCompleted, etc
   *          Only emits once all request related to the DSO has been invalidated.
   */
  deleteByHref(href: string, copyVirtualMetadata?: string[]): Observable<RemoteData<NoContent>> {
    return this.deleteData.deleteByHref(href, copyVirtualMetadata);
  }
=======
  deleteByHref(href: string, copyVirtualMetadata?: string[]): Observable<RemoteData<NoContent>> {
    return this.deleteData.deleteByHref(href, copyVirtualMetadata);
  }

  searchBy(searchMethod: string, options?: FindListOptions, useCachedVersionIfAvailable?: boolean, reRequestOnStale?: boolean, ...linksToFollow: FollowLinkConfig<WorkspaceItem>[]): Observable<RemoteData<PaginatedList<WorkspaceItem>>> {
    return this.searchData.searchBy(searchMethod, options, useCachedVersionIfAvailable, reRequestOnStale, ...linksToFollow);
  }
>>>>>>> 5feaa1b5
}<|MERGE_RESOLUTION|>--- conflicted
+++ resolved
@@ -24,10 +24,6 @@
 import { NoContent } from '../shared/NoContent.model';
 import { DeleteData, DeleteDataImpl } from '../data/base/delete-data';
 import { SearchData, SearchDataImpl } from '../data/base/search-data';
-<<<<<<< HEAD
-import { Bitstream } from '../shared/bitstream.model';
-=======
->>>>>>> 5feaa1b5
 import { PaginatedList } from '../data/paginated-list.model';
 
 /**
@@ -35,14 +31,9 @@
  */
 @Injectable()
 @dataService(WorkspaceItem.type)
-<<<<<<< HEAD
-export class WorkspaceitemDataService extends IdentifiableDataService<WorkspaceItem> implements SearchData<WorkspaceItem>,  DeleteData<WorkspaceItem> {
-=======
 export class WorkspaceitemDataService extends IdentifiableDataService<WorkspaceItem> implements DeleteData<WorkspaceItem>, SearchData<WorkspaceItem>{
->>>>>>> 5feaa1b5
   protected linkPath = 'workspaceitems';
   protected searchByItemLinkPath = 'item';
-  private searchData: SearchDataImpl<WorkspaceItem>;
   private deleteData: DeleteData<WorkspaceItem>;
   private searchData: SearchData<WorkspaceItem>;
 
@@ -58,10 +49,6 @@
     super('workspaceitems', requestService, rdbService, objectCache, halService);
     this.deleteData = new DeleteDataImpl(this.linkPath, requestService, rdbService, objectCache, halService, notificationsService, this.responseMsToLive, this.constructIdEndpoint);
     this.searchData = new SearchDataImpl(this.linkPath, requestService, rdbService, objectCache, halService, this.responseMsToLive);
-<<<<<<< HEAD
-
-=======
->>>>>>> 5feaa1b5
   }
   public delete(objectId: string, copyVirtualMetadata?: string[]): Observable<RemoteData<NoContent>> {
     return this.deleteData.delete(objectId, copyVirtualMetadata);
@@ -109,7 +96,19 @@
     return this.rdbService.buildFromRequestUUID(requestId);
   }
 
-<<<<<<< HEAD
+  /**
+   * Delete an existing object on the server
+   * @param   href The self link of the object to be removed
+   * @param   copyVirtualMetadata (optional parameter) the identifiers of the relationship types for which the virtual
+   *                            metadata should be saved as real metadata
+   * @return  A RemoteData observable with an empty payload, but still representing the state of the request: statusCode,
+   *          errorMessage, timeCompleted, etc
+   *          Only emits once all request related to the DSO has been invalidated.
+   */
+  deleteByHref(href: string, copyVirtualMetadata?: string[]): Observable<RemoteData<NoContent>> {
+    return this.deleteData.deleteByHref(href, copyVirtualMetadata);
+  }
+
   /**
    * Make a new FindListRequest with given search method
    *
@@ -124,29 +123,7 @@
    * @return {Observable<RemoteData<PaginatedList<T>>}
    *    Return an observable that emits response from the server
    */
-  public searchBy(searchMethod: string, options?: FindListOptions, useCachedVersionIfAvailable?: boolean, reRequestOnStale?: boolean, ...linksToFollow: FollowLinkConfig<WorkspaceItem>[]): Observable<RemoteData<PaginatedList<WorkspaceItem>>> {
-    return this.searchData.searchBy(searchMethod, options, useCachedVersionIfAvailable, reRequestOnStale, ...linksToFollow);
-  }
-
-  /**
-   * Delete an existing object on the server
-   * @param   href The self link of the object to be removed
-   * @param   copyVirtualMetadata (optional parameter) the identifiers of the relationship types for which the virtual
-   *                            metadata should be saved as real metadata
-   * @return  A RemoteData observable with an empty payload, but still representing the state of the request: statusCode,
-   *          errorMessage, timeCompleted, etc
-   *          Only emits once all request related to the DSO has been invalidated.
-   */
-  deleteByHref(href: string, copyVirtualMetadata?: string[]): Observable<RemoteData<NoContent>> {
-    return this.deleteData.deleteByHref(href, copyVirtualMetadata);
-  }
-=======
-  deleteByHref(href: string, copyVirtualMetadata?: string[]): Observable<RemoteData<NoContent>> {
-    return this.deleteData.deleteByHref(href, copyVirtualMetadata);
-  }
-
   searchBy(searchMethod: string, options?: FindListOptions, useCachedVersionIfAvailable?: boolean, reRequestOnStale?: boolean, ...linksToFollow: FollowLinkConfig<WorkspaceItem>[]): Observable<RemoteData<PaginatedList<WorkspaceItem>>> {
     return this.searchData.searchBy(searchMethod, options, useCachedVersionIfAvailable, reRequestOnStale, ...linksToFollow);
   }
->>>>>>> 5feaa1b5
 }