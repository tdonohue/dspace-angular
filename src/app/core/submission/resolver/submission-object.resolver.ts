import {
  ActivatedRouteSnapshot,
  RouterStateSnapshot,
} from '@angular/router';
import { Observable } from 'rxjs';
import { switchMap } from 'rxjs/operators';

import { IdentifiableDataService } from '../../data/base/identifiable-data.service';
import { RemoteData } from '../../data/remote-data';
import { Item } from '../../shared/item.model';
import { getFirstCompletedRemoteData } from '../../shared/operators';
<<<<<<< HEAD
import { SUBMISSION_LINKS_TO_FOLLOW } from './submission-links-to-follow';
=======
import { SubmissionObject } from '../models/submission-object.model';
>>>>>>> 26ecc035

/**
 * Method for resolving an item based on the parameters in the current route
 * @param {ActivatedRouteSnapshot} route The current ActivatedRouteSnapshot
 * @param {RouterStateSnapshot} state The current RouterStateSnapshot
 * @param {IdentifiableDataService<SubmissionObject> } dataService
 * @returns Observable<<RemoteData<Item>> Emits the found item based on the parameters in the current route,
 * or an error if something went wrong
 */
<<<<<<< HEAD
@Injectable({ providedIn: 'root' })
export class SubmissionObjectResolver<T> implements Resolve<RemoteData<T>> {
  constructor(
    protected dataService: IdentifiableDataService<any>,
  ) {
  }

  /**
   * Method for resolving an item based on the parameters in the current route
   * @param {ActivatedRouteSnapshot} route The current ActivatedRouteSnapshot
   * @param {RouterStateSnapshot} state The current RouterStateSnapshot
   * @returns Observable<<RemoteData<Item>> Emits the found item based on the parameters in the current route,
   * or an error if something went wrong
   */
  resolve(route: ActivatedRouteSnapshot, state: RouterStateSnapshot): Observable<RemoteData<T>> {
    const itemRD$ = this.dataService.findById(route.params.id,
      true,
      false,
      ...SUBMISSION_LINKS_TO_FOLLOW,
    ).pipe(
      getFirstCompletedRemoteData(),
      switchMap((wfiRD: RemoteData<any>) => wfiRD.payload.item as Observable<RemoteData<T>>),
      getFirstCompletedRemoteData(),
    );
    return itemRD$;
  }
}
=======
export const SubmissionObjectResolver: (route: ActivatedRouteSnapshot, state: RouterStateSnapshot, dataService: IdentifiableDataService<SubmissionObject>) => Observable<RemoteData<Item>> = (
  route: ActivatedRouteSnapshot,
  state: RouterStateSnapshot,
  dataService: IdentifiableDataService<SubmissionObject>,
): Observable<RemoteData<Item>> => {
  return dataService.findById(route.params.id,
    true,
    false,
    followLink('item'),
  ).pipe(
    getFirstCompletedRemoteData(),
    switchMap((wfiRD: RemoteData<any>) => wfiRD.payload.item as Observable<RemoteData<Item>>),
    getFirstCompletedRemoteData(),
  );
};
>>>>>>> 26ecc035
<|MERGE_RESOLUTION|>--- conflicted
+++ resolved
@@ -9,11 +9,8 @@
 import { RemoteData } from '../../data/remote-data';
 import { Item } from '../../shared/item.model';
 import { getFirstCompletedRemoteData } from '../../shared/operators';
-<<<<<<< HEAD
+import { SubmissionObject } from '../models/submission-object.model';
 import { SUBMISSION_LINKS_TO_FOLLOW } from './submission-links-to-follow';
-=======
-import { SubmissionObject } from '../models/submission-object.model';
->>>>>>> 26ecc035
 
 /**
  * Method for resolving an item based on the parameters in the current route
@@ -23,35 +20,6 @@
  * @returns Observable<<RemoteData<Item>> Emits the found item based on the parameters in the current route,
  * or an error if something went wrong
  */
-<<<<<<< HEAD
-@Injectable({ providedIn: 'root' })
-export class SubmissionObjectResolver<T> implements Resolve<RemoteData<T>> {
-  constructor(
-    protected dataService: IdentifiableDataService<any>,
-  ) {
-  }
-
-  /**
-   * Method for resolving an item based on the parameters in the current route
-   * @param {ActivatedRouteSnapshot} route The current ActivatedRouteSnapshot
-   * @param {RouterStateSnapshot} state The current RouterStateSnapshot
-   * @returns Observable<<RemoteData<Item>> Emits the found item based on the parameters in the current route,
-   * or an error if something went wrong
-   */
-  resolve(route: ActivatedRouteSnapshot, state: RouterStateSnapshot): Observable<RemoteData<T>> {
-    const itemRD$ = this.dataService.findById(route.params.id,
-      true,
-      false,
-      ...SUBMISSION_LINKS_TO_FOLLOW,
-    ).pipe(
-      getFirstCompletedRemoteData(),
-      switchMap((wfiRD: RemoteData<any>) => wfiRD.payload.item as Observable<RemoteData<T>>),
-      getFirstCompletedRemoteData(),
-    );
-    return itemRD$;
-  }
-}
-=======
 export const SubmissionObjectResolver: (route: ActivatedRouteSnapshot, state: RouterStateSnapshot, dataService: IdentifiableDataService<SubmissionObject>) => Observable<RemoteData<Item>> = (
   route: ActivatedRouteSnapshot,
   state: RouterStateSnapshot,
@@ -60,11 +28,10 @@
   return dataService.findById(route.params.id,
     true,
     false,
-    followLink('item'),
+    ...SUBMISSION_LINKS_TO_FOLLOW,
   ).pipe(
     getFirstCompletedRemoteData(),
     switchMap((wfiRD: RemoteData<any>) => wfiRD.payload.item as Observable<RemoteData<Item>>),
     getFirstCompletedRemoteData(),
   );
-};
->>>>>>> 26ecc035
+};