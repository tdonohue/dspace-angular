--- conflicted
+++ resolved
@@ -1,14 +1,7 @@
 import { Injectable } from '@angular/core';
-<<<<<<< HEAD
-import { ActivatedRouteSnapshot, RouterStateSnapshot } from '@angular/router';
-import { Observable } from 'rxjs';
-=======
-import {
-  ActivatedRouteSnapshot,
-  Resolve,
+import { ActivatedRouteSnapshot,
   RouterStateSnapshot,
 } from '@angular/router';
->>>>>>> 5fc2ed92
 import { Store } from '@ngrx/store';
 import { Observable } from 'rxjs';
 import { switchMap } from 'rxjs/operators';
@@ -21,15 +14,9 @@
 /**
  * This class represents a resolver that requests a specific item before the route is activated
  */
-<<<<<<< HEAD
-@Injectable()
+@Injectable({ providedIn: 'root' })
 export class SubmissionObjectResolver<T>  {
-    constructor(
-=======
-@Injectable({ providedIn: 'root' })
-export class SubmissionObjectResolver<T> implements Resolve<RemoteData<T>> {
   constructor(
->>>>>>> 5fc2ed92
       protected dataService: IdentifiableDataService<any>,
       protected store: Store<any>,
   ) {
