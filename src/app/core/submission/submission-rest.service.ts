--- conflicted
+++ resolved
@@ -1,16 +1,12 @@
 import { Injectable } from '@angular/core';
 import { Observable, skipWhile } from 'rxjs';
-<<<<<<< HEAD
 import {
   distinctUntilChanged,
   filter,
   map,
   mergeMap,
-  tap,
+ switchMap, tap,
 } from 'rxjs/operators';
-=======
-import { distinctUntilChanged, filter, map, mergeMap, switchMap, tap } from 'rxjs/operators';
->>>>>>> 0dabc8ed
 
 import {
   hasValue,
