--- conflicted
+++ resolved
@@ -1,25 +1,25 @@
 import { Injectable } from '@angular/core';
-import { Observable, skipWhile } from 'rxjs';
+import {
+  Observable,
+  skipWhile,
+} from 'rxjs';
 import {
   distinctUntilChanged,
   filter,
   map,
   mergeMap,
- switchMap, tap,
+  switchMap,
+  tap,
 } from 'rxjs/operators';
 
-<<<<<<< HEAD
 import {
   hasValue,
+  hasValueOperator,
   isNotEmpty,
 } from '../../shared/empty.util';
 import { RemoteDataBuildService } from '../cache/builders/remote-data-build.service';
 import { ErrorResponse } from '../cache/response.models';
 import { RemoteData } from '../data/remote-data';
-=======
-import { RequestService } from '../data/request.service';
-import { hasValue, hasValueOperator, isNotEmpty } from '../../shared/empty.util';
->>>>>>> c1bd65e8
 import {
   DeleteRequest,
   PostRequest,
@@ -30,7 +30,6 @@
 } from '../data/request.models';
 import { RequestService } from '../data/request.service';
 import { RequestError } from '../data/request-error.model';
-import { RestRequest } from '../data/rest-request.model';
 import { HttpOptions } from '../dspace-rest/dspace-rest.service';
 import { HALEndpointService } from '../shared/hal-endpoint.service';
 import { getFirstCompletedRemoteData } from '../shared/operators';
@@ -157,7 +156,7 @@
             if (hasValue(rd) && rd.isStale) {
               this.sendGetDataRequest(endpointURL, useCachedVersionIfAvailable);
             }
-          })
+          }),
         );
       }),
       getFirstDataDefinition(),
