--- conflicted
+++ resolved
@@ -1,29 +1,24 @@
 import { Injectable } from '@angular/core';
-<<<<<<< HEAD
-import { Observable } from 'rxjs';
+import {
+  Observable,
+  skipWhile,
+} from 'rxjs';
 import {
   distinctUntilChanged,
   filter,
   map,
   mergeMap,
+  switchMap,
   tap,
 } from 'rxjs/operators';
 
 import {
   hasValue,
+  hasValueOperator,
   isNotEmpty,
 } from '../../shared/empty.util';
 import { RemoteDataBuildService } from '../cache/builders/remote-data-build.service';
-import { ErrorResponse } from '../cache/response.models';
 import { RemoteData } from '../data/remote-data';
-=======
-
-import { Observable, skipWhile } from 'rxjs';
-import { distinctUntilChanged, filter, map, mergeMap, switchMap, tap } from 'rxjs/operators';
-
-import { RequestService } from '../data/request.service';
-import { hasValue, hasValueOperator, isNotEmpty } from '../../shared/empty.util';
->>>>>>> 3d32715d
 import {
   DeleteRequest,
   PostRequest,
@@ -33,16 +28,12 @@
   SubmissionRequest,
 } from '../data/request.models';
 import { RequestService } from '../data/request.service';
-import { RequestError } from '../data/request-error.model';
-import { RestRequest } from '../data/rest-request.model';
 import { HttpOptions } from '../dspace-rest/dspace-rest.service';
 import { HALEndpointService } from '../shared/hal-endpoint.service';
 import { getFirstCompletedRemoteData } from '../shared/operators';
 import { SubmitDataResponseDefinitionObject } from '../shared/submit-data-response-definition.model';
 import { URLCombiner } from '../url-combiner/url-combiner';
 import { SubmissionResponse } from './submission-response.model';
-<<<<<<< HEAD
-=======
 
 /**
  * Retrieve the first emitting payload's dataDefinition, or throw an error if the request failed
@@ -60,7 +51,6 @@
       }),
       distinctUntilChanged(),
     );
->>>>>>> 3d32715d
 
 /**
  * The service handling all submission REST requests
@@ -85,19 +75,7 @@
    */
   protected fetchRequest(requestId: string): Observable<SubmitDataResponseDefinitionObject> {
     return this.rdbService.buildFromRequestUUID<SubmissionResponse>(requestId).pipe(
-<<<<<<< HEAD
-      getFirstCompletedRemoteData(),
-      map((response: RemoteData<SubmissionResponse>) => {
-        if (response.hasFailed) {
-          throw new ErrorResponse({ statusText: response.errorMessage, statusCode: response.statusCode } as RequestError);
-        } else {
-          return hasValue(response.payload) ? response.payload.dataDefinition : response.payload;
-        }
-      }),
-      distinctUntilChanged(),
-=======
       getFirstDataDefinition(),
->>>>>>> 3d32715d
     );
   }
 
@@ -176,7 +154,7 @@
             if (hasValue(rd) && rd.isStale) {
               this.sendGetDataRequest(endpointURL, useCachedVersionIfAvailable);
             }
-          })
+          }),
         );
       }),
       getFirstDataDefinition(),
