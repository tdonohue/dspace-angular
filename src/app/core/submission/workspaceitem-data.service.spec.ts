<<<<<<< HEAD
import { HttpClient } from '@angular/common/http';
import { Store } from '@ngrx/store';
import {
  cold,
  getTestScheduler,
  hot,
} from 'jasmine-marbles';
=======
import { HttpClient, HttpHeaders } from '@angular/common/http';
>>>>>>> 230055ce
import { of as observableOf } from 'rxjs';
import { TestScheduler } from 'rxjs/testing';

import { getMockHrefOnlyDataService } from '../../shared/mocks/href-only-data.service.mock';
import { NotificationsService } from '../../shared/notifications/notifications.service';
import { createSuccessfulRemoteDataObject } from '../../shared/remote-data.utils';
import { RemoteDataBuildService } from '../cache/builders/remote-data-build.service';
import { ObjectCacheService } from '../cache/object-cache.service';
<<<<<<< HEAD
=======
import { HALEndpointService } from '../shared/hal-endpoint.service';
import { RequestService } from '../data/request.service';
import { PageInfo } from '../shared/page-info.model';
import { createSuccessfulRemoteDataObject, createSuccessfulRemoteDataObject$ } from '../../shared/remote-data.utils';
import { HrefOnlyDataService } from '../data/href-only-data.service';
import { getMockHrefOnlyDataService } from '../../shared/mocks/href-only-data.service.mock';
import { WorkspaceitemDataService } from './workspaceitem-data.service';
import { Store } from '@ngrx/store';
>>>>>>> 230055ce
import { RestResponse } from '../cache/response.models';
import { CoreState } from '../core-state.model';
import { testDeleteDataImplementation } from '../data/base/delete-data.spec';
<<<<<<< HEAD
import { testSearchDataImplementation } from '../data/base/search-data.spec';
import { HrefOnlyDataService } from '../data/href-only-data.service';
import { RequestService } from '../data/request.service';
import { RequestEntry } from '../data/request-entry.model';
import { HALEndpointService } from '../shared/hal-endpoint.service';
import { Item } from '../shared/item.model';
import { PageInfo } from '../shared/page-info.model';
import { WorkspaceItem } from './models/workspaceitem.model';
import { WorkspaceitemDataService } from './workspaceitem-data.service';
=======
import { SearchData } from '../data/base/search-data';
import { DeleteData } from '../data/base/delete-data';
import { RequestParam } from '../cache/models/request-param.model';
import { PostRequest } from '../data/request.models';
import { HttpOptions } from '../dspace-rest/dspace-rest.service';
>>>>>>> 230055ce

describe('WorkspaceitemDataService test', () => {
  let scheduler: TestScheduler;
  let service: WorkspaceitemDataService;
  let requestService: RequestService;
  let rdbService: RemoteDataBuildService;
  let objectCache: ObjectCacheService;
  let halService: HALEndpointService;
  let hrefOnlyDataService: HrefOnlyDataService;
  let responseCacheEntry: RequestEntry;

  const item = Object.assign(new Item(), {
    id: '1234-1234',
    uuid: '1234-1234',
    bundles: observableOf({}),
    metadata: {
      'dc.title': [
        {
          language: 'en_US',
          value: 'This is just another title',
        },
      ],
      'dc.type': [
        {
          language: null,
          value: 'Article',
        },
      ],
      'dc.contributor.author': [
        {
          language: 'en_US',
          value: 'Smith, Donald',
        },
      ],
      'dc.date.issued': [
        {
          language: null,
          value: '2015-06-26',
        },
      ],
    },
  });
  const itemRD = createSuccessfulRemoteDataObject(item);
  const wsi = Object.assign(new WorkspaceItem(), { item: observableOf(itemRD), id: '1234', uuid: '1234' });
  const wsiRD = createSuccessfulRemoteDataObject(wsi);

  const endpointURL = `https://rest.api/rest/api/submission/workspaceitems`;

  const requestUUID = '8b3c613a-5a4b-438b-9686-be1d5b4a1c5a';

  objectCache = {} as ObjectCacheService;
  const notificationsService = {} as NotificationsService;
  const http = {} as HttpClient;
  const comparatorEntry = {} as any;
  const store = {} as Store<CoreState>;
  const pageInfo = new PageInfo();

  function initTestService() {
    hrefOnlyDataService = getMockHrefOnlyDataService();
    return new WorkspaceitemDataService(
      comparatorEntry,
      halService,
      http,
      notificationsService,
      requestService,
      rdbService,
      objectCache,
      store
    );
  }

  describe('composition', () => {
    const initSearchService = () => new WorkspaceitemDataService(null, null, null, null, null, null, null, null) as unknown as SearchData<any>;
    const initDeleteService = () => new WorkspaceitemDataService(null, null, null, null, null, null, null, null) as unknown as DeleteData<any>;

    testSearchDataImplementation(initSearchService);
    testDeleteDataImplementation(initDeleteService);
  });

  describe('', () => {
    beforeEach(() => {

      scheduler = getTestScheduler();

      halService = jasmine.createSpyObj('halService', {
<<<<<<< HEAD
        getEndpoint: cold('a', { a: endpointURL }),
=======
        getEndpoint: observableOf(endpointURL)
>>>>>>> 230055ce
      });
      responseCacheEntry = new RequestEntry();
      responseCacheEntry.request = { href: 'https://rest.api/' } as any;
      responseCacheEntry.response = new RestResponse(true, 200, 'Success');

      requestService = jasmine.createSpyObj('requestService', {
        generateRequestId: requestUUID,
        send: true,
        removeByHrefSubstring: {},
        getByHref: observableOf(responseCacheEntry),
        getByUUID: observableOf(responseCacheEntry),
      });
      rdbService = jasmine.createSpyObj('rdbService', {
        buildSingle: hot('a|', {
<<<<<<< HEAD
          a: wsiRD,
        }),
=======
          a: wsiRD
        }),
        buildFromRequestUUID: createSuccessfulRemoteDataObject$({})
>>>>>>> 230055ce
      });

      service = initTestService();

      spyOn((service as any), 'findByHref').and.callThrough();
    });

    afterEach(() => {
      service = null;
    });

    describe('findByItem', () => {
      it('should proxy the call to UpdateDataServiceImpl.findByHref', () => {
        scheduler.schedule(() => service.findByItem('1234-1234', true, true, pageInfo));
        scheduler.flush();
        const searchUrl = service.getIDHref('item', [new RequestParam('uuid', encodeURIComponent('1234-1234'))]);
        expect((service as any).findByHref).toHaveBeenCalledWith(searchUrl, true, true);
      });

      it('should return a RemoteData<WorkspaceItem> for the search', () => {
        const result = service.findByItem('1234-1234', true, true, pageInfo);
        const expected = cold('a|', {
          a: wsiRD,
        });
        expect(result).toBeObservable(expected);
      });

    });

    describe('importExternalSourceEntry', () => {
      it('should send a POST request containing the provided item request', (done) => {
        const options: HttpOptions = Object.create({});
        let headers = new HttpHeaders();
        headers = headers.append('Content-Type', 'text/uri-list');
        options.headers = headers;

        service.importExternalSourceEntry('externalHref', 'testId').subscribe(() => {
          expect(requestService.send).toHaveBeenCalledWith(new PostRequest(requestUUID, `${endpointURL}?owningCollection=testId`, 'externalHref', options));
          done();
        });
      });
    });
  });
});<|MERGE_RESOLUTION|>--- conflicted
+++ resolved
@@ -1,53 +1,31 @@
-<<<<<<< HEAD
-import { HttpClient } from '@angular/common/http';
+import { HttpClient, HttpHeaders } from '@angular/common/http';
 import { Store } from '@ngrx/store';
-import {
-  cold,
-  getTestScheduler,
-  hot,
-} from 'jasmine-marbles';
-=======
-import { HttpClient, HttpHeaders } from '@angular/common/http';
->>>>>>> 230055ce
+import { cold, getTestScheduler, hot } from 'jasmine-marbles';
 import { of as observableOf } from 'rxjs';
 import { TestScheduler } from 'rxjs/testing';
 
 import { getMockHrefOnlyDataService } from '../../shared/mocks/href-only-data.service.mock';
 import { NotificationsService } from '../../shared/notifications/notifications.service';
-import { createSuccessfulRemoteDataObject } from '../../shared/remote-data.utils';
+import { createSuccessfulRemoteDataObject, createSuccessfulRemoteDataObject$ } from '../../shared/remote-data.utils';
 import { RemoteDataBuildService } from '../cache/builders/remote-data-build.service';
 import { ObjectCacheService } from '../cache/object-cache.service';
-<<<<<<< HEAD
-=======
 import { HALEndpointService } from '../shared/hal-endpoint.service';
 import { RequestService } from '../data/request.service';
 import { PageInfo } from '../shared/page-info.model';
-import { createSuccessfulRemoteDataObject, createSuccessfulRemoteDataObject$ } from '../../shared/remote-data.utils';
 import { HrefOnlyDataService } from '../data/href-only-data.service';
-import { getMockHrefOnlyDataService } from '../../shared/mocks/href-only-data.service.mock';
 import { WorkspaceitemDataService } from './workspaceitem-data.service';
-import { Store } from '@ngrx/store';
->>>>>>> 230055ce
 import { RestResponse } from '../cache/response.models';
 import { CoreState } from '../core-state.model';
 import { testDeleteDataImplementation } from '../data/base/delete-data.spec';
-<<<<<<< HEAD
 import { testSearchDataImplementation } from '../data/base/search-data.spec';
-import { HrefOnlyDataService } from '../data/href-only-data.service';
-import { RequestService } from '../data/request.service';
 import { RequestEntry } from '../data/request-entry.model';
-import { HALEndpointService } from '../shared/hal-endpoint.service';
 import { Item } from '../shared/item.model';
-import { PageInfo } from '../shared/page-info.model';
 import { WorkspaceItem } from './models/workspaceitem.model';
-import { WorkspaceitemDataService } from './workspaceitem-data.service';
-=======
 import { SearchData } from '../data/base/search-data';
 import { DeleteData } from '../data/base/delete-data';
 import { RequestParam } from '../cache/models/request-param.model';
 import { PostRequest } from '../data/request.models';
 import { HttpOptions } from '../dspace-rest/dspace-rest.service';
->>>>>>> 230055ce
 
 describe('WorkspaceitemDataService test', () => {
   let scheduler: TestScheduler;
@@ -133,11 +111,7 @@
       scheduler = getTestScheduler();
 
       halService = jasmine.createSpyObj('halService', {
-<<<<<<< HEAD
-        getEndpoint: cold('a', { a: endpointURL }),
-=======
-        getEndpoint: observableOf(endpointURL)
->>>>>>> 230055ce
+        getEndpoint: observableOf(endpointURL),
       });
       responseCacheEntry = new RequestEntry();
       responseCacheEntry.request = { href: 'https://rest.api/' } as any;
@@ -152,14 +126,9 @@
       });
       rdbService = jasmine.createSpyObj('rdbService', {
         buildSingle: hot('a|', {
-<<<<<<< HEAD
-          a: wsiRD,
-        }),
-=======
           a: wsiRD
         }),
         buildFromRequestUUID: createSuccessfulRemoteDataObject$({})
->>>>>>> 230055ce
       });
 
       service = initTestService();
