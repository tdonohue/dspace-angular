import { HttpClient, HttpHeaders } from '@angular/common/http';
import { of as observableOf } from 'rxjs';
import { TestScheduler } from 'rxjs/testing';

import { NotificationsService } from '../../shared/notifications/notifications.service';
import { RemoteDataBuildService } from '../cache/builders/remote-data-build.service';
import { ObjectCacheService } from '../cache/object-cache.service';
import { HALEndpointService } from '../shared/hal-endpoint.service';
import { RequestService } from '../data/request.service';
import { PageInfo } from '../shared/page-info.model';
import { createSuccessfulRemoteDataObject, createSuccessfulRemoteDataObject$ } from '../../shared/remote-data.utils';
import { HrefOnlyDataService } from '../data/href-only-data.service';
import { getMockHrefOnlyDataService } from '../../shared/mocks/href-only-data.service.mock';
import { WorkspaceitemDataService } from './workspaceitem-data.service';
import { Store } from '@ngrx/store';
import { RestResponse } from '../cache/response.models';
import { cold, getTestScheduler, hot } from 'jasmine-marbles';
import { Item } from '../shared/item.model';
import { WorkspaceItem } from './models/workspaceitem.model';
import { RequestEntry } from '../data/request-entry.model';
import { CoreState } from '../core-state.model';
import { testDeleteDataImplementation } from '../data/base/delete-data.spec';
import { SearchData } from '../data/base/search-data';
import { DeleteData } from '../data/base/delete-data';
import { RequestParam } from '../cache/models/request-param.model';
import { PostRequest } from '../data/request.models';
import { HttpOptions } from '../dspace-rest/dspace-rest.service';

describe('WorkspaceitemDataService test', () => {
  let scheduler: TestScheduler;
  let service: WorkspaceitemDataService;
  let requestService: RequestService;
  let rdbService: RemoteDataBuildService;
  let objectCache: ObjectCacheService;
  let halService: HALEndpointService;
  let hrefOnlyDataService: HrefOnlyDataService;
  let responseCacheEntry: RequestEntry;

  const item = Object.assign(new Item(), {
    id: '1234-1234',
    uuid: '1234-1234',
    bundles: observableOf({}),
    metadata: {
      'dc.title': [
        {
          language: 'en_US',
          value: 'This is just another title'
        }
      ],
      'dc.type': [
        {
          language: null,
          value: 'Article'
        }
      ],
      'dc.contributor.author': [
        {
          language: 'en_US',
          value: 'Smith, Donald'
        }
      ],
      'dc.date.issued': [
        {
          language: null,
          value: '2015-06-26'
        }
      ]
    }
  });
  const itemRD = createSuccessfulRemoteDataObject(item);
  const wsi = Object.assign(new WorkspaceItem(), { item: observableOf(itemRD), id: '1234', uuid: '1234' });
  const wsiRD = createSuccessfulRemoteDataObject(wsi);

  const endpointURL = `https://rest.api/rest/api/submission/workspaceitems`;

  const requestUUID = '8b3c613a-5a4b-438b-9686-be1d5b4a1c5a';

  objectCache = {} as ObjectCacheService;
  const notificationsService = {} as NotificationsService;
  const http = {} as HttpClient;
  const comparatorEntry = {} as any;
  const store = {} as Store<CoreState>;
  const pageInfo = new PageInfo();

  function initTestService() {
    hrefOnlyDataService = getMockHrefOnlyDataService();
    return new WorkspaceitemDataService(
<<<<<<< HEAD
      comparator,
=======
      comparatorEntry,
>>>>>>> 05512291
      halService,
      http,
      notificationsService,
      requestService,
      rdbService,
      objectCache,
<<<<<<< HEAD
      store,
=======
      store
>>>>>>> 05512291
    );
  }

  describe('composition', () => {
<<<<<<< HEAD
    const initService = () => new WorkspaceitemDataService(null, null, null, null, null, null, null, null);
    testDeleteDataImplementation(initService);
=======
    const initSearchService = () => new WorkspaceitemDataService(null, null, null, null, null, null, null, null) as unknown as SearchData<any>;
    const initDeleteService = () => new WorkspaceitemDataService(null, null, null, null, null, null, null, null) as unknown as DeleteData<any>;

    testSearchDataImplementation(initSearchService);
    testDeleteDataImplementation(initDeleteService);
>>>>>>> 05512291
  });

  describe('', () => {
    beforeEach(() => {

      scheduler = getTestScheduler();

      halService = jasmine.createSpyObj('halService', {
        getEndpoint: observableOf(endpointURL)
      });
      responseCacheEntry = new RequestEntry();
      responseCacheEntry.request = { href: 'https://rest.api/' } as any;
      responseCacheEntry.response = new RestResponse(true, 200, 'Success');

      requestService = jasmine.createSpyObj('requestService', {
        generateRequestId: requestUUID,
        send: true,
        removeByHrefSubstring: {},
        getByHref: observableOf(responseCacheEntry),
        getByUUID: observableOf(responseCacheEntry),
      });
      rdbService = jasmine.createSpyObj('rdbService', {
        buildSingle: hot('a|', {
          a: wsiRD
        }),
        buildFromRequestUUID: createSuccessfulRemoteDataObject$({})
      });

      service = initTestService();

      spyOn((service as any), 'findByHref').and.callThrough();
<<<<<<< HEAD
      spyOn((service as any), 'getIDHref').and.callThrough();
=======
>>>>>>> 05512291
    });

    afterEach(() => {
      service = null;
    });

    describe('findByItem', () => {
      it('should proxy the call to UpdateDataServiceImpl.findByHref', () => {
        scheduler.schedule(() => service.findByItem('1234-1234', true, true, pageInfo));
        scheduler.flush();
<<<<<<< HEAD

        expect((service as any).findByHref).toHaveBeenCalled();
=======
        const searchUrl = service.getIDHref('item', [new RequestParam('uuid', encodeURIComponent('1234-1234'))]);
        expect((service as any).findByHref).toHaveBeenCalledWith(searchUrl, true, true);
>>>>>>> 05512291
      });

      it('should return a RemoteData<WorkspaceItem> for the search', () => {
        const result = service.findByItem('1234-1234', true, true, pageInfo);
        const expected = cold('a|', {
          a: wsiRD
        });
        expect(result).toBeObservable(expected);
      });

    });

    describe('importExternalSourceEntry', () => {
      it('should send a POST request containing the provided item request', (done) => {
        const options: HttpOptions = Object.create({});
        let headers = new HttpHeaders();
        headers = headers.append('Content-Type', 'text/uri-list');
        options.headers = headers;

        service.importExternalSourceEntry('externalHref', 'testId').subscribe(() => {
          expect(requestService.send).toHaveBeenCalledWith(new PostRequest(requestUUID, `${endpointURL}?owningCollection=testId`, 'externalHref', options));
          done();
        });
      });
    });
  });
});<|MERGE_RESOLUTION|>--- conflicted
+++ resolved
@@ -19,6 +19,7 @@
 import { WorkspaceItem } from './models/workspaceitem.model';
 import { RequestEntry } from '../data/request-entry.model';
 import { CoreState } from '../core-state.model';
+import { testSearchDataImplementation } from '../data/base/search-data.spec';
 import { testDeleteDataImplementation } from '../data/base/delete-data.spec';
 import { SearchData } from '../data/base/search-data';
 import { DeleteData } from '../data/base/delete-data';
@@ -85,36 +86,23 @@
   function initTestService() {
     hrefOnlyDataService = getMockHrefOnlyDataService();
     return new WorkspaceitemDataService(
-<<<<<<< HEAD
-      comparator,
-=======
       comparatorEntry,
->>>>>>> 05512291
       halService,
       http,
       notificationsService,
       requestService,
       rdbService,
       objectCache,
-<<<<<<< HEAD
-      store,
-=======
       store
->>>>>>> 05512291
     );
   }
 
   describe('composition', () => {
-<<<<<<< HEAD
-    const initService = () => new WorkspaceitemDataService(null, null, null, null, null, null, null, null);
-    testDeleteDataImplementation(initService);
-=======
     const initSearchService = () => new WorkspaceitemDataService(null, null, null, null, null, null, null, null) as unknown as SearchData<any>;
     const initDeleteService = () => new WorkspaceitemDataService(null, null, null, null, null, null, null, null) as unknown as DeleteData<any>;
 
     testSearchDataImplementation(initSearchService);
     testDeleteDataImplementation(initDeleteService);
->>>>>>> 05512291
   });
 
   describe('', () => {
@@ -146,10 +134,6 @@
       service = initTestService();
 
       spyOn((service as any), 'findByHref').and.callThrough();
-<<<<<<< HEAD
-      spyOn((service as any), 'getIDHref').and.callThrough();
-=======
->>>>>>> 05512291
     });
 
     afterEach(() => {
@@ -160,13 +144,8 @@
       it('should proxy the call to UpdateDataServiceImpl.findByHref', () => {
         scheduler.schedule(() => service.findByItem('1234-1234', true, true, pageInfo));
         scheduler.flush();
-<<<<<<< HEAD
-
-        expect((service as any).findByHref).toHaveBeenCalled();
-=======
         const searchUrl = service.getIDHref('item', [new RequestParam('uuid', encodeURIComponent('1234-1234'))]);
         expect((service as any).findByHref).toHaveBeenCalledWith(searchUrl, true, true);
->>>>>>> 05512291
       });
 
       it('should return a RemoteData<WorkspaceItem> for the search', () => {
