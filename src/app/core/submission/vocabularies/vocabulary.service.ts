import { Injectable } from '@angular/core';
import { HttpClient } from '@angular/common/http';

import { Store } from '@ngrx/store';
import { Observable } from 'rxjs';
<<<<<<< HEAD
import { distinctUntilChanged, map, mergeMap } from 'rxjs/operators';
=======
import { distinctUntilChanged, flatMap, map, take } from 'rxjs/operators';
>>>>>>> 85303576

import { FollowLinkConfig } from '../../../shared/utils/follow-link-config.model';
import { dataService } from '../../cache/builders/build-decorators';
import { DataService } from '../../data/data.service';
import { RequestService } from '../../data/request.service';
import { FindListOptions, GetRequest } from '../../data/request.models';
import { HALEndpointService } from '../../shared/hal-endpoint.service';
import { RemoteData } from '../../data/remote-data';
import { RemoteDataBuildService } from '../../cache/builders/remote-data-build.service';
import { CoreState } from '../../core.reducers';
import { ObjectCacheService } from '../../cache/object-cache.service';
import { NotificationsService } from '../../../shared/notifications/notifications.service';
import { ChangeAnalyzer } from '../../data/change-analyzer';
import { DefaultChangeAnalyzer } from '../../data/default-change-analyzer.service';
import { PaginatedList } from '../../data/paginated-list.model';
import { Vocabulary } from './models/vocabulary.model';
import { VOCABULARY } from './models/vocabularies.resource-type';
import { VocabularyEntry } from './models/vocabulary-entry.model';
import { isNotEmpty, isNotEmptyOperator } from '../../../shared/empty.util';
import {
  getFirstSucceededRemoteDataPayload,
  getFirstSucceededRemoteListPayload
} from '../../shared/operators';
import { VocabularyFindOptions } from './models/vocabulary-find-options.model';
import { VocabularyEntryDetail } from './models/vocabulary-entry-detail.model';
import { RequestParam } from '../../cache/models/request-param.model';
import { VocabularyOptions } from './models/vocabulary-options.model';
import { PageInfo } from '../../shared/page-info.model';

/* tslint:disable:max-classes-per-file */

/**
 * A private DataService implementation to delegate specific methods to.
 */
class VocabularyDataServiceImpl extends DataService<Vocabulary> {
  protected linkPath = 'vocabularies';

  constructor(
    protected requestService: RequestService,
    protected rdbService: RemoteDataBuildService,
    protected store: Store<CoreState>,
    protected objectCache: ObjectCacheService,
    protected halService: HALEndpointService,
    protected notificationsService: NotificationsService,
    protected http: HttpClient,
    protected comparator: ChangeAnalyzer<Vocabulary>) {
    super();
  }

}

/**
 * A private DataService implementation to delegate specific methods to.
 */
class VocabularyEntryDetailDataServiceImpl extends DataService<VocabularyEntryDetail> {
  protected linkPath = 'vocabularyEntryDetails';

  constructor(
    protected requestService: RequestService,
    protected rdbService: RemoteDataBuildService,
    protected store: Store<CoreState>,
    protected objectCache: ObjectCacheService,
    protected halService: HALEndpointService,
    protected notificationsService: NotificationsService,
    protected http: HttpClient,
    protected comparator: ChangeAnalyzer<VocabularyEntryDetail>) {
    super();
  }

}

/**
 * A service responsible for fetching/sending data from/to the REST API on the vocabularies endpoint
 */
@Injectable()
@dataService(VOCABULARY)
export class VocabularyService {
  protected searchByMetadataAndCollectionMethod = 'byMetadataAndCollection';
  protected searchTopMethod = 'top';
  private vocabularyDataService: VocabularyDataServiceImpl;
  private vocabularyEntryDetailDataService: VocabularyEntryDetailDataServiceImpl;

  constructor(
    protected requestService: RequestService,
    protected rdbService: RemoteDataBuildService,
    protected objectCache: ObjectCacheService,
    protected halService: HALEndpointService,
    protected notificationsService: NotificationsService,
    protected http: HttpClient,
    protected comparatorVocabulary: DefaultChangeAnalyzer<Vocabulary>,
    protected comparatorEntry: DefaultChangeAnalyzer<VocabularyEntryDetail>) {
    this.vocabularyDataService = new VocabularyDataServiceImpl(requestService, rdbService, null, objectCache, halService, notificationsService, http, comparatorVocabulary);
    this.vocabularyEntryDetailDataService = new VocabularyEntryDetailDataServiceImpl(requestService, rdbService, null, objectCache, halService, notificationsService, http, comparatorEntry);
  }

  /**
   * Returns an observable of {@link RemoteData} of a {@link Vocabulary}, based on an href, with a list of {@link FollowLinkConfig},
   * to automatically resolve {@link HALLink}s of the {@link Vocabulary}
   * @param href              The url of {@link Vocabulary} we want to retrieve
   * @param reRequestOnStale  Whether or not the request should automatically be re-requested after
   *                          the response becomes stale
   * @param linksToFollow     List of {@link FollowLinkConfig} that indicate which {@link HALLink}s should be automatically resolved
   * @return {Observable<RemoteData<Vocabulary>>}
   *    Return an observable that emits vocabulary object
   */
<<<<<<< HEAD
  findVocabularyByHref(href: string, ...linksToFollow: FollowLinkConfig<Vocabulary>[]): Observable<RemoteData<any>> {
    return this.vocabularyDataService.findByHref(href, ...linksToFollow);
=======
  findVocabularyByHref(href: string, reRequestOnStale = true, ...linksToFollow: Array<FollowLinkConfig<Vocabulary>>): Observable<RemoteData<any>> {
    return this.vocabularyDataService.findByHref(href, reRequestOnStale, ...linksToFollow);
>>>>>>> 85303576
  }

  /**
   * Returns an observable of {@link RemoteData} of a {@link Vocabulary}, based on its ID, with a list of {@link FollowLinkConfig},
   * to automatically resolve {@link HALLink}s of the object
   * @param name              The name of {@link Vocabulary} we want to retrieve
   * @param reRequestOnStale  Whether or not the request should automatically be re-requested after
   *                          the response becomes stale
   * @param linksToFollow     List of {@link FollowLinkConfig} that indicate which {@link HALLink}s should be automatically resolved
   * @return {Observable<RemoteData<Vocabulary>>}
   *    Return an observable that emits vocabulary object
   */
<<<<<<< HEAD
  findVocabularyById(name: string, ...linksToFollow: FollowLinkConfig<Vocabulary>[]): Observable<RemoteData<Vocabulary>> {
    return this.vocabularyDataService.findById(name, ...linksToFollow);
=======
  findVocabularyById(name: string, reRequestOnStale = true, ...linksToFollow: Array<FollowLinkConfig<Vocabulary>>): Observable<RemoteData<Vocabulary>> {
    return this.vocabularyDataService.findById(name, reRequestOnStale, ...linksToFollow);
>>>>>>> 85303576
  }

  /**
   * Returns {@link RemoteData} of all object with a list of {@link FollowLinkConfig}, to indicate which embedded
   * info should be added to the objects
   *
   * @param options           Find list options object
   * @param reRequestOnStale  Whether or not the request should automatically be re-requested after
   *                          the response becomes stale
   * @param linksToFollow     List of {@link FollowLinkConfig} that indicate which {@link HALLink}s should be automatically resolved
   * @return {Observable<RemoteData<PaginatedList<Vocabulary>>>}
   *    Return an observable that emits object list
   */
<<<<<<< HEAD
  findAllVocabularies(options: FindListOptions = {}, ...linksToFollow: FollowLinkConfig<Vocabulary>[]): Observable<RemoteData<PaginatedList<Vocabulary>>> {
    return this.vocabularyDataService.findAll(options, ...linksToFollow);
=======
  findAllVocabularies(options: FindListOptions = {}, reRequestOnStale = true, ...linksToFollow: Array<FollowLinkConfig<Vocabulary>>): Observable<RemoteData<PaginatedList<Vocabulary>>> {
    return this.vocabularyDataService.findAll(options, reRequestOnStale, ...linksToFollow);
>>>>>>> 85303576
  }

  /**
   * Return the {@link VocabularyEntry} list for a given {@link Vocabulary}
   *
   * @param vocabularyOptions  The {@link VocabularyOptions} for the request to which the entries belong
   * @param pageInfo           The {@link PageInfo} for the request
   * @return {Observable<RemoteData<PaginatedList<VocabularyEntry>>>}
   *    Return an observable that emits object list
   */
  getVocabularyEntries(vocabularyOptions: VocabularyOptions, pageInfo: PageInfo): Observable<RemoteData<PaginatedList<VocabularyEntry>>> {

    const options: VocabularyFindOptions = new VocabularyFindOptions(
      null,
      null,
      null,
      null,
      pageInfo.elementsPerPage,
      pageInfo.currentPage
    );

    return this.findVocabularyById(vocabularyOptions.name).pipe(
      getFirstSucceededRemoteDataPayload(),
      map((vocabulary: Vocabulary) => this.vocabularyDataService.buildHrefFromFindOptions(vocabulary._links.entries.href, options)),
      isNotEmptyOperator(),
      distinctUntilChanged(),
      getVocabularyEntriesFor(this.requestService, this.rdbService)
    );
  }

  /**
   * Return the {@link VocabularyEntry} list for a given value
   *
   * @param value              The entry value to retrieve
   * @param exact              If true force the vocabulary to provide only entries that match exactly with the value
   * @param vocabularyOptions  The {@link VocabularyOptions} for the request to which the entries belong
   * @param pageInfo           The {@link PageInfo} for the request
   * @return {Observable<RemoteData<PaginatedList<VocabularyEntry>>>}
   *    Return an observable that emits object list
   */
  getVocabularyEntriesByValue(value: string, exact: boolean, vocabularyOptions: VocabularyOptions, pageInfo: PageInfo): Observable<RemoteData<PaginatedList<VocabularyEntry>>> {
    const options: VocabularyFindOptions = new VocabularyFindOptions(
      null,
      value,
      exact,
      null,
      pageInfo.elementsPerPage,
      pageInfo.currentPage
    );

    return this.findVocabularyById(vocabularyOptions.name).pipe(
      getFirstSucceededRemoteDataPayload(),
      map((vocabulary: Vocabulary) => this.vocabularyDataService.buildHrefFromFindOptions(vocabulary._links.entries.href, options)),
      isNotEmptyOperator(),
      distinctUntilChanged(),
      getVocabularyEntriesFor(this.requestService, this.rdbService)
    );
  }

  /**
   * Return the {@link VocabularyEntry} list for a given value
   *
   * @param value              The entry value to retrieve
   * @param vocabularyOptions  The {@link VocabularyOptions} for the request to which the entry belongs
   * @return {Observable<RemoteData<PaginatedList<VocabularyEntry>>>}
   *    Return an observable that emits {@link VocabularyEntry} object
   */
  getVocabularyEntryByValue(value: string, vocabularyOptions: VocabularyOptions): Observable<VocabularyEntry> {

    return this.getVocabularyEntriesByValue(value, true, vocabularyOptions, new PageInfo()).pipe(
      getFirstSucceededRemoteListPayload(),
      map((list: VocabularyEntry[]) => {
        if (isNotEmpty(list)) {
          return list[0];
        } else {
          return null;
        }
      })
    );
  }

  /**
   * Return the {@link VocabularyEntry} list for a given ID
   *
   * @param ID                 The entry ID to retrieve
   * @param vocabularyOptions  The {@link VocabularyOptions} for the request to which the entry belongs
   * @return {Observable<RemoteData<PaginatedList<VocabularyEntry>>>}
   *    Return an observable that emits {@link VocabularyEntry} object
   */
  getVocabularyEntryByID(ID: string, vocabularyOptions: VocabularyOptions): Observable<VocabularyEntry> {
    const pageInfo = new PageInfo();
    const options: VocabularyFindOptions = new VocabularyFindOptions(
      null,
      null,
      null,
      ID,
      pageInfo.elementsPerPage,
      pageInfo.currentPage
    );

    return this.findVocabularyById(vocabularyOptions.name).pipe(
      getFirstSucceededRemoteDataPayload(),
      map((vocabulary: Vocabulary) => this.vocabularyDataService.buildHrefFromFindOptions(vocabulary._links.entries.href, options)),
      isNotEmptyOperator(),
      distinctUntilChanged(),
      getVocabularyEntriesFor(this.requestService, this.rdbService),
      getFirstSucceededRemoteListPayload(),
      map((list: VocabularyEntry[]) => {
        if (isNotEmpty(list)) {
          return list[0];
        } else {
          return null;
        }
      })
    );
  }

  /**
   * Returns an observable of {@link RemoteData} of a {@link VocabularyEntryDetail}, based on an href, with a list of {@link FollowLinkConfig},
   * to automatically resolve {@link HALLink}s of the {@link VocabularyEntryDetail}
   * @param href              The url of {@link VocabularyEntryDetail} we want to retrieve
   * @param reRequestOnStale  Whether or not the request should automatically be re-requested after
   *                          the response becomes stale
   * @param linksToFollow     List of {@link FollowLinkConfig} that indicate which {@link HALLink}s should be automatically resolved
   * @return {Observable<RemoteData<VocabularyEntryDetail>>}
   *    Return an observable that emits vocabulary object
   */
<<<<<<< HEAD
  findEntryDetailByHref(href: string, ...linksToFollow: FollowLinkConfig<VocabularyEntryDetail>[]): Observable<RemoteData<VocabularyEntryDetail>> {
    return this.vocabularyEntryDetailDataService.findByHref(href, ...linksToFollow);
=======
  findEntryDetailByHref(href: string, reRequestOnStale = true, ...linksToFollow: Array<FollowLinkConfig<VocabularyEntryDetail>>): Observable<RemoteData<VocabularyEntryDetail>> {
    return this.vocabularyEntryDetailDataService.findByHref(href, reRequestOnStale, ...linksToFollow);
>>>>>>> 85303576
  }

  /**
   * Returns an observable of {@link RemoteData} of a {@link VocabularyEntryDetail}, based on its ID, with a list of {@link FollowLinkConfig},
   * to automatically resolve {@link HALLink}s of the object
   * @param id                The entry id for which to provide detailed information.
   * @param name              The name of {@link Vocabulary} to which the entry belongs
   * @param reRequestOnStale  Whether or not the request should automatically be re-requested after
   *                          the response becomes stale
   * @param linksToFollow     List of {@link FollowLinkConfig} that indicate which {@link HALLink}s should be automatically resolved
   * @return {Observable<RemoteData<VocabularyEntryDetail>>}
   *    Return an observable that emits VocabularyEntryDetail object
   */
<<<<<<< HEAD
  findEntryDetailById(id: string, name: string, ...linksToFollow: FollowLinkConfig<VocabularyEntryDetail>[]): Observable<RemoteData<VocabularyEntryDetail>> {
=======
  findEntryDetailById(id: string, name: string, reRequestOnStale = true, ...linksToFollow: Array<FollowLinkConfig<VocabularyEntryDetail>>): Observable<RemoteData<VocabularyEntryDetail>> {
>>>>>>> 85303576
    const findId = `${name}:${id}`;
    return this.vocabularyEntryDetailDataService.findById(findId, reRequestOnStale, ...linksToFollow);
  }

  /**
   * Returns the parent detail entry for a given detail entry, with a list of {@link FollowLinkConfig},
   * to automatically resolve {@link HALLink}s of the object
   * @param value             The entry value for which to provide parent.
   * @param name              The name of {@link Vocabulary} to which the entry belongs
   * @param reRequestOnStale  Whether or not the request should automatically be re-requested after
   *                          the response becomes stale
   * @param linksToFollow     List of {@link FollowLinkConfig} that indicate which {@link HALLink}s should be automatically resolved
   * @return {Observable<RemoteData<PaginatedList<VocabularyEntryDetail>>>}
   *    Return an observable that emits a PaginatedList of VocabularyEntryDetail
   */
<<<<<<< HEAD
  getEntryDetailParent(value: string, name: string, ...linksToFollow: FollowLinkConfig<VocabularyEntryDetail>[]): Observable<RemoteData<VocabularyEntryDetail>> {
=======
  getEntryDetailParent(value: string, name: string, reRequestOnStale = true, ...linksToFollow: Array<FollowLinkConfig<VocabularyEntryDetail>>): Observable<RemoteData<VocabularyEntryDetail>> {
>>>>>>> 85303576
    const linkPath = `${name}:${value}/parent`;

    return this.vocabularyEntryDetailDataService.getBrowseEndpoint().pipe(
      map((href: string) => `${href}/${linkPath}`),
<<<<<<< HEAD
      mergeMap((href) => this.vocabularyEntryDetailDataService.findByHref(href, ...linksToFollow))
=======
      flatMap((href) => this.vocabularyEntryDetailDataService.findByHref(href, reRequestOnStale, ...linksToFollow))
>>>>>>> 85303576
    );
  }

  /**
   * Returns the list of children detail entries for a given detail entry, with a list of {@link FollowLinkConfig},
   * to automatically resolve {@link HALLink}s of the object
   * @param value             The entry value for which to provide children list.
   * @param name              The name of {@link Vocabulary} to which the entry belongs
   * @param pageInfo          The {@link PageInfo} for the request
   * @param reRequestOnStale  Whether or not the request should automatically be re-requested after
   *                          the response becomes stale
   * @param linksToFollow     List of {@link FollowLinkConfig} that indicate which {@link HALLink}s should be automatically resolved
   * @return {Observable<RemoteData<PaginatedList<VocabularyEntryDetail>>>}
   *    Return an observable that emits a PaginatedList of VocabularyEntryDetail
   */
<<<<<<< HEAD
  getEntryDetailChildren(value: string, name: string, pageInfo: PageInfo, ...linksToFollow: FollowLinkConfig<VocabularyEntryDetail>[]): Observable<RemoteData<PaginatedList<VocabularyEntryDetail>>> {
=======
  getEntryDetailChildren(value: string, name: string, pageInfo: PageInfo, reRequestOnStale = true, ...linksToFollow: Array<FollowLinkConfig<VocabularyEntryDetail>>): Observable<RemoteData<PaginatedList<VocabularyEntryDetail>>> {
>>>>>>> 85303576
    const linkPath = `${name}:${value}/children`;
    const options: VocabularyFindOptions = new VocabularyFindOptions(
      null,
      null,
      null,
      null,
      pageInfo.elementsPerPage,
      pageInfo.currentPage
    );
    return this.vocabularyEntryDetailDataService.getFindAllHref(options, linkPath).pipe(
<<<<<<< HEAD
      mergeMap((href) => this.vocabularyEntryDetailDataService.findAllByHref(href, options, ...linksToFollow))
=======
      flatMap((href) => this.vocabularyEntryDetailDataService.findAllByHref(href, options, reRequestOnStale, ...linksToFollow))
>>>>>>> 85303576
    );
  }

  /**
   * Return the top level {@link VocabularyEntryDetail} list for a given hierarchical vocabulary
   *
   * @param name              The name of hierarchical {@link Vocabulary} to which the entries belongs
   * @param pageInfo          The {@link PageInfo} for the request
   * @param reRequestOnStale  Whether or not the request should automatically be re-requested after
   *                          the response becomes stale
   * @param linksToFollow     List of {@link FollowLinkConfig} that indicate which {@link HALLink}s should be automatically resolved
   */
<<<<<<< HEAD
  searchTopEntries(name: string, pageInfo: PageInfo, ...linksToFollow: FollowLinkConfig<VocabularyEntryDetail>[]): Observable<RemoteData<PaginatedList<VocabularyEntryDetail>>> {
=======
  searchTopEntries(name: string, pageInfo: PageInfo, reRequestOnStale = true, ...linksToFollow: Array<FollowLinkConfig<VocabularyEntryDetail>>): Observable<RemoteData<PaginatedList<VocabularyEntryDetail>>> {
>>>>>>> 85303576
    const options: VocabularyFindOptions = new VocabularyFindOptions(
      null,
      null,
      null,
      null,
      pageInfo.elementsPerPage,
      pageInfo.currentPage
    );
    options.searchParams = [new RequestParam('vocabulary', name)];
<<<<<<< HEAD
    return this.vocabularyEntryDetailDataService.searchBy(this.searchTopMethod, options, ...linksToFollow);
=======
    return this.vocabularyEntryDetailDataService.searchBy(this.searchTopMethod, options, reRequestOnStale, ...linksToFollow)
>>>>>>> 85303576
  }

  /**
   * Clear all search Top Requests
   */
  clearSearchTopRequests(): void {
    this.requestService.removeByHrefSubstring(`search/${this.searchTopMethod}`);
  }
}

/**
 * Operator for turning a href into a PaginatedList of VocabularyEntry
 * @param requestService
 * @param rdb
 */
export const getVocabularyEntriesFor = (requestService: RequestService, rdb: RemoteDataBuildService) =>
  (source: Observable<string>): Observable<RemoteData<PaginatedList<VocabularyEntry>>> => {
    const requestId = requestService.generateRequestId();

    source.pipe(take(1)).subscribe((href: string) => {
      const request = new GetRequest(requestId, href);
      requestService.configure(request);
    })

    return rdb.buildList(source);
  };

/* tslint:enable:max-classes-per-file */<|MERGE_RESOLUTION|>--- conflicted
+++ resolved
@@ -3,11 +3,7 @@
 
 import { Store } from '@ngrx/store';
 import { Observable } from 'rxjs';
-<<<<<<< HEAD
-import { distinctUntilChanged, map, mergeMap } from 'rxjs/operators';
-=======
-import { distinctUntilChanged, flatMap, map, take } from 'rxjs/operators';
->>>>>>> 85303576
+import { distinctUntilChanged, map, mergeMap, take } from 'rxjs/operators';
 
 import { FollowLinkConfig } from '../../../shared/utils/follow-link-config.model';
 import { dataService } from '../../cache/builders/build-decorators';
@@ -113,13 +109,8 @@
    * @return {Observable<RemoteData<Vocabulary>>}
    *    Return an observable that emits vocabulary object
    */
-<<<<<<< HEAD
-  findVocabularyByHref(href: string, ...linksToFollow: FollowLinkConfig<Vocabulary>[]): Observable<RemoteData<any>> {
-    return this.vocabularyDataService.findByHref(href, ...linksToFollow);
-=======
-  findVocabularyByHref(href: string, reRequestOnStale = true, ...linksToFollow: Array<FollowLinkConfig<Vocabulary>>): Observable<RemoteData<any>> {
+  findVocabularyByHref(href: string, reRequestOnStale = true, ...linksToFollow: FollowLinkConfig<Vocabulary>[]): Observable<RemoteData<any>> {
     return this.vocabularyDataService.findByHref(href, reRequestOnStale, ...linksToFollow);
->>>>>>> 85303576
   }
 
   /**
@@ -132,13 +123,8 @@
    * @return {Observable<RemoteData<Vocabulary>>}
    *    Return an observable that emits vocabulary object
    */
-<<<<<<< HEAD
-  findVocabularyById(name: string, ...linksToFollow: FollowLinkConfig<Vocabulary>[]): Observable<RemoteData<Vocabulary>> {
-    return this.vocabularyDataService.findById(name, ...linksToFollow);
-=======
-  findVocabularyById(name: string, reRequestOnStale = true, ...linksToFollow: Array<FollowLinkConfig<Vocabulary>>): Observable<RemoteData<Vocabulary>> {
+  findVocabularyById(name: string, reRequestOnStale = true, ...linksToFollow: FollowLinkConfig<Vocabulary>[]): Observable<RemoteData<Vocabulary>> {
     return this.vocabularyDataService.findById(name, reRequestOnStale, ...linksToFollow);
->>>>>>> 85303576
   }
 
   /**
@@ -152,13 +138,8 @@
    * @return {Observable<RemoteData<PaginatedList<Vocabulary>>>}
    *    Return an observable that emits object list
    */
-<<<<<<< HEAD
-  findAllVocabularies(options: FindListOptions = {}, ...linksToFollow: FollowLinkConfig<Vocabulary>[]): Observable<RemoteData<PaginatedList<Vocabulary>>> {
-    return this.vocabularyDataService.findAll(options, ...linksToFollow);
-=======
-  findAllVocabularies(options: FindListOptions = {}, reRequestOnStale = true, ...linksToFollow: Array<FollowLinkConfig<Vocabulary>>): Observable<RemoteData<PaginatedList<Vocabulary>>> {
+  findAllVocabularies(options: FindListOptions = {}, reRequestOnStale = true, ...linksToFollow: FollowLinkConfig<Vocabulary>[]): Observable<RemoteData<PaginatedList<Vocabulary>>> {
     return this.vocabularyDataService.findAll(options, reRequestOnStale, ...linksToFollow);
->>>>>>> 85303576
   }
 
   /**
@@ -286,13 +267,8 @@
    * @return {Observable<RemoteData<VocabularyEntryDetail>>}
    *    Return an observable that emits vocabulary object
    */
-<<<<<<< HEAD
-  findEntryDetailByHref(href: string, ...linksToFollow: FollowLinkConfig<VocabularyEntryDetail>[]): Observable<RemoteData<VocabularyEntryDetail>> {
-    return this.vocabularyEntryDetailDataService.findByHref(href, ...linksToFollow);
-=======
-  findEntryDetailByHref(href: string, reRequestOnStale = true, ...linksToFollow: Array<FollowLinkConfig<VocabularyEntryDetail>>): Observable<RemoteData<VocabularyEntryDetail>> {
+  findEntryDetailByHref(href: string, reRequestOnStale = true, ...linksToFollow: FollowLinkConfig<VocabularyEntryDetail>[]): Observable<RemoteData<VocabularyEntryDetail>> {
     return this.vocabularyEntryDetailDataService.findByHref(href, reRequestOnStale, ...linksToFollow);
->>>>>>> 85303576
   }
 
   /**
@@ -306,11 +282,7 @@
    * @return {Observable<RemoteData<VocabularyEntryDetail>>}
    *    Return an observable that emits VocabularyEntryDetail object
    */
-<<<<<<< HEAD
-  findEntryDetailById(id: string, name: string, ...linksToFollow: FollowLinkConfig<VocabularyEntryDetail>[]): Observable<RemoteData<VocabularyEntryDetail>> {
-=======
-  findEntryDetailById(id: string, name: string, reRequestOnStale = true, ...linksToFollow: Array<FollowLinkConfig<VocabularyEntryDetail>>): Observable<RemoteData<VocabularyEntryDetail>> {
->>>>>>> 85303576
+  findEntryDetailById(id: string, name: string, reRequestOnStale = true, ...linksToFollow: FollowLinkConfig<VocabularyEntryDetail>[]): Observable<RemoteData<VocabularyEntryDetail>> {
     const findId = `${name}:${id}`;
     return this.vocabularyEntryDetailDataService.findById(findId, reRequestOnStale, ...linksToFollow);
   }
@@ -326,20 +298,12 @@
    * @return {Observable<RemoteData<PaginatedList<VocabularyEntryDetail>>>}
    *    Return an observable that emits a PaginatedList of VocabularyEntryDetail
    */
-<<<<<<< HEAD
-  getEntryDetailParent(value: string, name: string, ...linksToFollow: FollowLinkConfig<VocabularyEntryDetail>[]): Observable<RemoteData<VocabularyEntryDetail>> {
-=======
-  getEntryDetailParent(value: string, name: string, reRequestOnStale = true, ...linksToFollow: Array<FollowLinkConfig<VocabularyEntryDetail>>): Observable<RemoteData<VocabularyEntryDetail>> {
->>>>>>> 85303576
+  getEntryDetailParent(value: string, name: string, reRequestOnStale = true, ...linksToFollow: FollowLinkConfig<VocabularyEntryDetail>[]): Observable<RemoteData<VocabularyEntryDetail>> {
     const linkPath = `${name}:${value}/parent`;
 
     return this.vocabularyEntryDetailDataService.getBrowseEndpoint().pipe(
       map((href: string) => `${href}/${linkPath}`),
-<<<<<<< HEAD
-      mergeMap((href) => this.vocabularyEntryDetailDataService.findByHref(href, ...linksToFollow))
-=======
-      flatMap((href) => this.vocabularyEntryDetailDataService.findByHref(href, reRequestOnStale, ...linksToFollow))
->>>>>>> 85303576
+      mergeMap((href) => this.vocabularyEntryDetailDataService.findByHref(href, reRequestOnStale, ...linksToFollow))
     );
   }
 
@@ -355,11 +319,7 @@
    * @return {Observable<RemoteData<PaginatedList<VocabularyEntryDetail>>>}
    *    Return an observable that emits a PaginatedList of VocabularyEntryDetail
    */
-<<<<<<< HEAD
-  getEntryDetailChildren(value: string, name: string, pageInfo: PageInfo, ...linksToFollow: FollowLinkConfig<VocabularyEntryDetail>[]): Observable<RemoteData<PaginatedList<VocabularyEntryDetail>>> {
-=======
-  getEntryDetailChildren(value: string, name: string, pageInfo: PageInfo, reRequestOnStale = true, ...linksToFollow: Array<FollowLinkConfig<VocabularyEntryDetail>>): Observable<RemoteData<PaginatedList<VocabularyEntryDetail>>> {
->>>>>>> 85303576
+  getEntryDetailChildren(value: string, name: string, pageInfo: PageInfo, reRequestOnStale = true, ...linksToFollow: FollowLinkConfig<VocabularyEntryDetail>[]): Observable<RemoteData<PaginatedList<VocabularyEntryDetail>>> {
     const linkPath = `${name}:${value}/children`;
     const options: VocabularyFindOptions = new VocabularyFindOptions(
       null,
@@ -370,11 +330,7 @@
       pageInfo.currentPage
     );
     return this.vocabularyEntryDetailDataService.getFindAllHref(options, linkPath).pipe(
-<<<<<<< HEAD
-      mergeMap((href) => this.vocabularyEntryDetailDataService.findAllByHref(href, options, ...linksToFollow))
-=======
-      flatMap((href) => this.vocabularyEntryDetailDataService.findAllByHref(href, options, reRequestOnStale, ...linksToFollow))
->>>>>>> 85303576
+      mergeMap((href) => this.vocabularyEntryDetailDataService.findAllByHref(href, options, reRequestOnStale, ...linksToFollow))
     );
   }
 
@@ -387,11 +343,7 @@
    *                          the response becomes stale
    * @param linksToFollow     List of {@link FollowLinkConfig} that indicate which {@link HALLink}s should be automatically resolved
    */
-<<<<<<< HEAD
-  searchTopEntries(name: string, pageInfo: PageInfo, ...linksToFollow: FollowLinkConfig<VocabularyEntryDetail>[]): Observable<RemoteData<PaginatedList<VocabularyEntryDetail>>> {
-=======
-  searchTopEntries(name: string, pageInfo: PageInfo, reRequestOnStale = true, ...linksToFollow: Array<FollowLinkConfig<VocabularyEntryDetail>>): Observable<RemoteData<PaginatedList<VocabularyEntryDetail>>> {
->>>>>>> 85303576
+  searchTopEntries(name: string, pageInfo: PageInfo, reRequestOnStale = true, ...linksToFollow: FollowLinkConfig<VocabularyEntryDetail>[]): Observable<RemoteData<PaginatedList<VocabularyEntryDetail>>> {
     const options: VocabularyFindOptions = new VocabularyFindOptions(
       null,
       null,
@@ -401,11 +353,7 @@
       pageInfo.currentPage
     );
     options.searchParams = [new RequestParam('vocabulary', name)];
-<<<<<<< HEAD
-    return this.vocabularyEntryDetailDataService.searchBy(this.searchTopMethod, options, ...linksToFollow);
-=======
-    return this.vocabularyEntryDetailDataService.searchBy(this.searchTopMethod, options, reRequestOnStale, ...linksToFollow)
->>>>>>> 85303576
+    return this.vocabularyEntryDetailDataService.searchBy(this.searchTopMethod, options, reRequestOnStale, ...linksToFollow);
   }
 
   /**
@@ -428,7 +376,7 @@
     source.pipe(take(1)).subscribe((href: string) => {
       const request = new GetRequest(requestId, href);
       requestService.configure(request);
-    })
+    });
 
     return rdb.buildList(source);
   };
