/**
 * The contents of this file are subject to the license and copyright
 * detailed in the LICENSE and NOTICE files at the root of the source
 * tree and available online at
 *
 * http://www.dspace.org/license/
 */
import { IdentifiableDataService } from '../../data/base/identifiable-data.service';
import { RequestService } from '../../data/request.service';
import { RemoteDataBuildService } from '../../cache/builders/remote-data-build.service';
import { ObjectCacheService } from '../../cache/object-cache.service';
import { HALEndpointService } from '../../shared/hal-endpoint.service';
import { Vocabulary } from './models/vocabulary.model';
import { FindAllData, FindAllDataImpl } from '../../data/base/find-all-data';
import { FindListOptions } from '../../data/find-list-options.model';
import { FollowLinkConfig } from '../../../shared/utils/follow-link-config.model';
import { Observable } from 'rxjs';
import { RemoteData } from '../../data/remote-data';
import { PaginatedList } from '../../data/paginated-list.model';
import { Injectable } from '@angular/core';
<<<<<<< HEAD
=======
import { VOCABULARY } from './models/vocabularies.resource-type';
import { dataService } from '../../data/base/data-service.decorator';
import { SearchDataImpl } from '../../data/base/search-data';
import { RequestParam } from '../../cache/models/request-param.model';
>>>>>>> 061129ec

/**
 * Data service to retrieve vocabularies from the REST server.
 */
@Injectable({ providedIn: 'root' })
export class VocabularyDataService extends IdentifiableDataService<Vocabulary> implements FindAllData<Vocabulary> {
  protected searchByMetadataAndCollectionPath = 'byMetadataAndCollection';

  private findAllData: FindAllData<Vocabulary>;
  private searchData: SearchDataImpl<Vocabulary>;

  constructor(
    protected requestService: RequestService,
    protected rdbService: RemoteDataBuildService,
    protected objectCache: ObjectCacheService,
    protected halService: HALEndpointService,
  ) {
    super('vocabularies', requestService, rdbService, objectCache, halService);

    this.findAllData = new FindAllDataImpl(this.linkPath, requestService, rdbService, objectCache, halService, this.responseMsToLive);
    this.searchData = new SearchDataImpl(this.linkPath, requestService, rdbService, objectCache, halService, this.responseMsToLive);
  }

  /**
   * Returns {@link RemoteData} of all object with a list of {@link FollowLinkConfig}, to indicate which embedded
   * info should be added to the objects
   *
   * @param options                     Find list options object
   * @param useCachedVersionIfAvailable If this is true, the request will only be sent if there's
   *                                    no valid cached version. Defaults to true
   * @param reRequestOnStale            Whether or not the request should automatically be re-
   *                                    requested after the response becomes stale
   * @param linksToFollow               List of {@link FollowLinkConfig} that indicate which
   *                                    {@link HALLink}s should be automatically resolved
   * @return {Observable<RemoteData<PaginatedList<T>>>}
   *    Return an observable that emits object list
   */
  public findAll(options?: FindListOptions, useCachedVersionIfAvailable?: boolean, reRequestOnStale?: boolean, ...linksToFollow: FollowLinkConfig<Vocabulary>[]): Observable<RemoteData<PaginatedList<Vocabulary>>> {
    return this.findAllData.findAll(options, useCachedVersionIfAvailable, reRequestOnStale, ...linksToFollow);
  }

  /**
   * Return the controlled vocabulary configured for the specified metadata and collection if any (/submission/vocabularies/search/{@link searchByMetadataAndCollectionPath}?metadata=<>&collection=<>)
   * @param metadataField               metadata field to search
   * @param collectionUUID              collection UUID where is configured the vocabulary
   * @param useCachedVersionIfAvailable If this is true, the request will only be sent if there's
   *                                    no valid cached version. Defaults to true
   * @param reRequestOnStale            Whether or not the request should automatically be re-
   *                                    requested after the response becomes stale
   * @param linksToFollow               List of {@link FollowLinkConfig} that indicate which
   *                                    {@link HALLink}s should be automatically resolved
   */
  public getVocabularyByMetadataAndCollection(metadataField: string, collectionUUID: string, useCachedVersionIfAvailable = true, reRequestOnStale = true, ...linksToFollow: FollowLinkConfig<Vocabulary>[]): Observable<RemoteData<Vocabulary>> {
    const findListOptions = new FindListOptions();
    findListOptions.searchParams = [new RequestParam('metadata', encodeURIComponent(metadataField)),
                        new RequestParam('collection', encodeURIComponent(collectionUUID))];
    const href$ = this.searchData.getSearchByHref(this.searchByMetadataAndCollectionPath, findListOptions, ...linksToFollow);
    return this.findByHref(href$, useCachedVersionIfAvailable, reRequestOnStale, ...linksToFollow);
  }
}<|MERGE_RESOLUTION|>--- conflicted
+++ resolved
@@ -18,13 +18,10 @@
 import { RemoteData } from '../../data/remote-data';
 import { PaginatedList } from '../../data/paginated-list.model';
 import { Injectable } from '@angular/core';
-<<<<<<< HEAD
-=======
 import { VOCABULARY } from './models/vocabularies.resource-type';
 import { dataService } from '../../data/base/data-service.decorator';
 import { SearchDataImpl } from '../../data/base/search-data';
 import { RequestParam } from '../../cache/models/request-param.model';
->>>>>>> 061129ec
 
 /**
  * Data service to retrieve vocabularies from the REST server.
