--- conflicted
+++ resolved
@@ -29,11 +29,8 @@
 import { DataService } from './data.service';
 import { DefaultChangeAnalyzer } from './default-change-analyzer.service';
 import { RequestService } from './request.service';
-<<<<<<< HEAD
 import { MetadataValue, VIRTUAL_METADATA_PREFIX } from '../shared/metadata.models';
-=======
 import { Observable } from 'rxjs/internal/Observable';
->>>>>>> 78f9d62e
 
 const relationshipListsStateSelector = (state: AppState) => state.relationshipLists;
 
