import { HttpClient, HttpHeaders } from '@angular/common/http';
import { Injectable } from '@angular/core';
import { MemoizedSelector, select, Store } from '@ngrx/store';
import { combineLatest, combineLatest as observableCombineLatest } from 'rxjs';
import { Observable } from 'rxjs/internal/Observable';
import { distinctUntilChanged, filter, map, mergeMap, startWith, switchMap, take, tap } from 'rxjs/operators';
import {
  compareArraysUsingIds,
  paginatedRelationsToItems,
  relationsToItems
} from '../../+item-page/simple/item-types/shared/item-relationships-utils';
import { AppState, keySelector } from '../../app.reducer';
import { hasValue, hasValueOperator, isNotEmpty, isNotEmptyOperator } from '../../shared/empty.util';
import { ReorderableRelationship } from '../../shared/form/builder/ds-dynamic-form-ui/existing-metadata-list-element/existing-metadata-list-element.component';
import {
  RemoveNameVariantAction,
  SetNameVariantAction
} from '../../shared/form/builder/ds-dynamic-form-ui/relation-lookup-modal/name-variant.actions';
import { NameVariantListState } from '../../shared/form/builder/ds-dynamic-form-ui/relation-lookup-modal/name-variant.reducer';
import { NotificationsService } from '../../shared/notifications/notifications.service';
import { followLink, FollowLinkConfig } from '../../shared/utils/follow-link-config.model';
import { dataService } from '../cache/builders/build-decorators';
import { RemoteDataBuildService } from '../cache/builders/remote-data-build.service';
import { SearchParam } from '../cache/models/search-param.model';
import { ObjectCacheService } from '../cache/object-cache.service';
import { RestResponse } from '../cache/response.models';
import { CoreState } from '../core.reducers';
import { HttpOptions } from '../dspace-rest-v2/dspace-rest-v2.service';
import { HALEndpointService } from '../shared/hal-endpoint.service';
import { RelationshipType } from '../shared/item-relationships/relationship-type.model';
import { Relationship } from '../shared/item-relationships/relationship.model';
import { RELATIONSHIP } from '../shared/item-relationships/relationship.resource-type';
import { Item } from '../shared/item.model';
import {
  configureRequest,
  getRemoteDataPayload,
  getResponseFromEntry,
  getSucceededRemoteData
} from '../shared/operators';
import { DataService } from './data.service';
import { DefaultChangeAnalyzer } from './default-change-analyzer.service';
import { ItemDataService } from './item-data.service';
import { PaginatedList } from './paginated-list';
import { RemoteData, RemoteDataState } from './remote-data';
import { DeleteRequest, FindListOptions, PostRequest, RestRequest } from './request.models';
import { RequestService } from './request.service';

const relationshipListsStateSelector = (state: AppState) => state.relationshipLists;

const relationshipListStateSelector = (listID: string): MemoizedSelector<AppState, NameVariantListState> => {
  return keySelector<NameVariantListState>(listID, relationshipListsStateSelector);
};

const relationshipStateSelector = (listID: string, itemID: string): MemoizedSelector<AppState, string> => {
  return keySelector<string>(itemID, relationshipListStateSelector(listID));
};

/**
 * The service handling all relationship requests
 */
@Injectable()
@dataService(RELATIONSHIP)
export class RelationshipService extends DataService<Relationship> {
  protected linkPath = 'relationships';

  constructor(protected itemService: ItemDataService,
              protected requestService: RequestService,
              protected rdbService: RemoteDataBuildService,
              protected store: Store<CoreState>,
              protected halService: HALEndpointService,
              protected objectCache: ObjectCacheService,
              protected notificationsService: NotificationsService,
              protected http: HttpClient,
              protected comparator: DefaultChangeAnalyzer<Relationship>,
              protected appStore: Store<AppState>,) {
    super();
  }

  /**
   * Get the endpoint for a relationship by ID
   * @param uuid
   */
  getRelationshipEndpoint(uuid: string) {
    return this.getBrowseEndpoint().pipe(
      map((href: string) => `${href}/${uuid}`)
    );
  }

  /**
   * Send a delete request for a relationship by ID
   * @param id
   */
  deleteRelationship(id: string, copyVirtualMetadata: string): Observable<RestResponse> {
    return this.getRelationshipEndpoint(id).pipe(
      isNotEmptyOperator(),
      take(1),
      distinctUntilChanged(),
      map((endpointURL: string) =>
        new DeleteRequest(this.requestService.generateRequestId(), endpointURL + '?copyVirtualMetadata=' + copyVirtualMetadata)
      ),
      configureRequest(this.requestService),
      switchMap((restRequest: RestRequest) => this.requestService.getByUUID(restRequest.uuid)),
      getResponseFromEntry(),
      tap(() => this.refreshRelationshipItemsInCacheByRelationship(id)),
    );
  }

  /**
   * Method to create a new relationship
   * @param typeId The identifier of the relationship type
   * @param item1 The first item of the relationship
   * @param item2 The second item of the relationship
   * @param leftwardValue The leftward value of the relationship
   * @param rightwardValue The rightward value of the relationship
   */
  addRelationship(typeId: string, item1: Item, item2: Item, leftwardValue?: string, rightwardValue?: string): Observable<RestResponse> {
    const options: HttpOptions = Object.create({});
    let headers = new HttpHeaders();
    headers = headers.append('Content-Type', 'text/uri-list');
    options.headers = headers;
    return this.halService.getEndpoint(this.linkPath).pipe(
      isNotEmptyOperator(),
      take(1),
      map((endpointUrl: string) => `${endpointUrl}?relationshipType=${typeId}`),
      map((endpointUrl: string) => isNotEmpty(leftwardValue) ? `${endpointUrl}&leftwardValue=${leftwardValue}` : endpointUrl),
      map((endpointUrl: string) => isNotEmpty(rightwardValue) ? `${endpointUrl}&rightwardValue=${rightwardValue}` : endpointUrl),
      map((endpointURL: string) => new PostRequest(this.requestService.generateRequestId(), endpointURL, `${item1.self} \n ${item2.self}`, options)),
      configureRequest(this.requestService),
      switchMap((restRequest: RestRequest) => this.requestService.getByUUID(restRequest.uuid)),
      getResponseFromEntry(),
      tap(() => this.refreshRelationshipItemsInCache(item1)),
      tap(() => this.refreshRelationshipItemsInCache(item2))
    ) as Observable<RestResponse>;
  }

  /**
   * Method to remove two items of a relationship from the cache using the identifier of the relationship
   * @param relationshipId The identifier of the relationship
   */
  private refreshRelationshipItemsInCacheByRelationship(relationshipId: string) {
    this.findById(relationshipId).pipe(
      getSucceededRemoteData(),
      getRemoteDataPayload(),
      switchMap((rel: Relationship) => combineLatest(
        rel.leftItem.pipe(getSucceededRemoteData(), getRemoteDataPayload()),
        rel.rightItem.pipe(getSucceededRemoteData(), getRemoteDataPayload())
        )
      ),
      take(1)
    ).subscribe(([item1, item2]) => {
      this.refreshRelationshipItemsInCache(item1);
      this.refreshRelationshipItemsInCache(item2);
    })
  }

  /**
   * Method to remove an item that's part of a relationship from the cache
   * @param item The item to remove from the cache
   */
<<<<<<< HEAD
  private refreshRelationshipItemsInCache(item) {
    this.objectCache.remove(item.self);
    this.requestService.removeByHrefSubstring(item.uuid);
    combineLatest(
      this.objectCache.hasBySelfLinkObservable(item.self),
      this.requestService.hasByHrefObservable(item.self)
=======
  private removeRelationshipItemsFromCache(item) {
    this.objectCache.remove(item._links.self.href);
    this.requestService.removeByHrefSubstring(item.uuid);
    combineLatest(
      this.objectCache.hasBySelfLinkObservable(item._links.self.href),
      this.requestService.hasByHrefObservable(item.uuid)
>>>>>>> f52c1d0b
    ).pipe(
      filter(([existsInOC, existsInRC]) => !existsInOC && !existsInRC),
      take(1),
      switchMap(() => this.itemService.findByHref(item._links.self.href).pipe(take(1)))
    ).subscribe();
  }

  /**
   * Get an item's relationships in the form of an array
   * @param item
   */
  getItemRelationshipsArray(item: Item, ...linksToFollow: Array<FollowLinkConfig<Relationship>>): Observable<Relationship[]> {
    return this.findAllByHref(item._links.relationships.href, undefined, ...linksToFollow).pipe(
      getSucceededRemoteData(),
      getRemoteDataPayload(),
      map((rels: PaginatedList<Relationship>) => rels.page),
      hasValueOperator(),
      distinctUntilChanged(compareArraysUsingIds()),
    );
  }

  /**
   * Get an array of the labels of an item’s unique relationship types
   * The array doesn't contain any duplicate labels
   * @param item
   */
  getRelationshipTypeLabelsByItem(item: Item): Observable<string[]> {
    return this.getItemRelationshipsArray(item, followLink('leftItem'), followLink('rightItem'), followLink('relationshipType')).pipe(
      switchMap((relationships: Relationship[]) => observableCombineLatest(relationships.map((relationship: Relationship) => this.getRelationshipTypeLabelByRelationshipAndItem(relationship, item)))),
      map((labels: string[]) => Array.from(new Set(labels)))
    );
  }

  private getRelationshipTypeLabelByRelationshipAndItem(relationship: Relationship, item: Item): Observable<string> {
    return relationship.leftItem.pipe(
      getSucceededRemoteData(),
      map((itemRD: RemoteData<Item>) => itemRD.payload),
      switchMap((otherItem: Item) => relationship.relationshipType.pipe(
        getSucceededRemoteData(),
        map((relationshipTypeRD) => relationshipTypeRD.payload),
        map((relationshipType: RelationshipType) => {
          if (otherItem.uuid === item.uuid) {
            return relationshipType.leftwardType;
          } else {
            return relationshipType.rightwardType;
          }
        })
        )
      ))
  }

  /**
   * Resolve a given item's relationships into related items and return the items as an array
   * @param item
   */
  getRelatedItems(item: Item): Observable<Item[]> {
    return this.getItemRelationshipsArray(
      item,
      followLink('leftItem'),
      followLink('rightItem'),
      followLink('relationshipType')
    ).pipe(
      relationsToItems(item.uuid)
    );
  }

  /**
   * Resolve a given item's relationships into related items, filtered by a relationship label
   * and return the items as an array
   * @param item
   * @param label
   * @param options
   */
  getRelatedItemsByLabel(item: Item, label: string, options?: FindListOptions): Observable<RemoteData<PaginatedList<Item>>> {
    return this.getItemRelationshipsByLabel(item, label, options, followLink('leftItem'), followLink('rightItem'), followLink('relationshipType')).pipe(paginatedRelationsToItems(item.uuid));
  }

  /**
   * Resolve a given item's relationships by label
   * This should move to the REST API.
   *
   * @param item
   * @param label
   * @param options
   */
  getItemRelationshipsByLabel(item: Item, label: string, options?: FindListOptions, ...linksToFollow: Array<FollowLinkConfig<Relationship>>): Observable<RemoteData<PaginatedList<Relationship>>> {
    let findListOptions = new FindListOptions();
    if (options) {
      findListOptions = Object.assign(new FindListOptions(), options);
    }
    const searchParams = [new SearchParam('label', label), new SearchParam('dso', item.id)];
    if (findListOptions.searchParams) {
      findListOptions.searchParams = [...findListOptions.searchParams, ...searchParams];
    } else {
      findListOptions.searchParams = searchParams;
    }
    return this.searchBy('byLabel', findListOptions, ...linksToFollow);
  }

  /**
   * Method for fetching an item's relationships, but filtered by related item IDs (essentially performing a reverse lookup)
   * Only relationships where leftItem or rightItem's ID is present in the list provided will be returned
   * @param item
   * @param uuids
   */
  getRelationshipsByRelatedItemIds(item: Item, uuids: string[]): Observable<Relationship[]> {
    return this.getItemRelationshipsArray(item, followLink('leftItem'), followLink('rightItem')).pipe(
      switchMap((relationships: Relationship[]) => {
        return observableCombineLatest(...relationships.map((relationship: Relationship) => {
          const isLeftItem$ = this.isItemInUUIDArray(relationship.leftItem, uuids);
          const isRightItem$ = this.isItemInUUIDArray(relationship.rightItem, uuids);
          return observableCombineLatest(isLeftItem$, isRightItem$).pipe(
            filter(([isLeftItem, isRightItem]) => isLeftItem || isRightItem),
            map(() => relationship),
            startWith(undefined)
          );
        }))
      }),
      map((relationships: Relationship[]) => relationships.filter(((relationship) => hasValue(relationship)))),
    )
  }

  private isItemInUUIDArray(itemRD$: Observable<RemoteData<Item>>, uuids: string[]) {
    return itemRD$.pipe(
      getSucceededRemoteData(),
      map((itemRD: RemoteData<Item>) => itemRD.payload),
      map((item: Item) => uuids.includes(item.uuid))
    );
  }

  /**
   * Method to retrieve a relationship based on two items and a relationship type label
   * @param item1 The first item in the relationship
   * @param item2 The second item in the relationship
   * @param label The rightward or leftward type of the relationship
   */
  getRelationshipByItemsAndLabel(item1: Item, item2: Item, label: string, options?: FindListOptions): Observable<Relationship> {
    return this.getItemRelationshipsByLabel(item1, label, options, followLink('relationshipType'), followLink('leftItem'), followLink('rightItem'))
      .pipe(
        getSucceededRemoteData(),
        isNotEmptyOperator(),
        map((relationshipListRD: RemoteData<PaginatedList<Relationship>>) => relationshipListRD.payload.page),
        switchMap((relationships: Relationship[]) => {
          return observableCombineLatest(...relationships.map((relationship: Relationship) => {
              return observableCombineLatest(
                this.isItemMatchWithItemRD(this.itemService.findByHref(relationship._links.leftItem), item2),
                this.isItemMatchWithItemRD(this.itemService.findByHref(relationship._links.rightItem), item2)
              ).pipe(
                map(([isLeftItem, isRightItem]) => isLeftItem || isRightItem),
                map((isMatch) => isMatch ? relationship : undefined)
              );
            })
          )
        }),
        map((relationships: Relationship[]) => relationships.find(((relationship) => hasValue(relationship))))
      )
  }

  private isItemMatchWithItemRD(itemRD$: Observable<RemoteData<Item>>, itemCheck: Item): Observable<boolean> {
    return itemRD$.pipe(
      getSucceededRemoteData(),
      map((itemRD: RemoteData<Item>) => itemRD.payload),
      map((item: Item) => item.uuid === itemCheck.uuid)
    );
  }

  /**
   * Method to set the name variant for specific list and item
   * @param listID The list for which to save the name variant
   * @param itemID The item ID for which to save the name variant
   * @param nameVariant The name variant to save
   */
  public setNameVariant(listID: string, itemID: string, nameVariant: string) {
    this.appStore.dispatch(new SetNameVariantAction(listID, itemID, nameVariant));
  }

  /**
   * Method to retrieve the name variant for a specific list and item
   * @param listID The list for which to retrieve the name variant
   * @param itemID The item ID for which to retrieve the name variant
   */
  public getNameVariant(listID: string, itemID: string): Observable<string> {
    return this.appStore.pipe(
      select(relationshipStateSelector(listID, itemID))
    );
  }

  /**
   * Method to remove the name variant for specific list and item
   * @param listID The list for which to remove the name variant
   * @param itemID The item ID for which to remove the name variant
   */
  public removeNameVariant(listID: string, itemID: string) {
    this.appStore.dispatch(new RemoveNameVariantAction(listID, itemID));
  }

  /**
   * Method to retrieve all name variants for a single list
   * @param listID The id of the list
   */
  public getNameVariantsByListID(listID: string) {
    return this.appStore.pipe(select(relationshipListStateSelector(listID)));
  }

  /**
   * Method to update the name variant on the server
   * @param item1 The first item of the relationship
   * @param item2 The second item of the relationship
   * @param relationshipLabel The leftward or rightward type of the relationship
   * @param nameVariant The name variant to set for the matching relationship
   */
  public updateNameVariant(item1: Item, item2: Item, relationshipLabel: string, nameVariant: string): Observable<RemoteData<Relationship>> {
    let count = 0
    const update$: Observable<RemoteData<Relationship>> = this.getRelationshipByItemsAndLabel(item1, item2, relationshipLabel)
      .pipe(
        switchMap((relation: Relationship) =>
          relation.relationshipType.pipe(
            getSucceededRemoteData(),
            getRemoteDataPayload(),
            map((type) => {
              return { relation, type }
            })
          )
        ),
        switchMap((relationshipAndType: { relation: Relationship, type: RelationshipType }) => {
          const { relation, type } = relationshipAndType;
          let updatedRelationship;
          if (relationshipLabel === type.leftwardType) {
            updatedRelationship = Object.assign(new Relationship(), relation, { rightwardValue: nameVariant });
          } else {
            updatedRelationship = Object.assign(new Relationship(), relation, { leftwardValue: nameVariant });
          }
          return this.update(updatedRelationship);
        }),
        tap((relationshipRD: RemoteData<Relationship>) => {
          if (relationshipRD.hasSucceeded && count < 1) {
            count++;
            this.refreshRelationshipItemsInCache(item1);
            this.refreshRelationshipItemsInCache(item2);
          }
        })
      );
    return update$
  }

  /**
   * Method to update the the right or left place of a relationship
   * The useLeftItem field in the reorderable relationship determines which place should be updated
   * @param reoRel
   */
  public updatePlace(reoRel: ReorderableRelationship): Observable<RemoteData<Relationship>> {
    let updatedRelationship;
    if (reoRel.useLeftItem) {
      updatedRelationship = Object.assign(new Relationship(), reoRel.relationship, { rightPlace: reoRel.newIndex });
    } else {
      updatedRelationship = Object.assign(new Relationship(), reoRel.relationship, { leftPlace: reoRel.newIndex });
    }

    const update$ = this.update(updatedRelationship);

    update$.pipe(
      filter((relationshipRD: RemoteData<Relationship>) => relationshipRD.state === RemoteDataState.ResponsePending),
      take(1),
    ).subscribe((relationshipRD: RemoteData<Relationship>) => {
      if (relationshipRD.state === RemoteDataState.ResponsePending) {
        this.refreshRelationshipItemsInCacheByRelationship(reoRel.relationship.id);
      }
    });

    return update$;
  }
<<<<<<< HEAD
=======

  /**
   * Clear object and request caches of the items related to a relationship (left and right items)
   * @param uuid  The uuid of the relationship for which to clear the related items from the cache
   */
  clearRelatedCache(uuid: string): Observable<void> {
    return this.findById(uuid).pipe(
      getSucceededRemoteData(),
      map((rd: RemoteData<Relationship>) => {
        this.objectCache.remove(rd.payload._links.leftItem.href);
        this.objectCache.remove(rd.payload._links.rightItem.href);
        this.requestService.removeByHrefSubstring(rd.payload._links.leftItem.href);
        this.requestService.removeByHrefSubstring(rd.payload._links.rightItem.href);
      })
    );
  }
>>>>>>> f52c1d0b
}<|MERGE_RESOLUTION|>--- conflicted
+++ resolved
@@ -3,7 +3,7 @@
 import { MemoizedSelector, select, Store } from '@ngrx/store';
 import { combineLatest, combineLatest as observableCombineLatest } from 'rxjs';
 import { Observable } from 'rxjs/internal/Observable';
-import { distinctUntilChanged, filter, map, mergeMap, startWith, switchMap, take, tap } from 'rxjs/operators';
+import { distinctUntilChanged, filter, map, startWith, switchMap, take, tap } from 'rxjs/operators';
 import {
   compareArraysUsingIds,
   paginatedRelationsToItems,
@@ -72,7 +72,7 @@
               protected notificationsService: NotificationsService,
               protected http: HttpClient,
               protected comparator: DefaultChangeAnalyzer<Relationship>,
-              protected appStore: Store<AppState>,) {
+              protected appStore: Store<AppState>) {
     super();
   }
 
@@ -157,21 +157,12 @@
    * Method to remove an item that's part of a relationship from the cache
    * @param item The item to remove from the cache
    */
-<<<<<<< HEAD
   private refreshRelationshipItemsInCache(item) {
-    this.objectCache.remove(item.self);
-    this.requestService.removeByHrefSubstring(item.uuid);
-    combineLatest(
-      this.objectCache.hasBySelfLinkObservable(item.self),
-      this.requestService.hasByHrefObservable(item.self)
-=======
-  private removeRelationshipItemsFromCache(item) {
     this.objectCache.remove(item._links.self.href);
     this.requestService.removeByHrefSubstring(item.uuid);
     combineLatest(
       this.objectCache.hasBySelfLinkObservable(item._links.self.href),
-      this.requestService.hasByHrefObservable(item.uuid)
->>>>>>> f52c1d0b
+      this.requestService.hasByHrefObservable(item.self)
     ).pipe(
       filter(([existsInOC, existsInRC]) => !existsInOC && !existsInRC),
       take(1),
@@ -317,8 +308,8 @@
         switchMap((relationships: Relationship[]) => {
           return observableCombineLatest(...relationships.map((relationship: Relationship) => {
               return observableCombineLatest(
-                this.isItemMatchWithItemRD(this.itemService.findByHref(relationship._links.leftItem), item2),
-                this.isItemMatchWithItemRD(this.itemService.findByHref(relationship._links.rightItem), item2)
+                this.isItemMatchWithItemRD(this.itemService.findByHref(relationship._links.leftItem.href), item2),
+                this.isItemMatchWithItemRD(this.itemService.findByHref(relationship._links.rightItem.href), item2)
               ).pipe(
                 map(([isLeftItem, isRightItem]) => isLeftItem || isRightItem),
                 map((isMatch) => isMatch ? relationship : undefined)
@@ -443,23 +434,4 @@
 
     return update$;
   }
-<<<<<<< HEAD
-=======
-
-  /**
-   * Clear object and request caches of the items related to a relationship (left and right items)
-   * @param uuid  The uuid of the relationship for which to clear the related items from the cache
-   */
-  clearRelatedCache(uuid: string): Observable<void> {
-    return this.findById(uuid).pipe(
-      getSucceededRemoteData(),
-      map((rd: RemoteData<Relationship>) => {
-        this.objectCache.remove(rd.payload._links.leftItem.href);
-        this.objectCache.remove(rd.payload._links.rightItem.href);
-        this.requestService.removeByHrefSubstring(rd.payload._links.leftItem.href);
-        this.requestService.removeByHrefSubstring(rd.payload._links.rightItem.href);
-      })
-    );
-  }
->>>>>>> f52c1d0b
 }