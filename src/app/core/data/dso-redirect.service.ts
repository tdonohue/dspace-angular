/**
 * The contents of this file are subject to the license and copyright
 * detailed in the LICENSE and NOTICE files at the root of the source
 * tree and available online at
 *
 * http://www.dspace.org/license/
 */
/* eslint-disable max-classes-per-file */
import { Injectable, Inject } from '@angular/core';
import { Observable } from 'rxjs';
import { tap } from 'rxjs/operators';

import { getDSORoute } from '../../app-routing-paths';
import { hasValue } from '../../shared/empty.util';
import { RemoteDataBuildService } from '../cache/builders/remote-data-build.service';
import { ObjectCacheService } from '../cache/object-cache.service';
import { HardRedirectService } from '../services/hard-redirect.service';
import { DSpaceObject } from '../shared/dspace-object.model';
import { HALEndpointService } from '../shared/hal-endpoint.service';
import { getFirstCompletedRemoteData } from '../shared/operators';
import { IdentifiableDataService } from './base/identifiable-data.service';
import { RemoteData } from './remote-data';
import { IdentifierType } from './request.models';
import { RequestService } from './request.service';
<<<<<<< HEAD
=======
import { getFirstCompletedRemoteData } from '../shared/operators';
import { DSpaceObject } from '../shared/dspace-object.model';
import { IdentifiableDataService } from './base/identifiable-data.service';
import { getDSORoute } from '../../app-routing-paths';
import { HardRedirectService } from '../services/hard-redirect.service';
import { APP_CONFIG, AppConfig } from '../../../config/app-config.interface';
>>>>>>> 8ba14aa3

const ID_ENDPOINT = 'pid';
const UUID_ENDPOINT = 'dso';

/**
 * A data service to retrieve DSpaceObjects by persistent identifier or UUID.
 * Doesn't define a constant {@link linkPath} but switches between two endpoints on demand:
 * {@link setLinkPath} must be called before each request.
 */
class DsoByIdOrUUIDDataService extends IdentifiableDataService<DSpaceObject> {
  constructor(
    protected requestService: RequestService,
    protected rdbService: RemoteDataBuildService,
    protected objectCache: ObjectCacheService,
    protected halService: HALEndpointService,
  ) {
    super(
      undefined, requestService, rdbService, objectCache, halService, undefined,
      // interpolate id/uuid as query parameter
      (endpoint: string, resourceID: string): string => {
        return endpoint.replace(/{\?id}/, `?id=${resourceID}`)
          .replace(/{\?uuid}/, `?uuid=${resourceID}`);
      },
    );
  }

  /**
   * The default 'pid' endpoint for identifiers does not support uuid lookups.
   * For uuid lookups we need to change the linkPath.
   * @param identifierType
   */
  setLinkPath(identifierType: IdentifierType) {
    if (identifierType === IdentifierType.UUID) {
      this.linkPath = UUID_ENDPOINT;
    } else {
      this.linkPath = ID_ENDPOINT;
    }
  }
}

/**
 * A service to handle redirects from identifier paths to DSO path
 * e.g.: redirect from /handle/... to /items/...
 */
@Injectable()
export class DsoRedirectService {
  private dataService: DsoByIdOrUUIDDataService;

  constructor(
    @Inject(APP_CONFIG) protected appConfig: AppConfig,
    protected requestService: RequestService,
    protected rdbService: RemoteDataBuildService,
    protected objectCache: ObjectCacheService,
    protected halService: HALEndpointService,
    private hardRedirectService: HardRedirectService,
  ) {
    this.dataService = new DsoByIdOrUUIDDataService(requestService, rdbService, objectCache, halService);
  }

  /**
   * Redirect to a DSpaceObject's path using the given identifier type and ID.
   * This is used to redirect paths like "/handle/[prefix]/[suffix]" to the object's path (e.g. /items/[uuid]).
   * See LookupGuard for more examples.
   *
   * @param id              the identifier of the object to retrieve
   * @param identifierType  the type of the given identifier (defaults to UUID)
   */
  findByIdAndIDType(id: string, identifierType = IdentifierType.UUID): Observable<RemoteData<DSpaceObject>> {
    this.dataService.setLinkPath(identifierType);
    return this.dataService.findById(id).pipe(
      getFirstCompletedRemoteData(),
      tap((response) => {
        if (response.hasSucceeded) {
          const dso = response.payload;
          if (hasValue(dso.uuid)) {
            const newRoute = getDSORoute(dso);
            if (hasValue(newRoute)) {
              // Use a "301 Moved Permanently" redirect for SEO purposes
              this.hardRedirectService.redirect(this.appConfig.ui.nameSpace.replace(/\/$/, '') + newRoute, 301);
            }
          }
        }
      }),
    );
  }
}<|MERGE_RESOLUTION|>--- conflicted
+++ resolved
@@ -6,10 +6,17 @@
  * http://www.dspace.org/license/
  */
 /* eslint-disable max-classes-per-file */
-import { Injectable, Inject } from '@angular/core';
+import {
+  Inject,
+  Injectable,
+} from '@angular/core';
 import { Observable } from 'rxjs';
 import { tap } from 'rxjs/operators';
 
+import {
+  APP_CONFIG,
+  AppConfig,
+} from '../../../config/app-config.interface';
 import { getDSORoute } from '../../app-routing-paths';
 import { hasValue } from '../../shared/empty.util';
 import { RemoteDataBuildService } from '../cache/builders/remote-data-build.service';
@@ -22,15 +29,6 @@
 import { RemoteData } from './remote-data';
 import { IdentifierType } from './request.models';
 import { RequestService } from './request.service';
-<<<<<<< HEAD
-=======
-import { getFirstCompletedRemoteData } from '../shared/operators';
-import { DSpaceObject } from '../shared/dspace-object.model';
-import { IdentifiableDataService } from './base/identifiable-data.service';
-import { getDSORoute } from '../../app-routing-paths';
-import { HardRedirectService } from '../services/hard-redirect.service';
-import { APP_CONFIG, AppConfig } from '../../../config/app-config.interface';
->>>>>>> 8ba14aa3
 
 const ID_ENDPOINT = 'pid';
 const UUID_ENDPOINT = 'dso';
