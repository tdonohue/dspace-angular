--- conflicted
+++ resolved
@@ -16,6 +16,7 @@
   FollowLinkConfig,
 } from '../../shared/utils/follow-link-config.model';
 import { RemoteDataBuildService } from '../cache/builders/remote-data-build.service';
+import { RequestParam } from '../cache/models/request-param.model';
 import { ObjectCacheService } from '../cache/object-cache.service';
 import { HALEndpointService } from '../shared/hal-endpoint.service';
 import { ItemType } from '../shared/item-relationships/item-type.model';
@@ -28,15 +29,9 @@
 import { BaseDataService } from './base/base-data.service';
 import { FindAllDataImpl } from './base/find-all-data';
 import { SearchDataImpl } from './base/search-data';
-<<<<<<< HEAD
 import { PaginatedList } from './paginated-list.model';
 import { RemoteData } from './remote-data';
 import { RequestService } from './request.service';
-=======
-import { ObjectCacheService } from '../cache/object-cache.service';
-import { dataService } from './base/data-service.decorator';
-import { RequestParam } from '../cache/models/request-param.model';
->>>>>>> d5cf2369
 
 /**
  * Check if one side of a RelationshipType is the ItemType with the given label
