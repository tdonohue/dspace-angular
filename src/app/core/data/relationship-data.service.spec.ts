--- conflicted
+++ resolved
@@ -2,11 +2,7 @@
 
 import { getMockRemoteDataBuildServiceHrefMap } from '../../shared/mocks/remote-data-build.service.mock';
 import { getMockRequestService } from '../../shared/mocks/request.service.mock';
-import {
-  createFailedRemoteDataObject$,
-  createSuccessfulRemoteDataObject,
-  createSuccessfulRemoteDataObject$,
-} from '../../shared/remote-data.utils';
+import { createFailedRemoteDataObject$, createSuccessfulRemoteDataObject, createSuccessfulRemoteDataObject$ } from '../../shared/remote-data.utils';
 import { HALEndpointServiceStub } from '../../shared/testing/hal-endpoint-service.stub';
 import { createPaginatedList } from '../../shared/testing/utils.test';
 import { followLink } from '../../shared/utils/follow-link-config.model';
@@ -24,14 +20,7 @@
 import { DeleteRequest } from './request.models';
 import { RequestService } from './request.service';
 import { RequestEntry } from './request-entry.model';
-<<<<<<< HEAD
-=======
-import { FindListOptions } from './find-list-options.model';
-import { testSearchDataImplementation } from './base/search-data.spec';
-import { MetadataValue } from '../shared/metadata.models';
-import { MetadataRepresentationType } from '../shared/metadata-representation/metadata-representation.model';
 import { ObjectCacheServiceStub } from '../../shared/testing/object-cache-service.stub';
->>>>>>> 230055ce
 
 describe('RelationshipDataService', () => {
   let service: RelationshipDataService;
@@ -123,18 +112,7 @@
     'href': buildList$,
     'https://rest.api/core/publication/relationships': relationships$,
   });
-<<<<<<< HEAD
-  const objectCache = Object.assign({
-    /* eslint-disable no-empty,@typescript-eslint/no-empty-function */
-    remove: () => {
-    },
-    hasBySelfLinkObservable: () => observableOf(false),
-    hasByHref$: () => observableOf(false),
-    /* eslint-enable no-empty, @typescript-eslint/no-empty-function */
-  }) as ObjectCacheService;
-=======
   const objectCache = new ObjectCacheServiceStub();
->>>>>>> 230055ce
 
   const itemService = jasmine.createSpyObj('itemService', {
     findById: (uuid) => createSuccessfulRemoteDataObject(relatedItems.find((relatedItem) => relatedItem.id === uuid)),
