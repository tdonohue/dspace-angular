--- conflicted
+++ resolved
@@ -1,5 +1,4 @@
 import { HttpHeaders } from '@angular/common/http';
-<<<<<<< HEAD
 import { Injectable } from '@angular/core';
 import {
   createSelector,
@@ -7,19 +6,20 @@
   select,
   Store,
 } from '@ngrx/store';
-=======
-
-import { createSelector, MemoizedSelector, select, Store } from '@ngrx/store';
-import { Observable, from as observableFrom } from 'rxjs';
-import { filter, find, map, mergeMap, switchMap, take, tap, toArray } from 'rxjs/operators';
->>>>>>> 8ba14aa3
 import cloneDeep from 'lodash/cloneDeep';
-import { Observable } from 'rxjs';
+import {
+  from as observableFrom,
+  Observable,
+} from 'rxjs';
 import {
   filter,
+  find,
   map,
+  mergeMap,
+  switchMap,
   take,
   tap,
+  toArray,
 } from 'rxjs/operators';
 
 import {
@@ -48,16 +48,6 @@
   RequestStaleAction,
 } from './request.actions';
 import { GetRequest } from './request.models';
-<<<<<<< HEAD
-=======
-import { CommitSSBAction } from '../cache/server-sync-buffer.actions';
-import { RestRequestMethod } from './rest-request-method';
-import { coreSelector } from '../core.selectors';
-import { isLoading, isStale } from './request-entry-state.model';
-import { RestRequest } from './rest-request.model';
-import { CoreState } from '../core-state.model';
-import { RequestState } from './request-state.model';
->>>>>>> 8ba14aa3
 import { RequestEntry } from './request-entry.model';
 import {
   isLoading,
@@ -346,25 +336,15 @@
   setStaleByHrefSubstring(href: string): Observable<boolean> {
     const requestUUIDs$ = this.store.pipe(
       select(uuidsFromHrefSubstringSelector(requestIndexSelector, href)),
-<<<<<<< HEAD
       take(1),
-    ).subscribe((uuids: string[]) => {
-=======
-      take(1)
     );
     requestUUIDs$.subscribe((uuids: string[]) => {
->>>>>>> 8ba14aa3
       for (const uuid of uuids) {
         this.store.dispatch(new RequestStaleAction(uuid));
       }
     });
     this.requestsOnTheirWayToTheStore = this.requestsOnTheirWayToTheStore.filter((reqHref: string) => reqHref.indexOf(href) < 0);
 
-<<<<<<< HEAD
-    return this.store.pipe(
-      select(uuidsFromHrefSubstringSelector(requestIndexSelector, href)),
-      map((uuids) => isEmpty(uuids)),
-=======
     // emit true after all requests are stale
     return requestUUIDs$.pipe(
       switchMap((uuids: string[]) => {
@@ -383,11 +363,10 @@
             // after all observables above are completed, emit them as a single array
             toArray(),
             // when the array comes in, emit true
-            map(() => true)
+            map(() => true),
           );
         }
-      })
->>>>>>> 8ba14aa3
+      }),
     );
   }
 
@@ -404,8 +383,6 @@
       filter((stale: boolean) => stale),
       take(1),
     );
-<<<<<<< HEAD
-=======
   }
 
   /**
@@ -426,9 +403,8 @@
     return requestEntry$.pipe(
       map((request: RequestEntry) => isStale(request.state)),
       filter((stale: boolean) => stale),
-      take(1)
-    );
->>>>>>> 8ba14aa3
+      take(1),
+    );
   }
 
   /**
