import { SortOptions } from '../cache/models/sort-options.model';
import { GenericConstructor } from '../shared/generic-constructor';
import { BrowseEntriesResponseParsingService } from './browse-entries-response-parsing.service';
import { DSOResponseParsingService } from './dso-response-parsing.service';
import { ResponseParsingService } from './parsing.service';
import { EndpointMapResponseParsingService } from './endpoint-map-response-parsing.service';
import { BrowseResponseParsingService } from './browse-response-parsing.service';
import { ConfigResponseParsingService } from '../config/config-response-parsing.service';
import { AuthResponseParsingService } from '../auth/auth-response-parsing.service';
import { HttpOptions } from '../dspace-rest-v2/dspace-rest-v2.service';
import { SubmissionResponseParsingService } from '../submission/submission-response-parsing.service';
import { IntegrationResponseParsingService } from '../integration/integration-response-parsing.service';
import { RestRequestMethod } from './rest-request-method';
import { SearchParam } from '../cache/models/search-param.model';
import { EpersonResponseParsingService } from '../eperson/eperson-response-parsing.service';
import { BrowseItemsResponseParsingService } from './browse-items-response-parsing-service';
import { RegistryMetadataschemasResponseParsingService } from './registry-metadataschemas-response-parsing.service';
import { MetadataschemaParsingService } from './metadataschema-parsing.service';
import { MetadatafieldParsingService } from './metadatafield-parsing.service';

/* tslint:disable:max-classes-per-file */

export abstract class RestRequest {
  public responseMsToLive = 0;
  constructor(
    public uuid: string,
    public href: string,
    public method: RestRequestMethod = RestRequestMethod.GET,
    public body?: any,
    public options?: HttpOptions,
  ) {
  }

  getResponseParser(): GenericConstructor<ResponseParsingService> {
    return DSOResponseParsingService;
  }

  get toCache(): boolean {
    return this.responseMsToLive > 0;
  }
}

export class GetRequest extends RestRequest {
  public responseMsToLive = 60 * 15 * 1000;

  constructor(
    public uuid: string,
    public href: string,
    public body?: any,
    public options?: HttpOptions,
  )  {
    super(uuid, href, RestRequestMethod.GET, body, options)
  }
}

export class PostRequest extends RestRequest {
  constructor(
    public uuid: string,
    public href: string,
    public body?: any,
    public options?: HttpOptions
  )  {
    super(uuid, href, RestRequestMethod.POST, body)
  }
}

export class PutRequest extends RestRequest {
  constructor(
    public uuid: string,
    public href: string,
    public body?: any,
    public options?: HttpOptions
  )  {
    super(uuid, href, RestRequestMethod.PUT, body)
  }
}

export class DeleteRequest extends RestRequest {
  constructor(
    public uuid: string,
    public href: string,
    public body?: any,
    public options?: HttpOptions
  )  {
    super(uuid, href, RestRequestMethod.DELETE, body)
  }
}

export class OptionsRequest extends RestRequest {
  constructor(
    public uuid: string,
    public href: string,
    public body?: any,
    public options?: HttpOptions
  )  {
    super(uuid, href, RestRequestMethod.OPTIONS, body)
  }
}

export class HeadRequest extends RestRequest {
  constructor(
    public uuid: string,
    public href: string,
    public body?: any,
    public options?: HttpOptions
  )  {
    super(uuid, href, RestRequestMethod.HEAD, body)
  }
}

export class PatchRequest extends RestRequest {
  constructor(
    public uuid: string,
    public href: string,
    public body?: any,
    public options?: HttpOptions
  )  {
    super(uuid, href, RestRequestMethod.PATCH, body)
  }
}

export class FindByIDRequest extends GetRequest {
  constructor(
    uuid: string,
    href: string,
    public resourceID: string
  ) {
    super(uuid, href);
  }
}

export class FindAllOptions {
  scopeID?: string;
  elementsPerPage?: number;
  currentPage?: number;
  sort?: SortOptions;
  searchParams?: SearchParam[];
  startsWith?: string;
}

export class FindAllRequest extends GetRequest {
  constructor(
    uuid: string,
    href: string,
    public body?: FindAllOptions,
  ) {
    super(uuid, href);
  }
}

export class EndpointMapRequest extends GetRequest {
  constructor(
    public uuid: string,
    public href: string,
    public body?: any
  ) {
    super(uuid, href, body);
  }

  getResponseParser(): GenericConstructor<ResponseParsingService> {
    return EndpointMapResponseParsingService;
  }
}

export class BrowseEndpointRequest extends GetRequest {
  constructor(uuid: string, href: string) {
    super(uuid, href);
  }

  getResponseParser(): GenericConstructor<ResponseParsingService> {
    return BrowseResponseParsingService;
  }
}

export class BrowseEntriesRequest extends GetRequest {
  getResponseParser(): GenericConstructor<ResponseParsingService> {
    return BrowseEntriesResponseParsingService;
  }
}

export class BrowseItemsRequest extends GetRequest {
  getResponseParser(): GenericConstructor<ResponseParsingService> {
    return BrowseItemsResponseParsingService;
  }
}

export class ConfigRequest extends GetRequest {
  constructor(uuid: string, href: string, public options?: HttpOptions) {
    super(uuid, href, null, options);
  }

  getResponseParser(): GenericConstructor<ResponseParsingService> {
    return ConfigResponseParsingService;
  }
}

export class AuthPostRequest extends PostRequest {
  constructor(uuid: string, href: string, public body?: any, public options?: HttpOptions) {
    super(uuid, href, body, options);
  }

  getResponseParser(): GenericConstructor<ResponseParsingService> {
    return AuthResponseParsingService;
  }
}

export class AuthGetRequest extends GetRequest {
  constructor(uuid: string, href: string, public options?: HttpOptions) {
    super(uuid, href, null, options);
  }

  getResponseParser(): GenericConstructor<ResponseParsingService> {
    return AuthResponseParsingService;
  }
}

export class IntegrationRequest extends GetRequest {
  constructor(uuid: string, href: string) {
    super(uuid, href);
  }

  getResponseParser(): GenericConstructor<ResponseParsingService> {
    return IntegrationResponseParsingService;
  }
}

/**
<<<<<<< HEAD
 * Class representing a submission HTTP GET request object
 */
export class SubmissionRequest extends GetRequest {
  constructor(uuid: string, href: string) {
    super(uuid, href);
  }

  getResponseParser(): GenericConstructor<ResponseParsingService> {
    return SubmissionResponseParsingService;
  }
}

/**
 * Class representing a submission HTTP DELETE request object
 */
export class SubmissionDeleteRequest extends DeleteRequest {
  constructor(public uuid: string,
              public href: string) {
    super(uuid, href);
  }

  getResponseParser(): GenericConstructor<ResponseParsingService> {
    return SubmissionResponseParsingService;
  }
}

/**
 * Class representing a submission HTTP PATCH request object
 */
export class SubmissionPatchRequest extends PatchRequest {
  constructor(public uuid: string,
              public href: string,
              public body?: any) {
    super(uuid, href, body);
  }

  getResponseParser(): GenericConstructor<ResponseParsingService> {
    return SubmissionResponseParsingService;
  }
}

/**
 * Class representing a submission HTTP POST request object
 */
export class SubmissionPostRequest extends PostRequest {
  constructor(public uuid: string,
              public href: string,
              public body?: any,
              public options?: HttpOptions) {
=======
 * Request to create a MetadataSchema
 */
export class CreateMetadataSchemaRequest extends PostRequest {
  constructor(uuid: string, href: string, public body?: any, public options?: HttpOptions) {
    super(uuid, href, body, options);
  }

  getResponseParser(): GenericConstructor<ResponseParsingService> {
    return MetadataschemaParsingService;
  }
}

/**
 * Request to update a MetadataSchema
 */
export class UpdateMetadataSchemaRequest extends PutRequest {
  constructor(uuid: string, href: string, public body?: any, public options?: HttpOptions) {
    super(uuid, href, body, options);
  }

  getResponseParser(): GenericConstructor<ResponseParsingService> {
    return MetadataschemaParsingService;
  }
}

/**
 * Request to create a MetadataField
 */
export class CreateMetadataFieldRequest extends PostRequest {
  constructor(uuid: string, href: string, public body?: any, public options?: HttpOptions) {
>>>>>>> eb818e4d
    super(uuid, href, body, options);
  }

  getResponseParser(): GenericConstructor<ResponseParsingService> {
<<<<<<< HEAD
    return SubmissionResponseParsingService;
  }
}

/**
 * Class representing an eperson HTTP GET request object
 */
export class EpersonRequest extends GetRequest {
  constructor(uuid: string, href: string) {
    super(uuid, href);
  }

  getResponseParser(): GenericConstructor<ResponseParsingService> {
    return EpersonResponseParsingService;
=======
    return MetadatafieldParsingService;
  }
}

/**
 * Request to update a MetadataField
 */
export class UpdateMetadataFieldRequest extends PutRequest {
  constructor(uuid: string, href: string, public body?: any, public options?: HttpOptions) {
    super(uuid, href, body, options);
  }

  getResponseParser(): GenericConstructor<ResponseParsingService> {
    return MetadatafieldParsingService;
>>>>>>> eb818e4d
  }
}

export class CreateRequest extends PostRequest {
  constructor(uuid: string, href: string, public body?: any, public options?: HttpOptions) {
    super(uuid, href, body, options);
  }

  getResponseParser(): GenericConstructor<ResponseParsingService> {
    return DSOResponseParsingService;
  }
}

/**
 * Request to delete an object based on its identifier
 */
export class DeleteByIDRequest extends DeleteRequest {
  constructor(
    uuid: string,
    href: string,
    public resourceID: string
  ) {
    super(uuid, href);
  }
}

export class RequestError extends Error {
  statusCode: number;
  statusText: string;
}
/* tslint:enable:max-classes-per-file */<|MERGE_RESOLUTION|>--- conflicted
+++ resolved
@@ -225,7 +225,58 @@
 }
 
 /**
-<<<<<<< HEAD
+ * Request to create a MetadataSchema
+ */
+export class CreateMetadataSchemaRequest extends PostRequest {
+  constructor(uuid: string, href: string, public body?: any, public options?: HttpOptions) {
+    super(uuid, href, body, options);
+  }
+
+  getResponseParser(): GenericConstructor<ResponseParsingService> {
+    return MetadataschemaParsingService;
+  }
+}
+
+/**
+ * Request to update a MetadataSchema
+ */
+export class UpdateMetadataSchemaRequest extends PutRequest {
+  constructor(uuid: string, href: string, public body?: any, public options?: HttpOptions) {
+    super(uuid, href, body, options);
+  }
+
+  getResponseParser(): GenericConstructor<ResponseParsingService> {
+    return MetadataschemaParsingService;
+  }
+}
+
+/**
+ * Request to create a MetadataField
+ */
+export class CreateMetadataFieldRequest extends PostRequest {
+  constructor(uuid: string, href: string, public body?: any, public options?: HttpOptions) {
+    super(uuid, href, body, options);
+  }
+
+  getResponseParser(): GenericConstructor<ResponseParsingService> {
+    return MetadatafieldParsingService;
+  }
+}
+
+/**
+ * Request to update a MetadataField
+ */
+export class UpdateMetadataFieldRequest extends PutRequest {
+  constructor(uuid: string, href: string, public body?: any, public options?: HttpOptions) {
+    super(uuid, href, body, options);
+  }
+
+  getResponseParser(): GenericConstructor<ResponseParsingService> {
+    return MetadatafieldParsingService;
+  }
+}
+
+/**
  * Class representing a submission HTTP GET request object
  */
 export class SubmissionRequest extends GetRequest {
@@ -275,43 +326,10 @@
               public href: string,
               public body?: any,
               public options?: HttpOptions) {
-=======
- * Request to create a MetadataSchema
- */
-export class CreateMetadataSchemaRequest extends PostRequest {
-  constructor(uuid: string, href: string, public body?: any, public options?: HttpOptions) {
-    super(uuid, href, body, options);
-  }
-
-  getResponseParser(): GenericConstructor<ResponseParsingService> {
-    return MetadataschemaParsingService;
-  }
-}
-
-/**
- * Request to update a MetadataSchema
- */
-export class UpdateMetadataSchemaRequest extends PutRequest {
-  constructor(uuid: string, href: string, public body?: any, public options?: HttpOptions) {
-    super(uuid, href, body, options);
-  }
-
-  getResponseParser(): GenericConstructor<ResponseParsingService> {
-    return MetadataschemaParsingService;
-  }
-}
-
-/**
- * Request to create a MetadataField
- */
-export class CreateMetadataFieldRequest extends PostRequest {
-  constructor(uuid: string, href: string, public body?: any, public options?: HttpOptions) {
->>>>>>> eb818e4d
-    super(uuid, href, body, options);
-  }
-
-  getResponseParser(): GenericConstructor<ResponseParsingService> {
-<<<<<<< HEAD
+    super(uuid, href, body, options);
+  }
+
+  getResponseParser(): GenericConstructor<ResponseParsingService> {
     return SubmissionResponseParsingService;
   }
 }
@@ -326,22 +344,6 @@
 
   getResponseParser(): GenericConstructor<ResponseParsingService> {
     return EpersonResponseParsingService;
-=======
-    return MetadatafieldParsingService;
-  }
-}
-
-/**
- * Request to update a MetadataField
- */
-export class UpdateMetadataFieldRequest extends PutRequest {
-  constructor(uuid: string, href: string, public body?: any, public options?: HttpOptions) {
-    super(uuid, href, body, options);
-  }
-
-  getResponseParser(): GenericConstructor<ResponseParsingService> {
-    return MetadatafieldParsingService;
->>>>>>> eb818e4d
   }
 }
 
