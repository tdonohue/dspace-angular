<<<<<<< HEAD
import { cold } from 'jasmine-marbles';
import {
  Observable,
  of,
} from 'rxjs';

import { createSuccessfulRemoteDataObject$ } from '../../shared/remote-data.utils';
import { RawRestResponse } from '../dspace-rest/raw-rest-response.model';
import { HALEndpointService } from '../shared/hal-endpoint.service';
import { RemoteData } from './remote-data';
import { Root } from './root.model';
import { RootDataService } from './root-data.service';
=======
import { RootDataService } from './root-data.service';
import { HALEndpointService } from '../shared/hal-endpoint.service';
import {
  createSuccessfulRemoteDataObject$,
  createFailedRemoteDataObject$
} from '../../shared/remote-data.utils';
import { Observable } from 'rxjs';
import { RemoteData } from './remote-data';
import { Root } from './root.model';
import { cold } from 'jasmine-marbles';
>>>>>>> 8ba14aa3

describe('RootDataService', () => {
  let service: RootDataService;
  let halService: HALEndpointService;
  let requestService;
  let rootEndpoint;
  let findByHrefSpy;

  beforeEach(() => {
    rootEndpoint = 'root-endpoint';
    halService = jasmine.createSpyObj('halService', {
      getRootHref: rootEndpoint,
    });
    requestService = jasmine.createSpyObj('requestService', [
      'setStaleByHref',
    ]);
    service = new RootDataService(requestService, null, null, halService);

    findByHrefSpy = spyOn(service as any, 'findByHref');
    findByHrefSpy.and.returnValue(createSuccessfulRemoteDataObject$({}));
  });

  describe('findRoot', () => {
    let result$: Observable<RemoteData<Root>>;

    beforeEach(() => {
      result$ = service.findRoot();
    });

    it('should call findByHref using the root endpoint', (done) => {
      result$.subscribe(() => {
        expect(findByHrefSpy).toHaveBeenCalledWith(rootEndpoint, true, true);
        done();
      });
    });
  });

  describe('checkServerAvailability', () => {
    let result$: Observable<boolean>;

    it('should return observable of true when root endpoint is available', () => {
<<<<<<< HEAD
      const mockResponse = {
        statusCode: 200,
        statusText: 'OK',
      } as RawRestResponse;
=======
      spyOn(service, 'findRoot').and.returnValue(createSuccessfulRemoteDataObject$<Root>({} as any));
>>>>>>> 8ba14aa3

      result$ = service.checkServerAvailability();

      expect(result$).toBeObservable(cold('(a|)', {
        a: true,
      }));
    });

    it('should return observable of false when root endpoint is not available', () => {
<<<<<<< HEAD
      const mockResponse = {
        statusCode: 500,
        statusText: 'Internal Server Error',
      } as RawRestResponse;
=======
      spyOn(service, 'findRoot').and.returnValue(createFailedRemoteDataObject$<Root>('500'));
>>>>>>> 8ba14aa3

      result$ = service.checkServerAvailability();

      expect(result$).toBeObservable(cold('(a|)', {
        a: false,
      }));
    });

  });

  describe(`invalidateRootCache`, () => {
    it(`should set the cached root request to stale`, () => {
      service.invalidateRootCache();
      expect(halService.getRootHref).toHaveBeenCalled();
      expect(requestService.setStaleByHref).toHaveBeenCalledWith(rootEndpoint);
    });
  });
});<|MERGE_RESOLUTION|>--- conflicted
+++ resolved
@@ -1,28 +1,14 @@
-<<<<<<< HEAD
 import { cold } from 'jasmine-marbles';
+import { Observable } from 'rxjs';
+
 import {
-  Observable,
-  of,
-} from 'rxjs';
-
-import { createSuccessfulRemoteDataObject$ } from '../../shared/remote-data.utils';
-import { RawRestResponse } from '../dspace-rest/raw-rest-response.model';
+  createFailedRemoteDataObject$,
+  createSuccessfulRemoteDataObject$,
+} from '../../shared/remote-data.utils';
 import { HALEndpointService } from '../shared/hal-endpoint.service';
 import { RemoteData } from './remote-data';
 import { Root } from './root.model';
 import { RootDataService } from './root-data.service';
-=======
-import { RootDataService } from './root-data.service';
-import { HALEndpointService } from '../shared/hal-endpoint.service';
-import {
-  createSuccessfulRemoteDataObject$,
-  createFailedRemoteDataObject$
-} from '../../shared/remote-data.utils';
-import { Observable } from 'rxjs';
-import { RemoteData } from './remote-data';
-import { Root } from './root.model';
-import { cold } from 'jasmine-marbles';
->>>>>>> 8ba14aa3
 
 describe('RootDataService', () => {
   let service: RootDataService;
@@ -64,14 +50,7 @@
     let result$: Observable<boolean>;
 
     it('should return observable of true when root endpoint is available', () => {
-<<<<<<< HEAD
-      const mockResponse = {
-        statusCode: 200,
-        statusText: 'OK',
-      } as RawRestResponse;
-=======
       spyOn(service, 'findRoot').and.returnValue(createSuccessfulRemoteDataObject$<Root>({} as any));
->>>>>>> 8ba14aa3
 
       result$ = service.checkServerAvailability();
 
@@ -81,14 +60,7 @@
     });
 
     it('should return observable of false when root endpoint is not available', () => {
-<<<<<<< HEAD
-      const mockResponse = {
-        statusCode: 500,
-        statusText: 'Internal Server Error',
-      } as RawRestResponse;
-=======
       spyOn(service, 'findRoot').and.returnValue(createFailedRemoteDataObject$<Root>('500'));
->>>>>>> 8ba14aa3
 
       result$ = service.checkServerAvailability();
 
