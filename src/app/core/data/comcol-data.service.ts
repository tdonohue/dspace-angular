<<<<<<< HEAD
import { distinctUntilChanged, filter, map, mergeMap, share, switchMap, take, tap } from 'rxjs/operators';
import {
  combineLatest as observableCombineLatest,
  merge as observableMerge,
  Observable,
  throwError as observableThrowError
} from 'rxjs';
=======
import { distinctUntilChanged, filter, map, switchMap, take, tap } from 'rxjs/operators';
import { Observable } from 'rxjs';
>>>>>>> 85303576
import { hasValue, isEmpty, isNotEmpty } from '../../shared/empty.util';
import { ObjectCacheService } from '../cache/object-cache.service';
import { Community } from '../shared/community.model';
import { HALLink } from '../shared/hal-link.model';
import { CommunityDataService } from './community-data.service';

import { DataService } from './data.service';
<<<<<<< HEAD
import { DeleteRequest, FindByIDRequest, FindListOptions, RestRequest } from './request.models';
import { PaginatedList } from './paginated-list';
=======
import { FindListOptions, FindByIDRequest } from './request.models';
import { PaginatedList } from './paginated-list.model';
>>>>>>> 85303576
import { RemoteData } from './remote-data';
import { HALEndpointService } from '../shared/hal-endpoint.service';
import { getFirstCompletedRemoteData } from '../shared/operators';
import { Bitstream } from '../shared/bitstream.model';
<<<<<<< HEAD
import { DSpaceObject } from '../shared/dspace-object.model';
import { Collection } from '../shared/collection.model';
=======
import { Collection } from '../shared/collection.model';
import { BitstreamDataService } from './bitstream-data.service';
import { NoContent } from '../shared/NoContent.model';
import { createFailedRemoteDataObject$ } from '../../shared/remote-data.utils';
import { URLCombiner } from '../url-combiner/url-combiner';
>>>>>>> 85303576

export abstract class ComColDataService<T extends Community | Collection> extends DataService<T> {
  protected abstract cds: CommunityDataService;
  protected abstract objectCache: ObjectCacheService;
  protected abstract halService: HALEndpointService;
  protected abstract bitstreamDataService: BitstreamDataService;

  /**
   * Get the scoped endpoint URL by fetching the object with
   * the given scopeID and returning its HAL link with this
   * data-service's linkPath
   *
   * @param {string} scopeID
   *    the id of the scope object
   * @return { Observable<string> }
   *    an Observable<string> containing the scoped URL
   */
  public getBrowseEndpoint(options: FindListOptions = {}, linkPath: string = this.linkPath): Observable<string> {
    if (isEmpty(options.scopeID)) {
      return this.halService.getEndpoint(linkPath);
    } else {
      const scopeCommunityHrefObs = this.cds.getEndpoint().pipe(
        map((endpoint: string) => this.cds.getIDHref(endpoint, options.scopeID)),
        filter((href: string) => isNotEmpty(href)),
        take(1),
        tap((href: string) => {
          const request = new FindByIDRequest(this.requestService.generateRequestId(), href, options.scopeID);
          this.requestService.configure(request);
        }));

      return scopeCommunityHrefObs.pipe(
        switchMap((href: string) => this.rdbService.buildSingle<Community>(href)),
        getFirstCompletedRemoteData(),
        map((response: RemoteData<Community>) => {
          if (response.hasFailed) {
            throw new Error(`The Community with scope ${options.scopeID} couldn't be retrieved`);
          } else {
            return response.payload._links[linkPath]
          }
        }),
        filter((halLink: HALLink) => isNotEmpty(halLink)),
        map((halLink: HALLink) => halLink.href),
        distinctUntilChanged()
      );
    }
  }

  protected abstract getFindByParentHref(parentUUID: string): Observable<string>;

  public findByParent(parentUUID: string, options: FindListOptions = {}): Observable<RemoteData<PaginatedList<T>>> {
    const href$ = this.getFindByParentHref(parentUUID).pipe(
      map((href: string) => this.buildHrefFromFindOptions(href, options))
    );
    return this.findList(href$, options);
  }

  /**
   * Get the endpoint for the community or collection's logo
   * @param id  The community or collection's ID
   */
  public getLogoEndpoint(id: string): Observable<string> {
    return this.halService.getEndpoint(this.linkPath).pipe(
<<<<<<< HEAD
      switchMap((href: string) => this.halService.getEndpoint('logo', `${href}/${id}`))
=======
      // We can't use HalLinkService to discover the logo link itself, as objects without a logo
      // don't have the link, and this method is also used in the createLogo method.
      map((href: string) => new URLCombiner(href, id, 'logo').toString())
>>>>>>> 85303576
    );
  }

  /**
   * Delete the logo from the community or collection
   * @param dso The object to delete the logo from
   */
  public deleteLogo(dso: T): Observable<RemoteData<NoContent>> {
    const logo$ = dso.logo;
    if (hasValue(logo$)) {
      // We need to fetch the logo before deleting it, because rest doesn't allow us to send a
      // DELETE request to a `/logo` link. So we need to use the bitstream self link.
      return logo$.pipe(
        getFirstCompletedRemoteData(),
        switchMap((logoRd: RemoteData<Bitstream>) => {
          if (logoRd.hasFailed) {
            console.error(`Couldn't retrieve the logo '${dso._links.logo.href}' in order to delete it.`);
            return [logoRd];
          } else {
            return this.bitstreamDataService.deleteByHref(logoRd.payload._links.self.href);
          }
        })
      );
    } else {
      return createFailedRemoteDataObject$(`The given object doesn't have a logo`, 400);
    }
  }

  public refreshCache(dso: T) {
    const parentCommunityUrl = this.parentCommunityUrlLookup(dso as any);
    if (!hasValue(parentCommunityUrl)) {
      return;
    }
    this.findByHref(parentCommunityUrl).pipe(
      getFirstCompletedRemoteData(),
    ).subscribe((rd: RemoteData<any>) => {
<<<<<<< HEAD
      const href = rd.hasSucceeded && !isEmpty(rd.payload.id) ? rd.payload.id : this.halService.getEndpoint('communities/search/top');
      this.requestService.removeByHrefSubstring(href);
=======
      if (rd.hasSucceeded && isNotEmpty(rd.payload) && isNotEmpty(rd.payload.id)) {
        this.requestService.removeByHrefSubstring(rd.payload.id)
      } else {
        this.halService.getEndpoint('communities/search/top')
          .pipe(take(1))
          .subscribe((href) => this.requestService.removeByHrefSubstring(href));
      }
>>>>>>> 85303576
    });
  }

  private parentCommunityUrlLookup(dso: Collection | Community) {
    const parentCommunity = dso._links.parentCommunity;
    return isNotEmpty(parentCommunity) ? parentCommunity.href : null;
  }
}<|MERGE_RESOLUTION|>--- conflicted
+++ resolved
@@ -1,15 +1,5 @@
-<<<<<<< HEAD
-import { distinctUntilChanged, filter, map, mergeMap, share, switchMap, take, tap } from 'rxjs/operators';
-import {
-  combineLatest as observableCombineLatest,
-  merge as observableMerge,
-  Observable,
-  throwError as observableThrowError
-} from 'rxjs';
-=======
 import { distinctUntilChanged, filter, map, switchMap, take, tap } from 'rxjs/operators';
 import { Observable } from 'rxjs';
->>>>>>> 85303576
 import { hasValue, isEmpty, isNotEmpty } from '../../shared/empty.util';
 import { ObjectCacheService } from '../cache/object-cache.service';
 import { Community } from '../shared/community.model';
@@ -17,27 +7,17 @@
 import { CommunityDataService } from './community-data.service';
 
 import { DataService } from './data.service';
-<<<<<<< HEAD
-import { DeleteRequest, FindByIDRequest, FindListOptions, RestRequest } from './request.models';
-import { PaginatedList } from './paginated-list';
-=======
-import { FindListOptions, FindByIDRequest } from './request.models';
+import { FindByIDRequest, FindListOptions } from './request.models';
 import { PaginatedList } from './paginated-list.model';
->>>>>>> 85303576
 import { RemoteData } from './remote-data';
 import { HALEndpointService } from '../shared/hal-endpoint.service';
 import { getFirstCompletedRemoteData } from '../shared/operators';
 import { Bitstream } from '../shared/bitstream.model';
-<<<<<<< HEAD
-import { DSpaceObject } from '../shared/dspace-object.model';
-import { Collection } from '../shared/collection.model';
-=======
 import { Collection } from '../shared/collection.model';
 import { BitstreamDataService } from './bitstream-data.service';
 import { NoContent } from '../shared/NoContent.model';
 import { createFailedRemoteDataObject$ } from '../../shared/remote-data.utils';
 import { URLCombiner } from '../url-combiner/url-combiner';
->>>>>>> 85303576
 
 export abstract class ComColDataService<T extends Community | Collection> extends DataService<T> {
   protected abstract cds: CommunityDataService;
@@ -75,7 +55,7 @@
           if (response.hasFailed) {
             throw new Error(`The Community with scope ${options.scopeID} couldn't be retrieved`);
           } else {
-            return response.payload._links[linkPath]
+            return response.payload._links[linkPath];
           }
         }),
         filter((halLink: HALLink) => isNotEmpty(halLink)),
@@ -100,13 +80,9 @@
    */
   public getLogoEndpoint(id: string): Observable<string> {
     return this.halService.getEndpoint(this.linkPath).pipe(
-<<<<<<< HEAD
-      switchMap((href: string) => this.halService.getEndpoint('logo', `${href}/${id}`))
-=======
       // We can't use HalLinkService to discover the logo link itself, as objects without a logo
       // don't have the link, and this method is also used in the createLogo method.
       map((href: string) => new URLCombiner(href, id, 'logo').toString())
->>>>>>> 85303576
     );
   }
 
@@ -143,18 +119,13 @@
     this.findByHref(parentCommunityUrl).pipe(
       getFirstCompletedRemoteData(),
     ).subscribe((rd: RemoteData<any>) => {
-<<<<<<< HEAD
-      const href = rd.hasSucceeded && !isEmpty(rd.payload.id) ? rd.payload.id : this.halService.getEndpoint('communities/search/top');
-      this.requestService.removeByHrefSubstring(href);
-=======
       if (rd.hasSucceeded && isNotEmpty(rd.payload) && isNotEmpty(rd.payload.id)) {
-        this.requestService.removeByHrefSubstring(rd.payload.id)
+        this.requestService.removeByHrefSubstring(rd.payload.id);
       } else {
         this.halService.getEndpoint('communities/search/top')
           .pipe(take(1))
           .subscribe((href) => this.requestService.removeByHrefSubstring(href));
       }
->>>>>>> 85303576
     });
   }
 
