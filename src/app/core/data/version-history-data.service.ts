--- conflicted
+++ resolved
@@ -1,23 +1,12 @@
 import { HttpHeaders } from '@angular/common/http';
 import { Injectable } from '@angular/core';
-import {
-  Observable,
-  of,
-} from 'rxjs';
-import {
-  filter,
-  map,
-  switchMap,
-  take,
-} from 'rxjs/operators';
+import { Observable, of, } from 'rxjs';
+import { filter, map, switchMap, take, } from 'rxjs/operators';
 
 import { hasValueOperator } from '../../shared/empty.util';
 import { PaginationComponentOptions } from '../../shared/pagination/pagination-component-options.model';
 import { PaginatedSearchOptions } from '../../shared/search/models/paginated-search-options.model';
-import {
-  followLink,
-  FollowLinkConfig,
-} from '../../shared/utils/follow-link-config.model';
+import { followLink, FollowLinkConfig, } from '../../shared/utils/follow-link-config.model';
 import { RemoteDataBuildService } from '../cache/builders/remote-data-build.service';
 import { ObjectCacheService } from '../cache/object-cache.service';
 import { HttpOptions } from '../dspace-rest/dspace-rest.service';
@@ -31,32 +20,15 @@
 } from '../shared/operators';
 import { sendRequest } from '../shared/request.operators';
 import { Version } from '../shared/version.model';
-<<<<<<< HEAD
-import { filter, map, switchMap, take } from 'rxjs/operators';
-import { followLink, FollowLinkConfig } from '../../shared/utils/follow-link-config.model';
 import { VersionDataService } from './version-data.service';
-import { HttpOptions } from '../dspace-rest/dspace-rest.service';
-import { getAllSucceededRemoteData, getFirstCompletedRemoteData, getFirstSucceededRemoteDataPayload, getRemoteDataPayload } from '../shared/operators';
-import { PaginationComponentOptions } from '../../shared/pagination/pagination-component-options.model';
-import { hasValueOperator } from '../../shared/empty.util';
-import { Item } from '../shared/item.model';
-=======
 import { VersionHistory } from '../shared/version-history.model';
-import { VERSION_HISTORY } from '../shared/version-history.resource-type';
-import { dataService } from './base/data-service.decorator';
 import { IdentifiableDataService } from './base/identifiable-data.service';
->>>>>>> a8f31948
 import { FindListOptions } from './find-list-options.model';
 import { PaginatedList } from './paginated-list.model';
 import { RemoteData } from './remote-data';
 import { PostRequest } from './request.models';
 import { RequestService } from './request.service';
 import { RestRequest } from './rest-request.model';
-<<<<<<< HEAD
-import { IdentifiableDataService } from './base/identifiable-data.service';
-=======
-import { VersionDataService } from './version-data.service';
->>>>>>> a8f31948
 
 /**
  * Service responsible for handling requests related to the VersionHistory object
