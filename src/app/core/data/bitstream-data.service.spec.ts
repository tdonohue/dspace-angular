import { TestBed } from '@angular/core/testing';
import {
  Observable,
  of as observableOf,
} from 'rxjs';

import { getMockRemoteDataBuildService } from '../../shared/mocks/remote-data-build.service.mock';
import { getMockRequestService } from '../../shared/mocks/request.service.mock';
import { NotificationsService } from '../../shared/notifications/notifications.service';
import { HALEndpointServiceStub } from '../../shared/testing/hal-endpoint-service.stub';
import { RemoteDataBuildService } from '../cache/builders/remote-data-build.service';
import { ObjectCacheService } from '../cache/object-cache.service';
import { Bitstream } from '../shared/bitstream.model';
import { BitstreamFormat } from '../shared/bitstream-format.model';
import { BitstreamFormatSupportLevel } from '../shared/bitstream-format-support-level';
import { HALEndpointService } from '../shared/hal-endpoint.service';
import { testDeleteDataImplementation } from './base/delete-data.spec';
import { testPatchDataImplementation } from './base/patch-data.spec';
import { testSearchDataImplementation } from './base/search-data.spec';
import { BitstreamDataService } from './bitstream-data.service';
import { BitstreamFormatDataService } from './bitstream-format-data.service';
import { DSOChangeAnalyzer } from './dso-change-analyzer.service';
import {
  PatchRequest,
  PutRequest,
} from './request.models';
import { RequestService } from './request.service';
import objectContaining = jasmine.objectContaining;
import { FollowLinkConfig } from '../../shared/utils/follow-link-config.model';
<<<<<<< HEAD
import { RemoteData } from './remote-data';
=======
import { BundleDataService } from './bundle-data.service';
import { ItemMock } from 'src/app/shared/mocks/item.mock';
import { createFailedRemoteDataObject, createSuccessfulRemoteDataObject } from 'src/app/shared/remote-data.utils';
import { Bundle } from '../shared/bundle.model';
import { cold } from 'jasmine-marbles';
>>>>>>> 230055ce

describe('BitstreamDataService', () => {
  let service: BitstreamDataService;
  let objectCache: ObjectCacheService;
  let requestService: RequestService;
  let halService: HALEndpointService;
  let bitstreamFormatService: BitstreamFormatDataService;
  let rdbService: RemoteDataBuildService;
  let bundleDataService: BundleDataService;
  const bitstreamFormatHref = 'rest-api/bitstreamformats';

  const bitstream1 = Object.assign(new Bitstream(), {
    id: 'fake-bitstream1',
    uuid: 'fake-bitstream1',
    _links: {
      self: { href: 'fake-bitstream1-self' },
    },
  });
  const bitstream2 = Object.assign(new Bitstream(), {
    id: 'fake-bitstream2',
    uuid: 'fake-bitstream2',
    _links: {
      self: { href: 'fake-bitstream2-self' },
    },
  });
  const format = Object.assign(new BitstreamFormat(), {
    id: '2',
    shortDescription: 'PNG',
    description: 'Portable Network Graphics',
    supportLevel: BitstreamFormatSupportLevel.Known,
  });
  const url = 'fake-bitstream-url';

  beforeEach(() => {
    objectCache = jasmine.createSpyObj('objectCache', {
      remove: jasmine.createSpy('remove'),
    });
    requestService = getMockRequestService();
    halService = Object.assign(new HALEndpointServiceStub(url));
    bitstreamFormatService = jasmine.createSpyObj('bistreamFormatService', {
      getBrowseEndpoint: observableOf(bitstreamFormatHref),
    });

    rdbService = getMockRemoteDataBuildService();

    TestBed.configureTestingModule({
      providers: [
        { provide: ObjectCacheService, useValue: objectCache },
        { provide: RequestService, useValue: requestService },
        { provide: HALEndpointService, useValue: halService },
        { provide: BitstreamFormatDataService, useValue: bitstreamFormatService },
        { provide: RemoteDataBuildService, useValue: rdbService },
        { provide: DSOChangeAnalyzer, useValue: {} },
        { provide: NotificationsService, useValue: {} },
      ],
    });
    service = TestBed.inject(BitstreamDataService);
    bundleDataService = TestBed.inject(BundleDataService);
  });

  describe('composition', () => {
    const initService = () => new BitstreamDataService(null, null, null, null, null, null, null, null);
    testSearchDataImplementation(initService);
    testPatchDataImplementation(initService);
    testDeleteDataImplementation(initService);
  });

  describe('when updating the bitstream\'s format', () => {
    beforeEach(() => {
      service.updateFormat(bitstream1, format);
    });

    it('should send a put request', () => {
      expect(requestService.send).toHaveBeenCalledWith(jasmine.any(PutRequest));
    });
  });

  describe('removeMultiple', () => {
    function mockBuildFromRequestUUIDAndAwait(requestUUID$: string | Observable<string>, callback: (rd?: RemoteData<any>) => Observable<unknown>, ..._linksToFollow: FollowLinkConfig<any>[]): Observable<RemoteData<any>> {
      callback();
      return;
    }

    beforeEach(() => {
      spyOn(service, 'invalidateByHref');
      spyOn(rdbService, 'buildFromRequestUUIDAndAwait').and.callFake((requestUUID$: string | Observable<string>, callback: (rd?: RemoteData<any>) => Observable<unknown>, ...linksToFollow: FollowLinkConfig<any>[]) => mockBuildFromRequestUUIDAndAwait(requestUUID$, callback, ...linksToFollow));
    });

    it('should be able to 1 bitstream', () => {
      service.removeMultiple([bitstream1]);

      expect(requestService.send).toHaveBeenCalledWith(objectContaining({
        href: `${url}/bitstreams`,
        body: [
          { op: 'remove', path: '/bitstreams/fake-bitstream1' },
        ],
      } as PatchRequest));
      expect(service.invalidateByHref).toHaveBeenCalledWith('fake-bitstream1-self');
    });

    describe('findPrimaryBitstreamByItemAndName', () => {
      it('should return primary bitstream', () => {
        const exprected$ = cold('(a|)', { a: bitstream1} );
        const bundle = Object.assign(new Bundle(), {
          primaryBitstream: observableOf(createSuccessfulRemoteDataObject(bitstream1)),
        });
        spyOn(bundleDataService, 'findByItemAndName').and.returnValue(observableOf(createSuccessfulRemoteDataObject(bundle)));
        expect(service.findPrimaryBitstreamByItemAndName(ItemMock, 'ORIGINAL')).toBeObservable(exprected$);
      });

      it('should return null if primary bitstream has not be succeeded ', () => {
        const exprected$ = cold('(a|)', { a: null} );
        const bundle = Object.assign(new Bundle(), {
          primaryBitstream: observableOf(createFailedRemoteDataObject()),
        });
        spyOn(bundleDataService, 'findByItemAndName').and.returnValue(observableOf(createSuccessfulRemoteDataObject(bundle)));
        expect(service.findPrimaryBitstreamByItemAndName(ItemMock, 'ORIGINAL')).toBeObservable(exprected$);
      });

      it('should return EMPTY if nothing where found', () => {
        const exprected$ = cold('(|)', {} );
        spyOn(bundleDataService, 'findByItemAndName').and.returnValue(observableOf(createFailedRemoteDataObject<Bundle>()));
        expect(service.findPrimaryBitstreamByItemAndName(ItemMock, 'ORIGINAL')).toBeObservable(exprected$);
      });
    });

    it('should be able to delete multiple bitstreams', () => {
      service.removeMultiple([bitstream1, bitstream2]);

      expect(requestService.send).toHaveBeenCalledWith(objectContaining({
        href: `${url}/bitstreams`,
        body: [
          { op: 'remove', path: '/bitstreams/fake-bitstream1' },
          { op: 'remove', path: '/bitstreams/fake-bitstream2' },
        ],
      } as PatchRequest));
      expect(service.invalidateByHref).toHaveBeenCalledWith('fake-bitstream1-self');
      expect(service.invalidateByHref).toHaveBeenCalledWith('fake-bitstream2-self');
    });
  });
});<|MERGE_RESOLUTION|>--- conflicted
+++ resolved
@@ -1,8 +1,5 @@
 import { TestBed } from '@angular/core/testing';
-import {
-  Observable,
-  of as observableOf,
-} from 'rxjs';
+import { Observable, of as observableOf } from 'rxjs';
 
 import { getMockRemoteDataBuildService } from '../../shared/mocks/remote-data-build.service.mock';
 import { getMockRequestService } from '../../shared/mocks/request.service.mock';
@@ -20,22 +17,16 @@
 import { BitstreamDataService } from './bitstream-data.service';
 import { BitstreamFormatDataService } from './bitstream-format-data.service';
 import { DSOChangeAnalyzer } from './dso-change-analyzer.service';
-import {
-  PatchRequest,
-  PutRequest,
-} from './request.models';
+import { PatchRequest, PutRequest } from './request.models';
 import { RequestService } from './request.service';
-import objectContaining = jasmine.objectContaining;
 import { FollowLinkConfig } from '../../shared/utils/follow-link-config.model';
-<<<<<<< HEAD
 import { RemoteData } from './remote-data';
-=======
 import { BundleDataService } from './bundle-data.service';
 import { ItemMock } from 'src/app/shared/mocks/item.mock';
 import { createFailedRemoteDataObject, createSuccessfulRemoteDataObject } from 'src/app/shared/remote-data.utils';
 import { Bundle } from '../shared/bundle.model';
 import { cold } from 'jasmine-marbles';
->>>>>>> 230055ce
+import objectContaining = jasmine.objectContaining;
 
 describe('BitstreamDataService', () => {
   let service: BitstreamDataService;
