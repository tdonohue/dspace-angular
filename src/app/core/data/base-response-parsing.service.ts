import { hasNoValue, hasValue, isNotEmpty } from '../../shared/empty.util';
import { DSpaceRESTv2Serializer } from '../dspace-rest-v2/dspace-rest-v2.serializer';
import { CacheableObject } from '../cache/object-cache.reducer';
import { PageInfo } from '../shared/page-info.model';
import { ObjectCacheService } from '../cache/object-cache.service';
import { GlobalConfig } from '../../../config/global-config.interface';
import { GenericConstructor } from '../shared/generic-constructor';
import { PaginatedList } from './paginated-list';
import { ResourceType } from '../shared/resource-type';
import { RESTURLCombiner } from '../url-combiner/rest-url-combiner';

function isObjectLevel(halObj: any) {
  return isNotEmpty(halObj._links) && hasValue(halObj._links.self);
}

function isPaginatedResponse(halObj: any) {
  return hasValue(halObj.page) && hasValue(halObj._embedded);
}

/* tslint:disable:max-classes-per-file */

export abstract class BaseResponseParsingService {
  protected abstract EnvConfig: GlobalConfig;
  protected abstract objectCache: ObjectCacheService;
  protected abstract objectFactory: any;
  protected abstract toCache: boolean;

<<<<<<< HEAD
  protected process<ObjectDomain, ObjectType>(data: any, requestHref: string): any {
=======
  protected process<ObjectDomain, ObjectType>(data: any, requestUUID: string): any {
>>>>>>> e2a6db36
    if (isNotEmpty(data)) {
      if (hasNoValue(data) || (typeof data !== 'object')) {
        return data;
      } else if (isPaginatedResponse(data)) {
        return this.processPaginatedList(data, requestUUID);
      } else if (Array.isArray(data)) {
        return this.processArray(data, requestUUID);
      } else if (isObjectLevel(data)) {
        data = this.fixBadEPersonRestResponse(data);
        const object = this.deserialize(data);
        if (isNotEmpty(data._embedded)) {
          Object
            .keys(data._embedded)
            .filter((property) => data._embedded.hasOwnProperty(property))
            .forEach((property) => {
              const parsedObj = this.process<ObjectDomain, ObjectType>(data._embedded[property], requestUUID);
              if (isNotEmpty(parsedObj)) {
                if (isPaginatedResponse(data._embedded[property])) {
                  object[property] = parsedObj;
                  object[property].page = parsedObj.page.map((obj) => obj.self);
                } else if (isObjectLevel(data._embedded[property])) {
                  object[property] = parsedObj.self;
                } else if (Array.isArray(parsedObj)) {
                  object[property] = parsedObj.map((obj) => obj.self)
                }
              }
            });
        }

        this.cache(object, requestUUID);
        return object;
      }
      const result = {};
      Object.keys(data)
        .filter((property) => data.hasOwnProperty(property))
        .filter((property) => hasValue(data[property]))
        .forEach((property) => {
          const obj = this.process(data[property], requestUUID);
          result[property] = obj;
        });
      return result;

    }
  }

  protected processPaginatedList<ObjectDomain, ObjectType>(data: any, requestUUID: string): PaginatedList<ObjectDomain> {
    const pageInfo: PageInfo = this.processPageInfo(data);
    let list = data._embedded;

    // Workaround for inconsistency in rest response. Issue: https://github.com/DSpace/dspace-angular/issues/238
    if (!Array.isArray(list)) {
      list = this.flattenSingleKeyObject(list);
    }
    const page: ObjectDomain[] = this.processArray(list, requestUUID);
    return new PaginatedList<ObjectDomain>(pageInfo, page);
  }

  protected processArray<ObjectDomain, ObjectType>(data: any, requestUUID: string): ObjectDomain[] {
    let array: ObjectDomain[] = [];
    data.forEach((datum) => {
        array = [...array, this.process(datum, requestUUID)];
      }
    );
    return array;
  }

  protected deserialize<ObjectDomain, ObjectType>(obj): any {
    const type: ObjectType = obj.type;
    if (hasValue(type)) {
      const normObjConstructor = this.objectFactory.getConstructor(type) as GenericConstructor<ObjectDomain>;

      if (hasValue(normObjConstructor)) {
        const serializer = new DSpaceRESTv2Serializer(normObjConstructor);
        const res = serializer.deserialize(obj);
        return res;
      } else {
        // TODO: move check to Validator?
        // throw new Error(`The server returned an object with an unknown a known type: ${type}`);
        return null;
      }

    } else {
      // TODO: move check to Validator
      // throw new Error(`The server returned an object without a type: ${JSON.stringify(obj)}`);
      return null;
    }
  }

  protected cache<ObjectDomain, ObjectType>(obj, requestUUID) {
    if (this.toCache) {
      this.addToObjectCache(obj, requestUUID);
    }
  }

  protected addToObjectCache(co: CacheableObject, requestUUID: string): void {
    if (hasNoValue(co) || hasNoValue(co.self)) {
      throw new Error('The server returned an invalid object');
    }
<<<<<<< HEAD
    this.objectCache.add(co, this.EnvConfig.cache.msToLive.default, requestHref);
=======
    this.objectCache.add(co, this.EnvConfig.cache.msToLive.default, requestUUID);
>>>>>>> e2a6db36
  }

  processPageInfo(payload: any): PageInfo {
    if (hasValue(payload.page)) {
      const pageObj = Object.assign({}, payload.page, { _links: payload._links });
      const pageInfoObject = new DSpaceRESTv2Serializer(PageInfo).deserialize(pageObj);
      if (pageInfoObject.currentPage >= 0) {
        Object.assign(pageInfoObject, { currentPage: pageInfoObject.currentPage + 1 });
      }
      return pageInfoObject
    } else {
      return undefined;
    }
  }

  protected flattenSingleKeyObject(obj: any): any {
    const keys = Object.keys(obj);
    if (keys.length !== 1) {
      throw new Error(`Expected an object with a single key, got: ${JSON.stringify(obj)}`);
    }
    return obj[keys[0]];
  }

  // TODO Remove when https://jira.duraspace.org/browse/DS-4006 is fixed
  // See https://github.com/DSpace/dspace-angular/issues/292
  private fixBadEPersonRestResponse(obj: any): any {
    if (obj.type === ResourceType.EPerson) {
      const groups = obj.groups;
      const normGroups = [];
      if (isNotEmpty(groups)) {
        groups.forEach((group) => {
            const parts = ['eperson', 'groups', group.uuid];
            const href = new RESTURLCombiner(this.EnvConfig, ...parts).toString();
            normGroups.push(href);
          }
        )
      }
      return Object.assign({}, obj, { groups: normGroups });
    }
    return obj;
  }
}<|MERGE_RESOLUTION|>--- conflicted
+++ resolved
@@ -25,11 +25,7 @@
   protected abstract objectFactory: any;
   protected abstract toCache: boolean;
 
-<<<<<<< HEAD
-  protected process<ObjectDomain, ObjectType>(data: any, requestHref: string): any {
-=======
   protected process<ObjectDomain, ObjectType>(data: any, requestUUID: string): any {
->>>>>>> e2a6db36
     if (isNotEmpty(data)) {
       if (hasNoValue(data) || (typeof data !== 'object')) {
         return data;
@@ -128,11 +124,7 @@
     if (hasNoValue(co) || hasNoValue(co.self)) {
       throw new Error('The server returned an invalid object');
     }
-<<<<<<< HEAD
-    this.objectCache.add(co, this.EnvConfig.cache.msToLive.default, requestHref);
-=======
     this.objectCache.add(co, this.EnvConfig.cache.msToLive.default, requestUUID);
->>>>>>> e2a6db36
   }
 
   processPageInfo(payload: any): PageInfo {
