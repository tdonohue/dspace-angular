import { Injectable } from '@angular/core';
import { Operation } from 'fast-json-patch';
import {
  EMPTY,
  Observable,
} from 'rxjs';
import {
  map,
  switchMap,
} from 'rxjs/operators';

import { isNotEmpty } from '../../shared/empty.util';
import { followLink } from '../../shared/utils/follow-link-config.model';
import { RemoteDataBuildService } from '../cache/builders/remote-data-build.service';
import { ObjectCacheService } from '../cache/object-cache.service';
import { HALEndpointService } from '../shared/hal-endpoint.service';
<<<<<<< HEAD
import { EMPTY, Observable } from 'rxjs';
=======
import { getFirstSucceededRemoteDataPayload } from '../shared/operators';
import { Version } from '../shared/version.model';
import { VERSION } from '../shared/version.resource-type';
>>>>>>> a8f31948
import { VersionHistory } from '../shared/version-history.model';
import { dataService } from './base/data-service.decorator';
import { IdentifiableDataService } from './base/identifiable-data.service';
import {
  PatchData,
  PatchDataImpl,
} from './base/patch-data';
import { DefaultChangeAnalyzer } from './default-change-analyzer.service';
import { RemoteData } from './remote-data';
import { RequestService } from './request.service';
import { RestRequestMethod } from './rest-request-method';
<<<<<<< HEAD
import { DefaultChangeAnalyzer } from './default-change-analyzer.service';
import { IdentifiableDataService } from './base/identifiable-data.service';
import { Operation } from 'fast-json-patch';
=======
>>>>>>> a8f31948

/**
 * Service responsible for handling requests related to the Version object
 */
@Injectable({ providedIn: 'root' })
export class VersionDataService extends IdentifiableDataService<Version> implements PatchData<Version> {
  private patchData: PatchData<Version>;

  constructor(
    protected requestService: RequestService,
    protected rdbService: RemoteDataBuildService,
    protected objectCache: ObjectCacheService,
    protected halService: HALEndpointService,
    protected comparator: DefaultChangeAnalyzer<Version>,
  ) {
    super('versions', requestService, rdbService, objectCache, halService);

    this.patchData = new PatchDataImpl(this.linkPath, requestService, rdbService, objectCache, halService, comparator, this.responseMsToLive, this.constructIdEndpoint);
  }

  /**
   * Get the version history for the given version
   * @param version
   * @param useCachedVersionIfAvailable If this is true, the request will only be sent if there's
   *                                    no valid cached version. Defaults to true
   * @param reRequestOnStale            Whether or not the request should automatically be re-
   *                                    requested after the response becomes stale
   */
  getHistoryFromVersion(version: Version, useCachedVersionIfAvailable = false, reRequestOnStale = true): Observable<VersionHistory> {
    return isNotEmpty(version) ? this.findById(version.id, useCachedVersionIfAvailable, reRequestOnStale, followLink('versionhistory')).pipe(
      getFirstSucceededRemoteDataPayload(),
      switchMap((res: Version) => res.versionhistory),
      getFirstSucceededRemoteDataPayload(),
    ) : EMPTY;
  }

  /**
   * Get the ID of the version history for the given version
   * @param version
   */
  getHistoryIdFromVersion(version: Version): Observable<string> {
    return this.getHistoryFromVersion(version).pipe(
      map((versionHistory: VersionHistory) => versionHistory.id),
    );
  }

  /**
   * Send a patch request for a specified object
   * @param {T} object The object to send a patch request for
   * @param {Operation[]} operations The patch operations to be performed
   */
  public patch(object: Version, operations: []): Observable<RemoteData<Version>> {
    return this.patchData.patch(object, operations);
  }

  /**
   * Add a new patch to the object cache
   * The patch is derived from the differences between the given object and its version in the object cache
   * @param {DSpaceObject} object The given object
   */
  public update(object: Version): Observable<RemoteData<Version>> {
    return this.patchData.update(object);
  }

  /**
   * Commit current object changes to the server
   * @param method The RestRequestMethod for which de server sync buffer should be committed
   */
  public commitUpdates(method?: RestRequestMethod): void {
    this.patchData.commitUpdates(method);
  }

  /**
   * Return a list of operations representing the difference between an object and its latest value in the cache.
   * @param object  the object to resolve to a list of patch operations
   */
  public createPatchFromCache(object: Version): Observable<Operation[]> {
    return this.patchData.createPatchFromCache(object);
  }

}<|MERGE_RESOLUTION|>--- conflicted
+++ resolved
@@ -1,43 +1,22 @@
 import { Injectable } from '@angular/core';
 import { Operation } from 'fast-json-patch';
-import {
-  EMPTY,
-  Observable,
-} from 'rxjs';
-import {
-  map,
-  switchMap,
-} from 'rxjs/operators';
+import { EMPTY, Observable, } from 'rxjs';
+import { map, switchMap, } from 'rxjs/operators';
 
 import { isNotEmpty } from '../../shared/empty.util';
 import { followLink } from '../../shared/utils/follow-link-config.model';
 import { RemoteDataBuildService } from '../cache/builders/remote-data-build.service';
 import { ObjectCacheService } from '../cache/object-cache.service';
 import { HALEndpointService } from '../shared/hal-endpoint.service';
-<<<<<<< HEAD
-import { EMPTY, Observable } from 'rxjs';
-=======
 import { getFirstSucceededRemoteDataPayload } from '../shared/operators';
 import { Version } from '../shared/version.model';
-import { VERSION } from '../shared/version.resource-type';
->>>>>>> a8f31948
 import { VersionHistory } from '../shared/version-history.model';
-import { dataService } from './base/data-service.decorator';
 import { IdentifiableDataService } from './base/identifiable-data.service';
-import {
-  PatchData,
-  PatchDataImpl,
-} from './base/patch-data';
+import { PatchData, PatchDataImpl, } from './base/patch-data';
 import { DefaultChangeAnalyzer } from './default-change-analyzer.service';
 import { RemoteData } from './remote-data';
 import { RequestService } from './request.service';
 import { RestRequestMethod } from './rest-request-method';
-<<<<<<< HEAD
-import { DefaultChangeAnalyzer } from './default-change-analyzer.service';
-import { IdentifiableDataService } from './base/identifiable-data.service';
-import { Operation } from 'fast-json-patch';
-=======
->>>>>>> a8f31948
 
 /**
  * Service responsible for handling requests related to the Version object
