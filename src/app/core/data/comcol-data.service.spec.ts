--- conflicted
+++ resolved
@@ -14,15 +14,12 @@
 import { HALEndpointService } from '../shared/hal-endpoint.service';
 import { RequestEntry } from './request.reducer';
 import { of as observableOf } from 'rxjs';
-<<<<<<< HEAD
-=======
 import { NotificationsService } from '../../shared/notifications/notifications.service';
 import { HttpClient } from '@angular/common/http';
 import { NormalizedObjectBuildService } from '../cache/builders/normalized-object-build.service';
 import { DSOChangeAnalyzer } from './dso-change-analyzer.service';
 import { Item } from '../shared/item.model';
 import { Community } from '../shared/community.model';
->>>>>>> 2d07cc19
 
 const LINK_NAME = 'test';
 
@@ -40,14 +37,11 @@
     protected store: Store<CoreState>,
     protected EnvConfig: GlobalConfig,
     protected cds: CommunityDataService,
+    protected objectCache: ObjectCacheService,
     protected halService: HALEndpointService,
-<<<<<<< HEAD
-    protected objectCache: ObjectCacheService,
-=======
     protected notificationsService: NotificationsService,
     protected http: HttpClient,
     protected comparator: DSOChangeAnalyzer<Community>,
->>>>>>> 2d07cc19
     protected linkPath: string
   ) {
     super();
@@ -95,11 +89,7 @@
   function initMockCommunityDataService(): CommunityDataService {
     return jasmine.createSpyObj('responseCache', {
       getEndpoint: hot('--a-', { a: communitiesEndpoint }),
-<<<<<<< HEAD
-      getFindByIDHref: cold('b-', { b: communityEndpoint })
-=======
       getIDHref: cold('b-', { b: communityEndpoint })
->>>>>>> 2d07cc19
     });
   }
 
@@ -123,14 +113,11 @@
       store,
       EnvConfig,
       cds,
+      objectCache,
       halService,
-<<<<<<< HEAD
-      objectCache,
-=======
       notificationsService,
       http,
       comparator,
->>>>>>> 2d07cc19
       LINK_NAME
     );
   }
