--- conflicted
+++ resolved
@@ -84,15 +84,9 @@
             ...authorizations
               .filter((authorization: Authorization) => hasValue(authorization.feature))
               .map((authorization: Authorization) => authorization.feature.pipe(
-<<<<<<< HEAD
                 getFirstSucceededRemoteDataPayload(),
               )),
-          );
-=======
-                getFirstSucceededRemoteDataPayload()
-              ))
           ]);
->>>>>>> 8ba14aa3
         } else {
           return observableOf([]);
         }
