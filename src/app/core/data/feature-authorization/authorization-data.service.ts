--- conflicted
+++ resolved
@@ -92,13 +92,8 @@
           return [];
         }
       }),
-<<<<<<< HEAD
-      catchError(() => observableOf(false)),
+      catchError(() => observableOf([])),
       oneAuthorizationMatchesFeature(featureId),
-=======
-      catchError(() => observableOf([])),
-      oneAuthorizationMatchesFeature(featureId)
->>>>>>> 8ba14aa3
     );
   }
 
