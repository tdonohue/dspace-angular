--- conflicted
+++ resolved
@@ -1,27 +1,13 @@
-<<<<<<< HEAD
-import { ActivatedRouteSnapshot, Router, RouterStateSnapshot, ResolveFn } from '@angular/router';
+import { ActivatedRouteSnapshot, ResolveFn, Router, RouterStateSnapshot, } from '@angular/router';
 import { RemoteData } from '../../remote-data';
 import { AuthorizationDataService } from '../authorization-data.service';
-=======
-import {
-  ActivatedRouteSnapshot,
-  Resolve,
-  Router,
-  RouterStateSnapshot,
-} from '@angular/router';
->>>>>>> 5fc2ed92
 import { Observable } from 'rxjs';
 import { map } from 'rxjs/operators';
 
-import {
-  hasNoValue,
-  hasValue,
-} from '../../../../shared/empty.util';
+import { hasNoValue, hasValue, } from '../../../../shared/empty.util';
 import { AuthService } from '../../../auth/auth.service';
 import { DSpaceObject } from '../../../shared/dspace-object.model';
 import { getAllSucceededRemoteDataPayload } from '../../../shared/operators';
-import { RemoteData } from '../../remote-data';
-import { AuthorizationDataService } from '../authorization-data.service';
 import { SomeFeatureAuthorizationGuard } from './some-feature-authorization.guard';
 
 /**
