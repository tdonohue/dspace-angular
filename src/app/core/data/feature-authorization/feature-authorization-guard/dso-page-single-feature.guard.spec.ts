<<<<<<< HEAD
import { AuthorizationDataService } from '../authorization-data.service';
import { ActivatedRouteSnapshot, Router, RouterStateSnapshot, ResolveFn } from '@angular/router';
import { RemoteData } from '../../remote-data';
import { Observable, of as observableOf } from 'rxjs';
=======
import {
  ActivatedRouteSnapshot,
  Resolve,
  Router,
  RouterStateSnapshot,
} from '@angular/router';
import {
  Observable,
  of as observableOf,
} from 'rxjs';

>>>>>>> 5fc2ed92
import { createSuccessfulRemoteDataObject$ } from '../../../../shared/remote-data.utils';
import { AuthService } from '../../../auth/auth.service';
import { DSpaceObject } from '../../../shared/dspace-object.model';
import { RemoteData } from '../../remote-data';
import { AuthorizationDataService } from '../authorization-data.service';
import { FeatureID } from '../feature-id';
import { DsoPageSingleFeatureGuard } from './dso-page-single-feature.guard';

/**
 * Test implementation of abstract class DsoPageSingleFeatureGuard
 */
class DsoPageSingleFeatureGuardImpl extends DsoPageSingleFeatureGuard<any> {
  constructor(protected resolver: {
    resolve: ResolveFn<RemoteData<any>>;
},
              protected authorizationService: AuthorizationDataService,
              protected router: Router,
              protected authService: AuthService,
              protected featureID: FeatureID) {
    super(resolver, authorizationService, router, authService);
  }

  getFeatureID(route: ActivatedRouteSnapshot, state: RouterStateSnapshot): Observable<FeatureID> {
    return observableOf(this.featureID);
  }
}

describe('DsoPageSingleFeatureGuard', () => {
  let guard: DsoPageSingleFeatureGuard<any>;
  let authorizationService: AuthorizationDataService;
  let router: Router;
  let authService: AuthService;
  let resolver: {
    resolve: ResolveFn<RemoteData<any>>;
};
  let object: DSpaceObject;
  let route;
  let parentRoute;

  function init() {
    object = {
      self: 'test-selflink',
    } as DSpaceObject;

    authorizationService = jasmine.createSpyObj('authorizationService', {
      isAuthorized: observableOf(true),
    });
    router = jasmine.createSpyObj('router', {
      parseUrl: {},
    });
    resolver = jasmine.createSpyObj('resolver', {
      resolve: createSuccessfulRemoteDataObject$(object),
    });
    authService = jasmine.createSpyObj('authService', {
      isAuthenticated: observableOf(true),
    });
    parentRoute = {
      params: {
        id: '3e1a5327-dabb-41ff-af93-e6cab9d032f0',
      },
    };
    route = {
      params: {
      },
      parent: parentRoute,
    };
    guard = new DsoPageSingleFeatureGuardImpl(resolver, authorizationService, router, authService, undefined);
  }

  beforeEach(() => {
    init();
  });

  describe('getObjectUrl', () => {
    it('should return the resolved object\'s selflink', (done) => {
      guard.getObjectUrl(route, undefined).subscribe((selflink) => {
        expect(selflink).toEqual(object.self);
        done();
      });
    });
  });

  describe('getRouteWithDSOId', () => {
    it('should return the route that has the UUID of the DSO', () => {
      const foundRoute = (guard as any).getRouteWithDSOId(route);
      expect(foundRoute).toBe(parentRoute);
    });
  });
});<|MERGE_RESOLUTION|>--- conflicted
+++ resolved
@@ -1,26 +1,11 @@
-<<<<<<< HEAD
+import { ActivatedRouteSnapshot, ResolveFn, Router, RouterStateSnapshot, } from '@angular/router';
+import { Observable, of as observableOf, } from 'rxjs';
+
 import { AuthorizationDataService } from '../authorization-data.service';
-import { ActivatedRouteSnapshot, Router, RouterStateSnapshot, ResolveFn } from '@angular/router';
 import { RemoteData } from '../../remote-data';
-import { Observable, of as observableOf } from 'rxjs';
-=======
-import {
-  ActivatedRouteSnapshot,
-  Resolve,
-  Router,
-  RouterStateSnapshot,
-} from '@angular/router';
-import {
-  Observable,
-  of as observableOf,
-} from 'rxjs';
-
->>>>>>> 5fc2ed92
 import { createSuccessfulRemoteDataObject$ } from '../../../../shared/remote-data.utils';
 import { AuthService } from '../../../auth/auth.service';
 import { DSpaceObject } from '../../../shared/dspace-object.model';
-import { RemoteData } from '../../remote-data';
-import { AuthorizationDataService } from '../authorization-data.service';
 import { FeatureID } from '../feature-id';
 import { DsoPageSingleFeatureGuard } from './dso-page-single-feature.guard';
 
