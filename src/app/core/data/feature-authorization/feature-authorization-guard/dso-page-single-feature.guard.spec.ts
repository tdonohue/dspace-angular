<<<<<<< HEAD
import {
  ActivatedRouteSnapshot,
  ResolveFn,
  Router,
  RouterStateSnapshot,
} from '@angular/router';
import {
  Observable,
  of as observableOf,
} from 'rxjs';

=======
import { AuthorizationDataService } from '../authorization-data.service';
import { Router, UrlTree, ResolveFn } from '@angular/router';
import { RemoteData } from '../../remote-data';
import { Observable, of as observableOf } from 'rxjs';
>>>>>>> 4658ac8a
import { createSuccessfulRemoteDataObject$ } from '../../../../shared/remote-data.utils';
import { AuthService } from '../../../auth/auth.service';
import { DSpaceObject } from '../../../shared/dspace-object.model';
<<<<<<< HEAD
import { Item } from '../../../shared/item.model';
import { RemoteData } from '../../remote-data';
import { AuthorizationDataService } from '../authorization-data.service';
import { FeatureID } from '../feature-id';
import { DsoPageSingleFeatureGuard } from './dso-page-single-feature.guard';

const object = {
  self: 'test-selflink',
} as DSpaceObject;

const testResolver: ResolveFn<RemoteData<any>> = () => createSuccessfulRemoteDataObject$(object);

/**
 * Test implementation of abstract class DsoPageSingleFeatureGuard
 */
class DsoPageSingleFeatureGuardImpl extends DsoPageSingleFeatureGuard<any> {

  protected resolver: ResolveFn<RemoteData<Item>> = testResolver;

  constructor(protected authorizationService: AuthorizationDataService,
              protected router: Router,
              protected authService: AuthService,
              protected featureID: FeatureID) {
    super(authorizationService, router, authService);
  }

  getFeatureID(route: ActivatedRouteSnapshot, state: RouterStateSnapshot): Observable<FeatureID> {
    return observableOf(this.featureID);
  }
}
=======
import { AuthService } from '../../../auth/auth.service';
import { TestBed } from '@angular/core/testing';
import { dsoPageSingleFeatureGuard } from './dso-page-single-feature.guard';
import { FeatureID } from '../feature-id';
import { defaultDSOGetObjectUrl, getRouteWithDSOId } from './dso-page-some-feature.guard';

>>>>>>> 4658ac8a

describe('DsoPageSingleFeatureGuard', () => {
  let authorizationService: AuthorizationDataService;
  let router: Router;
  let authService: AuthService;
<<<<<<< HEAD
=======
  let resolver: ResolveFn<Observable<RemoteData<any>>>;
  let object: DSpaceObject;
>>>>>>> 4658ac8a
  let route;
  let parentRoute;

  let featureId: FeatureID;

  function init() {
    authorizationService = jasmine.createSpyObj('authorizationService', {
      isAuthorized: observableOf(true),
    });
    router = jasmine.createSpyObj('router', {
<<<<<<< HEAD
      parseUrl: {},
    });
=======
      parseUrl: {}
    });
    resolver = () => createSuccessfulRemoteDataObject$(object);
>>>>>>> 4658ac8a
    authService = jasmine.createSpyObj('authService', {
      isAuthenticated: observableOf(true),
    });
    parentRoute = {
      params: {
        id: '3e1a5327-dabb-41ff-af93-e6cab9d032f0',
      },
    };
    route = {
      params: {
      },
      parent: parentRoute,
    };
<<<<<<< HEAD
    guard = new DsoPageSingleFeatureGuardImpl(authorizationService, router, authService, undefined);
=======

    featureId = FeatureID.LoginOnBehalfOf;

    TestBed.configureTestingModule({
      providers: [
        { provide: AuthorizationDataService, useValue: authorizationService },
        { provide: Router, useValue: router },
        { provide: AuthService, useValue: authService },
      ]
    });
>>>>>>> 4658ac8a
  }

  beforeEach(() => {
    init();
  });

  describe('defaultDSOGetObjectUrl', () => {
    it('should return the resolved object\'s selflink', (done) => {
      defaultDSOGetObjectUrl(resolver)(route, undefined).subscribe((selflink) => {
        expect(selflink).toEqual(object.self);
        done();
      });
    });
  });

  describe('getRouteWithDSOId', () => {
    it('should return the route that has the UUID of the DSO', () => {
      const foundRoute = getRouteWithDSOId(route);
      expect(foundRoute).toBe(parentRoute);
    });
  });

  describe('dsoPageSingleFeatureGuard', () => {
    it('should call authorizationService.isAuthenticated with the appropriate arguments', (done) => {
      const result$ = TestBed.runInInjectionContext(() => {
        return dsoPageSingleFeatureGuard(
          () => resolver, () => observableOf(featureId)
        )(route, { url: 'current-url' } as any);
      }) as Observable<boolean | UrlTree>;

      result$.subscribe(() => {
        expect(authorizationService.isAuthorized).toHaveBeenCalledWith(featureId, object.self, undefined);
        done();
      });
    });
  });
});<|MERGE_RESOLUTION|>--- conflicted
+++ resolved
@@ -1,107 +1,52 @@
-<<<<<<< HEAD
-import {
-  ActivatedRouteSnapshot,
-  ResolveFn,
-  Router,
-  RouterStateSnapshot,
-} from '@angular/router';
-import {
-  Observable,
-  of as observableOf,
-} from 'rxjs';
-
-=======
 import { AuthorizationDataService } from '../authorization-data.service';
 import { Router, UrlTree, ResolveFn } from '@angular/router';
 import { RemoteData } from '../../remote-data';
 import { Observable, of as observableOf } from 'rxjs';
->>>>>>> 4658ac8a
 import { createSuccessfulRemoteDataObject$ } from '../../../../shared/remote-data.utils';
-import { AuthService } from '../../../auth/auth.service';
 import { DSpaceObject } from '../../../shared/dspace-object.model';
-<<<<<<< HEAD
-import { Item } from '../../../shared/item.model';
-import { RemoteData } from '../../remote-data';
-import { AuthorizationDataService } from '../authorization-data.service';
-import { FeatureID } from '../feature-id';
-import { DsoPageSingleFeatureGuard } from './dso-page-single-feature.guard';
-
-const object = {
-  self: 'test-selflink',
-} as DSpaceObject;
-
-const testResolver: ResolveFn<RemoteData<any>> = () => createSuccessfulRemoteDataObject$(object);
-
-/**
- * Test implementation of abstract class DsoPageSingleFeatureGuard
- */
-class DsoPageSingleFeatureGuardImpl extends DsoPageSingleFeatureGuard<any> {
-
-  protected resolver: ResolveFn<RemoteData<Item>> = testResolver;
-
-  constructor(protected authorizationService: AuthorizationDataService,
-              protected router: Router,
-              protected authService: AuthService,
-              protected featureID: FeatureID) {
-    super(authorizationService, router, authService);
-  }
-
-  getFeatureID(route: ActivatedRouteSnapshot, state: RouterStateSnapshot): Observable<FeatureID> {
-    return observableOf(this.featureID);
-  }
-}
-=======
 import { AuthService } from '../../../auth/auth.service';
 import { TestBed } from '@angular/core/testing';
 import { dsoPageSingleFeatureGuard } from './dso-page-single-feature.guard';
 import { FeatureID } from '../feature-id';
 import { defaultDSOGetObjectUrl, getRouteWithDSOId } from './dso-page-some-feature.guard';
 
->>>>>>> 4658ac8a
 
 describe('DsoPageSingleFeatureGuard', () => {
   let authorizationService: AuthorizationDataService;
   let router: Router;
   let authService: AuthService;
-<<<<<<< HEAD
-=======
   let resolver: ResolveFn<Observable<RemoteData<any>>>;
   let object: DSpaceObject;
->>>>>>> 4658ac8a
   let route;
   let parentRoute;
 
   let featureId: FeatureID;
 
   function init() {
+    object = {
+      self: 'test-selflink'
+    } as DSpaceObject;
+
     authorizationService = jasmine.createSpyObj('authorizationService', {
-      isAuthorized: observableOf(true),
+      isAuthorized: observableOf(true)
     });
     router = jasmine.createSpyObj('router', {
-<<<<<<< HEAD
-      parseUrl: {},
-    });
-=======
       parseUrl: {}
     });
     resolver = () => createSuccessfulRemoteDataObject$(object);
->>>>>>> 4658ac8a
     authService = jasmine.createSpyObj('authService', {
-      isAuthenticated: observableOf(true),
+      isAuthenticated: observableOf(true)
     });
     parentRoute = {
       params: {
-        id: '3e1a5327-dabb-41ff-af93-e6cab9d032f0',
-      },
+        id: '3e1a5327-dabb-41ff-af93-e6cab9d032f0'
+      }
     };
     route = {
       params: {
       },
-      parent: parentRoute,
+      parent: parentRoute
     };
-<<<<<<< HEAD
-    guard = new DsoPageSingleFeatureGuardImpl(authorizationService, router, authService, undefined);
-=======
 
     featureId = FeatureID.LoginOnBehalfOf;
 
@@ -112,7 +57,6 @@
         { provide: AuthService, useValue: authService },
       ]
     });
->>>>>>> 4658ac8a
   }
 
   beforeEach(() => {
