--- conflicted
+++ resolved
@@ -1,44 +1,3 @@
-<<<<<<< HEAD
-import {
-  ActivatedRouteSnapshot,
-  ResolveFn,
-  Router,
-  RouterStateSnapshot,
-} from '@angular/router';
-import {
-  Observable,
-  of as observableOf,
-} from 'rxjs';
-
-import { createSuccessfulRemoteDataObject$ } from '../../../../shared/remote-data.utils';
-import { AuthService } from '../../../auth/auth.service';
-import { DSpaceObject } from '../../../shared/dspace-object.model';
-import { Item } from '../../../shared/item.model';
-import { RemoteData } from '../../remote-data';
-import { AuthorizationDataService } from '../authorization-data.service';
-import { FeatureID } from '../feature-id';
-import { DsoPageSomeFeatureGuard } from './dso-page-some-feature.guard';
-
-const object = {
-  self: 'test-selflink',
-} as DSpaceObject;
-
-const testResolver: ResolveFn<RemoteData<any>> = () => createSuccessfulRemoteDataObject$(object);
-
-/**
- * Test implementation of abstract class DsoPageSomeFeatureGuard
- */
-class DsoPageSomeFeatureGuardImpl extends DsoPageSomeFeatureGuard<any> {
-
-  protected resolver: ResolveFn<RemoteData<Item>> = testResolver;
-
-  constructor(protected authorizationService: AuthorizationDataService,
-              protected router: Router,
-              protected authService: AuthService,
-              protected featureIDs: FeatureID[]) {
-    super(authorizationService, router, authService);
-  }
-=======
 import { AuthorizationDataService } from '../authorization-data.service';
 import { Router, UrlTree, ResolveFn } from '@angular/router';
 import { RemoteData } from '../../remote-data';
@@ -54,59 +13,43 @@
 import { FeatureID } from '../feature-id';
 import { createSuccessfulRemoteDataObject$ } from '../../../../shared/remote-data.utils';
 
->>>>>>> 4658ac8a
 
 describe('dsoPageSomeFeatureGuard and its functions', () => {
   let authorizationService: AuthorizationDataService;
   let router: Router;
   let authService: AuthService;
-<<<<<<< HEAD
-
-=======
   let resolver: ResolveFn<Observable<RemoteData<any>>>;
   let object: DSpaceObject;
->>>>>>> 4658ac8a
   let route;
   let parentRoute;
 
   let featureIds: FeatureID[];
 
   function init() {
-<<<<<<< HEAD
-=======
     object = {
       self: 'test-selflink'
     } as DSpaceObject;
     featureIds = [FeatureID.LoginOnBehalfOf, FeatureID.CanDelete];
->>>>>>> 4658ac8a
     authorizationService = jasmine.createSpyObj('authorizationService', {
-      isAuthorized: observableOf(true),
+      isAuthorized: observableOf(true)
     });
     router = jasmine.createSpyObj('router', {
-<<<<<<< HEAD
-      parseUrl: {},
-    });
-=======
       parseUrl: {}
     });
     resolver = () => createSuccessfulRemoteDataObject$(object);
->>>>>>> 4658ac8a
     authService = jasmine.createSpyObj('authService', {
-      isAuthenticated: observableOf(true),
+      isAuthenticated: observableOf(true)
     });
     parentRoute = {
       params: {
-        id: '3e1a5327-dabb-41ff-af93-e6cab9d032f0',
-      },
+        id: '3e1a5327-dabb-41ff-af93-e6cab9d032f0'
+      }
     };
     route = {
       params: {
       },
-      parent: parentRoute,
+      parent: parentRoute
     };
-<<<<<<< HEAD
-    guard = new DsoPageSomeFeatureGuardImpl(authorizationService, router, authService, []);
-=======
 
     TestBed.configureTestingModule({
       providers: [
@@ -116,7 +59,6 @@
       ]
     });
 
->>>>>>> 4658ac8a
   }
 
   beforeEach(() => {
