--- conflicted
+++ resolved
@@ -18,13 +18,7 @@
  * Prevent unauthorized activating and loading of routes when the current authenticated user doesn't have registration
  * rights to the {@link Site}
  */
-<<<<<<< HEAD
 @Injectable({ providedIn: 'root' })
-=======
-@Injectable({
-  providedIn: 'root',
-})
->>>>>>> a8f31948
 export class SiteRegisterGuard extends SingleFeatureAuthorizationGuard {
   constructor(protected authorizationService: AuthorizationDataService, protected router: Router, protected authService: AuthService) {
     super(authorizationService, router, authService);
