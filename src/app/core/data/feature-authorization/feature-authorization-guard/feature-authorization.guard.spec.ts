--- conflicted
+++ resolved
@@ -3,11 +3,7 @@
 import { FeatureID } from '../feature-id';
 import { Observable, of as observableOf } from 'rxjs';
 import { ActivatedRouteSnapshot, Router, RouterStateSnapshot } from '@angular/router';
-<<<<<<< HEAD
-=======
-import { Observable } from 'rxjs/internal/Observable';
 import { AuthService } from '../../../auth/auth.service';
->>>>>>> 32a29c4a
 
 /**
  * Test implementation of abstract class FeatureAuthorizationGuard
