--- conflicted
+++ resolved
@@ -1,14 +1,3 @@
-<<<<<<< HEAD
-import {
-  ActivatedRouteSnapshot,
-  RouterStateSnapshot,
-} from '@angular/router';
-import { Observable } from 'rxjs';
-import { map } from 'rxjs/operators';
-
-import { FeatureID } from '../feature-id';
-import { SomeFeatureAuthorizationGuard } from './some-feature-authorization.guard';
-=======
 import { ActivatedRouteSnapshot, RouterStateSnapshot, CanActivateFn } from '@angular/router';
 import { Observable } from 'rxjs';
 import { FeatureID } from '../feature-id';
@@ -16,7 +5,6 @@
 import { StringGuardParamFn, someFeatureAuthorizationGuard } from './some-feature-authorization.guard';
 
 export declare type SingleFeatureGuardParamFn = (route: ActivatedRouteSnapshot, state: RouterStateSnapshot) => Observable<FeatureID>;
->>>>>>> 4658ac8a
 
 /**
  * Guard for preventing unauthorized activating and loading of routes when a user doesn't have
