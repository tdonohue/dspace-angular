--- conflicted
+++ resolved
@@ -1,15 +1,3 @@
-<<<<<<< HEAD
-import {
-  ActivatedRouteSnapshot,
-  RouterStateSnapshot,
-} from '@angular/router';
-import { Observable } from 'rxjs';
-import { map } from 'rxjs/operators';
-
-import { DSpaceObject } from '../../../shared/dspace-object.model';
-import { FeatureID } from '../feature-id';
-import { DsoPageSomeFeatureGuard } from './dso-page-some-feature.guard';
-=======
 import { CanActivateFn, ActivatedRouteSnapshot, RouterStateSnapshot, ResolveFn } from '@angular/router';
 import { SingleFeatureGuardParamFn } from './single-feature-authorization.guard';
 import { dsoPageSomeFeatureGuard } from './dso-page-some-feature.guard';
@@ -18,7 +6,6 @@
 import { map } from 'rxjs/operators';
 import { DSpaceObject } from '../../../shared/dspace-object.model';
 import { RemoteData } from '../../remote-data';
->>>>>>> 4658ac8a
 
 /**
  * Abstract Guard for preventing unauthorized access to {@link DSpaceObject} pages that require rights for a specific feature
