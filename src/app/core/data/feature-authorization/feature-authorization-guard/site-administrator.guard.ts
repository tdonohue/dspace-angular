<<<<<<< HEAD
import { Injectable } from '@angular/core';
import {
  ActivatedRouteSnapshot,
  Router,
  RouterStateSnapshot,
} from '@angular/router';
import {
  Observable,
  of as observableOf,
} from 'rxjs';

import { AuthService } from '../../../auth/auth.service';
import { AuthorizationDataService } from '../authorization-data.service';
import { FeatureID } from '../feature-id';
import { SingleFeatureAuthorizationGuard } from './single-feature-authorization.guard';
=======
import { CanActivateFn } from '@angular/router';
import { FeatureID } from '../feature-id';
import { singleFeatureAuthorizationGuard } from './single-feature-authorization.guard';
import { of as observableOf } from 'rxjs';
>>>>>>> 4658ac8a

/**
 * Prevent unauthorized activating and loading of routes when the current authenticated user doesn't have administrator
 * rights to the {@link Site}
 */
<<<<<<< HEAD
@Injectable({ providedIn: 'root' })
export class SiteAdministratorGuard extends SingleFeatureAuthorizationGuard {
  constructor(protected authorizationService: AuthorizationDataService, protected router: Router, protected authService: AuthService) {
    super(authorizationService, router, authService);
  }

  /**
   * Check administrator authorization rights
   */
  getFeatureID(route: ActivatedRouteSnapshot, state: RouterStateSnapshot): Observable<FeatureID> {
    return observableOf(FeatureID.AdministratorOf);
  }
}
=======
export const siteAdministratorGuard: CanActivateFn =
  singleFeatureAuthorizationGuard(() => observableOf(FeatureID.AdministratorOf));
>>>>>>> 4658ac8a
<|MERGE_RESOLUTION|>--- conflicted
+++ resolved
@@ -1,45 +1,11 @@
-<<<<<<< HEAD
-import { Injectable } from '@angular/core';
-import {
-  ActivatedRouteSnapshot,
-  Router,
-  RouterStateSnapshot,
-} from '@angular/router';
-import {
-  Observable,
-  of as observableOf,
-} from 'rxjs';
-
-import { AuthService } from '../../../auth/auth.service';
-import { AuthorizationDataService } from '../authorization-data.service';
-import { FeatureID } from '../feature-id';
-import { SingleFeatureAuthorizationGuard } from './single-feature-authorization.guard';
-=======
 import { CanActivateFn } from '@angular/router';
 import { FeatureID } from '../feature-id';
 import { singleFeatureAuthorizationGuard } from './single-feature-authorization.guard';
 import { of as observableOf } from 'rxjs';
->>>>>>> 4658ac8a
 
 /**
  * Prevent unauthorized activating and loading of routes when the current authenticated user doesn't have administrator
  * rights to the {@link Site}
  */
-<<<<<<< HEAD
-@Injectable({ providedIn: 'root' })
-export class SiteAdministratorGuard extends SingleFeatureAuthorizationGuard {
-  constructor(protected authorizationService: AuthorizationDataService, protected router: Router, protected authService: AuthService) {
-    super(authorizationService, router, authService);
-  }
-
-  /**
-   * Check administrator authorization rights
-   */
-  getFeatureID(route: ActivatedRouteSnapshot, state: RouterStateSnapshot): Observable<FeatureID> {
-    return observableOf(FeatureID.AdministratorOf);
-  }
-}
-=======
 export const siteAdministratorGuard: CanActivateFn =
-  singleFeatureAuthorizationGuard(() => observableOf(FeatureID.AdministratorOf));
->>>>>>> 4658ac8a
+  singleFeatureAuthorizationGuard(() => observableOf(FeatureID.AdministratorOf));