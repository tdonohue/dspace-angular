--- conflicted
+++ resolved
@@ -1,52 +1,10 @@
-import {
-  ActivatedRouteSnapshot,
-  Router,
-  RouterStateSnapshot,
-} from '@angular/router';
-import {
-  Observable,
-  of as observableOf,
-} from 'rxjs';
-
-import { AuthService } from '../../../auth/auth.service';
 import { AuthorizationDataService } from '../authorization-data.service';
 import { FeatureID } from '../feature-id';
-<<<<<<< HEAD
-import { SomeFeatureAuthorizationGuard } from './some-feature-authorization.guard';
-
-/**
- * Test implementation of abstract class SomeFeatureAuthorizationGuard
- * Provide the return values of the overwritten getters as constructor arguments
- */
-class SomeFeatureAuthorizationGuardImpl extends SomeFeatureAuthorizationGuard {
-  constructor(protected authorizationService: AuthorizationDataService,
-              protected router: Router,
-              protected authService: AuthService,
-              protected featureIds: FeatureID[],
-              protected objectUrl: string,
-              protected ePersonUuid: string) {
-    super(authorizationService, router, authService);
-  }
-
-  getFeatureIDs(route: ActivatedRouteSnapshot, state: RouterStateSnapshot): Observable<FeatureID[]> {
-    return observableOf(this.featureIds);
-  }
-
-  getObjectUrl(route: ActivatedRouteSnapshot, state: RouterStateSnapshot): Observable<string> {
-    return observableOf(this.objectUrl);
-  }
-
-  getEPersonUuid(route: ActivatedRouteSnapshot, state: RouterStateSnapshot): Observable<string> {
-    return observableOf(this.ePersonUuid);
-  }
-}
-=======
 import { Observable, of as observableOf } from 'rxjs';
 import { Router, UrlTree } from '@angular/router';
 import { AuthService } from '../../../auth/auth.service';
 import { someFeatureAuthorizationGuard } from './some-feature-authorization.guard';
 import { TestBed, waitForAsync } from '@angular/core/testing';
->>>>>>> 4658ac8a
 
 describe('SomeFeatureAuthorizationGuard', () => {
   let authorizationService: AuthorizationDataService;
@@ -67,15 +25,15 @@
     authorizationService = Object.assign({
       isAuthorized(featureId?: FeatureID): Observable<boolean> {
         return observableOf(authorizedFeatureIds.indexOf(featureId) > -1);
-      },
+      }
     });
 
     router = jasmine.createSpyObj('router', {
-      parseUrl: {},
+      parseUrl: {}
     });
 
     authService = jasmine.createSpyObj('authService', {
-      isAuthenticated: observableOf(true),
+      isAuthenticated: observableOf(true)
     });
 
     TestBed.configureTestingModule({
