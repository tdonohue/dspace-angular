<<<<<<< HEAD
import { Injectable } from '@angular/core';
import {
  ActivatedRouteSnapshot,
  Router,
  RouterStateSnapshot,
} from '@angular/router';
import {
  Observable,
  of as observableOf,
} from 'rxjs';

import { AuthService } from '../../../auth/auth.service';
import { AuthorizationDataService } from '../authorization-data.service';
=======
import { CanActivateFn } from '@angular/router';
import { singleFeatureAuthorizationGuard } from './single-feature-authorization.guard';
import { of as observableOf } from 'rxjs';
>>>>>>> 4658ac8a
import { FeatureID } from '../feature-id';
import { SingleFeatureAuthorizationGuard } from './single-feature-authorization.guard';

/**
 * Prevent unauthorized activating and loading of routes when the current authenticated user
 * isn't a Collection administrator
 * Check group management rights
 */
<<<<<<< HEAD
@Injectable({
  providedIn: 'root',
})
export class CollectionAdministratorGuard extends SingleFeatureAuthorizationGuard {
  constructor(protected authorizationService: AuthorizationDataService, protected router: Router, protected authService: AuthService) {
    super(authorizationService, router, authService);
  }

  /**
   * Check group management rights
   */
  getFeatureID(route: ActivatedRouteSnapshot, state: RouterStateSnapshot): Observable<FeatureID> {
    return observableOf(FeatureID.IsCollectionAdmin);
  }
}
=======
export const collectionAdministratorGuard: CanActivateFn =
  singleFeatureAuthorizationGuard(() => observableOf(FeatureID.IsCollectionAdmin));
>>>>>>> 4658ac8a
<|MERGE_RESOLUTION|>--- conflicted
+++ resolved
@@ -1,47 +1,12 @@
-<<<<<<< HEAD
-import { Injectable } from '@angular/core';
-import {
-  ActivatedRouteSnapshot,
-  Router,
-  RouterStateSnapshot,
-} from '@angular/router';
-import {
-  Observable,
-  of as observableOf,
-} from 'rxjs';
-
-import { AuthService } from '../../../auth/auth.service';
-import { AuthorizationDataService } from '../authorization-data.service';
-=======
 import { CanActivateFn } from '@angular/router';
 import { singleFeatureAuthorizationGuard } from './single-feature-authorization.guard';
 import { of as observableOf } from 'rxjs';
->>>>>>> 4658ac8a
 import { FeatureID } from '../feature-id';
-import { SingleFeatureAuthorizationGuard } from './single-feature-authorization.guard';
 
 /**
  * Prevent unauthorized activating and loading of routes when the current authenticated user
  * isn't a Collection administrator
  * Check group management rights
  */
-<<<<<<< HEAD
-@Injectable({
-  providedIn: 'root',
-})
-export class CollectionAdministratorGuard extends SingleFeatureAuthorizationGuard {
-  constructor(protected authorizationService: AuthorizationDataService, protected router: Router, protected authService: AuthService) {
-    super(authorizationService, router, authService);
-  }
-
-  /**
-   * Check group management rights
-   */
-  getFeatureID(route: ActivatedRouteSnapshot, state: RouterStateSnapshot): Observable<FeatureID> {
-    return observableOf(FeatureID.IsCollectionAdmin);
-  }
-}
-=======
 export const collectionAdministratorGuard: CanActivateFn =
-  singleFeatureAuthorizationGuard(() => observableOf(FeatureID.IsCollectionAdmin));
->>>>>>> 4658ac8a
+  singleFeatureAuthorizationGuard(() => observableOf(FeatureID.IsCollectionAdmin));