import { Store, StoreModule } from '@ngrx/store';
import { cold, getTestScheduler } from 'jasmine-marbles';
import { EMPTY, of as observableOf } from 'rxjs';
import { TestScheduler } from 'rxjs/testing';
import { getMockObjectCacheService } from '../../shared/mocks/object-cache.service.mock';
import { defaultUUID, getMockUUIDService } from '../../shared/mocks/uuid.service.mock';
import { ObjectCacheService } from '../cache/object-cache.service';
import { coreReducers, CoreState } from '../core.reducers';
import { UUIDService } from '../shared/uuid.service';
import { RequestConfigureAction, RequestExecuteAction } from './request.actions';
import {
  DeleteRequest,
  GetRequest,
  HeadRequest,
  OptionsRequest,
  PatchRequest,
  PostRequest,
  PutRequest,
  RestRequest
} from './request.models';
import { RequestEntry, RequestEntryState } from './request.reducer';
import { RequestService } from './request.service';
<<<<<<< HEAD
import { TestBed, waitForAsync } from '@angular/core/testing';
import { storeModuleConfig } from '../../app.reducer';
import { MockStore, provideMockStore } from '@ngrx/store/testing';
=======
>>>>>>> 85303576

describe('RequestService', () => {
  let scheduler: TestScheduler;
  let service: RequestService;
  let serviceAsAny: any;
  let objectCache: ObjectCacheService;
  let uuidService: UUIDService;
  let store: Store<CoreState>;
  let mockStore: MockStore<CoreState>;

  const testUUID = '5f2a0d2a-effa-4d54-bd54-5663b960f9eb';
  const testHref = 'https://rest.api/endpoint/selfLink';
  const testGetRequest = new GetRequest(testUUID, testHref);
  const testPostRequest = new PostRequest(testUUID, testHref);
  const testPutRequest = new PutRequest(testUUID, testHref);
  const testDeleteRequest = new DeleteRequest(testUUID, testHref);
  const testOptionsRequest = new OptionsRequest(testUUID, testHref);
  const testHeadRequest = new HeadRequest(testUUID, testHref);
  const testPatchRequest = new PatchRequest(testUUID, testHref);

  const initialState: any = {
    core: {
      'cache/object': {  },
      'cache/syncbuffer': {  },
      'cache/object-updates': {  },
      'data/request': {  },
      'index': {  },
    }
  };

  beforeEach(waitForAsync(() => {

    TestBed.configureTestingModule({
      imports: [
        StoreModule.forRoot(coreReducers, storeModuleConfig)
      ],
      providers: [
        provideMockStore({ initialState }),
        { provide: RequestService, useValue: service }
      ]
    }).compileComponents();
  }));

  beforeEach(() => {
    scheduler = getTestScheduler();

    objectCache = getMockObjectCacheService();
    (objectCache.hasByHref as any).and.returnValue(false);

    uuidService = getMockUUIDService();

    store = TestBed.inject(Store);
    mockStore = store as MockStore<CoreState>;
    mockStore.setState(initialState);
    service = new RequestService(
      objectCache,
      uuidService,
      store,
      undefined
    );
    serviceAsAny = service as any;
  });

  describe('generateRequestId', () => {
    it('should generate a new request ID', () => {
      const result = service.generateRequestId();
      const expected = `client/${defaultUUID}`;

      expect(result).toBe(expected);
    });
  });

  describe('isPending', () => {
    describe('before the request is configured', () => {
      beforeEach(() => {
        spyOn(service, 'getByHref').and.returnValue(observableOf(undefined));
      });

      it('should return false', () => {
        const result = service.isPending(testGetRequest);
        const expected = false;

        expect(result).toBe(expected);
      });
    });

    describe('when the request has been configured but hasn\'t reached the store yet', () => {
      beforeEach(() => {
        spyOn(service, 'getByHref').and.returnValue(observableOf(undefined));
        serviceAsAny.requestsOnTheirWayToTheStore = [testHref];
      });

      it('should return true', () => {
        const result = service.isPending(testGetRequest);
        const expected = true;

        expect(result).toBe(expected);
      });
    });

    describe('when the request has reached the store, before the server responds', () => {
      beforeEach(() => {
        spyOn(service, 'getByHref').and.returnValue(observableOf({
<<<<<<< HEAD
          completed: false
        } as RequestEntry));
=======
          state: RequestEntryState.ResponsePending
        } as RequestEntry))
>>>>>>> 85303576
      });

      it('should return true', () => {
        const result = service.isPending(testGetRequest);
        const expected = true;

        expect(result).toBe(expected);
      });
    });

    describe('after the server responds', () => {
      beforeEach(() => {
        spyOn(service, 'getByHref').and.returnValues(observableOf({
          state: RequestEntryState.Success
        } as RequestEntry));
      });

      it('should return false', () => {
        const result = service.isPending(testGetRequest);
        const expected = false;

        expect(result).toBe(expected);
      });
    });

  });

  describe('getByUUID', () => {
    describe('if the request with the specified UUID exists in the store', () => {
      let entry;

      beforeEach(() => {
<<<<<<< HEAD
        const state = Object.assign({}, initialState, {
          core: Object.assign({}, initialState.core, {
            'data/request': {
              '5f2a0d2a-effa-4d54-bd54-5663b960f9eb': {
                completed: true
              }
            },
            'index': {
              'get-request/configured-to-cache-uuid': {
                '5f2a0d2a-effa-4d54-bd54-5663b960f9eb': '5f2a0d2a-effa-4d54-bd54-5663b960f9eb'
              }
            }
          })
=======
        let callCounter = 0;
        entry = {
          state: RequestEntryState.Success,
          response: {
            timeCompleted: new Date().getTime()
          },
          request: new GetRequest('request-uuid', 'request-href')
        };
        const responses = [
          cold('a', { // A direct hit in the request cache
            a: entry
          }),
          cold('b', { b: undefined }), // No hit in the index
          cold('c', { c: undefined })  // So no mapped hit in the request cache
        ];
        selectSpy.and.callFake(() => {
          return () => {
            const response = responses[callCounter];
            callCounter++;
            return () => response;
          };
>>>>>>> 85303576
        });
        mockStore.setState(state);
      });

      it('should return an Observable of the RequestEntry', () => {
        const result = service.getByUUID(testUUID);
        const expected = cold('b', {
          b: entry
        });

        expect(result).toBeObservable(expected);
      });
    });

    describe(`if the request with the specified UUID doesn't exist in the store `, () => {
      beforeEach(() => {
        // No direct hit in the request cache
        // No hit in the index
        // So no mapped hit in the request cache
        mockStore.setState(initialState);
      });

      it('should return an Observable of undefined', () => {
        const result = service.getByUUID(testUUID);
        const expected = cold('b', {
          b: undefined
        });
        expect(result).toBeObservable(expected);
      });
    });

    describe(`if the request with the specified UUID wasn't sent, because it was already cached`, () => {
      let entry;

      beforeEach(() => {
<<<<<<< HEAD
        // No direct hit in the request cache with that UUID
        // A hit in the index, which returns the uuid of the cached request
        // the call to retrieve the cached request using the UUID from the index
        const state = Object.assign({}, initialState, {
          core: Object.assign({}, initialState.core, {
            'data/request': {
              'otherRequestUUID': {
                completed: true
              }
            },
            'index': {
              'get-request/configured-to-cache-uuid': {
                '5f2a0d2a-effa-4d54-bd54-5663b960f9eb': 'otherRequestUUID'
              }
            }
=======
        let callCounter = 0;
        entry = {
          state: RequestEntryState.Success,
          response: {
            timeCompleted: new Date().getTime()
          },
          request: new GetRequest('request-uuid', 'request-href')
        };
        const responses = [
          cold('a', { a: undefined }), // No direct hit in the request cache with that UUID
          cold('b', { b: 'otherRequestUUID' }), // A hit in the index, which returns the uuid of the cached request
          cold('c', {   // the call to retrieve the cached request using the UUID from the index
            c: entry
>>>>>>> 85303576
          })
        });
        mockStore.setState(state);

      });

      it(`it should return the cached request`, () => {
        const result = service.getByUUID(testUUID);
<<<<<<< HEAD
        const expected = cold('b', {
          b: {
            completed: true
          }
=======

        scheduler.expectObservable(result).toBe('c', {
          c: entry
>>>>>>> 85303576
        });

        expect(result).toBeObservable(expected);
      });
    });

    });

  describe('getByHref', () => {
    describe('when the request with the specified href exists in the store', () => {
      beforeEach(() => {
        const state = Object.assign({}, initialState, {
          core: Object.assign({}, initialState.core, {
            'data/request': {
              '5f2a0d2a-effa-4d54-bd54-5663b960f9eb': {
                completed: true
              }
            },
            'index': {
              'get-request/configured-to-cache-uuid': {
                '5f2a0d2a-effa-4d54-bd54-5663b960f9eb': '5f2a0d2a-effa-4d54-bd54-5663b960f9eb'
              },
              'get-request/href-to-uuid': {
                'https://rest.api/endpoint/selfLink': '5f2a0d2a-effa-4d54-bd54-5663b960f9eb'
              }
            }
          })
        });
        mockStore.setState(state);
      });

      it('should return an Observable of the RequestEntry', () => {
        const result = service.getByHref(testHref);
        const expected = cold('c', {
          c: {
            completed: true
          }
        });

        expect(result).toBeObservable(expected);
      });
    });

    describe('when the request with the specified href doesn\'t exist in the store', () => {
      beforeEach(() => {
        // No direct hit in the request cache
        // No hit in the index
        // So no mapped hit in the request cache
        mockStore.setState(initialState);
      });

      it('should return an Observable of undefined', () => {
        const result = service.getByHref(testHref);
        const expected = cold('c', {
          c: undefined
        });

        expect(result).toBeObservable(expected);
      });
    });
  });

  describe('configure', () => {
    beforeEach(() => {
      spyOn(serviceAsAny, 'dispatchRequest');
    });

    describe('when the request is a GET request', () => {
      let request: RestRequest;

      beforeEach(() => {
        request = testGetRequest;
      });

      it('should track it on it\'s way to the store', () => {
        spyOn(serviceAsAny, 'trackRequestsOnTheirWayToTheStore');
        spyOn(serviceAsAny, 'isCachedOrPending').and.returnValue(false);
        service.configure(request);
        expect(serviceAsAny.trackRequestsOnTheirWayToTheStore).toHaveBeenCalledWith(request);
      });
      describe('and it isn\'t cached or pending', () => {
        beforeEach(() => {
          spyOn(serviceAsAny, 'isCachedOrPending').and.returnValue(false);
        });

        it('should dispatch the request', () => {
          scheduler.schedule(() => service.configure(request));
          scheduler.flush();
          expect(serviceAsAny.dispatchRequest).toHaveBeenCalledWith(request);
        });
      });
      describe('and it is already cached or pending', () => {
        beforeEach(() => {
          spyOn(serviceAsAny, 'isCachedOrPending').and.returnValue(true);
        });

        it('shouldn\'t dispatch the request', () => {
          service.configure(request);
          expect(serviceAsAny.dispatchRequest).not.toHaveBeenCalled();
        });
      });
    });

    describe('when the request isn\'t a GET request', () => {
      it('should dispatch the request', () => {
        service.configure(testPostRequest);
        expect(serviceAsAny.dispatchRequest).toHaveBeenCalledWith(testPostRequest);

        service.configure(testPutRequest);
        expect(serviceAsAny.dispatchRequest).toHaveBeenCalledWith(testPutRequest);

        service.configure(testDeleteRequest);
        expect(serviceAsAny.dispatchRequest).toHaveBeenCalledWith(testDeleteRequest);

        service.configure(testOptionsRequest);
        expect(serviceAsAny.dispatchRequest).toHaveBeenCalledWith(testOptionsRequest);

        service.configure(testHeadRequest);
        expect(serviceAsAny.dispatchRequest).toHaveBeenCalledWith(testHeadRequest);

        service.configure(testPatchRequest);
        expect(serviceAsAny.dispatchRequest).toHaveBeenCalledWith(testPatchRequest);
      });
    });

  });

  describe('isCachedOrPending', () => {
    describe('when the request is cached', () => {
      describe('in the ObjectCache', () => {
        beforeEach(() => {
          (objectCache.getByHref as any).and.returnValue(observableOf({ requestUUID: 'some-uuid' }));
          spyOn(serviceAsAny, 'hasByHref').and.returnValue(false);
          spyOn(serviceAsAny, 'hasByUUID').and.returnValue(true);
        });

        it('should return true for GetRequest', () => {
          const result = serviceAsAny.isCachedOrPending(testGetRequest);
          const expected = true;

          expect(result).toEqual(expected);
        });
      });
      describe('in the request cache', () => {
        beforeEach(() => {
          (objectCache.getByHref as any).and.returnValue(observableOf(undefined));
          spyOn(serviceAsAny, 'hasByHref').and.returnValues(true);
          spyOn(serviceAsAny, 'hasByUUID').and.returnValue(false);
        });
        it('should return true', () => {
          const result = serviceAsAny.isCachedOrPending(testGetRequest);
          const expected = true;

          expect(result).toEqual(expected);
        });
      });
    });

    describe('when the request is pending', () => {
      beforeEach(() => {
        spyOn(service, 'isPending').and.returnValue(true);
      });

      it('should return true', () => {
        const result = serviceAsAny.isCachedOrPending(testGetRequest);
        const expected = true;

        expect(result).toEqual(expected);
      });
    });

    describe('when the request is neither cached nor pending', () => {
      beforeEach(() => {
        (objectCache.getByHref as any).and.returnValue(EMPTY);
        spyOn(serviceAsAny, 'hasByHref').and.returnValues(false);
        spyOn(serviceAsAny, 'hasByUUID').and.returnValue(false);
      });

      it('should return false', () => {
        const result = serviceAsAny.isCachedOrPending(testGetRequest);
        const expected = false;

        expect(result).toEqual(expected);
      });
    });
  });

  describe('dispatchRequest', () => {
    beforeEach(() => {
      spyOn(store, 'dispatch');
    });

    it('should dispatch a RequestConfigureAction', () => {
      const request = testGetRequest;
      serviceAsAny.dispatchRequest(request);
      expect(store.dispatch).toHaveBeenCalledWith(new RequestConfigureAction(request));
    });

    it('should dispatch a RequestExecuteAction', () => {
      const request = testGetRequest;
      serviceAsAny.dispatchRequest(request);
      expect(store.dispatch).toHaveBeenCalledWith(new RequestExecuteAction(request.uuid));
    });

    describe('when it\'s not a GET request', () => {
      it('shouldn\'t track it', () => {
        spyOn(serviceAsAny, 'trackRequestsOnTheirWayToTheStore');

        serviceAsAny.dispatchRequest(testPostRequest);
        expect(serviceAsAny.trackRequestsOnTheirWayToTheStore).not.toHaveBeenCalled();

        serviceAsAny.dispatchRequest(testPutRequest);
        expect(serviceAsAny.trackRequestsOnTheirWayToTheStore).not.toHaveBeenCalled();

        serviceAsAny.dispatchRequest(testDeleteRequest);
        expect(serviceAsAny.trackRequestsOnTheirWayToTheStore).not.toHaveBeenCalled();

        serviceAsAny.dispatchRequest(testOptionsRequest);
        expect(serviceAsAny.trackRequestsOnTheirWayToTheStore).not.toHaveBeenCalled();

        serviceAsAny.dispatchRequest(testHeadRequest);
        expect(serviceAsAny.trackRequestsOnTheirWayToTheStore).not.toHaveBeenCalled();

        serviceAsAny.dispatchRequest(testPatchRequest);
        expect(serviceAsAny.trackRequestsOnTheirWayToTheStore).not.toHaveBeenCalled();
      });
    });
  });

  describe('trackRequestsOnTheirWayToTheStore', () => {
    let request: GetRequest;
    let entry;

    beforeEach(() => {
      request = testGetRequest;
      entry = {
        state: RequestEntryState.Success,
        response: {
          timeCompleted: new Date().getTime()
        },
        request: request
      };
    });

    describe('when the method is called with a new request', () => {
      it('should start tracking the request', () => {
        expect(serviceAsAny.requestsOnTheirWayToTheStore.includes(request.href)).toBeFalsy();
        serviceAsAny.trackRequestsOnTheirWayToTheStore(request);
        expect(serviceAsAny.requestsOnTheirWayToTheStore.includes(request.href)).toBeTruthy();
      });
    });

    describe('when the request is added to the store', () => {
      it('should stop tracking the request', () => {
<<<<<<< HEAD
        spyOn(serviceAsAny, 'getByHref').and.returnValue(observableOf({ request }));
=======
        selectSpy.and.callFake(() => {
          return () => {
            return () => observableOf(entry);
          };
        });
>>>>>>> 85303576
        serviceAsAny.trackRequestsOnTheirWayToTheStore(request);
        expect(serviceAsAny.requestsOnTheirWayToTheStore.includes(request.href)).toBeFalsy();
      });
    });
  });

<<<<<<< HEAD
  describe('isValid', () => {
    describe('when the given entry has no value', () => {
      let valid;
      beforeEach(() => {
        const entry = undefined;
        valid = serviceAsAny.isValid(entry);
      });
      it('return an observable emitting false', () => {
        expect(valid).toBe(false);
      });
    });

    describe('when the given entry has a value, but the request is not completed', () => {
      let valid;
      const requestEntry = { completed: false };
      beforeEach(() => {
        spyOn(service, 'getByUUID').and.returnValue(observableOf(requestEntry as RequestEntry));
        valid = serviceAsAny.isValid(requestEntry);
      });
      it('return an observable emitting false', () => {
        expect(valid).toBe(false);
      });
    });

    describe('when the given entry has a value, but the response is not successful', () => {
      let valid;
      const requestEntry = { completed: true, response: { isSuccessful: false } };
      beforeEach(() => {
        spyOn(service, 'getByUUID').and.returnValue(observableOf(requestEntry as RequestEntry));
        valid = serviceAsAny.isValid(requestEntry);
      });
      it('return an observable emitting false', () => {
        expect(valid).toBe(false);
      });
    });

    describe('when the given UUID has a value, its response was successful, but the response is outdated', () => {
      let valid;
      const now = 100000;
      const timeAdded = 99899;
      const msToLive = 100;
      const requestEntry = {
        completed: true,
        response: {
          isSuccessful: true,
          timeAdded: timeAdded
        },
        request: {
          responseMsToLive: msToLive,
        }
      };

      beforeEach(() => {
        spyOn(Date.prototype, 'getTime').and.returnValue(now);
        spyOn(service, 'getByUUID').and.returnValue(observableOf(requestEntry as RequestEntry));
        valid = serviceAsAny.isValid(requestEntry);
      });

      it('return an observable emitting false', () => {
        expect(valid).toBe(false);
      });
    });

    describe('when the given UUID has a value, a cached entry is found, its response was successful, and the response is not outdated', () => {
      let valid;
      const now = 100000;
      const timeAdded = 99999;
      const msToLive = 100;

      const requestEntry = {
        completed: true,
        response: {
          isSuccessful: true,
          timeAdded: timeAdded
        },
        request: {
          responseMsToLive: msToLive
        }
      };
      beforeEach(() => {
        spyOn(Date.prototype, 'getTime').and.returnValue(now);
        spyOn(service, 'getByUUID').and.returnValue(observableOf(requestEntry as RequestEntry));
        valid = serviceAsAny.isValid(requestEntry);
      });

      it('return an observable emitting true', () => {
        expect(valid).toBe(true);
      });
    });
  });

=======
>>>>>>> 85303576
  describe('hasByHref', () => {
    describe('when nothing is returned by getByHref', () => {
      beforeEach(() => {
        spyOn(service, 'getByHref').and.returnValue(EMPTY);
      });
      it('hasByHref should return false', () => {
        const result = service.hasByHref('');
        expect(result).toBe(false);
      });
    });

    describe('when the RequestEntry is undefined', () => {
      beforeEach(() => {
        spyOn(service, 'getByHref').and.returnValue(observableOf(undefined));
      });
      it('hasByHref should return false', () => {
        const result = service.hasByHref('', false);
        expect(result).toBe(false);
      });
    });

    describe('when the RequestEntry is not undefined', () => {
      beforeEach(() => {
        spyOn(service, 'getByHref').and.returnValue(observableOf({} as any));
      });
      it('hasByHref should return true', () => {
        const result = service.hasByHref('', false);
        expect(result).toBe(true);
      });
    });
  });
});<|MERGE_RESOLUTION|>--- conflicted
+++ resolved
@@ -2,6 +2,7 @@
 import { cold, getTestScheduler } from 'jasmine-marbles';
 import { EMPTY, of as observableOf } from 'rxjs';
 import { TestScheduler } from 'rxjs/testing';
+
 import { getMockObjectCacheService } from '../../shared/mocks/object-cache.service.mock';
 import { defaultUUID, getMockUUIDService } from '../../shared/mocks/uuid.service.mock';
 import { ObjectCacheService } from '../cache/object-cache.service';
@@ -20,12 +21,9 @@
 } from './request.models';
 import { RequestEntry, RequestEntryState } from './request.reducer';
 import { RequestService } from './request.service';
-<<<<<<< HEAD
 import { TestBed, waitForAsync } from '@angular/core/testing';
 import { storeModuleConfig } from '../../app.reducer';
 import { MockStore, provideMockStore } from '@ngrx/store/testing';
-=======
->>>>>>> 85303576
 
 describe('RequestService', () => {
   let scheduler: TestScheduler;
@@ -129,13 +127,8 @@
     describe('when the request has reached the store, before the server responds', () => {
       beforeEach(() => {
         spyOn(service, 'getByHref').and.returnValue(observableOf({
-<<<<<<< HEAD
-          completed: false
+          state: RequestEntryState.ResponsePending
         } as RequestEntry));
-=======
-          state: RequestEntryState.ResponsePending
-        } as RequestEntry))
->>>>>>> 85303576
       });
 
       it('should return true', () => {
@@ -168,13 +161,18 @@
       let entry;
 
       beforeEach(() => {
-<<<<<<< HEAD
+        entry = {
+          state: RequestEntryState.Success,
+          response: {
+            timeCompleted: new Date().getTime()
+          },
+          request: new GetRequest('request-uuid', 'request-href')
+        };
+
         const state = Object.assign({}, initialState, {
           core: Object.assign({}, initialState.core, {
             'data/request': {
-              '5f2a0d2a-effa-4d54-bd54-5663b960f9eb': {
-                completed: true
-              }
+              '5f2a0d2a-effa-4d54-bd54-5663b960f9eb': entry
             },
             'index': {
               'get-request/configured-to-cache-uuid': {
@@ -182,8 +180,39 @@
               }
             }
           })
-=======
-        let callCounter = 0;
+        });
+        mockStore.setState(state);
+      });
+
+      it('should return an Observable of the RequestEntry', () => {
+        const result = service.getByUUID(testUUID);
+        const expected = cold('b', {
+          b: entry
+        });
+
+        expect(result).toBeObservable(expected);
+      });
+    });
+
+    describe(`if the request with the specified UUID doesn't exist in the store `, () => {
+      beforeEach(() => {
+        // No direct hit in the request cache
+        // No hit in the index
+        // So no mapped hit in the request cache
+        mockStore.setState(initialState);
+      });
+
+      it('should return an Observable of undefined', () => {
+        const result = service.getByUUID(testUUID);
+        const expected = cold('a', { a: undefined });
+        expect(result).toBeObservable(expected);
+      });
+    });
+
+    describe(`if the request with the specified UUID wasn't sent, because it was already cached`, () => {
+      let entry;
+
+      beforeEach(() => {
         entry = {
           state: RequestEntryState.Success,
           response: {
@@ -191,73 +220,41 @@
           },
           request: new GetRequest('request-uuid', 'request-href')
         };
-        const responses = [
-          cold('a', { // A direct hit in the request cache
-            a: entry
-          }),
-          cold('b', { b: undefined }), // No hit in the index
-          cold('c', { c: undefined })  // So no mapped hit in the request cache
-        ];
-        selectSpy.and.callFake(() => {
-          return () => {
-            const response = responses[callCounter];
-            callCounter++;
-            return () => response;
-          };
->>>>>>> 85303576
-        });
-        mockStore.setState(state);
-      });
-
-      it('should return an Observable of the RequestEntry', () => {
-        const result = service.getByUUID(testUUID);
-        const expected = cold('b', {
-          b: entry
-        });
-
-        expect(result).toBeObservable(expected);
-      });
-    });
-
-    describe(`if the request with the specified UUID doesn't exist in the store `, () => {
-      beforeEach(() => {
-        // No direct hit in the request cache
-        // No hit in the index
-        // So no mapped hit in the request cache
-        mockStore.setState(initialState);
-      });
-
-      it('should return an Observable of undefined', () => {
-        const result = service.getByUUID(testUUID);
-        const expected = cold('b', {
-          b: undefined
-        });
-        expect(result).toBeObservable(expected);
-      });
-    });
-
-    describe(`if the request with the specified UUID wasn't sent, because it was already cached`, () => {
-      let entry;
-
-      beforeEach(() => {
-<<<<<<< HEAD
+
         // No direct hit in the request cache with that UUID
         // A hit in the index, which returns the uuid of the cached request
         // the call to retrieve the cached request using the UUID from the index
         const state = Object.assign({}, initialState, {
           core: Object.assign({}, initialState.core, {
             'data/request': {
-              'otherRequestUUID': {
-                completed: true
-              }
+              'otherRequestUUID': entry
             },
             'index': {
               'get-request/configured-to-cache-uuid': {
                 '5f2a0d2a-effa-4d54-bd54-5663b960f9eb': 'otherRequestUUID'
               }
             }
-=======
-        let callCounter = 0;
+          })
+        });
+        mockStore.setState(state);
+
+      });
+
+      it(`it should return the cached request`, () => {
+        const result = service.getByUUID(testUUID);
+        const expected = cold('c', {
+          c: entry
+        });
+        expect(result).toBeObservable(expected);
+      });
+    });
+
+    });
+
+  describe('getByHref', () => {
+    describe('when the request with the specified href exists in the store', () => {
+      let entry;
+      beforeEach(() => {
         entry = {
           state: RequestEntryState.Success,
           response: {
@@ -265,47 +262,10 @@
           },
           request: new GetRequest('request-uuid', 'request-href')
         };
-        const responses = [
-          cold('a', { a: undefined }), // No direct hit in the request cache with that UUID
-          cold('b', { b: 'otherRequestUUID' }), // A hit in the index, which returns the uuid of the cached request
-          cold('c', {   // the call to retrieve the cached request using the UUID from the index
-            c: entry
->>>>>>> 85303576
-          })
-        });
-        mockStore.setState(state);
-
-      });
-
-      it(`it should return the cached request`, () => {
-        const result = service.getByUUID(testUUID);
-<<<<<<< HEAD
-        const expected = cold('b', {
-          b: {
-            completed: true
-          }
-=======
-
-        scheduler.expectObservable(result).toBe('c', {
-          c: entry
->>>>>>> 85303576
-        });
-
-        expect(result).toBeObservable(expected);
-      });
-    });
-
-    });
-
-  describe('getByHref', () => {
-    describe('when the request with the specified href exists in the store', () => {
-      beforeEach(() => {
         const state = Object.assign({}, initialState, {
           core: Object.assign({}, initialState.core, {
             'data/request': {
-              '5f2a0d2a-effa-4d54-bd54-5663b960f9eb': {
-                completed: true
-              }
+              '5f2a0d2a-effa-4d54-bd54-5663b960f9eb': entry
             },
             'index': {
               'get-request/configured-to-cache-uuid': {
@@ -323,9 +283,7 @@
       it('should return an Observable of the RequestEntry', () => {
         const result = service.getByHref(testHref);
         const expected = cold('c', {
-          c: {
-            completed: true
-          }
+          c: entry
         });
 
         expect(result).toBeObservable(expected);
@@ -543,115 +501,13 @@
 
     describe('when the request is added to the store', () => {
       it('should stop tracking the request', () => {
-<<<<<<< HEAD
-        spyOn(serviceAsAny, 'getByHref').and.returnValue(observableOf({ request }));
-=======
-        selectSpy.and.callFake(() => {
-          return () => {
-            return () => observableOf(entry);
-          };
-        });
->>>>>>> 85303576
+        spyOn(serviceAsAny, 'getByUUID').and.returnValue(observableOf(entry));
         serviceAsAny.trackRequestsOnTheirWayToTheStore(request);
         expect(serviceAsAny.requestsOnTheirWayToTheStore.includes(request.href)).toBeFalsy();
       });
     });
   });
 
-<<<<<<< HEAD
-  describe('isValid', () => {
-    describe('when the given entry has no value', () => {
-      let valid;
-      beforeEach(() => {
-        const entry = undefined;
-        valid = serviceAsAny.isValid(entry);
-      });
-      it('return an observable emitting false', () => {
-        expect(valid).toBe(false);
-      });
-    });
-
-    describe('when the given entry has a value, but the request is not completed', () => {
-      let valid;
-      const requestEntry = { completed: false };
-      beforeEach(() => {
-        spyOn(service, 'getByUUID').and.returnValue(observableOf(requestEntry as RequestEntry));
-        valid = serviceAsAny.isValid(requestEntry);
-      });
-      it('return an observable emitting false', () => {
-        expect(valid).toBe(false);
-      });
-    });
-
-    describe('when the given entry has a value, but the response is not successful', () => {
-      let valid;
-      const requestEntry = { completed: true, response: { isSuccessful: false } };
-      beforeEach(() => {
-        spyOn(service, 'getByUUID').and.returnValue(observableOf(requestEntry as RequestEntry));
-        valid = serviceAsAny.isValid(requestEntry);
-      });
-      it('return an observable emitting false', () => {
-        expect(valid).toBe(false);
-      });
-    });
-
-    describe('when the given UUID has a value, its response was successful, but the response is outdated', () => {
-      let valid;
-      const now = 100000;
-      const timeAdded = 99899;
-      const msToLive = 100;
-      const requestEntry = {
-        completed: true,
-        response: {
-          isSuccessful: true,
-          timeAdded: timeAdded
-        },
-        request: {
-          responseMsToLive: msToLive,
-        }
-      };
-
-      beforeEach(() => {
-        spyOn(Date.prototype, 'getTime').and.returnValue(now);
-        spyOn(service, 'getByUUID').and.returnValue(observableOf(requestEntry as RequestEntry));
-        valid = serviceAsAny.isValid(requestEntry);
-      });
-
-      it('return an observable emitting false', () => {
-        expect(valid).toBe(false);
-      });
-    });
-
-    describe('when the given UUID has a value, a cached entry is found, its response was successful, and the response is not outdated', () => {
-      let valid;
-      const now = 100000;
-      const timeAdded = 99999;
-      const msToLive = 100;
-
-      const requestEntry = {
-        completed: true,
-        response: {
-          isSuccessful: true,
-          timeAdded: timeAdded
-        },
-        request: {
-          responseMsToLive: msToLive
-        }
-      };
-      beforeEach(() => {
-        spyOn(Date.prototype, 'getTime').and.returnValue(now);
-        spyOn(service, 'getByUUID').and.returnValue(observableOf(requestEntry as RequestEntry));
-        valid = serviceAsAny.isValid(requestEntry);
-      });
-
-      it('return an observable emitting true', () => {
-        expect(valid).toBe(true);
-      });
-    });
-  });
-
-=======
->>>>>>> 85303576
   describe('hasByHref', () => {
     describe('when nothing is returned by getByHref', () => {
       beforeEach(() => {
