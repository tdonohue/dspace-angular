--- conflicted
+++ resolved
@@ -639,50 +639,6 @@
     }));
   });
 
-<<<<<<< HEAD
-  describe('setStaleByHrefSubstring', () => {
-    let dispatchSpy: jasmine.Spy;
-    let getByUUIDSpy: jasmine.Spy;
-
-    beforeEach(() => {
-      dispatchSpy = spyOn(store, 'dispatch');
-      getByUUIDSpy = spyOn(service, 'getByUUID').and.callThrough();
-    });
-
-    describe('with an empty/no matching requests in the state', () => {
-      it('should return true', () => {
-        const done$: Observable<boolean> = service.setStaleByHrefSubstring('https://rest.api/endpoint/selfLink');
-        expect(done$).toBeObservable(cold('(a|)', { a: true }));
-      });
-    });
-
-    describe('with a matching request in the state', () => {
-      beforeEach(() => {
-        const state = Object.assign({}, initialState, {
-          core: Object.assign({}, initialState.core, {
-            'index': {
-              'get-request/href-to-uuid': {
-                'https://rest.api/endpoint/selfLink': '5f2a0d2a-effa-4d54-bd54-5663b960f9eb'
-              }
-            }
-          })
-        });
-        mockStore.setState(state);
-      });
-
-      it('should return an Observable that emits true as soon as the request is stale', () => {
-        dispatchSpy.and.callFake(() => { /* empty */ });   // don't actually set as stale
-        getByUUIDSpy.and.returnValue(cold('a-b--c--d-', {  // but fake the state in the cache
-          a: { state: RequestEntryState.ResponsePending },
-          b: { state: RequestEntryState.Success },
-          c: { state: RequestEntryState.SuccessStale },
-          d: { state: RequestEntryState.Error },
-        }));
-        const done$: Observable<boolean> = service.setStaleByHrefSubstring('https://rest.api/endpoint/selfLink');
-        expect(done$).toBeObservable(cold('-----(a|)', { a: true }));
-      });
-    });
-=======
   describe('setStaleByHref', () => {
     const uuid = 'c574a42c-4818-47ac-bbe1-6c3cd622c81f';
     const href = 'https://rest.api/some/object';
@@ -718,6 +674,49 @@
      const result$ = service.setStaleByHref(href);
      expect(result$).toBeObservable(cold('--(c|)', { c: true }));
    });
->>>>>>> 5ad621b2
+  });
+
+  describe('setStaleByHrefSubstring', () => {
+    let dispatchSpy: jasmine.Spy;
+    let getByUUIDSpy: jasmine.Spy;
+
+    beforeEach(() => {
+      dispatchSpy = spyOn(store, 'dispatch');
+      getByUUIDSpy = spyOn(service, 'getByUUID').and.callThrough();
+    });
+
+    describe('with an empty/no matching requests in the state', () => {
+      it('should return true', () => {
+        const done$: Observable<boolean> = service.setStaleByHrefSubstring('https://rest.api/endpoint/selfLink');
+        expect(done$).toBeObservable(cold('(a|)', { a: true }));
+      });
+    });
+
+    describe('with a matching request in the state', () => {
+      beforeEach(() => {
+        const state = Object.assign({}, initialState, {
+          core: Object.assign({}, initialState.core, {
+            'index': {
+              'get-request/href-to-uuid': {
+                'https://rest.api/endpoint/selfLink': '5f2a0d2a-effa-4d54-bd54-5663b960f9eb'
+              }
+            }
+          })
+        });
+        mockStore.setState(state);
+      });
+
+      it('should return an Observable that emits true as soon as the request is stale', () => {
+        dispatchSpy.and.callFake(() => { /* empty */ });   // don't actually set as stale
+        getByUUIDSpy.and.returnValue(cold('a-b--c--d-', {  // but fake the state in the cache
+          a: { state: RequestEntryState.ResponsePending },
+          b: { state: RequestEntryState.Success },
+          c: { state: RequestEntryState.SuccessStale },
+          d: { state: RequestEntryState.Error },
+        }));
+        const done$: Observable<boolean> = service.setStaleByHrefSubstring('https://rest.api/endpoint/selfLink');
+        expect(done$).toBeObservable(cold('-----(a|)', { a: true }));
+      });
+    });
   });
 });