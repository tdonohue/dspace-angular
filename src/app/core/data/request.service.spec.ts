--- conflicted
+++ resolved
@@ -1,18 +1,13 @@
 import * as ngrx from '@ngrx/store';
 import { ActionsSubject, Store } from '@ngrx/store';
 import { cold, getTestScheduler, hot } from 'jasmine-marbles';
-import { of as observableOf, EMPTY } from 'rxjs';
+import { BehaviorSubject, EMPTY, of as observableOf } from 'rxjs';
 import { getMockObjectCacheService } from '../../shared/mocks/mock-object-cache.service';
 import { defaultUUID, getMockUUIDService } from '../../shared/mocks/mock-uuid.service';
 import { ObjectCacheService } from '../cache/object-cache.service';
 import { CoreState } from '../core.reducers';
 import { UUIDService } from '../shared/uuid.service';
 import { RequestConfigureAction, RequestExecuteAction } from './request.actions';
-<<<<<<< HEAD
-=======
-import * as ngrx from '@ngrx/store';
-import { ActionsSubject, Store } from '@ngrx/store';
->>>>>>> 6aa0ec44
 import {
   DeleteRequest,
   GetRequest,
@@ -25,7 +20,6 @@
 } from './request.models';
 import { RequestService } from './request.service';
 import { TestScheduler } from 'rxjs/testing';
-import { BehaviorSubject } from 'rxjs/internal/BehaviorSubject';
 
 describe('RequestService', () => {
   let scheduler: TestScheduler;
