--- conflicted
+++ resolved
@@ -5,25 +5,17 @@
   Store,
 } from '@ngrx/store';
 import { Observable } from 'rxjs';
-<<<<<<< HEAD
-import { distinctUntilChanged, map, tap } from 'rxjs/operators';
-import {
-  BitstreamFormatsRegistryDeselectAction,
+import {
+  distinctUntilChanged,
+  map,
+  tap,} from 'rxjs/operators';
+import {
+ FollowLinkConfig } from 'src/app/shared/utils/follow-link-config.model';
+
+import { BitstreamFormatsRegistryDeselectAction,
   BitstreamFormatsRegistryDeselectAllAction,
   BitstreamFormatsRegistrySelectAction
-=======
-import {
-  distinctUntilChanged,
-  map,
-  tap,
-} from 'rxjs/operators';
-import { FollowLinkConfig } from 'src/app/shared/utils/follow-link-config.model';
-
-import {
-  BitstreamFormatsRegistryDeselectAction,
-  BitstreamFormatsRegistryDeselectAllAction,
-  BitstreamFormatsRegistrySelectAction,
->>>>>>> a8f31948
+,
 } from '../../admin/admin-registries/bitstream-formats/bitstream-format.actions';
 import { BitstreamFormatRegistryState } from '../../admin/admin-registries/bitstream-formats/bitstream-format.reducers';
 import { NotificationsService } from '../../shared/notifications/notifications.service';
@@ -33,11 +25,8 @@
 import { CoreState } from '../core-state.model';
 import { Bitstream } from '../shared/bitstream.model';
 import { BitstreamFormat } from '../shared/bitstream-format.model';
-<<<<<<< HEAD
 import { Bitstream } from '../shared/bitstream.model';
-=======
 import { BITSTREAM_FORMAT } from '../shared/bitstream-format.resource-type';
->>>>>>> a8f31948
 import { HALEndpointService } from '../shared/hal-endpoint.service';
 import { NoContent } from '../shared/NoContent.model';
 import { sendRequest } from '../shared/request.operators';
@@ -53,16 +42,13 @@
 import { IdentifiableDataService } from './base/identifiable-data.service';
 import { FindListOptions } from './find-list-options.model';
 import { PaginatedList } from './paginated-list.model';
-<<<<<<< HEAD
 import { NoContent } from '../shared/NoContent.model';
-=======
 import { RemoteData } from './remote-data';
 import {
   PostRequest,
   PutRequest,
 } from './request.models';
 import { RequestService } from './request.service';
->>>>>>> a8f31948
 
 const bitstreamFormatsStateSelector = createSelector(
   coreSelector,
