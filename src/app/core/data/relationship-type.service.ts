--- conflicted
+++ resolved
@@ -21,11 +21,8 @@
 import { PaginatedList } from './paginated-list.model';
 import { RemoteData } from './remote-data';
 import { RequestService } from './request.service';
-<<<<<<< HEAD
 import { CoreState } from '../core-state.model';
-=======
 import { FollowLinkConfig } from '../../shared/utils/follow-link-config.model';
->>>>>>> c1e69765
 
 /**
  * Check if one side of a RelationshipType is the ItemType with the given label
