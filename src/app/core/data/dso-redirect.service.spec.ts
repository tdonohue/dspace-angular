import {
  cold,
  getTestScheduler,
} from 'jasmine-marbles';
import { TestScheduler } from 'rxjs/testing';

import { createSuccessfulRemoteDataObject } from '../../shared/remote-data.utils';
import { followLink } from '../../shared/utils/follow-link-config.model';
import { RemoteDataBuildService } from '../cache/builders/remote-data-build.service';
import { ObjectCacheService } from '../cache/object-cache.service';
import { HardRedirectService } from '../services/hard-redirect.service';
import { HALEndpointService } from '../shared/hal-endpoint.service';
import { Item } from '../shared/item.model';
import { EMBED_SEPARATOR } from './base/base-data.service';
<<<<<<< HEAD
import { DsoRedirectService } from './dso-redirect.service';
import {
  GetRequest,
  IdentifierType,
} from './request.models';
import { RequestService } from './request.service';
=======
import { HardRedirectService } from '../services/hard-redirect.service';
import { environment } from '../../../environments/environment.test';
import { AppConfig } from '../../../config/app-config.interface';
>>>>>>> 8ba14aa3

describe('DsoRedirectService', () => {
  let scheduler: TestScheduler;
  let service: DsoRedirectService;
  let halService: HALEndpointService;
  let requestService: RequestService;
  let rdbService: RemoteDataBuildService;
  let redirectService: HardRedirectService;
  let remoteData;
  const dsoUUID = '9b4f22f4-164a-49db-8817-3316b6ee5746';
  const dsoHandle = '1234567789/22';
  const encodedHandle = encodeURIComponent(dsoHandle);
  const pidLink = 'https://rest.api/rest/api/pid/find{?id}';
  const requestHandleURL = `https://rest.api/rest/api/pid/find?id=${encodedHandle}`;
  const requestUUIDURL = `https://rest.api/rest/api/pid/find?id=${dsoUUID}`;
  const requestUUID = '34cfed7c-f597-49ef-9cbe-ea351f0023c2';
  const objectCache = {} as ObjectCacheService;

  beforeEach(() => {
    scheduler = getTestScheduler();

    halService = jasmine.createSpyObj('halService', {
      getEndpoint: cold('a', { a: pidLink }),
    });
    requestService = jasmine.createSpyObj('requestService', {
      generateRequestId: requestUUID,
      send: true,
    });

    remoteData = createSuccessfulRemoteDataObject(Object.assign(new Item(), {
      type: 'item',
      uuid: '123456789',
    }));

    rdbService = jasmine.createSpyObj('rdbService', {
      buildSingle: cold('a', {
        a: remoteData,
      }),
    });

    redirectService = jasmine.createSpyObj('redirectService', {
      redirect: {},
    });

    service = new DsoRedirectService(
      environment as AppConfig,
      requestService,
      rdbService,
      objectCache,
      halService,
      redirectService,
    );
  });

  describe('findByIdAndIDType', () => {
    it('should call HALEndpointService with the path to the pid endpoint', () => {
      scheduler.schedule(() => service.findByIdAndIDType(dsoHandle, IdentifierType.HANDLE));
      scheduler.flush();

      expect(halService.getEndpoint).toHaveBeenCalledWith('pid');
    });

    it('should call HALEndpointService with the path to the dso endpoint', () => {
      scheduler.schedule(() => service.findByIdAndIDType(dsoUUID, IdentifierType.UUID));
      scheduler.flush();

      expect(halService.getEndpoint).toHaveBeenCalledWith('dso');
    });

    it('should call HALEndpointService with the path to the dso endpoint when identifier type not specified', () => {
      scheduler.schedule(() => service.findByIdAndIDType(dsoUUID));
      scheduler.flush();

      expect(halService.getEndpoint).toHaveBeenCalledWith('dso');
    });

    it('should send the proper FindByIDRequest for uuid', () => {
      scheduler.schedule(() => service.findByIdAndIDType(dsoUUID, IdentifierType.UUID));
      scheduler.flush();

      expect(requestService.send).toHaveBeenCalledWith(new GetRequest(requestUUID, requestUUIDURL), true);
    });

    it('should send the proper FindByIDRequest for handle', () => {
      scheduler.schedule(() => service.findByIdAndIDType(dsoHandle, IdentifierType.HANDLE));
      scheduler.flush();

      expect(requestService.send).toHaveBeenCalledWith(new GetRequest(requestUUID, requestHandleURL), true);
    });

    it('should navigate to item route', () => {
      remoteData.payload.type = 'item';
      const redir = service.findByIdAndIDType(dsoHandle, IdentifierType.HANDLE);
      // The framework would normally subscribe but do it here so we can test navigation.
      redir.subscribe();
      scheduler.schedule(() => redir);
      scheduler.flush();
      expect(redirectService.redirect).toHaveBeenCalledWith(`${environment.ui.nameSpace}/items/${remoteData.payload.uuid}`, 301);
    });
    it('should navigate to entities route with the corresponding entity type', () => {
      remoteData.payload.type = 'item';
      remoteData.payload.metadata = {
        'dspace.entity.type': [
          {
            language: 'en_US',
            value: 'Publication',
          },
        ],
      };
      const redir = service.findByIdAndIDType(dsoHandle, IdentifierType.HANDLE);
      // The framework would normally subscribe but do it here so we can test navigation.
      redir.subscribe();
      scheduler.schedule(() => redir);
      scheduler.flush();
      expect(redirectService.redirect).toHaveBeenCalledWith(`${environment.ui.nameSpace}/entities/publication/${remoteData.payload.uuid}`, 301);
    });

    it('should navigate to collections route', () => {
      remoteData.payload.type = 'collection';
      const redir = service.findByIdAndIDType(dsoHandle, IdentifierType.HANDLE);
      redir.subscribe();
      scheduler.schedule(() => redir);
      scheduler.flush();
      expect(redirectService.redirect).toHaveBeenCalledWith(`${environment.ui.nameSpace}/collections/${remoteData.payload.uuid}`, 301);
    });

    it('should navigate to communities route', () => {
      remoteData.payload.type = 'community';
      const redir = service.findByIdAndIDType(dsoHandle, IdentifierType.HANDLE);
      redir.subscribe();
      scheduler.schedule(() => redir);
      scheduler.flush();
      expect(redirectService.redirect).toHaveBeenCalledWith(`${environment.ui.nameSpace}/communities/${remoteData.payload.uuid}`, 301);
    });
  });

  describe('DataService', () => {  // todo: should only test the id/uuid interpolation thingy
    describe('getIDHref', () => {  // todo: should be able to move this up to IdentifiableDataService?
      it('should return endpoint', () => {
        const result = (service as any).dataService.getIDHref(pidLink, dsoUUID);
        expect(result).toEqual(requestUUIDURL);
      });

      it('should include single linksToFollow as embed', () => {
        const expected = `${requestUUIDURL}&embed=bundles`;
        const result = (service as any).dataService.getIDHref(pidLink, dsoUUID, followLink('bundles'));
        expect(result).toEqual(expected);
      });

      it('should include multiple linksToFollow as embed', () => {
        const expected = `${requestUUIDURL}&embed=bundles&embed=owningCollection&embed=templateItemOf`;
        const result = (service as any).dataService.getIDHref(pidLink, dsoUUID, followLink('bundles'), followLink('owningCollection'), followLink('templateItemOf'));
        expect(result).toEqual(expected);
      });

      it('should not include linksToFollow with shouldEmbed = false', () => {
        const expected = `${requestUUIDURL}&embed=templateItemOf`;
        const result = (service as any).dataService.getIDHref(
          pidLink,
          dsoUUID,
          followLink('bundles', { shouldEmbed: false }),
          followLink('owningCollection', { shouldEmbed: false }),
          followLink('templateItemOf'),
        );
        expect(result).toEqual(expected);
      });

      it('should include nested linksToFollow 3lvl', () => {
        const expected = `${requestUUIDURL}&embed=owningCollection${EMBED_SEPARATOR}itemtemplate${EMBED_SEPARATOR}relationships`;
        const result = (service as any).dataService.getIDHref(
          pidLink,
          dsoUUID,
          followLink(
            'owningCollection',
            {},
            followLink(
              'itemtemplate',
              {},
              followLink('relationships'),
            ),
          ),
        );
        expect(result).toEqual(expected);
      });
    });
  });
});<|MERGE_RESOLUTION|>--- conflicted
+++ resolved
@@ -4,6 +4,8 @@
 } from 'jasmine-marbles';
 import { TestScheduler } from 'rxjs/testing';
 
+import { AppConfig } from '../../../config/app-config.interface';
+import { environment } from '../../../environments/environment.test';
 import { createSuccessfulRemoteDataObject } from '../../shared/remote-data.utils';
 import { followLink } from '../../shared/utils/follow-link-config.model';
 import { RemoteDataBuildService } from '../cache/builders/remote-data-build.service';
@@ -12,18 +14,12 @@
 import { HALEndpointService } from '../shared/hal-endpoint.service';
 import { Item } from '../shared/item.model';
 import { EMBED_SEPARATOR } from './base/base-data.service';
-<<<<<<< HEAD
 import { DsoRedirectService } from './dso-redirect.service';
 import {
   GetRequest,
   IdentifierType,
 } from './request.models';
 import { RequestService } from './request.service';
-=======
-import { HardRedirectService } from '../services/hard-redirect.service';
-import { environment } from '../../../environments/environment.test';
-import { AppConfig } from '../../../config/app-config.interface';
->>>>>>> 8ba14aa3
 
 describe('DsoRedirectService', () => {
   let scheduler: TestScheduler;
