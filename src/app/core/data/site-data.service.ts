import { Injectable } from '@angular/core';
import { Observable } from 'rxjs';
import { map } from 'rxjs/operators';
import { FollowLinkConfig } from 'src/app/shared/utils/follow-link-config.model';

import { RemoteDataBuildService } from '../cache/builders/remote-data-build.service';
import { ObjectCacheService } from '../cache/object-cache.service';
import { HALEndpointService } from '../shared/hal-endpoint.service';
import { getFirstSucceededRemoteData } from '../shared/operators';
import { Site } from '../shared/site.model';
<<<<<<< HEAD
import { PaginatedList } from './paginated-list.model';
import { RemoteData } from './remote-data';
import { RequestService } from './request.service';
import { BaseDataService } from './base/base-data.service';
import { FindAllData, FindAllDataImpl } from './base/find-all-data';
import { FollowLinkConfig } from 'src/app/shared/utils/follow-link-config.model';
import { FindListOptions } from './find-list-options.model';
import { ObjectCacheService } from '../cache/object-cache.service';
=======
import { SITE } from '../shared/site.resource-type';
import { BaseDataService } from './base/base-data.service';
import { dataService } from './base/data-service.decorator';
import {
  FindAllData,
  FindAllDataImpl,
} from './base/find-all-data';
import { FindListOptions } from './find-list-options.model';
import { PaginatedList } from './paginated-list.model';
import { RemoteData } from './remote-data';
import { RequestService } from './request.service';
>>>>>>> a8f31948

/**
 * Service responsible for handling requests related to the Site object
 */
@Injectable({ providedIn: 'root' })
export class SiteDataService extends BaseDataService<Site> implements FindAllData<Site> {
  private findAllData: FindAllData<Site>;

  constructor(
    protected requestService: RequestService,
    protected rdbService: RemoteDataBuildService,
    protected objectCache: ObjectCacheService,
    protected halService: HALEndpointService,
  ) {
    super('sites', requestService, rdbService, objectCache, halService);

    this.findAllData = new FindAllDataImpl(this.linkPath, requestService, rdbService, objectCache, halService, this.responseMsToLive);
  }

  /**
   * Retrieve the Site Object
   */
  find(): Observable<Site> {
    return this.findAll().pipe(
      getFirstSucceededRemoteData(),
      map((remoteData: RemoteData<PaginatedList<Site>>) => remoteData.payload),
      map((list: PaginatedList<Site>) => list.page[0]),
    );
  }

  /**
   * Returns {@link RemoteData} of all object with a list of {@link FollowLinkConfig}, to indicate which embedded
   * info should be added to the objects
   *
   * @param options                     Find list options object
   * @param useCachedVersionIfAvailable If this is true, the request will only be sent if there's
   *                                    no valid cached version. Defaults to true
   * @param reRequestOnStale            Whether or not the request should automatically be re-
   *                                    requested after the response becomes stale
   * @param linksToFollow               List of {@link FollowLinkConfig} that indicate which
   *                                    {@link HALLink}s should be automatically resolved
   * @return {Observable<RemoteData<PaginatedList<T>>>}
   *    Return an observable that emits object list
   */
  public findAll(options?: FindListOptions, useCachedVersionIfAvailable?: boolean, reRequestOnStale?: boolean, ...linksToFollow: FollowLinkConfig<Site>[]): Observable<RemoteData<PaginatedList<Site>>> {
    return this.findAllData.findAll(options, useCachedVersionIfAvailable, reRequestOnStale, ...linksToFollow);
  }
}<|MERGE_RESOLUTION|>--- conflicted
+++ resolved
@@ -8,28 +8,12 @@
 import { HALEndpointService } from '../shared/hal-endpoint.service';
 import { getFirstSucceededRemoteData } from '../shared/operators';
 import { Site } from '../shared/site.model';
-<<<<<<< HEAD
-import { PaginatedList } from './paginated-list.model';
-import { RemoteData } from './remote-data';
-import { RequestService } from './request.service';
 import { BaseDataService } from './base/base-data.service';
-import { FindAllData, FindAllDataImpl } from './base/find-all-data';
-import { FollowLinkConfig } from 'src/app/shared/utils/follow-link-config.model';
-import { FindListOptions } from './find-list-options.model';
-import { ObjectCacheService } from '../cache/object-cache.service';
-=======
-import { SITE } from '../shared/site.resource-type';
-import { BaseDataService } from './base/base-data.service';
-import { dataService } from './base/data-service.decorator';
-import {
-  FindAllData,
-  FindAllDataImpl,
-} from './base/find-all-data';
+import { FindAllData, FindAllDataImpl, } from './base/find-all-data';
 import { FindListOptions } from './find-list-options.model';
 import { PaginatedList } from './paginated-list.model';
 import { RemoteData } from './remote-data';
 import { RequestService } from './request.service';
->>>>>>> a8f31948
 
 /**
  * Service responsible for handling requests related to the Site object
