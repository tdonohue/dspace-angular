import { Injectable, Injector } from '@angular/core';
import { Actions, Effect, ofType } from '@ngrx/effects';
<<<<<<< HEAD
import { Observable, of as observableOf } from 'rxjs';
import { catchError, filter, map, mergeMap, take } from 'rxjs/operators';
=======
import { catchError, filter, flatMap, map, take } from 'rxjs/operators';
>>>>>>> 85303576

import { hasValue, isNotEmpty } from '../../shared/empty.util';
import { StoreActionTypes } from '../../store.actions';
import { getClassForType } from '../cache/builders/build-decorators';
import { RawRestResponse } from '../dspace-rest/raw-rest-response.model';

<<<<<<< HEAD
import { DSpaceRESTv2Service } from '../dspace-rest-v2/dspace-rest-v2.service';
import { DSpaceSerializer } from '../dspace-rest-v2/dspace.serializer';
import {
  RequestActionTypes,
  RequestCompleteAction,
  RequestExecuteAction,
  ResetResponseTimestampsAction
=======
import { DspaceRestService } from '../dspace-rest/dspace-rest.service';
import { DSpaceSerializer } from '../dspace-rest/dspace.serializer';
import {
  RequestActionTypes,
  RequestExecuteAction,
  ResetResponseTimestampsAction,
  RequestSuccessAction,
  RequestErrorAction
>>>>>>> 85303576
} from './request.actions';
import { RequestError, RestRequest } from './request.models';
import { RequestEntry } from './request.reducer';
import { RequestService } from './request.service';
import { ParsedResponse } from '../cache/response.models';

@Injectable()
export class RequestEffects {

  @Effect() execute = this.actions$.pipe(
    ofType(RequestActionTypes.EXECUTE),
    mergeMap((action: RequestExecuteAction) => {
      return this.requestService.getByUUID(action.payload).pipe(
        take(1)
      );
    }),
    filter((entry: RequestEntry) => hasValue(entry)),
    map((entry: RequestEntry) => entry.request),
    mergeMap((request: RestRequest) => {
      let body = request.body;
      if (isNotEmpty(request.body) && !request.isMultipart) {
        const serializer = new DSpaceSerializer(getClassForType(request.body.type));
        body = serializer.serialize(request.body);
      }
      return this.restApi.request(request.method, request.href, body, request.options, request.isMultipart).pipe(
        map((data: RawRestResponse) => this.injector.get(request.getResponseParser()).parse(request, data)),
        map((response: ParsedResponse) => new RequestSuccessAction(request.uuid, response.statusCode, response.link, response.unCacheableObject)),
        catchError((error: RequestError) => {
          if (hasValue(error.statusCode)) {
            // if it's an error returned by the server, complete the request
            return [new RequestErrorAction(request.uuid, error.statusCode, error.message)];
          } else {
            // if it's a client side error, throw it
            throw error;
          }
        })
      );
    })
  );

  /**
   * When the store is rehydrated in the browser, set all cache
   * timestamps to 'now', because the time zone of the server can
   * differ from the client.
   *
   * This assumes that the server cached everything a negligible
   * time ago, and will likely need to be revisited later
   */
  @Effect() fixTimestampsOnRehydrate = this.actions$
    .pipe(ofType(StoreActionTypes.REHYDRATE),
      map(() => new ResetResponseTimestampsAction(new Date().getTime()))
    );

  constructor(
    private actions$: Actions,
    private restApi: DspaceRestService,
    private injector: Injector,
    protected requestService: RequestService
  ) { }

}<|MERGE_RESOLUTION|>--- conflicted
+++ resolved
@@ -1,35 +1,20 @@
 import { Injectable, Injector } from '@angular/core';
+
 import { Actions, Effect, ofType } from '@ngrx/effects';
-<<<<<<< HEAD
-import { Observable, of as observableOf } from 'rxjs';
 import { catchError, filter, map, mergeMap, take } from 'rxjs/operators';
-=======
-import { catchError, filter, flatMap, map, take } from 'rxjs/operators';
->>>>>>> 85303576
 
 import { hasValue, isNotEmpty } from '../../shared/empty.util';
 import { StoreActionTypes } from '../../store.actions';
 import { getClassForType } from '../cache/builders/build-decorators';
 import { RawRestResponse } from '../dspace-rest/raw-rest-response.model';
-
-<<<<<<< HEAD
-import { DSpaceRESTv2Service } from '../dspace-rest-v2/dspace-rest-v2.service';
-import { DSpaceSerializer } from '../dspace-rest-v2/dspace.serializer';
-import {
-  RequestActionTypes,
-  RequestCompleteAction,
-  RequestExecuteAction,
-  ResetResponseTimestampsAction
-=======
 import { DspaceRestService } from '../dspace-rest/dspace-rest.service';
 import { DSpaceSerializer } from '../dspace-rest/dspace.serializer';
 import {
   RequestActionTypes,
+  RequestErrorAction,
   RequestExecuteAction,
-  ResetResponseTimestampsAction,
   RequestSuccessAction,
-  RequestErrorAction
->>>>>>> 85303576
+  ResetResponseTimestampsAction
 } from './request.actions';
 import { RequestError, RestRequest } from './request.models';
 import { RequestEntry } from './request.reducer';
