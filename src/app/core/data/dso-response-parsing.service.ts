--- conflicted
+++ resolved
@@ -29,9 +29,6 @@
   }
 
   parse(request: RestRequest, data: DSpaceRESTV2Response): RestResponse {
-<<<<<<< HEAD
-    const processRequestDTO = this.process<NormalizedObject, ResourceType>(data.payload, request.uuid);
-=======
     let processRequestDTO;
     // Prevent empty pages returning an error, initialize empty array instead.
     if (hasValue(data.payload) && hasValue(data.payload.page) && data.payload.page.totalElements === 0) {
@@ -39,7 +36,6 @@
     } else {
       processRequestDTO = this.process<NormalizedObject<DSpaceObject>, ResourceType>(data.payload, request.uuid);
     }
->>>>>>> 2d07cc19
     let objectList = processRequestDTO;
 
     if (hasNoValue(processRequestDTO)) {
