--- conflicted
+++ resolved
@@ -28,11 +28,7 @@
   }
 
   parse(request: RestRequest, data: DSpaceRESTV2Response): RestResponse {
-<<<<<<< HEAD
-    const processRequestDTO = this.process<NormalizedObject, ResourceType>(data.payload, request.href);
-=======
     const processRequestDTO = this.process<NormalizedObject, ResourceType>(data.payload, request.uuid);
->>>>>>> e2a6db36
     let objectList = processRequestDTO;
 
     if (hasNoValue(processRequestDTO)) {
