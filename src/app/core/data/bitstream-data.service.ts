import { HttpHeaders } from '@angular/common/http';
import { Injectable } from '@angular/core';
<<<<<<< HEAD
import {
  Operation,
  RemoveOperation,
} from 'fast-json-patch';
import {
  combineLatest as observableCombineLatest,
  Observable,
} from 'rxjs';
import {
  find,
  map,
  switchMap,
  take,
} from 'rxjs/operators';

import { hasValue } from '../../shared/empty.util';
import { NotificationsService } from '../../shared/notifications/notifications.service';
import { createSuccessfulRemoteDataObject$ } from '../../shared/remote-data.utils';
import { FollowLinkConfig } from '../../shared/utils/follow-link-config.model';
=======
import { combineLatest as observableCombineLatest, Observable, EMPTY } from 'rxjs';
import { find, map, switchMap, take } from 'rxjs/operators';
import { hasValue } from '../../shared/empty.util';
import { FollowLinkConfig, followLink } from '../../shared/utils/follow-link-config.model';
>>>>>>> 230055ce
import { RemoteDataBuildService } from '../cache/builders/remote-data-build.service';
import { RequestParam } from '../cache/models/request-param.model';
import { ObjectCacheService } from '../cache/object-cache.service';
import { HttpOptions } from '../dspace-rest/dspace-rest.service';
import { Bitstream } from '../shared/bitstream.model';
import { BITSTREAM } from '../shared/bitstream.resource-type';
import { BitstreamFormat } from '../shared/bitstream-format.model';
import { Bundle } from '../shared/bundle.model';
import { HALEndpointService } from '../shared/hal-endpoint.service';
import { Item } from '../shared/item.model';
import { NoContent } from '../shared/NoContent.model';
import { PageInfo } from '../shared/page-info.model';
import { sendRequest } from '../shared/request.operators';
import { dataService } from './base/data-service.decorator';
import {
  DeleteData,
  DeleteDataImpl,
} from './base/delete-data';
import { IdentifiableDataService } from './base/identifiable-data.service';
import {
  PatchData,
  PatchDataImpl,
} from './base/patch-data';
import {
  SearchData,
  SearchDataImpl,
} from './base/search-data';
import { BitstreamFormatDataService } from './bitstream-format-data.service';
import { BundleDataService } from './bundle-data.service';
import { DSOChangeAnalyzer } from './dso-change-analyzer.service';
import { FindListOptions } from './find-list-options.model';
import {
  buildPaginatedList,
  PaginatedList,
} from './paginated-list.model';
import { RemoteData } from './remote-data';
import {
  PatchRequest,
  PutRequest,
} from './request.models';
import { RequestService } from './request.service';
import { RestRequestMethod } from './rest-request-method';
<<<<<<< HEAD
=======
import { DeleteData, DeleteDataImpl } from './base/delete-data';
import { NotificationsService } from '../../shared/notifications/notifications.service';
import { NoContent } from '../shared/NoContent.model';
import { IdentifiableDataService } from './base/identifiable-data.service';
import { dataService } from './base/data-service.decorator';
import { Operation, RemoveOperation } from 'fast-json-patch';
import { getFirstCompletedRemoteData } from '../shared/operators';
>>>>>>> 230055ce

/**
 * A service to retrieve {@link Bitstream}s from the REST API
 */
@Injectable({
  providedIn: 'root',
})
@dataService(BITSTREAM)
export class BitstreamDataService extends IdentifiableDataService<Bitstream> implements SearchData<Bitstream>, PatchData<Bitstream>, DeleteData<Bitstream> {
  private searchData: SearchDataImpl<Bitstream>;
  private patchData: PatchDataImpl<Bitstream>;
  private deleteData: DeleteDataImpl<Bitstream>;

  constructor(
    protected requestService: RequestService,
    protected rdbService: RemoteDataBuildService,
    protected objectCache: ObjectCacheService,
    protected halService: HALEndpointService,
    protected bundleService: BundleDataService,
    protected bitstreamFormatService: BitstreamFormatDataService,
    protected comparator: DSOChangeAnalyzer<Bitstream>,
    protected notificationsService: NotificationsService,
  ) {
    super('bitstreams', requestService, rdbService, objectCache, halService);

    this.searchData = new SearchDataImpl(this.linkPath, requestService, rdbService, objectCache, halService, this.responseMsToLive);
    this.patchData = new PatchDataImpl<Bitstream>(this.linkPath, requestService, rdbService, objectCache, halService, comparator, this.responseMsToLive, this.constructIdEndpoint);
    this.deleteData = new DeleteDataImpl(this.linkPath, requestService, rdbService, objectCache, halService, notificationsService, this.responseMsToLive, this.constructIdEndpoint);
  }

  /**
   * Retrieves the {@link Bitstream}s in a given bundle
   *
   * @param bundle                      the bundle to retrieve bitstreams from
   * @param options                     options for the find all request
   * @param useCachedVersionIfAvailable If this is true, the request will only be sent if there's
   *                                    no valid cached version. Defaults to true
   * @param reRequestOnStale            Whether or not the request should automatically be re-
   *                                    requested after the response becomes stale
   * @param linksToFollow               List of {@link FollowLinkConfig} that indicate which
   *                                    {@link HALLink}s should be automatically resolved
   */
  findAllByBundle(bundle: Bundle, options?: FindListOptions, useCachedVersionIfAvailable = true, reRequestOnStale = true, ...linksToFollow: FollowLinkConfig<Bitstream>[]): Observable<RemoteData<PaginatedList<Bitstream>>> {
    return this.findListByHref(bundle._links.bitstreams.href, options, useCachedVersionIfAvailable, reRequestOnStale, ...linksToFollow);
  }

  /**
   * Retrieve all {@link Bitstream}s in a certain {@link Bundle}.
   *
   * The {@link Item} is technically redundant, but is available
   * in all current use cases, and having it simplifies this method
   *
   * @param item                        the {@link Item} the {@link Bundle} is a part of
   * @param bundleName                  the name of the {@link Bundle} we want to find
   *                                    {@link Bitstream}s for
   * @param options                     the {@link FindListOptions} for the request
   * @param useCachedVersionIfAvailable If this is true, the request will only be sent if there's
   *                                    no valid cached version. Defaults to true
   * @param reRequestOnStale            Whether or not the request should automatically be re-
   *                                    requested after the response becomes stale
   * @param linksToFollow               List of {@link FollowLinkConfig} that indicate which
   *                                    {@link HALLink}s should be automatically resolved
   */
  public findAllByItemAndBundleName(item: Item, bundleName: string, options?: FindListOptions, useCachedVersionIfAvailable = true, reRequestOnStale = true, ...linksToFollow: FollowLinkConfig<Bitstream>[]): Observable<RemoteData<PaginatedList<Bitstream>>> {
    return this.bundleService.findByItemAndName(item, bundleName).pipe(
      switchMap((bundleRD: RemoteData<Bundle>) => {
        if (bundleRD.hasSucceeded && hasValue(bundleRD.payload)) {
          return this.findAllByBundle(bundleRD.payload, options, useCachedVersionIfAvailable, reRequestOnStale, ...linksToFollow);
        } else if (!bundleRD.hasSucceeded && bundleRD.statusCode === 404) {
          return createSuccessfulRemoteDataObject$(buildPaginatedList(new PageInfo(), []), new Date().getTime());
        } else {
          return [bundleRD as any];
        }
      }),
    );
  }

  /**
   * Set the format of a bitstream
   * @param bitstream
   * @param format
   */
  updateFormat(bitstream: Bitstream, format: BitstreamFormat): Observable<RemoteData<Bitstream>> {
    const requestId = this.requestService.generateRequestId();
    const bitstreamHref$ = this.getBrowseEndpoint().pipe(
      map((href: string) => `${href}/${bitstream.id}`),
      switchMap((href: string) => this.halService.getEndpoint('format', href)),
    );
    const formatHref$ = this.bitstreamFormatService.getBrowseEndpoint().pipe(
      map((href: string) => `${href}/${format.id}`),
    );
    observableCombineLatest([bitstreamHref$, formatHref$]).pipe(
      map(([bitstreamHref, formatHref]) => {
        const options: HttpOptions = Object.create({});
        let headers = new HttpHeaders();
        headers = headers.append('Content-Type', 'text/uri-list');
        options.headers = headers;
        return new PutRequest(requestId, bitstreamHref, formatHref, options);
      }),
      sendRequest(this.requestService),
      take(1),
    ).subscribe(() => {
      this.requestService.removeByHrefSubstring(bitstream.self + '/format');
    });

    return this.rdbService.buildFromRequestUUID(requestId);
  }

  /**
   * Returns an observable of {@link RemoteData} of a {@link Bitstream}, based on a handle and an
   * optional sequenceId or filename, with a list of {@link FollowLinkConfig}, to automatically
   * resolve {@link HALLink}s of the object
   *
   * @param handle                      The handle of the bitstream we want to retrieve
   * @param sequenceId                  The sequence id of the bitstream we want to retrieve
   * @param filename                    The filename of the bitstream we want to retrieve
   * @param useCachedVersionIfAvailable If this is true, the request will only be sent if there's
   *                                    no valid cached version. Defaults to true
   * @param reRequestOnStale            Whether or not the request should automatically be re-
   *                                    requested after the response becomes stale
   * @param linksToFollow               List of {@link FollowLinkConfig} that indicate which
   *                                    {@link HALLink}s should be automatically resolved
   */
  findByItemHandle(
    handle: string,
    sequenceId?: string,
    filename?: string,
    useCachedVersionIfAvailable = true,
    reRequestOnStale = true,
    ...linksToFollow: FollowLinkConfig<Bitstream>[]
  ): Observable<RemoteData<Bitstream>> {
    const searchParams = [];
    searchParams.push(new RequestParam('handle', handle));
    if (hasValue(sequenceId)) {
      searchParams.push(new RequestParam('sequenceId', sequenceId));
    }
    if (hasValue(filename)) {
      searchParams.push(new RequestParam('filename', filename));
    }

    const hrefObs = this.getSearchByHref(
      'byItemHandle',
      { searchParams },
      ...linksToFollow,
    );

    return this.findByHref(
      hrefObs,
      useCachedVersionIfAvailable,
      reRequestOnStale,
      ...linksToFollow,
    );
  }

  /**
   * Create the HREF for a specific object's search method with given options object
   *
   * @param searchMethod The search method for the object
   * @param options The [[FindListOptions]] object
   * @return {Observable<string>}
   *    Return an observable that emits created HREF
   * @param linksToFollow   List of {@link FollowLinkConfig} that indicate which {@link HALLink}s should be automatically resolved
   */
  public getSearchByHref(searchMethod: string, options?: FindListOptions, ...linksToFollow: FollowLinkConfig<Bitstream>[]): Observable<string> {
    return this.searchData.getSearchByHref(searchMethod, options, ...linksToFollow);
  }


  /**
   *
   * Make a request to get primary bitstream
   * in all current use cases, and having it simplifies this method
   *
   * @param item                        the {@link Item} the {@link Bundle} is a part of
   * @param bundleName                  the name of the {@link Bundle} we want to find
   *                                    {@link Bitstream}s for
   * @param useCachedVersionIfAvailable If this is true, the request will only be sent if there's
   *                                    no valid cached version. Defaults to true
   * @param reRequestOnStale            Whether or not the request should automatically be re-
   *                                    requested after the response becomes stale
   * @return {Observable<Bitstream | null>}
   *    Return an observable that constains primary bitstream information or null
   */
  public findPrimaryBitstreamByItemAndName(item: Item, bundleName: string, useCachedVersionIfAvailable = true, reRequestOnStale = true): Observable<Bitstream | null> {
    return this.bundleService.findByItemAndName(item, bundleName, useCachedVersionIfAvailable, reRequestOnStale, followLink('primaryBitstream')).pipe(
      getFirstCompletedRemoteData(),
      switchMap((rd: RemoteData<Bundle>) => {
        if (!rd.hasSucceeded) {
          return EMPTY;
        }
        return rd.payload.primaryBitstream.pipe(
          getFirstCompletedRemoteData(),
          map((rdb: RemoteData<Bitstream>) => rdb.hasSucceeded ? rdb.payload : null)
        );
      })
    );
  }

  /**
   * Make a new FindListRequest with given search method
   *
   * @param searchMethod                The search method for the object
   * @param options                     The [[FindListOptions]] object
   * @param useCachedVersionIfAvailable If this is true, the request will only be sent if there's
   *                                    no valid cached version. Defaults to true
   * @param reRequestOnStale            Whether or not the request should automatically be re-
   *                                    requested after the response becomes stale
   * @param linksToFollow               List of {@link FollowLinkConfig} that indicate which
   *                                    {@link HALLink}s should be automatically resolved
   * @return {Observable<RemoteData<PaginatedList<T>>}
   *    Return an observable that emits response from the server
   */
  public searchBy(searchMethod: string, options?: FindListOptions, useCachedVersionIfAvailable?: boolean, reRequestOnStale?: boolean, ...linksToFollow: FollowLinkConfig<Bitstream>[]): Observable<RemoteData<PaginatedList<Bitstream>>> {
    return this.searchData.searchBy(searchMethod, options, useCachedVersionIfAvailable, reRequestOnStale, ...linksToFollow);
  }

  /**
   * Commit current object changes to the server
   * @param method The RestRequestMethod for which de server sync buffer should be committed
   */
  public commitUpdates(method?: RestRequestMethod): void {
    this.patchData.commitUpdates(method);
  }

  /**
   * Send a patch request for a specified object
   * @param {T} object The object to send a patch request for
   * @param {Operation[]} operations The patch operations to be performed
   */
  public patch(object: Bitstream, operations: []): Observable<RemoteData<Bitstream>> {
    return this.patchData.patch(object, operations);
  }

  /**
   * Add a new patch to the object cache
   * The patch is derived from the differences between the given object and its version in the object cache
   * @param {DSpaceObject} object The given object
   */
  public update(object: Bitstream): Observable<RemoteData<Bitstream>> {
    return this.patchData.update(object);
  }

  /**
   * Return a list of operations representing the difference between an object and its latest value in the cache.
   * @param object  the object to resolve to a list of patch operations
   */
  public createPatchFromCache(object: Bitstream): Observable<Operation[]> {
    return this.patchData.createPatchFromCache(object);
  }

  /**
   * Delete an existing object on the server
   * @param   objectId The id of the object to be removed
   * @param   copyVirtualMetadata (optional parameter) the identifiers of the relationship types for which the virtual
   *                            metadata should be saved as real metadata
   * @return  A RemoteData observable with an empty payload, but still representing the state of the request: statusCode,
   *          errorMessage, timeCompleted, etc
   */
  delete(objectId: string, copyVirtualMetadata?: string[]): Observable<RemoteData<NoContent>> {
    return this.deleteData.delete(objectId, copyVirtualMetadata);
  }

  /**
   * Delete an existing object on the server
   * @param   href The self link of the object to be removed
   * @param   copyVirtualMetadata (optional parameter) the identifiers of the relationship types for which the virtual
   *                            metadata should be saved as real metadata
   * @return  A RemoteData observable with an empty payload, but still representing the state of the request: statusCode,
   *          errorMessage, timeCompleted, etc
   *          Only emits once all request related to the DSO has been invalidated.
   */
  deleteByHref(href: string, copyVirtualMetadata?: string[]): Observable<RemoteData<NoContent>> {
    return this.deleteData.deleteByHref(href, copyVirtualMetadata);
  }

  /**
   * Delete multiple {@link Bitstream}s at once by sending a PATCH request to the backend
   *
   * @param bitstreams The bitstreams that should be removed
   */
  removeMultiple(bitstreams: Bitstream[]): Observable<RemoteData<NoContent>> {
    const operations: RemoveOperation[] = bitstreams.map((bitstream: Bitstream) => {
      return {
        op: 'remove',
        path: `/bitstreams/${bitstream.id}`,
      };
    });
    const requestId: string = this.requestService.generateRequestId();

    const hrefObs: Observable<string> = this.halService.getEndpoint(this.linkPath);

    hrefObs.pipe(
      find((href: string) => hasValue(href)),
    ).subscribe((href: string) => {
      const request = new PatchRequest(requestId, href, operations);
      if (hasValue(this.responseMsToLive)) {
        request.responseMsToLive = this.responseMsToLive;
      }
      this.requestService.send(request);
    });

    return this.rdbService.buildFromRequestUUIDAndAwait(requestId, () => observableCombineLatest(bitstreams.map((bitstream: Bitstream) => this.invalidateByHref(bitstream._links.self.href))));
  }

}<|MERGE_RESOLUTION|>--- conflicted
+++ resolved
@@ -1,31 +1,9 @@
 import { HttpHeaders } from '@angular/common/http';
 import { Injectable } from '@angular/core';
-<<<<<<< HEAD
-import {
-  Operation,
-  RemoveOperation,
-} from 'fast-json-patch';
-import {
-  combineLatest as observableCombineLatest,
-  Observable,
-} from 'rxjs';
-import {
-  find,
-  map,
-  switchMap,
-  take,
-} from 'rxjs/operators';
-
-import { hasValue } from '../../shared/empty.util';
-import { NotificationsService } from '../../shared/notifications/notifications.service';
-import { createSuccessfulRemoteDataObject$ } from '../../shared/remote-data.utils';
-import { FollowLinkConfig } from '../../shared/utils/follow-link-config.model';
-=======
-import { combineLatest as observableCombineLatest, Observable, EMPTY } from 'rxjs';
+import { combineLatest as observableCombineLatest, EMPTY, Observable } from 'rxjs';
 import { find, map, switchMap, take } from 'rxjs/operators';
 import { hasValue } from '../../shared/empty.util';
-import { FollowLinkConfig, followLink } from '../../shared/utils/follow-link-config.model';
->>>>>>> 230055ce
+import { followLink, FollowLinkConfig } from '../../shared/utils/follow-link-config.model';
 import { RemoteDataBuildService } from '../cache/builders/remote-data-build.service';
 import { RequestParam } from '../cache/models/request-param.model';
 import { ObjectCacheService } from '../cache/object-cache.service';
@@ -40,44 +18,23 @@
 import { PageInfo } from '../shared/page-info.model';
 import { sendRequest } from '../shared/request.operators';
 import { dataService } from './base/data-service.decorator';
-import {
-  DeleteData,
-  DeleteDataImpl,
-} from './base/delete-data';
+import { DeleteData, DeleteDataImpl } from './base/delete-data';
 import { IdentifiableDataService } from './base/identifiable-data.service';
-import {
-  PatchData,
-  PatchDataImpl,
-} from './base/patch-data';
-import {
-  SearchData,
-  SearchDataImpl,
-} from './base/search-data';
+import { PatchData, PatchDataImpl } from './base/patch-data';
+import { SearchData, SearchDataImpl } from './base/search-data';
 import { BitstreamFormatDataService } from './bitstream-format-data.service';
 import { BundleDataService } from './bundle-data.service';
 import { DSOChangeAnalyzer } from './dso-change-analyzer.service';
 import { FindListOptions } from './find-list-options.model';
-import {
-  buildPaginatedList,
-  PaginatedList,
-} from './paginated-list.model';
+import { buildPaginatedList, PaginatedList } from './paginated-list.model';
 import { RemoteData } from './remote-data';
-import {
-  PatchRequest,
-  PutRequest,
-} from './request.models';
+import { PatchRequest, PutRequest } from './request.models';
 import { RequestService } from './request.service';
 import { RestRequestMethod } from './rest-request-method';
-<<<<<<< HEAD
-=======
-import { DeleteData, DeleteDataImpl } from './base/delete-data';
 import { NotificationsService } from '../../shared/notifications/notifications.service';
-import { NoContent } from '../shared/NoContent.model';
-import { IdentifiableDataService } from './base/identifiable-data.service';
-import { dataService } from './base/data-service.decorator';
 import { Operation, RemoveOperation } from 'fast-json-patch';
 import { getFirstCompletedRemoteData } from '../shared/operators';
->>>>>>> 230055ce
+import { createSuccessfulRemoteDataObject$ } from '../../shared/remote-data.utils';
 
 /**
  * A service to retrieve {@link Bitstream}s from the REST API
