import { HttpClient, HttpHeaders } from '@angular/common/http';
import { Injectable } from '@angular/core';
import { Store } from '@ngrx/store';
import { combineLatest as observableCombineLatest, Observable } from 'rxjs';
import { map, switchMap, take } from 'rxjs/operators';
import { hasValue, isNotEmpty } from '../../shared/empty.util';
import { NotificationsService } from '../../shared/notifications/notifications.service';
import { FollowLinkConfig } from '../../shared/utils/follow-link-config.model';
import { dataService } from '../cache/builders/build-decorators';
import { RemoteDataBuildService } from '../cache/builders/remote-data-build.service';
import { ObjectCacheService } from '../cache/object-cache.service';
import { CoreState } from '../core.reducers';
import { Bitstream } from '../shared/bitstream.model';
import { BITSTREAM } from '../shared/bitstream.resource-type';
import { Bundle } from '../shared/bundle.model';
import { HALEndpointService } from '../shared/hal-endpoint.service';
import { Item } from '../shared/item.model';
import { BundleDataService } from './bundle-data.service';
import { DataService } from './data.service';
import { DSOChangeAnalyzer } from './dso-change-analyzer.service';
import { PaginatedList, buildPaginatedList } from './paginated-list.model';
import { RemoteData } from './remote-data';
import { FindListOptions, PutRequest } from './request.models';
import { RequestService } from './request.service';
import { BitstreamFormatDataService } from './bitstream-format-data.service';
import { BitstreamFormat } from '../shared/bitstream-format.model';
<<<<<<< HEAD
import { RestResponse } from '../cache/response.models';
import { HttpOptions } from '../dspace-rest-v2/dspace-rest-v2.service';
import { configureRequest, getResponseFromEntry } from '../shared/operators';
=======
import { HttpOptions } from '../dspace-rest/dspace-rest.service';
import { configureRequest } from '../shared/operators';
import { combineLatest as observableCombineLatest } from 'rxjs';
>>>>>>> 85303576
import { createSuccessfulRemoteDataObject$ } from '../../shared/remote-data.utils';
import { PageInfo } from '../shared/page-info.model';
import { RequestEntryState } from './request.reducer';

/**
 * A service to retrieve {@link Bitstream}s from the REST API
 */
@Injectable({
  providedIn: 'root'
})
@dataService(BITSTREAM)
export class BitstreamDataService extends DataService<Bitstream> {

  /**
   * The HAL path to the bitstream endpoint
   */
  protected linkPath = 'bitstreams';

  constructor(
    protected requestService: RequestService,
    protected rdbService: RemoteDataBuildService,
    protected store: Store<CoreState>,
    protected objectCache: ObjectCacheService,
    protected halService: HALEndpointService,
    protected notificationsService: NotificationsService,
    protected http: HttpClient,
    protected comparator: DSOChangeAnalyzer<Bitstream>,
    protected bundleService: BundleDataService,
    protected bitstreamFormatService: BitstreamFormatDataService
  ) {
    super();
  }

  /**
   * Retrieves the {@link Bitstream}s in a given bundle
   *
   * @param bundle            the bundle to retrieve bitstreams from
   * @param options           options for the find all request
   * @param reRequestOnStale  Whether or not the request should automatically be re-requested after
   *                          the response becomes stale
   * @param linksToFollow     List of {@link FollowLinkConfig} that indicate which {@link HALLink}s
   *                          should be automatically resolved
   */
<<<<<<< HEAD
  findAllByBundle(bundle: Bundle, options?: FindListOptions, ...linksToFollow: FollowLinkConfig<Bitstream>[]): Observable<RemoteData<PaginatedList<Bitstream>>> {
    return this.findAllByHref(bundle._links.bitstreams.href, options, ...linksToFollow);
=======
  findAllByBundle(bundle: Bundle, options?: FindListOptions, reRequestOnStale = true, ...linksToFollow: Array<FollowLinkConfig<Bitstream>>): Observable<RemoteData<PaginatedList<Bitstream>>> {
    return this.findAllByHref(bundle._links.bitstreams.href, options, reRequestOnStale, ...linksToFollow);
>>>>>>> 85303576
  }

  /**
   * Retrieves the thumbnail for the given item
   * @returns {Observable<RemoteData<{@link Bitstream}>>} the first bitstream in the THUMBNAIL bundle
   */
  // TODO should be implemented rest side. {@link Item} should get a thumbnail link
  public getThumbnailFor(item: Item): Observable<RemoteData<Bitstream>> {
    return this.bundleService.findByItemAndName(item, 'THUMBNAIL').pipe(
      switchMap((bundleRD: RemoteData<Bundle>) => {
        if (isNotEmpty(bundleRD.payload)) {
          return this.findAllByBundle(bundleRD.payload, { elementsPerPage: 1 }).pipe(
            map((bitstreamRD: RemoteData<PaginatedList<Bitstream>>) => {
              if (hasValue(bitstreamRD.payload) && hasValue(bitstreamRD.payload.page)) {
                return new RemoteData(
                  bitstreamRD.timeCompleted,
                  bitstreamRD.msToLive,
                  bitstreamRD.lastUpdated,
                  bitstreamRD.state,
                  bitstreamRD.errorMessage,
                  bitstreamRD.payload.page[0],
                  bitstreamRD.statusCode
                );
              } else {
                return bitstreamRD as any;
              }
            })
          );
        } else {
          return [bundleRD as any];
        }
      })
    );
  }

  /**
   * Retrieve the matching thumbnail for a {@link Bitstream}.
   *
   * The {@link Item} is technically redundant, but is available
   * in all current use cases, and having it simplifies this method
   *
   * @param item The {@link Item} the {@link Bitstream} and its thumbnail are a part of
   * @param bitstreamInOriginal The original {@link Bitstream} to find the thumbnail for
   */
  // TODO should be implemented rest side
  public getMatchingThumbnail(item: Item, bitstreamInOriginal: Bitstream): Observable<RemoteData<Bitstream>> {
    return this.bundleService.findByItemAndName(item, 'THUMBNAIL').pipe(
      switchMap((bundleRD: RemoteData<Bundle>) => {
        if (isNotEmpty(bundleRD.payload)) {
          return this.findAllByBundle(bundleRD.payload, { elementsPerPage: Number.MAX_SAFE_INTEGER }).pipe(
            map((bitstreamRD: RemoteData<PaginatedList<Bitstream>>) => {
              if (hasValue(bitstreamRD.payload) && hasValue(bitstreamRD.payload.page)) {
                const matchingThumbnail = bitstreamRD.payload.page.find((thumbnail: Bitstream) =>
                  thumbnail.name.startsWith(bitstreamInOriginal.name)
                );
                if (hasValue(matchingThumbnail)) {
                  return new RemoteData(
                    bitstreamRD.timeCompleted,
                    bitstreamRD.msToLive,
                    bitstreamRD.lastUpdated,
                    bitstreamRD.state,
                    bitstreamRD.errorMessage,
                    matchingThumbnail,
                    bitstreamRD.statusCode
                  );
                } else {
                  return new RemoteData(
                    bitstreamRD.timeCompleted,
                    bitstreamRD.msToLive,
                    bitstreamRD.lastUpdated,
                    RequestEntryState.Error,
                    'No matching thumbnail found',
                    undefined,
                    404
                  );
                }
              } else {
                return bitstreamRD as any;
              }
            })
          );
        } else {
          return [bundleRD as any];
        }
      })
    );
  }

  /**
   * Retrieve all {@link Bitstream}s in a certain {@link Bundle}.
   *
   * The {@link Item} is technically redundant, but is available
   * in all current use cases, and having it simplifies this method
   *
   * @param item              the {@link Item} the {@link Bundle} is a part of
   * @param bundleName        the name of the {@link Bundle} we want to find {@link Bitstream}s for
   * @param options the {@link FindListOptions} for the request
   * @param reRequestOnStale  Whether or not the request should automatically be re-requested after
   *                          the response becomes stale
   * @param linksToFollow     List of {@link FollowLinkConfig} that indicate which {@link HALLink}s
   *                          should be automatically resolved
   */
<<<<<<< HEAD
  public findAllByItemAndBundleName(item: Item, bundleName: string, options?: FindListOptions, ...linksToFollow: FollowLinkConfig<Bitstream>[]): Observable<RemoteData<PaginatedList<Bitstream>>> {
    return this.bundleService.findByItemAndName(item, bundleName).pipe(
      switchMap((bundleRD: RemoteData<Bundle>) => {
        if (bundleRD.hasSucceeded && hasValue(bundleRD.payload)) {
          return this.findAllByBundle(bundleRD.payload, options, ...linksToFollow);
        } else if (!bundleRD.hasSucceeded && bundleRD.error.statusCode === 404) {
          return createSuccessfulRemoteDataObject$(new PaginatedList(new PageInfo(), []));
=======
  public findAllByItemAndBundleName(item: Item, bundleName: string, options?: FindListOptions, reRequestOnStale = true, ...linksToFollow: Array<FollowLinkConfig<Bitstream>>): Observable<RemoteData<PaginatedList<Bitstream>>> {
    return this.bundleService.findByItemAndName(item, bundleName).pipe(
      switchMap((bundleRD: RemoteData<Bundle>) => {
        if (bundleRD.hasSucceeded && hasValue(bundleRD.payload)) {
          return this.findAllByBundle(bundleRD.payload, options, reRequestOnStale, ...linksToFollow);
        } else if (!bundleRD.hasSucceeded && bundleRD.statusCode === 404) {
          return createSuccessfulRemoteDataObject$(buildPaginatedList(new PageInfo(), []), new Date().getTime())
>>>>>>> 85303576
        } else {
          return [bundleRD as any];
        }
      })
    );
  }

  /**
   * Set the format of a bitstream
   * @param bitstream
   * @param format
   */
  updateFormat(bitstream: Bitstream, format: BitstreamFormat): Observable<RemoteData<Bitstream>> {
    const requestId = this.requestService.generateRequestId();
    const bitstreamHref$ = this.getBrowseEndpoint().pipe(
      map((href: string) => `${href}/${bitstream.id}`),
      switchMap((href: string) => this.halService.getEndpoint('format', href))
    );
    const formatHref$ = this.bitstreamFormatService.getBrowseEndpoint().pipe(
      map((href: string) => `${href}/${format.id}`)
    );
    observableCombineLatest([bitstreamHref$, formatHref$]).pipe(
      map(([bitstreamHref, formatHref]) => {
        const options: HttpOptions = Object.create({});
        let headers = new HttpHeaders();
        headers = headers.append('Content-Type', 'text/uri-list');
        options.headers = headers;
        return new PutRequest(requestId, bitstreamHref, formatHref, options);
      }),
      configureRequest(this.requestService),
      take(1)
    ).subscribe(() => {
      this.requestService.removeByHrefSubstring(bitstream.self + '/format');
    });

    return this.rdbService.buildFromRequestUUID(requestId);
  }

}<|MERGE_RESOLUTION|>--- conflicted
+++ resolved
@@ -24,15 +24,8 @@
 import { RequestService } from './request.service';
 import { BitstreamFormatDataService } from './bitstream-format-data.service';
 import { BitstreamFormat } from '../shared/bitstream-format.model';
-<<<<<<< HEAD
-import { RestResponse } from '../cache/response.models';
-import { HttpOptions } from '../dspace-rest-v2/dspace-rest-v2.service';
-import { configureRequest, getResponseFromEntry } from '../shared/operators';
-=======
 import { HttpOptions } from '../dspace-rest/dspace-rest.service';
 import { configureRequest } from '../shared/operators';
-import { combineLatest as observableCombineLatest } from 'rxjs';
->>>>>>> 85303576
 import { createSuccessfulRemoteDataObject$ } from '../../shared/remote-data.utils';
 import { PageInfo } from '../shared/page-info.model';
 import { RequestEntryState } from './request.reducer';
@@ -76,13 +69,8 @@
    * @param linksToFollow     List of {@link FollowLinkConfig} that indicate which {@link HALLink}s
    *                          should be automatically resolved
    */
-<<<<<<< HEAD
-  findAllByBundle(bundle: Bundle, options?: FindListOptions, ...linksToFollow: FollowLinkConfig<Bitstream>[]): Observable<RemoteData<PaginatedList<Bitstream>>> {
-    return this.findAllByHref(bundle._links.bitstreams.href, options, ...linksToFollow);
-=======
-  findAllByBundle(bundle: Bundle, options?: FindListOptions, reRequestOnStale = true, ...linksToFollow: Array<FollowLinkConfig<Bitstream>>): Observable<RemoteData<PaginatedList<Bitstream>>> {
+  findAllByBundle(bundle: Bundle, options?: FindListOptions, reRequestOnStale = true, ...linksToFollow: FollowLinkConfig<Bitstream>[]): Observable<RemoteData<PaginatedList<Bitstream>>> {
     return this.findAllByHref(bundle._links.bitstreams.href, options, reRequestOnStale, ...linksToFollow);
->>>>>>> 85303576
   }
 
   /**
@@ -185,23 +173,13 @@
    * @param linksToFollow     List of {@link FollowLinkConfig} that indicate which {@link HALLink}s
    *                          should be automatically resolved
    */
-<<<<<<< HEAD
-  public findAllByItemAndBundleName(item: Item, bundleName: string, options?: FindListOptions, ...linksToFollow: FollowLinkConfig<Bitstream>[]): Observable<RemoteData<PaginatedList<Bitstream>>> {
-    return this.bundleService.findByItemAndName(item, bundleName).pipe(
-      switchMap((bundleRD: RemoteData<Bundle>) => {
-        if (bundleRD.hasSucceeded && hasValue(bundleRD.payload)) {
-          return this.findAllByBundle(bundleRD.payload, options, ...linksToFollow);
-        } else if (!bundleRD.hasSucceeded && bundleRD.error.statusCode === 404) {
-          return createSuccessfulRemoteDataObject$(new PaginatedList(new PageInfo(), []));
-=======
-  public findAllByItemAndBundleName(item: Item, bundleName: string, options?: FindListOptions, reRequestOnStale = true, ...linksToFollow: Array<FollowLinkConfig<Bitstream>>): Observable<RemoteData<PaginatedList<Bitstream>>> {
+  public findAllByItemAndBundleName(item: Item, bundleName: string, options?: FindListOptions, reRequestOnStale = true, ...linksToFollow: FollowLinkConfig<Bitstream>[]): Observable<RemoteData<PaginatedList<Bitstream>>> {
     return this.bundleService.findByItemAndName(item, bundleName).pipe(
       switchMap((bundleRD: RemoteData<Bundle>) => {
         if (bundleRD.hasSucceeded && hasValue(bundleRD.payload)) {
           return this.findAllByBundle(bundleRD.payload, options, reRequestOnStale, ...linksToFollow);
         } else if (!bundleRD.hasSucceeded && bundleRD.statusCode === 404) {
-          return createSuccessfulRemoteDataObject$(buildPaginatedList(new PageInfo(), []), new Date().getTime())
->>>>>>> 85303576
+          return createSuccessfulRemoteDataObject$(buildPaginatedList(new PageInfo(), []), new Date().getTime());
         } else {
           return [bundleRD as any];
         }
