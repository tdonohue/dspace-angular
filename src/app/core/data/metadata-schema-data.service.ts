--- conflicted
+++ resolved
@@ -10,33 +10,15 @@
 import { MetadataSchema } from '../metadata/metadata-schema.model';
 import { HALEndpointService } from '../shared/hal-endpoint.service';
 import { NoContent } from '../shared/NoContent.model';
-import {
-  CreateData,
-  CreateDataImpl,
-} from './base/create-data';
-import { dataService } from './base/data-service.decorator';
-import {
-  DeleteData,
-  DeleteDataImpl,
-} from './base/delete-data';
-import {
-  FindAllData,
-  FindAllDataImpl,
-} from './base/find-all-data';
+import { CreateData, CreateDataImpl, } from './base/create-data';
+import { DeleteData, DeleteDataImpl, } from './base/delete-data';
+import { FindAllData, FindAllDataImpl, } from './base/find-all-data';
 import { IdentifiableDataService } from './base/identifiable-data.service';
-import {
-  PutData,
-  PutDataImpl,
-} from './base/put-data';
+import { PutData, PutDataImpl, } from './base/put-data';
 import { FindListOptions } from './find-list-options.model';
 import { PaginatedList } from './paginated-list.model';
-<<<<<<< HEAD
-import { IdentifiableDataService } from './base/identifiable-data.service';
-import { DeleteData, DeleteDataImpl } from './base/delete-data';
-=======
 import { RemoteData } from './remote-data';
 import { RequestService } from './request.service';
->>>>>>> a8f31948
 
 /**
  * A service responsible for fetching/sending data from/to the REST API on the metadataschemas endpoint
