--- conflicted
+++ resolved
@@ -3,15 +3,9 @@
   AddFieldUpdateAction, AddPageToCustomOrderAction,
   DiscardObjectUpdatesAction,
   FieldChangeType,
-<<<<<<< HEAD
   InitializeFieldsAction, MoveFieldUpdateAction,
   ReinstateObjectUpdatesAction, RemoveAllObjectUpdatesAction,
-  RemoveFieldUpdateAction, RemoveObjectUpdatesAction,
-=======
-  InitializeFieldsAction,
-  ReinstateObjectUpdatesAction,
   RemoveFieldUpdateAction, RemoveObjectUpdatesAction, SelectVirtualMetadataAction,
->>>>>>> 3bbd05f5
   SetEditableFieldUpdateAction, SetValidFieldUpdateAction
 } from './object-updates.actions';
 import { OBJECT_UPDATES_TRASH_PATH, objectUpdatesReducer } from './object-updates.reducer';
@@ -88,7 +82,9 @@
         }
       },
       lastModified: modDate,
-<<<<<<< HEAD
+      virtualMetadataSources: {
+        [relationship.uuid]: {[identifiable1.uuid]: true}
+      },
       customOrder: {
         initialOrderPages: [
           { order: [identifiable1.uuid, identifiable2.uuid, identifiable3.uuid] }
@@ -99,11 +95,6 @@
         pageSize: 10,
         changed: false
       }
-=======
-      virtualMetadataSources: {
-        [relationship.uuid]: {[identifiable1.uuid]: true}
-      },
->>>>>>> 3bbd05f5
     }
   };
 
@@ -127,7 +118,9 @@
         },
       },
       lastModified: modDate,
-<<<<<<< HEAD
+      virtualMetadataSources: {
+        [relationship.uuid]: {[identifiable1.uuid]: true}
+      },
       customOrder: {
         initialOrderPages: [
           { order: [identifiable1.uuid, identifiable2.uuid, identifiable3.uuid] }
@@ -138,11 +131,6 @@
         pageSize: 10,
         changed: false
       }
-=======
-      virtualMetadataSources: {
-        [relationship.uuid]: {[identifiable1.uuid]: true}
-      },
->>>>>>> 3bbd05f5
     },
     [url + OBJECT_UPDATES_TRASH_PATH]: {
       fieldStates: {
@@ -174,7 +162,9 @@
         }
       },
       lastModified: modDate,
-<<<<<<< HEAD
+      virtualMetadataSources: {
+        [relationship.uuid]: {[identifiable1.uuid]: true}
+      },
       customOrder: {
         initialOrderPages: [
           { order: [identifiable1.uuid, identifiable2.uuid, identifiable3.uuid] }
@@ -185,11 +175,6 @@
         pageSize: 10,
         changed: false
       }
-=======
-      virtualMetadataSources: {
-        [relationship.uuid]: {[identifiable1.uuid]: true}
-      },
->>>>>>> 3bbd05f5
     }
   };
 
@@ -275,7 +260,7 @@
           },
         },
         fieldUpdates: {},
-<<<<<<< HEAD
+        virtualMetadataSources: {},
         lastModified: modDate,
         customOrder: {
           initialOrderPages: [
@@ -287,10 +272,6 @@
           pageSize: 10,
           changed: false
         }
-=======
-        virtualMetadataSources: {},
-        lastModified: modDate
->>>>>>> 3bbd05f5
       }
     };
     const newState = objectUpdatesReducer(testState, action);
