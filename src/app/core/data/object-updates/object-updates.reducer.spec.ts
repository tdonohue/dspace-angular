--- conflicted
+++ resolved
@@ -3,28 +3,8 @@
 
 import { Relationship } from '../../shared/item-relationships/relationship.model';
 import { FieldChangeType } from './field-change-type.model';
-import {
-  AddFieldUpdateAction,
-  DiscardObjectUpdatesAction,
-  InitializeFieldsAction,
-  ReinstateObjectUpdatesAction,
-  RemoveAllObjectUpdatesAction,
-  RemoveFieldUpdateAction,
-  RemoveObjectUpdatesAction,
-  SelectVirtualMetadataAction,
-  SetEditableFieldUpdateAction,
-  SetValidFieldUpdateAction,
-} from './object-updates.actions';
-<<<<<<< HEAD
-import {
-  OBJECT_UPDATES_TRASH_PATH,
-  objectUpdatesReducer,
-} from './object-updates.reducer';
-=======
+import { AddFieldUpdateAction, DiscardObjectUpdatesAction, InitializeFieldsAction, ReinstateObjectUpdatesAction, RemoveAllObjectUpdatesAction, RemoveFieldUpdateAction, RemoveObjectUpdatesAction, SelectVirtualMetadataAction, SetEditableFieldUpdateAction, SetValidFieldUpdateAction } from './object-updates.actions';
 import { OBJECT_UPDATES_TRASH_PATH, objectUpdatesReducer, ObjectUpdatesState } from './object-updates.reducer';
-import { Relationship } from '../../shared/item-relationships/relationship.model';
-import { FieldChangeType } from './field-change-type.model';
->>>>>>> 230055ce
 
 class NullAction extends RemoveFieldUpdateAction {
   type = null;
@@ -89,12 +69,6 @@
         [identifiable2.uuid]: {
           field: {
             uuid: identifiable2.uuid,
-<<<<<<< HEAD
-            key: 'dc.titl',
-            language: null,
-            value: 'New title',
-=======
->>>>>>> 230055ce
           },
           changeType: FieldChangeType.ADD,
         },
@@ -152,12 +126,6 @@
         [identifiable2.uuid]: {
           field: {
             uuid: identifiable2.uuid,
-<<<<<<< HEAD
-            key: 'dc.titl',
-            language: null,
-            value: 'New title',
-=======
->>>>>>> 230055ce
           },
           changeType: FieldChangeType.ADD,
         },
