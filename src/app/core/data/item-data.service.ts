--- conflicted
+++ resolved
@@ -1,8 +1,4 @@
-<<<<<<< HEAD
 import { distinctUntilChanged, filter, map } from 'rxjs/operators';
-=======
-import {distinctUntilChanged, map, filter} from 'rxjs/operators';
->>>>>>> eb818e4d
 import { Injectable } from '@angular/core';
 import { Store } from '@ngrx/store';
 import { Observable } from 'rxjs';
@@ -16,13 +12,14 @@
 import { DataService } from './data.service';
 import { RequestService } from './request.service';
 import { HALEndpointService } from '../shared/hal-endpoint.service';
-import { DeleteRequest, FindAllOptions, PatchRequest, RestRequest } from './request.models';
+import { FindAllOptions, PatchRequest, RestRequest } from './request.models';
 import { ObjectCacheService } from '../cache/object-cache.service';
-import { configureRequest, getResponseFromEntry } from '../shared/operators';
-import { NormalizedObjectBuildService } from '../cache/builders/normalized-object-build.service';
 import { NotificationsService } from '../../shared/notifications/notifications.service';
 import { DSOChangeAnalyzer } from './dso-change-analyzer.service';
 import { HttpClient } from '@angular/common/http';
+import { NormalizedObjectBuildService } from '../cache/builders/normalized-object-build.service';
+import { configureRequest, getRequestFromRequestHref } from '../shared/operators';
+import { RequestEntry } from './request.reducer';
 
 @Injectable()
 export class ItemDataService extends DataService<Item> {
@@ -94,7 +91,9 @@
         new PatchRequest(this.requestService.generateRequestId(), endpointURL, patchOperation)
       ),
       configureRequest(this.requestService),
-      getResponseFromEntry()
+      map((request: RestRequest) => request.href),
+      getRequestFromRequestHref(this.requestService),
+      map((requestEntry: RequestEntry) => requestEntry.response)
     );
   }
 
@@ -113,7 +112,9 @@
         new PatchRequest(this.requestService.generateRequestId(), endpointURL, patchOperation)
       ),
       configureRequest(this.requestService),
-      getResponseFromEntry()
+      map((request: RestRequest) => request.href),
+      getRequestFromRequestHref(this.requestService),
+      map((requestEntry: RequestEntry) => requestEntry.response)
     );
   }
 }