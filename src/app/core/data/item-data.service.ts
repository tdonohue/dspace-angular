import { distinctUntilChanged, filter, find, map, switchMap, take } from 'rxjs/operators';
import { Injectable } from '@angular/core';
import { Store } from '@ngrx/store';
import { Observable } from 'rxjs';
import { hasValue, isNotEmpty, isNotEmptyOperator } from '../../shared/empty.util';
import { BrowseService } from '../browse/browse.service';
import { RemoteDataBuildService } from '../cache/builders/remote-data-build.service';
import { CoreState } from '../core.reducers';
import { Item } from '../shared/item.model';
import { URLCombiner } from '../url-combiner/url-combiner';

import { DataService } from './data.service';
import { RequestService } from './request.service';
import { HALEndpointService } from '../shared/hal-endpoint.service';
import {
  DeleteRequest,
<<<<<<< HEAD
  FindAllOptions, GetRequest,
=======
  FindListOptions,
>>>>>>> 1472bd7d
  MappedCollectionsRequest,
  PatchRequest,
  PostRequest,
  PutRequest,
  RestRequest
} from './request.models';
import { ObjectCacheService } from '../cache/object-cache.service';
import { NotificationsService } from '../../shared/notifications/notifications.service';
import { DSOChangeAnalyzer } from './dso-change-analyzer.service';
import { HttpClient, HttpHeaders } from '@angular/common/http';
import { NormalizedObjectBuildService } from '../cache/builders/normalized-object-build.service';
import {
  configureRequest,
  filterSuccessfulResponses,
  getRequestFromRequestHref,
  getResponseFromEntry
} from '../shared/operators';
import { RequestEntry } from './request.reducer';
import { GenericSuccessResponse, RestResponse } from '../cache/response.models';
import { HttpOptions } from '../dspace-rest-v2/dspace-rest-v2.service';
import { Collection } from '../shared/collection.model';
import { RemoteData } from './remote-data';
import { PaginatedList } from './paginated-list';
<<<<<<< HEAD
import { PaginatedSearchOptions } from '../../+search-page/paginated-search-options.model';
import { Bitstream } from '../shared/bitstream.model';
import { Bundle } from '../shared/bundle.model';
=======
import { ExternalSourceEntry } from '../shared/external-source-entry.model';
>>>>>>> 1472bd7d

@Injectable()
export class ItemDataService extends DataService<Item> {
  protected linkPath = 'items';

  constructor(
    protected requestService: RequestService,
    protected rdbService: RemoteDataBuildService,
    protected dataBuildService: NormalizedObjectBuildService,
    protected store: Store<CoreState>,
    private bs: BrowseService,
    protected objectCache: ObjectCacheService,
    protected halService: HALEndpointService,
    protected notificationsService: NotificationsService,
    protected http: HttpClient,
    protected comparator: DSOChangeAnalyzer<Item>) {
    super();
  }

  /**
   * Get the endpoint for browsing items
   *  (When options.sort.field is empty, the default field to browse by will be 'dc.date.issued')
   * @param {FindListOptions} options
   * @returns {Observable<string>}
   */
  public getBrowseEndpoint(options: FindListOptions = {}, linkPath: string = this.linkPath): Observable<string> {
    let field = 'dc.date.issued';
    if (options.sort && options.sort.field) {
      field = options.sort.field;
    }
    return this.bs.getBrowseURLFor(field, linkPath).pipe(
      filter((href: string) => isNotEmpty(href)),
      map((href: string) => new URLCombiner(href, `?scope=${options.scopeID}`).toString()),
      distinctUntilChanged(),);
  }

  /**
   * Fetches the endpoint used for mapping an item to a collection,
   * or for fetching all collections the item is mapped to if no collection is provided
   * @param itemId        The item's id
   * @param collectionId  The collection's id (optional)
   */
  public getMappedCollectionsEndpoint(itemId: string, collectionId?: string): Observable<string> {
    return this.halService.getEndpoint(this.linkPath).pipe(
      map((endpoint: string) => this.getIDHref(endpoint, itemId)),
      map((endpoint: string) => `${endpoint}/mappedCollections${collectionId ? `/${collectionId}` : ''}`)
    );
  }

  /**
   * Removes the mapping of an item from a collection
   * @param itemId        The item's id
   * @param collectionId  The collection's id
   */
  public removeMappingFromCollection(itemId: string, collectionId: string): Observable<RestResponse> {
    return this.getMappedCollectionsEndpoint(itemId, collectionId).pipe(
      isNotEmptyOperator(),
      distinctUntilChanged(),
      map((endpointURL: string) => new DeleteRequest(this.requestService.generateRequestId(), endpointURL)),
      configureRequest(this.requestService),
      switchMap((request: RestRequest) => this.requestService.getByUUID(request.uuid)),
      getResponseFromEntry()
    );
  }

  /**
   * Maps an item to a collection
   * @param itemId          The item's id
   * @param collectionHref  The collection's self link
   */
  public mapToCollection(itemId: string, collectionHref: string): Observable<RestResponse> {
    return this.getMappedCollectionsEndpoint(itemId).pipe(
      isNotEmptyOperator(),
      distinctUntilChanged(),
      map((endpointURL: string) => {
        const options: HttpOptions = Object.create({});
        let headers = new HttpHeaders();
        headers = headers.append('Content-Type', 'text/uri-list');
        options.headers = headers;
        return new PostRequest(this.requestService.generateRequestId(), endpointURL, collectionHref, options);
      }),
      configureRequest(this.requestService),
      switchMap((request: RestRequest) => this.requestService.getByUUID(request.uuid)),
      getResponseFromEntry()
    );
  }

  /**
   * Fetches all collections the item is mapped to
   * @param itemId    The item's id
   */
  public getMappedCollections(itemId: string): Observable<RemoteData<PaginatedList<Collection>>> {
    const request$ = this.getMappedCollectionsEndpoint(itemId).pipe(
      isNotEmptyOperator(),
      distinctUntilChanged(),
      map((endpointURL: string) => new MappedCollectionsRequest(this.requestService.generateRequestId(), endpointURL)),
      configureRequest(this.requestService)
    );

    const requestEntry$ = request$.pipe(
      switchMap((request: RestRequest) => this.requestService.getByHref(request.href))
    );
    const payload$ = requestEntry$.pipe(
      filterSuccessfulResponses(),
      map((response: GenericSuccessResponse<PaginatedList<Collection>>) => response.payload)
    );

    return this.rdbService.toRemoteDataObservable(requestEntry$, payload$);
  }

  /**
   * Get the endpoint for item withdrawal and reinstatement
   * @param itemId
   */
  public getItemWithdrawEndpoint(itemId: string): Observable<string> {
    return this.halService.getEndpoint(this.linkPath).pipe(
      map((endpoint: string) => this.getIDHref(endpoint, itemId))
    );
  }

  /**
   * Get the endpoint to make item private and public
   * @param itemId
   */
  public getItemDiscoverableEndpoint(itemId: string): Observable<string> {
    return this.halService.getEndpoint(this.linkPath).pipe(
      map((endpoint: string) => this.getIDHref(endpoint, itemId))
    );
  }

  /**
   * Set the isWithdrawn state of an item to a specified state
   * @param itemId
   * @param withdrawn
   */
  public setWithDrawn(itemId: string, withdrawn: boolean) {
    const patchOperation = [{
      op: 'replace', path: '/withdrawn', value: withdrawn
    }];
    return this.getItemWithdrawEndpoint(itemId).pipe(
      distinctUntilChanged(),
      map((endpointURL: string) =>
        new PatchRequest(this.requestService.generateRequestId(), endpointURL, patchOperation)
      ),
      configureRequest(this.requestService),
      map((request: RestRequest) => request.href),
      getRequestFromRequestHref(this.requestService),
      map((requestEntry: RequestEntry) => requestEntry.response)
    );
  }

  /**
   * Set the isDiscoverable state of an item to a specified state
   * @param itemId
   * @param discoverable
   */
  public setDiscoverable(itemId: string, discoverable: boolean) {
    const patchOperation = [{
      op: 'replace', path: '/discoverable', value: discoverable
    }];
    return this.getItemDiscoverableEndpoint(itemId).pipe(
      distinctUntilChanged(),
      map((endpointURL: string) =>
        new PatchRequest(this.requestService.generateRequestId(), endpointURL, patchOperation)
      ),
      configureRequest(this.requestService),
      map((request: RestRequest) => request.href),
      getRequestFromRequestHref(this.requestService),
      map((requestEntry: RequestEntry) => requestEntry.response)
    );
  }

  /**
   * Get the endpoint for an item's bundles
   * @param itemId
   */
  public getBundlesEndpoint(itemId: string): Observable<string> {
    return this.halService.getEndpoint(this.linkPath).pipe(
      switchMap((url: string) => this.halService.getEndpoint('bundles', `${url}/${itemId}`))
    );
  }

  /**
   * Get an item's bundles using paginated search options
   * @param itemId          The item's ID
   * @param searchOptions   The search options to use
   */
  public getBundles(itemId: string, searchOptions?: PaginatedSearchOptions): Observable<RemoteData<PaginatedList<Bundle>>> {
    const hrefObs = this.getBundlesEndpoint(itemId).pipe(
      map((href) => searchOptions ? searchOptions.toRestUrl(href) : href)
    );
    hrefObs.pipe(
      take(1)
    ).subscribe((href) => {
      const request = new GetRequest(this.requestService.generateRequestId(), href);
      this.requestService.configure(request);
    });

    return this.rdbService.buildList<Bundle>(hrefObs);
  }

  /**
   * Get the endpoint to move the item
   * @param itemId
   */
  public getMoveItemEndpoint(itemId: string): Observable<string> {
    return this.halService.getEndpoint(this.linkPath).pipe(
      map((endpoint: string) => this.getIDHref(endpoint, itemId)),
      map((endpoint: string) => `${endpoint}/owningCollection`)
    );
  }

  /**
   * Move the item to a different owning collection
   * @param itemId
   * @param collection
   */
  public moveToCollection(itemId: string, collection: Collection): Observable<RestResponse> {
    const options: HttpOptions = Object.create({});
    let headers = new HttpHeaders();
    headers = headers.append('Content-Type', 'text/uri-list');
    options.headers = headers;

    const requestId = this.requestService.generateRequestId();
    const hrefObs = this.getMoveItemEndpoint(itemId);

    hrefObs.pipe(
      find((href: string) => hasValue(href)),
      map((href: string) => {
        const request = new PutRequest(requestId, href, collection.self, options);
        this.requestService.configure(request);
      })
    ).subscribe();

    return this.requestService.getByUUID(requestId).pipe(
      find((request: RequestEntry) => request.completed),
      map((request: RequestEntry) => request.response)
    );
  }

  /**
   * Import an external source entry into a collection
   * @param externalSourceEntry
   * @param collectionId
   */
  public importExternalSourceEntry(externalSourceEntry: ExternalSourceEntry, collectionId: string): Observable<RemoteData<Item>> {
    const options: HttpOptions = Object.create({});
    let headers = new HttpHeaders();
    headers = headers.append('Content-Type', 'text/uri-list');
    options.headers = headers;

    const requestId = this.requestService.generateRequestId();
    const href$ = this.halService.getEndpoint(this.linkPath).pipe(map((href) => `${href}?owningCollection=${collectionId}`));

    href$.pipe(
      find((href: string) => hasValue(href)),
      map((href: string) => {
        const request = new PostRequest(requestId, href, externalSourceEntry.self, options);
        this.requestService.configure(request);
      })
    ).subscribe();

    return this.requestService.getByUUID(requestId).pipe(
      find((request: RequestEntry) => request.completed),
      getResponseFromEntry(),
      map((response: any) => {
        if (isNotEmpty(response.resourceSelfLinks)) {
          return response.resourceSelfLinks[0];
        }
      }),
      switchMap((selfLink: string) => this.findByHref(selfLink))
    );
  }

  /**
   * Get the endpoint for an item's bitstreams
   * @param itemId
   */
  public getBitstreamsEndpoint(itemId: string): Observable<string> {
    return this.halService.getEndpoint(this.linkPath).pipe(
      switchMap((url: string) => this.halService.getEndpoint('bitstreams', `${url}/${itemId}`))
    );
  }
}<|MERGE_RESOLUTION|>--- conflicted
+++ resolved
@@ -14,11 +14,8 @@
 import { HALEndpointService } from '../shared/hal-endpoint.service';
 import {
   DeleteRequest,
-<<<<<<< HEAD
-  FindAllOptions, GetRequest,
-=======
   FindListOptions,
->>>>>>> 1472bd7d
+  GetRequest,
   MappedCollectionsRequest,
   PatchRequest,
   PostRequest,
@@ -42,13 +39,10 @@
 import { Collection } from '../shared/collection.model';
 import { RemoteData } from './remote-data';
 import { PaginatedList } from './paginated-list';
-<<<<<<< HEAD
-import { PaginatedSearchOptions } from '../../+search-page/paginated-search-options.model';
 import { Bitstream } from '../shared/bitstream.model';
 import { Bundle } from '../shared/bundle.model';
-=======
 import { ExternalSourceEntry } from '../shared/external-source-entry.model';
->>>>>>> 1472bd7d
+import { PaginatedSearchOptions } from '../../shared/search/paginated-search-options.model';
 
 @Injectable()
 export class ItemDataService extends DataService<Item> {
