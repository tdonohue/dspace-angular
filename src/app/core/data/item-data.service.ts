<<<<<<< HEAD

import { distinctUntilChanged, map, filter, switchMap, tap, take } from 'rxjs/operators';
import { Injectable } from '@angular/core';
import { Store } from '@ngrx/store';
import { Observable } from 'rxjs';
import { isNotEmpty, isNotEmptyOperator } from '../../shared/empty.util';
import { BrowseService } from '../browse/browse.service';
import { RemoteDataBuildService } from '../cache/builders/remote-data-build.service';
import { NormalizedItem } from '../cache/models/normalized-item.model';
=======
import { distinctUntilChanged, filter, map } from 'rxjs/operators';
import { Injectable } from '@angular/core';
import { Store } from '@ngrx/store';
import { Observable } from 'rxjs';
import { isNotEmpty } from '../../shared/empty.util';
import { BrowseService } from '../browse/browse.service';
import { RemoteDataBuildService } from '../cache/builders/remote-data-build.service';
>>>>>>> 2d07cc19
import { CoreState } from '../core.reducers';
import { Item } from '../shared/item.model';
import { URLCombiner } from '../url-combiner/url-combiner';

import { DataService } from './data.service';
import { RequestService } from './request.service';
import { HALEndpointService } from '../shared/hal-endpoint.service';
<<<<<<< HEAD
import {
  DeleteRequest,
  FindAllOptions,
  MappingCollectionsRequest,
  PatchRequest,
  PostRequest,
  RestRequest
} from './request.models';
import { ObjectCacheService } from '../cache/object-cache.service';
import { GenericSuccessResponse, RestResponse } from '../cache/response.models';
import { configureRequest, filterSuccessfulResponses, getResponseFromEntry } from '../shared/operators';
import { RemoteData } from './remote-data';
import { PaginatedList } from './paginated-list';
import { Collection } from '../shared/collection.model';
=======
import { FindAllOptions, PatchRequest, RestRequest } from './request.models';
import { ObjectCacheService } from '../cache/object-cache.service';
import { NotificationsService } from '../../shared/notifications/notifications.service';
import { DSOChangeAnalyzer } from './dso-change-analyzer.service';
import { HttpClient } from '@angular/common/http';
import { NormalizedObjectBuildService } from '../cache/builders/normalized-object-build.service';
import { configureRequest, getRequestFromRequestHref } from '../shared/operators';
>>>>>>> 2d07cc19
import { RequestEntry } from './request.reducer';

@Injectable()
export class ItemDataService extends DataService<Item> {
  protected linkPath = 'items';
  protected forceBypassCache = false;

  constructor(
    protected requestService: RequestService,
    protected rdbService: RemoteDataBuildService,
    protected dataBuildService: NormalizedObjectBuildService,
    protected store: Store<CoreState>,
    private bs: BrowseService,
<<<<<<< HEAD
    protected halService: HALEndpointService,
    protected objectCache: ObjectCacheService) {
=======
    protected objectCache: ObjectCacheService,
    protected halService: HALEndpointService,
    protected notificationsService: NotificationsService,
    protected http: HttpClient,
    protected comparator: DSOChangeAnalyzer<Item>) {
>>>>>>> 2d07cc19
    super();
  }

  /**
   * Get the endpoint for browsing items
   *  (When options.sort.field is empty, the default field to browse by will be 'dc.date.issued')
   * @param {FindAllOptions} options
   * @returns {Observable<string>}
   */
  public getBrowseEndpoint(options: FindAllOptions = {}, linkPath: string = this.linkPath): Observable<string> {
    let field = 'dc.date.issued';
    if (options.sort && options.sort.field) {
      field = options.sort.field;
    }
    return this.bs.getBrowseURLFor(field, linkPath).pipe(
      filter((href: string) => isNotEmpty(href)),
      map((href: string) => new URLCombiner(href, `?scope=${options.scopeID}`).toString()),
      distinctUntilChanged(),);
  }

  /**
   * Fetches the endpoint used for mapping an item to a collection,
   * or for fetching all collections the item is mapped to if no collection is provided
   * @param itemId        The item's id
   * @param collectionId  The collection's id (optional)
   */
  public getMappingCollectionsEndpoint(itemId: string, collectionId?: string): Observable<string> {
    return this.halService.getEndpoint(this.linkPath).pipe(
      map((endpoint: string) => this.getFindByIDHref(endpoint, itemId)),
      map((endpoint: string) => `${endpoint}/mappingCollections${collectionId ? `/${collectionId}` : ''}`)
    );
  }

  /**
   * Removes the mapping of an item from a collection
   * @param itemId        The item's id
   * @param collectionId  The collection's id
   */
  public removeMappingFromCollection(itemId: string, collectionId: string): Observable<RestResponse> {
    return this.getMappingCollectionsEndpoint(itemId, collectionId).pipe(
      isNotEmptyOperator(),
      distinctUntilChanged(),
      map((endpointURL: string) => new DeleteRequest(this.requestService.generateRequestId(), endpointURL)),
      configureRequest(this.requestService),
      switchMap((request: RestRequest) => this.requestService.getByUUID(request.uuid)),
      getResponseFromEntry()
    );
  }

  /**
   * Maps an item to a collection
   * @param itemId        The item's id
   * @param collectionId  The collection's id
   */
  public mapToCollection(itemId: string, collectionId: string): Observable<RestResponse> {
    return this.getMappingCollectionsEndpoint(itemId, collectionId).pipe(
      isNotEmptyOperator(),
      distinctUntilChanged(),
      map((endpointURL: string) => new PostRequest(this.requestService.generateRequestId(), endpointURL)),
      configureRequest(this.requestService),
      switchMap((request: RestRequest) => this.requestService.getByUUID(request.uuid)),
      getResponseFromEntry()
    );
  }

  /**
   * Fetches all collections the item is mapped to
   * @param itemId    The item's id
   */
  public getMappedCollections(itemId: string): Observable<RemoteData<PaginatedList<Collection>>> {
    const request$ = this.getMappingCollectionsEndpoint(itemId).pipe(
      isNotEmptyOperator(),
      distinctUntilChanged(),
      map((endpointURL: string) => new MappingCollectionsRequest(this.requestService.generateRequestId(), endpointURL)),
      configureRequest(this.requestService)
    );

    const requestEntry$ = request$.pipe(
      switchMap((request: RestRequest) => this.requestService.getByHref(request.href))
    );
    const payload$ = requestEntry$.pipe(
      filterSuccessfulResponses(),
      map((response: GenericSuccessResponse<PaginatedList<Collection>>) => response.payload)
    );

    return this.rdbService.toRemoteDataObservable(requestEntry$, payload$);
  }

  /**
   * Clears all requests (from cache) connected to the mappingCollections endpoint
   * @param itemId
   */
  public clearMappedCollectionsRequests(itemId: string) {
    this.getMappingCollectionsEndpoint(itemId).pipe(take(1)).subscribe((href: string) => {
      this.requestService.removeByHrefSubstring(href);
    });
  }

  /**
   * Get the endpoint for item withdrawal and reinstatement
   * @param itemId
   */
  public getItemWithdrawEndpoint(itemId: string): Observable<string> {
    return this.halService.getEndpoint(this.linkPath).pipe(
      map((endpoint: string) => this.getIDHref(endpoint, itemId))
    );
  }

  /**
   * Get the endpoint to make item private and public
   * @param itemId
   */
  public getItemDiscoverableEndpoint(itemId: string): Observable<string> {
    return this.halService.getEndpoint(this.linkPath).pipe(
      map((endpoint: string) => this.getIDHref(endpoint, itemId))
    );
  }

  /**
   * Set the isWithdrawn state of an item to a specified state
   * @param itemId
   * @param withdrawn
   */
  public setWithDrawn(itemId: string, withdrawn: boolean) {
    const patchOperation = [{
      op: 'replace', path: '/withdrawn', value: withdrawn
    }];
    return this.getItemWithdrawEndpoint(itemId).pipe(
      distinctUntilChanged(),
      map((endpointURL: string) =>
        new PatchRequest(this.requestService.generateRequestId(), endpointURL, patchOperation)
      ),
      configureRequest(this.requestService),
<<<<<<< HEAD
      switchMap((request: RestRequest) => this.requestService.getByUUID(request.uuid)),
      getResponseFromEntry()
=======
      map((request: RestRequest) => request.href),
      getRequestFromRequestHref(this.requestService),
      map((requestEntry: RequestEntry) => requestEntry.response)
>>>>>>> 2d07cc19
    );
  }

  /**
   * Set the isDiscoverable state of an item to a specified state
   * @param itemId
   * @param discoverable
   */
  public setDiscoverable(itemId: string, discoverable: boolean) {
    const patchOperation = [{
      op: 'replace', path: '/discoverable', value: discoverable
    }];
    return this.getItemDiscoverableEndpoint(itemId).pipe(
      distinctUntilChanged(),
      map((endpointURL: string) =>
        new PatchRequest(this.requestService.generateRequestId(), endpointURL, patchOperation)
      ),
      configureRequest(this.requestService),
<<<<<<< HEAD
      switchMap((request: RestRequest) => this.requestService.getByUUID(request.uuid)),
      getResponseFromEntry()
    );
  }

  /**
   * Delete the item
   * @param itemId
   */
  public delete(itemId: string) {
    return this.getItemDeleteEndpoint(itemId).pipe(
      distinctUntilChanged(),
      map((endpointURL: string) =>
        new DeleteRequest(this.requestService.generateRequestId(), endpointURL)
      ),
      configureRequest(this.requestService),
      switchMap((request: RestRequest) => this.requestService.getByUUID(request.uuid)),
      getResponseFromEntry()
    );
  }

=======
      map((request: RestRequest) => request.href),
      getRequestFromRequestHref(this.requestService),
      map((requestEntry: RequestEntry) => requestEntry.response)
    );
  }
>>>>>>> 2d07cc19
}<|MERGE_RESOLUTION|>--- conflicted
+++ resolved
@@ -1,22 +1,10 @@
-<<<<<<< HEAD
-
-import { distinctUntilChanged, map, filter, switchMap, tap, take } from 'rxjs/operators';
+import { distinctUntilChanged, filter, map, switchMap, take } from 'rxjs/operators';
 import { Injectable } from '@angular/core';
 import { Store } from '@ngrx/store';
 import { Observable } from 'rxjs';
 import { isNotEmpty, isNotEmptyOperator } from '../../shared/empty.util';
 import { BrowseService } from '../browse/browse.service';
 import { RemoteDataBuildService } from '../cache/builders/remote-data-build.service';
-import { NormalizedItem } from '../cache/models/normalized-item.model';
-=======
-import { distinctUntilChanged, filter, map } from 'rxjs/operators';
-import { Injectable } from '@angular/core';
-import { Store } from '@ngrx/store';
-import { Observable } from 'rxjs';
-import { isNotEmpty } from '../../shared/empty.util';
-import { BrowseService } from '../browse/browse.service';
-import { RemoteDataBuildService } from '../cache/builders/remote-data-build.service';
->>>>>>> 2d07cc19
 import { CoreState } from '../core.reducers';
 import { Item } from '../shared/item.model';
 import { URLCombiner } from '../url-combiner/url-combiner';
@@ -24,7 +12,6 @@
 import { DataService } from './data.service';
 import { RequestService } from './request.service';
 import { HALEndpointService } from '../shared/hal-endpoint.service';
-<<<<<<< HEAD
 import {
   DeleteRequest,
   FindAllOptions,
@@ -34,21 +21,21 @@
   RestRequest
 } from './request.models';
 import { ObjectCacheService } from '../cache/object-cache.service';
-import { GenericSuccessResponse, RestResponse } from '../cache/response.models';
-import { configureRequest, filterSuccessfulResponses, getResponseFromEntry } from '../shared/operators';
-import { RemoteData } from './remote-data';
-import { PaginatedList } from './paginated-list';
-import { Collection } from '../shared/collection.model';
-=======
-import { FindAllOptions, PatchRequest, RestRequest } from './request.models';
-import { ObjectCacheService } from '../cache/object-cache.service';
 import { NotificationsService } from '../../shared/notifications/notifications.service';
 import { DSOChangeAnalyzer } from './dso-change-analyzer.service';
 import { HttpClient } from '@angular/common/http';
 import { NormalizedObjectBuildService } from '../cache/builders/normalized-object-build.service';
-import { configureRequest, getRequestFromRequestHref } from '../shared/operators';
->>>>>>> 2d07cc19
+import {
+  configureRequest,
+  filterSuccessfulResponses,
+  getRequestFromRequestHref,
+  getResponseFromEntry
+} from '../shared/operators';
 import { RequestEntry } from './request.reducer';
+import { GenericSuccessResponse, RestResponse } from '../cache/response.models';
+import { RemoteData } from './remote-data';
+import { PaginatedList } from './paginated-list';
+import { Collection } from '../shared/collection.model';
 
 @Injectable()
 export class ItemDataService extends DataService<Item> {
@@ -61,16 +48,11 @@
     protected dataBuildService: NormalizedObjectBuildService,
     protected store: Store<CoreState>,
     private bs: BrowseService,
-<<<<<<< HEAD
-    protected halService: HALEndpointService,
-    protected objectCache: ObjectCacheService) {
-=======
     protected objectCache: ObjectCacheService,
     protected halService: HALEndpointService,
     protected notificationsService: NotificationsService,
     protected http: HttpClient,
     protected comparator: DSOChangeAnalyzer<Item>) {
->>>>>>> 2d07cc19
     super();
   }
 
@@ -99,7 +81,7 @@
    */
   public getMappingCollectionsEndpoint(itemId: string, collectionId?: string): Observable<string> {
     return this.halService.getEndpoint(this.linkPath).pipe(
-      map((endpoint: string) => this.getFindByIDHref(endpoint, itemId)),
+      map((endpoint: string) => this.getIDHref(endpoint, itemId)),
       map((endpoint: string) => `${endpoint}/mappingCollections${collectionId ? `/${collectionId}` : ''}`)
     );
   }
@@ -204,14 +186,9 @@
         new PatchRequest(this.requestService.generateRequestId(), endpointURL, patchOperation)
       ),
       configureRequest(this.requestService),
-<<<<<<< HEAD
-      switchMap((request: RestRequest) => this.requestService.getByUUID(request.uuid)),
-      getResponseFromEntry()
-=======
       map((request: RestRequest) => request.href),
       getRequestFromRequestHref(this.requestService),
       map((requestEntry: RequestEntry) => requestEntry.response)
->>>>>>> 2d07cc19
     );
   }
 
@@ -230,33 +207,9 @@
         new PatchRequest(this.requestService.generateRequestId(), endpointURL, patchOperation)
       ),
       configureRequest(this.requestService),
-<<<<<<< HEAD
-      switchMap((request: RestRequest) => this.requestService.getByUUID(request.uuid)),
-      getResponseFromEntry()
-    );
-  }
-
-  /**
-   * Delete the item
-   * @param itemId
-   */
-  public delete(itemId: string) {
-    return this.getItemDeleteEndpoint(itemId).pipe(
-      distinctUntilChanged(),
-      map((endpointURL: string) =>
-        new DeleteRequest(this.requestService.generateRequestId(), endpointURL)
-      ),
-      configureRequest(this.requestService),
-      switchMap((request: RestRequest) => this.requestService.getByUUID(request.uuid)),
-      getResponseFromEntry()
-    );
-  }
-
-=======
       map((request: RestRequest) => request.href),
       getRequestFromRequestHref(this.requestService),
       map((requestEntry: RequestEntry) => requestEntry.response)
     );
   }
->>>>>>> 2d07cc19
 }