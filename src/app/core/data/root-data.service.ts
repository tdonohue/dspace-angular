--- conflicted
+++ resolved
@@ -9,25 +9,16 @@
 } from 'rxjs/operators';
 
 import { FollowLinkConfig } from '../../shared/utils/follow-link-config.model';
-<<<<<<< HEAD
 import { RemoteDataBuildService } from '../cache/builders/remote-data-build.service';
 import { ObjectCacheService } from '../cache/object-cache.service';
-import { DspaceRestService } from '../dspace-rest/dspace-rest.service';
-import { RawRestResponse } from '../dspace-rest/raw-rest-response.model';
 import { HALEndpointService } from '../shared/hal-endpoint.service';
-=======
-import { catchError, map } from 'rxjs/operators';
->>>>>>> 8ba14aa3
+import { getFirstCompletedRemoteData } from '../shared/operators';
 import { BaseDataService } from './base/base-data.service';
 import { dataService } from './base/data-service.decorator';
-<<<<<<< HEAD
 import { RemoteData } from './remote-data';
 import { RequestService } from './request.service';
 import { Root } from './root.model';
 import { ROOT } from './root.resource-type';
-=======
-import { getFirstCompletedRemoteData } from '../shared/operators';
->>>>>>> 8ba14aa3
 
 /**
  * A service to retrieve the {@link Root} object from the REST API.
@@ -48,22 +39,13 @@
    * Check if root endpoint is available
    */
   checkServerAvailability(): Observable<boolean> {
-<<<<<<< HEAD
-    return this.restService.get(this.halService.getRootHref()).pipe(
+    return this.findRoot().pipe(
       catchError((err: unknown) => {
         console.error(err);
         return observableOf(false);
       }),
-      map((res: RawRestResponse) => res.statusCode === 200),
-=======
-    return this.findRoot().pipe(
-      catchError((err ) => {
-        console.error(err);
-        return observableOf(false);
-      }),
       getFirstCompletedRemoteData(),
-      map((rootRd: RemoteData<Root>) => rootRd.statusCode === 200)
->>>>>>> 8ba14aa3
+      map((rootRd: RemoteData<Root>) => rootRd.statusCode === 200),
     );
   }
 
