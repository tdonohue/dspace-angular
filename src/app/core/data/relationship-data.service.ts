import { HttpHeaders } from '@angular/common/http';
import {
  Inject,
  Injectable,
} from '@angular/core';
import {
  MemoizedSelector,
  select,
  Store,
} from '@ngrx/store';
import {
  combineLatest as observableCombineLatest,
  Observable,
  of as observableOf,
} from 'rxjs';
import {
  distinctUntilChanged,
  filter,
  map,
  mergeMap,
  startWith,
  switchMap,
  take,
  tap,
} from 'rxjs/operators';

import {
  AppState,
  keySelector,
} from '../../app.reducer';
import {
  compareArraysUsingIds,
  PAGINATED_RELATIONS_TO_ITEMS_OPERATOR,
  relationsToItems,
} from '../../item-page/simple/item-types/shared/item-relationships-utils';
import {
  hasValue,
  hasValueOperator,
  isNotEmpty,
  isNotEmptyOperator,
} from '../../shared/empty.util';
import { ReorderableRelationship } from '../../shared/form/builder/ds-dynamic-form-ui/existing-metadata-list-element/existing-metadata-list-element.component';
import {
  RemoveNameVariantAction,
  SetNameVariantAction,
} from '../../shared/form/builder/ds-dynamic-form-ui/relation-lookup-modal/name-variant.actions';
import { NameVariantListState } from '../../shared/form/builder/ds-dynamic-form-ui/relation-lookup-modal/name-variant.reducer';
import {
  followLink,
  FollowLinkConfig,
} from '../../shared/utils/follow-link-config.model';
import { itemLinksToFollow } from '../../shared/utils/relation-query.utils';
import { RemoteDataBuildService } from '../cache/builders/remote-data-build.service';
import { RequestParam } from '../cache/models/request-param.model';
import { ObjectCacheService } from '../cache/object-cache.service';
import { HttpOptions } from '../dspace-rest/dspace-rest.service';
import { DSpaceObject } from '../shared/dspace-object.model';
import { HALEndpointService } from '../shared/hal-endpoint.service';
import { Item } from '../shared/item.model';
import { Relationship } from '../shared/item-relationships/relationship.model';
import { RelationshipType } from '../shared/item-relationships/relationship-type.model';
import { MetadataValue } from '../shared/metadata.models';
import { ItemMetadataRepresentation } from '../shared/metadata-representation/item/item-metadata-representation.model';
import { MetadataRepresentation } from '../shared/metadata-representation/metadata-representation.model';
import { MetadatumRepresentation } from '../shared/metadata-representation/metadatum/metadatum-representation.model';
import { NoContent } from '../shared/NoContent.model';
import {
  getFirstCompletedRemoteData,
  getFirstSucceededRemoteData,
  getFirstSucceededRemoteDataPayload,
  getRemoteDataPayload,
} from '../shared/operators';
import { sendRequest } from '../shared/request.operators';
import { IdentifiableDataService } from './base/identifiable-data.service';
import {
  PutData,
  PutDataImpl,
} from './base/put-data';
import {
  SearchData,
  SearchDataImpl,
} from './base/search-data';
import { FindListOptions } from './find-list-options.model';
import { ItemDataService } from './item-data.service';
import { PaginatedList } from './paginated-list.model';
import { RemoteData } from './remote-data';
import {
  DeleteRequest,
  PostRequest,
} from './request.models';
import { RequestService } from './request.service';
import { RequestEntryState } from './request-entry-state.model';
import { RestRequest } from './rest-request.model';

const relationshipListsStateSelector = (state: AppState) => state.relationshipLists;

const relationshipListStateSelector = (listID: string): MemoizedSelector<AppState, NameVariantListState> => {
  return keySelector<NameVariantListState>(listID, relationshipListsStateSelector);
};

const relationshipStateSelector = (listID: string, itemID: string): MemoizedSelector<AppState, string> => {
  return keySelector<string>(itemID, relationshipListStateSelector(listID));
};

/**
 * Return true if the Item in the payload of the source observable matches
 * the given Item by UUID
 *
 * @param itemCheck the Item to compare with
 */
const compareItemsByUUID = (itemCheck: Item) =>
  (source: Observable<RemoteData<Item>>): Observable<boolean> =>
    source.pipe(
      getFirstSucceededRemoteDataPayload(),
      map((item: Item) => item.uuid === itemCheck.uuid),
    );

/**
 * The service handling all relationship requests
 */
@Injectable({ providedIn: 'root' })
export class RelationshipDataService extends IdentifiableDataService<Relationship> implements SearchData<Relationship> {
  private searchData: SearchData<Relationship>;
  private putData: PutData<Relationship>;

  constructor(
    protected requestService: RequestService,
    protected rdbService: RemoteDataBuildService,
    protected halService: HALEndpointService,
    protected objectCache: ObjectCacheService,
    protected itemService: ItemDataService,
    protected appStore: Store<AppState>,
    @Inject(PAGINATED_RELATIONS_TO_ITEMS_OPERATOR) private paginatedRelationsToItems: (thisId: string) => (source: Observable<RemoteData<PaginatedList<Relationship>>>) => Observable<RemoteData<PaginatedList<Item>>>,
  ) {
    super('relationships', requestService, rdbService, objectCache, halService, 15 * 60 * 1000);

    this.searchData = new SearchDataImpl(this.linkPath, requestService, rdbService, objectCache, halService, this.responseMsToLive);
    this.putData = new PutDataImpl(this.linkPath, requestService, rdbService, objectCache, halService, this.responseMsToLive);
  }

  /**
   * Get the endpoint for a relationship by ID
   * @param uuid
   */
  getRelationshipEndpoint(uuid: string) {
    return this.getBrowseEndpoint().pipe(
      map((href: string) => `${href}/${uuid}`),
    );
  }

  /**
   * Send a delete request for a relationship by ID
   * @param id                    the ID of the relationship to delete
   * @param copyVirtualMetadata   whether to copy this relationship's virtual metadata to the related Items
   *                              accepted values: none, all, left, right, configured
   */
  deleteRelationship(id: string, copyVirtualMetadata: string): Observable<RemoteData<NoContent>> {
    return this.getRelationshipEndpoint(id).pipe(
      isNotEmptyOperator(),
      take(1),
      distinctUntilChanged(),
      map((endpointURL: string) =>
        new DeleteRequest(this.requestService.generateRequestId(), endpointURL + '?copyVirtualMetadata=' + copyVirtualMetadata),
      ),
      sendRequest(this.requestService),
      switchMap((restRequest: RestRequest) => this.rdbService.buildFromRequestUUID(restRequest.uuid)),
      getFirstCompletedRemoteData(),
      tap(() => this.refreshRelationshipItemsInCacheByRelationship(id)),
    );
  }

  /**
   * Method to create a new relationship
   * @param typeId The identifier of the relationship type
   * @param item1 The first item of the relationship
   * @param item2 The second item of the relationship
   * @param leftwardValue The leftward value of the relationship
   * @param rightwardValue The rightward value of the relationship
   */
  addRelationship(typeId: string, item1: Item, item2: Item, leftwardValue?: string, rightwardValue?: string): Observable<RemoteData<Relationship>> {
    const options: HttpOptions = Object.create({});
    let headers = new HttpHeaders();
    headers = headers.append('Content-Type', 'text/uri-list');
    options.headers = headers;
    return this.halService.getEndpoint(this.linkPath).pipe(
      isNotEmptyOperator(),
      take(1),
      map((endpointUrl: string) => `${endpointUrl}?relationshipType=${typeId}`),
      map((endpointUrl: string) => isNotEmpty(leftwardValue) ? `${endpointUrl}&leftwardValue=${leftwardValue}` : endpointUrl),
      map((endpointUrl: string) => isNotEmpty(rightwardValue) ? `${endpointUrl}&rightwardValue=${rightwardValue}` : endpointUrl),
      map((endpointURL: string) => new PostRequest(this.requestService.generateRequestId(), endpointURL, `${item1.self} \n ${item2.self}`, options)),
      sendRequest(this.requestService),
      switchMap((restRequest: RestRequest) => this.rdbService.buildFromRequestUUID(restRequest.uuid)),
      getFirstCompletedRemoteData(),
      tap(() => this.refreshRelationshipItemsInCache(item1)),
      tap(() => this.refreshRelationshipItemsInCache(item2)),
    ) as Observable<RemoteData<Relationship>>;
  }

  /**
   * Method to remove two items of a relationship from the cache using the identifier of the relationship
   * @param relationshipId The identifier of the relationship
   */
  private refreshRelationshipItemsInCacheByRelationship(relationshipId: string) {
    this.findById(relationshipId, true, false, followLink('leftItem'), followLink('rightItem')).pipe(
      getFirstSucceededRemoteData(),
      getRemoteDataPayload(),
      switchMap((rel: Relationship) => observableCombineLatest(
        rel.leftItem.pipe(getFirstSucceededRemoteData(), getRemoteDataPayload()),
        rel.rightItem.pipe(getFirstSucceededRemoteData(), getRemoteDataPayload()),
      ),
      ),
      take(1),
    ).subscribe(([item1, item2]) => {
      this.refreshRelationshipItemsInCache(item1);
      this.refreshRelationshipItemsInCache(item2);
    });
  }

  /**
   * Method to remove an item that's part of a relationship from the cache
   * @param item The item to remove from the cache
   */
  public refreshRelationshipItemsInCache(item) {
    this.objectCache.remove(item._links.self.href);
    this.requestService.removeByHrefSubstring(item.uuid);
    observableCombineLatest([
      this.objectCache.hasByHref$(item._links.self.href),
      this.requestService.hasByHref$(item.self),
    ]).pipe(
      filter(([existsInOC, existsInRC]) => !existsInOC && !existsInRC),
      take(1),
    ).subscribe(() => this.itemService.findByHref(item._links.self.href));
  }

  /**
   * Get an item's relationships in the form of an array
   *
   * @param item            The {@link Item} to get {@link Relationship}s for
   * @param linksToFollow   List of {@link FollowLinkConfig} that indicate which {@link HALLink}s
   *                        should be automatically resolved
   */
  getItemRelationshipsArray(item: Item, ...linksToFollow: FollowLinkConfig<Relationship>[]): Observable<Relationship[]> {
    return this.findListByHref(item._links.relationships.href, undefined, true, false, ...linksToFollow).pipe(
      getFirstSucceededRemoteData(),
      getRemoteDataPayload(),
      map((rels: PaginatedList<Relationship>) => rels.page),
      hasValueOperator(),
      distinctUntilChanged(compareArraysUsingIds()),
    );
  }

  /**
   * Get an array of the labels of an item’s unique relationship types
   * The array doesn't contain any duplicate labels
   * @param item
   */
  getRelationshipTypeLabelsByItem(item: Item): Observable<string[]> {
    return this.getItemRelationshipsArray(item, followLink('leftItem'), followLink('rightItem'), followLink('relationshipType')).pipe(
      switchMap((relationships: Relationship[]) => observableCombineLatest(relationships.map((relationship: Relationship) => this.getRelationshipTypeLabelByRelationshipAndItem(relationship, item)))),
      map((labels: string[]) => Array.from(new Set(labels))),
    );
  }

  private getRelationshipTypeLabelByRelationshipAndItem(relationship: Relationship, item: Item): Observable<string> {
    return relationship.leftItem.pipe(
      getFirstSucceededRemoteData(),
      map((itemRD: RemoteData<Item>) => itemRD.payload),
      switchMap((otherItem: Item) => relationship.relationshipType.pipe(
        getFirstSucceededRemoteData(),
        map((relationshipTypeRD) => relationshipTypeRD.payload),
        map((relationshipType: RelationshipType) => {
          if (otherItem.uuid === item.uuid) {
            return relationshipType.leftwardType;
          } else {
            return relationshipType.rightwardType;
          }
        }),
      ),
      ));
  }

  /**
   * Resolve a given item's relationships into related items and return the items as an array
   * @param item
   */
  getRelatedItems(item: Item): Observable<Item[]> {
    return this.getItemRelationshipsArray(
      item,
      followLink('leftItem'),
      followLink('rightItem'),
      followLink('relationshipType'),
    ).pipe(
      relationsToItems(item.uuid),
    );
  }

  /**
   * Resolve a given item's relationships into related items, filtered by a relationship label
   * and return the items as an array
   * @param item
   * @param label
   * @param options
   */
  getRelatedItemsByLabel(item: Item, label: string, options?: FindListOptions): Observable<RemoteData<PaginatedList<Item>>> {
    const linksToFollow: FollowLinkConfig<Relationship>[] = itemLinksToFollow(options.fetchThumbnail);
    linksToFollow.push(followLink('relationshipType'));

    return this.getItemRelationshipsByLabel(item, label, options, true, true, ...linksToFollow).pipe(this.paginatedRelationsToItems(item.uuid));
  }

  /**
   * Resolve a given item's relationships by label
   * This should move to the REST API.
   *
   * @param item
   * @param label
   * @param options
   * @param useCachedVersionIfAvailable If this is true, the request will only be sent if there's
   *                                    no valid cached version. Defaults to true
   * @param reRequestOnStale            Whether or not the request should automatically be re-
   *                                    requested after the response becomes stale
   * @param linksToFollow               List of {@link FollowLinkConfig} that indicate which
   *                                    {@link HALLink}s should be automatically resolved
   */
  getItemRelationshipsByLabel(item: Item, label: string, options?: FindListOptions, useCachedVersionIfAvailable = true, reRequestOnStale = true, ...linksToFollow: FollowLinkConfig<Relationship>[]): Observable<RemoteData<PaginatedList<Relationship>>> {
    let findListOptions = new FindListOptions();
    if (options) {
      findListOptions = Object.assign(new FindListOptions(), options);
    }
    const searchParams = [new RequestParam('label', label), new RequestParam('dso', item.id)];
    if (findListOptions.searchParams) {
      findListOptions.searchParams = [...findListOptions.searchParams, ...searchParams];
    } else {
      findListOptions.searchParams = searchParams;
    }
    return this.searchBy('byLabel', findListOptions, useCachedVersionIfAvailable, reRequestOnStale, ...linksToFollow);
  }

  /**
   * Method for fetching an item's relationships, but filtered by related item IDs (essentially performing a reverse lookup)
   * Only relationships where leftItem or rightItem's ID is present in the list provided will be returned
   * @param item
   * @param uuids
   */
  getRelationshipsByRelatedItemIds(item: Item, uuids: string[]): Observable<Relationship[]> {
    return this.getItemRelationshipsArray(item, followLink('leftItem'), followLink('rightItem')).pipe(
      switchMap((relationships: Relationship[]) => {
        return observableCombineLatest(relationships.map((relationship: Relationship) => {
          const isLeftItem$ = this.isItemInUUIDArray(relationship.leftItem, uuids);
          const isRightItem$ = this.isItemInUUIDArray(relationship.rightItem, uuids);
          return observableCombineLatest([isLeftItem$, isRightItem$]).pipe(
            filter(([isLeftItem, isRightItem]) => isLeftItem || isRightItem),
            map(() => relationship),
            startWith(undefined),
          );
        }));
      }),
      map((relationships: Relationship[]) => relationships.filter(((relationship) => hasValue(relationship)))),
    );
  }

  private isItemInUUIDArray(itemRD$: Observable<RemoteData<Item>>, uuids: string[]) {
    return itemRD$.pipe(
      getFirstSucceededRemoteData(),
      map((itemRD: RemoteData<Item>) => itemRD.payload),
      map((item: Item) => uuids.includes(item.uuid)),
    );
  }

  /**
   * Method to retrieve a relationship based on two items and a relationship type label
   * @param item1 The first item in the relationship
   * @param item2 The second item in the relationship
   * @param label The rightward or leftward type of the relationship
   */
  getRelationshipByItemsAndLabel(item1: Item, item2: Item, label: string, options?: FindListOptions): Observable<Relationship> {
    return this.getItemRelationshipsByLabel(
      item1,
      label,
      options,
      true,
      false,
      followLink('relationshipType'),
      followLink('leftItem'),
      followLink('rightItem'),
    ).pipe(
      getFirstSucceededRemoteData(),
      // the mergemap below will emit all elements of the list as separate events
      mergeMap((relationshipListRD: RemoteData<PaginatedList<Relationship>>) => relationshipListRD.payload.page),
      mergeMap((relationship: Relationship) => {
        return observableCombineLatest([
          this.itemService.findByHref(relationship._links.leftItem.href).pipe(compareItemsByUUID(item2)),
          this.itemService.findByHref(relationship._links.rightItem.href).pipe(compareItemsByUUID(item2)),
        ]).pipe(
          map(([isLeftItem, isRightItem]) => isLeftItem || isRightItem),
          map((isMatch) => isMatch ? relationship : undefined),
        );
      }),
      filter((relationship) => hasValue(relationship)),
      take(1),
    );
  }

  /**
   * Method to set the name variant for specific list and item
   * @param listID The list for which to save the name variant
   * @param itemID The item ID for which to save the name variant
   * @param nameVariant The name variant to save
   */
  public setNameVariant(listID: string, itemID: string, nameVariant: string) {
    this.appStore.dispatch(new SetNameVariantAction(listID, itemID, nameVariant));
  }

  /**
   * Method to retrieve the name variant for a specific list and item
   * @param listID The list for which to retrieve the name variant
   * @param itemID The item ID for which to retrieve the name variant
   */
  public getNameVariant(listID: string, itemID: string): Observable<string> {
    return this.appStore.pipe(
      select(relationshipStateSelector(listID, itemID)),
    );
  }

  /**
   * Method to remove the name variant for specific list and item
   * @param listID The list for which to remove the name variant
   * @param itemID The item ID for which to remove the name variant
   */
  public removeNameVariant(listID: string, itemID: string) {
    this.appStore.dispatch(new RemoveNameVariantAction(listID, itemID));
  }

  /**
   * Method to retrieve all name variants for a single list
   * @param listID The id of the list
   */
  public getNameVariantsByListID(listID: string) {
    return this.appStore.pipe(select(relationshipListStateSelector(listID)));
  }

  /**
   * Method to update the name variant on the server
   * @param item1 The first item of the relationship
   * @param item2 The second item of the relationship
   * @param relationshipLabel The leftward or rightward type of the relationship
   * @param nameVariant The name variant to set for the matching relationship
   */
  public updateNameVariant(item1: Item, item2: Item, relationshipLabel: string, nameVariant: string): Observable<RemoteData<Relationship>> {
    return this.getRelationshipByItemsAndLabel(item1, item2, relationshipLabel)
      .pipe(
        switchMap((relation: Relationship) =>
          relation.relationshipType.pipe(
            getFirstSucceededRemoteData(),
            getRemoteDataPayload(),
            map((type) => {
              return { relation, type };
            }),
          ),
        ),
        switchMap((relationshipAndType: { relation: Relationship, type: RelationshipType }) => {
          const { relation, type } = relationshipAndType;
          let updatedRelationship;
          if (relationshipLabel === type.leftwardType) {
            updatedRelationship = Object.assign(new Relationship(), relation, { rightwardValue: nameVariant });
          } else {
            updatedRelationship = Object.assign(new Relationship(), relation, { leftwardValue: nameVariant });
          }
          return this.update(updatedRelationship);
        }),
      );
  }

  /**
   * Check whether a given item is the left item of a given relationship, as an observable boolean
   * @param relationship  the relationship for which to check whether the given item is the left item
   * @param item          the item for which to check whether it is the left item of the given relationship
   */
  public isLeftItem(relationship: Relationship, item: Item): Observable<boolean> {
    return relationship.leftItem.pipe(
      getFirstSucceededRemoteData(),
      getRemoteDataPayload(),
      filter((leftItem: Item) => hasValue(leftItem) && isNotEmpty(leftItem.uuid)),
      map((leftItem) => leftItem.uuid === item.uuid),
    );
  }

  /**
   * Method to update the the right or left place of a relationship
   * The useLeftItem field in the reorderable relationship determines which place should be updated
   * @param reoRel
   */
  public updatePlace(reoRel: ReorderableRelationship): Observable<RemoteData<Relationship>> {
    let updatedRelationship;
    if (reoRel.useLeftItem) {
      updatedRelationship = Object.assign(new Relationship(), reoRel.relationship, { rightPlace: reoRel.newIndex });
    } else {
      updatedRelationship = Object.assign(new Relationship(), reoRel.relationship, { leftPlace: reoRel.newIndex });
    }

    const update$ = this.update(updatedRelationship);

    update$.pipe(
      filter((relationshipRD: RemoteData<Relationship>) => relationshipRD.state === RequestEntryState.ResponsePending),
      take(1),
    ).subscribe((relationshipRD: RemoteData<Relationship>) => {
      if (relationshipRD.state === RequestEntryState.ResponsePending) {
        this.refreshRelationshipItemsInCacheByRelationship(reoRel.relationship.id);
      }
    });

    return update$;
  }

  /**
   * Patch isn't supported on the relationship endpoint, so use put instead.
   *
   * @param object the {@link Relationship} to update
   */
  update(object: Relationship): Observable<RemoteData<Relationship>> {
    return this.putData.put(object);
  }

  /**
   * Patch isn't supported on the relationship endpoint, so use put instead.
   *
   * @param typeId the relationship type id to apply as a filter to the returned relationships
   * @param itemUuid The uuid of the item to be checked on the side defined by relationshipLabel
   * @param relationshipLabel the name of the relation as defined from the side of the itemUuid
   * @param arrayOfItemIds The uuid of the items to be found on the other side of returned relationships
   */
  searchByItemsAndType(typeId: string,itemUuid: string,relationshipLabel: string, arrayOfItemIds: string[] ): Observable<RemoteData<PaginatedList<Relationship>>> {
<<<<<<< HEAD

    const searchParams = [
      {
        fieldName: 'typeId',
        fieldValue: typeId,
      },
      {
        fieldName: 'focusItem',
        fieldValue: itemUuid,
      },
      {
        fieldName: 'relationshipLabel',
        fieldValue: relationshipLabel,
      },
      {
        fieldName: 'size',
        fieldValue: arrayOfItemIds.length,
      },
      {
        fieldName: 'embed',
        fieldValue: 'leftItem',
      },
      {
        fieldName: 'embed',
        fieldValue: 'rightItem',
      },
=======
    const searchParams: RequestParam[] = [
      new RequestParam('typeId', typeId),
      new RequestParam('focusItem', itemUuid),
      new RequestParam('relationshipLabel', relationshipLabel),
      new RequestParam('size', arrayOfItemIds.length),
      new RequestParam('embed', 'leftItem'),
      new RequestParam('embed', 'rightItem'),
>>>>>>> d5cf2369
    ];

    arrayOfItemIds.forEach( (itemId) => {
      searchParams.push(
<<<<<<< HEAD
        {
          fieldName: 'relatedItem',
          fieldValue: itemId,
        },
=======
        new RequestParam('relatedItem', itemId),
>>>>>>> d5cf2369
      );
    });

    return this.searchBy(
      'byItemsAndType',
      {
        searchParams: searchParams,
      },
    ) as Observable<RemoteData<PaginatedList<Relationship>>>;

  }

  /**
   * Make a new FindListRequest with given search method
   *
   * @param searchMethod                The search method for the object
   * @param options                     The [[FindListOptions]] object
   * @param useCachedVersionIfAvailable If this is true, the request will only be sent if there's
   *                                    no valid cached version. Defaults to true
   * @param reRequestOnStale            Whether or not the request should automatically be re-
   *                                    requested after the response becomes stale
   * @param linksToFollow               List of {@link FollowLinkConfig} that indicate which
   *                                    {@link HALLink}s should be automatically resolved
   * @return {Observable<RemoteData<PaginatedList<T>>}
   *    Return an observable that emits response from the server
   */
  searchBy(searchMethod: string, options?: FindListOptions, useCachedVersionIfAvailable?: boolean, reRequestOnStale?: boolean, ...linksToFollow: FollowLinkConfig<Relationship>[]): Observable<RemoteData<PaginatedList<Relationship>>> {
    return this.searchData.searchBy(searchMethod, options, useCachedVersionIfAvailable, reRequestOnStale, ...linksToFollow);
  }

  /**
   * Resolve a {@link MetadataValue} into a {@link MetadataRepresentation} of the correct type
   * @param metadatum   {@link MetadataValue} to resolve
   * @param parentItem  Parent dspace object the metadata value belongs to
   * @param itemType    The type of item this metadata value represents (will only be used when no related item can be found, as a fallback)
   */
  resolveMetadataRepresentation(metadatum: MetadataValue, parentItem: DSpaceObject, itemType: string): Observable<MetadataRepresentation> {
    if (metadatum.isVirtual) {
      return this.findById(metadatum.virtualValue, true, false, followLink('leftItem'), followLink('rightItem')).pipe(
        getFirstSucceededRemoteData(),
        switchMap((relRD: RemoteData<Relationship>) =>
          observableCombineLatest(relRD.payload.leftItem, relRD.payload.rightItem).pipe(
            filter(([leftItem, rightItem]) => leftItem.hasCompleted && rightItem.hasCompleted),
            map(([leftItem, rightItem]) => {
              if (!leftItem.hasSucceeded || !rightItem.hasSucceeded) {
                return null;
              } else if (rightItem.hasSucceeded && leftItem.payload.id === parentItem.id) {
                return rightItem.payload;
              } else if (rightItem.payload.id === parentItem.id) {
                return leftItem.payload;
              }
            }),
            map((item: Item) => {
              if (hasValue(item)) {
                return Object.assign(new ItemMetadataRepresentation(metadatum), item);
              } else {
                return Object.assign(new MetadatumRepresentation(itemType), metadatum);
              }
            }),
          ),
        ));
    } else {
      return observableOf(Object.assign(new MetadatumRepresentation(itemType), metadatum));
    }
  }
}<|MERGE_RESOLUTION|>--- conflicted
+++ resolved
@@ -531,34 +531,6 @@
    * @param arrayOfItemIds The uuid of the items to be found on the other side of returned relationships
    */
   searchByItemsAndType(typeId: string,itemUuid: string,relationshipLabel: string, arrayOfItemIds: string[] ): Observable<RemoteData<PaginatedList<Relationship>>> {
-<<<<<<< HEAD
-
-    const searchParams = [
-      {
-        fieldName: 'typeId',
-        fieldValue: typeId,
-      },
-      {
-        fieldName: 'focusItem',
-        fieldValue: itemUuid,
-      },
-      {
-        fieldName: 'relationshipLabel',
-        fieldValue: relationshipLabel,
-      },
-      {
-        fieldName: 'size',
-        fieldValue: arrayOfItemIds.length,
-      },
-      {
-        fieldName: 'embed',
-        fieldValue: 'leftItem',
-      },
-      {
-        fieldName: 'embed',
-        fieldValue: 'rightItem',
-      },
-=======
     const searchParams: RequestParam[] = [
       new RequestParam('typeId', typeId),
       new RequestParam('focusItem', itemUuid),
@@ -566,19 +538,11 @@
       new RequestParam('size', arrayOfItemIds.length),
       new RequestParam('embed', 'leftItem'),
       new RequestParam('embed', 'rightItem'),
->>>>>>> d5cf2369
     ];
 
     arrayOfItemIds.forEach( (itemId) => {
       searchParams.push(
-<<<<<<< HEAD
-        {
-          fieldName: 'relatedItem',
-          fieldValue: itemId,
-        },
-=======
         new RequestParam('relatedItem', itemId),
->>>>>>> d5cf2369
       );
     });
 
