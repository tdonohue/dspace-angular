--- conflicted
+++ resolved
@@ -8,12 +8,8 @@
 
 import { testDeleteDataImplementation } from '../base/delete-data.spec';
 import { testFindAllDataImplementation } from '../base/find-all-data.spec';
-<<<<<<< HEAD
-import { ProcessDataService } from './process-data.service';
-=======
 import { ProcessDataService, TIMER_FACTORY } from './process-data.service';
-import { testDeleteDataImplementation } from '../base/delete-data.spec';
-import { waitForAsync, TestBed, fakeAsync, tick } from '@angular/core/testing';
+import { fakeAsync, TestBed, tick, waitForAsync } from '@angular/core/testing';
 import { RequestService } from '../request.service';
 import { RemoteData } from '../remote-data';
 import { RequestEntryState } from '../request-entry-state.model';
@@ -32,7 +28,6 @@
 import { FindListOptions } from '../find-list-options.model';
 import { of } from 'rxjs';
 import { getMockRequestService } from '../../../shared/mocks/request.service.mock';
->>>>>>> 230055ce
 
 describe('ProcessDataService', () => {
   let testScheduler;
