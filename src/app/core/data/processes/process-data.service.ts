--- conflicted
+++ resolved
@@ -1,7 +1,7 @@
-<<<<<<< HEAD
-import { Injectable } from '@angular/core';
-import { Observable } from 'rxjs';
-import { switchMap } from 'rxjs/operators';
+import { Inject, Injectable, InjectionToken, NgZone } from '@angular/core';
+import { RequestService } from '../request.service';
+import { Observable, Subscription } from 'rxjs';
+import { distinctUntilChanged, filter, find, switchMap } from 'rxjs/operators';
 
 import { Process } from '../../../process-page/processes/process.model';
 import { PROCESS } from '../../../process-page/processes/process.resource-type';
@@ -9,46 +9,21 @@
 import { FollowLinkConfig } from '../../../shared/utils/follow-link-config.model';
 import { RemoteDataBuildService } from '../../cache/builders/remote-data-build.service';
 import { ObjectCacheService } from '../../cache/object-cache.service';
-=======
-import { Injectable, NgZone, Inject, InjectionToken } from '@angular/core';
-import { RequestService } from '../request.service';
-import { RemoteDataBuildService } from '../../cache/builders/remote-data-build.service';
-import { ObjectCacheService } from '../../cache/object-cache.service';
 import { HALEndpointService } from '../../shared/hal-endpoint.service';
-import { Process } from '../../../process-page/processes/process.model';
-import { PROCESS } from '../../../process-page/processes/process.resource-type';
-import { Observable, Subscription } from 'rxjs';
-import { switchMap, filter, distinctUntilChanged, find } from 'rxjs/operators';
 import { PaginatedList } from '../paginated-list.model';
->>>>>>> 230055ce
 import { Bitstream } from '../../shared/bitstream.model';
-import { HALEndpointService } from '../../shared/hal-endpoint.service';
 import { NoContent } from '../../shared/NoContent.model';
 import { dataService } from '../base/data-service.decorator';
-import {
-  DeleteData,
-  DeleteDataImpl,
-} from '../base/delete-data';
-import {
-  FindAllData,
-  FindAllDataImpl,
-} from '../base/find-all-data';
+import { DeleteData, DeleteDataImpl } from '../base/delete-data';
+import { FindAllData, FindAllDataImpl } from '../base/find-all-data';
 import { IdentifiableDataService } from '../base/identifiable-data.service';
 import { BitstreamDataService } from '../bitstream-data.service';
 import { FindListOptions } from '../find-list-options.model';
-<<<<<<< HEAD
-import { PaginatedList } from '../paginated-list.model';
-import { RemoteData } from '../remote-data';
-import { RequestService } from '../request.service';
-=======
-import { dataService } from '../base/data-service.decorator';
-import { DeleteData, DeleteDataImpl } from '../base/delete-data';
-import { NotificationsService } from '../../../shared/notifications/notifications.service';
-import { NoContent } from '../../shared/NoContent.model';
 import { getAllCompletedRemoteData } from '../../shared/operators';
 import { ProcessStatus } from 'src/app/process-page/processes/process-status.model';
 import { hasValue } from '../../../shared/empty.util';
 import { SearchData, SearchDataImpl } from '../base/search-data';
+import { RemoteData } from '../remote-data';
 
 /**
  * Create an InjectionToken for the default JS setTimeout function, purely so we can mock it during
@@ -58,7 +33,6 @@
   providedIn: 'root',
   factory: () => setTimeout
 });
->>>>>>> 230055ce
 
 @Injectable()
 @dataService(PROCESS)
