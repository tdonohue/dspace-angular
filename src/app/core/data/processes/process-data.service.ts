--- conflicted
+++ resolved
@@ -35,28 +35,10 @@
 @Injectable()
 @dataService(PROCESS)
 export class ProcessDataService extends IdentifiableDataService<Process> implements FindAllData<Process>, DeleteData<Process> {
-<<<<<<< HEAD
+
   private findAllData: FindAllData<Process>;
   private deleteData: DeleteData<Process>;
   protected activelyBeingPolled: Map<string, NodeJS.Timeout> = new Map();
-
-  /**
-   * Return true if the given process has the given status
-   * @protected
-   */
-  protected static statusIs(process: Process, status: ProcessStatus): boolean {
-    return hasValue(process) && process.processStatus === status;
-  }
-
-  /**
-   * Return true if the given process has the status COMPLETED or FAILED
-   */
-  public static hasCompletedOrFailed(process: Process): boolean {
-    return  ProcessDataService.statusIs(process, ProcessStatus.COMPLETED) ||
-      ProcessDataService.statusIs(process, ProcessStatus.FAILED);
-  }
-=======
->>>>>>> 54009817
 
   constructor(
     protected requestService: RequestService,
