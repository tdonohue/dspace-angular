import { Injectable, NgZone, Inject, InjectionToken } from '@angular/core';
import { RequestService } from '../request.service';
import { RemoteDataBuildService } from '../../cache/builders/remote-data-build.service';
import { ObjectCacheService } from '../../cache/object-cache.service';
import { HALEndpointService } from '../../shared/hal-endpoint.service';
import { Process } from '../../../process-page/processes/process.model';
<<<<<<< HEAD
import { Observable } from 'rxjs';
import { switchMap } from 'rxjs/operators';
=======
import { PROCESS } from '../../../process-page/processes/process.resource-type';
import { Observable, Subscription } from 'rxjs';
import { switchMap, filter, distinctUntilChanged, find } from 'rxjs/operators';
>>>>>>> 061129ec
import { PaginatedList } from '../paginated-list.model';
import { Bitstream } from '../../shared/bitstream.model';
import { RemoteData } from '../remote-data';
import { BitstreamDataService } from '../bitstream-data.service';
import { IdentifiableDataService } from '../base/identifiable-data.service';
import { FollowLinkConfig } from '../../../shared/utils/follow-link-config.model';
import { FindAllData, FindAllDataImpl } from '../base/find-all-data';
import { FindListOptions } from '../find-list-options.model';
import { DeleteData, DeleteDataImpl } from '../base/delete-data';
import { NotificationsService } from '../../../shared/notifications/notifications.service';
import { NoContent } from '../../shared/NoContent.model';
import { getAllCompletedRemoteData } from '../../shared/operators';
import { ProcessStatus } from 'src/app/process-page/processes/process-status.model';
import { hasValue } from '../../../shared/empty.util';
import { SearchData, SearchDataImpl } from '../base/search-data';

/**
 * Create an InjectionToken for the default JS setTimeout function, purely so we can mock it during
 * testing. (fakeAsync isn't working for this case)
 */
export const TIMER_FACTORY = new InjectionToken<(callback: (...args: any[]) => void, ms?: number, ...args: any[]) => NodeJS.Timeout>('timer', {
  providedIn: 'root',
  factory: () => setTimeout
});

<<<<<<< HEAD
@Injectable({ providedIn: 'root' })
export class ProcessDataService extends IdentifiableDataService<Process> implements FindAllData<Process>, DeleteData<Process> {
=======
@Injectable()
@dataService(PROCESS)
export class ProcessDataService extends IdentifiableDataService<Process> implements FindAllData<Process>, DeleteData<Process>, SearchData<Process> {

>>>>>>> 061129ec
  private findAllData: FindAllData<Process>;
  private deleteData: DeleteData<Process>;
  private searchData: SearchData<Process>;
  protected activelyBeingPolled: Map<string, NodeJS.Timeout> = new Map();
  protected subs: Map<string, Subscription> = new Map();

  constructor(
    protected requestService: RequestService,
    protected rdbService: RemoteDataBuildService,
    protected objectCache: ObjectCacheService,
    protected halService: HALEndpointService,
    protected bitstreamDataService: BitstreamDataService,
    protected notificationsService: NotificationsService,
    protected zone: NgZone,
    @Inject(TIMER_FACTORY) protected timer: (callback: (...args: any[]) => void, ms?: number, ...args: any[]) => NodeJS.Timeout
  ) {
    super('processes', requestService, rdbService, objectCache, halService);

    this.findAllData = new FindAllDataImpl(this.linkPath, requestService, rdbService, objectCache, halService, this.responseMsToLive);
    this.deleteData = new DeleteDataImpl(this.linkPath, requestService, rdbService, objectCache, halService, notificationsService, this.responseMsToLive, this.constructIdEndpoint);
    this.searchData = new SearchDataImpl(this.linkPath, requestService, rdbService, objectCache, halService, this.responseMsToLive);
  }

  /**
   * Return true if the given process has the given status
   * @protected
   */
  protected static statusIs(process: Process, status: ProcessStatus): boolean {
    return hasValue(process) && process.processStatus === status;
  }

  /**
   * Return true if the given process has the status COMPLETED or FAILED
   */
  public static hasCompletedOrFailed(process: Process): boolean {
    return ProcessDataService.statusIs(process, ProcessStatus.COMPLETED) ||
      ProcessDataService.statusIs(process, ProcessStatus.FAILED);
  }

  /**
   * Get the endpoint for the files of the process
   * @param processId The ID of the process
   */
  getFilesEndpoint(processId: string): Observable<string> {
    return this.getBrowseEndpoint().pipe(
      switchMap((href) => this.halService.getEndpoint('files', `${href}/${processId}`))
    );
  }

  /**
   * Get a process' output files
   * @param processId The ID of the process
   */
  getFiles(processId: string): Observable<RemoteData<PaginatedList<Bitstream>>> {
    const href$ = this.getFilesEndpoint(processId);
    return this.bitstreamDataService.findListByHref(href$);
  }

  /**
   * Returns {@link RemoteData} of all object with a list of {@link FollowLinkConfig}, to indicate which embedded
   * info should be added to the objects
   *
   * @param options                     Find list options object
   * @param useCachedVersionIfAvailable If this is true, the request will only be sent if there's
   *                                    no valid cached version. Defaults to true
   * @param reRequestOnStale            Whether or not the request should automatically be re-
   *                                    requested after the response becomes stale
   * @param linksToFollow               List of {@link FollowLinkConfig} that indicate which
   *                                    {@link HALLink}s should be automatically resolved
   * @return {Observable<RemoteData<PaginatedList<T>>>}
   *    Return an observable that emits object list
   */
  findAll(options?: FindListOptions, useCachedVersionIfAvailable?: boolean, reRequestOnStale?: boolean, ...linksToFollow: FollowLinkConfig<Process>[]): Observable<RemoteData<PaginatedList<Process>>> {
    return this.findAllData.findAll(options, useCachedVersionIfAvailable, reRequestOnStale, ...linksToFollow);
  }

  /**
   * @param searchMethod                The search method for the Process
   * @param options                     The FindListOptions object
   * @param useCachedVersionIfAvailable If this is true, the request will only be sent if there's
   *                                    no valid cached version. Defaults to true.
   * @param reRequestOnStale            Whether the request should automatically be re-
   *                                    requested after the response becomes stale.
   * @param linksToFollow               List of {@link FollowLinkConfig} that indicate which
   *                                    {@link HALLink}s should automatically be resolved.
   * @return {Observable<RemoteData<PaginatedList<Process>>>}
   *    Return an observable that emits a paginated list of processes
   */
  searchBy(searchMethod: string, options?: FindListOptions, useCachedVersionIfAvailable?: boolean, reRequestOnStale?: boolean, ...linksToFollow: FollowLinkConfig<Process>[]): Observable<RemoteData<PaginatedList<Process>>> {
    return this.searchData.searchBy(searchMethod, options, useCachedVersionIfAvailable, reRequestOnStale, ...linksToFollow);
  }

  /**
   * @param id                          The id for this auto-refreshing search. Used to stop
   *                                    auto-refreshing afterwards, and ensure we're not
   *                                    auto-refreshing the same thing multiple times.
   * @param searchMethod                The search method for the Process
   * @param options                     The FindListOptions object
   * @param pollingIntervalInMs         The interval by which the search will be repeated
   * @param linksToFollow               List of {@link FollowLinkConfig} that indicate which
   *                                    {@link HALLink}s should automatically be resolved.
   * @return {Observable<RemoteData<PaginatedList<Process>>>}
   *    Return an observable that emits a paginated list of processes every interval
   */
  autoRefreshingSearchBy(id: string, searchMethod: string, options?: FindListOptions, pollingIntervalInMs: number = 5000, ...linksToFollow: FollowLinkConfig<Process>[]): Observable<RemoteData<PaginatedList<Process>>> {

    const result$ = this.searchBy(searchMethod, options, true, true, ...linksToFollow).pipe(
      getAllCompletedRemoteData()
    );

    const sub = result$.pipe(
      filter(() =>
        !this.activelyBeingPolled.has(id)
      )
    ).subscribe((processListRd: RemoteData<PaginatedList<Process>>) => {
      this.clearCurrentTimeout(id);
      const nextTimeout = this.timer(() => {
        this.activelyBeingPolled.delete(id);
        this.requestService.setStaleByHrefSubstring(processListRd.payload._links.self.href);
      }, pollingIntervalInMs);

      this.activelyBeingPolled.set(id, nextTimeout);
    });

    this.subs.set(id, sub);

    return result$;
  }

  /**
   * Stop auto-refreshing the request with the given id
   * @param id the id of the request to stop automatically refreshing
   */
  stopAutoRefreshing(id: string) {
    this.clearCurrentTimeout(id);
    if (hasValue(this.subs.get(id))) {
      this.subs.get(id).unsubscribe();
      this.subs.delete(id);
    }
  }

  /**
   * Delete an existing object on the server
   * @param   objectId The id of the object to be removed
   * @param   copyVirtualMetadata (optional parameter) the identifiers of the relationship types for which the virtual
   *                            metadata should be saved as real metadata
   * @return  A RemoteData observable with an empty payload, but still representing the state of the request: statusCode,
   *          errorMessage, timeCompleted, etc
   */
  public delete(objectId: string, copyVirtualMetadata?: string[]): Observable<RemoteData<NoContent>> {
    return this.deleteData.delete(objectId, copyVirtualMetadata);
  }

  /**
   * Delete an existing object on the server
   * @param   href The self link of the object to be removed
   * @param   copyVirtualMetadata (optional parameter) the identifiers of the relationship types for which the virtual
   *                            metadata should be saved as real metadata
   * @return  A RemoteData observable with an empty payload, but still representing the state of the request: statusCode,
   *          errorMessage, timeCompleted, etc
   *          Only emits once all request related to the DSO has been invalidated.
   */
  public deleteByHref(href: string, copyVirtualMetadata?: string[]): Observable<RemoteData<NoContent>> {
    return this.deleteData.deleteByHref(href, copyVirtualMetadata);
  }

  /**
   * Clear the timeout for the given id, if that timeout exists
   * @protected
   */
  protected clearCurrentTimeout(id: string): void {
    const timeout = this.activelyBeingPolled.get(id);
    if (hasValue(timeout)) {
      clearTimeout(timeout);
    }
    this.activelyBeingPolled.delete(id);
  }

  /**
   * Poll the process with the given ID, using the given interval, until that process either
   * completes successfully or fails
   *
   * Return an Observable<RemoteData> for the Process. Note that this will also emit while the
   * process is still running. It will only emit again when the process (not the RemoteData!) changes
   * status. That makes it more convenient to retrieve that process for a component: you can replace
   * a findByID call with this method, rather than having to do a separate findById, and then call
   * this method
   *
   * @param processId           The ID of the {@link Process} to poll
   * @param pollingIntervalInMs The interval for how often the request needs to be polled
   * @param linksToFollow       List of {@link FollowLinkConfig} that indicate which {@link HALLink}s should be
   *                            automatically resolved
   */
  public autoRefreshUntilCompletion(processId: string, pollingIntervalInMs = 5000, ...linksToFollow: FollowLinkConfig<Process>[]): Observable<RemoteData<Process>> {
    const process$: Observable<RemoteData<Process>> = this.findById(processId, true, true, ...linksToFollow)
      .pipe(
        getAllCompletedRemoteData(),
      );

    // Create a subscription that marks the data as stale if the process hasn't been completed and
    // the polling interval time has been exceeded.
    const sub = process$.pipe(
      filter((processRD: RemoteData<Process>) =>
        !ProcessDataService.hasCompletedOrFailed(processRD.payload) &&
        !this.activelyBeingPolled.has(processId)
      )
    ).subscribe((processRD: RemoteData<Process>) => {
      this.clearCurrentTimeout(processId);
      if (processRD.hasSucceeded) {
        const nextTimeout = this.timer(() => {
          this.activelyBeingPolled.delete(processId);
          this.invalidateByHref(processRD.payload._links.self.href);
        }, pollingIntervalInMs);

        this.activelyBeingPolled.set(processId, nextTimeout);
      }
    });

    this.subs.set(processId, sub);

    // When the process completes create a one off subscription (the `find` completes the
    // observable) that unsubscribes the previous one, removes the processId from the list of
    // processes being polled and clears any running timeouts
    process$.pipe(
      find((processRD: RemoteData<Process>) => ProcessDataService.hasCompletedOrFailed(processRD.payload))
    ).subscribe(() => {
      this.stopAutoRefreshing(processId);
    });

    return process$.pipe(
      distinctUntilChanged((previous: RemoteData<Process>, current: RemoteData<Process>) =>
        previous.payload?.processStatus === current.payload?.processStatus,
      )
    );
  }
}<|MERGE_RESOLUTION|>--- conflicted
+++ resolved
@@ -4,14 +4,8 @@
 import { ObjectCacheService } from '../../cache/object-cache.service';
 import { HALEndpointService } from '../../shared/hal-endpoint.service';
 import { Process } from '../../../process-page/processes/process.model';
-<<<<<<< HEAD
-import { Observable } from 'rxjs';
-import { switchMap } from 'rxjs/operators';
-=======
-import { PROCESS } from '../../../process-page/processes/process.resource-type';
 import { Observable, Subscription } from 'rxjs';
 import { switchMap, filter, distinctUntilChanged, find } from 'rxjs/operators';
->>>>>>> 061129ec
 import { PaginatedList } from '../paginated-list.model';
 import { Bitstream } from '../../shared/bitstream.model';
 import { RemoteData } from '../remote-data';
@@ -37,15 +31,8 @@
   factory: () => setTimeout
 });
 
-<<<<<<< HEAD
 @Injectable({ providedIn: 'root' })
-export class ProcessDataService extends IdentifiableDataService<Process> implements FindAllData<Process>, DeleteData<Process> {
-=======
-@Injectable()
-@dataService(PROCESS)
 export class ProcessDataService extends IdentifiableDataService<Process> implements FindAllData<Process>, DeleteData<Process>, SearchData<Process> {
-
->>>>>>> 061129ec
   private findAllData: FindAllData<Process>;
   private deleteData: DeleteData<Process>;
   private searchData: SearchData<Process>;
