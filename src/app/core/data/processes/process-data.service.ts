import { Injectable, NgZone, Inject, InjectionToken } from '@angular/core';
import { RequestService } from '../request.service';
import { RemoteDataBuildService } from '../../cache/builders/remote-data-build.service';
import { ObjectCacheService } from '../../cache/object-cache.service';
import { HALEndpointService } from '../../shared/hal-endpoint.service';
import { Process } from '../../../process-page/processes/process.model';
import { PROCESS } from '../../../process-page/processes/process.resource-type';
<<<<<<< HEAD
import { Observable, Subscription } from 'rxjs';
=======
import { Observable } from 'rxjs';
>>>>>>> 049fbb87
import { switchMap, filter, distinctUntilChanged, find } from 'rxjs/operators';
import { PaginatedList } from '../paginated-list.model';
import { Bitstream } from '../../shared/bitstream.model';
import { RemoteData } from '../remote-data';
import { BitstreamDataService } from '../bitstream-data.service';
import { IdentifiableDataService } from '../base/identifiable-data.service';
import { FollowLinkConfig } from '../../../shared/utils/follow-link-config.model';
import { FindAllData, FindAllDataImpl } from '../base/find-all-data';
import { FindListOptions } from '../find-list-options.model';
import { dataService } from '../base/data-service.decorator';
import { DeleteData, DeleteDataImpl } from '../base/delete-data';
import { NotificationsService } from '../../../shared/notifications/notifications.service';
import { NoContent } from '../../shared/NoContent.model';
import { getAllCompletedRemoteData } from '../../shared/operators';
import { ProcessStatus } from 'src/app/process-page/processes/process-status.model';
import { hasValue } from '../../../shared/empty.util';
<<<<<<< HEAD
import { SearchData, SearchDataImpl } from '../base/search-data';
=======
>>>>>>> 049fbb87

/**
 * Create an InjectionToken for the default JS setTimeout function, purely so we can mock it during
 * testing. (fakeAsync isn't working for this case)
 */
export const TIMER_FACTORY = new InjectionToken<(callback: (...args: any[]) => void, ms?: number, ...args: any[]) => NodeJS.Timeout>('timer', {
  providedIn: 'root',
  factory: () => setTimeout
});

@Injectable()
@dataService(PROCESS)
<<<<<<< HEAD
export class ProcessDataService extends IdentifiableDataService<Process> implements FindAllData<Process>, DeleteData<Process>, SearchData<Process> {

  private findAllData: FindAllData<Process>;
  private deleteData: DeleteData<Process>;
  private searchData: SearchData<Process>;
  protected activelyBeingPolled: Map<string, NodeJS.Timeout> = new Map();
  protected subs: Map<string, Subscription> = new Map();
=======
export class ProcessDataService extends IdentifiableDataService<Process> implements FindAllData<Process>, DeleteData<Process> {

  private findAllData: FindAllData<Process>;
  private deleteData: DeleteData<Process>;
  protected activelyBeingPolled: Map<string, NodeJS.Timeout> = new Map();
>>>>>>> 049fbb87

  constructor(
    protected requestService: RequestService,
    protected rdbService: RemoteDataBuildService,
    protected objectCache: ObjectCacheService,
    protected halService: HALEndpointService,
    protected bitstreamDataService: BitstreamDataService,
    protected notificationsService: NotificationsService,
    protected zone: NgZone,
    @Inject(TIMER_FACTORY) protected timer: (callback: (...args: any[]) => void, ms?: number, ...args: any[]) => NodeJS.Timeout
  ) {
    super('processes', requestService, rdbService, objectCache, halService);

    this.findAllData = new FindAllDataImpl(this.linkPath, requestService, rdbService, objectCache, halService, this.responseMsToLive);
    this.deleteData = new DeleteDataImpl(this.linkPath, requestService, rdbService, objectCache, halService, notificationsService, this.responseMsToLive, this.constructIdEndpoint);
    this.searchData = new SearchDataImpl(this.linkPath, requestService, rdbService, objectCache, halService, this.responseMsToLive);
  }

  /**
   * Return true if the given process has the given status
   * @protected
   */
  protected static statusIs(process: Process, status: ProcessStatus): boolean {
    return hasValue(process) && process.processStatus === status;
  }

  /**
   * Return true if the given process has the status COMPLETED or FAILED
   */
  public static hasCompletedOrFailed(process: Process): boolean {
    return ProcessDataService.statusIs(process, ProcessStatus.COMPLETED) ||
      ProcessDataService.statusIs(process, ProcessStatus.FAILED);
  }

  /**
   * Return true if the given process has the given status
   * @protected
   */
  protected static statusIs(process: Process, status: ProcessStatus): boolean {
    return hasValue(process) && process.processStatus === status;
  }

  /**
   * Return true if the given process has the status COMPLETED or FAILED
   */
  public static hasCompletedOrFailed(process: Process): boolean {
    return ProcessDataService.statusIs(process, ProcessStatus.COMPLETED) ||
      ProcessDataService.statusIs(process, ProcessStatus.FAILED);
  }

  /**
   * Get the endpoint for the files of the process
   * @param processId The ID of the process
   */
  getFilesEndpoint(processId: string): Observable<string> {
    return this.getBrowseEndpoint().pipe(
      switchMap((href) => this.halService.getEndpoint('files', `${href}/${processId}`))
    );
  }

  /**
   * Get a process' output files
   * @param processId The ID of the process
   */
  getFiles(processId: string): Observable<RemoteData<PaginatedList<Bitstream>>> {
    const href$ = this.getFilesEndpoint(processId);
    return this.bitstreamDataService.findListByHref(href$);
  }

  /**
   * Returns {@link RemoteData} of all object with a list of {@link FollowLinkConfig}, to indicate which embedded
   * info should be added to the objects
   *
   * @param options                     Find list options object
   * @param useCachedVersionIfAvailable If this is true, the request will only be sent if there's
   *                                    no valid cached version. Defaults to true
   * @param reRequestOnStale            Whether or not the request should automatically be re-
   *                                    requested after the response becomes stale
   * @param linksToFollow               List of {@link FollowLinkConfig} that indicate which
   *                                    {@link HALLink}s should be automatically resolved
   * @return {Observable<RemoteData<PaginatedList<T>>>}
   *    Return an observable that emits object list
   */
  findAll(options?: FindListOptions, useCachedVersionIfAvailable?: boolean, reRequestOnStale?: boolean, ...linksToFollow: FollowLinkConfig<Process>[]): Observable<RemoteData<PaginatedList<Process>>> {
    return this.findAllData.findAll(options, useCachedVersionIfAvailable, reRequestOnStale, ...linksToFollow);
  }

  /**
   * @param searchMethod                The search method for the Process
   * @param options                     The FindListOptions object
   * @param useCachedVersionIfAvailable If this is true, the request will only be sent if there's
   *                                    no valid cached version. Defaults to true.
   * @param reRequestOnStale            Whether the request should automatically be re-
   *                                    requested after the response becomes stale.
   * @param linksToFollow               List of {@link FollowLinkConfig} that indicate which
   *                                    {@link HALLink}s should automatically be resolved.
   * @return {Observable<RemoteData<PaginatedList<Process>>>}
   *    Return an observable that emits a paginated list of processes
   */
  searchBy(searchMethod: string, options?: FindListOptions, useCachedVersionIfAvailable?: boolean, reRequestOnStale?: boolean, ...linksToFollow: FollowLinkConfig<Process>[]): Observable<RemoteData<PaginatedList<Process>>> {
    return this.searchData.searchBy(searchMethod, options, useCachedVersionIfAvailable, reRequestOnStale, ...linksToFollow);
  }

  /**
   * @param id                          The id for this auto-refreshing search. Used to stop
   *                                    auto-refreshing afterwards, and ensure we're not
   *                                    auto-refreshing the same thing multiple times.
   * @param searchMethod                The search method for the Process
   * @param options                     The FindListOptions object
   * @param pollingIntervalInMs         The interval by which the search will be repeated
   * @param linksToFollow               List of {@link FollowLinkConfig} that indicate which
   *                                    {@link HALLink}s should automatically be resolved.
   * @return {Observable<RemoteData<PaginatedList<Process>>>}
   *    Return an observable that emits a paginated list of processes every interval
   */
  autoRefreshingSearchBy(id: string, searchMethod: string, options?: FindListOptions, pollingIntervalInMs: number = 5000, ...linksToFollow: FollowLinkConfig<Process>[]): Observable<RemoteData<PaginatedList<Process>>> {

    const result$ = this.searchBy(searchMethod, options, true, true, ...linksToFollow).pipe(
      getAllCompletedRemoteData()
    );

    const sub = result$.pipe(
      filter(() =>
        !this.activelyBeingPolled.has(id)
      )
    ).subscribe((processListRd: RemoteData<PaginatedList<Process>>) => {
      this.clearCurrentTimeout(id);
      const nextTimeout = this.timer(() => {
        this.activelyBeingPolled.delete(id);
        this.requestService.setStaleByHrefSubstring(processListRd.payload._links.self.href);
      }, pollingIntervalInMs);

      this.activelyBeingPolled.set(id, nextTimeout);
    });

    this.subs.set(id, sub);

    return result$;
  }

  /**
   * Stop auto-refreshing the request with the given id
   * @param id the id of the request to stop automatically refreshing
   */
  stopAutoRefreshing(id: string) {
    this.clearCurrentTimeout(id);
    if (hasValue(this.subs.get(id))) {
      this.subs.get(id).unsubscribe();
      this.subs.delete(id);
    }
  }

  /**
   * Delete an existing object on the server
   * @param   objectId The id of the object to be removed
   * @param   copyVirtualMetadata (optional parameter) the identifiers of the relationship types for which the virtual
   *                            metadata should be saved as real metadata
   * @return  A RemoteData observable with an empty payload, but still representing the state of the request: statusCode,
   *          errorMessage, timeCompleted, etc
   */
  public delete(objectId: string, copyVirtualMetadata?: string[]): Observable<RemoteData<NoContent>> {
    return this.deleteData.delete(objectId, copyVirtualMetadata);
  }

  /**
   * Delete an existing object on the server
   * @param   href The self link of the object to be removed
   * @param   copyVirtualMetadata (optional parameter) the identifiers of the relationship types for which the virtual
   *                            metadata should be saved as real metadata
   * @return  A RemoteData observable with an empty payload, but still representing the state of the request: statusCode,
   *          errorMessage, timeCompleted, etc
   *          Only emits once all request related to the DSO has been invalidated.
   */
  public deleteByHref(href: string, copyVirtualMetadata?: string[]): Observable<RemoteData<NoContent>> {
    return this.deleteData.deleteByHref(href, copyVirtualMetadata);
  }

  /**
<<<<<<< HEAD
   * Clear the timeout for the given id, if that timeout exists
   * @protected
   */
  protected clearCurrentTimeout(id: string): void {
    const timeout = this.activelyBeingPolled.get(id);
    if (hasValue(timeout)) {
      clearTimeout(timeout);
    }
    this.activelyBeingPolled.delete(id);
=======
   * Clear the timeout for the given process, if that timeout exists
   * @protected
   */
  protected clearCurrentTimeout(processId: string): void {
    const timeout = this.activelyBeingPolled.get(processId);
    if (hasValue(timeout)) {
      clearTimeout(timeout);
    }
>>>>>>> 049fbb87
  }

  /**
   * Poll the process with the given ID, using the given interval, until that process either
   * completes successfully or fails
   *
   * Return an Observable<RemoteData> for the Process. Note that this will also emit while the
   * process is still running. It will only emit again when the process (not the RemoteData!) changes
   * status. That makes it more convenient to retrieve that process for a component: you can replace
   * a findByID call with this method, rather than having to do a separate findById, and then call
   * this method
   *
   * @param processId           The ID of the {@link Process} to poll
   * @param pollingIntervalInMs The interval for how often the request needs to be polled
   * @param linksToFollow       List of {@link FollowLinkConfig} that indicate which {@link HALLink}s should be
   *                            automatically resolved
   */
  public autoRefreshUntilCompletion(processId: string, pollingIntervalInMs = 5000, ...linksToFollow: FollowLinkConfig<Process>[]): Observable<RemoteData<Process>> {
    const process$: Observable<RemoteData<Process>> = this.findById(processId, true, true, ...linksToFollow)
      .pipe(
        getAllCompletedRemoteData(),
      );

    // Create a subscription that marks the data as stale if the process hasn't been completed and
    // the polling interval time has been exceeded.
    const sub = process$.pipe(
      filter((processRD: RemoteData<Process>) =>
        !ProcessDataService.hasCompletedOrFailed(processRD.payload) &&
        !this.activelyBeingPolled.has(processId)
      )
    ).subscribe((processRD: RemoteData<Process>) => {
      this.clearCurrentTimeout(processId);
<<<<<<< HEAD
      const nextTimeout = this.timer(() => {
        this.activelyBeingPolled.delete(processId);
        this.invalidateByHref(processRD.payload._links.self.href);
      }, pollingIntervalInMs);

      this.activelyBeingPolled.set(processId, nextTimeout);
    });

    this.subs.set(processId, sub);

=======
      if (processRD.hasSucceeded) {
        const nextTimeout = this.timer(() => {
          this.activelyBeingPolled.delete(processId);
          this.invalidateByHref(processRD.payload._links.self.href);
        }, pollingIntervalInMs);

        this.activelyBeingPolled.set(processId, nextTimeout);
      }
    });

>>>>>>> 049fbb87
    // When the process completes create a one off subscription (the `find` completes the
    // observable) that unsubscribes the previous one, removes the processId from the list of
    // processes being polled and clears any running timeouts
    process$.pipe(
      find((processRD: RemoteData<Process>) => ProcessDataService.hasCompletedOrFailed(processRD.payload))
    ).subscribe(() => {
<<<<<<< HEAD
      this.stopAutoRefreshing(processId);
=======
      this.clearCurrentTimeout(processId);
      this.activelyBeingPolled.delete(processId);
      sub.unsubscribe();
>>>>>>> 049fbb87
    });

    return process$.pipe(
      distinctUntilChanged((previous: RemoteData<Process>, current: RemoteData<Process>) =>
        previous.payload?.processStatus === current.payload?.processStatus,
      )
    );
  }
}<|MERGE_RESOLUTION|>--- conflicted
+++ resolved
@@ -5,11 +5,7 @@
 import { HALEndpointService } from '../../shared/hal-endpoint.service';
 import { Process } from '../../../process-page/processes/process.model';
 import { PROCESS } from '../../../process-page/processes/process.resource-type';
-<<<<<<< HEAD
 import { Observable, Subscription } from 'rxjs';
-=======
-import { Observable } from 'rxjs';
->>>>>>> 049fbb87
 import { switchMap, filter, distinctUntilChanged, find } from 'rxjs/operators';
 import { PaginatedList } from '../paginated-list.model';
 import { Bitstream } from '../../shared/bitstream.model';
@@ -26,10 +22,7 @@
 import { getAllCompletedRemoteData } from '../../shared/operators';
 import { ProcessStatus } from 'src/app/process-page/processes/process-status.model';
 import { hasValue } from '../../../shared/empty.util';
-<<<<<<< HEAD
 import { SearchData, SearchDataImpl } from '../base/search-data';
-=======
->>>>>>> 049fbb87
 
 /**
  * Create an InjectionToken for the default JS setTimeout function, purely so we can mock it during
@@ -42,7 +35,6 @@
 
 @Injectable()
 @dataService(PROCESS)
-<<<<<<< HEAD
 export class ProcessDataService extends IdentifiableDataService<Process> implements FindAllData<Process>, DeleteData<Process>, SearchData<Process> {
 
   private findAllData: FindAllData<Process>;
@@ -50,13 +42,6 @@
   private searchData: SearchData<Process>;
   protected activelyBeingPolled: Map<string, NodeJS.Timeout> = new Map();
   protected subs: Map<string, Subscription> = new Map();
-=======
-export class ProcessDataService extends IdentifiableDataService<Process> implements FindAllData<Process>, DeleteData<Process> {
-
-  private findAllData: FindAllData<Process>;
-  private deleteData: DeleteData<Process>;
-  protected activelyBeingPolled: Map<string, NodeJS.Timeout> = new Map();
->>>>>>> 049fbb87
 
   constructor(
     protected requestService: RequestService,
@@ -73,22 +58,6 @@
     this.findAllData = new FindAllDataImpl(this.linkPath, requestService, rdbService, objectCache, halService, this.responseMsToLive);
     this.deleteData = new DeleteDataImpl(this.linkPath, requestService, rdbService, objectCache, halService, notificationsService, this.responseMsToLive, this.constructIdEndpoint);
     this.searchData = new SearchDataImpl(this.linkPath, requestService, rdbService, objectCache, halService, this.responseMsToLive);
-  }
-
-  /**
-   * Return true if the given process has the given status
-   * @protected
-   */
-  protected static statusIs(process: Process, status: ProcessStatus): boolean {
-    return hasValue(process) && process.processStatus === status;
-  }
-
-  /**
-   * Return true if the given process has the status COMPLETED or FAILED
-   */
-  public static hasCompletedOrFailed(process: Process): boolean {
-    return ProcessDataService.statusIs(process, ProcessStatus.COMPLETED) ||
-      ProcessDataService.statusIs(process, ProcessStatus.FAILED);
   }
 
   /**
@@ -235,7 +204,6 @@
   }
 
   /**
-<<<<<<< HEAD
    * Clear the timeout for the given id, if that timeout exists
    * @protected
    */
@@ -245,16 +213,6 @@
       clearTimeout(timeout);
     }
     this.activelyBeingPolled.delete(id);
-=======
-   * Clear the timeout for the given process, if that timeout exists
-   * @protected
-   */
-  protected clearCurrentTimeout(processId: string): void {
-    const timeout = this.activelyBeingPolled.get(processId);
-    if (hasValue(timeout)) {
-      clearTimeout(timeout);
-    }
->>>>>>> 049fbb87
   }
 
   /**
@@ -287,18 +245,6 @@
       )
     ).subscribe((processRD: RemoteData<Process>) => {
       this.clearCurrentTimeout(processId);
-<<<<<<< HEAD
-      const nextTimeout = this.timer(() => {
-        this.activelyBeingPolled.delete(processId);
-        this.invalidateByHref(processRD.payload._links.self.href);
-      }, pollingIntervalInMs);
-
-      this.activelyBeingPolled.set(processId, nextTimeout);
-    });
-
-    this.subs.set(processId, sub);
-
-=======
       if (processRD.hasSucceeded) {
         const nextTimeout = this.timer(() => {
           this.activelyBeingPolled.delete(processId);
@@ -309,20 +255,15 @@
       }
     });
 
->>>>>>> 049fbb87
+    this.subs.set(processId, sub);
+
     // When the process completes create a one off subscription (the `find` completes the
     // observable) that unsubscribes the previous one, removes the processId from the list of
     // processes being polled and clears any running timeouts
     process$.pipe(
       find((processRD: RemoteData<Process>) => ProcessDataService.hasCompletedOrFailed(processRD.payload))
     ).subscribe(() => {
-<<<<<<< HEAD
       this.stopAutoRefreshing(processId);
-=======
-      this.clearCurrentTimeout(processId);
-      this.activelyBeingPolled.delete(processId);
-      sub.unsubscribe();
->>>>>>> 049fbb87
     });
 
     return process$.pipe(
