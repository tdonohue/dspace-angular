--- conflicted
+++ resolved
@@ -1,38 +1,10 @@
-import {
-  Inject,
-  Injectable,
-  InjectionToken,
-  NgZone,
-} from '@angular/core';
-import {
-  Observable,
-  Subscription,
-} from 'rxjs';
-import {
-  distinctUntilChanged,
-  filter,
-  find,
-  switchMap,
-} from 'rxjs/operators';
+import { Inject, Injectable, InjectionToken, NgZone, } from '@angular/core';
+import { Observable, Subscription, } from 'rxjs';
+import { distinctUntilChanged, filter, find, switchMap, } from 'rxjs/operators';
 import { ProcessStatus } from 'src/app/process-page/processes/process-status.model';
 
 import { Process } from '../../../process-page/processes/process.model';
-<<<<<<< HEAD
-import { Observable, Subscription } from 'rxjs';
-import { switchMap, filter, distinctUntilChanged, find } from 'rxjs/operators';
-import { PaginatedList } from '../paginated-list.model';
-import { Bitstream } from '../../shared/bitstream.model';
-import { RemoteData } from '../remote-data';
-import { BitstreamDataService } from '../bitstream-data.service';
-import { IdentifiableDataService } from '../base/identifiable-data.service';
-import { FollowLinkConfig } from '../../../shared/utils/follow-link-config.model';
-import { FindAllData, FindAllDataImpl } from '../base/find-all-data';
-import { FindListOptions } from '../find-list-options.model';
-import { DeleteData, DeleteDataImpl } from '../base/delete-data';
-=======
-import { PROCESS } from '../../../process-page/processes/process.resource-type';
 import { hasValue } from '../../../shared/empty.util';
->>>>>>> a8f31948
 import { NotificationsService } from '../../../shared/notifications/notifications.service';
 import { FollowLinkConfig } from '../../../shared/utils/follow-link-config.model';
 import { RemoteDataBuildService } from '../../cache/builders/remote-data-build.service';
@@ -41,20 +13,10 @@
 import { HALEndpointService } from '../../shared/hal-endpoint.service';
 import { NoContent } from '../../shared/NoContent.model';
 import { getAllCompletedRemoteData } from '../../shared/operators';
-import { dataService } from '../base/data-service.decorator';
-import {
-  DeleteData,
-  DeleteDataImpl,
-} from '../base/delete-data';
-import {
-  FindAllData,
-  FindAllDataImpl,
-} from '../base/find-all-data';
+import { DeleteData, DeleteDataImpl, } from '../base/delete-data';
+import { FindAllData, FindAllDataImpl, } from '../base/find-all-data';
 import { IdentifiableDataService } from '../base/identifiable-data.service';
-import {
-  SearchData,
-  SearchDataImpl,
-} from '../base/search-data';
+import { SearchData, SearchDataImpl, } from '../base/search-data';
 import { BitstreamDataService } from '../bitstream-data.service';
 import { FindListOptions } from '../find-list-options.model';
 import { PaginatedList } from '../paginated-list.model';
