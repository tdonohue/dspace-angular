import { Injectable } from '@angular/core';
import { Operation } from 'fast-json-patch';
import { Observable } from 'rxjs';
import {
  map,
  switchMap,
  take,
} from 'rxjs/operators';

import { hasValue } from '../../shared/empty.util';
import { PaginatedSearchOptions } from '../../shared/search/models/paginated-search-options.model';
import { FollowLinkConfig } from '../../shared/utils/follow-link-config.model';
import { RemoteDataBuildService } from '../cache/builders/remote-data-build.service';
import { ObjectCacheService } from '../cache/object-cache.service';
import { Bitstream } from '../shared/bitstream.model';
import { Bundle } from '../shared/bundle.model';
import { HALEndpointService } from '../shared/hal-endpoint.service';
import { Item } from '../shared/item.model';
import { dataService } from './base/data-service.decorator';
import { IdentifiableDataService } from './base/identifiable-data.service';
import {
  PatchData,
  PatchDataImpl,
} from './base/patch-data';
import { DSOChangeAnalyzer } from './dso-change-analyzer.service';
import { FindListOptions } from './find-list-options.model';
import { PaginatedList } from './paginated-list.model';
import { RemoteData } from './remote-data';
import { GetRequest } from './request.models';
import { RequestService } from './request.service';
import { RequestEntryState } from './request-entry-state.model';
import { RestRequestMethod } from './rest-request-method';
<<<<<<< HEAD
import { Operation } from 'fast-json-patch';
=======
>>>>>>> a8f31948

/**
 * A service to retrieve {@link Bundle}s from the REST API
 */
@Injectable({ providedIn: 'root' })
export class BundleDataService extends IdentifiableDataService<Bundle> implements PatchData<Bundle> {
  private bitstreamsEndpoint = 'bitstreams';

  private patchData: PatchDataImpl<Bundle>;

  constructor(
    protected requestService: RequestService,
    protected rdbService: RemoteDataBuildService,
    protected objectCache: ObjectCacheService,
    protected halService: HALEndpointService,
    protected comparator: DSOChangeAnalyzer<Bundle>,
  ) {
    super('bundles', requestService, rdbService, objectCache, halService);

    this.patchData = new PatchDataImpl<Bundle>(this.linkPath, requestService, rdbService, objectCache, halService, comparator, this.responseMsToLive, this.constructIdEndpoint);
  }

  /**
   * Retrieve all {@link Bundle}s in the given {@link Item}
   *
   * @param item                        the {@link Item} the {@link Bundle}s are a part of
   * @param options                     the {@link FindListOptions} for the request
   * @param useCachedVersionIfAvailable If this is true, the request will only be sent if there's
   *                                    no valid cached version. Defaults to true
   * @param reRequestOnStale            Whether or not the request should automatically be re-
   *                                    requested after the response becomes stale
   * @param linksToFollow               List of {@link FollowLinkConfig} that indicate which
   *                                    {@link HALLink}s should be automatically resolved
   */
  findAllByItem(item: Item, options?: FindListOptions, useCachedVersionIfAvailable = true, reRequestOnStale = true, ...linksToFollow: FollowLinkConfig<Bundle>[]): Observable<RemoteData<PaginatedList<Bundle>>> {
    return this.findListByHref(item._links.bundles.href, options, useCachedVersionIfAvailable, reRequestOnStale, ...linksToFollow);
  }

  /**
   * Retrieve a {@link Bundle} in the given {@link Item} by name
   *
   * @param item                        the {@link Item} the {@link Bundle}s are a part of
   * @param bundleName                  the name of the {@link Bundle} to retrieve
   * @param useCachedVersionIfAvailable If this is true, the request will only be sent if there's
   *                                    no valid cached version. Defaults to true
   * @param reRequestOnStale            Whether or not the request should automatically be re-
   *                                    requested after the response becomes stale
   * @param linksToFollow               List of {@link FollowLinkConfig} that indicate which
   *                                    {@link HALLink}s should be automatically resolved
   */
  // TODO should be implemented rest side
  findByItemAndName(item: Item, bundleName: string, useCachedVersionIfAvailable = true, reRequestOnStale = true, ...linksToFollow: FollowLinkConfig<Bundle>[]): Observable<RemoteData<Bundle>> {
    return this.findAllByItem(item, { elementsPerPage: 9999 }, useCachedVersionIfAvailable, reRequestOnStale, ...linksToFollow).pipe(
      map((rd: RemoteData<PaginatedList<Bundle>>) => {
        if (hasValue(rd.payload) && hasValue(rd.payload.page)) {
          const matchingBundle = rd.payload.page.find((bundle: Bundle) =>
            bundle.name === bundleName);
          if (hasValue(matchingBundle)) {
            return new RemoteData(
              rd.timeCompleted,
              rd.msToLive,
              rd.lastUpdated,
              RequestEntryState.Success,
              null,
              matchingBundle,
              200,
            );
          } else {
            return new RemoteData(
              rd.timeCompleted,
              rd.msToLive,
              rd.lastUpdated,
              RequestEntryState.Error,
              `The bundle with name ${bundleName} was not found.`,
              null,
              404,
            );
          }
        } else {
          return rd as any;
        }
      }),
    );
  }

  /**
   * Get the bitstreams endpoint for a bundle
   * @param bundleId
   * @param searchOptions
   */
  getBitstreamsEndpoint(bundleId: string, searchOptions?: PaginatedSearchOptions): Observable<string> {
    return this.getBrowseEndpoint().pipe(
      switchMap((href: string) => this.halService.getEndpoint(this.bitstreamsEndpoint, `${href}/${bundleId}`)),
      map((href) => searchOptions ? searchOptions.toRestUrl(href) : href),
    );
  }

  /**
   * Get a bundle's bitstreams using paginated search options
   * @param bundleId        The bundle's ID
   * @param searchOptions   The search options to use
   * @param linksToFollow   The {@link FollowLinkConfig}s for the request
   */
  getBitstreams(bundleId: string, searchOptions?: PaginatedSearchOptions, ...linksToFollow: FollowLinkConfig<Bitstream>[]): Observable<RemoteData<PaginatedList<Bitstream>>> {
    const hrefObs = this.getBitstreamsEndpoint(bundleId, searchOptions);

    hrefObs.pipe(
      take(1),
    ).subscribe((href) => {
      const request = new GetRequest(this.requestService.generateRequestId(), href);
      this.requestService.send(request, true);
    });

    return this.rdbService.buildList<Bitstream>(hrefObs, ...linksToFollow);
  }

  /**
   * Commit current object changes to the server
   * @param method The RestRequestMethod for which de server sync buffer should be committed
   */
  public commitUpdates(method?: RestRequestMethod): void {
    this.patchData.commitUpdates(method);
  }

  /**
   * Send a patch request for a specified object
   * @param {T} object The object to send a patch request for
   * @param {Operation[]} operations The patch operations to be performed
   */
  public patch(object: Bundle, operations: Operation[]): Observable<RemoteData<Bundle>> {
    return this.patchData.patch(object, operations);
  }

  /**
   * Add a new patch to the object cache
   * The patch is derived from the differences between the given object and its version in the object cache
   * @param {DSpaceObject} object The given object
   */
  public update(object: Bundle): Observable<RemoteData<Bundle>> {
    return this.patchData.update(object);
  }

  /**
   * Return a list of operations representing the difference between an object and its latest value in the cache.
   * @param object  the object to resolve to a list of patch operations
   */
  public createPatchFromCache(object: Bundle): Observable<Operation[]> {
    return this.patchData.createPatchFromCache(object);
  }
}<|MERGE_RESOLUTION|>--- conflicted
+++ resolved
@@ -30,10 +30,7 @@
 import { RequestService } from './request.service';
 import { RequestEntryState } from './request-entry-state.model';
 import { RestRequestMethod } from './rest-request-method';
-<<<<<<< HEAD
 import { Operation } from 'fast-json-patch';
-=======
->>>>>>> a8f31948
 
 /**
  * A service to retrieve {@link Bundle}s from the REST API
