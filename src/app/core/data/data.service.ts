<<<<<<< HEAD
import { distinctUntilChanged, filter, first, map, switchMap, take } from 'rxjs/operators';
=======
import { delay, distinctUntilChanged, filter, find, first, map, take, tap } from 'rxjs/operators';
>>>>>>> 9911578b
import { Observable } from 'rxjs';
import { Store } from '@ngrx/store';
import { hasValue, isNotEmpty, isNotEmptyOperator } from '../../shared/empty.util';
import { RemoteDataBuildService } from '../cache/builders/remote-data-build.service';
import { CoreState } from '../core.reducers';
import { HALEndpointService } from '../shared/hal-endpoint.service';
import { URLCombiner } from '../url-combiner/url-combiner';
import { PaginatedList } from './paginated-list';
import { RemoteData } from './remote-data';
import {
  CreateRequest,
  FindAllOptions,
  FindAllRequest,
  FindByIDRequest,
  GetRequest, RestRequest
} from './request.models';
import { RequestService } from './request.service';
import { NormalizedObject } from '../cache/models/normalized-object.model';
import { compare, Operation } from 'fast-json-patch';
import { ObjectCacheService } from '../cache/object-cache.service';
import { DSpaceObject } from '../shared/dspace-object.model';
import { AuthService } from '../auth/auth.service';
import { NotificationsService } from '../../shared/notifications/notifications.service';
import { HttpClient } from '@angular/common/http';
import {
  configureRequest,
  filterSuccessfulResponses, getResourceLinksFromResponse,
  getResponseFromEntry
} from '../shared/operators';
import { DSOSuccessResponse, ErrorResponse, RestResponse } from '../cache/response.models';
import { NotificationOptions } from '../../shared/notifications/models/notification-options.model';
import { DSpaceRESTv2Serializer } from '../dspace-rest-v2/dspace-rest-v2.serializer';
import { NormalizedObjectFactory } from '../cache/models/normalized-object-factory';

export abstract class DataService<TNormalized extends NormalizedObject, TDomain> {
  protected abstract requestService: RequestService;
  protected abstract rdbService: RemoteDataBuildService;
  protected abstract store: Store<CoreState>;
  protected abstract linkPath: string;
  protected abstract halService: HALEndpointService;
  protected abstract objectCache: ObjectCacheService;
  protected abstract authService: AuthService;
  protected abstract notificationsService: NotificationsService;
  protected abstract http: HttpClient;

  public abstract getBrowseEndpoint(options: FindAllOptions, linkPath?: string): Observable<string>

  protected getFindAllHref(options: FindAllOptions = {}, linkPath?: string): Observable<string> {
    let result: Observable<string>;
    const args = [];

    result = this.getBrowseEndpoint(options, linkPath);
    if (hasValue(options.currentPage) && typeof options.currentPage === 'number') {
      /* TODO: this is a temporary fix for the pagination start index (0 or 1) discrepancy between the rest and the frontend respectively */
      args.push(`page=${options.currentPage - 1}`);
    }
    if (hasValue(options.elementsPerPage)) {
      args.push(`size=${options.elementsPerPage}`);
    }
    if (hasValue(options.sort)) {
      args.push(`sort=${options.sort.field},${options.sort.direction}`);
    }
    if (hasValue(options.startsWith)) {
      args.push(`startsWith=${options.startsWith}`);
    }
    if (isNotEmpty(args)) {
      return result.pipe(map((href: string) => new URLCombiner(href, `?${args.join('&')}`).toString()));
    } else {
      return result;
    }
  }

  findAll(options: FindAllOptions = {}): Observable<RemoteData<PaginatedList<TDomain>>> {
    const hrefObs = this.getFindAllHref(options);

    hrefObs.pipe(
      filter((href: string) => hasValue(href)),
      take(1))
      .subscribe((href: string) => {
        const request = new FindAllRequest(this.requestService.generateRequestId(), href, options);
        this.requestService.configure(request);
      });

    return this.rdbService.buildList<TNormalized, TDomain>(hrefObs) as Observable<RemoteData<PaginatedList<TDomain>>>;
  }

  getFindByIDHref(endpoint, resourceID): string {
    return `${endpoint}/${resourceID}`;
  }

  findById(id: string): Observable<RemoteData<TDomain>> {
    const hrefObs = this.halService.getEndpoint(this.linkPath).pipe(
      map((endpoint: string) => this.getFindByIDHref(endpoint, id)));

    hrefObs.pipe(
      find((href: string) => hasValue(href)))
      .subscribe((href: string) => {
        const request = new FindByIDRequest(this.requestService.generateRequestId(), href, id);
        this.requestService.configure(request);
      });

    return this.rdbService.buildSingle<TNormalized, TDomain>(hrefObs);
  }

  findByHref(href: string): Observable<RemoteData<TDomain>> {
    this.requestService.configure(new GetRequest(this.requestService.generateRequestId(), href));
    return this.rdbService.buildSingle<TNormalized, TDomain>(href);
  }

  /**
   * Add a new patch to the object cache to a specified object
   * @param {string} href The selflink of the object that will be patched
   * @param {Operation[]} operations The patch operations to be performed
   */
  patch(href: string, operations: Operation[]) {
    this.objectCache.addPatch(href, operations);
  }

  /**
   * Add a new patch to the object cache
   * The patch is derived from the differences between the given object and its version in the object cache
   * @param {DSpaceObject} object The given object
   */
  update(object: DSpaceObject) {
    const oldVersion = this.objectCache.getBySelfLink(object.self);
    const operations = compare(oldVersion, object);
    if (isNotEmpty(operations)) {
      this.objectCache.addPatch(object.self, operations);
    }
  }

  create(dso: TNormalized, parentUUID: string): Observable<RemoteData<TDomain>> {
    const requestId = this.requestService.generateRequestId();
    const endpoint$ = this.halService.getEndpoint(this.linkPath).pipe(
      isNotEmptyOperator(),
      distinctUntilChanged(),
      map((endpoint: string) => parentUUID ? `${endpoint}?parent=${parentUUID}` : endpoint)
    );

    const serializedDso = new DSpaceRESTv2Serializer(NormalizedObjectFactory.getConstructor(dso.type)).serialize(dso);

    const request$ = endpoint$.pipe(
      take(1),
      map((endpoint: string) => new CreateRequest(requestId, endpoint, JSON.stringify(serializedDso)))
    );

    // Execute the post request
    request$.pipe(
      configureRequest(this.requestService)
    ).subscribe();

    const selfLink$ = this.requestService.getByUUID(requestId).pipe(
      getResponseFromEntry(),
      map((response: RestResponse) => {
        if (!response.isSuccessful && response instanceof ErrorResponse) {
          this.notificationsService.error('Server Error:', response.errorMessage, new NotificationOptions(-1));
        } else {
          return response;
        }
      }),
      map((response: any) => {
        if (isNotEmpty(response.resourceSelfLinks)) {
          return response.resourceSelfLinks[0];
        }
      }),
      distinctUntilChanged()
    ) as Observable<string>;

    return selfLink$.pipe(
      switchMap((selfLink: string) => this.findByHref(selfLink)),
    )
  }

}<|MERGE_RESOLUTION|>--- conflicted
+++ resolved
@@ -1,8 +1,4 @@
-<<<<<<< HEAD
-import { distinctUntilChanged, filter, first, map, switchMap, take } from 'rxjs/operators';
-=======
-import { delay, distinctUntilChanged, filter, find, first, map, take, tap } from 'rxjs/operators';
->>>>>>> 9911578b
+import { delay, distinctUntilChanged, filter, find, switchMap, map, take, tap } from 'rxjs/operators';
 import { Observable } from 'rxjs';
 import { Store } from '@ngrx/store';
 import { hasValue, isNotEmpty, isNotEmptyOperator } from '../../shared/empty.util';
