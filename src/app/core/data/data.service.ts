<<<<<<< HEAD

import {of as observableOf,  Observable } from 'rxjs';

import {mergeMap, first, take, distinctUntilChanged, map, filter} from 'rxjs/operators';
=======
import { filter, take } from 'rxjs/operators';
>>>>>>> bfc70f4f
import { Store } from '@ngrx/store';
import { hasValue, isNotEmpty } from '../../shared/empty.util';
import { RemoteDataBuildService } from '../cache/builders/remote-data-build.service';
import { ResponseCacheService } from '../cache/response-cache.service';
import { CoreState } from '../core.reducers';
import { HALEndpointService } from '../shared/hal-endpoint.service';
import { URLCombiner } from '../url-combiner/url-combiner';
import { PaginatedList } from './paginated-list';
import { RemoteData } from './remote-data';
import { FindAllOptions, FindAllRequest, FindByIDRequest, GetRequest } from './request.models';
import { RequestService } from './request.service';
import { NormalizedObject } from '../cache/models/normalized-object.model';
import { compare, Operation } from 'fast-json-patch';
import { ObjectCacheService } from '../cache/object-cache.service';
import { DSpaceObject } from '../shared/dspace-object.model';

export abstract class DataService<TNormalized extends NormalizedObject, TDomain> {
  protected abstract responseCache: ResponseCacheService;
  protected abstract requestService: RequestService;
  protected abstract rdbService: RemoteDataBuildService;
  protected abstract store: Store<CoreState>;
  protected abstract linkPath: string;
  protected abstract halService: HALEndpointService;
  protected abstract objectCache: ObjectCacheService;

  public abstract getScopedEndpoint(scope: string): Observable<string>

  protected getFindAllHref(endpoint, options: FindAllOptions = {}): Observable<string> {
    let result: Observable<string>;
    const args = [];

    if (hasValue(options.scopeID)) {
      result = this.getScopedEndpoint(options.scopeID).pipe(distinctUntilChanged());
    } else {
      result = observableOf(endpoint);
    }

    if (hasValue(options.currentPage) && typeof options.currentPage === 'number') {
      /* TODO: this is a temporary fix for the pagination start index (0 or 1) discrepancy between the rest and the frontend respectively */
      args.push(`page=${options.currentPage - 1}`);
    }

    if (hasValue(options.elementsPerPage)) {
      args.push(`size=${options.elementsPerPage}`);
    }

    if (hasValue(options.sort)) {
      args.push(`sort=${options.sort.field},${options.sort.direction}`);
    }

    if (hasValue(options.startsWith)) {
      args.push(`startsWith=${options.startsWith}`);
    }

    if (isNotEmpty(args)) {
      return result.pipe(map((href: string) => new URLCombiner(href, `?${args.join('&')}`).toString()));
    } else {
      return result;
    }
  }

  findAll(options: FindAllOptions = {}): Observable<RemoteData<PaginatedList<TDomain>>> {
    const hrefObs = this.halService.getEndpoint(this.linkPath).pipe(filter((href: string) => isNotEmpty(href)),
      mergeMap((endpoint: string) => this.getFindAllHref(endpoint, options)),);

    hrefObs.pipe(
      filter((href: string) => hasValue(href)),
<<<<<<< HEAD
      take(1),)
=======
      take(1))
>>>>>>> bfc70f4f
      .subscribe((href: string) => {
        const request = new FindAllRequest(this.requestService.generateRequestId(), href, options);
        this.requestService.configure(request);
      });

    return this.rdbService.buildList<TNormalized, TDomain>(hrefObs) as Observable<RemoteData<PaginatedList<TDomain>>>;
  }

  getFindByIDHref(endpoint, resourceID): string {
    return `${endpoint}/${resourceID}`;
  }

  findById(id: string): Observable<RemoteData<TDomain>> {
    const hrefObs = this.halService.getEndpoint(this.linkPath).pipe(
      map((endpoint: string) => this.getFindByIDHref(endpoint, id)));

    hrefObs.pipe(
      first((href: string) => hasValue(href)))
      .subscribe((href: string) => {
        const request = new FindByIDRequest(this.requestService.generateRequestId(), href, id);
        this.requestService.configure(request);
      });

    return this.rdbService.buildSingle<TNormalized, TDomain>(hrefObs);
  }

  findByHref(href: string): Observable<RemoteData<TDomain>> {
    this.requestService.configure(new GetRequest(this.requestService.generateRequestId(), href));
    return this.rdbService.buildSingle<TNormalized, TDomain>(href);
  }

  patch(href: string, operations: Operation[]) {
    this.objectCache.addPatch(href, operations);
  }

  update(object: DSpaceObject) {
    const oldVersion = this.objectCache.getBySelfLink(object.self);
    const operations = compare(oldVersion, object);
    this.objectCache.addPatch(object.self, operations);
  }
  // TODO implement, after the structure of the REST server's POST response is finalized
  // create(dso: DSpaceObject): Observable<RemoteData<TDomain>> {
  //   const postHrefObs = this.getEndpoint();
  //
  //   // TODO ID is unknown at this point
  //   const idHrefObs = postHrefObs.map((href: string) => this.getFindByIDHref(href, dso.id));
  //
  //   postHrefObs
  //     .filter((href: string) => hasValue(href))
  //     .take(1)
  //     .subscribe((href: string) => {
  //       const request = new RestRequest(this.requestService.generateRequestId(), href, RestRequestMethod.POST, dso);
  //       this.requestService.configure(request);
  //     });
  //
  //   return this.rdbService.buildSingle<TNormalized, TDomain>(idHrefObs, this.normalizedResourceType);
  // }
}<|MERGE_RESOLUTION|>--- conflicted
+++ resolved
@@ -1,11 +1,7 @@
-<<<<<<< HEAD
 
 import {of as observableOf,  Observable } from 'rxjs';
 
 import {mergeMap, first, take, distinctUntilChanged, map, filter} from 'rxjs/operators';
-=======
-import { filter, take } from 'rxjs/operators';
->>>>>>> bfc70f4f
 import { Store } from '@ngrx/store';
 import { hasValue, isNotEmpty } from '../../shared/empty.util';
 import { RemoteDataBuildService } from '../cache/builders/remote-data-build.service';
@@ -73,11 +69,7 @@
 
     hrefObs.pipe(
       filter((href: string) => hasValue(href)),
-<<<<<<< HEAD
-      take(1),)
-=======
       take(1))
->>>>>>> bfc70f4f
       .subscribe((href: string) => {
         const request = new FindAllRequest(this.requestService.generateRequestId(), href, options);
         this.requestService.configure(request);
