<<<<<<< HEAD
import { distinctUntilChanged, filter, first, map } from 'rxjs/operators';
import { Observable } from 'rxjs';
import { Store } from '@ngrx/store';

import { hasValue, isNotEmpty } from '../../shared/empty.util';
=======
import {
  distinctUntilChanged,
  filter,
  find,
  first,
  map,
  mergeMap,
  switchMap,
  take
} from 'rxjs/operators';
import { Observable } from 'rxjs';
import { Store } from '@ngrx/store';
import { hasValue, isNotEmpty, isNotEmptyOperator } from '../../shared/empty.util';
>>>>>>> 34e78bd4
import { RemoteDataBuildService } from '../cache/builders/remote-data-build.service';
import { CoreState } from '../core.reducers';
import { HALEndpointService } from '../shared/hal-endpoint.service';
import { URLCombiner } from '../url-combiner/url-combiner';
import { PaginatedList } from './paginated-list';
import { RemoteData } from './remote-data';
import {
  CreateRequest,
  DeleteByIDRequest,
  FindAllOptions,
  FindAllRequest,
  FindByIDRequest,
  GetRequest
} from './request.models';
import { RequestService } from './request.service';
import { HttpOptions } from '../dspace-rest-v2/dspace-rest-v2.service';
import { NormalizedObject } from '../cache/models/normalized-object.model';
<<<<<<< HEAD
import { SearchParam } from '../cache/models/search-param.model';

export abstract class DataService<TNormalized extends NormalizedObject, TDomain> {
  protected abstract responseCache: ResponseCacheService;
=======
import { Operation } from 'fast-json-patch';
import { ObjectCacheService } from '../cache/object-cache.service';
import { DSpaceObject } from '../shared/dspace-object.model';
import { NotificationsService } from '../../shared/notifications/notifications.service';
import { HttpClient } from '@angular/common/http';
import { configureRequest, getResponseFromEntry } from '../shared/operators';
import { ErrorResponse, RestResponse } from '../cache/response.models';
import { NotificationOptions } from '../../shared/notifications/models/notification-options.model';
import { DSpaceRESTv2Serializer } from '../dspace-rest-v2/dspace-rest-v2.serializer';
import { NormalizedObjectFactory } from '../cache/models/normalized-object-factory';
import { CacheableObject } from '../cache/object-cache.reducer';
import { RequestEntry } from './request.reducer';
import { NormalizedObjectBuildService } from '../cache/builders/normalized-object-build.service';
import { ChangeAnalyzer } from './change-analyzer';

export abstract class DataService<TNormalized extends NormalizedObject, TDomain extends CacheableObject> {
>>>>>>> 34e78bd4
  protected abstract requestService: RequestService;
  protected abstract rdbService: RemoteDataBuildService;
  protected abstract dataBuildService: NormalizedObjectBuildService;
  protected abstract store: Store<CoreState>;
  protected abstract linkPath: string;
  protected abstract halService: HALEndpointService;
<<<<<<< HEAD
  protected abstract forceBypassCache = false;
=======
  protected abstract objectCache: ObjectCacheService;
  protected abstract notificationsService: NotificationsService;
  protected abstract http: HttpClient;
  protected abstract comparator: ChangeAnalyzer<TNormalized>;
>>>>>>> 34e78bd4

  public abstract getBrowseEndpoint(options: FindAllOptions, linkPath?: string): Observable<string>

  protected getFindAllHref(options: FindAllOptions = {}, linkPath?: string): Observable<string> {
    let result: Observable<string>;
    const args = [];

<<<<<<< HEAD
    result = this.getBrowseEndpoint(options).pipe(distinctUntilChanged());

    return this.buildHrefFromFindOptions(result, args, options);
  }

  protected getSearchByHref(searchMethod: string, options: FindAllOptions = {}): Observable<string> {
    let result: Observable<string>;
    const args = [];

    result = this.getSearchEndpoint(searchMethod);

    if (hasValue(options.searchParams)) {
      options.searchParams.forEach((param: SearchParam) => {
        args.push(`${param.fieldName}=${param.fieldValue}`);
      })
    }

    return this.buildHrefFromFindOptions(result, args, options);
  }

  protected buildHrefFromFindOptions(href$: Observable<string>, args: string[], options: FindAllOptions): Observable<string> {

=======
    result = this.getBrowseEndpoint(options, linkPath);
>>>>>>> 34e78bd4
    if (hasValue(options.currentPage) && typeof options.currentPage === 'number') {
      /* TODO: this is a temporary fix for the pagination start index (0 or 1) discrepancy between the rest and the frontend respectively */
      args.push(`page=${options.currentPage - 1}`);
    }
    if (hasValue(options.elementsPerPage)) {
      args.push(`size=${options.elementsPerPage}`);
    }
    if (hasValue(options.sort)) {
      args.push(`sort=${options.sort.field},${options.sort.direction}`);
    }
    if (hasValue(options.startsWith)) {
      args.push(`startsWith=${options.startsWith}`);
    }
    if (isNotEmpty(args)) {
      return href$.pipe(map((href: string) => new URLCombiner(href, `?${args.join('&')}`).toString()));
    } else {
      return href$;
    }
  }

  findAll(options: FindAllOptions = {}): Observable<RemoteData<PaginatedList<TDomain>>> {
    const hrefObs = this.getFindAllHref(options);

    hrefObs.pipe(
      first((href: string) => hasValue(href)))
      .subscribe((href: string) => {
        const request = new FindAllRequest(this.requestService.generateRequestId(), href, options);
        this.requestService.configure(request, this.forceBypassCache);
      });

    return this.rdbService.buildList<TNormalized, TDomain>(hrefObs) as Observable<RemoteData<PaginatedList<TDomain>>>;
  }

  /**
   * Create the HREF for a specific object based on its identifier
   * @param endpoint The base endpoint for the type of object
   * @param resourceID The identifier for the object
   */
  getIDHref(endpoint, resourceID): string {
    return `${endpoint}/${resourceID}`;
  }

  findById(id: string): Observable<RemoteData<TDomain>> {
    const hrefObs = this.halService.getEndpoint(this.linkPath).pipe(
      map((endpoint: string) => this.getIDHref(endpoint, id)));

    hrefObs.pipe(
      find((href: string) => hasValue(href)))
      .subscribe((href: string) => {
        const request = new FindByIDRequest(this.requestService.generateRequestId(), href, id);
        this.requestService.configure(request, this.forceBypassCache);
      });

    return this.rdbService.buildSingle<TNormalized, TDomain>(hrefObs);
  }

  findByHref(href: string, options?: HttpOptions): Observable<RemoteData<TDomain>> {
    this.requestService.configure(new GetRequest(this.requestService.generateRequestId(), href, null, options), this.forceBypassCache);
    return this.rdbService.buildSingle<TNormalized, TDomain>(href);
  }

<<<<<<< HEAD
  protected getSearchEndpoint(searchMethod: string): Observable<string> {
    return this.halService.getEndpoint(`${this.linkPath}/search`).pipe(
      filter((href: string) => isNotEmpty(href)),
      map((href: string) => `${href}/${searchMethod}`));
  }

  protected searchBy(searchMethod: string, options: FindAllOptions = {}): Observable<RemoteData<PaginatedList<TDomain>>> {

    const hrefObs = this.getSearchByHref(searchMethod, options);

    hrefObs.pipe(
      first((href: string) => hasValue(href)))
      .subscribe((href: string) => {
        const request = new FindAllRequest(this.requestService.generateRequestId(), href, options);
        this.requestService.configure(request, true);
      });

    return this.rdbService.buildList<TNormalized, TDomain>(hrefObs) as Observable<RemoteData<PaginatedList<TDomain>>>;
  }

// TODO implement, after the structure of the REST server's POST response is finalized
// create(dso: DSpaceObject): Observable<RemoteData<TDomain>> {
//   const postHrefObs = this.getEndpoint();
//
//   // TODO ID is unknown at this point
//   const idHrefObs = postHrefObs.map((href: string) => this.getFindByIDHref(href, dso.id));
//
//   postHrefObs
//     .filter((href: string) => hasValue(href))
//     .take(1)
//     .subscribe((href: string) => {
//       const request = new RestRequest(this.requestService.generateRequestId(), href, RestRequestMethod.Post, dso);
//       this.requestService.configure(request);
//     });
//
//   return this.rdbService.buildSingle<TNormalized, TDomain>(idHrefObs, this.normalizedResourceType);
// }
=======
  /**
   * Add a new patch to the object cache to a specified object
   * @param {string} href The selflink of the object that will be patched
   * @param {Operation[]} operations The patch operations to be performed
   */
  patch(href: string, operations: Operation[]) {
    this.objectCache.addPatch(href, operations);
  }

  /**
   * Add a new patch to the object cache
   * The patch is derived from the differences between the given object and its version in the object cache
   * @param {DSpaceObject} object The given object
   */
  update(object: TDomain): Observable<RemoteData<TDomain>> {
    const oldVersion$ = this.objectCache.getBySelfLink(object.self);
    return oldVersion$.pipe(first(), mergeMap((oldVersion: TNormalized) => {
        const newVersion = this.dataBuildService.normalize<TDomain, TNormalized>(object);
        const operations = this.comparator.diff(oldVersion, newVersion);
        if (isNotEmpty(operations)) {
          this.objectCache.addPatch(object.self, operations);
        }
        return this.findById(object.uuid);
      }
    ));

  }

  /**
   * Create a new DSpaceObject on the server, and store the response
   * in the object cache
   *
   * @param {DSpaceObject} dso
   *    The object to create
   * @param {string} parentUUID
   *    The UUID of the parent to create the new object under
   */
  create(dso: TDomain, parentUUID: string): Observable<RemoteData<TDomain>> {
    const requestId = this.requestService.generateRequestId();
    const endpoint$ = this.halService.getEndpoint(this.linkPath).pipe(
      isNotEmptyOperator(),
      distinctUntilChanged(),
      map((endpoint: string) => parentUUID ? `${endpoint}?parent=${parentUUID}` : endpoint)
    );

    const normalizedObject: TNormalized = this.dataBuildService.normalize<TDomain, TNormalized>(dso);
    const serializedDso = new DSpaceRESTv2Serializer(NormalizedObjectFactory.getConstructor(dso.type)).serialize(normalizedObject);

    const request$ = endpoint$.pipe(
      take(1),
      map((endpoint: string) => new CreateRequest(requestId, endpoint, JSON.stringify(serializedDso)))
    );

    // Execute the post request
    request$.pipe(
      configureRequest(this.requestService)
    ).subscribe();

    // Resolve self link for new object
    const selfLink$ = this.requestService.getByUUID(requestId).pipe(
      getResponseFromEntry(),
      map((response: RestResponse) => {
        if (!response.isSuccessful && response instanceof ErrorResponse) {
          this.notificationsService.error('Server Error:', response.errorMessage, new NotificationOptions(-1));
        } else {
          return response;
        }
      }),
      map((response: any) => {
        if (isNotEmpty(response.resourceSelfLinks)) {
          return response.resourceSelfLinks[0];
        }
      }),
      distinctUntilChanged()
    ) as Observable<string>;

    return selfLink$.pipe(
      switchMap((selfLink: string) => this.findByHref(selfLink)),
    )
  }

  /**
   * Delete an existing DSpace Object on the server
   * @param dso The DSpace Object to be removed
   * Return an observable that emits true when the deletion was successful, false when it failed
   */
  delete(dso: TDomain): Observable<boolean> {
    const requestId = this.requestService.generateRequestId();

    const hrefObs = this.halService.getEndpoint(this.linkPath).pipe(
      map((endpoint: string) => this.getIDHref(endpoint, dso.uuid)));

    hrefObs.pipe(
      find((href: string) => hasValue(href)),
      map((href: string) => {
        const request = new DeleteByIDRequest(requestId, href, dso.uuid);
        this.requestService.configure(request);
      })
    ).subscribe();

    return this.requestService.getByUUID(requestId).pipe(
      find((request: RequestEntry) => request.completed),
      map((request: RequestEntry) => request.response.isSuccessful)
    );
  }

>>>>>>> 34e78bd4
}<|MERGE_RESOLUTION|>--- conflicted
+++ resolved
@@ -1,10 +1,5 @@
-<<<<<<< HEAD
 import { distinctUntilChanged, filter, first, map } from 'rxjs/operators';
 import { Observable } from 'rxjs';
-import { Store } from '@ngrx/store';
-
-import { hasValue, isNotEmpty } from '../../shared/empty.util';
-=======
 import {
   distinctUntilChanged,
   filter,
@@ -17,8 +12,9 @@
 } from 'rxjs/operators';
 import { Observable } from 'rxjs';
 import { Store } from '@ngrx/store';
+
+import { hasValue, isNotEmpty } from '../../shared/empty.util';
 import { hasValue, isNotEmpty, isNotEmptyOperator } from '../../shared/empty.util';
->>>>>>> 34e78bd4
 import { RemoteDataBuildService } from '../cache/builders/remote-data-build.service';
 import { CoreState } from '../core.reducers';
 import { HALEndpointService } from '../shared/hal-endpoint.service';
@@ -36,12 +32,7 @@
 import { RequestService } from './request.service';
 import { HttpOptions } from '../dspace-rest-v2/dspace-rest-v2.service';
 import { NormalizedObject } from '../cache/models/normalized-object.model';
-<<<<<<< HEAD
 import { SearchParam } from '../cache/models/search-param.model';
-
-export abstract class DataService<TNormalized extends NormalizedObject, TDomain> {
-  protected abstract responseCache: ResponseCacheService;
-=======
 import { Operation } from 'fast-json-patch';
 import { ObjectCacheService } from '../cache/object-cache.service';
 import { DSpaceObject } from '../shared/dspace-object.model';
@@ -58,21 +49,17 @@
 import { ChangeAnalyzer } from './change-analyzer';
 
 export abstract class DataService<TNormalized extends NormalizedObject, TDomain extends CacheableObject> {
->>>>>>> 34e78bd4
   protected abstract requestService: RequestService;
   protected abstract rdbService: RemoteDataBuildService;
   protected abstract dataBuildService: NormalizedObjectBuildService;
   protected abstract store: Store<CoreState>;
   protected abstract linkPath: string;
   protected abstract halService: HALEndpointService;
-<<<<<<< HEAD
   protected abstract forceBypassCache = false;
-=======
   protected abstract objectCache: ObjectCacheService;
   protected abstract notificationsService: NotificationsService;
   protected abstract http: HttpClient;
   protected abstract comparator: ChangeAnalyzer<TNormalized>;
->>>>>>> 34e78bd4
 
   public abstract getBrowseEndpoint(options: FindAllOptions, linkPath?: string): Observable<string>
 
@@ -80,8 +67,7 @@
     let result: Observable<string>;
     const args = [];
 
-<<<<<<< HEAD
-    result = this.getBrowseEndpoint(options).pipe(distinctUntilChanged());
+    result = this.getBrowseEndpoint(options, linkPath).pipe(distinctUntilChanged());
 
     return this.buildHrefFromFindOptions(result, args, options);
   }
@@ -103,9 +89,6 @@
 
   protected buildHrefFromFindOptions(href$: Observable<string>, args: string[], options: FindAllOptions): Observable<string> {
 
-=======
-    result = this.getBrowseEndpoint(options, linkPath);
->>>>>>> 34e78bd4
     if (hasValue(options.currentPage) && typeof options.currentPage === 'number') {
       /* TODO: this is a temporary fix for the pagination start index (0 or 1) discrepancy between the rest and the frontend respectively */
       args.push(`page=${options.currentPage - 1}`);
@@ -167,7 +150,6 @@
     return this.rdbService.buildSingle<TNormalized, TDomain>(href);
   }
 
-<<<<<<< HEAD
   protected getSearchEndpoint(searchMethod: string): Observable<string> {
     return this.halService.getEndpoint(`${this.linkPath}/search`).pipe(
       filter((href: string) => isNotEmpty(href)),
@@ -188,24 +170,6 @@
     return this.rdbService.buildList<TNormalized, TDomain>(hrefObs) as Observable<RemoteData<PaginatedList<TDomain>>>;
   }
 
-// TODO implement, after the structure of the REST server's POST response is finalized
-// create(dso: DSpaceObject): Observable<RemoteData<TDomain>> {
-//   const postHrefObs = this.getEndpoint();
-//
-//   // TODO ID is unknown at this point
-//   const idHrefObs = postHrefObs.map((href: string) => this.getFindByIDHref(href, dso.id));
-//
-//   postHrefObs
-//     .filter((href: string) => hasValue(href))
-//     .take(1)
-//     .subscribe((href: string) => {
-//       const request = new RestRequest(this.requestService.generateRequestId(), href, RestRequestMethod.Post, dso);
-//       this.requestService.configure(request);
-//     });
-//
-//   return this.rdbService.buildSingle<TNormalized, TDomain>(idHrefObs, this.normalizedResourceType);
-// }
-=======
   /**
    * Add a new patch to the object cache to a specified object
    * @param {string} href The selflink of the object that will be patched
@@ -312,5 +276,4 @@
     );
   }
 
->>>>>>> 34e78bd4
 }