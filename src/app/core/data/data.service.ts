import { HttpClient } from '@angular/common/http';

import { Observable } from 'rxjs';
import {
  distinctUntilChanged,
  filter,
  find,
  first,
  map,
  mergeMap,
  skipWhile,
  switchMap,
  take,
  tap
} from 'rxjs/operators';
import { Store } from '@ngrx/store';

import { hasValue, isNotEmpty, isNotEmptyOperator } from '../../shared/empty.util';
import { RemoteDataBuildService } from '../cache/builders/remote-data-build.service';
import { HALEndpointService } from '../shared/hal-endpoint.service';
import { URLCombiner } from '../url-combiner/url-combiner';
import { PaginatedList } from './paginated-list';
import { RemoteData } from './remote-data';
import {
  CreateRequest,
  DeleteByIDRequest,
  FindByIDRequest,
  FindListOptions,
  FindListRequest,
  GetRequest
} from './request.models';
import { RequestService } from './request.service';
import { HttpOptions } from '../dspace-rest-v2/dspace-rest-v2.service';
import { NormalizedObject } from '../cache/models/normalized-object.model';
import { SearchParam } from '../cache/models/search-param.model';
import { Operation } from 'fast-json-patch';
import { ObjectCacheService } from '../cache/object-cache.service';
import { DSpaceObject } from '../shared/dspace-object.model';
import { NotificationsService } from '../../shared/notifications/notifications.service';
import { configureRequest, getRemoteDataPayload, getResponseFromEntry, getSucceededRemoteData } from '../shared/operators';
import { ErrorResponse, RestResponse } from '../cache/response.models';
import { NotificationOptions } from '../../shared/notifications/models/notification-options.model';
import { DSpaceRESTv2Serializer } from '../dspace-rest-v2/dspace-rest-v2.serializer';
import { CacheableObject } from '../cache/object-cache.reducer';
import { RequestEntry } from './request.reducer';
import { NormalizedObjectBuildService } from '../cache/builders/normalized-object-build.service';
import { ChangeAnalyzer } from './change-analyzer';
import { RestRequestMethod } from './rest-request-method';
import { getMapsToType } from '../cache/builders/build-decorators';
import { CoreState } from '../core.reducers';

export abstract class DataService<T extends CacheableObject> {
  protected abstract requestService: RequestService;
  protected abstract rdbService: RemoteDataBuildService;
  protected abstract dataBuildService: NormalizedObjectBuildService;
  protected abstract store: Store<CoreState>;
  protected abstract linkPath: string;
  protected abstract halService: HALEndpointService;
  protected abstract objectCache: ObjectCacheService;
  protected abstract notificationsService: NotificationsService;
  protected abstract http: HttpClient;
  protected abstract comparator: ChangeAnalyzer<T>;
  /**
   * Allows subclasses to reset the response cache time.
   */
  protected responseMsToLive: number;

  public abstract getBrowseEndpoint(options: FindListOptions, linkPath?: string): Observable<string>

  /**
   * Create the HREF with given options object
   *
   * @param options The [[FindListOptions]] object
   * @param linkPath The link path for the object
   * @return {Observable<string>}
   *    Return an observable that emits created HREF
   */
  protected getFindAllHref(options: FindListOptions = {}, linkPath?: string): Observable<string> {
    let result: Observable<string>;
    const args = [];

    result = this.getBrowseEndpoint(options, linkPath).pipe(distinctUntilChanged());

    return this.buildHrefFromFindOptions(result, args, options);
  }

  /**
   * Create the HREF for a specific object's search method with given options object
   *
   * @param searchMethod The search method for the object
   * @param options The [[FindListOptions]] object
   * @return {Observable<string>}
   *    Return an observable that emits created HREF
   */
  protected getSearchByHref(searchMethod: string, options: FindListOptions = {}): Observable<string> {
    let result: Observable<string>;
    const args = [];

    result = this.getSearchEndpoint(searchMethod);

    if (hasValue(options.searchParams)) {
      options.searchParams.forEach((param: SearchParam) => {
        args.push(`${param.fieldName}=${param.fieldValue}`);
      })
    }

    return this.buildHrefFromFindOptions(result, args, options);
  }

  /**
   * Turn an options object into a query string and combine it with the given HREF
   *
   * @param href$ The HREF to which the query string should be appended
   * @param args Array with additional params to combine with query string
   * @param options The [[FindListOptions]] object
   * @return {Observable<string>}
   *    Return an observable that emits created HREF
   */
  protected buildHrefFromFindOptions(href$: Observable<string>, args: string[], options: FindListOptions): Observable<string> {

    if (hasValue(options.currentPage) && typeof options.currentPage === 'number') {
      /* TODO: this is a temporary fix for the pagination start index (0 or 1) discrepancy between the rest and the frontend respectively */
      args.push(`page=${options.currentPage - 1}`);
    }
    if (hasValue(options.elementsPerPage)) {
      args.push(`size=${options.elementsPerPage}`);
    }
    if (hasValue(options.sort)) {
      args.push(`sort=${options.sort.field},${options.sort.direction}`);
    }
    if (hasValue(options.startsWith)) {
      args.push(`startsWith=${options.startsWith}`);
    }
    if (isNotEmpty(args)) {
      return href$.pipe(map((href: string) => new URLCombiner(href, `?${args.join('&')}`).toString()));
    } else {
      return href$;
    }
  }

  findAll(options: FindListOptions = {}): Observable<RemoteData<PaginatedList<T>>> {
    return this.findList(this.getFindAllHref(options), options);
  }

  protected findList(href$, options: FindListOptions) {
    href$.pipe(
      first((href: string) => hasValue(href)))
      .subscribe((href: string) => {
        const request = new FindListRequest(this.requestService.generateRequestId(), href, options);
        if (hasValue(this.responseMsToLive)) {
          request.responseMsToLive = this.responseMsToLive;
        }
        this.requestService.configure(request);
      });

    return this.rdbService.buildList<T>(href$) as Observable<RemoteData<PaginatedList<T>>>;
  }

  /**
   * Create the HREF for a specific object based on its identifier
   * @param endpoint The base endpoint for the type of object
   * @param resourceID The identifier for the object
   */
  getIDHref(endpoint, resourceID): string {
    return `${endpoint}/${resourceID}`;
  }

  findById(id: string): Observable<RemoteData<T>> {

    const hrefObs = this.halService.getEndpoint(this.linkPath).pipe(
      map((endpoint: string) => this.getIDHref(endpoint, encodeURIComponent(id))));

    hrefObs.pipe(
      find((href: string) => hasValue(href)))
      .subscribe((href: string) => {
        const request = new FindByIDRequest(this.requestService.generateRequestId(), href, id);
        if (hasValue(this.responseMsToLive)) {
          request.responseMsToLive = this.responseMsToLive;
        }
        this.requestService.configure(request);
      });

    return this.rdbService.buildSingle<T>(hrefObs);
  }

  findByHref(href: string, options?: HttpOptions): Observable<RemoteData<T>> {
    const request = new GetRequest(this.requestService.generateRequestId(), href, null, options);
    if (hasValue(this.responseMsToLive)) {
      request.responseMsToLive = this.responseMsToLive;
    }
    this.requestService.configure(request);
    return this.rdbService.buildSingle<T>(href);
  }

  /**
   * Return object search endpoint by given search method
   *
   * @param searchMethod The search method for the object
   */
  protected getSearchEndpoint(searchMethod: string): Observable<string> {
    return this.halService.getEndpoint(`${this.linkPath}/search`).pipe(
      filter((href: string) => isNotEmpty(href)),
      map((href: string) => `${href}/${searchMethod}`));
  }

  /**
   * Make a new FindListRequest with given search method
   *
   * @param searchMethod The search method for the object
   * @param options The [[FindListOptions]] object
   * @return {Observable<RemoteData<PaginatedList<T>>}
   *    Return an observable that emits response from the server
   */
  protected searchBy(searchMethod: string, options: FindListOptions = {}): Observable<RemoteData<PaginatedList<T>>> {

    const hrefObs = this.getSearchByHref(searchMethod, options);

    return hrefObs.pipe(
      find((href: string) => hasValue(href)),
      tap((href: string) => {
          this.requestService.removeByHrefSubstring(href);
          const request = new FindListRequest(this.requestService.generateRequestId(), href, options);
          request.responseMsToLive = 10 * 1000;

          this.requestService.configure(request);
        }
      ),
      switchMap((href) => this.requestService.getByHref(href)),
      skipWhile((requestEntry) => hasValue(requestEntry) && requestEntry.completed),
      switchMap((href) =>
        this.rdbService.buildList<T>(hrefObs) as Observable<RemoteData<PaginatedList<T>>>
      )
    );
  }

  /**
   * Add a new patch to the object cache to a specified object
   * @param {string} href The selflink of the object that will be patched
   * @param {Operation[]} operations The patch operations to be performed
   */
  patch(href: string, operations: Operation[]) {
    this.objectCache.addPatch(href, operations);
  }

  /**
   * Add a new patch to the object cache
   * The patch is derived from the differences between the given object and its version in the object cache
   * @param {DSpaceObject} object The given object
   */
  update(object: T): Observable<RemoteData<T>> {
<<<<<<< HEAD
    const oldVersion$ = this.findByHref(object.self);
    return oldVersion$.pipe(
      getSucceededRemoteData(),
      getRemoteDataPayload(),
      mergeMap((oldVersion: T) => {
=======
    const oldVersion$ = this.objectCache.getObjectBySelfLink(object.self);
    return oldVersion$.pipe(take(1), mergeMap((oldVersion: NormalizedObject<T>) => {
>>>>>>> 6e928eeb
        const operations = this.comparator.diff(oldVersion, object);
        if (isNotEmpty(operations)) {
          this.objectCache.addPatch(object.self, operations);
        }
        return this.findByHref(object.self);
      }
    ));
  }

  /**
   * Create a new DSpaceObject on the server, and store the response
   * in the object cache
   *
   * @param {DSpaceObject} dso
   *    The object to create
   * @param {string} parentUUID
   *    The UUID of the parent to create the new object under
   */
  create(dso: T, parentUUID: string): Observable<RemoteData<T>> {
    const requestId = this.requestService.generateRequestId();
    const endpoint$ = this.halService.getEndpoint(this.linkPath).pipe(
      isNotEmptyOperator(),
      distinctUntilChanged(),
      map((endpoint: string) => parentUUID ? `${endpoint}?parent=${parentUUID}` : endpoint)
    );

    const normalizedObject: NormalizedObject<T> = this.dataBuildService.normalize<T>(dso);
    const serializedDso = new DSpaceRESTv2Serializer(getMapsToType((dso as any).type)).serialize(normalizedObject);

    const request$ = endpoint$.pipe(
      take(1),
      map((endpoint: string) => new CreateRequest(requestId, endpoint, JSON.stringify(serializedDso)))
    );

    // Execute the post request
    request$.pipe(
      configureRequest(this.requestService)
    ).subscribe();

    // Resolve self link for new object
    const selfLink$ = this.requestService.getByUUID(requestId).pipe(
      getResponseFromEntry(),
      map((response: RestResponse) => {
        if (!response.isSuccessful && response instanceof ErrorResponse) {
          this.notificationsService.error('Server Error:', response.errorMessage, new NotificationOptions(-1));
        } else {
          return response;
        }
      }),
      map((response: any) => {
        if (isNotEmpty(response.resourceSelfLinks)) {
          return response.resourceSelfLinks[0];
        }
      }),
      distinctUntilChanged()
    ) as Observable<string>;

    return selfLink$.pipe(
      switchMap((selfLink: string) => this.findByHref(selfLink)),
    )
  }

  /**
   * Delete an existing DSpace Object on the server
   * @param dso The DSpace Object to be removed
   * Return an observable that emits true when the deletion was successful, false when it failed
   */
  delete(dso: T): Observable<boolean> {
    const requestId = this.requestService.generateRequestId();

    const hrefObs = this.halService.getEndpoint(this.linkPath).pipe(
      map((endpoint: string) => this.getIDHref(endpoint, dso.uuid)));

    hrefObs.pipe(
      find((href: string) => hasValue(href)),
      map((href: string) => {
        const request = new DeleteByIDRequest(requestId, href, dso.uuid);
        this.requestService.configure(request);
      })
    ).subscribe();

    return this.requestService.getByUUID(requestId).pipe(
      find((request: RequestEntry) => request.completed),
      map((request: RequestEntry) => request.response.isSuccessful)
    );
  }

  /**
   * Commit current object changes to the server
   * @param method The RestRequestMethod for which de server sync buffer should be committed
   */
  commitUpdates(method?: RestRequestMethod) {
    this.requestService.commit(method);
  }

}<|MERGE_RESOLUTION|>--- conflicted
+++ resolved
@@ -248,16 +248,11 @@
    * @param {DSpaceObject} object The given object
    */
   update(object: T): Observable<RemoteData<T>> {
-<<<<<<< HEAD
     const oldVersion$ = this.findByHref(object.self);
     return oldVersion$.pipe(
       getSucceededRemoteData(),
       getRemoteDataPayload(),
-      mergeMap((oldVersion: T) => {
-=======
-    const oldVersion$ = this.objectCache.getObjectBySelfLink(object.self);
-    return oldVersion$.pipe(take(1), mergeMap((oldVersion: NormalizedObject<T>) => {
->>>>>>> 6e928eeb
+      mergeMap((oldVersion: NormalizedObject<T>) => {
         const operations = this.comparator.diff(oldVersion, object);
         if (isNotEmpty(operations)) {
           this.objectCache.addPatch(object.self, operations);
