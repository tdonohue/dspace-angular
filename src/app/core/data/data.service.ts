import { HttpClient } from '@angular/common/http';

import { Observable } from 'rxjs';
import { distinctUntilChanged, filter, find, first, map, mergeMap, skipWhile, switchMap, take, tap } from 'rxjs/operators';
import { Store } from '@ngrx/store';

import { hasValue, isNotEmpty, isNotEmptyOperator } from '../../shared/empty.util';
import { RemoteDataBuildService } from '../cache/builders/remote-data-build.service';
import { CoreState } from '../core.reducers';
import { HALEndpointService } from '../shared/hal-endpoint.service';
import { URLCombiner } from '../url-combiner/url-combiner';
import { PaginatedList } from './paginated-list';
import { RemoteData } from './remote-data';
import {
  CreateRequest,
  DeleteByIDRequest,
  FindAllOptions,
  FindAllRequest,
  FindByIDRequest,
  GetRequest
} from './request.models';
import { RequestService } from './request.service';
import { HttpOptions } from '../dspace-rest-v2/dspace-rest-v2.service';
import { NormalizedObject } from '../cache/models/normalized-object.model';
import { SearchParam } from '../cache/models/search-param.model';
import { Operation } from 'fast-json-patch';
import { ObjectCacheService } from '../cache/object-cache.service';
import { DSpaceObject } from '../shared/dspace-object.model';
import { NotificationsService } from '../../shared/notifications/notifications.service';
import { configureRequest, getResponseFromEntry } from '../shared/operators';
import { ErrorResponse, RestResponse } from '../cache/response.models';
import { NotificationOptions } from '../../shared/notifications/models/notification-options.model';
import { DSpaceRESTv2Serializer } from '../dspace-rest-v2/dspace-rest-v2.serializer';
import { CacheableObject } from '../cache/object-cache.reducer';
import { RequestEntry } from './request.reducer';
import { NormalizedObjectBuildService } from '../cache/builders/normalized-object-build.service';
import { ChangeAnalyzer } from './change-analyzer';
import { RestRequestMethod } from './rest-request-method';
import { getMapsToType } from '../cache/builders/build-decorators';

export abstract class DataService<T extends CacheableObject> {
  protected abstract requestService: RequestService;
  protected abstract rdbService: RemoteDataBuildService;
  protected abstract dataBuildService: NormalizedObjectBuildService;
  protected abstract store: Store<CoreState>;
  protected abstract linkPath: string;
  protected abstract halService: HALEndpointService;
  protected abstract objectCache: ObjectCacheService;
  protected abstract notificationsService: NotificationsService;
  protected abstract http: HttpClient;
  protected abstract comparator: ChangeAnalyzer<T>;
  /**
   * Allows subclasses to reset the response cache time.
   */
  protected responseMsToLive: number;

  public abstract getBrowseEndpoint(options: FindAllOptions, linkPath?: string): Observable<string>

  /**
   * Create the HREF with given options object
   *
   * @param options The [[FindAllOptions]] object
   * @param linkPath The link path for the object
   * @return {Observable<string>}
   *    Return an observable that emits created HREF
   */
  protected getFindAllHref(options: FindAllOptions = {}, linkPath?: string): Observable<string> {
    let result: Observable<string>;
    const args = [];

    result = this.getBrowseEndpoint(options, linkPath).pipe(distinctUntilChanged());

    return this.buildHrefFromFindOptions(result, args, options);
  }

  /**
   * Create the HREF for a specific object's search method with given options object
   *
   * @param searchMethod The search method for the object
   * @param options The [[FindAllOptions]] object
   * @return {Observable<string>}
   *    Return an observable that emits created HREF
   */
  protected getSearchByHref(searchMethod: string, options: FindAllOptions = {}): Observable<string> {
    let result: Observable<string>;
    const args = [];

    result = this.getSearchEndpoint(searchMethod);

    if (hasValue(options.searchParams)) {
      options.searchParams.forEach((param: SearchParam) => {
        args.push(`${param.fieldName}=${param.fieldValue}`);
      })
    }

    return this.buildHrefFromFindOptions(result, args, options);
  }

  /**
   * Turn an options object into a query string and combine it with the given HREF
   *
   * @param href$ The HREF to which the query string should be appended
   * @param args Array with additional params to combine with query string
   * @param options The [[FindAllOptions]] object
   * @return {Observable<string>}
   *    Return an observable that emits created HREF
   */
  protected buildHrefFromFindOptions(href$: Observable<string>, args: string[], options: FindAllOptions): Observable<string> {

    if (hasValue(options.currentPage) && typeof options.currentPage === 'number') {
      /* TODO: this is a temporary fix for the pagination start index (0 or 1) discrepancy between the rest and the frontend respectively */
      args.push(`page=${options.currentPage - 1}`);
    }
    if (hasValue(options.elementsPerPage)) {
      args.push(`size=${options.elementsPerPage}`);
    }
    if (hasValue(options.sort)) {
      args.push(`sort=${options.sort.field},${options.sort.direction}`);
    }
    if (hasValue(options.startsWith)) {
      args.push(`startsWith=${options.startsWith}`);
    }
    if (isNotEmpty(args)) {
      return href$.pipe(map((href: string) => new URLCombiner(href, `?${args.join('&')}`).toString()));
    } else {
      return href$;
    }
  }

  findAll(options: FindAllOptions = {}): Observable<RemoteData<PaginatedList<T>>> {
    const hrefObs = this.getFindAllHref(options);

    hrefObs.pipe(
      first((href: string) => hasValue(href)))
      .subscribe((href: string) => {
        const request = new FindAllRequest(this.requestService.generateRequestId(), href, options);
        if (hasValue(this.responseMsToLive)) {
          request.responseMsToLive = this.responseMsToLive;
        }
        this.requestService.configure(request);
      });

    return this.rdbService.buildList<T>(hrefObs) as Observable<RemoteData<PaginatedList<T>>>;
  }

  /**
   * Create the HREF for a specific object based on its identifier
   * @param endpoint The base endpoint for the type of object
   * @param resourceID The identifier for the object
   */
  getIDHref(endpoint, resourceID): string {
    return `${endpoint}/${resourceID}`;
  }

  findById(id: string): Observable<RemoteData<T>> {

    const hrefObs = this.halService.getEndpoint(this.linkPath).pipe(
        map((endpoint: string) => this.getIDHref(endpoint, encodeURIComponent(id))));

    hrefObs.pipe(
      find((href: string) => hasValue(href)))
      .subscribe((href: string) => {
        const request = new FindByIDRequest(this.requestService.generateRequestId(), href, id);
        if (hasValue(this.responseMsToLive)) {
          request.responseMsToLive = this.responseMsToLive;
        }
        this.requestService.configure(request);
      });

    return this.rdbService.buildSingle<T>(hrefObs);
  }

  findByHref(href: string, options?: HttpOptions): Observable<RemoteData<T>> {
    const request = new GetRequest(this.requestService.generateRequestId(), href, null, options);
    if (hasValue(this.responseMsToLive)) {
      request.responseMsToLive = this.responseMsToLive;
    }
    this.requestService.configure(request);
    return this.rdbService.buildSingle<T>(href);
  }

  /**
   * Return object search endpoint by given search method
   *
   * @param searchMethod The search method for the object
   */
  protected getSearchEndpoint(searchMethod: string): Observable<string> {
    return this.halService.getEndpoint(`${this.linkPath}/search`).pipe(
      filter((href: string) => isNotEmpty(href)),
      map((href: string) => `${href}/${searchMethod}`));
  }

  /**
   * Make a new FindAllRequest with given search method
   *
   * @param searchMethod The search method for the object
   * @param options The [[FindAllOptions]] object
   * @return {Observable<RemoteData<PaginatedList<T>>}
   *    Return an observable that emits response from the server
   */
  protected searchBy(searchMethod: string, options: FindAllOptions = {}): Observable<RemoteData<PaginatedList<T>>> {

    const hrefObs = this.getSearchByHref(searchMethod, options);

<<<<<<< HEAD
    return hrefObs.pipe(
      find((href: string) => hasValue(href)),
      tap((href: string) => {
          this.requestService.removeByHrefSubstring(href);
          const request = new FindAllRequest(this.requestService.generateRequestId(), href, options);
          this.requestService.configure(request, true);
        }
      ),
      switchMap((href) => this.requestService.getByHref(href)),
      skipWhile((requestEntry) => hasValue(requestEntry) && requestEntry.completed),
      switchMap((href) =>
        this.rdbService.buildList<T>(hrefObs) as Observable<RemoteData<PaginatedList<T>>>
      )
    );
=======
    hrefObs.pipe(
      first((href: string) => hasValue(href)))
      .subscribe((href: string) => {
        const request = new FindAllRequest(this.requestService.generateRequestId(), href, options);
        request.responseMsToLive = 10 * 1000;
        this.requestService.configure(request);
      });

    return this.rdbService.buildList<T>(hrefObs) as Observable<RemoteData<PaginatedList<T>>>;
>>>>>>> 3c0adf9b
  }

  /**
   * Add a new patch to the object cache to a specified object
   * @param {string} href The selflink of the object that will be patched
   * @param {Operation[]} operations The patch operations to be performed
   */
  patch(href: string, operations: Operation[]) {
    this.objectCache.addPatch(href, operations);
  }

  /**
   * Add a new patch to the object cache
   * The patch is derived from the differences between the given object and its version in the object cache
   * @param {DSpaceObject} object The given object
   */
  update(object: T): Observable<RemoteData<T>> {
    const oldVersion$ = this.objectCache.getObjectBySelfLink(object.self);
    return oldVersion$.pipe(take(1), mergeMap((oldVersion: T) => {
        const operations = this.comparator.diff(oldVersion, object);
        if (isNotEmpty(operations)) {
          this.objectCache.addPatch(object.self, operations);
        }
        return this.findByHref(object.self);
      }
    ));

  }

  /**
   * Create a new DSpaceObject on the server, and store the response
   * in the object cache
   *
   * @param {DSpaceObject} dso
   *    The object to create
   * @param {string} parentUUID
   *    The UUID of the parent to create the new object under
   */
  create(dso: T, parentUUID: string): Observable<RemoteData<T>> {
    const requestId = this.requestService.generateRequestId();
    const endpoint$ = this.halService.getEndpoint(this.linkPath).pipe(
      isNotEmptyOperator(),
      distinctUntilChanged(),
      map((endpoint: string) => parentUUID ? `${endpoint}?parent=${parentUUID}` : endpoint)
    );

    const normalizedObject: NormalizedObject<T> = this.dataBuildService.normalize<T>(dso);
    const serializedDso = new DSpaceRESTv2Serializer(getMapsToType((dso as any).type)).serialize(normalizedObject);

    const request$ = endpoint$.pipe(
      take(1),
      map((endpoint: string) => new CreateRequest(requestId, endpoint, JSON.stringify(serializedDso)))
    );

    // Execute the post request
    request$.pipe(
      configureRequest(this.requestService)
    ).subscribe();

    // Resolve self link for new object
    const selfLink$ = this.requestService.getByUUID(requestId).pipe(
      getResponseFromEntry(),
      map((response: RestResponse) => {
        if (!response.isSuccessful && response instanceof ErrorResponse) {
          this.notificationsService.error('Server Error:', response.errorMessage, new NotificationOptions(-1));
        } else {
          return response;
        }
      }),
      map((response: any) => {
        if (isNotEmpty(response.resourceSelfLinks)) {
          return response.resourceSelfLinks[0];
        }
      }),
      distinctUntilChanged()
    ) as Observable<string>;

    return selfLink$.pipe(
      switchMap((selfLink: string) => this.findByHref(selfLink)),
    )
  }

  /**
   * Delete an existing DSpace Object on the server
   * @param dso The DSpace Object to be removed
   * Return an observable that emits true when the deletion was successful, false when it failed
   */
  delete(dso: T): Observable<boolean> {
    const requestId = this.requestService.generateRequestId();

    const hrefObs = this.halService.getEndpoint(this.linkPath).pipe(
      map((endpoint: string) => this.getIDHref(endpoint, dso.uuid)));

    hrefObs.pipe(
      find((href: string) => hasValue(href)),
      map((href: string) => {
        const request = new DeleteByIDRequest(requestId, href, dso.uuid);
        this.requestService.configure(request);
      })
    ).subscribe();

    return this.requestService.getByUUID(requestId).pipe(
      find((request: RequestEntry) => request.completed),
      map((request: RequestEntry) => request.response.isSuccessful)
    );
  }

  /**
   * Commit current object changes to the server
   * @param method The RestRequestMethod for which de server sync buffer should be committed
   */
  commitUpdates(method?: RestRequestMethod) {
    this.requestService.commit(method);
  }

}<|MERGE_RESOLUTION|>--- conflicted
+++ resolved
@@ -11,14 +11,7 @@
 import { URLCombiner } from '../url-combiner/url-combiner';
 import { PaginatedList } from './paginated-list';
 import { RemoteData } from './remote-data';
-import {
-  CreateRequest,
-  DeleteByIDRequest,
-  FindAllOptions,
-  FindAllRequest,
-  FindByIDRequest,
-  GetRequest
-} from './request.models';
+import { CreateRequest, DeleteByIDRequest, FindAllOptions, FindAllRequest, FindByIDRequest, GetRequest } from './request.models';
 import { RequestService } from './request.service';
 import { HttpOptions } from '../dspace-rest-v2/dspace-rest-v2.service';
 import { NormalizedObject } from '../cache/models/normalized-object.model';
@@ -202,13 +195,14 @@
 
     const hrefObs = this.getSearchByHref(searchMethod, options);
 
-<<<<<<< HEAD
     return hrefObs.pipe(
       find((href: string) => hasValue(href)),
       tap((href: string) => {
           this.requestService.removeByHrefSubstring(href);
           const request = new FindAllRequest(this.requestService.generateRequestId(), href, options);
-          this.requestService.configure(request, true);
+          request.responseMsToLive = 10 * 1000;
+
+          this.requestService.configure(request);
         }
       ),
       switchMap((href) => this.requestService.getByHref(href)),
@@ -217,17 +211,6 @@
         this.rdbService.buildList<T>(hrefObs) as Observable<RemoteData<PaginatedList<T>>>
       )
     );
-=======
-    hrefObs.pipe(
-      first((href: string) => hasValue(href)))
-      .subscribe((href: string) => {
-        const request = new FindAllRequest(this.requestService.generateRequestId(), href, options);
-        request.responseMsToLive = 10 * 1000;
-        this.requestService.configure(request);
-      });
-
-    return this.rdbService.buildList<T>(hrefObs) as Observable<RemoteData<PaginatedList<T>>>;
->>>>>>> 3c0adf9b
   }
 
   /**
