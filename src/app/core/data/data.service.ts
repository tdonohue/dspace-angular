import { HttpClient } from '@angular/common/http';

import { Observable } from 'rxjs';
import { distinctUntilChanged, filter, find, first, map, mergeMap, skipWhile, switchMap, take, tap } from 'rxjs/operators';
import { Store } from '@ngrx/store';

import { hasValue, isNotEmpty, isNotEmptyOperator } from '../../shared/empty.util';
import { RemoteDataBuildService } from '../cache/builders/remote-data-build.service';
import { CoreState } from '../core.reducers';
import { HALEndpointService } from '../shared/hal-endpoint.service';
import { URLCombiner } from '../url-combiner/url-combiner';
import { PaginatedList } from './paginated-list';
import { RemoteData } from './remote-data';
<<<<<<< HEAD
import { CreateRequest, DeleteByIDRequest, FindAllOptions, FindAllRequest, FindByIDRequest, GetRequest } from './request.models';
=======
import {
  CreateRequest,
  DeleteByIDRequest,
  FindListOptions,
  FindListRequest,
  FindByIDRequest,
  GetRequest
} from './request.models';
>>>>>>> a78e0512
import { RequestService } from './request.service';
import { HttpOptions } from '../dspace-rest-v2/dspace-rest-v2.service';
import { NormalizedObject } from '../cache/models/normalized-object.model';
import { SearchParam } from '../cache/models/search-param.model';
import { Operation } from 'fast-json-patch';
import { ObjectCacheService } from '../cache/object-cache.service';
import { DSpaceObject } from '../shared/dspace-object.model';
import { NotificationsService } from '../../shared/notifications/notifications.service';
import { configureRequest, getResponseFromEntry } from '../shared/operators';
import { ErrorResponse, RestResponse } from '../cache/response.models';
import { NotificationOptions } from '../../shared/notifications/models/notification-options.model';
import { DSpaceRESTv2Serializer } from '../dspace-rest-v2/dspace-rest-v2.serializer';
import { CacheableObject } from '../cache/object-cache.reducer';
import { RequestEntry } from './request.reducer';
import { NormalizedObjectBuildService } from '../cache/builders/normalized-object-build.service';
import { ChangeAnalyzer } from './change-analyzer';
import { RestRequestMethod } from './rest-request-method';
import { getMapsToType } from '../cache/builders/build-decorators';

export abstract class DataService<T extends CacheableObject> {
  protected abstract requestService: RequestService;
  protected abstract rdbService: RemoteDataBuildService;
  protected abstract dataBuildService: NormalizedObjectBuildService;
  protected abstract store: Store<CoreState>;
  protected abstract linkPath: string;
  protected abstract halService: HALEndpointService;
  protected abstract objectCache: ObjectCacheService;
  protected abstract notificationsService: NotificationsService;
  protected abstract http: HttpClient;
  protected abstract comparator: ChangeAnalyzer<T>;
  /**
   * Allows subclasses to reset the response cache time.
   */
  protected responseMsToLive: number;

  public abstract getBrowseEndpoint(options: FindListOptions, linkPath?: string): Observable<string>

  /**
   * Create the HREF with given options object
   *
   * @param options The [[FindListOptions]] object
   * @param linkPath The link path for the object
   * @return {Observable<string>}
   *    Return an observable that emits created HREF
   */
  protected getFindAllHref(options: FindListOptions = {}, linkPath?: string): Observable<string> {
    let result: Observable<string>;
    const args = [];

    result = this.getBrowseEndpoint(options, linkPath).pipe(distinctUntilChanged());

    return this.buildHrefFromFindOptions(result, args, options);
  }

  /**
   * Create the HREF for a specific object's search method with given options object
   *
   * @param searchMethod The search method for the object
   * @param options The [[FindListOptions]] object
   * @return {Observable<string>}
   *    Return an observable that emits created HREF
   */
  protected getSearchByHref(searchMethod: string, options: FindListOptions = {}): Observable<string> {
    let result: Observable<string>;
    const args = [];

    result = this.getSearchEndpoint(searchMethod);

    if (hasValue(options.searchParams)) {
      options.searchParams.forEach((param: SearchParam) => {
        args.push(`${param.fieldName}=${param.fieldValue}`);
      })
    }

    return this.buildHrefFromFindOptions(result, args, options);
  }

  /**
   * Turn an options object into a query string and combine it with the given HREF
   *
   * @param href$ The HREF to which the query string should be appended
   * @param args Array with additional params to combine with query string
   * @param options The [[FindListOptions]] object
   * @return {Observable<string>}
   *    Return an observable that emits created HREF
   */
  protected buildHrefFromFindOptions(href$: Observable<string>, args: string[], options: FindListOptions): Observable<string> {

    if (hasValue(options.currentPage) && typeof options.currentPage === 'number') {
      /* TODO: this is a temporary fix for the pagination start index (0 or 1) discrepancy between the rest and the frontend respectively */
      args.push(`page=${options.currentPage - 1}`);
    }
    if (hasValue(options.elementsPerPage)) {
      args.push(`size=${options.elementsPerPage}`);
    }
    if (hasValue(options.sort)) {
      args.push(`sort=${options.sort.field},${options.sort.direction}`);
    }
    if (hasValue(options.startsWith)) {
      args.push(`startsWith=${options.startsWith}`);
    }
    if (isNotEmpty(args)) {
      return href$.pipe(map((href: string) => new URLCombiner(href, `?${args.join('&')}`).toString()));
    } else {
      return href$;
    }
  }

  findAll(options: FindListOptions = {}): Observable<RemoteData<PaginatedList<T>>> {
    return this.findList(this.getFindAllHref(options), options);
  }

  protected findList(href$, options: FindListOptions) {
    href$.pipe(
      first((href: string) => hasValue(href)))
      .subscribe((href: string) => {
        const request = new FindListRequest(this.requestService.generateRequestId(), href, options);
        if (hasValue(this.responseMsToLive)) {
          request.responseMsToLive = this.responseMsToLive;
        }
        this.requestService.configure(request);
      });

    return this.rdbService.buildList<T>(href$) as Observable<RemoteData<PaginatedList<T>>>;
  }

  /**
   * Create the HREF for a specific object based on its identifier
   * @param endpoint The base endpoint for the type of object
   * @param resourceID The identifier for the object
   */
  getIDHref(endpoint, resourceID): string {
    return `${endpoint}/${resourceID}`;
  }

  findById(id: string): Observable<RemoteData<T>> {

    const hrefObs = this.halService.getEndpoint(this.linkPath).pipe(
        map((endpoint: string) => this.getIDHref(endpoint, encodeURIComponent(id))));

    hrefObs.pipe(
      find((href: string) => hasValue(href)))
      .subscribe((href: string) => {
        const request = new FindByIDRequest(this.requestService.generateRequestId(), href, id);
        if (hasValue(this.responseMsToLive)) {
          request.responseMsToLive = this.responseMsToLive;
        }
        this.requestService.configure(request);
      });

    return this.rdbService.buildSingle<T>(hrefObs);
  }

  findByHref(href: string, options?: HttpOptions): Observable<RemoteData<T>> {
    const request = new GetRequest(this.requestService.generateRequestId(), href, null, options);
    if (hasValue(this.responseMsToLive)) {
      request.responseMsToLive = this.responseMsToLive;
    }
    this.requestService.configure(request);
    return this.rdbService.buildSingle<T>(href);
  }

  /**
   * Return object search endpoint by given search method
   *
   * @param searchMethod The search method for the object
   */
  protected getSearchEndpoint(searchMethod: string): Observable<string> {
    return this.halService.getEndpoint(`${this.linkPath}/search`).pipe(
      filter((href: string) => isNotEmpty(href)),
      map((href: string) => `${href}/${searchMethod}`));
  }

  /**
   * Make a new FindListRequest with given search method
   *
   * @param searchMethod The search method for the object
   * @param options The [[FindListOptions]] object
   * @return {Observable<RemoteData<PaginatedList<T>>}
   *    Return an observable that emits response from the server
   */
  protected searchBy(searchMethod: string, options: FindListOptions = {}): Observable<RemoteData<PaginatedList<T>>> {

    const hrefObs = this.getSearchByHref(searchMethod, options);

<<<<<<< HEAD
    return hrefObs.pipe(
      find((href: string) => hasValue(href)),
      tap((href: string) => {
          this.requestService.removeByHrefSubstring(href);
          const request = new FindAllRequest(this.requestService.generateRequestId(), href, options);
          request.responseMsToLive = 10 * 1000;
=======
    hrefObs.pipe(
      first((href: string) => hasValue(href)))
      .subscribe((href: string) => {
        const request = new FindListRequest(this.requestService.generateRequestId(), href, options);
        request.responseMsToLive = 10 * 1000;
        this.requestService.configure(request);
      });
>>>>>>> a78e0512

          this.requestService.configure(request);
        }
      ),
      switchMap((href) => this.requestService.getByHref(href)),
      skipWhile((requestEntry) => hasValue(requestEntry) && requestEntry.completed),
      switchMap((href) =>
        this.rdbService.buildList<T>(hrefObs) as Observable<RemoteData<PaginatedList<T>>>
      )
    );
  }

  /**
   * Add a new patch to the object cache to a specified object
   * @param {string} href The selflink of the object that will be patched
   * @param {Operation[]} operations The patch operations to be performed
   */
  patch(href: string, operations: Operation[]) {
    this.objectCache.addPatch(href, operations);
  }

  /**
   * Add a new patch to the object cache
   * The patch is derived from the differences between the given object and its version in the object cache
   * @param {DSpaceObject} object The given object
   */
  update(object: T): Observable<RemoteData<T>> {
    const oldVersion$ = this.objectCache.getObjectBySelfLink(object.self);
    return oldVersion$.pipe(take(1), mergeMap((oldVersion: T) => {
        const operations = this.comparator.diff(oldVersion, object);
        if (isNotEmpty(operations)) {
          this.objectCache.addPatch(object.self, operations);
        }
        return this.findByHref(object.self);
      }
    ));

  }

  /**
   * Create a new DSpaceObject on the server, and store the response
   * in the object cache
   *
   * @param {DSpaceObject} dso
   *    The object to create
   * @param {string} parentUUID
   *    The UUID of the parent to create the new object under
   */
  create(dso: T, parentUUID: string): Observable<RemoteData<T>> {
    const requestId = this.requestService.generateRequestId();
    const endpoint$ = this.halService.getEndpoint(this.linkPath).pipe(
      isNotEmptyOperator(),
      distinctUntilChanged(),
      map((endpoint: string) => parentUUID ? `${endpoint}?parent=${parentUUID}` : endpoint)
    );

    const normalizedObject: NormalizedObject<T> = this.dataBuildService.normalize<T>(dso);
    const serializedDso = new DSpaceRESTv2Serializer(getMapsToType((dso as any).type)).serialize(normalizedObject);

    const request$ = endpoint$.pipe(
      take(1),
      map((endpoint: string) => new CreateRequest(requestId, endpoint, JSON.stringify(serializedDso)))
    );

    // Execute the post request
    request$.pipe(
      configureRequest(this.requestService)
    ).subscribe();

    // Resolve self link for new object
    const selfLink$ = this.requestService.getByUUID(requestId).pipe(
      getResponseFromEntry(),
      map((response: RestResponse) => {
        if (!response.isSuccessful && response instanceof ErrorResponse) {
          this.notificationsService.error('Server Error:', response.errorMessage, new NotificationOptions(-1));
        } else {
          return response;
        }
      }),
      map((response: any) => {
        if (isNotEmpty(response.resourceSelfLinks)) {
          return response.resourceSelfLinks[0];
        }
      }),
      distinctUntilChanged()
    ) as Observable<string>;

    return selfLink$.pipe(
      switchMap((selfLink: string) => this.findByHref(selfLink)),
    )
  }

  /**
   * Delete an existing DSpace Object on the server
   * @param dso The DSpace Object to be removed
   * Return an observable that emits true when the deletion was successful, false when it failed
   */
  delete(dso: T): Observable<boolean> {
    const requestId = this.requestService.generateRequestId();

    const hrefObs = this.halService.getEndpoint(this.linkPath).pipe(
      map((endpoint: string) => this.getIDHref(endpoint, dso.uuid)));

    hrefObs.pipe(
      find((href: string) => hasValue(href)),
      map((href: string) => {
        const request = new DeleteByIDRequest(requestId, href, dso.uuid);
        this.requestService.configure(request);
      })
    ).subscribe();

    return this.requestService.getByUUID(requestId).pipe(
      find((request: RequestEntry) => request.completed),
      map((request: RequestEntry) => request.response.isSuccessful)
    );
  }

  /**
   * Commit current object changes to the server
   * @param method The RestRequestMethod for which de server sync buffer should be committed
   */
  commitUpdates(method?: RestRequestMethod) {
    this.requestService.commit(method);
  }

}<|MERGE_RESOLUTION|>--- conflicted
+++ resolved
@@ -11,18 +11,7 @@
 import { URLCombiner } from '../url-combiner/url-combiner';
 import { PaginatedList } from './paginated-list';
 import { RemoteData } from './remote-data';
-<<<<<<< HEAD
-import { CreateRequest, DeleteByIDRequest, FindAllOptions, FindAllRequest, FindByIDRequest, GetRequest } from './request.models';
-=======
-import {
-  CreateRequest,
-  DeleteByIDRequest,
-  FindListOptions,
-  FindListRequest,
-  FindByIDRequest,
-  GetRequest
-} from './request.models';
->>>>>>> a78e0512
+import { CreateRequest, DeleteByIDRequest, FindListOptions, FindListRequest, FindByIDRequest, GetRequest } from './request.models';
 import { RequestService } from './request.service';
 import { HttpOptions } from '../dspace-rest-v2/dspace-rest-v2.service';
 import { NormalizedObject } from '../cache/models/normalized-object.model';
@@ -208,22 +197,12 @@
 
     const hrefObs = this.getSearchByHref(searchMethod, options);
 
-<<<<<<< HEAD
     return hrefObs.pipe(
       find((href: string) => hasValue(href)),
       tap((href: string) => {
           this.requestService.removeByHrefSubstring(href);
-          const request = new FindAllRequest(this.requestService.generateRequestId(), href, options);
+          const request = new FindListRequest(this.requestService.generateRequestId(), href, options);
           request.responseMsToLive = 10 * 1000;
-=======
-    hrefObs.pipe(
-      first((href: string) => hasValue(href)))
-      .subscribe((href: string) => {
-        const request = new FindListRequest(this.requestService.generateRequestId(), href, options);
-        request.responseMsToLive = 10 * 1000;
-        this.requestService.configure(request);
-      });
->>>>>>> a78e0512
 
           this.requestService.configure(request);
         }
