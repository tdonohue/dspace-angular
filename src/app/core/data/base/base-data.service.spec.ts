--- conflicted
+++ resolved
@@ -439,16 +439,12 @@
         spyOn(rdbService, 'buildSingle').and.returnValue(cold('a', {
           a: remoteDataMocks.Success,
         }));
-<<<<<<< HEAD
         spyOn(service, 'getLinkDefinition').and.callFake((source, linkName) => {
           return {
             propertyName: linkName,
           } as any as LinkDefinition<HALResource>;
         });
-        const expected = '--b-c-d';
-=======
         const expected = 'a';
->>>>>>> dcea3baf
         const values = {
           a: remoteDataMocks.Success,
         };
