--- conflicted
+++ resolved
@@ -78,11 +78,8 @@
     const msToLive = 15 * 60 * 1000;
     const payload = {
       foo: 'bar',
-<<<<<<< HEAD
-=======
       followLink1: {},
       followLink2: {},
->>>>>>> 049fbb87
       _links: {
         self: Object.assign(new HALLink(), {
           href: 'self-test-link',
@@ -418,11 +415,7 @@
 
         expectObservable(service.findByHref(selfLink, false, false, ...linksToFollow)).toBe(expected, values);
         flush();
-<<<<<<< HEAD
-        expect(objectCache.addDependency).toHaveBeenCalledTimes(4);
-=======
         expect(objectCache.addDependency).toHaveBeenCalledTimes(3);
->>>>>>> 049fbb87
       });
     });
   });
@@ -630,11 +623,7 @@
 
           expectObservable(service.findListByHref(selfLink, findListOptions, false, false, ...linksToFollow)).toBe(expected, values);
           flush();
-<<<<<<< HEAD
-          expect(objectCache.addDependency).toHaveBeenCalledTimes(4);
-=======
           expect(objectCache.addDependency).toHaveBeenCalledTimes(3);
->>>>>>> 049fbb87
         });
       });
     });
