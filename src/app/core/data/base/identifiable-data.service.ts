/**
 * The contents of this file are subject to the license and copyright
 * detailed in the LICENSE and NOTICE files at the root of the source
 * tree and available online at
 *
 * http://www.dspace.org/license/
 */
import { Observable } from 'rxjs';
<<<<<<< HEAD
import { map, switchMap, take } from 'rxjs/operators';
import { RemoteData } from '../remote-data';
import { BaseDataService } from './base-data.service';
import { RequestService } from '../request.service';
=======
import { map } from 'rxjs/operators';

import { FollowLinkConfig } from '../../../shared/utils/follow-link-config.model';
>>>>>>> 39d2a753
import { RemoteDataBuildService } from '../../cache/builders/remote-data-build.service';
import { CacheableObject } from '../../cache/cacheable-object.model';
import { ObjectCacheService } from '../../cache/object-cache.service';
import { HALEndpointService } from '../../shared/hal-endpoint.service';
import { RemoteData } from '../remote-data';
import { RequestService } from '../request.service';
import { BaseDataService } from './base-data.service';

/**
 * Shorthand type for the method to construct an ID endpoint.
 */
export type ConstructIdEndpoint = (endpoint: string, resourceID: string) => string;

/**
 * The default method to construct an ID endpoint
 */
export const constructIdEndpointDefault = (endpoint, resourceID) => `${endpoint}/${resourceID}`;

/**
 * A type of data service that deals with objects that have an ID.
 *
 * The effective endpoint to use for the ID can be adjusted by providing a different {@link ConstructIdEndpoint} method.
 * This method is passed as an argument so that it can be set on data service features without having to override them.
 */
export class IdentifiableDataService<T extends CacheableObject> extends BaseDataService<T> {
  constructor(
    protected linkPath: string,
    protected requestService: RequestService,
    protected rdbService: RemoteDataBuildService,
    protected objectCache: ObjectCacheService,
    protected halService: HALEndpointService,
    protected responseMsToLive?: number,
    protected constructIdEndpoint: ConstructIdEndpoint = constructIdEndpointDefault,
  ) {
    super(linkPath, requestService, rdbService, objectCache, halService, responseMsToLive);
  }

  /**
   * Returns an observable of {@link RemoteData} of an object, based on its ID, with a list of
   * {@link FollowLinkConfig}, to automatically resolve {@link HALLink}s of the object
   * @param id                          ID of object we want to retrieve
   * @param useCachedVersionIfAvailable If this is true, the request will only be sent if there's
   *                                    no valid cached version. Defaults to true
   * @param reRequestOnStale            Whether or not the request should automatically be re-
   *                                    requested after the response becomes stale
   * @param linksToFollow               List of {@link FollowLinkConfig} that indicate which
   *                                    {@link HALLink}s should be automatically resolved
   */
  findById(id: string, useCachedVersionIfAvailable = true, reRequestOnStale = true, ...linksToFollow: FollowLinkConfig<T>[]): Observable<RemoteData<T>> {
    const href$ = this.getIDHrefObs(encodeURIComponent(id), ...linksToFollow);
    return this.findByHref(href$, useCachedVersionIfAvailable, reRequestOnStale, ...linksToFollow);
  }

  /**
   * Create the HREF for a specific object based on its identifier; with possible embed query params based on linksToFollow
   * @param endpoint The base endpoint for the type of object
   * @param resourceID The identifier for the object
   * @param linksToFollow   List of {@link FollowLinkConfig} that indicate which {@link HALLink}s should be automatically resolved
   */
  getIDHref(endpoint, resourceID, ...linksToFollow: FollowLinkConfig<T>[]): string {
    return this.buildHrefFromFindOptions(this.constructIdEndpoint(endpoint, resourceID), {}, [], ...linksToFollow);
  }

  /**
   * Create an observable for the HREF of a specific object based on its identifier
   * @param resourceID The identifier for the object
   * @param linksToFollow   List of {@link FollowLinkConfig} that indicate which {@link HALLink}s should be automatically resolved
   */
  getIDHrefObs(resourceID: string, ...linksToFollow: FollowLinkConfig<T>[]): Observable<string> {
    return this.getEndpoint().pipe(
      map((endpoint: string) => this.getIDHref(endpoint, resourceID, ...linksToFollow)));
  }

  /**
   * Invalidate a cached resource by its identifier
   * @param resourceID  the identifier of the resource to invalidate
   */
  invalidateById(resourceID: string): Observable<boolean> {
    const ok$ = this.getIDHrefObs(resourceID).pipe(
      take(1),
      switchMap((href) => this.invalidateByHref(href))
    );

    ok$.subscribe();

    return ok$;
  }
}<|MERGE_RESOLUTION|>--- conflicted
+++ resolved
@@ -6,16 +6,13 @@
  * http://www.dspace.org/license/
  */
 import { Observable } from 'rxjs';
-<<<<<<< HEAD
-import { map, switchMap, take } from 'rxjs/operators';
-import { RemoteData } from '../remote-data';
-import { BaseDataService } from './base-data.service';
-import { RequestService } from '../request.service';
-=======
-import { map } from 'rxjs/operators';
+import {
+  map,
+  switchMap,
+  take,
+} from 'rxjs/operators';
 
 import { FollowLinkConfig } from '../../../shared/utils/follow-link-config.model';
->>>>>>> 39d2a753
 import { RemoteDataBuildService } from '../../cache/builders/remote-data-build.service';
 import { CacheableObject } from '../../cache/cacheable-object.model';
 import { ObjectCacheService } from '../../cache/object-cache.service';
@@ -96,7 +93,7 @@
   invalidateById(resourceID: string): Observable<boolean> {
     const ok$ = this.getIDHrefObs(resourceID).pipe(
       take(1),
-      switchMap((href) => this.invalidateByHref(href))
+      switchMap((href) => this.invalidateByHref(href)),
     );
 
     ok$.subscribe();
