/**
 * The contents of this file are subject to the license and copyright
 * detailed in the LICENSE and NOTICE files at the root of the source
 * tree and available online at
 *
 * http://www.dspace.org/license/
 */

<<<<<<< HEAD
import {
  AsyncSubject,
  from as observableFrom,
  Observable,
  of as observableOf,
} from 'rxjs';
import {
  map,
  mergeMap,
  skipWhile,
  switchMap,
  take,
  tap,
  toArray,
} from 'rxjs/operators';

import {
  hasValue,
  isNotEmpty,
  isNotEmptyOperator,
} from '../../../shared/empty.util';
=======
import { AsyncSubject, from as observableFrom, Observable, of as observableOf, shareReplay } from 'rxjs';
import { map, mergeMap, skipWhile, switchMap, take, tap, toArray } from 'rxjs/operators';
import { hasValue, isNotEmpty, isNotEmptyOperator } from '../../../shared/empty.util';
>>>>>>> 3ecdfe42
import { FollowLinkConfig } from '../../../shared/utils/follow-link-config.model';
import {
  getLinkDefinition,
  LinkDefinition,
} from '../../cache/builders/build-decorators';
import { RemoteDataBuildService } from '../../cache/builders/remote-data-build.service';
import { CacheableObject } from '../../cache/cacheable-object.model';
import { RequestParam } from '../../cache/models/request-param.model';
import { ObjectCacheEntry } from '../../cache/object-cache.reducer';
import { ObjectCacheService } from '../../cache/object-cache.service';
import { GenericConstructor } from '../../shared/generic-constructor';
import { HALEndpointService } from '../../shared/hal-endpoint.service';
import { HALLink } from '../../shared/hal-link.model';
import { getFirstCompletedRemoteData } from '../../shared/operators';
import { URLCombiner } from '../../url-combiner/url-combiner';
import { FindListOptions } from '../find-list-options.model';
import { PaginatedList } from '../paginated-list.model';
import { RemoteData } from '../remote-data';
import { GetRequest } from '../request.models';
import { RequestService } from '../request.service';
import { HALDataService } from './hal-data-service.interface';

export const EMBED_SEPARATOR = '%2F';
/**
 * Common functionality for data services.
 * Specific functionality that not all services would need
 * is implemented in "UpdateDataServiceImpl feature" classes (e.g. {@link CreateData}
 *
 * All UpdateDataServiceImpl (or UpdateDataServiceImpl feature) classes must
 *   - extend this class (or {@link IdentifiableDataService})
 *   - implement any UpdateDataServiceImpl features it requires in order to forward calls to it
 *
 * ```
 * export class SomeDataService extends BaseDataService<Something> implements CreateData<Something>, SearchData<Something> {
 *   private createData: CreateData<Something>;
 *   private searchData: SearchDataData<Something>;
 *
 *   create(...) {
 *     return this.createData.create(...);
 *   }
 *
 *   searchBy(...) {
 *     return this.searchData.searchBy(...);
 *   }
 * }
 * ```
 */
export class BaseDataService<T extends CacheableObject> implements HALDataService<T> {
  constructor(
    protected linkPath: string,
    protected requestService: RequestService,
    protected rdbService: RemoteDataBuildService,
    protected objectCache: ObjectCacheService,
    protected halService: HALEndpointService,
    protected responseMsToLive?: number,
  ) {
  }

  /**
   * Allows subclasses to reset the response cache time.
   */

  /**
   * Get the endpoint for browsing
   * @param options The [[FindListOptions]] object
   * @param linkPath The link path for the object
   * @returns {Observable<string>}
   */
  getBrowseEndpoint(options: FindListOptions = {}, linkPath?: string): Observable<string> {
    return this.getEndpoint();
  }

  /**
   * Get the base endpoint for all requests
   */
  protected getEndpoint(): Observable<string> {
    return this.halService.getEndpoint(this.linkPath);
  }

  /**
   * Turn an options object into a query string and combine it with the given HREF
   *
   * @param href The HREF to which the query string should be appended
   * @param options The [[FindListOptions]] object
   * @param extraArgs Array with additional params to combine with query string
   * @return {Observable<string>}
   *    Return an observable that emits created HREF
   * @param linksToFollow   List of {@link FollowLinkConfig} that indicate which {@link HALLink}s should be automatically resolved
   */
  public buildHrefFromFindOptions(href: string, options: FindListOptions, extraArgs: string[] = [], ...linksToFollow: FollowLinkConfig<T>[]): string {
    let args = [...extraArgs];

    if (hasValue(options.currentPage) && typeof options.currentPage === 'number') {
      /* TODO: this is a temporary fix for the pagination start index (0 or 1) discrepancy between the rest and the frontend respectively */
      args = this.addHrefArg(href, args, `page=${options.currentPage - 1}`);
    }
    if (hasValue(options.elementsPerPage)) {
      args = this.addHrefArg(href, args, `size=${options.elementsPerPage}`);
    }
    if (hasValue(options.sort)) {
      args = this.addHrefArg(href, args, `sort=${options.sort.field},${options.sort.direction}`);
    }
    if (hasValue(options.startsWith)) {
      args = this.addHrefArg(href, args, `startsWith=${options.startsWith}`);
    }
    if (hasValue(options.searchParams)) {
      options.searchParams.forEach((param: RequestParam) => {
        args = this.addHrefArg(href, args, `${param.fieldName}=${param.fieldValue}`);
      });
    }
    args = this.addEmbedParams(href, args, ...linksToFollow);
    if (isNotEmpty(args)) {
      return new URLCombiner(href, `?${args.join('&')}`).toString();
    } else {
      return href;
    }
  }

  /**
   * Turn an array of RequestParam into a query string and combine it with the given HREF
   *
   * @param href The HREF to which the query string should be appended
   * @param params Array with additional params to combine with query string
   * @param linksToFollow   List of {@link FollowLinkConfig} that indicate which {@link HALLink}s should be automatically resolved
   *
   * @return {Observable<string>}
   * Return an observable that emits created HREF
   */
  buildHrefWithParams(href: string, params: RequestParam[], ...linksToFollow: FollowLinkConfig<T>[]): string {

    let  args = [];
    if (hasValue(params)) {
      params.forEach((param: RequestParam) => {
        args = this.addHrefArg(href, args, `${param.fieldName}=${param.fieldValue}`);
      });
    }

    args = this.addEmbedParams(href, args, ...linksToFollow);

    if (isNotEmpty(args)) {
      return new URLCombiner(href, `?${args.join('&')}`).toString();
    } else {
      return href;
    }
  }
  /**
   * Adds the embed options to the link for the request
   * @param href            The href the params are to be added to
   * @param args            params for the query string
   * @param linksToFollow   links we want to embed in query string if shouldEmbed is true
   */
  protected addEmbedParams(href: string, args: string[], ...linksToFollow: FollowLinkConfig<T>[]) {
    linksToFollow.forEach((linkToFollow: FollowLinkConfig<T>) => {
      if (hasValue(linkToFollow) && linkToFollow.shouldEmbed) {
        const embedString = 'embed=' + String(linkToFollow.name);
        // Add the embeds size if given in the FollowLinkConfig.FindListOptions
        if (hasValue(linkToFollow.findListOptions) && hasValue(linkToFollow.findListOptions.elementsPerPage)) {
          args = this.addHrefArg(href, args,
            'embed.size=' + String(linkToFollow.name) + '=' + linkToFollow.findListOptions.elementsPerPage);
        }
        // Adds the nested embeds and their size if given
        if (isNotEmpty(linkToFollow.linksToFollow)) {
          args = this.addNestedEmbeds(embedString, href, args, ...linkToFollow.linksToFollow);
        } else {
          args = this.addHrefArg(href, args, embedString);
        }
      }
    });
    return args;
  }

  /**
   * Add a new argument to the list of arguments, only if it doesn't already exist in the given href,
   * or the current list of arguments
   *
   * @param href        The href the arguments are to be added to
   * @param currentArgs The current list of arguments
   * @param newArg      The new argument to add
   * @return            The next list of arguments, with newArg included if it wasn't already.
   *                    Note this function will not modify any of the input params.
   */
  protected addHrefArg(href: string, currentArgs: string[], newArg: string): string[] {
    if (href.includes(newArg) || currentArgs.includes(newArg)) {
      return [...currentArgs];
    } else {
      return [...currentArgs, newArg];
    }
  }

  /**
   * Add the nested followLinks to the embed param, separated by a /, and their sizes, recursively
   * @param embedString     embedString so far (recursive)
   * @param href            The href the params are to be added to
   * @param args            params for the query string
   * @param linksToFollow   links we want to embed in query string if shouldEmbed is true
   */
  protected addNestedEmbeds(embedString: string, href: string, args: string[], ...linksToFollow: FollowLinkConfig<T>[]): string[] {
    let nestEmbed = embedString;
    linksToFollow.forEach((linkToFollow: FollowLinkConfig<T>) => {
      if (hasValue(linkToFollow) && linkToFollow.shouldEmbed) {
        nestEmbed = nestEmbed + EMBED_SEPARATOR + String(linkToFollow.name);
        // Add the nested embeds size if given in the FollowLinkConfig.FindListOptions
        if (hasValue(linkToFollow.findListOptions) && hasValue(linkToFollow.findListOptions.elementsPerPage)) {
          const nestedEmbedSize = 'embed.size=' + nestEmbed.split('=')[1] + '=' + linkToFollow.findListOptions.elementsPerPage;
          args = this.addHrefArg(href, args, nestedEmbedSize);
        }
        if (hasValue(linkToFollow.linksToFollow) && isNotEmpty(linkToFollow.linksToFollow)) {
          args = this.addNestedEmbeds(nestEmbed, href, args, ...linkToFollow.linksToFollow);
        } else {
          args = this.addHrefArg(href, args, nestEmbed);
        }
      }
    });
    return args;
  }

  /**
   * An operator that will call the given function if the incoming RemoteData is stale and
   * shouldReRequest is true
   *
   * @param shouldReRequest  Whether or not to call the re-request function if the RemoteData is stale
   * @param requestFn        The function to call if the RemoteData is stale and shouldReRequest is
   *                         true
   */
  protected reRequestStaleRemoteData<O>(shouldReRequest: boolean, requestFn: () => Observable<RemoteData<O>>) {
    return (source: Observable<RemoteData<O>>): Observable<RemoteData<O>> => {
      if (shouldReRequest === true) {
        return source.pipe(
          tap((remoteData: RemoteData<O>) => {
            if (hasValue(remoteData) && remoteData.isStale) {
              requestFn();
            }
          }),
        );
      } else {
        return source;
      }
    };
  }

  /**
   * Returns an observable of {@link RemoteData} of an object, based on an href, with a list of
   * {@link FollowLinkConfig}, to automatically resolve {@link HALLink}s of the object
   * @param href$                       The url of object we want to retrieve. Can be a string or
   *                                    an Observable<string>
   * @param useCachedVersionIfAvailable If this is true, the request will only be sent if there's
   *                                    no valid cached version. Defaults to true
   * @param reRequestOnStale            Whether or not the request should automatically be re-
   *                                    requested after the response becomes stale
   * @param linksToFollow               List of {@link FollowLinkConfig} that indicate which
   *                                    {@link HALLink}s should be automatically resolved
   */
  findByHref(href$: string | Observable<string>, useCachedVersionIfAvailable = true, reRequestOnStale = true, ...linksToFollow: FollowLinkConfig<T>[]): Observable<RemoteData<T>> {
    if (typeof href$ === 'string') {
      href$ = observableOf(href$);
    }

    const requestHref$ = href$.pipe(
      isNotEmptyOperator(),
      take(1),
      map((href: string) => this.buildHrefFromFindOptions(href, {}, [], ...linksToFollow)),
      shareReplay(1),
    );

    const startTime: number = new Date().getTime();
    this.createAndSendGetRequest(requestHref$, useCachedVersionIfAvailable);

    const response$: Observable<RemoteData<T>> = this.rdbService.buildSingle<T>(requestHref$, ...linksToFollow).pipe(
      // This skip ensures that if a stale object is present in the cache when you do a
      // call it isn't immediately returned, but we wait until the remote data for the new request
      // is created. If useCachedVersionIfAvailable is false it also ensures you don't get a
      // cached completed object
      skipWhile((rd: RemoteData<T>) => rd.isStale || (!useCachedVersionIfAvailable && rd.lastUpdated < startTime)),
      this.reRequestStaleRemoteData(reRequestOnStale, () =>
        this.findByHref(href$, useCachedVersionIfAvailable, reRequestOnStale, ...linksToFollow)),
    );
    return response$.pipe(
      // Ensure all followLinks from the cached object are automatically invalidated when invalidating the cached object
      tap((remoteDataObject: RemoteData<T>) => {
        if (hasValue(remoteDataObject?.payload?._links)) {
          for (const followLinkName of Object.keys(remoteDataObject.payload._links) as (keyof typeof remoteDataObject.payload._links)[]) {
            // only add the followLinks if they are embedded, and we get only links from the linkMap with the correct name
            const linkDefinition: LinkDefinition<T> = getLinkDefinition(remoteDataObject.payload.constructor as GenericConstructor<T>, followLinkName);
            if (linkDefinition?.propertyName && hasValue(remoteDataObject.payload[linkDefinition.propertyName]) && followLinkName !== 'self') {
              // followLink can be either an individual HALLink or a HALLink[]
              const followLinksList: HALLink[] = [].concat(remoteDataObject.payload._links[followLinkName]);
              for (const individualFollowLink of followLinksList) {
                if (hasValue(individualFollowLink?.href)) {
                  this.addDependency(response$, individualFollowLink.href);
                }
              }
            }
          }
        }
      }),
    );
  }

  /**
   * Returns an Observable of a {@link RemoteData} of a {@link PaginatedList} of objects, based on an href,
   * with a list of {@link FollowLinkConfig}, to automatically resolve {@link HALLink}s of the object
   *
   * @param href$                       The url of list we want to retrieve. Can be a string or an Observable<string>
   * @param options
   * @param useCachedVersionIfAvailable If this is true, the request will only be sent if there's no valid cached version.
   * @param reRequestOnStale            Whether or not the request should automatically be re-requested after the response becomes stale
   * @param linksToFollow               List of {@link FollowLinkConfig} that indicate which {@link HALLink}s should be automatically resolved
   */
  findListByHref(href$: string | Observable<string>, options: FindListOptions = {}, useCachedVersionIfAvailable = true, reRequestOnStale = true, ...linksToFollow: FollowLinkConfig<T>[]): Observable<RemoteData<PaginatedList<T>>> {
    if (typeof href$ === 'string') {
      href$ = observableOf(href$);
    }

    const requestHref$ = href$.pipe(
      isNotEmptyOperator(),
      take(1),
      map((href: string) => this.buildHrefFromFindOptions(href, options, [], ...linksToFollow)),
      shareReplay(1),
    );

    const startTime: number = new Date().getTime();
    this.createAndSendGetRequest(requestHref$, useCachedVersionIfAvailable);

    const response$: Observable<RemoteData<PaginatedList<T>>> = this.rdbService.buildList<T>(requestHref$, ...linksToFollow).pipe(
      // This skip ensures that if a stale object is present in the cache when you do a
      // call it isn't immediately returned, but we wait until the remote data for the new request
      // is created. If useCachedVersionIfAvailable is false it also ensures you don't get a
      // cached completed object
      skipWhile((rd: RemoteData<PaginatedList<T>>) => rd.isStale || (!useCachedVersionIfAvailable && rd.lastUpdated < startTime)),
      this.reRequestStaleRemoteData(reRequestOnStale, () =>
        this.findListByHref(href$, options, useCachedVersionIfAvailable, reRequestOnStale, ...linksToFollow)),
    );
    return response$.pipe(
      // Ensure all followLinks from the cached object are automatically invalidated when invalidating the cached object
      tap((remoteDataObject: RemoteData<PaginatedList<T>>) => {
        if (hasValue(remoteDataObject?.payload?.page)) {
          for (const object of remoteDataObject.payload.page) {
            if (hasValue(object?._links)) {
              for (const followLinkName of Object.keys(object._links) as (keyof typeof object._links)[]) {
                // only add the followLinks if they are embedded, and we get only links from the linkMap with the correct name
                const linkDefinition: LinkDefinition<PaginatedList<T>> = getLinkDefinition(object.constructor as GenericConstructor<PaginatedList<T>>, followLinkName);
                if (linkDefinition?.propertyName && followLinkName !== 'self' && hasValue(object[linkDefinition.propertyName])) {
                  // followLink can be either an individual HALLink or a HALLink[]
                  const followLinksList: HALLink[] = [].concat(object._links[followLinkName]);
                  for (const individualFollowLink of followLinksList) {
                    if (hasValue(individualFollowLink?.href)) {
                      this.addDependency(response$, individualFollowLink.href);
                    }
                  }
                }
              }
            }
          }
        }
      }),
    );
  }

  /**
   * Create a GET request for the given href, and send it.
   *
   * @param href$                       The url of object we want to retrieve. Can be a string or
   *                                    an Observable<string>
   * @param useCachedVersionIfAvailable If this is true, the request will only be sent if there's
   *                                    no valid cached version. Defaults to true
   */
  protected createAndSendGetRequest(href$: string | Observable<string>, useCachedVersionIfAvailable = true): void {
    if (isNotEmpty(href$)) {
      if (typeof href$ === 'string') {
        href$ = observableOf(href$);
      }

      href$.pipe(
        isNotEmptyOperator(),
        take(1),
      ).subscribe((href: string) => {
        const requestId = this.requestService.generateRequestId();
        const request = new GetRequest(requestId, href);
        if (hasValue(this.responseMsToLive)) {
          request.responseMsToLive = this.responseMsToLive;
        }
        this.requestService.send(request, useCachedVersionIfAvailable);
      });
    }
  }

  /**
   * Checks for the provided href whether a response is already cached
   * @param href$                       The url for which to check whether there is a cached response.
   *                                    Can be a string or an Observable<string>
   */
  hasCachedResponse(href$: string | Observable<string>): Observable<boolean> {
    if (isNotEmpty(href$)) {
      if (typeof href$ === 'string') {
        href$ = observableOf(href$);
      }
      return href$.pipe(
        isNotEmptyOperator(),
        take(1),
        map((href: string) => {
          const requestId = this.requestService.generateRequestId();
          const request = new GetRequest(requestId, href);
          return !this.requestService.shouldDispatchRequest(request, true);
        }),
      );
    }
    throw new Error(`Can't check whether there is a cached response for an empty href$`);
  }

  /**
   * Checks for the provided href whether an ERROR response is currently cached
   * @param href$                       The url for which to check whether there is a cached ERROR response.
   *                                    Can be a string or an Observable<string>
   */
  hasCachedErrorResponse(href$: string | Observable<string>): Observable<boolean> {
    return this.hasCachedResponse(href$).pipe(
      switchMap((hasCachedResponse) => {
        if (hasCachedResponse) {
          return this.rdbService.buildSingle(href$).pipe(
            getFirstCompletedRemoteData(),
            map((rd => rd.hasFailed)),
          );
        }
        return observableOf(false);
      }),
    );
  }

  /**
   * Return the links to traverse from the root of the api to the
   * endpoint this UpdateDataServiceImpl represents
   *
   * e.g. if the api root links to 'foo', and the endpoint at 'foo'
   * links to 'bar' the linkPath for the BarDataService would be
   * 'foo/bar'
   */
  getLinkPath(): string {
    return this.linkPath;
  }

  /**
   *  Shorthand method to add a dependency to a cached object
   *  ```
   *  const out$ = this.findByHref(...); // or another method that sends a request
   *  this.addDependency(out$, dependsOnHref);
   *  ```
   *  When {@link dependsOnHref$} is invalidated, {@link object$} will be invalidated as well.
   *
   *
   * @param object$         the cached object
   * @param dependsOnHref$  the href of the object it should depend on
   */
  protected addDependency(object$: Observable<RemoteData<T | PaginatedList<T>>>, dependsOnHref$: string | Observable<string>) {
    this.objectCache.addDependency(
      object$.pipe(
        getFirstCompletedRemoteData(),
        switchMap((rd: RemoteData<T>) => {
          if (rd.hasSucceeded) {
            return [rd.payload._links.self.href];
          } else {
            // undefined href will be skipped in objectCache.addDependency
            return [undefined];
          }
        }),
      ),
      dependsOnHref$,
    );
  }

  /**
   * Invalidate an existing DSpaceObject by marking all requests it is included in as stale
   * @param   href The self link of the object to be invalidated
   * @return  An Observable that will emit `true` once all requests are stale
   */
  invalidateByHref(href: string): Observable<boolean> {
    const done$ = new AsyncSubject<boolean>();

    this.objectCache.getByHref(href).pipe(
      take(1),
      switchMap((oce: ObjectCacheEntry) => {
        return observableFrom([
          ...oce.requestUUIDs,
          ...oce.dependentRequestUUIDs,
        ]).pipe(
          mergeMap((requestUUID: string) => this.requestService.setStaleByUUID(requestUUID)),
          toArray(),
        );
      }),
    ).subscribe(() => {
      this.objectCache.removeDependents(href);
      done$.next(true);
      done$.complete();
    });

    return done$;
  }
}<|MERGE_RESOLUTION|>--- conflicted
+++ resolved
@@ -6,12 +6,12 @@
  * http://www.dspace.org/license/
  */
 
-<<<<<<< HEAD
 import {
   AsyncSubject,
   from as observableFrom,
   Observable,
   of as observableOf,
+  shareReplay,
 } from 'rxjs';
 import {
   map,
@@ -28,11 +28,6 @@
   isNotEmpty,
   isNotEmptyOperator,
 } from '../../../shared/empty.util';
-=======
-import { AsyncSubject, from as observableFrom, Observable, of as observableOf, shareReplay } from 'rxjs';
-import { map, mergeMap, skipWhile, switchMap, take, tap, toArray } from 'rxjs/operators';
-import { hasValue, isNotEmpty, isNotEmptyOperator } from '../../../shared/empty.util';
->>>>>>> 3ecdfe42
 import { FollowLinkConfig } from '../../../shared/utils/follow-link-config.model';
 import {
   getLinkDefinition,
@@ -294,7 +289,10 @@
       isNotEmptyOperator(),
       take(1),
       map((href: string) => this.buildHrefFromFindOptions(href, {}, [], ...linksToFollow)),
-      shareReplay(1),
+      shareReplay({
+        bufferSize: 1,
+        refCount: true,
+      }),
     );
 
     const startTime: number = new Date().getTime();
@@ -350,7 +348,10 @@
       isNotEmptyOperator(),
       take(1),
       map((href: string) => this.buildHrefFromFindOptions(href, options, [], ...linksToFollow)),
-      shareReplay(1),
+      shareReplay({
+        bufferSize: 1,
+        refCount: true,
+      }),
     );
 
     const startTime: number = new Date().getTime();
