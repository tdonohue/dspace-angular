/**
 * The contents of this file are subject to the license and copyright
 * detailed in the LICENSE and NOTICE files at the root of the source
 * tree and available online at
 *
 * http://www.dspace.org/license/
 */

import {
  AsyncSubject,
  from as observableFrom,
  Observable,
  of as observableOf,
} from 'rxjs';
import {
  map,
  mergeMap,
  skipWhile,
  switchMap,
  take,
  tap,
  toArray,
} from 'rxjs/operators';

import {
  hasValue,
  isNotEmpty,
  isNotEmptyOperator,
} from '../../../shared/empty.util';
import { FollowLinkConfig } from '../../../shared/utils/follow-link-config.model';
import { RemoteDataBuildService } from '../../cache/builders/remote-data-build.service';
import { CacheableObject } from '../../cache/cacheable-object.model';
import { RequestParam } from '../../cache/models/request-param.model';
import { ObjectCacheEntry } from '../../cache/object-cache.reducer';
import { ObjectCacheService } from '../../cache/object-cache.service';
import { HALEndpointService } from '../../shared/hal-endpoint.service';
import { getFirstCompletedRemoteData } from '../../shared/operators';
import { URLCombiner } from '../../url-combiner/url-combiner';
import { FindListOptions } from '../find-list-options.model';
import { PaginatedList } from '../paginated-list.model';
import { RemoteData } from '../remote-data';
import { GetRequest } from '../request.models';
import { RequestService } from '../request.service';
import { HALDataService } from './hal-data-service.interface';
<<<<<<< HEAD
=======
import { getFirstCompletedRemoteData } from '../../shared/operators';
import { HALLink } from '../../shared/hal-link.model';
>>>>>>> 230055ce

export const EMBED_SEPARATOR = '%2F';
/**
 * Common functionality for data services.
 * Specific functionality that not all services would need
 * is implemented in "UpdateDataServiceImpl feature" classes (e.g. {@link CreateData}
 *
 * All UpdateDataServiceImpl (or UpdateDataServiceImpl feature) classes must
 *   - extend this class (or {@link IdentifiableDataService})
 *   - implement any UpdateDataServiceImpl features it requires in order to forward calls to it
 *
 * ```
 * export class SomeDataService extends BaseDataService<Something> implements CreateData<Something>, SearchData<Something> {
 *   private createData: CreateData<Something>;
 *   private searchData: SearchDataData<Something>;
 *
 *   create(...) {
 *     return this.createData.create(...);
 *   }
 *
 *   searchBy(...) {
 *     return this.searchData.searchBy(...);
 *   }
 * }
 * ```
 */
export class BaseDataService<T extends CacheableObject> implements HALDataService<T> {
  constructor(
    protected linkPath: string,
    protected requestService: RequestService,
    protected rdbService: RemoteDataBuildService,
    protected objectCache: ObjectCacheService,
    protected halService: HALEndpointService,
    protected responseMsToLive?: number,
  ) {
  }

  /**
   * Allows subclasses to reset the response cache time.
   */

  /**
   * Get the endpoint for browsing
   * @param options The [[FindListOptions]] object
   * @param linkPath The link path for the object
   * @returns {Observable<string>}
   */
  getBrowseEndpoint(options: FindListOptions = {}, linkPath?: string): Observable<string> {
    return this.getEndpoint();
  }

  /**
   * Get the base endpoint for all requests
   */
  protected getEndpoint(): Observable<string> {
    return this.halService.getEndpoint(this.linkPath);
  }

  /**
   * Turn an options object into a query string and combine it with the given HREF
   *
   * @param href The HREF to which the query string should be appended
   * @param options The [[FindListOptions]] object
   * @param extraArgs Array with additional params to combine with query string
   * @return {Observable<string>}
   *    Return an observable that emits created HREF
   * @param linksToFollow   List of {@link FollowLinkConfig} that indicate which {@link HALLink}s should be automatically resolved
   */
  public buildHrefFromFindOptions(href: string, options: FindListOptions, extraArgs: string[] = [], ...linksToFollow: FollowLinkConfig<T>[]): string {
    let args = [...extraArgs];

    if (hasValue(options.currentPage) && typeof options.currentPage === 'number') {
      /* TODO: this is a temporary fix for the pagination start index (0 or 1) discrepancy between the rest and the frontend respectively */
      args = this.addHrefArg(href, args, `page=${options.currentPage - 1}`);
    }
    if (hasValue(options.elementsPerPage)) {
      args = this.addHrefArg(href, args, `size=${options.elementsPerPage}`);
    }
    if (hasValue(options.sort)) {
      args = this.addHrefArg(href, args, `sort=${options.sort.field},${options.sort.direction}`);
    }
    if (hasValue(options.startsWith)) {
      args = this.addHrefArg(href, args, `startsWith=${options.startsWith}`);
    }
    if (hasValue(options.searchParams)) {
      options.searchParams.forEach((param: RequestParam) => {
        args = this.addHrefArg(href, args, `${param.fieldName}=${param.fieldValue}`);
      });
    }
    args = this.addEmbedParams(href, args, ...linksToFollow);
    if (isNotEmpty(args)) {
      return new URLCombiner(href, `?${args.join('&')}`).toString();
    } else {
      return href;
    }
  }

  /**
   * Turn an array of RequestParam into a query string and combine it with the given HREF
   *
   * @param href The HREF to which the query string should be appended
   * @param params Array with additional params to combine with query string
   * @param linksToFollow   List of {@link FollowLinkConfig} that indicate which {@link HALLink}s should be automatically resolved
   *
   * @return {Observable<string>}
   * Return an observable that emits created HREF
   */
  buildHrefWithParams(href: string, params: RequestParam[], ...linksToFollow: FollowLinkConfig<T>[]): string {

    let  args = [];
    if (hasValue(params)) {
      params.forEach((param: RequestParam) => {
        args = this.addHrefArg(href, args, `${param.fieldName}=${param.fieldValue}`);
      });
    }

    args = this.addEmbedParams(href, args, ...linksToFollow);

    if (isNotEmpty(args)) {
      return new URLCombiner(href, `?${args.join('&')}`).toString();
    } else {
      return href;
    }
  }
  /**
   * Adds the embed options to the link for the request
   * @param href            The href the params are to be added to
   * @param args            params for the query string
   * @param linksToFollow   links we want to embed in query string if shouldEmbed is true
   */
  protected addEmbedParams(href: string, args: string[], ...linksToFollow: FollowLinkConfig<T>[]) {
    linksToFollow.forEach((linkToFollow: FollowLinkConfig<T>) => {
      if (hasValue(linkToFollow) && linkToFollow.shouldEmbed) {
        const embedString = 'embed=' + String(linkToFollow.name);
        // Add the embeds size if given in the FollowLinkConfig.FindListOptions
        if (hasValue(linkToFollow.findListOptions) && hasValue(linkToFollow.findListOptions.elementsPerPage)) {
          args = this.addHrefArg(href, args,
            'embed.size=' + String(linkToFollow.name) + '=' + linkToFollow.findListOptions.elementsPerPage);
        }
        // Adds the nested embeds and their size if given
        if (isNotEmpty(linkToFollow.linksToFollow)) {
          args = this.addNestedEmbeds(embedString, href, args, ...linkToFollow.linksToFollow);
        } else {
          args = this.addHrefArg(href, args, embedString);
        }
      }
    });
    return args;
  }

  /**
   * Add a new argument to the list of arguments, only if it doesn't already exist in the given href,
   * or the current list of arguments
   *
   * @param href        The href the arguments are to be added to
   * @param currentArgs The current list of arguments
   * @param newArg      The new argument to add
   * @return            The next list of arguments, with newArg included if it wasn't already.
   *                    Note this function will not modify any of the input params.
   */
  protected addHrefArg(href: string, currentArgs: string[], newArg: string): string[] {
    if (href.includes(newArg) || currentArgs.includes(newArg)) {
      return [...currentArgs];
    } else {
      return [...currentArgs, newArg];
    }
  }

  /**
   * Add the nested followLinks to the embed param, separated by a /, and their sizes, recursively
   * @param embedString     embedString so far (recursive)
   * @param href            The href the params are to be added to
   * @param args            params for the query string
   * @param linksToFollow   links we want to embed in query string if shouldEmbed is true
   */
  protected addNestedEmbeds(embedString: string, href: string, args: string[], ...linksToFollow: FollowLinkConfig<T>[]): string[] {
    let nestEmbed = embedString;
    linksToFollow.forEach((linkToFollow: FollowLinkConfig<T>) => {
      if (hasValue(linkToFollow) && linkToFollow.shouldEmbed) {
        nestEmbed = nestEmbed + EMBED_SEPARATOR + String(linkToFollow.name);
        // Add the nested embeds size if given in the FollowLinkConfig.FindListOptions
        if (hasValue(linkToFollow.findListOptions) && hasValue(linkToFollow.findListOptions.elementsPerPage)) {
          const nestedEmbedSize = 'embed.size=' + nestEmbed.split('=')[1] + '=' + linkToFollow.findListOptions.elementsPerPage;
          args = this.addHrefArg(href, args, nestedEmbedSize);
        }
        if (hasValue(linkToFollow.linksToFollow) && isNotEmpty(linkToFollow.linksToFollow)) {
          args = this.addNestedEmbeds(nestEmbed, href, args, ...linkToFollow.linksToFollow);
        } else {
          args = this.addHrefArg(href, args, nestEmbed);
        }
      }
    });
    return args;
  }

  /**
   * An operator that will call the given function if the incoming RemoteData is stale and
   * shouldReRequest is true
   *
   * @param shouldReRequest  Whether or not to call the re-request function if the RemoteData is stale
   * @param requestFn        The function to call if the RemoteData is stale and shouldReRequest is
   *                         true
   */
  protected reRequestStaleRemoteData<O>(shouldReRequest: boolean, requestFn: () => Observable<RemoteData<O>>) {
    return (source: Observable<RemoteData<O>>): Observable<RemoteData<O>> => {
      if (shouldReRequest === true) {
        return source.pipe(
          tap((remoteData: RemoteData<O>) => {
            if (hasValue(remoteData) && remoteData.isStale) {
              requestFn();
            }
          }),
        );
      } else {
        return source;
      }
    };
  }

  /**
   * Returns an observable of {@link RemoteData} of an object, based on an href, with a list of
   * {@link FollowLinkConfig}, to automatically resolve {@link HALLink}s of the object
   * @param href$                       The url of object we want to retrieve. Can be a string or
   *                                    an Observable<string>
   * @param useCachedVersionIfAvailable If this is true, the request will only be sent if there's
   *                                    no valid cached version. Defaults to true
   * @param reRequestOnStale            Whether or not the request should automatically be re-
   *                                    requested after the response becomes stale
   * @param linksToFollow               List of {@link FollowLinkConfig} that indicate which
   *                                    {@link HALLink}s should be automatically resolved
   */
  findByHref(href$: string | Observable<string>, useCachedVersionIfAvailable = true, reRequestOnStale = true, ...linksToFollow: FollowLinkConfig<T>[]): Observable<RemoteData<T>> {
    if (typeof href$ === 'string') {
      href$ = observableOf(href$);
    }

    const requestHref$ = href$.pipe(
      isNotEmptyOperator(),
      take(1),
      map((href: string) => this.buildHrefFromFindOptions(href, {}, [], ...linksToFollow)),
    );

    this.createAndSendGetRequest(requestHref$, useCachedVersionIfAvailable);

    const response$: Observable<RemoteData<T>> = this.rdbService.buildSingle<T>(requestHref$, ...linksToFollow).pipe(
      // This skip ensures that if a stale object is present in the cache when you do a
      // call it isn't immediately returned, but we wait until the remote data for the new request
      // is created. If useCachedVersionIfAvailable is false it also ensures you don't get a
      // cached completed object
      skipWhile((rd: RemoteData<T>) => rd.isStale || (!useCachedVersionIfAvailable && rd.hasCompleted)),
      this.reRequestStaleRemoteData(reRequestOnStale, () =>
        this.findByHref(href$, useCachedVersionIfAvailable, reRequestOnStale, ...linksToFollow)),
    );
    return response$.pipe(
      // Ensure all followLinks from the cached object are automatically invalidated when invalidating the cached object
      tap((remoteDataObject: RemoteData<T>) => {
        if (hasValue(remoteDataObject?.payload?._links)) {
          for (const followLinkName of Object.keys(remoteDataObject.payload._links)) {
            // only add the followLinks if they are embedded
            if (hasValue(remoteDataObject.payload[followLinkName]) && followLinkName !== 'self') {
              // followLink can be either an individual HALLink or a HALLink[]
              const followLinksList: HALLink[] = [].concat(remoteDataObject.payload._links[followLinkName]);
              for (const individualFollowLink of followLinksList) {
                if (hasValue(individualFollowLink?.href)) {
                  this.addDependency(response$, individualFollowLink.href);
                }
              }
            }
          }
        }
      }),
    );
  }

  /**
   * Returns an Observable of a {@link RemoteData} of a {@link PaginatedList} of objects, based on an href,
   * with a list of {@link FollowLinkConfig}, to automatically resolve {@link HALLink}s of the object
   *
   * @param href$                       The url of list we want to retrieve. Can be a string or an Observable<string>
   * @param options
   * @param useCachedVersionIfAvailable If this is true, the request will only be sent if there's no valid cached version.
   * @param reRequestOnStale            Whether or not the request should automatically be re-requested after the response becomes stale
   * @param linksToFollow               List of {@link FollowLinkConfig} that indicate which {@link HALLink}s should be automatically resolved
   */
  findListByHref(href$: string | Observable<string>, options: FindListOptions = {}, useCachedVersionIfAvailable = true, reRequestOnStale = true, ...linksToFollow: FollowLinkConfig<T>[]): Observable<RemoteData<PaginatedList<T>>> {
    if (typeof href$ === 'string') {
      href$ = observableOf(href$);
    }

    const requestHref$ = href$.pipe(
      isNotEmptyOperator(),
      take(1),
      map((href: string) => this.buildHrefFromFindOptions(href, options, [], ...linksToFollow)),
    );

    this.createAndSendGetRequest(requestHref$, useCachedVersionIfAvailable);

    const response$: Observable<RemoteData<PaginatedList<T>>> = this.rdbService.buildList<T>(requestHref$, ...linksToFollow).pipe(
      // This skip ensures that if a stale object is present in the cache when you do a
      // call it isn't immediately returned, but we wait until the remote data for the new request
      // is created. If useCachedVersionIfAvailable is false it also ensures you don't get a
      // cached completed object
      skipWhile((rd: RemoteData<PaginatedList<T>>) => rd.isStale || (!useCachedVersionIfAvailable && rd.hasCompleted)),
      this.reRequestStaleRemoteData(reRequestOnStale, () =>
        this.findListByHref(href$, options, useCachedVersionIfAvailable, reRequestOnStale, ...linksToFollow)),
    );
    return response$.pipe(
      // Ensure all followLinks from the cached object are automatically invalidated when invalidating the cached object
      tap((remoteDataObject: RemoteData<PaginatedList<T>>) => {
        if (hasValue(remoteDataObject?.payload?.page)) {
          for (const object of remoteDataObject.payload.page) {
            if (hasValue(object?._links)) {
              for (const followLinkName of Object.keys(object._links)) {
                // only add the followLinks if they are embedded
                if (hasValue(object[followLinkName]) && followLinkName !== 'self') {
                  // followLink can be either an individual HALLink or a HALLink[]
                  const followLinksList: HALLink[] = [].concat(object._links[followLinkName]);
                  for (const individualFollowLink of followLinksList) {
                    if (hasValue(individualFollowLink?.href)) {
                      this.addDependency(response$, individualFollowLink.href);
                    }
                  }
                }
              }
            }
          }
        }
      }),
    );
  }

  /**
   * Create a GET request for the given href, and send it.
   *
   * @param href$                       The url of object we want to retrieve. Can be a string or
   *                                    an Observable<string>
   * @param useCachedVersionIfAvailable If this is true, the request will only be sent if there's
   *                                    no valid cached version. Defaults to true
   */
  protected createAndSendGetRequest(href$: string | Observable<string>, useCachedVersionIfAvailable = true): void {
    if (isNotEmpty(href$)) {
      if (typeof href$ === 'string') {
        href$ = observableOf(href$);
      }

      href$.pipe(
        isNotEmptyOperator(),
        take(1),
      ).subscribe((href: string) => {
        const requestId = this.requestService.generateRequestId();
        const request = new GetRequest(requestId, href);
        if (hasValue(this.responseMsToLive)) {
          request.responseMsToLive = this.responseMsToLive;
        }
        this.requestService.send(request, useCachedVersionIfAvailable);
      });
    }
  }

  /**
   * Checks for the provided href whether a response is already cached
   * @param href$                       The url for which to check whether there is a cached response.
   *                                    Can be a string or an Observable<string>
   */
  hasCachedResponse(href$: string | Observable<string>): Observable<boolean> {
    if (isNotEmpty(href$)) {
      if (typeof href$ === 'string') {
        href$ = observableOf(href$);
      }
      return href$.pipe(
        isNotEmptyOperator(),
        take(1),
        map((href: string) => {
          const requestId = this.requestService.generateRequestId();
          const request = new GetRequest(requestId, href);
          return !this.requestService.shouldDispatchRequest(request, true);
        }),
      );
    }
    throw new Error(`Can't check whether there is a cached response for an empty href$`);
  }

  /**
   * Checks for the provided href whether an ERROR response is currently cached
   * @param href$                       The url for which to check whether there is a cached ERROR response.
   *                                    Can be a string or an Observable<string>
   */
  hasCachedErrorResponse(href$: string | Observable<string>): Observable<boolean> {
    return this.hasCachedResponse(href$).pipe(
      switchMap((hasCachedResponse) => {
        if (hasCachedResponse) {
          return this.rdbService.buildSingle(href$).pipe(
            getFirstCompletedRemoteData(),
            map((rd => rd.hasFailed)),
          );
        }
        return observableOf(false);
      }),
    );
  }

  /**
   * Return the links to traverse from the root of the api to the
   * endpoint this UpdateDataServiceImpl represents
   *
   * e.g. if the api root links to 'foo', and the endpoint at 'foo'
   * links to 'bar' the linkPath for the BarDataService would be
   * 'foo/bar'
   */
  getLinkPath(): string {
    return this.linkPath;
  }

  /**
   *  Shorthand method to add a dependency to a cached object
   *  ```
   *  const out$ = this.findByHref(...); // or another method that sends a request
   *  this.addDependency(out$, dependsOnHref);
   *  ```
   *  When {@link dependsOnHref$} is invalidated, {@link object$} will be invalidated as well.
   *
   *
   * @param object$         the cached object
   * @param dependsOnHref$  the href of the object it should depend on
   */
  protected addDependency(object$: Observable<RemoteData<T | PaginatedList<T>>>, dependsOnHref$: string | Observable<string>) {
    this.objectCache.addDependency(
      object$.pipe(
        getFirstCompletedRemoteData(),
        switchMap((rd: RemoteData<T>) => {
          if (rd.hasSucceeded) {
            return [rd.payload._links.self.href];
          } else {
            // undefined href will be skipped in objectCache.addDependency
            return [undefined];
          }
        }),
      ),
      dependsOnHref$,
    );
  }

  /**
   * Invalidate an existing DSpaceObject by marking all requests it is included in as stale
   * @param   href The self link of the object to be invalidated
   * @return  An Observable that will emit `true` once all requests are stale
   */
  invalidateByHref(href: string): Observable<boolean> {
    const done$ = new AsyncSubject<boolean>();

    this.objectCache.getByHref(href).pipe(
      take(1),
      switchMap((oce: ObjectCacheEntry) => {
        return observableFrom([
          ...oce.requestUUIDs,
          ...oce.dependentRequestUUIDs,
        ]).pipe(
          mergeMap((requestUUID: string) => this.requestService.setStaleByUUID(requestUUID)),
          toArray(),
        );
      }),
    ).subscribe(() => {
      this.objectCache.removeDependents(href);
      done$.next(true);
      done$.complete();
    });

    return done$;
  }
}<|MERGE_RESOLUTION|>--- conflicted
+++ resolved
@@ -6,27 +6,10 @@
  * http://www.dspace.org/license/
  */
 
-import {
-  AsyncSubject,
-  from as observableFrom,
-  Observable,
-  of as observableOf,
-} from 'rxjs';
-import {
-  map,
-  mergeMap,
-  skipWhile,
-  switchMap,
-  take,
-  tap,
-  toArray,
-} from 'rxjs/operators';
-
-import {
-  hasValue,
-  isNotEmpty,
-  isNotEmptyOperator,
-} from '../../../shared/empty.util';
+import { AsyncSubject, from as observableFrom, Observable, of as observableOf } from 'rxjs';
+import { map, mergeMap, skipWhile, switchMap, take, tap, toArray } from 'rxjs/operators';
+
+import { hasValue, isNotEmpty, isNotEmptyOperator } from '../../../shared/empty.util';
 import { FollowLinkConfig } from '../../../shared/utils/follow-link-config.model';
 import { RemoteDataBuildService } from '../../cache/builders/remote-data-build.service';
 import { CacheableObject } from '../../cache/cacheable-object.model';
@@ -42,11 +25,7 @@
 import { GetRequest } from '../request.models';
 import { RequestService } from '../request.service';
 import { HALDataService } from './hal-data-service.interface';
-<<<<<<< HEAD
-=======
-import { getFirstCompletedRemoteData } from '../../shared/operators';
 import { HALLink } from '../../shared/hal-link.model';
->>>>>>> 230055ce
 
 export const EMBED_SEPARATOR = '%2F';
 /**
