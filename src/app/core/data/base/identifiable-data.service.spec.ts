/**
 * The contents of this file are subject to the license and copyright
 * detailed in the LICENSE and NOTICE files at the root of the source
 * tree and available online at
 *
 * http://www.dspace.org/license/
 */
<<<<<<< HEAD
=======
import {
  Observable,
  of as observableOf,
} from 'rxjs';
import { TestScheduler } from 'rxjs/testing';

import { getMockRemoteDataBuildService } from '../../../shared/mocks/remote-data-build.service.mock';
>>>>>>> 39d2a753
import { getMockRequestService } from '../../../shared/mocks/request.service.mock';
import { HALEndpointServiceStub } from '../../../shared/testing/hal-endpoint-service.stub';
import { followLink } from '../../../shared/utils/follow-link-config.model';
<<<<<<< HEAD
import { TestScheduler } from 'rxjs/testing';
import { RemoteData } from '../remote-data';
import { RequestEntryState } from '../request-entry-state.model';
import { of as observableOf } from 'rxjs';
import { RequestService } from '../request.service';
=======
>>>>>>> 39d2a753
import { RemoteDataBuildService } from '../../cache/builders/remote-data-build.service';
import { ObjectCacheService } from '../../cache/object-cache.service';
import { HALEndpointService } from '../../shared/hal-endpoint.service';
import { FindListOptions } from '../find-list-options.model';
import { RemoteData } from '../remote-data';
import { RequestService } from '../request.service';
import { RequestEntryState } from '../request-entry-state.model';
import { EMBED_SEPARATOR } from './base-data.service';
import { IdentifiableDataService } from './identifiable-data.service';

const base = 'https://rest.api/core';
const endpoint = 'test';

class TestService extends IdentifiableDataService<any> {
  constructor(
    protected requestService: RequestService,
    protected rdbService: RemoteDataBuildService,
    protected objectCache: ObjectCacheService,
    protected halService: HALEndpointService,
  ) {
    super(endpoint, requestService, rdbService, objectCache, halService);
  }
}

describe('IdentifiableDataService', () => {
  let service: TestService;
  let requestService;
  let halService;
  let rdbService;
  let objectCache;
  let selfLink;
  let linksToFollow;
  let testScheduler;
  let remoteDataMocks;

  function initTestService(): TestService {
    requestService = getMockRequestService();
    halService = new HALEndpointServiceStub(base) as any;
    rdbService = getMockRemoteDataBuildService();
    objectCache = {

      addPatch: () => {
        /* empty */
      },
      getObjectBySelfLink: () => {
        /* empty */
      },
      getByHref: () => {
        /* empty */
      },
    } as any;
    selfLink = 'https://rest.api/endpoint/1698f1d3-be98-4c51-9fd8-6bfedcbd59b7';
    linksToFollow = [
      followLink('a'),
      followLink('b'),
    ];

    testScheduler = new TestScheduler((actual, expected) => {
      // asserting the two objects are equal
      // e.g. using chai.
      expect(actual).toEqual(expected);
    });

    const timeStamp = new Date().getTime();
    const msToLive = 15 * 60 * 1000;
    const payload = { foo: 'bar' };
    const statusCodeSuccess = 200;
    const statusCodeError = 404;
    const errorMessage = 'not found';
    remoteDataMocks = {
      RequestPending: new RemoteData(undefined, msToLive, timeStamp, RequestEntryState.RequestPending, undefined, undefined, undefined),
      ResponsePending: new RemoteData(undefined, msToLive, timeStamp, RequestEntryState.ResponsePending, undefined, undefined, undefined),
      Success: new RemoteData(timeStamp, msToLive, timeStamp, RequestEntryState.Success, undefined, payload, statusCodeSuccess),
      SuccessStale: new RemoteData(timeStamp, msToLive, timeStamp, RequestEntryState.SuccessStale, undefined, payload, statusCodeSuccess),
      Error: new RemoteData(timeStamp, msToLive, timeStamp, RequestEntryState.Error, errorMessage, undefined, statusCodeError),
      ErrorStale: new RemoteData(timeStamp, msToLive, timeStamp, RequestEntryState.ErrorStale, errorMessage, undefined, statusCodeError),
    };

    return new TestService(
      requestService,
      rdbService,
      objectCache,
      halService,
    );
  }

  beforeEach(() => {
    service = initTestService();
  });

  describe('getIDHref', () => {
    const endpointMock = 'https://dspace7-internal.atmire.com/server/api/core/items';
    const resourceIdMock = '003c99b4-d4fe-44b0-a945-e12182a7ca89';

    it('should return endpoint', () => {
      const result = (service as any).getIDHref(endpointMock, resourceIdMock);
      expect(result).toEqual(endpointMock + '/' + resourceIdMock);
    });

    it('should include single linksToFollow as embed', () => {
      const expected = `${endpointMock}/${resourceIdMock}?embed=bundles`;
      const result = (service as any).getIDHref(endpointMock, resourceIdMock, followLink('bundles'));
      expect(result).toEqual(expected);
    });

    it('should include multiple linksToFollow as embed', () => {
      const expected = `${endpointMock}/${resourceIdMock}?embed=bundles&embed=owningCollection&embed=templateItemOf`;
      const result = (service as any).getIDHref(endpointMock, resourceIdMock, followLink('bundles'), followLink('owningCollection'), followLink('templateItemOf'));
      expect(result).toEqual(expected);
    });

    it('should not include linksToFollow with shouldEmbed = false', () => {
      const expected = `${endpointMock}/${resourceIdMock}?embed=templateItemOf`;
      const result = (service as any).getIDHref(
        endpointMock,
        resourceIdMock,
        followLink('bundles', { shouldEmbed: false }),
        followLink('owningCollection', { shouldEmbed: false }),
        followLink('templateItemOf'),
      );
      expect(result).toEqual(expected);
    });

    it('should include nested linksToFollow 3lvl', () => {
      const expected = `${endpointMock}/${resourceIdMock}?embed=owningCollection${EMBED_SEPARATOR}itemtemplate${EMBED_SEPARATOR}relationships`;
      const result = (service as any).getIDHref(endpointMock, resourceIdMock, followLink('owningCollection', {}, followLink('itemtemplate', {}, followLink('relationships'))));
      expect(result).toEqual(expected);
    });
  });

  describe('invalidateById', () => {
    it('should invalidate the correct resource by href', () => {
      spyOn(service, 'invalidateByHref').and.returnValue(observableOf(true));
      service.invalidateById('123');
      expect(service.invalidateByHref).toHaveBeenCalledWith(`${base}/${endpoint}/123`);
    });
  });
});<|MERGE_RESOLUTION|>--- conflicted
+++ resolved
@@ -5,31 +5,16 @@
  *
  * http://www.dspace.org/license/
  */
-<<<<<<< HEAD
-=======
-import {
-  Observable,
-  of as observableOf,
-} from 'rxjs';
+import { of as observableOf } from 'rxjs';
 import { TestScheduler } from 'rxjs/testing';
 
 import { getMockRemoteDataBuildService } from '../../../shared/mocks/remote-data-build.service.mock';
->>>>>>> 39d2a753
 import { getMockRequestService } from '../../../shared/mocks/request.service.mock';
 import { HALEndpointServiceStub } from '../../../shared/testing/hal-endpoint-service.stub';
 import { followLink } from '../../../shared/utils/follow-link-config.model';
-<<<<<<< HEAD
-import { TestScheduler } from 'rxjs/testing';
-import { RemoteData } from '../remote-data';
-import { RequestEntryState } from '../request-entry-state.model';
-import { of as observableOf } from 'rxjs';
-import { RequestService } from '../request.service';
-=======
->>>>>>> 39d2a753
 import { RemoteDataBuildService } from '../../cache/builders/remote-data-build.service';
 import { ObjectCacheService } from '../../cache/object-cache.service';
 import { HALEndpointService } from '../../shared/hal-endpoint.service';
-import { FindListOptions } from '../find-list-options.model';
 import { RemoteData } from '../remote-data';
 import { RequestService } from '../request.service';
 import { RequestEntryState } from '../request-entry-state.model';
