--- conflicted
+++ resolved
@@ -17,10 +17,7 @@
 import { NotificationsService } from '../../shared/notifications/notifications.service';
 import { Item } from '../shared/item.model';
 import * as uuidv4 from 'uuid/v4';
-<<<<<<< HEAD
 import { createSuccessfulRemoteDataObject$ } from '../../shared/testing/utils';
-=======
->>>>>>> 00039436
 
 const endpoint = 'https://rest.api/core';
 
@@ -59,11 +56,7 @@
 
 describe('DataService', () => {
   let service: TestService;
-<<<<<<< HEAD
-  let options: FindAllOptions;
-=======
   let options: FindListOptions;
->>>>>>> 00039436
   const requestService = {generateRequestId: () => uuidv4()} as RequestService;
   const halService = {} as HALEndpointService;
   const rdbService = {} as RemoteDataBuildService;
@@ -199,12 +192,7 @@
       dso2.self = selfLink;
       dso2.metadata = [{ key: 'dc.title', value: name2 }];
 
-<<<<<<< HEAD
       spyOn(service, 'findByHref').and.returnValues(createSuccessfulRemoteDataObject$(dso));
-=======
-      spyOn(service, 'findByHref').and.returnValues(observableOf(dso));
-      spyOn(objectCache, 'getObjectBySelfLink').and.returnValues(observableOf(dso));
->>>>>>> 00039436
       spyOn(objectCache, 'addPatch');
     });
 
