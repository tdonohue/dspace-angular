import { Store } from '@ngrx/store';
import { cold, getTestScheduler } from 'jasmine-marbles';
import { TestScheduler } from 'rxjs/testing';
import { BrowseService } from '../browse/browse.service';
import { RemoteDataBuildService } from '../cache/builders/remote-data-build.service';
import { CoreState } from '../core.reducers';
import { ItemDataService } from './item-data.service';
import { RequestService } from './request.service';
import { HALEndpointService } from '../shared/hal-endpoint.service';
import { FindAllOptions, RestRequest } from './request.models';
import { ObjectCacheService } from '../cache/object-cache.service';
import { Observable } from 'rxjs';
import { RestResponse } from '../cache/response.models';
import { NotificationsService } from '../../shared/notifications/notifications.service';
import { NormalizedObjectBuildService } from '../cache/builders/normalized-object-build.service';
import { HttpClient } from '@angular/common/http';
import { RequestEntry } from './request.reducer';
import { of as observableOf } from 'rxjs';

describe('ItemDataService', () => {
  let scheduler: TestScheduler;
  let service: ItemDataService;
  let bs: BrowseService;
  const requestService = {
    generateRequestId(): string {
      return scopeID;
    },
    configure(request: RestRequest) {
      // Do nothing
<<<<<<< HEAD
    }
  } as RequestService;
  const responseCache = {
    get(href: string) {
      const responseCacheEntry = new ResponseCacheEntry();
      responseCacheEntry.response = new RestResponse(true, 200, 'OK');
=======
    },
    getByHref(requestHref: string) {
      const responseCacheEntry = new RequestEntry();
      responseCacheEntry.response = new RestResponse(true, '200');
>>>>>>> 34e78bd4
      return observableOf(responseCacheEntry);
    }
  } as RequestService;
  const rdbService = {} as RemoteDataBuildService;

  const store = {} as Store<CoreState>;
  const objectCache = {} as ObjectCacheService;
  const halEndpointService = {
    getEndpoint(linkPath: string): Observable<string> {
      return cold('a', {a: itemEndpoint});
    }
  } as HALEndpointService;

  const scopeID = '4af28e99-6a9c-4036-a199-e1b587046d39';
  const options = Object.assign(new FindAllOptions(), {
    scopeID: scopeID,
    sort: {
      field: '',
      direction: undefined
    }
  });

  const browsesEndpoint = 'https://rest.api/discover/browses';
  const itemBrowseEndpoint = `${browsesEndpoint}/author/items`;
  const scopedEndpoint = `${itemBrowseEndpoint}?scope=${scopeID}`;
  const serviceEndpoint = `https://rest.api/core/items`;
  const browseError = new Error('getBrowseURL failed');
  const notificationsService = {} as NotificationsService;
  const http = {} as HttpClient;
  const comparator = {} as any;
  const dataBuildService = {} as NormalizedObjectBuildService;
  const itemEndpoint = 'https://rest.api/core/items';
  const ScopedItemEndpoint = `https://rest.api/core/items/${scopeID}`;

  function initMockBrowseService(isSuccessful: boolean) {
    const obs = isSuccessful ?
      cold('--a-', { a: itemBrowseEndpoint }) :
      cold('--#-', undefined, browseError);
    return jasmine.createSpyObj('bs', {
      getBrowseURLFor: obs
    });
  }

  function initTestService() {
    return new ItemDataService(
      requestService,
      rdbService,
      dataBuildService,
      store,
      bs,
      objectCache,
      halEndpointService,
      notificationsService,
      http,
      comparator
    );
  }

  describe('getBrowseEndpoint', () => {
    beforeEach(() => {
      scheduler = getTestScheduler();
    });

    it('should return the endpoint to fetch Items within the given scope and starting with the given string', () => {
      bs = initMockBrowseService(true);
      service = initTestService();

      const result = service.getBrowseEndpoint(options);
      const expected = cold('--b-', { b: scopedEndpoint });

      expect(result).toBeObservable(expected);
    });

    describe('if the dc.date.issue browse isn\'t configured for items', () => {
      beforeEach(() => {
        bs = initMockBrowseService(false);
        service = initTestService();
      });
      it('should throw an error', () => {
        const result = service.getBrowseEndpoint(options);
        const expected = cold('--#-', undefined, browseError);

        expect(result).toBeObservable(expected);
      });
    });
  });

  describe('getItemWithdrawEndpoint', () => {
    beforeEach(() => {
      scheduler = getTestScheduler();
      service = initTestService();

    });

    it('should return the endpoint to withdraw and reinstate items', () => {
      const result = service.getItemWithdrawEndpoint(scopeID);
      const expected = cold('a', {a: ScopedItemEndpoint});

      expect(result).toBeObservable(expected);
    });

    it('should setWithDrawn', () => {
      const expected = new RestResponse(true, 200, 'OK');
      const result = service.setWithDrawn(scopeID, true);
      result.subscribe((v) => expect(v).toEqual(expected));

    });
  });

  describe('getItemDiscoverableEndpoint', () => {
    beforeEach(() => {
      scheduler = getTestScheduler();
      service = initTestService();

    });

    it('should return the endpoint to make an item private or public', () => {
      const result = service.getItemDiscoverableEndpoint(scopeID);
      const expected = cold('a', {a: ScopedItemEndpoint});

      expect(result).toBeObservable(expected);
    });

    it('should setDiscoverable', () => {
      const expected = new RestResponse(true, 200, 'OK');
      const result = service.setDiscoverable(scopeID, false);
      result.subscribe((v) => expect(v).toEqual(expected));

    });
  });

<<<<<<< HEAD
  describe('getItemDeleteEndpoint', () => {
    beforeEach(() => {
      scheduler = getTestScheduler();
      service = initTestService();
    });

    it('should return the endpoint to make an item private or public', () => {
      const result = service.getItemDeleteEndpoint(scopeID);
      const expected = cold('a', {a: ScopedItemEndpoint});

      expect(result).toBeObservable(expected);
    });

    it('should delete the item', () => {
      const expected = new RestResponse(true, 200, 'OK');
      const result = service.delete(scopeID);
      result.subscribe((v) => expect(v).toEqual(expected));

    });
  });

=======
>>>>>>> 34e78bd4
});<|MERGE_RESOLUTION|>--- conflicted
+++ resolved
@@ -27,19 +27,10 @@
     },
     configure(request: RestRequest) {
       // Do nothing
-<<<<<<< HEAD
-    }
-  } as RequestService;
-  const responseCache = {
-    get(href: string) {
-      const responseCacheEntry = new ResponseCacheEntry();
-      responseCacheEntry.response = new RestResponse(true, 200, 'OK');
-=======
     },
     getByHref(requestHref: string) {
       const responseCacheEntry = new RequestEntry();
-      responseCacheEntry.response = new RestResponse(true, '200');
->>>>>>> 34e78bd4
+      responseCacheEntry.response = new RestResponse(true, 200, 'OK');
       return observableOf(responseCacheEntry);
     }
   } as RequestService;
@@ -171,28 +162,4 @@
     });
   });
 
-<<<<<<< HEAD
-  describe('getItemDeleteEndpoint', () => {
-    beforeEach(() => {
-      scheduler = getTestScheduler();
-      service = initTestService();
-    });
-
-    it('should return the endpoint to make an item private or public', () => {
-      const result = service.getItemDeleteEndpoint(scopeID);
-      const expected = cold('a', {a: ScopedItemEndpoint});
-
-      expect(result).toBeObservable(expected);
-    });
-
-    it('should delete the item', () => {
-      const expected = new RestResponse(true, 200, 'OK');
-      const result = service.delete(scopeID);
-      result.subscribe((v) => expect(v).toEqual(expected));
-
-    });
-  });
-
-=======
->>>>>>> 34e78bd4
 });