--- conflicted
+++ resolved
@@ -22,8 +22,7 @@
    * @param {DSpaceObject} object2
    *    The second object to compare
    */
-<<<<<<< HEAD
-  diff(object1: T | NormalizedDSpaceObject<T>, object2: T | NormalizedDSpaceObject<T>): Operation[] {
+  diff(object1: DSpaceObject, object2: DSpaceObject): Operation[] {
     return compare(this.filterUUIDsFromMetadata(object1.metadata), this.filterUUIDsFromMetadata(object2.metadata))
       .map((operation: Operation) => Object.assign({}, operation, { path: '/metadata' + operation.path }));
   }
@@ -40,9 +39,5 @@
       }
     }
     return result;
-=======
-  diff(object1: DSpaceObject, object2: DSpaceObject): Operation[] {
-    return compare(object1.metadata, object2.metadata).map((operation: Operation) => Object.assign({}, operation, { path: '/metadata' + operation.path }));
->>>>>>> 01231ef1
   }
 }