--- conflicted
+++ resolved
@@ -1,8 +1,4 @@
-<<<<<<< HEAD
-import { filter, mergeMap, take } from 'rxjs/operators';
-=======
 import { filter, take } from 'rxjs/operators';
->>>>>>> 2d07cc19
 import { Injectable } from '@angular/core';
 
 import { Store } from '@ngrx/store';
@@ -35,16 +31,11 @@
     protected rdbService: RemoteDataBuildService,
     protected dataBuildService: NormalizedObjectBuildService,
     protected store: Store<CoreState>,
-<<<<<<< HEAD
-    protected halService: HALEndpointService,
-    protected objectCache: ObjectCacheService
-=======
     protected objectCache: ObjectCacheService,
     protected halService: HALEndpointService,
     protected notificationsService: NotificationsService,
     protected http: HttpClient,
     protected comparator: DSOChangeAnalyzer<Community>
->>>>>>> 2d07cc19
   ) {
     super();
   }
