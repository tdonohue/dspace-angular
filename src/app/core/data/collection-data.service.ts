import { HttpClient, HttpHeaders } from '@angular/common/http';
import { Injectable } from '@angular/core';
import { Store } from '@ngrx/store';
import { TranslateService } from '@ngx-translate/core';
import { Observable } from 'rxjs';
import { filter, map, switchMap, take } from 'rxjs/operators';
import { hasValue, isNotEmpty, isNotEmptyOperator } from '../../shared/empty.util';
import { NotificationOptions } from '../../shared/notifications/models/notification-options.model';
import { INotification } from '../../shared/notifications/models/notification.model';
import { NotificationsService } from '../../shared/notifications/notifications.service';
import { FollowLinkConfig } from '../../shared/utils/follow-link-config.model';
import { dataService } from '../cache/builders/build-decorators';
import { RemoteDataBuildService } from '../cache/builders/remote-data-build.service';
import { RequestParam } from '../cache/models/request-param.model';
import { ObjectCacheService } from '../cache/object-cache.service';
import { CoreState } from '../core.reducers';
import { HttpOptions } from '../dspace-rest/dspace-rest.service';
import { DSpaceSerializer } from '../dspace-rest/dspace.serializer';
import { Collection } from '../shared/collection.model';
import { COLLECTION } from '../shared/collection.resource-type';
import { ContentSource } from '../shared/content-source.model';
import { HALEndpointService } from '../shared/hal-endpoint.service';
import { Item } from '../shared/item.model';
import { getFirstCompletedRemoteData } from '../shared/operators';
import { ComColDataService } from './comcol-data.service';
import { CommunityDataService } from './community-data.service';
import { DSOChangeAnalyzer } from './dso-change-analyzer.service';
import { PaginatedList } from './paginated-list.model';
import { RemoteData } from './remote-data';
import { ContentSourceRequest, FindListOptions, RestRequest, UpdateContentSourceRequest } from './request.models';
import { RequestService } from './request.service';
import { BitstreamDataService } from './bitstream-data.service';

@Injectable()
@dataService(COLLECTION)
export class CollectionDataService extends ComColDataService<Collection> {
  protected linkPath = 'collections';
  protected errorTitle = 'collection.source.update.notifications.error.title';
  protected contentSourceError = 'collection.source.update.notifications.error.content';

  constructor(
    protected requestService: RequestService,
    protected rdbService: RemoteDataBuildService,
    protected store: Store<CoreState>,
    protected cds: CommunityDataService,
    protected objectCache: ObjectCacheService,
    protected halService: HALEndpointService,
    protected notificationsService: NotificationsService,
    protected http: HttpClient,
    protected bitstreamDataService: BitstreamDataService,
    protected comparator: DSOChangeAnalyzer<Collection>,
    protected translate: TranslateService
  ) {
    super();
  }

  /**
   * Get all collections the user is authorized to submit to
   *
   * @param query                       limit the returned collection to those with metadata values
   *                                    matching the query terms.
   * @param options                     The [[FindListOptions]] object
   * @param useCachedVersionIfAvailable If this is true, the request will only be sent if there's
   *                                    no valid cached version. Defaults to true
   * @param reRequestOnStale            Whether or not the request should automatically be re-
   *                                    requested after the response becomes stale
   * @param linksToFollow               List of {@link FollowLinkConfig} that indicate which
   *                                    {@link HALLink}s should be automatically resolved
   * @return Observable<RemoteData<PaginatedList<Collection>>>
   *    collection list
   */
  getAuthorizedCollection(query: string, options: FindListOptions = {}, useCachedVersionIfAvailable = true, reRequestOnStale = true, ...linksToFollow: FollowLinkConfig<Collection>[]): Observable<RemoteData<PaginatedList<Collection>>> {
    const searchHref = 'findSubmitAuthorized';
    options = Object.assign({}, options, {
      searchParams: [new RequestParam('query', query)]
    });

    return this.searchBy(searchHref, options, useCachedVersionIfAvailable, reRequestOnStale, ...linksToFollow).pipe(
      filter((collections: RemoteData<PaginatedList<Collection>>) => !collections.isResponsePending));
  }

  /**
   * Get all collections the user is authorized to submit to
   *
   * @param query limit the returned collection to those with metadata values matching the query terms.
   * @param entityType The entity type used to limit the returned collection
   * @param options The [[FindListOptions]] object
   * @param reRequestOnStale  Whether or not the request should automatically be re-requested after
   *                          the response becomes stale
   * @param linksToFollow The array of [[FollowLinkConfig]]
   * @return Observable<RemoteData<PaginatedList<Collection>>>
   *    collection list
   */
  getAuthorizedCollectionByEntityType(
    query: string,
    entityType: string,
    options: FindListOptions = {},
    reRequestOnStale = true,
    ...linksToFollow: FollowLinkConfig<Collection>[]): Observable<RemoteData<PaginatedList<Collection>>> {
    const searchHref = 'findSubmitAuthorizedByEntityType';
    options = Object.assign({}, options, {
      searchParams: [
        new RequestParam('query', query),
        new RequestParam('entityType', entityType)
      ]
    });

    return this.searchBy(searchHref, options, true, reRequestOnStale, ...linksToFollow).pipe(
      filter((collections: RemoteData<PaginatedList<Collection>>) => !collections.isResponsePending));
  }

  /**
   * Get all collections the user is authorized to submit to, by community
   *
   * @param communityId The community id
   * @param query limit the returned collection to those with metadata values matching the query terms.
   * @param options The [[FindListOptions]] object
   * @param reRequestOnStale Whether or not the request should automatically be re-
   *                         requested after the response becomes stale
   * @return Observable<RemoteData<PaginatedList<Collection>>>
   *    collection list
   */
  getAuthorizedCollectionByCommunity(communityId: string, query: string, options: FindListOptions = {}, reRequestOnStale = true,): Observable<RemoteData<PaginatedList<Collection>>> {
    const searchHref = 'findSubmitAuthorizedByCommunity';
    options = Object.assign({}, options, {
      searchParams: [
        new RequestParam('uuid', communityId),
        new RequestParam('query', query)
      ]
    });

    return this.searchBy(searchHref, options, reRequestOnStale).pipe(
      filter((collections: RemoteData<PaginatedList<Collection>>) => !collections.isResponsePending));
  }
  /**
   * Get all collections the user is authorized to submit to, by community and has the metadata
   *
   * @param communityId The community id
   * @param entityType The entity type used to limit the returned collection
   * @param options The [[FindListOptions]] object
   * @param reRequestOnStale  Whether or not the request should automatically be re-requested after
   *                          the response becomes stale
   * @param linksToFollow The array of [[FollowLinkConfig]]
   * @return Observable<RemoteData<PaginatedList<Collection>>>
   *    collection list
   */
  getAuthorizedCollectionByCommunityAndEntityType(
    communityId: string,
    entityType: string,
    options: FindListOptions = {},
    reRequestOnStale = true,
    ...linksToFollow: FollowLinkConfig<Collection>[]): Observable<RemoteData<PaginatedList<Collection>>> {
    const searchHref = 'findSubmitAuthorizedByCommunityAndEntityType';
    const searchParams = [
      new RequestParam('uuid', communityId),
      new RequestParam('entityType', entityType)
    ];

    options = Object.assign({}, options, {
      searchParams: searchParams
    });

    return this.searchBy(searchHref, options, true, reRequestOnStale, ...linksToFollow).pipe(
      filter((collections: RemoteData<PaginatedList<Collection>>) => !collections.isResponsePending));
  }

  /**
   * Find whether there is a collection whom user has authorization to submit to
   *
   * @return boolean
   *    true if the user has at least one collection to submit to
   */
  hasAuthorizedCollection(): Observable<boolean> {
    const searchHref = 'findSubmitAuthorized';
    const options = new FindListOptions();
    options.elementsPerPage = 1;

    return this.searchBy(searchHref, options).pipe(
      filter((collections: RemoteData<PaginatedList<Collection>>) => !collections.isResponsePending),
      take(1),
      map((collections: RemoteData<PaginatedList<Collection>>) => collections.payload.totalElements > 0)
    );
  }

  /**
   * Get the endpoint for the collection's content harvester
   * @param collectionId
   */
  getHarvesterEndpoint(collectionId: string): Observable<string> {
    return this.halService.getEndpoint(this.linkPath).pipe(
      switchMap((href: string) => this.halService.getEndpoint('harvester', `${href}/${collectionId}`))
    );
  }

  /**
   * Get the collection's content harvester
   * @param collectionId
   */
  getContentSource(collectionId: string, useCachedVersionIfAvailable = true): Observable<RemoteData<ContentSource>> {
    const href$ = this.getHarvesterEndpoint(collectionId).pipe(
      isNotEmptyOperator(),
      take(1)
    );

    href$.subscribe((href: string) => {
      const request = new ContentSourceRequest(this.requestService.generateRequestId(), href);
      this.requestService.send(request, useCachedVersionIfAvailable);
    });

    return this.rdbService.buildSingle<ContentSource>(href$);
  }

  /**
   * Update the settings of the collection's content harvester
   * @param collectionId
   * @param contentSource
   */
  updateContentSource(collectionId: string, contentSource: ContentSource): Observable<ContentSource | INotification> {
    const requestId = this.requestService.generateRequestId();
    const serializedContentSource = new DSpaceSerializer(ContentSource).serialize(contentSource);
    const request$ = this.getHarvesterEndpoint(collectionId).pipe(
      take(1),
      map((href: string) => {
        const options: HttpOptions = Object.create({});
        let headers = new HttpHeaders();
        headers = headers.append('Content-Type', 'application/json');
        options.headers = headers;
        return new UpdateContentSourceRequest(requestId, href, JSON.stringify(serializedContentSource), options);
      })
    );

    // Execute the post/put request
    request$.subscribe((request: RestRequest) => this.requestService.send(request));

    // Return updated ContentSource
    return this.rdbService.buildFromRequestUUID<ContentSource>(requestId).pipe(
      getFirstCompletedRemoteData(),
      map((response: RemoteData<ContentSource>) => {
        if (response.hasFailed) {
          if (hasValue(response.errorMessage)) {
            if (response.statusCode === 422) {
              return this.notificationsService.error(this.translate.instant(this.errorTitle), this.translate.instant(this.contentSourceError), new NotificationOptions(-1));
            } else {
              return this.notificationsService.error(this.translate.instant(this.errorTitle), (response as any).errorMessage, new NotificationOptions(-1));
            }
          }
        } else {
          return response;
        }
      }),
      isNotEmptyOperator(),
      map((response: RemoteData<ContentSource> | INotification) => {
        if (isNotEmpty((response as any).payload)) {
          return (response as RemoteData<ContentSource>).payload;
        }
        return response as INotification;
      })
    );
  }

  protected getFindByParentHref(parentUUID: string): Observable<string> {
    return this.halService.getEndpoint('communities').pipe(
      switchMap((communityEndpointHref: string) =>
        this.halService.getEndpoint('collections', `${communityEndpointHref}/${parentUUID}`)),
    );
  }

  /**
   * Returns {@link RemoteData} of {@link Collection} that is the owning collection of the given item
   * @param item  Item we want the owning collection of
   */
  findOwningCollectionFor(item: Item): Observable<RemoteData<Collection>> {
    return this.findByHref(item._links.owningCollection.href);
  }

<<<<<<< HEAD
=======
  /**
   * Get a list of mapped collections for the given item.
   * @param item  Item for which the mapped collections should be retrieved.
   * @param findListOptions Pagination and search options.
   */
  findMappedCollectionsFor(item: Item, findListOptions?: FindListOptions): Observable<RemoteData<PaginatedList<Collection>>> {
    return this.findAllByHref(item._links.mappedCollections.href, findListOptions);
  }

>>>>>>> ab9aed01
}<|MERGE_RESOLUTION|>--- conflicted
+++ resolved
@@ -273,8 +273,6 @@
     return this.findByHref(item._links.owningCollection.href);
   }
 
-<<<<<<< HEAD
-=======
   /**
    * Get a list of mapped collections for the given item.
    * @param item  Item for which the mapped collections should be retrieved.
@@ -284,5 +282,4 @@
     return this.findAllByHref(item._links.mappedCollections.href, findListOptions);
   }
 
->>>>>>> ab9aed01
 }