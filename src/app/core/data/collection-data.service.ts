--- conflicted
+++ resolved
@@ -1,12 +1,8 @@
 import { Injectable } from '@angular/core';
-<<<<<<< HEAD
-import { Store } from '@ngrx/store';
-=======
 
-import { filter, map, take } from 'rxjs/operators';
+import { distinctUntilChanged, filter, map, take } from 'rxjs/operators';
 import { Store } from '@ngrx/store';
 
->>>>>>> 2d07cc19
 import { RemoteDataBuildService } from '../cache/builders/remote-data-build.service';
 import { ObjectCacheService } from '../cache/object-cache.service';
 import { CoreState } from '../core.reducers';
@@ -15,29 +11,21 @@
 import { CommunityDataService } from './community-data.service';
 import { RequestService } from './request.service';
 import { HALEndpointService } from '../shared/hal-endpoint.service';
-<<<<<<< HEAD
-import { Observable } from 'rxjs';
-import { RemoteData } from './remote-data';
-import { PaginatedList } from './paginated-list';
-import { distinctUntilChanged, map, take, tap } from 'rxjs/operators';
-import { hasValue, isNotEmptyOperator } from '../../shared/empty.util';
-import { GetRequest } from './request.models';
-import { configureRequest } from '../shared/operators';
-import { PaginatedSearchOptions } from '../../+search-page/paginated-search-options.model';
-import { GenericConstructor } from '../shared/generic-constructor';
-import { ResponseParsingService } from './parsing.service';
-import { DSpaceObject } from '../shared/dspace-object.model';
-import { DSOResponseParsingService } from './dso-response-parsing.service';
-=======
 import { NotificationsService } from '../../shared/notifications/notifications.service';
 import { HttpClient } from '@angular/common/http';
 import { NormalizedObjectBuildService } from '../cache/builders/normalized-object-build.service';
 import { DSOChangeAnalyzer } from './dso-change-analyzer.service';
 import { Observable } from 'rxjs/internal/Observable';
-import { FindAllOptions } from './request.models';
+import { FindAllOptions, GetRequest } from './request.models';
 import { RemoteData } from './remote-data';
 import { PaginatedList } from './paginated-list';
->>>>>>> 2d07cc19
+import { configureRequest } from '../shared/operators';
+import { DSOResponseParsingService } from './dso-response-parsing.service';
+import { ResponseParsingService } from './parsing.service';
+import { GenericConstructor } from '../shared/generic-constructor';
+import { hasValue, isNotEmptyOperator } from '../../shared/empty.util';
+import { DSpaceObject } from '../shared/dspace-object.model';
+import { PaginatedSearchOptions } from '../../+search-page/paginated-search-options.model';
 
 @Injectable()
 export class CollectionDataService extends ComColDataService<Collection> {
@@ -50,28 +38,40 @@
     protected dataBuildService: NormalizedObjectBuildService,
     protected store: Store<CoreState>,
     protected cds: CommunityDataService,
-<<<<<<< HEAD
-    protected halService: HALEndpointService,
-    protected objectCache: ObjectCacheService
-=======
     protected objectCache: ObjectCacheService,
     protected halService: HALEndpointService,
     protected notificationsService: NotificationsService,
     protected http: HttpClient,
     protected comparator: DSOChangeAnalyzer<Collection>
->>>>>>> 2d07cc19
   ) {
     super();
   }
 
   /**
-<<<<<<< HEAD
+   * Find whether there is a collection whom user has authorization to submit to
+   *
+   * @return boolean
+   *    true if the user has at least one collection to submit to
+   */
+  hasAuthorizedCollection(): Observable<boolean> {
+    const searchHref = 'findAuthorized';
+    const options = new FindAllOptions();
+    options.elementsPerPage = 1;
+
+    return this.searchBy(searchHref, options).pipe(
+      filter((collections: RemoteData<PaginatedList<Collection>>) => !collections.isResponsePending),
+      take(1),
+      map((collections: RemoteData<PaginatedList<Collection>>) => collections.payload.totalElements > 0)
+    );
+  }
+
+  /**
    * Fetches the endpoint used for mapping items to a collection
    * @param collectionId   The id of the collection to map items to
    */
   getMappingItemsEndpoint(collectionId): Observable<string> {
     return this.halService.getEndpoint(this.linkPath).pipe(
-      map((endpoint: string) => this.getFindByIDHref(endpoint, collectionId)),
+      map((endpoint: string) => this.getIDHref(endpoint, collectionId)),
       map((endpoint: string) => `${endpoint}/mappingItems`)
     );
   }
@@ -115,22 +115,4 @@
     });
   }
 
-=======
-   * Find whether there is a collection whom user has authorization to submit to
-   *
-   * @return boolean
-   *    true if the user has at least one collection to submit to
-   */
-  hasAuthorizedCollection(): Observable<boolean> {
-    const searchHref = 'findAuthorized';
-    const options = new FindAllOptions();
-    options.elementsPerPage = 1;
-
-    return this.searchBy(searchHref, options).pipe(
-      filter((collections: RemoteData<PaginatedList<Collection>>) => !collections.isResponsePending),
-      take(1),
-      map((collections: RemoteData<PaginatedList<Collection>>) => collections.payload.totalElements > 0)
-    );
-  }
->>>>>>> 2d07cc19
 }