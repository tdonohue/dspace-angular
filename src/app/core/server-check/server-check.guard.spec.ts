--- conflicted
+++ resolved
@@ -74,11 +74,10 @@
   });
 
   describe(`listenForRouteChanges`, () => {
-<<<<<<< HEAD
-    it(`should retrieve the root endpoint, without using the cache, when the method is first called`, () => {
+    it(`should invalidate the root cache, when the method is first called`, () => {
       testScheduler.run(() => {
         guard.listenForRouteChanges();
-        expect(rootDataServiceStub.findRoot).toHaveBeenCalledWith(false);
+        expect(rootDataServiceStub.invalidateRootCache).toHaveBeenCalledTimes(1);
       });
     });
 
@@ -91,27 +90,8 @@
         eventSubject.next(new NavigationEnd(2,'', ''));
         eventSubject.next(new NavigationStart(3,''));
       });
-      expect(rootDataServiceStub.invalidateRootCache).toHaveBeenCalledTimes(3);
-=======
-    it(`should invalidate the root cache, when the method is first called`, () => {
-        testScheduler.run(() => {
-          guard.listenForRouteChanges();
-          expect(rootDataServiceStub.invalidateRootCache).toHaveBeenCalledTimes(1);
-        });
-    });
-
-    it(`should invalidate the root cache on every NavigationStart event`, () => {
-        testScheduler.run(() => {
-          guard.listenForRouteChanges();
-          eventSubject.next(new NavigationStart(1,''));
-          eventSubject.next(new NavigationEnd(1,'', ''));
-          eventSubject.next(new NavigationStart(2,''));
-          eventSubject.next(new NavigationEnd(2,'', ''));
-          eventSubject.next(new NavigationStart(3,''));
-        });
-        // once when the method is first called, and then 3 times for NavigationStart events
-        expect(rootDataServiceStub.invalidateRootCache).toHaveBeenCalledTimes(1 + 3);
->>>>>>> 610062bd
+      // once when the method is first called, and then 3 times for NavigationStart events
+      expect(rootDataServiceStub.invalidateRootCache).toHaveBeenCalledTimes(1 + 3);
     });
   });
 });