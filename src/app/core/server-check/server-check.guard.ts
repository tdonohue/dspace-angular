import { Injectable } from '@angular/core';
<<<<<<< HEAD
import { ActivatedRouteSnapshot, Router, RouterStateSnapshot, UrlTree, NavigationStart } from '@angular/router';

=======
import {
  ActivatedRouteSnapshot,
  CanActivateChild,
  NavigationStart,
  Router,
  RouterStateSnapshot,
  UrlTree,
} from '@angular/router';
>>>>>>> 5fc2ed92
import { Observable } from 'rxjs';
import {
  filter,
  map,
  take,
} from 'rxjs/operators';

import { getPageInternalServerErrorRoute } from '../../app-routing-paths';
import { RootDataService } from '../data/root-data.service';

@Injectable({
  providedIn: 'root',
})
/**
 * A guard that checks if root api endpoint is reachable.
 * If not redirect to 500 error page
 */
export class ServerCheckGuard  {
  constructor(private router: Router, private rootDataService: RootDataService) {
  }

  /**
   * True when root api endpoint is reachable.
   */
  canActivateChild(
    route: ActivatedRouteSnapshot,
    state: RouterStateSnapshot,
  ): Observable<boolean | UrlTree> {

    return this.rootDataService.checkServerAvailability().pipe(
      take(1),
      map((isAvailable: boolean) => {
        if (!isAvailable) {
          return this.router.parseUrl(getPageInternalServerErrorRoute());
        } else {
          return true;
        }
      }),
    );
  }

  /**
   * Listen to all router events. Every time a new navigation starts, invalidate the cache
   * for the root endpoint. That way we retrieve it once per routing operation to ensure the
   * backend is not down. But if the guard is called multiple times during the same routing
   * operation, the cached version is used.
   */
  listenForRouteChanges(): void {
    // we'll always be too late for the first NavigationStart event with the router subscribe below,
    // so this statement is for the very first route operation.
    this.rootDataService.invalidateRootCache();

    this.router.events.pipe(
      filter(event => event instanceof NavigationStart),
    ).subscribe(() => {
      this.rootDataService.invalidateRootCache();
    });
  }
}<|MERGE_RESOLUTION|>--- conflicted
+++ resolved
@@ -1,23 +1,7 @@
 import { Injectable } from '@angular/core';
-<<<<<<< HEAD
-import { ActivatedRouteSnapshot, Router, RouterStateSnapshot, UrlTree, NavigationStart } from '@angular/router';
-
-=======
-import {
-  ActivatedRouteSnapshot,
-  CanActivateChild,
-  NavigationStart,
-  Router,
-  RouterStateSnapshot,
-  UrlTree,
-} from '@angular/router';
->>>>>>> 5fc2ed92
+import { ActivatedRouteSnapshot, NavigationStart, Router, RouterStateSnapshot, UrlTree, } from '@angular/router';
 import { Observable } from 'rxjs';
-import {
-  filter,
-  map,
-  take,
-} from 'rxjs/operators';
+import { filter, map, take, } from 'rxjs/operators';
 
 import { getPageInternalServerErrorRoute } from '../../app-routing-paths';
 import { RootDataService } from '../data/root-data.service';
