--- conflicted
+++ resolved
@@ -4,7 +4,6 @@
 import { RemoteDataBuildService } from '../cache/builders/remote-data-build.service';
 import { RequestParam } from '../cache/models/request-param.model';
 import { ObjectCacheService } from '../cache/object-cache.service';
-import { dataService } from '../data/base/data-service.decorator';
 import { FindListOptions } from '../data/find-list-options.model';
 import { RemoteData } from '../data/remote-data';
 import { RequestService } from '../data/request.service';
@@ -12,13 +11,6 @@
 import { getFirstCompletedRemoteData } from '../shared/operators';
 import { PoolTask } from './models/pool-task-object.model';
 import { TasksService } from './tasks.service';
-<<<<<<< HEAD
-import { RemoteData } from '../data/remote-data';
-import { RequestParam } from '../cache/models/request-param.model';
-import { getFirstCompletedRemoteData } from '../shared/operators';
-import { FindListOptions } from '../data/find-list-options.model';
-=======
->>>>>>> a8f31948
 
 /**
  * The service handling all REST requests for PoolTask
