import { HttpHeaders } from '@angular/common/http';

import { Observable } from 'rxjs';
<<<<<<< HEAD
import { distinctUntilChanged, filter, find, flatMap, map, switchMap, tap } from 'rxjs/operators';

import { DataService } from '../data/data.service';
import {
  DeleteRequest,
  FindListOptions,
  PostRequest,
  TaskDeleteRequest,
  TaskPostRequest
} from '../data/request.models';
import { hasValue, isNotEmpty } from '../../shared/empty.util';
=======
import { distinctUntilChanged, filter, map, mergeMap, tap } from 'rxjs/operators';

import { DataService } from '../data/data.service';
import { DeleteRequest, PostRequest, TaskDeleteRequest, TaskPostRequest } from '../data/request.models';
import { isNotEmpty } from '../../shared/empty.util';
import { HttpOptions } from '../dspace-rest/dspace-rest.service';
>>>>>>> a64cb63d
import { ProcessTaskResponse } from './models/process-task-response';
import {getFirstCompletedRemoteData, getFirstSucceededRemoteData} from '../shared/operators';
import { CacheableObject } from '../cache/object-cache.reducer';
import { RemoteData } from '../data/remote-data';
import { FollowLinkConfig } from '../../shared/utils/follow-link-config.model';
import { HttpOptions } from '../dspace-rest/dspace-rest.service';

/**
 * An abstract class that provides methods to handle task requests.
 */
export abstract class TasksService<T extends CacheableObject> extends DataService<T> {

  /**
   * Fetch a RestRequest
   *
   * @param requestId
   *    The base endpoint for the type of object
   * @return Observable<ProcessTaskResponse>
   *     server response
   */
  protected fetchRequest(requestId: string): Observable<ProcessTaskResponse> {
    return this.rdbService.buildFromRequestUUID(requestId).pipe(
      getFirstCompletedRemoteData(),
      map((response: RemoteData<any>) => {
        if (response.hasFailed) {
          return new ProcessTaskResponse(false, response.statusCode, response.errorMessage);
        } else {
          return new ProcessTaskResponse(true, response.statusCode);
        }
      })
    );
  }

  /**
   * Create the HREF for a specific submission object based on its identifier
   *
   * @param endpoint
   *    The base endpoint for the type of object
   * @param resourceID
   *    The identifier for the object
   */
  getEndpointByIDHref(endpoint, resourceID): string {
    return isNotEmpty(resourceID) ? `${endpoint}/${resourceID}` : `${endpoint}`;
  }

  /**
   * Make a new post request
   *
   * @param linkPath
   *    The endpoint link name
   * @param body
   *    The request body
   * @param scopeId
   *    The task id to be removed
   * @param options
   *    The HttpOptions object
   * @return Observable<SubmitDataResponseDefinitionObject>
   *     server response
   */
  public postToEndpoint(linkPath: string, body: any, scopeId?: string, options?: HttpOptions): Observable<ProcessTaskResponse> {
    const requestId = this.requestService.generateRequestId();
    return this.halService.getEndpoint(linkPath).pipe(
      filter((href: string) => isNotEmpty(href)),
      map((endpointURL: string) => this.getEndpointByIDHref(endpointURL, scopeId)),
      distinctUntilChanged(),
      map((endpointURL: string) => new TaskPostRequest(requestId, endpointURL, body, options)),
      tap((request: PostRequest) => this.requestService.configure(request)),
      mergeMap((request: PostRequest) => this.fetchRequest(requestId)),
      distinctUntilChanged());
  }

  /**
   * Delete an existing task on the server
   *
   * @param linkPath
   *    The endpoint link name
   * @param scopeId
   *    The task id to be removed
   * @param options
   *    The HttpOptions object
   * @return Observable<SubmitDataResponseDefinitionObject>
   *     server response
   */
  public deleteById(linkPath: string, scopeId: string, options?: HttpOptions): Observable<ProcessTaskResponse> {
    const requestId = this.requestService.generateRequestId();
    return this.getEndpointById(scopeId, linkPath).pipe(
      map((endpointURL: string) => new TaskDeleteRequest(requestId, endpointURL, null, options)),
      tap((request: DeleteRequest) => this.requestService.configure(request)),
      mergeMap((request: DeleteRequest) => this.fetchRequest(requestId)),
      distinctUntilChanged());
  }

  /**
   * Create a new HttpOptions
   */
  protected makeHttpOptions() {
    const options: HttpOptions = Object.create({});
    let headers = new HttpHeaders();
    headers = headers.append('Content-Type', 'application/x-www-form-urlencoded');
    options.headers = headers;
    return options;
  }

  /**
   * Get the endpoint of a task by scopeId.
   * @param linkPath
   * @param scopeId
   */
  public getEndpointById(scopeId: string, linkPath?: string): Observable<string> {
    return this.halService.getEndpoint(linkPath || this.linkPath).pipe(
      filter((href: string) => isNotEmpty(href)),
      distinctUntilChanged(),
      map((endpointURL: string) => this.getEndpointByIDHref(endpointURL, scopeId)));
  }

  /**
   * Search a task.
   * @param searchMethod
   *   the search method
   * @param options
   *   the find list options
   * @param linksToFollow
   *   links to follow
   */
  public searchTask(searchMethod: string, options: FindListOptions = {}, ...linksToFollow: Array<FollowLinkConfig<T>>): Observable<RemoteData<T>> {
    const hrefObs = this.getSearchByHref(searchMethod, options, ...linksToFollow);
    return hrefObs.pipe(
      find((href: string) => hasValue(href)),
      switchMap((href) => this.findByHref(href).pipe(
        getFirstSucceededRemoteData(),
        tap(() => {
        this.requestService.setStaleByHrefSubstring(searchMethod)
      }))),
    );
  }
}<|MERGE_RESOLUTION|>--- conflicted
+++ resolved
@@ -1,28 +1,14 @@
 import { HttpHeaders } from '@angular/common/http';
 
 import { Observable } from 'rxjs';
-<<<<<<< HEAD
-import { distinctUntilChanged, filter, find, flatMap, map, switchMap, tap } from 'rxjs/operators';
-
-import { DataService } from '../data/data.service';
-import {
-  DeleteRequest,
-  FindListOptions,
-  PostRequest,
-  TaskDeleteRequest,
-  TaskPostRequest
-} from '../data/request.models';
-import { hasValue, isNotEmpty } from '../../shared/empty.util';
-=======
 import { distinctUntilChanged, filter, map, mergeMap, tap } from 'rxjs/operators';
 
 import { DataService } from '../data/data.service';
 import { DeleteRequest, PostRequest, TaskDeleteRequest, TaskPostRequest } from '../data/request.models';
 import { isNotEmpty } from '../../shared/empty.util';
 import { HttpOptions } from '../dspace-rest/dspace-rest.service';
->>>>>>> a64cb63d
 import { ProcessTaskResponse } from './models/process-task-response';
-import {getFirstCompletedRemoteData, getFirstSucceededRemoteData} from '../shared/operators';
+import { getFirstCompletedRemoteData, getFirstSucceededRemoteData } from '../shared/operators';
 import { CacheableObject } from '../cache/object-cache.reducer';
 import { RemoteData } from '../data/remote-data';
 import { FollowLinkConfig } from '../../shared/utils/follow-link-config.model';
