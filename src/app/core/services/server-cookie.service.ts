import { Injectable, Inject } from '@angular/core';
import { CookieAttributes } from 'js-cookie';
<<<<<<< HEAD

import {
  CookieService,
  ICookieService,
} from './cookie.service';
=======
import { CookieService, ICookieService } from './cookie.service';
import { REQUEST } from '@nguniversal/express-engine/tokens';
>>>>>>> 961bb11b

@Injectable()
export class ServerCookieService extends CookieService implements ICookieService {

  constructor(@Inject(REQUEST) protected req: any) {
    super();
  }

  public set(name: string, value: any, options?: CookieAttributes): void {
    return;
  }

  public remove(name: string, options?: CookieAttributes): void {
    return;
  }

  public get(name: string): any {
    try {
      return JSON.parse(this.req.cookies[name]);
    } catch (err) {
      return this.req ? this.req.cookies[name] : undefined;
    }
  }

  public getAll(): any {
    if (this.req) {
      return this.req.cookies;
    }
  }
}<|MERGE_RESOLUTION|>--- conflicted
+++ resolved
@@ -1,15 +1,14 @@
-import { Injectable, Inject } from '@angular/core';
+import {
+  Inject,
+  Injectable,
+} from '@angular/core';
 import { CookieAttributes } from 'js-cookie';
-<<<<<<< HEAD
 
+import { REQUEST } from '../../../express.tokens';
 import {
   CookieService,
   ICookieService,
 } from './cookie.service';
-=======
-import { CookieService, ICookieService } from './cookie.service';
-import { REQUEST } from '@nguniversal/express-engine/tokens';
->>>>>>> 961bb11b
 
 @Injectable()
 export class ServerCookieService extends CookieService implements ICookieService {
