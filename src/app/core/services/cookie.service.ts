--- conflicted
+++ resolved
@@ -1,19 +1,9 @@
-<<<<<<< HEAD
-import {
-  Inject,
-  Injectable,
-} from '@angular/core';
-=======
 import { Injectable } from '@angular/core';
-import { Subject ,  Observable } from 'rxjs';
->>>>>>> 961bb11b
 import { CookieAttributes } from 'js-cookie';
 import {
   Observable,
   Subject,
 } from 'rxjs';
-
-import { REQUEST } from '../../../express.tokens';
 
 export interface ICookieService {
   readonly cookies$: Observable<{ readonly [key: string]: any }>;
