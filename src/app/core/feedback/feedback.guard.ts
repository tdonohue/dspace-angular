--- conflicted
+++ resolved
@@ -1,14 +1,8 @@
-<<<<<<< HEAD
-import { ActivatedRouteSnapshot, RouterStateSnapshot, UrlTree } from '@angular/router';
-=======
 import { Injectable } from '@angular/core';
-import {
-  ActivatedRouteSnapshot,
-  CanActivate,
+import {ActivatedRouteSnapshot,
   RouterStateSnapshot,
   UrlTree,
 } from '@angular/router';
->>>>>>> 5fc2ed92
 import { Observable } from 'rxjs';
 
 import { AuthorizationDataService } from '../data/feature-authorization/authorization-data.service';
@@ -17,13 +11,8 @@
 /**
  * An guard for redirecting users to the feedback page if user is authorized
  */
-<<<<<<< HEAD
-@Injectable()
+@Injectable({ providedIn: 'root' })
 export class FeedbackGuard  {
-=======
-@Injectable({ providedIn: 'root' })
-export class FeedbackGuard implements CanActivate {
->>>>>>> 5fc2ed92
 
   constructor(private authorizationService: AuthorizationDataService) {
   }
