--- conflicted
+++ resolved
@@ -1,13 +1,10 @@
 import { Injectable } from '@angular/core';
 import { Store } from '@ngrx/store';
 import { Observable } from 'rxjs';
-<<<<<<< HEAD
 import { Feedback } from './models/feedback.model';
 import { RequestService } from '../data/request.service';
-=======
 
 import { NotificationsService } from '../../shared/notifications/notifications.service';
->>>>>>> a8f31948
 import { RemoteDataBuildService } from '../cache/builders/remote-data-build.service';
 import { RequestParam } from '../cache/models/request-param.model';
 import { ObjectCacheService } from '../cache/object-cache.service';
@@ -18,10 +15,8 @@
 import { dataService } from '../data/base/data-service.decorator';
 import { IdentifiableDataService } from '../data/base/identifiable-data.service';
 import { RemoteData } from '../data/remote-data';
-<<<<<<< HEAD
 import { RequestParam } from '../cache/models/request-param.model';
 import { CreateData, CreateDataImpl } from '../data/base/create-data';
-=======
 import { RequestService } from '../data/request.service';
 import { HALEndpointService } from '../shared/hal-endpoint.service';
 import {
@@ -30,7 +25,6 @@
 } from '../shared/operators';
 import { Feedback } from './models/feedback.model';
 import { FEEDBACK } from './models/feedback.resource-type';
->>>>>>> a8f31948
 
 /**
  * Service for checking and managing the feedback
