--- conflicted
+++ resolved
@@ -77,28 +77,15 @@
         CommonModule,
         StoreModule.forRoot({}),
         TranslateModule.forRoot({
-<<<<<<< HEAD
             loader: {
                 provide: TranslateLoader,
-                useClass: TranslateLoaderMock
-            }
+            useClass: TranslateLoaderMock,
+          },
         }),
     ],
     providers: [],
-    schemas: [CUSTOM_ELEMENTS_SCHEMA]
+      schemas: [CUSTOM_ELEMENTS_SCHEMA],
 });
-=======
-          loader: {
-            provide: TranslateLoader,
-            useClass: TranslateLoaderMock,
-          },
-        }),
-      ],
-      declarations: [],
-      providers: [],
-      schemas: [CUSTOM_ELEMENTS_SCHEMA],
-    });
->>>>>>> a8f31948
   }
 
   function initTestService() {
