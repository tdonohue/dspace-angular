--- conflicted
+++ resolved
@@ -12,14 +12,5 @@
   /**
      * Whether or not the linked EPerson is able to be deleted
      */
-<<<<<<< HEAD
   public ableToDelete: boolean;
-  /**
-     * Whether or not this EPerson is member of group on page it is being used on
-     */
-  public memberOfGroup: boolean;
-
-=======
-    public ableToDelete: boolean;
->>>>>>> 8ba14aa3
 }