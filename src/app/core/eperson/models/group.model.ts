import { Observable } from 'rxjs';

import { DSpaceObject } from '../../shared/dspace-object.model';
import { PaginatedList } from '../../data/paginated-list';
import { RemoteData } from '../../data/remote-data';

export class Group extends DSpaceObject {

<<<<<<< HEAD
  public groups: Group[];

  public handle: string;

  public name: string;

=======
  /**
   * List of Groups that this Group belong to
   */
  public groups: Observable<RemoteData<PaginatedList<Group>>>;

  /**
   * A string representing the unique handle of this Group
   */
  public handle: string;

  /**
   * A string representing the name of this Group
   */
  public name: string;

  /**
   * A string representing the name of this Group is permanent
   */
>>>>>>> 2013eade
  public permanent: boolean;
}<|MERGE_RESOLUTION|>--- conflicted
+++ resolved
@@ -6,14 +6,6 @@
 
 export class Group extends DSpaceObject {
 
-<<<<<<< HEAD
-  public groups: Group[];
-
-  public handle: string;
-
-  public name: string;
-
-=======
   /**
    * List of Groups that this Group belong to
    */
@@ -32,6 +24,5 @@
   /**
    * A string representing the name of this Group is permanent
    */
->>>>>>> 2013eade
   public permanent: boolean;
 }