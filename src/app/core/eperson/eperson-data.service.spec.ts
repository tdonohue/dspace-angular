import { CommonModule } from '@angular/common';
import { CUSTOM_ELEMENTS_SCHEMA } from '@angular/core';
import {
  TestBed,
  waitForAsync,
} from '@angular/core/testing';
import {
  Store,
  StoreModule,
} from '@ngrx/store';
import {
  TranslateLoader,
  TranslateModule,
} from '@ngx-translate/core';
import {
  compare,
  Operation,
} from 'fast-json-patch';
import { getTestScheduler } from 'jasmine-marbles';
import {
  Observable,
  of as observableOf,
} from 'rxjs';
import { TestScheduler } from 'rxjs/testing';

import {
  EPeopleRegistryCancelEPersonAction,
  EPeopleRegistryEditEPersonAction,
} from '../../access-control/epeople-registry/epeople-registry.actions';
<<<<<<< HEAD
import { getMockRemoteDataBuildServiceHrefMap } from '../../shared/mocks/remote-data-build.service.mock';
import { getMockRequestService } from '../../shared/mocks/request.service.mock';
import { TranslateLoaderMock } from '../../shared/mocks/translate-loader.mock';
import {
  createNoContentRemoteDataObject$,
  createSuccessfulRemoteDataObject$,
} from '../../shared/remote-data.utils';
import {
  EPersonMock,
  EPersonMock2,
} from '../../shared/testing/eperson.mock';
import { HALEndpointServiceStub } from '../../shared/testing/hal-endpoint-service.stub';
import {
  createPaginatedList,
  createRequestEntry$,
} from '../../shared/testing/utils.test';
=======
import { GroupMock } from '../../shared/testing/group-mock';
>>>>>>> 8ba14aa3
import { RequestParam } from '../cache/models/request-param.model';
import { CoreState } from '../core-state.model';
import { ChangeAnalyzer } from '../data/change-analyzer';
import { FindListOptions } from '../data/find-list-options.model';
import {
  PatchRequest,
  PostRequest,
} from '../data/request.models';
import { RequestService } from '../data/request.service';
import { HALEndpointService } from '../shared/hal-endpoint.service';
import { Item } from '../shared/item.model';
import { EPersonDataService } from './eperson-data.service';
import { EPerson } from './models/eperson.model';

describe('EPersonDataService', () => {
  let service: EPersonDataService;
  let store: Store<CoreState>;
  let requestService: RequestService;
  let scheduler: TestScheduler;

  let epeople;

  let restEndpointURL;
  let epersonsEndpoint;
  let halService: any;
  let epeople$;
  let rdbService;

  function initTestService() {
    return new EPersonDataService(
      requestService,
      rdbService,
      null,
      halService,
      new DummyChangeAnalyzer() as any,
      null,
      store,
    );
  }

  function init() {
    restEndpointURL = 'https://rest.api/dspace-spring-rest/api/eperson';
    epersonsEndpoint = `${restEndpointURL}/epersons`;
    epeople = [EPersonMock, EPersonMock2];
    epeople$ = createSuccessfulRemoteDataObject$(createPaginatedList([epeople]));
    rdbService = getMockRemoteDataBuildServiceHrefMap(undefined, { 'https://rest.api/dspace-spring-rest/api/eperson/epersons': epeople$ });
    halService = new HALEndpointServiceStub(restEndpointURL);

    TestBed.configureTestingModule({
      imports: [
        CommonModule,
        StoreModule.forRoot({}),
        TranslateModule.forRoot({
          loader: {
            provide: TranslateLoader,
            useClass: TranslateLoaderMock,
          },
        }),
      ],
      declarations: [],
      providers: [],
      schemas: [CUSTOM_ELEMENTS_SCHEMA],
    });
  }

  beforeEach(() => {
    init();
    requestService = getMockRequestService(createRequestEntry$(epeople));
    store = new Store<CoreState>(undefined, undefined, undefined);
    service = initTestService();
    spyOn(store, 'dispatch');
  });

  describe('searchByScope', () => {
    beforeEach(() => {
      spyOn(service, 'searchBy');
    });

    it('search by default scope (byMetadata) and no query', () => {
      service.searchByScope(null, '');
      const options = Object.assign(new FindListOptions(), {
        searchParams: [Object.assign(new RequestParam('query', encodeURIComponent('')))],
      });
      expect(service.searchBy).toHaveBeenCalledWith('byMetadata', options, true, true);
    });

    it('search metadata scope and no query', () => {
      service.searchByScope('metadata', '');
      const options = Object.assign(new FindListOptions(), {
        searchParams: [Object.assign(new RequestParam('query', encodeURIComponent('')))],
      });
      expect(service.searchBy).toHaveBeenCalledWith('byMetadata', options, true, true);
    });

    it('search metadata scope and with query', () => {
      service.searchByScope('metadata', 'test');
      const options = Object.assign(new FindListOptions(), {
        searchParams: [Object.assign(new RequestParam('query', encodeURIComponent('test')))],
      });
      expect(service.searchBy).toHaveBeenCalledWith('byMetadata', options, true, true);
    });

    it('search email scope and no query', () => {
      spyOn((service as any).searchData, 'getSearchByHref').and.returnValue(epersonsEndpoint);
      spyOn(service, 'findByHref').and.returnValue(createSuccessfulRemoteDataObject$(null));
      service.searchByScope('email', '');
      const options = Object.assign(new FindListOptions(), {
        searchParams: [Object.assign(new RequestParam('email', encodeURIComponent('')))],
      });
      expect((service as any).searchData.getSearchByHref).toHaveBeenCalledWith('byEmail', options);
      expect(service.findByHref).toHaveBeenCalledWith(epersonsEndpoint, true, true);
    });

    it('search email scope with a query', () => {
      spyOn((service as any).searchData, 'getSearchByHref').and.returnValue(epersonsEndpoint);
      spyOn(service, 'findByHref').and.returnValue(createSuccessfulRemoteDataObject$(EPersonMock));
      service.searchByScope('email', EPersonMock.email);
      const options = Object.assign(new FindListOptions(), {
        searchParams: [Object.assign(new RequestParam('email', encodeURIComponent(EPersonMock.email)))],
      });
      expect((service as any).searchData.getSearchByHref).toHaveBeenCalledWith('byEmail', options);
      expect(service.findByHref).toHaveBeenCalledWith(epersonsEndpoint, true, true);
    });
  });

  describe('searchNonMembers', () => {
    beforeEach(() => {
      spyOn(service, 'searchBy');
    });

    it('search with empty query and a group ID', () => {
      service.searchNonMembers('', GroupMock.id);
      const options = Object.assign(new FindListOptions(), {
        searchParams: [Object.assign(new RequestParam('query', '')),
                       Object.assign(new RequestParam('group', GroupMock.id))]
      });
      expect(service.searchBy).toHaveBeenCalledWith('isNotMemberOf', options, true, true);
    });

    it('search with query and a group ID', () => {
      service.searchNonMembers('test', GroupMock.id);
      const options = Object.assign(new FindListOptions(), {
        searchParams: [Object.assign(new RequestParam('query', 'test')),
                       Object.assign(new RequestParam('group', GroupMock.id))]
      });
      expect(service.searchBy).toHaveBeenCalledWith('isNotMemberOf', options, true, true);
    });
  });

  describe('updateEPerson', () => {
    beforeEach(() => {
      spyOn(service, 'findByHref').and.returnValue(createSuccessfulRemoteDataObject$(EPersonMock));
    });

    describe('change Email', () => {
      const newEmail = 'changedemail@test.com';
      beforeEach(() => {
        const changedEPerson = Object.assign(new EPerson(), {
          id: EPersonMock.id,
          metadata: EPersonMock.metadata,
          email: newEmail,
          canLogIn: EPersonMock.canLogIn,
          requireCertificate: EPersonMock.requireCertificate,
          _links: EPersonMock._links,
        });
        service.updateEPerson(changedEPerson).subscribe();
      });
      it('should send PatchRequest with replace email operation', () => {
        const operations = [{ op: 'replace', path: '/email', value: newEmail }];
        const expected = new PatchRequest(requestService.generateRequestId(), epersonsEndpoint + '/' + EPersonMock.uuid, operations);
        expect(requestService.send).toHaveBeenCalledWith(expected);
      });
    });

    describe('change certificate', () => {
      beforeEach(() => {
        const changedEPerson = Object.assign(new EPerson(), {
          id: EPersonMock.id,
          metadata: EPersonMock.metadata,
          email: EPersonMock.email,
          canLogIn: EPersonMock.canLogIn,
          requireCertificate: !EPersonMock.requireCertificate,
          _links: EPersonMock._links,
        });
        service.updateEPerson(changedEPerson).subscribe();
      });
      it('should send PatchRequest with replace certificate operation', () => {
        const operations = [{ op: 'replace', path: '/certificate', value: !EPersonMock.requireCertificate }];
        const expected = new PatchRequest(requestService.generateRequestId(), epersonsEndpoint + '/' + EPersonMock.uuid, operations);
        expect(requestService.send).toHaveBeenCalledWith(expected);
      });
    });

    describe('change canLogin', () => {
      beforeEach(() => {
        const changedEPerson = Object.assign(new EPerson(), {
          id: EPersonMock.id,
          metadata: EPersonMock.metadata,
          email: EPersonMock.email,
          canLogIn: !EPersonMock.canLogIn,
          requireCertificate: EPersonMock.requireCertificate,
          _links: EPersonMock._links,
        });
        service.updateEPerson(changedEPerson).subscribe();
      });
      it('should send PatchRequest with replace canLogIn operation', () => {
        const operations = [{ op: 'replace', path: '/canLogIn', value: !EPersonMock.canLogIn }];
        const expected = new PatchRequest(requestService.generateRequestId(), epersonsEndpoint + '/' + EPersonMock.uuid, operations);
        expect(requestService.send).toHaveBeenCalledWith(expected);
      });
    });

    describe('change name', () => {
      const newFirstName = 'changedFirst';
      const newLastName = 'changedLast';
      beforeEach(() => {
        const changedEPerson = Object.assign(new EPerson(), {
          id: EPersonMock.id,
          metadata: {
            'eperson.firstname': [
              {
                value: newFirstName,
              },
            ],
            'eperson.lastname': [
              {
                value: newLastName,
              },
            ],
          },
          email: EPersonMock.email,
          canLogIn: EPersonMock.canLogIn,
          requireCertificate: EPersonMock.requireCertificate,
          _links: EPersonMock._links,
        });
        service.updateEPerson(changedEPerson).subscribe();
      });
      it('should send PatchRequest with replace name metadata operations', () => {
        const operations = [
          { op: 'replace', path: '/eperson.lastname/0/value', value: newLastName },
          { op: 'replace', path: '/eperson.firstname/0/value', value: newFirstName }];
        const expected = new PatchRequest(requestService.generateRequestId(), epersonsEndpoint + '/' + EPersonMock.uuid, operations);
        expect(requestService.send).toHaveBeenCalledWith(expected);
      });
    });
  });

  describe('clearEPersonRequests', () => {
    beforeEach(waitForAsync(() => {
      scheduler = getTestScheduler();
      halService = {
        getEndpoint(linkPath: string): Observable<string> {
          return observableOf(restEndpointURL + '/' + linkPath);
        },
      } as HALEndpointService;
      initTestService();
      service.clearEPersonRequests();
    }));
    it('should remove the eperson hrefs in the request service', () => {
      expect(requestService.removeByHrefSubstring).toHaveBeenCalledWith(epersonsEndpoint);
    });
  });

  describe('getActiveEPerson', () => {
    it('should retrieve the ePerson currently getting edited, if any', () => {
      service.editEPerson(EPersonMock);

      service.getActiveEPerson().subscribe((activeEPerson: EPerson) => {
        expect(activeEPerson).toEqual(EPersonMock);
      });
    });

    it('should retrieve the ePerson currently getting edited, null if none being edited', () => {
      service.getActiveEPerson().subscribe((activeEPerson: EPerson) => {
        expect(activeEPerson).toEqual(null);
      });
    });
  });

  describe('cancelEditEPerson', () => {
    it('should dispatch a CANCEL_EDIT_EPERSON action', () => {
      service.cancelEditEPerson();
      expect(store.dispatch).toHaveBeenCalledWith(new EPeopleRegistryCancelEPersonAction());
    });
  });

  describe('editEPerson', () => {
    it('should dispatch a EDIT_EPERSON action with the EPerson to start editing', () => {
      service.editEPerson(EPersonMock);
      expect(store.dispatch).toHaveBeenCalledWith(new EPeopleRegistryEditEPersonAction(EPersonMock));
    });
  });

  describe('deleteEPerson', () => {
    beforeEach(() => {
      spyOn(service, 'delete').and.returnValue(createNoContentRemoteDataObject$());
      service.deleteEPerson(EPersonMock).subscribe();
    });

    it('should call DataService.delete with the EPerson\'s UUID', () => {
      expect(service.delete).toHaveBeenCalledWith(EPersonMock.id);
    });
  });

  describe('createEPersonForToken', () => {
    it('should sent a postRquest with an eperson to the token endpoint', () => {
      service.createEPersonForToken(EPersonMock, 'test-token');

      const expected = new PostRequest(requestService.generateRequestId(), epersonsEndpoint + '?token=test-token', EPersonMock);
      expect(requestService.send).toHaveBeenCalledWith(expected);
    });
  });
  describe('patchPasswordWithToken', () => {
    it('should sent a patch request with an uuid, token and new password to the epersons endpoint', () => {
      service.patchPasswordWithToken('test-uuid', 'test-token', 'test-password');

      const operation = Object.assign({ op: 'add', path: '/password', value: { new_password: 'test-password' } });
      const expected = new PatchRequest(requestService.generateRequestId(), epersonsEndpoint + '/test-uuid?token=test-token', [operation]);

      expect(requestService.send).toHaveBeenCalledWith(expected);
    });
  });

});

class DummyChangeAnalyzer implements ChangeAnalyzer<Item> {
  diff(object1: Item, object2: Item): Operation[] {
    return compare((object1 as any).metadata, (object2 as any).metadata);
  }
}<|MERGE_RESOLUTION|>--- conflicted
+++ resolved
@@ -27,7 +27,6 @@
   EPeopleRegistryCancelEPersonAction,
   EPeopleRegistryEditEPersonAction,
 } from '../../access-control/epeople-registry/epeople-registry.actions';
-<<<<<<< HEAD
 import { getMockRemoteDataBuildServiceHrefMap } from '../../shared/mocks/remote-data-build.service.mock';
 import { getMockRequestService } from '../../shared/mocks/request.service.mock';
 import { TranslateLoaderMock } from '../../shared/mocks/translate-loader.mock';
@@ -39,14 +38,12 @@
   EPersonMock,
   EPersonMock2,
 } from '../../shared/testing/eperson.mock';
+import { GroupMock } from '../../shared/testing/group-mock';
 import { HALEndpointServiceStub } from '../../shared/testing/hal-endpoint-service.stub';
 import {
   createPaginatedList,
   createRequestEntry$,
 } from '../../shared/testing/utils.test';
-=======
-import { GroupMock } from '../../shared/testing/group-mock';
->>>>>>> 8ba14aa3
 import { RequestParam } from '../cache/models/request-param.model';
 import { CoreState } from '../core-state.model';
 import { ChangeAnalyzer } from '../data/change-analyzer';
@@ -181,7 +178,7 @@
       service.searchNonMembers('', GroupMock.id);
       const options = Object.assign(new FindListOptions(), {
         searchParams: [Object.assign(new RequestParam('query', '')),
-                       Object.assign(new RequestParam('group', GroupMock.id))]
+          Object.assign(new RequestParam('group', GroupMock.id))],
       });
       expect(service.searchBy).toHaveBeenCalledWith('isNotMemberOf', options, true, true);
     });
@@ -190,7 +187,7 @@
       service.searchNonMembers('test', GroupMock.id);
       const options = Object.assign(new FindListOptions(), {
         searchParams: [Object.assign(new RequestParam('query', 'test')),
-                       Object.assign(new RequestParam('group', GroupMock.id))]
+          Object.assign(new RequestParam('group', GroupMock.id))],
       });
       expect(service.searchBy).toHaveBeenCalledWith('isNotMemberOf', options, true, true);
     });
