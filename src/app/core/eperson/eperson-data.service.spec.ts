--- conflicted
+++ resolved
@@ -114,11 +114,7 @@
     it('search by default scope (byMetadata) and no query', () => {
       service.searchByScope(null, '');
       const options = Object.assign(new FindListOptions(), {
-<<<<<<< HEAD
-        searchParams: [Object.assign(new RequestParam('query', encodeURIComponent('')))],
-=======
         searchParams: [Object.assign(new RequestParam('query', ''))],
->>>>>>> d5cf2369
       });
       expect(service.searchBy).toHaveBeenCalledWith('byMetadata', options, true, true);
     });
@@ -126,11 +122,7 @@
     it('search metadata scope and no query', () => {
       service.searchByScope('metadata', '');
       const options = Object.assign(new FindListOptions(), {
-<<<<<<< HEAD
-        searchParams: [Object.assign(new RequestParam('query', encodeURIComponent('')))],
-=======
         searchParams: [Object.assign(new RequestParam('query', ''))],
->>>>>>> d5cf2369
       });
       expect(service.searchBy).toHaveBeenCalledWith('byMetadata', options, true, true);
     });
@@ -138,11 +130,7 @@
     it('search metadata scope and with query', () => {
       service.searchByScope('metadata', 'test');
       const options = Object.assign(new FindListOptions(), {
-<<<<<<< HEAD
-        searchParams: [Object.assign(new RequestParam('query', encodeURIComponent('test')))],
-=======
         searchParams: [Object.assign(new RequestParam('query', 'test'))],
->>>>>>> d5cf2369
       });
       expect(service.searchBy).toHaveBeenCalledWith('byMetadata', options, true, true);
     });
@@ -152,11 +140,7 @@
       spyOn(service, 'findByHref').and.returnValue(createSuccessfulRemoteDataObject$(null));
       service.searchByScope('email', '');
       const options = Object.assign(new FindListOptions(), {
-<<<<<<< HEAD
-        searchParams: [Object.assign(new RequestParam('email', encodeURIComponent('')))],
-=======
         searchParams: [Object.assign(new RequestParam('email', ''))],
->>>>>>> d5cf2369
       });
       expect((service as any).searchData.getSearchByHref).toHaveBeenCalledWith('byEmail', options);
       expect(service.findByHref).toHaveBeenCalledWith(epersonsEndpoint, true, true);
@@ -167,11 +151,7 @@
       spyOn(service, 'findByHref').and.returnValue(createSuccessfulRemoteDataObject$(EPersonMock));
       service.searchByScope('email', EPersonMock.email);
       const options = Object.assign(new FindListOptions(), {
-<<<<<<< HEAD
-        searchParams: [Object.assign(new RequestParam('email', encodeURIComponent(EPersonMock.email)))],
-=======
         searchParams: [Object.assign(new RequestParam('email', EPersonMock.email))],
->>>>>>> d5cf2369
       });
       expect((service as any).searchData.getSearchByHref).toHaveBeenCalledWith('byEmail', options);
       expect(service.findByHref).toHaveBeenCalledWith(epersonsEndpoint, true, true);
