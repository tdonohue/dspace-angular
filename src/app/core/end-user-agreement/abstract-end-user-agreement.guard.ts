<<<<<<< HEAD
import { ActivatedRouteSnapshot, Router, RouterStateSnapshot, UrlTree } from '@angular/router';
import { Observable, of as observableOf } from 'rxjs';
import { returnEndUserAgreementUrlTreeOnFalse } from '../shared/authorized.operators';
=======
import {
  ActivatedRouteSnapshot,
  CanActivate,
  Router,
  RouterStateSnapshot,
  UrlTree,
} from '@angular/router';
import {
  Observable,
  of as observableOf,
} from 'rxjs';

>>>>>>> 5fc2ed92
import { environment } from '../../../environments/environment';
import { returnEndUserAgreementUrlTreeOnFalse } from '../shared/authorized.operators';

/**
 * An abstract guard for redirecting users to the user agreement page if a certain condition is met
 * That condition is defined by abstract method hasAccepted
 */
export abstract class AbstractEndUserAgreementGuard  {

  constructor(protected router: Router) {
  }

  /**
   * True when the user agreement has been accepted
   * The user will be redirected to the End User Agreement page if they haven't accepted it before
   * A redirect URL will be provided with the navigation so the component can redirect the user back to the blocked route
   * when they're finished accepting the agreement
   */
  canActivate(route: ActivatedRouteSnapshot, state: RouterStateSnapshot): Observable<boolean | UrlTree> {
    if (!environment.info.enableEndUserAgreement) {
      return observableOf(true);
    }
    return this.hasAccepted().pipe(
      returnEndUserAgreementUrlTreeOnFalse(this.router, state.url),
    );
  }

  /**
   * This abstract method determines how the User Agreement has to be accepted before the user is allowed to visit
   * the desired route
   */
  abstract hasAccepted(): Observable<boolean>;

}<|MERGE_RESOLUTION|>--- conflicted
+++ resolved
@@ -1,11 +1,4 @@
-<<<<<<< HEAD
-import { ActivatedRouteSnapshot, Router, RouterStateSnapshot, UrlTree } from '@angular/router';
-import { Observable, of as observableOf } from 'rxjs';
-import { returnEndUserAgreementUrlTreeOnFalse } from '../shared/authorized.operators';
-=======
-import {
-  ActivatedRouteSnapshot,
-  CanActivate,
+import { ActivatedRouteSnapshot,
   Router,
   RouterStateSnapshot,
   UrlTree,
@@ -14,8 +7,6 @@
   Observable,
   of as observableOf,
 } from 'rxjs';
-
->>>>>>> 5fc2ed92
 import { environment } from '../../../environments/environment';
 import { returnEndUserAgreementUrlTreeOnFalse } from '../shared/authorized.operators';
 
