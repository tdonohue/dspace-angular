import {
  ActionReducerMap,
  createFeatureSelector,
} from '@ngrx/store';

import { objectCacheReducer, ObjectCacheState } from './cache/object-cache.reducer';
import { indexReducer, MetaIndexState } from './index/index.reducer';
import { requestReducer, RequestState } from './data/request.reducer';
import { authReducer, AuthState } from './auth/auth.reducer';
<<<<<<< HEAD
import { serverSyncBufferReducer, ServerSyncBufferState } from './cache/server-sync-buffer.reducer';
=======
import { jsonPatchOperationsReducer, JsonPatchOperationsState } from './json-patch/json-patch-operations.reducer';
import { serverSyncBufferReducer, ServerSyncBufferState } from './cache/server-sync-buffer.reducer';
import {
  objectUpdatesReducer,
  ObjectUpdatesState
} from './data/object-updates/object-updates.reducer';
>>>>>>> 2d07cc19

export interface CoreState {
  'cache/object': ObjectCacheState,
  'cache/syncbuffer': ServerSyncBufferState,
<<<<<<< HEAD
=======
  'cache/object-updates': ObjectUpdatesState
>>>>>>> 2d07cc19
  'data/request': RequestState,
  'index': MetaIndexState,
  'auth': AuthState,
  'json/patch': JsonPatchOperationsState
}

export const coreReducers: ActionReducerMap<CoreState> = {
  'cache/object': objectCacheReducer,
  'cache/syncbuffer': serverSyncBufferReducer,
<<<<<<< HEAD
=======
  'cache/object-updates': objectUpdatesReducer,
>>>>>>> 2d07cc19
  'data/request': requestReducer,
  'index': indexReducer,
  'auth': authReducer,
  'json/patch': jsonPatchOperationsReducer
};<|MERGE_RESOLUTION|>--- conflicted
+++ resolved
@@ -7,24 +7,17 @@
 import { indexReducer, MetaIndexState } from './index/index.reducer';
 import { requestReducer, RequestState } from './data/request.reducer';
 import { authReducer, AuthState } from './auth/auth.reducer';
-<<<<<<< HEAD
-import { serverSyncBufferReducer, ServerSyncBufferState } from './cache/server-sync-buffer.reducer';
-=======
 import { jsonPatchOperationsReducer, JsonPatchOperationsState } from './json-patch/json-patch-operations.reducer';
 import { serverSyncBufferReducer, ServerSyncBufferState } from './cache/server-sync-buffer.reducer';
 import {
   objectUpdatesReducer,
   ObjectUpdatesState
 } from './data/object-updates/object-updates.reducer';
->>>>>>> 2d07cc19
 
 export interface CoreState {
   'cache/object': ObjectCacheState,
   'cache/syncbuffer': ServerSyncBufferState,
-<<<<<<< HEAD
-=======
   'cache/object-updates': ObjectUpdatesState
->>>>>>> 2d07cc19
   'data/request': RequestState,
   'index': MetaIndexState,
   'auth': AuthState,
@@ -34,10 +27,7 @@
 export const coreReducers: ActionReducerMap<CoreState> = {
   'cache/object': objectCacheReducer,
   'cache/syncbuffer': serverSyncBufferReducer,
-<<<<<<< HEAD
-=======
   'cache/object-updates': objectUpdatesReducer,
->>>>>>> 2d07cc19
   'data/request': requestReducer,
   'index': indexReducer,
   'auth': authReducer,
