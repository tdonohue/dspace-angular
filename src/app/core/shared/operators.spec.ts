--- conflicted
+++ resolved
@@ -6,13 +6,6 @@
 import { RequestService } from '../data/request.service';
 import {
   configureRequest,
-<<<<<<< HEAD
-  filterSuccessfulResponses, getAllSucceededRemoteData,
-  getRemoteDataPayload, getRequestFromRequestHref, getRequestFromRequestUUID,
-  getResourceLinksFromResponse, getResponseFromEntry, getSucceededRemoteData,
-} from './operators';
-import { RemoteData } from '../data/remote-data';
-=======
   filterSuccessfulResponses,
   getAllSucceededRemoteData,
   getRemoteDataPayload,
@@ -25,7 +18,6 @@
 import { RemoteData } from '../data/remote-data';
 import { RemoteDataError } from '../data/remote-data-error';
 import { of as observableOf } from 'rxjs';
->>>>>>> 2d07cc19
 
 describe('Core Module - RxJS Operators', () => {
   let scheduler: TestScheduler;
@@ -107,11 +99,7 @@
       scheduler.schedule(() => source.pipe(getRequestFromRequestUUID(requestService)).subscribe());
       scheduler.flush();
 
-<<<<<<< HEAD
       expect(requestService.getByUUID).toHaveBeenCalledWith(testRequestUUID);
-=======
-      expect(requestService.getByUUID).toHaveBeenCalledWith(testRequestUUID)
->>>>>>> 2d07cc19
     });
 
     it('shouldn\'t return anything if there is no request matching the request uuid', () => {
