import { map, startWith, filter, take } from 'rxjs/operators';
import { Observable } from 'rxjs';

import { DSpaceObject } from './dspace-object.model';
import { Collection } from './collection.model';
import { RemoteData } from '../data/remote-data';
import { Bitstream } from './bitstream.model';
import { hasValue, isNotEmpty } from '../../shared/empty.util';
import { PaginatedList } from '../data/paginated-list';
import { Relationship } from './item-relationships/relationship.model';
<<<<<<< HEAD
import { getSucceededRemoteData } from './operators';
=======
import { ResourceType } from './resource-type';
>>>>>>> 0ad505ba

export class Item extends DSpaceObject {
  static type = new ResourceType('item');

  /**
   * A string representing the unique handle of this Item
   */
  handle: string;

  /**
   * The Date of the last modification of this Item
   */
  lastModified: Date;

  /**
   * A boolean representing if this Item is currently archived or not
   */
  isArchived: boolean;

  /**
   * A boolean representing if this Item is currently discoverable or not
   */
  isDiscoverable: boolean;

  /**
   * A boolean representing if this Item is currently withdrawn or not
   */
  isWithdrawn: boolean;

  /**
   * An array of Collections that are direct parents of this Item
   */
  parents: Observable<RemoteData<Collection[]>>;

  /**
   * The Collection that owns this Item
   */
  owningCollection: Observable<RemoteData<Collection>>;

  get owner(): Observable<RemoteData<Collection>> {
    return this.owningCollection;
  }

  bitstreams: Observable<RemoteData<PaginatedList<Bitstream>>>;

  relationships: Observable<RemoteData<PaginatedList<Relationship>>>;

  /**
   * Retrieves the thumbnail of this item
   * @returns {Observable<Bitstream>} the primaryBitstream of the 'THUMBNAIL' bundle
   */
  getThumbnail(): Observable<Bitstream> {
    // TODO: currently this just picks the first thumbnail
    // should be adjusted when we have a way to determine
    // the primary thumbnail from rest
    return this.getBitstreamsByBundleName('THUMBNAIL').pipe(
      filter((thumbnails) => isNotEmpty(thumbnails)),
      map((thumbnails) => thumbnails[0]),)
  }

  /**
   * Retrieves the thumbnail for the given original of this item
   * @returns {Observable<Bitstream>} the primaryBitstream of the 'THUMBNAIL' bundle
   */
  getThumbnailForOriginal(original: Bitstream): Observable<Bitstream> {
    return this.getBitstreamsByBundleName('THUMBNAIL').pipe(
      map((files) => {
        return files.find((thumbnail) => thumbnail.name.startsWith(original.name))
      }),startWith(undefined),);
  }

  /**
   * Retrieves all files that should be displayed on the item page of this item
   * @returns {Observable<Array<Observable<Bitstream>>>} an array of all Bitstreams in the 'ORIGINAL' bundle
   */
  getFiles(): Observable<Bitstream[]> {
    return this.getBitstreamsByBundleName('ORIGINAL');
  }

  /**
   * Retrieves bitstreams by bundle name
   * @param bundleName The name of the Bundle that should be returned
   * @returns {Observable<Bitstream[]>} the bitstreams with the given bundleName
   * TODO now that bitstreams can be paginated this should move to the server
   * see https://github.com/DSpace/dspace-angular/issues/332
   */
  getBitstreamsByBundleName(bundleName: string): Observable<Bitstream[]> {
    return this.bitstreams.pipe(
      getSucceededRemoteData(),
      map((rd: RemoteData<PaginatedList<Bitstream>>) => rd.payload.page),
      filter((bitstreams: Bitstream[]) => hasValue(bitstreams)),
      take(1),
      startWith([]),
      map((bitstreams) => {
        return bitstreams
          .filter((bitstream) => hasValue(bitstream))
          .filter((bitstream) => bitstream.bundleName === bundleName)
      }));
  }

}<|MERGE_RESOLUTION|>--- conflicted
+++ resolved
@@ -8,11 +8,8 @@
 import { hasValue, isNotEmpty } from '../../shared/empty.util';
 import { PaginatedList } from '../data/paginated-list';
 import { Relationship } from './item-relationships/relationship.model';
-<<<<<<< HEAD
+import { ResourceType } from './resource-type';
 import { getSucceededRemoteData } from './operators';
-=======
-import { ResourceType } from './resource-type';
->>>>>>> 0ad505ba
 
 export class Item extends DSpaceObject {
   static type = new ResourceType('item');
