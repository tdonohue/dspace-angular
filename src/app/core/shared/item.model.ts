<<<<<<< HEAD
=======
import { map, startWith, filter, take } from 'rxjs/operators';
>>>>>>> f54a3a4d
import { Observable } from 'rxjs';
import { filter, map, startWith, tap } from 'rxjs/operators';

import { DSpaceObject } from './dspace-object.model';
import { Collection } from './collection.model';
import { RemoteData } from '../data/remote-data';
import { Bitstream } from './bitstream.model';
import { hasValue, isNotEmpty } from '../../shared/empty.util';
import { PaginatedList } from '../data/paginated-list';
import { Relationship } from './item-relationships/relationship.model';

export class Item extends DSpaceObject {

  /**
   * A string representing the unique handle of this Item
   */
  handle: string;

  /**
   * The Date of the last modification of this Item
   */
  lastModified: Date;

  /**
   * A boolean representing if this Item is currently archived or not
   */
  isArchived: boolean;

  /**
   * A boolean representing if this Item is currently discoverable or not
   */
  isDiscoverable: boolean;

  /**
   * A boolean representing if this Item is currently withdrawn or not
   */
  isWithdrawn: boolean;

  /**
   * An array of Collections that are direct parents of this Item
   */
  parents: Observable<RemoteData<Collection[]>>;

  /**
   * The Collection that owns this Item
   */
  owningCollection: Observable<RemoteData<Collection>>;

  get owner(): Observable<RemoteData<Collection>> {
    return this.owningCollection;
  }

  bitstreams: Observable<RemoteData<PaginatedList<Bitstream>>>;

  relationships: Observable<RemoteData<PaginatedList<Relationship>>>;

  /**
   * Retrieves the thumbnail of this item
   * @returns {Observable<Bitstream>} the primaryBitstream of the 'THUMBNAIL' bundle
   */
  getThumbnail(): Observable<Bitstream> {
    // TODO: currently this just picks the first thumbnail
    // should be adjusted when we have a way to determine
    // the primary thumbnail from rest
    return this.getBitstreamsByBundleName('THUMBNAIL').pipe(
      filter((thumbnails) => isNotEmpty(thumbnails)),
      map((thumbnails) => thumbnails[0]),)
  }

  /**
   * Retrieves the thumbnail for the given original of this item
   * @returns {Observable<Bitstream>} the primaryBitstream of the 'THUMBNAIL' bundle
   */
  getThumbnailForOriginal(original: Bitstream): Observable<Bitstream> {
    return this.getBitstreamsByBundleName('THUMBNAIL').pipe(
      map((files) => {
        return files.find((thumbnail) => thumbnail.name.startsWith(original.name))
      }),startWith(undefined),);
  }

  /**
   * Retrieves all files that should be displayed on the item page of this item
   * @returns {Observable<Array<Observable<Bitstream>>>} an array of all Bitstreams in the 'ORIGINAL' bundle
   */
  getFiles(): Observable<Bitstream[]> {
    return this.getBitstreamsByBundleName('ORIGINAL');
  }

  /**
   * Retrieves bitstreams by bundle name
   * @param bundleName The name of the Bundle that should be returned
   * @returns {Observable<Bitstream[]>} the bitstreams with the given bundleName
   * TODO now that bitstreams can be paginated this should move to the server
   * see https://github.com/DSpace/dspace-angular/issues/332
   */
  getBitstreamsByBundleName(bundleName: string): Observable<Bitstream[]> {
    return this.bitstreams.pipe(
      filter((rd: RemoteData<PaginatedList<Bitstream>>) => !rd.isResponsePending),
      map((rd: RemoteData<PaginatedList<Bitstream>>) => rd.payload.page),
      filter((bitstreams: Bitstream[]) => hasValue(bitstreams)),
      take(1),
      startWith([]),
      map((bitstreams) => {
        return bitstreams
          .filter((bitstream) => hasValue(bitstream))
          .filter((bitstream) => bitstream.bundleName === bundleName)
      }));
  }

}<|MERGE_RESOLUTION|>--- conflicted
+++ resolved
@@ -1,9 +1,5 @@
-<<<<<<< HEAD
-=======
 import { map, startWith, filter, take } from 'rxjs/operators';
->>>>>>> f54a3a4d
 import { Observable } from 'rxjs';
-import { filter, map, startWith, tap } from 'rxjs/operators';
 
 import { DSpaceObject } from './dspace-object.model';
 import { Collection } from './collection.model';
