<<<<<<< HEAD
import { Metadatum } from './metadatum.model'
import { isEmpty, isNotEmpty, isUndefined } from '../../shared/empty.util';
=======
import { MetadataMap, MetadataValue, MetadataValueFilter } from './metadata.interfaces';
import { Metadata } from './metadata.model';
>>>>>>> eb818e4d
import { CacheableObject } from '../cache/object-cache.reducer';
import { RemoteData } from '../data/remote-data';
import { ResourceType } from './resource-type';
import { ListableObject } from '../../shared/object-collection/shared/listable-object.model';
import { Observable } from 'rxjs';
import { autoserialize } from 'cerialize';

/**
 * An abstract model class for a DSpaceObject.
 */
export class DSpaceObject implements CacheableObject, ListableObject {

  private _name: string;

  self: string;

  /**
   * The human-readable identifier of this DSpaceObject
   */
  @autoserialize
  id: string;

  /**
   * The universally unique identifier of this DSpaceObject
   */
  @autoserialize
  uuid: string;

  /**
   * A string representing the kind of DSpaceObject, e.g. community, item, …
   */
  type: ResourceType;

  /**
   * The name for this DSpaceObject
   */
  get name(): string {
<<<<<<< HEAD
    return (isUndefined(this._name)) ? this.findMetadata('dc.title') : this._name;
  }

  /**
   * The name for this DSpaceObject
   */
  set name(name) {
    this._name = name;
=======
    return this.firstMetadataValue('dc.title');
>>>>>>> eb818e4d
  }

  /**
   * All metadata of this DSpaceObject
   */
  @autoserialize
  metadata: MetadataMap;

  /**
   * An array of DSpaceObjects that are direct parents of this DSpaceObject
   */
  parents: Observable<RemoteData<DSpaceObject[]>>;

  /**
   * The DSpaceObject that owns this DSpaceObject
   */
  owner: Observable<RemoteData<DSpaceObject>>;

  /**
   * Gets all matching metadata in this DSpaceObject.
   *
   * @param {string|string[]} keyOrKeys The metadata key(s) in scope. Wildcards are supported; see [[Metadata]].
   * @param {MetadataValueFilter} filter The value filter to use. If unspecified, no filtering will be done.
   * @returns {MetadataValue[]} the matching values or an empty array.
   */
  allMetadata(keyOrKeys: string | string[], valueFilter?: MetadataValueFilter): MetadataValue[] {
    return Metadata.all(this.metadata, keyOrKeys, valueFilter);
  }

  /**
   * Like [[allMetadata]], but only returns string values.
   *
   * @param {string|string[]} keyOrKeys The metadata key(s) in scope. Wildcards are supported; see [[Metadata]].
   * @param {MetadataValueFilter} filter The value filter to use. If unspecified, no filtering will be done.
   * @returns {string[]} the matching string values or an empty array.
   */
<<<<<<< HEAD
  findMetadata(key: string, language?: string): string {
    const metadatum = (this.metadata) ? this.metadata.find((m: Metadatum) => {
      return m.key === key && (isEmpty(language) || m.language === language)
    }) : null;
    if (isNotEmpty(metadatum)) {
      return metadatum.value;
    } else {
      return undefined;
    }
=======
  allMetadataValues(keyOrKeys: string | string[], valueFilter?: MetadataValueFilter): string[] {
    return Metadata.allValues(this.metadata, keyOrKeys, valueFilter);
>>>>>>> eb818e4d
  }

  /**
   * Gets the first matching MetadataValue object in this DSpaceObject, or `undefined`.
   *
   * @param {string|string[]} keyOrKeys The metadata key(s) in scope. Wildcards are supported; see [[Metadata]].
   * @param {MetadataValueFilter} filter The value filter to use. If unspecified, no filtering will be done.
   * @returns {MetadataValue} the first matching value, or `undefined`.
   */
  firstMetadata(keyOrKeys: string | string[], valueFilter?: MetadataValueFilter): MetadataValue {
    return Metadata.first(this.metadata, keyOrKeys, valueFilter);
  }

  /**
   * Like [[firstMetadata]], but only returns a string value, or `undefined`.
   *
   * @param {string|string[]} keyOrKeys The metadata key(s) in scope. Wildcards are supported; see [[Metadata]].
   * @param {MetadataValueFilter} filter The value filter to use. If unspecified, no filtering will be done.
   * @returns {string} the first matching string value, or `undefined`.
   */
  firstMetadataValue(keyOrKeys: string | string[], valueFilter?: MetadataValueFilter): string {
    return Metadata.firstValue(this.metadata, keyOrKeys, valueFilter);
  }

  /**
   * Checks for a matching metadata value in this DSpaceObject.
   *
   * @param {string|string[]} keyOrKeys The metadata key(s) in scope. Wildcards are supported; see [[Metadata]].
   * @param {MetadataValueFilter} filter The value filter to use. If unspecified, no filtering will be done.
   * @returns {boolean} whether a match is found.
   */
<<<<<<< HEAD
  filterMetadata(keys: string[]): Metadatum[] {
    return (this.metadata || []).filter((metadatum: Metadatum) => {
      return keys.some((key) => key === metadatum.key);
    });
=======
  hasMetadata(keyOrKeys: string | string[], valueFilter?: MetadataValueFilter): boolean {
    return Metadata.has(this.metadata, keyOrKeys, valueFilter);
>>>>>>> eb818e4d
  }

}<|MERGE_RESOLUTION|>--- conflicted
+++ resolved
@@ -1,10 +1,6 @@
-<<<<<<< HEAD
-import { Metadatum } from './metadatum.model'
-import { isEmpty, isNotEmpty, isUndefined } from '../../shared/empty.util';
-=======
 import { MetadataMap, MetadataValue, MetadataValueFilter } from './metadata.interfaces';
 import { Metadata } from './metadata.model';
->>>>>>> eb818e4d
+import { isEmpty, isNotEmpty, isUndefined } from '../../shared/empty.util';
 import { CacheableObject } from '../cache/object-cache.reducer';
 import { RemoteData } from '../data/remote-data';
 import { ResourceType } from './resource-type';
@@ -42,8 +38,7 @@
    * The name for this DSpaceObject
    */
   get name(): string {
-<<<<<<< HEAD
-    return (isUndefined(this._name)) ? this.findMetadata('dc.title') : this._name;
+    return (isUndefined(this._name)) ? this.firstMetadataValue('dc.title') : this._name;
   }
 
   /**
@@ -51,9 +46,6 @@
    */
   set name(name) {
     this._name = name;
-=======
-    return this.firstMetadataValue('dc.title');
->>>>>>> eb818e4d
   }
 
   /**
@@ -90,20 +82,8 @@
    * @param {MetadataValueFilter} filter The value filter to use. If unspecified, no filtering will be done.
    * @returns {string[]} the matching string values or an empty array.
    */
-<<<<<<< HEAD
-  findMetadata(key: string, language?: string): string {
-    const metadatum = (this.metadata) ? this.metadata.find((m: Metadatum) => {
-      return m.key === key && (isEmpty(language) || m.language === language)
-    }) : null;
-    if (isNotEmpty(metadatum)) {
-      return metadatum.value;
-    } else {
-      return undefined;
-    }
-=======
   allMetadataValues(keyOrKeys: string | string[], valueFilter?: MetadataValueFilter): string[] {
     return Metadata.allValues(this.metadata, keyOrKeys, valueFilter);
->>>>>>> eb818e4d
   }
 
   /**
@@ -135,15 +115,8 @@
    * @param {MetadataValueFilter} filter The value filter to use. If unspecified, no filtering will be done.
    * @returns {boolean} whether a match is found.
    */
-<<<<<<< HEAD
-  filterMetadata(keys: string[]): Metadatum[] {
-    return (this.metadata || []).filter((metadatum: Metadatum) => {
-      return keys.some((key) => key === metadatum.key);
-    });
-=======
   hasMetadata(keyOrKeys: string | string[], valueFilter?: MetadataValueFilter): boolean {
     return Metadata.has(this.metadata, keyOrKeys, valueFilter);
->>>>>>> eb818e4d
   }
 
 }