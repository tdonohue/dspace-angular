<<<<<<< HEAD
import { MetadataMap, MetadataValue, MetadataValueFilter } from './metadata.interfaces';
import { Metadata } from './metadata.model';
import { isEmpty, isNotEmpty, isUndefined } from '../../shared/empty.util';
=======
import {
  MetadataMap,
  MetadataValue,
  MetadataValueFilter,
  MetadatumViewModel
} from './metadata.models';
import { Metadata } from './metadata.utils';
>>>>>>> cebea756
import { CacheableObject } from '../cache/object-cache.reducer';
import { RemoteData } from '../data/remote-data';
import { ResourceType } from './resource-type';
import { ListableObject } from '../../shared/object-collection/shared/listable-object.model';
import { Observable } from 'rxjs';

/**
 * An abstract model class for a DSpaceObject.
 */
export class DSpaceObject implements CacheableObject, ListableObject {

  private _name: string;

  self: string;

  /**
   * The human-readable identifier of this DSpaceObject
   */
  id: string;

  /**
   * The universally unique identifier of this DSpaceObject
   */
  uuid: string;

  /**
   * A string representing the kind of DSpaceObject, e.g. community, item, …
   */
  type: ResourceType;

  /**
   * The name for this DSpaceObject
   */
  get name(): string {
    return (isUndefined(this._name)) ? this.firstMetadataValue('dc.title') : this._name;
  }

  /**
   * The name for this DSpaceObject
   */
  set name(name) {
    this._name = name;
  }

  /**
   * All metadata of this DSpaceObject
   */
  metadata: MetadataMap;

  /**
   * Retrieve the current metadata as a list of MetadatumViewModels
   */
  get metadataAsList(): MetadatumViewModel[] {
    return Metadata.toViewModelList(this.metadata);
  }

  /**
   * An array of DSpaceObjects that are direct parents of this DSpaceObject
   */
  parents: Observable<RemoteData<DSpaceObject[]>>;

  /**
   * The DSpaceObject that owns this DSpaceObject
   */
  owner: Observable<RemoteData<DSpaceObject>>;

  /**
   * Gets all matching metadata in this DSpaceObject.
   *
   * @param {string|string[]} keyOrKeys The metadata key(s) in scope. Wildcards are supported; see [[Metadata]].
   * @param {MetadataValueFilter} filter The value filter to use. If unspecified, no filtering will be done.
   * @returns {MetadataValue[]} the matching values or an empty array.
   */
  allMetadata(keyOrKeys: string | string[], valueFilter?: MetadataValueFilter): MetadataValue[] {
    return Metadata.all(this.metadata, keyOrKeys, valueFilter);
  }

  /**
   * Like [[allMetadata]], but only returns string values.
   *
   * @param {string|string[]} keyOrKeys The metadata key(s) in scope. Wildcards are supported; see [[Metadata]].
   * @param {MetadataValueFilter} filter The value filter to use. If unspecified, no filtering will be done.
   * @returns {string[]} the matching string values or an empty array.
   */
  allMetadataValues(keyOrKeys: string | string[], valueFilter?: MetadataValueFilter): string[] {
    return Metadata.allValues(this.metadata, keyOrKeys, valueFilter);
  }

  /**
   * Gets the first matching MetadataValue object in this DSpaceObject, or `undefined`.
   *
   * @param {string|string[]} keyOrKeys The metadata key(s) in scope. Wildcards are supported; see [[Metadata]].
   * @param {MetadataValueFilter} filter The value filter to use. If unspecified, no filtering will be done.
   * @returns {MetadataValue} the first matching value, or `undefined`.
   */
  firstMetadata(keyOrKeys: string | string[], valueFilter?: MetadataValueFilter): MetadataValue {
    return Metadata.first(this.metadata, keyOrKeys, valueFilter);
  }

  /**
   * Like [[firstMetadata]], but only returns a string value, or `undefined`.
   *
   * @param {string|string[]} keyOrKeys The metadata key(s) in scope. Wildcards are supported; see [[Metadata]].
   * @param {MetadataValueFilter} filter The value filter to use. If unspecified, no filtering will be done.
   * @returns {string} the first matching string value, or `undefined`.
   */
  firstMetadataValue(keyOrKeys: string | string[], valueFilter?: MetadataValueFilter): string {
    return Metadata.firstValue(this.metadata, keyOrKeys, valueFilter);
  }

  /**
   * Checks for a matching metadata value in this DSpaceObject.
   *
   * @param {string|string[]} keyOrKeys The metadata key(s) in scope. Wildcards are supported; see [[Metadata]].
   * @param {MetadataValueFilter} filter The value filter to use. If unspecified, no filtering will be done.
   * @returns {boolean} whether a match is found.
   */
  hasMetadata(keyOrKeys: string | string[], valueFilter?: MetadataValueFilter): boolean {
    return Metadata.has(this.metadata, keyOrKeys, valueFilter);
  }

}<|MERGE_RESOLUTION|>--- conflicted
+++ resolved
@@ -1,21 +1,12 @@
-<<<<<<< HEAD
-import { MetadataMap, MetadataValue, MetadataValueFilter } from './metadata.interfaces';
-import { Metadata } from './metadata.model';
-import { isEmpty, isNotEmpty, isUndefined } from '../../shared/empty.util';
-=======
-import {
-  MetadataMap,
-  MetadataValue,
-  MetadataValueFilter,
-  MetadatumViewModel
-} from './metadata.models';
+import { Observable } from 'rxjs';
+
+import { MetadataMap, MetadataValue, MetadataValueFilter, MetadatumViewModel } from './metadata.models';
 import { Metadata } from './metadata.utils';
->>>>>>> cebea756
+import { isUndefined } from '../../shared/empty.util';
 import { CacheableObject } from '../cache/object-cache.reducer';
 import { RemoteData } from '../data/remote-data';
 import { ResourceType } from './resource-type';
 import { ListableObject } from '../../shared/object-collection/shared/listable-object.model';
-import { Observable } from 'rxjs';
 
 /**
  * An abstract model class for a DSpaceObject.
