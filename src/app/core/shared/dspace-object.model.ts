import { Observable } from 'rxjs';

import {
  MetadataMap,
  MetadataValue,
  MetadataValueFilter,
  MetadatumViewModel
} from './metadata.models';
import { Metadata } from './metadata.utils';
import { hasNoValue, isUndefined } from '../../shared/empty.util';
import { CacheableObject } from '../cache/object-cache.reducer';
import { RemoteData } from '../data/remote-data';
import { ListableObject } from '../../shared/object-collection/shared/listable-object.model';
<<<<<<< HEAD
import { hasNoValue } from '../../shared/empty.util';
import { excludeFromEquals } from '../utilities/equals.decorators';
=======
import { ResourceType } from './resource-type';
>>>>>>> 7903a930

/**
 * An abstract model class for a DSpaceObject.
 */
<<<<<<< HEAD
export class DSpaceObject extends ListableObject implements CacheableObject {
=======
export class DSpaceObject implements CacheableObject, ListableObject {
  /**
   * A string representing the kind of DSpaceObject, e.g. community, item, …
   */
  static type = new ResourceType('dspaceobject');
>>>>>>> 7903a930

  @excludeFromEquals
  private _name: string;

  @excludeFromEquals
  self: string;

  /**
   * The human-readable identifier of this DSpaceObject
   */
  @excludeFromEquals
  id: string;

  /**
   * The universally unique identifier of this DSpaceObject
   */
  uuid: string;

  /**
<<<<<<< HEAD
   * A string representing the kind of DSpaceObject, e.g. community, item, …
   */
  @excludeFromEquals
  type: ResourceType;

  /**
=======
>>>>>>> 7903a930
   * The name for this DSpaceObject
   */
  get name(): string {
    return (isUndefined(this._name)) ? this.firstMetadataValue('dc.title') : this._name;
  }

  /**
   * The name for this DSpaceObject
   */
  set name(name) {
    this._name = name;
  }

  /**
   * All metadata of this DSpaceObject
   */
  @excludeFromEquals
  metadata: MetadataMap;

  /**
   * Retrieve the current metadata as a list of MetadatumViewModels
   */
  get metadataAsList(): MetadatumViewModel[] {
    return Metadata.toViewModelList(this.metadata);
  }

  /**
   * An array of DSpaceObjects that are direct parents of this DSpaceObject
   */
  @excludeFromEquals
  parents: Observable<RemoteData<DSpaceObject[]>>;

  /**
   * The DSpaceObject that owns this DSpaceObject
   */
  @excludeFromEquals
  owner: Observable<RemoteData<DSpaceObject>>;

  /**
   * Gets all matching metadata in this DSpaceObject.
   *
   * @param {string|string[]} keyOrKeys The metadata key(s) in scope. Wildcards are supported; see [[Metadata]].
   * @param {MetadataValueFilter} filter The value filter to use. If unspecified, no filtering will be done.
   * @returns {MetadataValue[]} the matching values or an empty array.
   */
  allMetadata(keyOrKeys: string | string[], valueFilter?: MetadataValueFilter): MetadataValue[] {
    return Metadata.all(this.metadata, keyOrKeys, valueFilter);
  }

  /**
   * Like [[allMetadata]], but only returns string values.
   *
   * @param {string|string[]} keyOrKeys The metadata key(s) in scope. Wildcards are supported; see [[Metadata]].
   * @param {MetadataValueFilter} filter The value filter to use. If unspecified, no filtering will be done.
   * @returns {string[]} the matching string values or an empty array.
   */
  allMetadataValues(keyOrKeys: string | string[], valueFilter?: MetadataValueFilter): string[] {
    return Metadata.allValues(this.metadata, keyOrKeys, valueFilter);
  }

  /**
   * Gets the first matching MetadataValue object in this DSpaceObject, or `undefined`.
   *
   * @param {string|string[]} keyOrKeys The metadata key(s) in scope. Wildcards are supported; see [[Metadata]].
   * @param {MetadataValueFilter} filter The value filter to use. If unspecified, no filtering will be done.
   * @returns {MetadataValue} the first matching value, or `undefined`.
   */
  firstMetadata(keyOrKeys: string | string[], valueFilter?: MetadataValueFilter): MetadataValue {
    return Metadata.first(this.metadata, keyOrKeys, valueFilter);
  }

  /**
   * Like [[firstMetadata]], but only returns a string value, or `undefined`.
   *
   * @param {string|string[]} keyOrKeys The metadata key(s) in scope. Wildcards are supported; see [[Metadata]].
   * @param {MetadataValueFilter} filter The value filter to use. If unspecified, no filtering will be done.
   * @returns {string} the first matching string value, or `undefined`.
   */
  firstMetadataValue(keyOrKeys: string | string[], valueFilter?: MetadataValueFilter): string {
    return Metadata.firstValue(this.metadata, keyOrKeys, valueFilter);
  }

  /**
   * Checks for a matching metadata value in this DSpaceObject.
   *
   * @param {string|string[]} keyOrKeys The metadata key(s) in scope. Wildcards are supported; see [[Metadata]].
   * @param {MetadataValueFilter} filter The value filter to use. If unspecified, no filtering will be done.
   * @returns {boolean} whether a match is found.
   */
  hasMetadata(keyOrKeys: string | string[], valueFilter?: MetadataValueFilter): boolean {
    return Metadata.has(this.metadata, keyOrKeys, valueFilter);
  }

  /**
   * Find metadata on a specific field and order all of them using their "place" property.
   * @param key
   */
  findMetadataSortedByPlace(key: string): MetadataValue[] {
    return this.allMetadata([key]).sort((a: MetadataValue, b: MetadataValue) => {
      if (hasNoValue(a.place) && hasNoValue(b.place)) {
        return 0;
      }
      if (hasNoValue(a.place)) {
        return -1;
      }
      if (hasNoValue(b.place)) {
        return 1;
      }
      return a.place - b.place;
    });
  }

}<|MERGE_RESOLUTION|>--- conflicted
+++ resolved
@@ -11,25 +11,17 @@
 import { CacheableObject } from '../cache/object-cache.reducer';
 import { RemoteData } from '../data/remote-data';
 import { ListableObject } from '../../shared/object-collection/shared/listable-object.model';
-<<<<<<< HEAD
-import { hasNoValue } from '../../shared/empty.util';
 import { excludeFromEquals } from '../utilities/equals.decorators';
-=======
 import { ResourceType } from './resource-type';
->>>>>>> 7903a930
 
 /**
  * An abstract model class for a DSpaceObject.
  */
-<<<<<<< HEAD
 export class DSpaceObject extends ListableObject implements CacheableObject {
-=======
-export class DSpaceObject implements CacheableObject, ListableObject {
   /**
    * A string representing the kind of DSpaceObject, e.g. community, item, …
    */
   static type = new ResourceType('dspaceobject');
->>>>>>> 7903a930
 
   @excludeFromEquals
   private _name: string;
@@ -49,15 +41,12 @@
   uuid: string;
 
   /**
-<<<<<<< HEAD
    * A string representing the kind of DSpaceObject, e.g. community, item, …
    */
   @excludeFromEquals
   type: ResourceType;
 
   /**
-=======
->>>>>>> 7903a930
    * The name for this DSpaceObject
    */
   get name(): string {
