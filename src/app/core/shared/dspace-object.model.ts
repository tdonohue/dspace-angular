import { Observable } from 'rxjs';

import { MetadataMap, MetadataValue, MetadataValueFilter, MetadatumViewModel } from './metadata.models';
import { Metadata } from './metadata.utils';
import { isUndefined } from '../../shared/empty.util';
import { CacheableObject } from '../cache/object-cache.reducer';
import { RemoteData } from '../data/remote-data';
import { ResourceType } from './resource-type';
import { ListableObject } from '../../shared/object-collection/shared/listable-object.model';
import { hasNoValue } from '../../shared/empty.util';

/**
 * An abstract model class for a DSpaceObject.
 */
export class DSpaceObject implements CacheableObject, ListableObject {
<<<<<<< HEAD
=======

  private _name: string;
>>>>>>> 2d07cc19

  self: string;

  /**
   * The human-readable identifier of this DSpaceObject
   */
  id: string;

  /**
   * The universally unique identifier of this DSpaceObject
   */
  uuid: string;

  /**
   * A string representing the kind of DSpaceObject, e.g. community, item, …
   */
  type: ResourceType;

  /**
   * The name for this DSpaceObject
   */
  get name(): string {
    return (isUndefined(this._name)) ? this.firstMetadataValue('dc.title') : this._name;
  }

  /**
   * The name for this DSpaceObject
   */
  set name(name) {
    this._name = name;
  }

  /**
   * All metadata of this DSpaceObject
   */
  metadata: MetadataMap;

  /**
   * Retrieve the current metadata as a list of MetadatumViewModels
   */
  get metadataAsList(): MetadatumViewModel[] {
    return Metadata.toViewModelList(this.metadata);
  }

  /**
   * An array of DSpaceObjects that are direct parents of this DSpaceObject
   */
  parents: Observable<RemoteData<DSpaceObject[]>>;

  /**
   * The DSpaceObject that owns this DSpaceObject
   */
  owner: Observable<RemoteData<DSpaceObject>>;

  /**
   * Gets all matching metadata in this DSpaceObject.
   *
   * @param {string|string[]} keyOrKeys The metadata key(s) in scope. Wildcards are supported; see [[Metadata]].
   * @param {MetadataValueFilter} filter The value filter to use. If unspecified, no filtering will be done.
   * @returns {MetadataValue[]} the matching values or an empty array.
   */
  allMetadata(keyOrKeys: string | string[], valueFilter?: MetadataValueFilter): MetadataValue[] {
    return Metadata.all(this.metadata, keyOrKeys, valueFilter);
  }

  /**
   * Like [[allMetadata]], but only returns string values.
   *
   * @param {string|string[]} keyOrKeys The metadata key(s) in scope. Wildcards are supported; see [[Metadata]].
   * @param {MetadataValueFilter} filter The value filter to use. If unspecified, no filtering will be done.
   * @returns {string[]} the matching string values or an empty array.
   */
  allMetadataValues(keyOrKeys: string | string[], valueFilter?: MetadataValueFilter): string[] {
    return Metadata.allValues(this.metadata, keyOrKeys, valueFilter);
  }

  /**
   * Gets the first matching MetadataValue object in this DSpaceObject, or `undefined`.
   *
   * @param {string|string[]} keyOrKeys The metadata key(s) in scope. Wildcards are supported; see [[Metadata]].
   * @param {MetadataValueFilter} filter The value filter to use. If unspecified, no filtering will be done.
   * @returns {MetadataValue} the first matching value, or `undefined`.
   */
  firstMetadata(keyOrKeys: string | string[], valueFilter?: MetadataValueFilter): MetadataValue {
    return Metadata.first(this.metadata, keyOrKeys, valueFilter);
  }

  /**
   * Like [[firstMetadata]], but only returns a string value, or `undefined`.
   *
   * @param {string|string[]} keyOrKeys The metadata key(s) in scope. Wildcards are supported; see [[Metadata]].
   * @param {MetadataValueFilter} filter The value filter to use. If unspecified, no filtering will be done.
   * @returns {string} the first matching string value, or `undefined`.
   */
  firstMetadataValue(keyOrKeys: string | string[], valueFilter?: MetadataValueFilter): string {
    return Metadata.firstValue(this.metadata, keyOrKeys, valueFilter);
  }

  /**
   * Checks for a matching metadata value in this DSpaceObject.
   *
   * @param {string|string[]} keyOrKeys The metadata key(s) in scope. Wildcards are supported; see [[Metadata]].
   * @param {MetadataValueFilter} filter The value filter to use. If unspecified, no filtering will be done.
   * @returns {boolean} whether a match is found.
   */
  hasMetadata(keyOrKeys: string | string[], valueFilter?: MetadataValueFilter): boolean {
    return Metadata.has(this.metadata, keyOrKeys, valueFilter);
  }

  /**
   * Find metadata on a specific field and order all of them using their "place" property.
   * @param key
   */
  findMetadataSortedByPlace(key: string): MetadataValue[] {
    return this.allMetadata([key]).sort((a: MetadataValue, b: MetadataValue) => {
      if (hasNoValue(a.place) && hasNoValue(b.place)) {
        return 0;
      }
      if (hasNoValue(a.place)) {
        return -1;
      }
      if (hasNoValue(b.place)) {
        return 1;
      }
      return a.place - b.place;
    });
  }

}<|MERGE_RESOLUTION|>--- conflicted
+++ resolved
@@ -13,11 +13,8 @@
  * An abstract model class for a DSpaceObject.
  */
 export class DSpaceObject implements CacheableObject, ListableObject {
-<<<<<<< HEAD
-=======
 
   private _name: string;
->>>>>>> 2d07cc19
 
   self: string;
 
