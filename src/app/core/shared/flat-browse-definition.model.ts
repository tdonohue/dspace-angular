--- conflicted
+++ resolved
@@ -1,18 +1,12 @@
-import {
-  deserialize,
-  inheritSerialization,
-} from 'cerialize';
+import { deserialize, inheritSerialization } from 'cerialize';
 
 import { typedObject } from '../cache/builders/build-decorators';
 import { excludeFromEquals } from '../utilities/equals.decorators';
 import { FLAT_BROWSE_DEFINITION } from './flat-browse-definition.resource-type';
 import { HALLink } from './hal-link.model';
-<<<<<<< HEAD
+import { BrowseByDataType } from '../../browse-by/browse-by-switcher/browse-by-data-type';
 import { NonHierarchicalBrowseDefinition } from './non-hierarchical-browse-definition';
 import { ResourceType } from './resource-type';
-=======
-import { BrowseByDataType } from '../../browse-by/browse-by-switcher/browse-by-data-type';
->>>>>>> 230055ce
 
 /**
  * BrowseDefinition model for browses of type 'flatBrowse'
