--- conflicted
+++ resolved
@@ -1,19 +1,8 @@
 import { Injectable, OnDestroy } from '@angular/core';
 import { ActivatedRoute, Params } from '@angular/router';
 
-<<<<<<< HEAD
-import { BehaviorSubject, combineLatest, combineLatest as observableCombineLatest, merge as observableMerge, Observable, Subscription } from 'rxjs';
-import { distinctUntilChanged, filter, map, startWith, switchMap, take } from 'rxjs/operators';
-=======
-import {
-  BehaviorSubject,
-  combineLatest as observableCombineLatest,
-  merge as observableMerge,
-  Observable,
-  Subscription
-} from 'rxjs';
+import { BehaviorSubject, combineLatest as observableCombineLatest, merge as observableMerge, Observable, Subscription } from 'rxjs';
 import { filter, map, startWith } from 'rxjs/operators';
->>>>>>> c1e69765
 import { PaginationComponentOptions } from '../../../shared/pagination/pagination-component-options.model';
 import { SearchOptions } from '../../../shared/search/models/search-options.model';
 import { PaginatedSearchOptions } from '../../../shared/search/models/paginated-search-options.model';
@@ -25,9 +14,8 @@
 import { getAllSucceededRemoteDataPayload, getFirstSucceededRemoteData } from '../operators';
 import { hasNoValue, hasValue, isNotEmpty, isNotEmptyOperator } from '../../../shared/empty.util';
 import { createSuccessfulRemoteDataObject$ } from '../../../shared/remote-data.utils';
-<<<<<<< HEAD
-import { SearchConfig } from './search-filters/search-config.model';
-import { of } from 'rxjs/internal/observable/of';
+import { SearchConfig, SortConfig } from './search-filters/search-config.model';
+import { SearchService } from './search.service';
 import { PaginationService } from '../../pagination/pagination.service';
 import { LinkService } from '../../cache/builders/link.service';
 import { HALEndpointService } from '../hal-endpoint.service';
@@ -40,12 +28,7 @@
 import { ResponseParsingService } from '../../data/parsing.service';
 import { FacetConfigResponseParsingService } from '../../data/facet-config-response-parsing.service';
 import { FacetConfigResponse } from '../../../shared/search/facet-config-response.model';
-=======
-import { SearchConfig, SortConfig } from './search-filters/search-config.model';
-import { SearchService } from './search.service';
-import { PaginationService } from '../../pagination/pagination.service';
 import { ViewMode } from '../view-mode.model';
->>>>>>> c1e69765
 
 /**
  * Service that performs all actions that have to do with the current search configuration
@@ -54,7 +37,6 @@
 export class SearchConfigurationService implements OnDestroy {
 
   /**
-<<<<<<< HEAD
    * Endpoint link path for retrieving search configurations
    */
   private configurationLinkPath = 'discover/search';
@@ -64,10 +46,9 @@
    */
   private facetLinkPathPrefix = 'discover/facets/';
 
-=======
+  /**
    * Default pagination id
    */
->>>>>>> c1e69765
   public paginationID = 'spc';
 
   /**
@@ -112,11 +93,7 @@
   /**
    * Initialize the search options
    * @param {RouteService} routeService
-<<<<<<< HEAD
-   * @param paginationService
-=======
    * @param {PaginationService} paginationService
->>>>>>> c1e69765
    * @param {ActivatedRoute} route
    * @param linkService
    * @param halService
@@ -246,18 +223,10 @@
   /**
    * @returns {Observable<string>} Emits the current view mode
    */
-<<<<<<< HEAD
-  getConfigurationSearchConfigObservable(configuration$: Observable<string>): Observable<SearchConfig> {
-    return configuration$.pipe(
-      distinctUntilChanged(),
-      switchMap((configuration) => this.getSearchConfigurationFor(null, configuration)),
-      getAllSucceededRemoteDataPayload());
-=======
   getCurrentViewMode(defaultViewMode: ViewMode) {
     return this.routeService.getQueryParameterValue('view').pipe(map((viewMode) => {
       return viewMode || defaultViewMode;
     }));
->>>>>>> c1e69765
   }
 
   /**
@@ -470,7 +439,6 @@
     );
   }
 
-<<<<<<< HEAD
 
   /**
    * Request the search configuration for a given scope or the whole repository
@@ -559,7 +527,7 @@
     );
   }
 
-=======
+
   /**
    * @returns {Observable<Params>} Emits the current view mode as a partial SearchOptions object
    */
@@ -568,5 +536,4 @@
       return { view };
     }));
   }
->>>>>>> c1e69765
 }