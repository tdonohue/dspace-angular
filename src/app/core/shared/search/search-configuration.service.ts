import {
  Injectable,
  OnDestroy,
} from '@angular/core';
import {
  ActivatedRoute,
  Params,
} from '@angular/router';
import {
  BehaviorSubject,
  combineLatest as observableCombineLatest,
  merge as observableMerge,
  Observable,
  Subscription,
} from 'rxjs';
import {
  filter,
  map,
  startWith,
  take,
} from 'rxjs/operators';

import {
  hasNoValue,
  hasValue,
  isNotEmpty,
  isNotEmptyOperator,
} from '../../../shared/empty.util';
import { PaginationComponentOptions } from '../../../shared/pagination/pagination-component-options.model';
import { createSuccessfulRemoteDataObject$ } from '../../../shared/remote-data.utils';
import { FacetConfigResponse } from '../../../shared/search/models/facet-config-response.model';
import { PaginatedSearchOptions } from '../../../shared/search/models/paginated-search-options.model';
import { SearchFilter } from '../../../shared/search/models/search-filter.model';
import { SearchFilterConfig } from '../../../shared/search/models/search-filter-config.model';
import { SearchOptions } from '../../../shared/search/models/search-options.model';
import { addOperatorToFilterValue } from '../../../shared/search/search.utils';
import { LinkService } from '../../cache/builders/link.service';
import { RemoteDataBuildService } from '../../cache/builders/remote-data-build.service';
import {
  SortDirection,
  SortOptions,
} from '../../cache/models/sort-options.model';
import { FacetConfigResponseParsingService } from '../../data/facet-config-response-parsing.service';
import { ResponseParsingService } from '../../data/parsing.service';
import { RemoteData } from '../../data/remote-data';
import { GetRequest } from '../../data/request.models';
import { RequestService } from '../../data/request.service';
import { PaginationService } from '../../pagination/pagination.service';
import { RouteService } from '../../services/route.service';
import { URLCombiner } from '../../url-combiner/url-combiner';
import { DSpaceObjectType } from '../dspace-object-type.model';
import { GenericConstructor } from '../generic-constructor';
import { HALEndpointService } from '../hal-endpoint.service';
import {
  getAllSucceededRemoteDataPayload,
  getFirstSucceededRemoteData,
} from '../operators';
import { ViewMode } from '../view-mode.model';
<<<<<<< HEAD
import {
  SearchConfig,
  SortConfig,
} from './search-filters/search-config.model';
=======
import { SearchFilterConfig } from '../../../shared/search/models/search-filter-config.model';
import { FacetConfigResponse } from '../../../shared/search/models/facet-config-response.model';
import { addOperatorToFilterValue } from '../../../shared/search/search.utils';
import { FilterConfig } from './search-filters/search-config.model';
import { FilterType } from '../../../shared/search/models/filter-type.model';
>>>>>>> 80643006

/**
 * Service that performs all actions that have to do with the current search configuration
 */
@Injectable({ providedIn: 'root' })
export class SearchConfigurationService implements OnDestroy {

  /**
   * Endpoint link path for retrieving search configurations
   */
  private configurationLinkPath = 'discover/search';

  /**
   * Endpoint link path for retrieving facet config incl values
   */
  private facetLinkPathPrefix = 'discover/facets/';

  /**
   * Default pagination id
   */
  public paginationID = 'spc';

  /**
   * Emits the current search options
   */
  public searchOptions: BehaviorSubject<SearchOptions>;

  /**
   * Emits the current search options including pagination and sort
   */
  public paginatedSearchOptions: BehaviorSubject<PaginatedSearchOptions>;

  /**
   * Default pagination settings
   */
  protected defaultPagination = Object.assign(new PaginationComponentOptions(), {
    id: this.paginationID,
    pageSize: 10,
    currentPage: 1,
  });

  /**
   * Default scope setting
   */
  protected defaultScope = '';

  /**
   * Default query setting
   */
  protected defaultQuery = '';

  /**
   * Emits the current default values
   */
  protected _defaults: Observable<RemoteData<PaginatedSearchOptions>>;

  /**
   * A map of subscriptions to unsubscribe from on destroy
   */
  protected subs: Map<string, Subscription[]> = new Map<string, Subscription[]>(null);

  /**
   * Initialize the search options
   * @param {RouteService} routeService
   * @param {PaginationService} paginationService
   * @param {ActivatedRoute} route
   * @param linkService
   * @param halService
   * @param requestService
   * @param rdb
   */
  constructor(protected routeService: RouteService,
              protected paginationService: PaginationService,
              protected route: ActivatedRoute,
              protected linkService: LinkService,
              protected halService: HALEndpointService,
              protected requestService: RequestService,
              protected rdb: RemoteDataBuildService) {

    this.initDefaults();
  }

  /**
   * Default values for the Search Options
   */
  get defaults(): Observable<RemoteData<PaginatedSearchOptions>> {
    if (hasNoValue(this._defaults)) {
      const options = new PaginatedSearchOptions({
        pagination: this.defaultPagination,
        scope: this.defaultScope,
        query: this.defaultQuery,
      });
      this._defaults = createSuccessfulRemoteDataObject$(options, new Date().getTime());
    }
    return this._defaults;
  }

  /**
   * @returns {Observable<string>} Emits the current configuration string
   */
  getCurrentConfiguration(defaultConfiguration: string) {
    return observableCombineLatest([
      this.routeService.getQueryParameterValue('configuration').pipe(startWith(undefined)),
      this.routeService.getRouteParameterValue('configuration').pipe(startWith(undefined)),
    ]).pipe(
      map(([queryConfig, routeConfig]) => {
        return queryConfig || routeConfig || defaultConfiguration;
      }),
    );
  }

  /**
   * @returns {Observable<string>} Emits the current scope's identifier
   */
  getCurrentScope(defaultScope: string) {
    return this.routeService.getQueryParameterValue('scope').pipe(map((scope) => {
      return scope || defaultScope;
    }));
  }

  /**
   * @returns {Observable<string>} Emits the current query string
   */
  getCurrentQuery(defaultQuery: string) {
    return this.routeService.getQueryParameterValue('query').pipe(map((query) => {
      return query || defaultQuery;
    }));
  }

  /**
   * @returns {Observable<number>} Emits the current DSpaceObject type as a number
   */
  getCurrentDSOType(): Observable<DSpaceObjectType> {
    return this.routeService.getQueryParameterValue('dsoType').pipe(
      filter((type) => isNotEmpty(type) && hasValue(DSpaceObjectType[type.toUpperCase()])),
      map((type) => DSpaceObjectType[type.toUpperCase()]));
  }

  /**
   * @returns {Observable<string>} Emits the current pagination settings
   */
  getCurrentPagination(paginationId: string, defaultPagination: PaginationComponentOptions): Observable<PaginationComponentOptions> {
    return this.paginationService.getCurrentPagination(paginationId, defaultPagination);
  }

  /**
   * @returns {Observable<string>} Emits the current sorting settings
   */
  getCurrentSort(paginationId: string, defaultSort: SortOptions): Observable<SortOptions> {
    return this.paginationService.getCurrentSort(paginationId, defaultSort);
  }

  /**
   * @returns {Observable<Params>} Emits the current active filters with their values as they are sent to the backend
   */
  getCurrentFilters(): Observable<SearchFilter[]> {
    return this.routeService.getQueryParamsWithPrefix('f.').pipe(map((filterParams) => {
      if (isNotEmpty(filterParams)) {
        const filters = [];
        Object.keys(filterParams).forEach((key) => {
          if (key.endsWith('.min') || key.endsWith('.max')) {
            const realKey = key.slice(0, -4);
            if (hasNoValue(filters.find((f) => f.key === realKey))) {
              const min = filterParams[realKey + '.min'] ? filterParams[realKey + '.min'][0] : '*';
              const max = filterParams[realKey + '.max'] ? filterParams[realKey + '.max'][0] : '*';
              filters.push(new SearchFilter(realKey, ['[' + min + ' TO ' + max + ']'], 'equals'));
            }
          } else {
            filters.push(new SearchFilter(key, filterParams[key]));
          }
        });
        return filters;
      }
      return [];
    }));
  }

  /**
   * @returns {Observable<string>} Emits the current fixed filter as a string
   */
  getCurrentFixedFilter(): Observable<string> {
    return this.routeService.getRouteParameterValue('fixedFilterQuery');
  }

  /**
   * @returns {Observable<Params>} Emits the current active filters with their values as they are displayed in the frontend URL
   */
  getCurrentFrontendFilters(): Observable<Params> {
    return this.routeService.getQueryParamsWithPrefix('f.');
  }

  /**
   * @returns {Observable<string>} Emits the current view mode
   */
  getCurrentViewMode(defaultViewMode: ViewMode) {
    return this.routeService.getQueryParameterValue('view').pipe(map((viewMode) => {
      return viewMode || defaultViewMode;
    }));
  }

  /**
   * Creates an observable of SearchConfig every time the configuration stream emits.
   * @param configuration The search configuration
   * @param scope The search scope if exists
   */
  getConfigurationSearchConfig(configuration: string, scope?: string): Observable<SearchConfig> {
    return this.getSearchConfigurationFor(scope, configuration).pipe(
      getAllSucceededRemoteDataPayload(),
    );
  }

  /**
   * Return the SortOptions list available for the given SearchConfig
   * @param searchConfig The SearchConfig object
   */
  getConfigurationSortOptions(searchConfig: SearchConfig): SortOptions[] {
    return searchConfig.sortOptions.map((entry: SortConfig) => ({
      field: entry.name,
      direction: entry.sortOrder.toLowerCase() === SortDirection.ASC.toLowerCase() ? SortDirection.ASC : SortDirection.DESC,
    }));
  }

  /**
   * Return the {@link FilterConfig}s of the filters that should be displayed for the current configuration/scope
   *
   * @param configuration The search configuration
   * @param scope The scope if exists
   */
  public getConfigurationAdvancedSearchFilters(configuration: string, scope?: string): Observable<FilterConfig[]> {
    return this.getConfigurationSearchConfig(configuration, scope).pipe(
      map((searchConfiguration: SearchConfig) => {
        return searchConfiguration.filters
          .filter((filterConfig: FilterConfig) => filterConfig.type !== FilterType.range);
      }),
    );
  }

  setPaginationId(paginationId): void {
    if (isNotEmpty(paginationId)) {
      const currentValue: PaginatedSearchOptions = this.paginatedSearchOptions.getValue();
      const updatedValue: PaginatedSearchOptions = Object.assign(new PaginatedSearchOptions({}), currentValue, {
        pagination: Object.assign({}, currentValue.pagination, {
          id: paginationId,
        }),
      });
      // unsubscribe from subscription related to old pagination id
      this.unsubscribeFromSearchOptions(this.paginationID);

      // change to the new pagination id
      this.paginationID = paginationId;
      this.paginatedSearchOptions.next(updatedValue);
      this.setSearchSubscription(this.paginationID, this.paginatedSearchOptions.value);
    }
  }

  /**
   * Make sure to unsubscribe from all existing subscription to prevent memory leaks
   */
  ngOnDestroy(): void {
    this.subs
      .forEach((subs: Subscription[]) => subs
        .filter((sub) => hasValue(sub))
        .forEach((sub) => sub.unsubscribe()),
      );

    this.subs = new Map<string, Subscription[]>(null);
  }

  /**
   * Initialize the search options
   */
  protected initDefaults() {
    this.defaults
      .pipe(getFirstSucceededRemoteData())
      .subscribe((defRD: RemoteData<PaginatedSearchOptions>) => {
        const defs = defRD.payload;
        this.paginatedSearchOptions = new BehaviorSubject<PaginatedSearchOptions>(defs);
        this.searchOptions = new BehaviorSubject<SearchOptions>(defs);
        this.setSearchSubscription(this.paginationID, defs);
      });
  }

  private setSearchSubscription(paginationID: string, defaults: PaginatedSearchOptions) {
    this.unsubscribeFromSearchOptions(paginationID);
    const subs = [
      this.subscribeToSearchOptions(defaults),
      this.subscribeToPaginatedSearchOptions(paginationID || defaults.pagination.id, defaults),
    ];
    this.subs.set(this.paginationID, subs);
  }

  /**
   * Sets up a subscription to all necessary parameters to make sure the searchOptions emits a new value every time they update
   * @param {SearchOptions} defaults Default values for when no parameters are available
   * @returns {Subscription} The subscription to unsubscribe from
   */
  private subscribeToSearchOptions(defaults: SearchOptions): Subscription {
    return observableMerge(
      this.getConfigurationPart(defaults.configuration),
      this.getScopePart(defaults.scope),
      this.getQueryPart(defaults.query),
      this.getDSOTypePart(),
      this.getFiltersPart(),
      this.getFixedFilterPart(),
      this.getViewModePart(defaults.view),
    ).subscribe((update) => {
      const currentValue: SearchOptions = this.searchOptions.getValue();
      const updatedValue: SearchOptions = Object.assign(new PaginatedSearchOptions({}), currentValue, update);
      this.searchOptions.next(updatedValue);
    });
  }

  /**
   * Sets up a subscription to all necessary parameters to make sure the paginatedSearchOptions emits a new value every time they update
   * @param {string} paginationId The pagination ID
   * @param {PaginatedSearchOptions} defaults Default values for when no parameters are available
   * @returns {Subscription} The subscription to unsubscribe from
   */
  private subscribeToPaginatedSearchOptions(paginationId: string, defaults: PaginatedSearchOptions): Subscription {
    return observableMerge(
      this.getConfigurationPart(defaults.configuration),
      this.getPaginationPart(paginationId, defaults.pagination),
      this.getSortPart(paginationId, defaults.sort),
      this.getScopePart(defaults.scope),
      this.getQueryPart(defaults.query),
      this.getDSOTypePart(),
      this.getFiltersPart(),
      this.getFixedFilterPart(),
      this.getViewModePart(defaults.view),
    ).subscribe((update) => {
      const currentValue: PaginatedSearchOptions = this.paginatedSearchOptions.getValue();
      const updatedValue: PaginatedSearchOptions = Object.assign(new PaginatedSearchOptions({}), currentValue, update);
      this.paginatedSearchOptions.next(updatedValue);
    });
  }

  /**
   * Unsubscribe from all subscriptions related to the given paginationID
   * @param paginationId The pagination id
   */
  private unsubscribeFromSearchOptions(paginationId: string): void {
    if (this.subs.has(this.paginationID)) {
      this.subs.get(this.paginationID)
        .filter((sub) => hasValue(sub))
        .forEach((sub) => sub.unsubscribe());
      this.subs.delete(paginationId);
    }
  }

  /**
   * @returns {Observable<string>} Emits the current configuration settings as a partial SearchOptions object
   */
  private getConfigurationPart(defaultConfiguration: string): Observable<any> {
    return this.getCurrentConfiguration(defaultConfiguration).pipe(map((configuration) => {
      return { configuration };
    }));
  }

  /**
   * @returns {Observable<string>} Emits the current scope's identifier
   */
  private getScopePart(defaultScope: string): Observable<any> {
    return this.getCurrentScope(defaultScope).pipe(map((scope) => {
      return { scope };
    }));
  }

  /**
   * @returns {Observable<string>} Emits the current query string as a partial SearchOptions object
   */
  private getQueryPart(defaultQuery: string): Observable<any> {
    return this.getCurrentQuery(defaultQuery).pipe(map((query) => {
      return { query };
    }));
  }

  /**
   * @returns {Observable<string>} Emits the current query string as a partial SearchOptions object
   */
  private getDSOTypePart(): Observable<any> {
    return this.getCurrentDSOType().pipe(map((dsoType) => {
      return { dsoType };
    }));
  }

  /**
   * @returns {Observable<string>} Emits the current pagination settings as a partial SearchOptions object
   */
  private getPaginationPart(paginationId: string, defaultPagination: PaginationComponentOptions): Observable<any> {
    return this.getCurrentPagination(paginationId, defaultPagination).pipe(map((pagination) => {
      return { pagination };
    }));
  }

  /**
   * @returns {Observable<string>} Emits the current sorting settings as a partial SearchOptions object
   */
  private getSortPart(paginationId: string, defaultSort: SortOptions): Observable<any> {
    return this.getCurrentSort(paginationId, defaultSort).pipe(map((sort) => {
      return { sort };
    }));
  }

  /**
   * @returns {Observable<Params>} Emits the current active filters as a partial SearchOptions object
   */
  private getFiltersPart(): Observable<any> {
    return this.getCurrentFilters().pipe(map((filters) => {
      return { filters };
    }));
  }

  /**
   * @returns {Observable<string>} Emits the current fixed filter as a partial SearchOptions object
   */
  private getFixedFilterPart(): Observable<any> {
    return this.getCurrentFixedFilter().pipe(
      isNotEmptyOperator(),
      map((fixedFilter) => {
        return { fixedFilter };
      }),
    );
  }


  /**
   * Request the search configuration for a given scope or the whole repository
   * @param {string} scope UUID of the object for which config the filter config is requested, when no scope is provided the configuration for the whole repository is loaded
   * @param {string} configurationName the name of the configuration
   * @returns {Observable<RemoteData<SearchConfig[]>>} The found configuration
   */
  getSearchConfigurationFor(scope?: string, configurationName?: string): Observable<RemoteData<SearchConfig>> {
    const href$ = this.halService.getEndpoint(this.configurationLinkPath).pipe(
      map((url: string) => this.getConfigUrl(url, scope, configurationName)),
    );

    href$.pipe(take(1)).subscribe((url: string) => {
      const request = new GetRequest(this.requestService.generateRequestId(), url);
      this.requestService.send(request, true);
    });

    return this.rdb.buildFromHref(href$);
  }

  private getConfigUrl(url: string, scope?: string, configurationName?: string) {
    const args: string[] = [];

    if (isNotEmpty(scope)) {
      args.push(`scope=${scope}`);
    }

    if (isNotEmpty(configurationName)) {
      args.push(`configuration=${configurationName}`);
    }

    if (isNotEmpty(args)) {
      url = new URLCombiner(url, `?${args.join('&')}`).toString();
    }

    return url;
  }



  /**
   * Request the filter configuration for a given scope or the whole repository
   * @param {string} scope UUID of the object for which config the filter config is requested, when no scope is provided the configuration for the whole repository is loaded
   * @param {string} configurationName the name of the configuration
   * @returns {Observable<RemoteData<SearchFilterConfig[]>>} The found filter configuration
   */
  getConfig(scope?: string, configurationName?: string): Observable<RemoteData<SearchFilterConfig[]>> {
    const href$ = this.halService.getEndpoint(this.facetLinkPathPrefix).pipe(
      map((url: string) => this.getConfigUrl(url, scope, configurationName)),
    );

    href$.pipe(take(1)).subscribe((url: string) => {
      let request = new GetRequest(this.requestService.generateRequestId(), url);
      request = Object.assign(request, {
        getResponseParser(): GenericConstructor<ResponseParsingService> {
          return FacetConfigResponseParsingService;
        },
      });
      this.requestService.send(request, true);
    });

    return this.rdb.buildFromHref(href$).pipe(
      map((rd: RemoteData<FacetConfigResponse>) => {
        if (rd.hasSucceeded) {
          let filters: SearchFilterConfig[];
          if (isNotEmpty(rd.payload.filters)) {
            filters = rd.payload.filters
              .map((f: any) => Object.assign(new SearchFilterConfig(), f));
          } else {
            filters = [];
          }

          return new RemoteData(
            rd.timeCompleted,
            rd.msToLive,
            rd.lastUpdated,
            rd.state,
            rd.errorMessage,
            filters,
            rd.statusCode,
          );
        } else {
          return rd as any as RemoteData<SearchFilterConfig[]>;
        }
      }),
    );
  }

  /**
   * Calculates the {@link Params} of the search after removing a filter with a certain value and resets the page number.
   *
   * @param filterName The {@link AppliedFilter}'s name
   * @param value The {@link AppliedFilter}'s value
   * @param operator The {@link AppliedFilter}'s optional operator
   */
  unselectAppliedFilterParams(filterName: string, value: string, operator?: string): Observable<Params> {
    return this.routeService.getParamsExceptValue(`f.${filterName}`, hasValue(operator) ? addOperatorToFilterValue(value, operator) : value).pipe(
      map((params: Params) => Object.assign(params, {
        [this.paginationService.getPageParam(this.paginationID)]: 1,
      })),
    );
  }

  /**
   * Calculates the {@link Params} of the search after adding a filter with a certain value and resets the page number.
   *
   * @param filterName The {@link AppliedFilter}'s name
   * @param value The {@link AppliedFilter}'s value
   * @param operator The {@link AppliedFilter}'s optional operator
   */
  selectNewAppliedFilterParams(filterName: string, value: string, operator?: string): Observable<Params> {
    return this.routeService.getParamsWithAdditionalValue(`f.${filterName}`, hasValue(operator) ? addOperatorToFilterValue(value, operator) : value).pipe(
      map((params: Params) => Object.assign(params, {
        [this.paginationService.getPageParam(this.paginationID)]: 1,
      })),
    );
  }

  /**
   * @returns {Observable<Params>} Emits the current view mode as a partial SearchOptions object
   */
  private getViewModePart(defaultViewMode: ViewMode): Observable<any> {
    return this.getCurrentViewMode(defaultViewMode).pipe(map((view) => {
      return { view };
    }));
  }
}<|MERGE_RESOLUTION|>--- conflicted
+++ resolved
@@ -56,18 +56,15 @@
   getFirstSucceededRemoteData,
 } from '../operators';
 import { ViewMode } from '../view-mode.model';
-<<<<<<< HEAD
-import {
-  SearchConfig,
-  SortConfig,
-} from './search-filters/search-config.model';
-=======
 import { SearchFilterConfig } from '../../../shared/search/models/search-filter-config.model';
 import { FacetConfigResponse } from '../../../shared/search/models/facet-config-response.model';
 import { addOperatorToFilterValue } from '../../../shared/search/search.utils';
 import { FilterConfig } from './search-filters/search-config.model';
 import { FilterType } from '../../../shared/search/models/filter-type.model';
->>>>>>> 80643006
+import {
+  SearchConfig,
+  SortConfig,
+} from './search-filters/search-config.model';
 
 /**
  * Service that performs all actions that have to do with the current search configuration
