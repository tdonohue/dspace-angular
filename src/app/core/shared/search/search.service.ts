/* eslint-disable max-classes-per-file */
import { combineLatest as observableCombineLatest, Observable } from 'rxjs';
import { Injectable, OnDestroy } from '@angular/core';
import { Router } from '@angular/router';
import { map, switchMap, take } from 'rxjs/operators';
import { FollowLinkConfig } from '../../../shared/utils/follow-link-config.model';
import { LinkService } from '../../cache/builders/link.service';
import { PaginatedList } from '../../data/paginated-list.model';
import { ResponseParsingService } from '../../data/parsing.service';
import { RemoteData } from '../../data/remote-data';
import { GetRequest} from '../../data/request.models';
import { RequestService } from '../../data/request.service';
import { DSpaceObject } from '../dspace-object.model';
import { GenericConstructor } from '../generic-constructor';
import { HALEndpointService } from '../hal-endpoint.service';
import { URLCombiner } from '../../url-combiner/url-combiner';
import { hasValue, hasValueOperator, isNotEmpty } from '../../../shared/empty.util';
import { SearchOptions } from '../../../shared/search/models/search-options.model';
import { SearchFilterConfig } from '../../../shared/search/models/search-filter-config.model';
import { SearchResponseParsingService } from '../../data/search-response-parsing.service';
import { SearchObjects } from '../../../shared/search/models/search-objects.model';
import { FacetValueResponseParsingService } from '../../data/facet-value-response-parsing.service';
import { PaginatedSearchOptions } from '../../../shared/search/models/paginated-search-options.model';
import { CommunityDataService } from '../../data/community-data.service';
import { ViewMode } from '../view-mode.model';
import { DSpaceObjectDataService } from '../../data/dspace-object-data.service';
import { RemoteDataBuildService } from '../../cache/builders/remote-data-build.service';
import { getFirstCompletedRemoteData, getRemoteDataPayload } from '../operators';
import { RouteService } from '../../services/route.service';
import { SearchResult } from '../../../shared/search/models/search-result.model';
import { ListableObject } from '../../../shared/object-collection/shared/listable-object.model';
import { getSearchResultFor } from '../../../shared/search/search-result-element-decorator';
import { FacetValues } from '../../../shared/search/models/facet-values.model';
import { PaginationService } from '../../pagination/pagination.service';
import { SearchConfigurationService } from './search-configuration.service';
import { PaginationComponentOptions } from '../../../shared/pagination/pagination-component-options.model';
import { DataService } from '../../data/data.service';
import { Store } from '@ngrx/store';
import { ObjectCacheService } from '../../cache/object-cache.service';
import { NotificationsService } from '../../../shared/notifications/notifications.service';
import { HttpClient } from '@angular/common/http';
import { DSOChangeAnalyzer } from '../../data/dso-change-analyzer.service';
<<<<<<< HEAD
import { Angulartics2 } from 'angulartics2';
=======
import { RestRequest } from '../../data/rest-request.model';
import { CoreState } from '../../core-state.model';
>>>>>>> aafe3543

/**
 * A class that lets us delegate some methods to DataService
 */
class DataServiceImpl extends DataService<any> {
  protected linkPath = 'discover';

  constructor(
    protected requestService: RequestService,
    protected rdbService: RemoteDataBuildService,
    protected store: Store<CoreState>,
    protected objectCache: ObjectCacheService,
    protected halService: HALEndpointService,
    protected notificationsService: NotificationsService,
    protected http: HttpClient,
    protected comparator: DSOChangeAnalyzer<any>) {
    super();
  }

  /**
   * Adds the embed options to the link for the request
   * @param href            The href the params are to be added to
   * @param args            params for the query string
   * @param linksToFollow   links we want to embed in query string if shouldEmbed is true
   */
  public addEmbedParams(href: string, args: string[], ...linksToFollow: FollowLinkConfig<any>[]) {
    return super.addEmbedParams(href, args, ...linksToFollow);
  }
}

/**
 * Service that performs all general actions that have to do with the search page
 */
@Injectable()
export class SearchService implements OnDestroy {

  /**
   * Endpoint link path for retrieving general search results
   */
  private searchLinkPath = 'discover/search/objects';

  /**
   * The ResponseParsingService constructor name
   */
  private parser: GenericConstructor<ResponseParsingService> = SearchResponseParsingService;

  /**
   * The RestRequest constructor name
   */
  private request: GenericConstructor<RestRequest> = GetRequest;

  /**
   * Subscription to unsubscribe from
   */
  private sub;

  /**
   * Instance of DataServiceImpl that lets us delegate some methods to DataService
   */
  private searchDataService: DataServiceImpl;

  constructor(private router: Router,
              private routeService: RouteService,
              protected requestService: RequestService,
              private rdb: RemoteDataBuildService,
              private linkService: LinkService,
              private halService: HALEndpointService,
              private communityService: CommunityDataService,
              private dspaceObjectService: DSpaceObjectDataService,
              private paginationService: PaginationService,
              private searchConfigurationService: SearchConfigurationService,
              private angulartics2: Angulartics2,
  ) {
    this.searchDataService = new DataServiceImpl(
      undefined,
      undefined,
      undefined,
      undefined,
      undefined,
      undefined,
      undefined,
      undefined,
    );
  }

  /**
   * Method to set service options
   * @param {GenericConstructor<ResponseParsingService>} parser The ResponseParsingService constructor name
   * @param {boolean} request The RestRequest constructor name
   */
  setServiceOptions(parser: GenericConstructor<ResponseParsingService>, request: GenericConstructor<RestRequest>) {
    if (parser) {
      this.parser = parser;
    }
    if (request) {
      this.request = request;
    }
  }

  getEndpoint(searchOptions?: PaginatedSearchOptions): Observable<string> {
    return this.halService.getEndpoint(this.searchLinkPath).pipe(
      map((url: string) => {
        if (hasValue(searchOptions)) {
          return (searchOptions as PaginatedSearchOptions).toRestUrl(url);
        } else {
          return url;
        }
      })
    );
  }

  /**
   * Method to retrieve a paginated list of search results from the server
   * @param {PaginatedSearchOptions} searchOptions The configuration necessary to perform this search
   * @param responseMsToLive The amount of milliseconds for the response to live in cache
   * @param useCachedVersionIfAvailable If this is true, the request will only be sent if there's
   * no valid cached version. Defaults to true
   * @param reRequestOnStale Whether or not the request should automatically be re-requested after
   * the response becomes stale
   * @param linksToFollow List of {@link FollowLinkConfig} that indicate which {@link HALLink}s should be automatically resolved
   * @returns {Observable<RemoteData<SearchObjects<T>>>} Emits a paginated list with all search results found
   */
  search<T extends DSpaceObject>(searchOptions?: PaginatedSearchOptions, responseMsToLive?: number, useCachedVersionIfAvailable = true, reRequestOnStale = true, ...linksToFollow: FollowLinkConfig<T>[]): Observable<RemoteData<SearchObjects<T>>> {
    const href$ = this.getEndpoint(searchOptions);

    href$.pipe(
      take(1),
      map((href: string) => {
        const args = this.searchDataService.addEmbedParams(href, [], ...linksToFollow);
        if (isNotEmpty(args)) {
          return new URLCombiner(href, `?${args.join('&')}`).toString();
        } else {
          return href;
        }
      })
    ).subscribe((url: string) => {
      const request = new this.request(this.requestService.generateRequestId(), url);

      const getResponseParserFn: () => GenericConstructor<ResponseParsingService> = () => {
        return this.parser;
      };

      Object.assign(request, {
        responseMsToLive: hasValue(responseMsToLive) ? responseMsToLive : request.responseMsToLive,
        getResponseParser: getResponseParserFn,
        searchOptions: searchOptions
      });

      this.requestService.send(request, useCachedVersionIfAvailable);
    });

    const sqr$ = href$.pipe(
      switchMap((href: string) => this.rdb.buildFromHref<SearchObjects<T>>(href))
    );

    return this.directlyAttachIndexableObjects(sqr$, useCachedVersionIfAvailable, reRequestOnStale, ...linksToFollow);
  }

  /**
   * Method to retrieve request entries for search results from the server
   * @param {PaginatedSearchOptions} searchOptions The configuration necessary to perform this search
   * @returns {Observable<RemoteData<SearchObjects<T>>>} Emits a paginated list with all search results found
   */
  searchEntries<T extends DSpaceObject>(searchOptions?: PaginatedSearchOptions): Observable<RemoteData<SearchObjects<T>>> {
    const href$ = this.getEndpoint(searchOptions);

    const sqr$ = href$.pipe(
      switchMap((href: string) => this.rdb.buildFromHref<SearchObjects<T>>(href))
    );

    return this.directlyAttachIndexableObjects(sqr$);
  }

  /**
   * Method to directly attach the indexableObjects to search results, instead of using RemoteData.
   * For compatibility with the way the search was written originally
   *
   * @param sqr$:                       a SearchObjects RemotaData Observable without its
   *                                    indexableObjects attached
   * @param useCachedVersionIfAvailable If this is true, the request will only be sent if there's
   *                                    no valid cached version. Defaults to true
   * @param reRequestOnStale            Whether or not the request should automatically be re-
   *                                    requested after the response becomes stale
   * @param linksToFollow               List of {@link FollowLinkConfig} that indicate which
   *                                    {@link HALLink}s should be automatically resolved
   * @protected
   */
  protected directlyAttachIndexableObjects<T extends DSpaceObject>(sqr$: Observable<RemoteData<SearchObjects<T>>>, useCachedVersionIfAvailable = true, reRequestOnStale = true, ...linksToFollow: FollowLinkConfig<T>[]): Observable<RemoteData<SearchObjects<T>>> {
    return sqr$.pipe(
      switchMap((resultsRd: RemoteData<SearchObjects<T>>) => {
        if (hasValue(resultsRd.payload) && isNotEmpty(resultsRd.payload.page)) {
          // retrieve the indexableObjects for all search results on the page
          const searchResult$Array: Observable<SearchResult<T>>[] = resultsRd.payload.page.map((result: SearchResult<T>) =>
            this.dspaceObjectService.findByHref(result._links.indexableObject.href, useCachedVersionIfAvailable, reRequestOnStale, ...linksToFollow as any).pipe(
              getFirstCompletedRemoteData(),
              getRemoteDataPayload(),
              hasValueOperator(),
              map((indexableObject: DSpaceObject) => {
                // determine the constructor of the search result (ItemSearchResult,
                // CollectionSearchResult, etc) based on the kind of the indeaxbleObject it
                // contains. Recreate the result with that constructor
                const constructor: GenericConstructor<ListableObject> = indexableObject.constructor as GenericConstructor<ListableObject>;
                const resultConstructor = getSearchResultFor(constructor);

                // Attach the payload directly to the indexableObject property on the result
                return Object.assign(new resultConstructor(), result, {
                  indexableObject
                }) as SearchResult<T>;
              }),
            )
          );

          // Swap the original page in the remoteData with the new one, now that the results have the
          // correct types, and all indexableObjects are directly attached.
          return observableCombineLatest(searchResult$Array).pipe(
            map((page: SearchResult<T>[]) => {

              const payload = Object.assign(new SearchObjects(), resultsRd.payload, {
                page
              }) as SearchObjects<T>;

              return new RemoteData(
                resultsRd.timeCompleted,
                resultsRd.msToLive,
                resultsRd.lastUpdated,
                resultsRd.state,
                resultsRd.errorMessage,
                payload,
                resultsRd.statusCode,
              );
            })
          );
        }
        // If we don't have a payload, or the page is empty, simply pass on the unmodified
        // RemoteData object
        return [resultsRd];
      })
    );
  }


  /**
   * Method to request a single page of filter values for a given value
   * @param {SearchFilterConfig} filterConfig The filter config for which we want to request filter values
   * @param {number} valuePage The page number of the filter values
   * @param {SearchOptions} searchOptions The search configuration for the current search
   * @param {string} filterQuery The optional query used to filter out filter values
   * @returns {Observable<RemoteData<PaginatedList<FacetValue>>>} Emits the given page of facet values
   */
  getFacetValuesFor(filterConfig: SearchFilterConfig, valuePage: number, searchOptions?: SearchOptions, filterQuery?: string): Observable<RemoteData<FacetValues>> {
    let href;
    const args: string[] = [`page=${valuePage - 1}`, `size=${filterConfig.pageSize}`];
    if (hasValue(filterQuery)) {
      args.push(`prefix=${filterQuery}`);
    }
    if (hasValue(searchOptions)) {
      href = searchOptions.toRestUrl(filterConfig._links.self.href, args);
    } else {
      href = new URLCombiner(filterConfig._links.self.href, `?${args.join('&')}`).toString();
    }

    let request = new this.request(this.requestService.generateRequestId(), href);
    request = Object.assign(request, {
      getResponseParser(): GenericConstructor<ResponseParsingService> {
        return FacetValueResponseParsingService;
      }
    });
    this.requestService.send(request, true);

    return this.rdb.buildFromHref(href);
  }

  /**
   * Requests the current view mode based on the current URL
   * @returns {Observable<ViewMode>} The current view mode
   */
  getViewMode(): Observable<ViewMode> {
    return this.routeService.getQueryParamMap().pipe(map((params) => {
      if (isNotEmpty(params.get('view')) && hasValue(params.get('view'))) {
        return params.get('view');
      } else {
        return ViewMode.ListElement;
      }
    }));
  }

  /**
   * Changes the current view mode in the current URL
   * @param {ViewMode} viewMode Mode to switch to
   * @param {string[]} searchLinkParts
   */
  setViewMode(viewMode: ViewMode, searchLinkParts?: string[]) {
    this.paginationService.getCurrentPagination(this.searchConfigurationService.paginationID, new PaginationComponentOptions()).pipe(take(1))
      .subscribe((config) => {
        let pageParams = { page: 1 };
        const queryParams = { view: viewMode };
        if (viewMode === ViewMode.DetailedListElement) {
          pageParams = Object.assign(pageParams, { pageSize: 1 });
        } else if (config.pageSize === 1) {
          pageParams = Object.assign(pageParams, { pageSize: 10 });
        }
        this.paginationService.updateRouteWithUrl(this.searchConfigurationService.paginationID, hasValue(searchLinkParts) ? searchLinkParts : [this.getSearchLink()], pageParams, queryParams);
      });
  }

  /**
<<<<<<< HEAD
   * Request the search configuration for a given scope or the whole repository
   * @param {string} scope UUID of the object for which config the filter config is requested, when no scope is provided the configuration for the whole repository is loaded
   * @param {string} configurationName the name of the configuration
   * @returns {Observable<RemoteData<SearchConfig[]>>} The found configuration
   */
  getSearchConfigurationFor(scope?: string, configurationName?: string): Observable<RemoteData<SearchConfig>> {
    const href$ = this.halService.getEndpoint(this.configurationLinkPath).pipe(
      map((url: string) => this.getConfigUrl(url, scope, configurationName)),
    );

    href$.pipe(take(1)).subscribe((url: string) => {
      const request = new this.request(this.requestService.generateRequestId(), url);
      this.requestService.send(request, true);
    });

    return this.rdb.buildFromHref(href$);
  }

  /**
   * Send search event to rest api using angularitics
   * @param config              Paginated search options used
   * @param searchQueryResponse The response objects of the performed search
   */
  trackSearch(config: PaginatedSearchOptions, searchQueryResponse: SearchObjects<DSpaceObject>) {
    const filters: { filter: string, operator: string, value: string, label: string; }[] = [];
    const appliedFilters = searchQueryResponse.appliedFilters || [];
    for (let i = 0, filtersLength = appliedFilters.length; i < filtersLength; i++) {
      const appliedFilter = appliedFilters[i];
      filters.push(appliedFilter);
    }
    this.angulartics2.eventTrack.next({
      action: 'search',
      properties: {
        searchOptions: config,
        page: {
          size: config.pagination.size, // same as searchQueryResponse.page.elementsPerPage
          totalElements: searchQueryResponse.pageInfo.totalElements,
          totalPages: searchQueryResponse.pageInfo.totalPages,
          number: config.pagination.currentPage, // same as searchQueryResponse.page.currentPage
        },
        sort: {
          by: config.sort.field,
          order: config.sort.direction
        },
        filters: filters,
      },
    });
  }

  /**
=======
>>>>>>> aafe3543
   * @returns {string} The base path to the search page
   */
  getSearchLink(): string {
    return '/search';
  }

  /**
   * Unsubscribe from the subscription
   */
  ngOnDestroy(): void {
    if (this.sub !== undefined) {
      this.sub.unsubscribe();
    }
  }
}<|MERGE_RESOLUTION|>--- conflicted
+++ resolved
@@ -40,12 +40,9 @@
 import { NotificationsService } from '../../../shared/notifications/notifications.service';
 import { HttpClient } from '@angular/common/http';
 import { DSOChangeAnalyzer } from '../../data/dso-change-analyzer.service';
-<<<<<<< HEAD
-import { Angulartics2 } from 'angulartics2';
-=======
 import { RestRequest } from '../../data/rest-request.model';
 import { CoreState } from '../../core-state.model';
->>>>>>> aafe3543
+import { Angulartics2 } from 'angulartics2';
 
 /**
  * A class that lets us delegate some methods to DataService
@@ -349,26 +346,6 @@
         }
         this.paginationService.updateRouteWithUrl(this.searchConfigurationService.paginationID, hasValue(searchLinkParts) ? searchLinkParts : [this.getSearchLink()], pageParams, queryParams);
       });
-  }
-
-  /**
-<<<<<<< HEAD
-   * Request the search configuration for a given scope or the whole repository
-   * @param {string} scope UUID of the object for which config the filter config is requested, when no scope is provided the configuration for the whole repository is loaded
-   * @param {string} configurationName the name of the configuration
-   * @returns {Observable<RemoteData<SearchConfig[]>>} The found configuration
-   */
-  getSearchConfigurationFor(scope?: string, configurationName?: string): Observable<RemoteData<SearchConfig>> {
-    const href$ = this.halService.getEndpoint(this.configurationLinkPath).pipe(
-      map((url: string) => this.getConfigUrl(url, scope, configurationName)),
-    );
-
-    href$.pipe(take(1)).subscribe((url: string) => {
-      const request = new this.request(this.requestService.generateRequestId(), url);
-      this.requestService.send(request, true);
-    });
-
-    return this.rdb.buildFromHref(href$);
   }
 
   /**
@@ -403,8 +380,6 @@
   }
 
   /**
-=======
->>>>>>> aafe3543
    * @returns {string} The base path to the search page
    */
   getSearchLink(): string {
