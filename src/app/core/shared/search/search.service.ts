/* eslint-disable max-classes-per-file */
<<<<<<< HEAD
import { combineLatest as observableCombineLatest, Observable } from 'rxjs';
import { Injectable, OnDestroy } from '@angular/core';
import { map, switchMap, take, skipWhile } from 'rxjs/operators';
=======
import { Injectable } from '@angular/core';
import { Angulartics2 } from 'angulartics2';
import {
  BehaviorSubject,
  combineLatest as observableCombineLatest,
  Observable,
} from 'rxjs';
import {
  distinctUntilChanged,
  map,
  switchMap,
  take,
  tap,
} from 'rxjs/operators';

import {
  hasValue,
  hasValueOperator,
  isNotEmpty,
} from '../../../shared/empty.util';
import { ListableObject } from '../../../shared/object-collection/shared/listable-object.model';
import { PaginationComponentOptions } from '../../../shared/pagination/pagination-component-options.model';
import { AppliedFilter } from '../../../shared/search/models/applied-filter.model';
import { FacetValues } from '../../../shared/search/models/facet-values.model';
import { PaginatedSearchOptions } from '../../../shared/search/models/paginated-search-options.model';
import { SearchFilterConfig } from '../../../shared/search/models/search-filter-config.model';
import { SearchObjects } from '../../../shared/search/models/search-objects.model';
import { SearchResult } from '../../../shared/search/models/search-result.model';
import { getSearchResultFor } from '../../../shared/search/search-result-element-decorator';
>>>>>>> c608ba6e
import { FollowLinkConfig } from '../../../shared/utils/follow-link-config.model';
import { RemoteDataBuildService } from '../../cache/builders/remote-data-build.service';
import { BaseDataService } from '../../data/base/base-data.service';
import { DSpaceObjectDataService } from '../../data/dspace-object-data.service';
import { FacetValueResponseParsingService } from '../../data/facet-value-response-parsing.service';
import { ResponseParsingService } from '../../data/parsing.service';
import { RemoteData } from '../../data/remote-data';
import { GetRequest } from '../../data/request.models';
import { RequestService } from '../../data/request.service';
import { RestRequest } from '../../data/rest-request.model';
import { SearchResponseParsingService } from '../../data/search-response-parsing.service';
import { PaginationService } from '../../pagination/pagination.service';
import { RouteService } from '../../services/route.service';
import { URLCombiner } from '../../url-combiner/url-combiner';
import { DSpaceObject } from '../dspace-object.model';
import { GenericConstructor } from '../generic-constructor';
import { HALEndpointService } from '../hal-endpoint.service';
import {
  getFirstCompletedRemoteData,
  getRemoteDataPayload,
} from '../operators';
import { ViewMode } from '../view-mode.model';
import { SearchConfigurationService } from './search-configuration.service';

/**
 * A limited data service implementation for the 'discover' endpoint
 * - Overrides {@link BaseDataService.addEmbedParams} in order to make it public
 *
 * Doesn't use any of the service's dependencies, they are initialized as undefined
 * Therefore, equest/response handling methods won't work even though they're defined
 */
class SearchDataService extends BaseDataService<any> {
  constructor() {
    super('discover', undefined, undefined, undefined, undefined);
  }

  /**
   * Adds the embed options to the link for the request
   * @param href            The href the params are to be added to
   * @param args            params for the query string
   * @param linksToFollow   links we want to embed in query string if shouldEmbed is true
   */
  public addEmbedParams(href: string, args: string[], ...linksToFollow: FollowLinkConfig<any>[]) {
    return super.addEmbedParams(href, args, ...linksToFollow);
  }
}

/**
 * Service that performs all general actions that have to do with the search page
 */
@Injectable({ providedIn: 'root' })
export class SearchService {

  /**
   * Endpoint link path for retrieving general search results
   */
  private searchLinkPath = 'discover/search/objects';

  /**
   * The ResponseParsingService constructor name
   */
  private parser: GenericConstructor<ResponseParsingService> = SearchResponseParsingService;

  /**
   * The RestRequest constructor name
   */
  private request: GenericConstructor<RestRequest> = GetRequest;

  /**
   * Instance of SearchDataService to forward data service methods to
   */
  private searchDataService: SearchDataService;

  public appliedFilters$: BehaviorSubject<AppliedFilter[]> = new BehaviorSubject([]);

  constructor(
    private routeService: RouteService,
    protected requestService: RequestService,
    private rdb: RemoteDataBuildService,
    private halService: HALEndpointService,
    private dspaceObjectService: DSpaceObjectDataService,
    private paginationService: PaginationService,
    private searchConfigurationService: SearchConfigurationService,
    private angulartics2: Angulartics2,
  ) {
    this.searchDataService = new SearchDataService();
  }

  /**
   * Get the currently {@link AppliedFilter}s for the given filter.
   *
   * @param filterName The name of the filter
   */
  getSelectedValuesForFilter(filterName: string): Observable<AppliedFilter[]> {
    return this.appliedFilters$.pipe(
      map((appliedFilters: AppliedFilter[]) => appliedFilters.filter((appliedFilter: AppliedFilter) => appliedFilter.filter === filterName)),
      distinctUntilChanged((previous: AppliedFilter[], next: AppliedFilter[]) => JSON.stringify(previous) === JSON.stringify(next)),
    );
  }

  /**
   * Method to set service options
   * @param {GenericConstructor<ResponseParsingService>} parser The ResponseParsingService constructor name
   * @param {boolean} request The RestRequest constructor name
   */
  setServiceOptions(parser: GenericConstructor<ResponseParsingService>, request: GenericConstructor<RestRequest>) {
    if (parser) {
      this.parser = parser;
    }
    if (request) {
      this.request = request;
    }
  }

  getEndpoint(searchOptions?: PaginatedSearchOptions): Observable<string> {
    return this.halService.getEndpoint(this.searchLinkPath).pipe(
      map((url: string) => {
        if (hasValue(searchOptions)) {
          return (searchOptions as PaginatedSearchOptions).toRestUrl(url);
        } else {
          return url;
        }
      }),
    );
  }

  /**
   * Method to retrieve a paginated list of search results from the server
   * @param {PaginatedSearchOptions} searchOptions The configuration necessary to perform this search
   * @param responseMsToLive The amount of milliseconds for the response to live in cache
   * @param useCachedVersionIfAvailable If this is true, the request will only be sent if there's
   * no valid cached version. Defaults to true
   * @param reRequestOnStale Whether or not the request should automatically be re-requested after
   * the response becomes stale
   * @param linksToFollow List of {@link FollowLinkConfig} that indicate which {@link HALLink}s should be automatically resolved
   * @returns {Observable<RemoteData<SearchObjects<T>>>} Emits a paginated list with all search results found
   */
  search<T extends DSpaceObject>(searchOptions?: PaginatedSearchOptions, responseMsToLive?: number, useCachedVersionIfAvailable = true, reRequestOnStale = true, ...linksToFollow: FollowLinkConfig<T>[]): Observable<RemoteData<SearchObjects<T>>> {
    const href$ = this.getEndpoint(searchOptions);

    let startTime: number;
    href$.pipe(
      take(1),
      map((href: string) => {
        const args = this.searchDataService.addEmbedParams(href, [], ...linksToFollow);
        if (isNotEmpty(args)) {
          return new URLCombiner(href, `?${args.join('&')}`).toString();
        } else {
          return href;
        }
      }),
    ).subscribe((url: string) => {
      const request = new this.request(this.requestService.generateRequestId(), url);

      const getResponseParserFn: () => GenericConstructor<ResponseParsingService> = () => {
        return this.parser;
      };

      Object.assign(request, {
        responseMsToLive: hasValue(responseMsToLive) ? responseMsToLive : request.responseMsToLive,
        getResponseParser: getResponseParserFn,
        searchOptions: searchOptions,
      });

      startTime = new Date().getTime();
      this.requestService.send(request, useCachedVersionIfAvailable);
    });

    const sqr$ = href$.pipe(
      switchMap((href: string) => this.rdb.buildFromHref<SearchObjects<T>>(href)),
    );

    return this.directlyAttachIndexableObjects(sqr$, useCachedVersionIfAvailable, reRequestOnStale, ...linksToFollow).pipe(
      // This skip ensures that if a stale object is present in the cache when you do a
      // call it isn't immediately returned, but we wait until the remote data for the new request
      // is created. If useCachedVersionIfAvailable is false it also ensures you don't get a
      // cached completed object
      skipWhile((rd: RemoteData<SearchObjects<T>>) => rd.isStale || (!useCachedVersionIfAvailable && rd.lastUpdated < startTime)),
    );
  }

  /**
   * Method to directly attach the indexableObjects to search results, instead of using RemoteData.
   * For compatibility with the way the search was written originally
   *
   * @param sqr$                        A {@link SearchObjects} {@link RemoteData} Observable without its
   *                                    indexableObjects attached
   * @param useCachedVersionIfAvailable If this is true, the request will only be sent if there's
   *                                    no valid cached version. Defaults to true
   * @param reRequestOnStale            Whether or not the request should automatically be re-
   *                                    requested after the response becomes stale
   * @param linksToFollow               List of {@link FollowLinkConfig} that indicate which
   *                                    {@link HALLink}s should be automatically resolved
   * @protected
   */
  protected directlyAttachIndexableObjects<T extends DSpaceObject>(sqr$: Observable<RemoteData<SearchObjects<T>>>, useCachedVersionIfAvailable = true, reRequestOnStale = true, ...linksToFollow: FollowLinkConfig<T>[]): Observable<RemoteData<SearchObjects<T>>> {
    return sqr$.pipe(
      switchMap((resultsRd: RemoteData<SearchObjects<T>>) => {
        if (hasValue(resultsRd.payload) && isNotEmpty(resultsRd.payload.page)) {
          // retrieve the indexableObjects for all search results on the page
          const searchResult$Array: Observable<SearchResult<T>>[] = resultsRd.payload.page.map((result: SearchResult<T>) =>
            this.dspaceObjectService.findByHref(result._links.indexableObject.href, useCachedVersionIfAvailable, reRequestOnStale, ...linksToFollow as any).pipe(
              getFirstCompletedRemoteData(),
              getRemoteDataPayload(),
              hasValueOperator(),
              map((indexableObject: DSpaceObject) => {
                // determine the constructor of the search result (ItemSearchResult,
                // CollectionSearchResult, etc) based on the kind of the indeaxbleObject it
                // contains. Recreate the result with that constructor
                const constructor: GenericConstructor<ListableObject> = indexableObject.constructor as GenericConstructor<ListableObject>;
                const resultConstructor = getSearchResultFor(constructor);

                // Attach the payload directly to the indexableObject property on the result
                return Object.assign(new resultConstructor(), result, {
                  indexableObject,
                }) as SearchResult<T>;
              }),
            ),
          );

          // Swap the original page in the remoteData with the new one, now that the results have the
          // correct types, and all indexableObjects are directly attached.
          return observableCombineLatest(searchResult$Array).pipe(
            map((page: SearchResult<T>[]) => {

              const payload = Object.assign(new SearchObjects(), resultsRd.payload, {
                page,
              }) as SearchObjects<T>;

              return new RemoteData(
                resultsRd.timeCompleted,
                resultsRd.msToLive,
                resultsRd.lastUpdated,
                resultsRd.state,
                resultsRd.errorMessage,
                payload,
                resultsRd.statusCode,
              );
            }),
          );
        }
        // If we don't have a payload, or the page is empty, simply pass on the unmodified
        // RemoteData object
        return [resultsRd];
      }),
    );
  }


  /**
   * Method to request a single page of filter values for a given value
   * @param {SearchFilterConfig} filterConfig The filter config for which we want to request filter values
   * @param {number} valuePage The page number of the filter values
   * @param {SearchOptions} searchOptions The search configuration for the current search
   * @param {string} filterQuery The optional query used to filter out filter values
   * @param useCachedVersionIfAvailable If this is true, the request will only be sent if there's
   *                                    no valid cached version. Defaults to true
   * @returns {Observable<RemoteData<PaginatedList<FacetValue>>>} Emits the given page of facet values
   */
  getFacetValuesFor(filterConfig: SearchFilterConfig, valuePage: number, searchOptions?: PaginatedSearchOptions, filterQuery?: string, useCachedVersionIfAvailable = true): Observable<RemoteData<FacetValues>> {
    let href;
    let args: string[] = [];
    if (hasValue(filterQuery)) {
      args.push(`prefix=${encodeURIComponent(filterQuery)}`);
    }
    if (hasValue(searchOptions)) {
      searchOptions = Object.assign(new PaginatedSearchOptions({}), searchOptions, {
        pagination: Object.assign({}, searchOptions.pagination, {
          currentPage: valuePage,
          pageSize: filterConfig.pageSize,
        }),
      });
      href = searchOptions.toRestUrl(filterConfig._links.self.href, args);
    } else {
      args = [`page=${valuePage - 1}`, `size=${filterConfig.pageSize}`, ...args];
      href = new URLCombiner(filterConfig._links.self.href, `?${args.join('&')}`).toString();
    }

    let request = new this.request(this.requestService.generateRequestId(), href);
    request = Object.assign(request, {
      getResponseParser(): GenericConstructor<ResponseParsingService> {
        return FacetValueResponseParsingService;
      },
    });
    const startTime = new Date().getTime();
    this.requestService.send(request, useCachedVersionIfAvailable);

    return this.rdb.buildFromHref(href).pipe(
<<<<<<< HEAD
      // This skip ensures that if a stale object is present in the cache when you do a
      // call it isn't immediately returned, but we wait until the remote data for the new request
      // is created. If useCachedVersionIfAvailable is false it also ensures you don't get a
      // cached completed object
      skipWhile((rd: RemoteData<FacetValues>) => rd.isStale || (!useCachedVersionIfAvailable && rd.lastUpdated < startTime)),
=======
      tap((facetValuesRD: RemoteData<FacetValues>) => {
        if (facetValuesRD.hasSucceeded) {
          const appliedFilters: AppliedFilter[] = (facetValuesRD.payload.appliedFilters ?? [])
            .filter((appliedFilter: AppliedFilter) => hasValue(appliedFilter))
            // TODO this should ideally be fixed in the backend
            .map((appliedFilter: AppliedFilter) => Object.assign({}, appliedFilter, {
              operator: hasValue(appliedFilter.value.match(/\[\s*(\*|\d+)\s*TO\s*(\*|\d+)\s*]/)) ? 'range' : appliedFilter.operator,
            }));
          this.appliedFilters$.next(appliedFilters);
        }
      }),
>>>>>>> c608ba6e
    );
  }

  /**
   * Requests the current view mode based on the current URL
   * @returns {Observable<ViewMode>} The current view mode
   */
  getViewMode(): Observable<ViewMode> {
    return this.routeService.getQueryParamMap().pipe(map((params) => {
      if (isNotEmpty(params.get('view')) && hasValue(params.get('view'))) {
        return params.get('view');
      } else {
        return ViewMode.ListElement;
      }
    }));
  }

  /**
   * Changes the current view mode in the current URL
   * @param {ViewMode} viewMode Mode to switch to
   * @param {string[]} searchLinkParts
   */
  setViewMode(viewMode: ViewMode, searchLinkParts?: string[]) {
    this.paginationService.getCurrentPagination(this.searchConfigurationService.paginationID, new PaginationComponentOptions()).pipe(take(1))
      .subscribe((config) => {
        let pageParams = { page: 1 };
        const queryParams = { view: viewMode };
        if (viewMode === ViewMode.DetailedListElement) {
          pageParams = Object.assign(pageParams, { pageSize: 1 });
        } else if (config.pageSize === 1) {
          pageParams = Object.assign(pageParams, { pageSize: 10 });
        }
        this.paginationService.updateRouteWithUrl(this.searchConfigurationService.paginationID, hasValue(searchLinkParts) ? searchLinkParts : [this.getSearchLink()], pageParams, queryParams);
      });
  }

  /**
   * Send search event to rest api using angularitics
   * @param config              Paginated search options used
   * @param searchQueryResponse The response objects of the performed search
   * @param clickedObject       Optional UUID of an object a search was performed and clicked for
   */
  trackSearch(config: PaginatedSearchOptions, searchQueryResponse: SearchObjects<DSpaceObject>, clickedObject?: string) {
    const filters: { filter: string, operator: string, value: string, label: string; }[] = [];
    const appliedFilters = searchQueryResponse.appliedFilters || [];
    for (let i = 0, filtersLength = appliedFilters.length; i < filtersLength; i++) {
      const appliedFilter = appliedFilters[i];
      filters.push(appliedFilter);
    }
    this.angulartics2.eventTrack.next({
      action: 'search',
      properties: {
        searchOptions: config,
        page: {
          size: config.pagination.size, // same as searchQueryResponse.page.elementsPerPage
          totalElements: searchQueryResponse.pageInfo.totalElements,
          totalPages: searchQueryResponse.pageInfo.totalPages,
          number: config.pagination.currentPage, // same as searchQueryResponse.page.currentPage
        },
        sort: {
          by: config.sort.field,
          order: config.sort.direction,
        },
        filters: filters,
        clickedObject,
      },
    });
  }

  /**
   * @returns {string} The base path to the search page
   */
  getSearchLink(): string {
    return '/search';
  }

}<|MERGE_RESOLUTION|>--- conflicted
+++ resolved
@@ -1,9 +1,4 @@
 /* eslint-disable max-classes-per-file */
-<<<<<<< HEAD
-import { combineLatest as observableCombineLatest, Observable } from 'rxjs';
-import { Injectable, OnDestroy } from '@angular/core';
-import { map, switchMap, take, skipWhile } from 'rxjs/operators';
-=======
 import { Injectable } from '@angular/core';
 import { Angulartics2 } from 'angulartics2';
 import {
@@ -14,6 +9,7 @@
 import {
   distinctUntilChanged,
   map,
+  skipWhile,
   switchMap,
   take,
   tap,
@@ -33,7 +29,6 @@
 import { SearchObjects } from '../../../shared/search/models/search-objects.model';
 import { SearchResult } from '../../../shared/search/models/search-result.model';
 import { getSearchResultFor } from '../../../shared/search/search-result-element-decorator';
->>>>>>> c608ba6e
 import { FollowLinkConfig } from '../../../shared/utils/follow-link-config.model';
 import { RemoteDataBuildService } from '../../cache/builders/remote-data-build.service';
 import { BaseDataService } from '../../data/base/base-data.service';
@@ -322,13 +317,11 @@
     this.requestService.send(request, useCachedVersionIfAvailable);
 
     return this.rdb.buildFromHref(href).pipe(
-<<<<<<< HEAD
       // This skip ensures that if a stale object is present in the cache when you do a
       // call it isn't immediately returned, but we wait until the remote data for the new request
       // is created. If useCachedVersionIfAvailable is false it also ensures you don't get a
       // cached completed object
       skipWhile((rd: RemoteData<FacetValues>) => rd.isStale || (!useCachedVersionIfAvailable && rd.lastUpdated < startTime)),
-=======
       tap((facetValuesRD: RemoteData<FacetValues>) => {
         if (facetValuesRD.hasSucceeded) {
           const appliedFilters: AppliedFilter[] = (facetValuesRD.payload.appliedFilters ?? [])
@@ -340,7 +333,6 @@
           this.appliedFilters$.next(appliedFilters);
         }
       }),
->>>>>>> c608ba6e
     );
   }
 
