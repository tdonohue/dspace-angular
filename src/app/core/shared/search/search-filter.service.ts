--- conflicted
+++ resolved
@@ -1,11 +1,4 @@
-<<<<<<< HEAD
-import { BehaviorSubject, combineLatest as observableCombineLatest, Observable, of as observableOf } from 'rxjs';
-import { distinctUntilChanged, map } from 'rxjs/operators';
-import { Injectable, InjectionToken } from '@angular/core';
-=======
->>>>>>> 36ac6002
-import {
-  EventEmitter,
+import {
   Injectable,
   InjectionToken,
 } from '@angular/core';
@@ -20,6 +13,7 @@
   BehaviorSubject,
   combineLatest as observableCombineLatest,
   Observable,
+  of as observableOf,
 } from 'rxjs';
 import {
   distinctUntilChanged,
@@ -30,56 +24,46 @@
   hasValue,
   isNotEmpty,
 } from '../../../shared/empty.util';
+import { InputSuggestion } from '../../../shared/input-suggestions/input-suggestions.model';
 import { PaginationComponentOptions } from '../../../shared/pagination/pagination-component-options.model';
-import { AppliedFilter } from '../../../shared/search/models/applied-filter.model';
+import { FacetValue } from '../../../shared/search/models/facet-value.model';
 import { SearchFilterConfig } from '../../../shared/search/models/search-filter-config.model';
+import { SearchOptions } from '../../../shared/search/models/search-options.model';
+import {
+  getFacetValueForType,
+  stripOperatorFromFilterValue,
+} from '../../../shared/search/search.utils';
 import {
   SearchFilterCollapseAction,
   SearchFilterDecrementPageAction,
   SearchFilterExpandAction,
   SearchFilterIncrementPageAction,
   SearchFilterInitializeAction,
+  SearchFilterMinimizeAllPageAction,
   SearchFilterResetPageAction,
   SearchFilterToggleAction,
-<<<<<<< HEAD
-  SearchFilterMinimizeAllPageAction,
-=======
->>>>>>> 36ac6002
 } from '../../../shared/search/search-filters/search-filter/search-filter.actions';
 import {
   SearchFiltersState,
   SearchFilterState,
 } from '../../../shared/search/search-filters/search-filter/search-filter.reducer';
+import { EmphasizePipe } from '../../../shared/utils/emphasize.pipe';
 import {
   SortDirection,
   SortOptions,
 } from '../../cache/models/sort-options.model';
-import { RouteService } from '../../services/route.service';
-<<<<<<< HEAD
-import { PaginationComponentOptions } from '../../../shared/pagination/pagination-component-options.model';
-import { Params } from '@angular/router';
-import { SearchOptions } from '../../../shared/search/models/search-options.model';
-import { getFirstSucceededRemoteData } from '../operators';
-import { FacetValue } from '../../../shared/search/models/facet-value.model';
 import { PaginatedList } from '../../data/paginated-list.model';
 import { RemoteData } from '../../data/remote-data';
-import { stripOperatorFromFilterValue, getFacetValueForType } from '../../../shared/search/search.utils';
-import { EmphasizePipe } from '../../../shared/utils/emphasize.pipe';
+import { RouteService } from '../../services/route.service';
+import { getFirstSucceededRemoteData } from '../operators';
 import { SearchService } from './search.service';
-import { InputSuggestion } from '../../../shared/input-suggestions/input-suggestions.model';
-=======
->>>>>>> 36ac6002
 
 const filterStateSelector = (state: SearchFiltersState) => state.searchFilter;
 
 export const FILTER_CONFIG: InjectionToken<SearchFilterConfig> = new InjectionToken<SearchFilterConfig>('filterConfig');
 export const IN_PLACE_SEARCH: InjectionToken<boolean> = new InjectionToken<boolean>('inPlaceSearch');
 export const REFRESH_FILTER: InjectionToken<BehaviorSubject<any>> = new InjectionToken<boolean>('refreshFilters');
-<<<<<<< HEAD
-=======
 export const SCOPE: InjectionToken<string> = new InjectionToken<string>('scope');
-export const CHANGE_APPLIED_FILTERS: InjectionToken<EventEmitter<AppliedFilter[]>> = new InjectionToken('changeAppliedFilters');
->>>>>>> 36ac6002
 
 /**
  * Service that performs all actions that have to do with search filters and facets
@@ -216,7 +200,7 @@
           return {
             displayValue: this.getDisplayValue(facet, query),
             query: getFacetValueForType(facet, searchFilterConfig),
-            value: stripOperatorFromFilterValue(getFacetValueForType(facet, searchFilterConfig))
+            value: stripOperatorFromFilterValue(getFacetValueForType(facet, searchFilterConfig)),
           };
         })),
       );
