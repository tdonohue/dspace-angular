import { TestBed } from '@angular/core/testing';
import { RouterTestingModule } from '@angular/router/testing';
import { CommonModule } from '@angular/common';
import { Component } from '@angular/core';
import { SearchService } from './search.service';
import { Router, UrlTree } from '@angular/router';
import { RequestService } from '../../data/request.service';
import { ActivatedRouteStub } from '../../../shared/testing/active-router.stub';
import { RouterStub } from '../../../shared/testing/router.stub';
import { HALEndpointService } from '../hal-endpoint.service';
import { combineLatest as observableCombineLatest, Observable, of as observableOf } from 'rxjs';
import { PaginatedSearchOptions } from '../../../shared/search/models/paginated-search-options.model';
import { RemoteData } from '../../data/remote-data';
import { getMockRequestService } from '../../../shared/mocks/request.service.mock';
import { CommunityDataService } from '../../data/community-data.service';
import { ViewMode } from '../view-mode.model';
import { DSpaceObjectDataService } from '../../data/dspace-object-data.service';
import { map } from 'rxjs/operators';
import { RouteService } from '../../services/route.service';
import { routeServiceStub } from '../../../shared/testing/route-service.stub';
import { RemoteDataBuildService } from '../../cache/builders/remote-data-build.service';
import { createSuccessfulRemoteDataObject$ } from '../../../shared/remote-data.utils';
import { SearchObjects } from '../../../shared/search/models/search-objects.model';
import { PaginationService } from '../../pagination/pagination.service';
import { SearchConfigurationService } from './search-configuration.service';
import { PaginationServiceStub } from '../../../shared/testing/pagination-service.stub';
import { RequestEntry } from '../../data/request-entry.model';

@Component({ template: '' })
class DummyComponent {
}

describe('SearchService', () => {
  describe('By default', () => {
    let searchService: SearchService;
    const router = new RouterStub();
    const route = new ActivatedRouteStub();
    const searchConfigService = {paginationID: 'page-id'};
    beforeEach(() => {
      TestBed.configureTestingModule({
        imports: [
          CommonModule,
          RouterTestingModule.withRoutes([
            { path: 'search', component: DummyComponent, pathMatch: 'full' },
          ])
        ],
        declarations: [
          DummyComponent
        ],
        providers: [
          { provide: Router, useValue: router },
          { provide: RouteService, useValue: routeServiceStub },
          { provide: RequestService, useValue: getMockRequestService() },
          { provide: RemoteDataBuildService, useValue: {} },
          { provide: HALEndpointService, useValue: {} },
          { provide: CommunityDataService, useValue: {} },
          { provide: DSpaceObjectDataService, useValue: {} },
          { provide: PaginationService, useValue: {} },
          { provide: SearchConfigurationService, useValue: searchConfigService },
          SearchService
        ],
      });
      searchService = TestBed.inject(SearchService);
    });

    it('should return list view mode', () => {
      searchService.getViewMode().subscribe((viewMode) => {
        expect(viewMode).toBe(ViewMode.ListElement);
      });
    });
  });
  describe('', () => {
    let searchService: SearchService;
    const router = new RouterStub();
    let routeService;

    const halService = {
      /* eslint-disable no-empty,@typescript-eslint/no-empty-function */
      getEndpoint: () => {
      }
      /* eslint-enable no-empty,@typescript-eslint/no-empty-function */

    };

    const remoteDataBuildService = {
      toRemoteDataObservable: (requestEntryObs: Observable<RequestEntry>, payloadObs: Observable<any>) => {
        return observableCombineLatest([requestEntryObs, payloadObs]).pipe(
          map(([req, pay]) => {
            return { req, pay };
          })
        );
      },
      aggregate: (input: Observable<RemoteData<any>>[]): Observable<RemoteData<any[]>> => {
        return createSuccessfulRemoteDataObject$([]);
      },
      buildFromHref: (href: string): Observable<RemoteData<any>> => {
        return createSuccessfulRemoteDataObject$(Object.assign(new SearchObjects(), {
          page: []
        }));
      }
    };

    const paginationService = new PaginationServiceStub();
    const searchConfigService = {paginationID: 'page-id'};

    beforeEach(() => {
      TestBed.configureTestingModule({
        imports: [
          CommonModule,
          RouterTestingModule.withRoutes([
            { path: 'search', component: DummyComponent, pathMatch: 'full' },
          ])
        ],
        declarations: [
          DummyComponent
        ],
        providers: [
          { provide: Router, useValue: router },
          { provide: RouteService, useValue: routeServiceStub },
          { provide: RequestService, useValue: getMockRequestService() },
          { provide: RemoteDataBuildService, useValue: remoteDataBuildService },
          { provide: HALEndpointService, useValue: halService },
          { provide: CommunityDataService, useValue: {} },
          { provide: DSpaceObjectDataService, useValue: {} },
          { provide: PaginationService, useValue: paginationService },
          { provide: SearchConfigurationService, useValue: searchConfigService },
          SearchService
        ],
      });
      searchService = TestBed.inject(SearchService);
      routeService = TestBed.inject(RouteService);
      const urlTree = Object.assign(new UrlTree(), { root: { children: { primary: 'search' } } });
      router.parseUrl.and.returnValue(urlTree);
    });

    it('should call the navigate method on the Router with view mode list parameter as a parameter when setViewMode is called', () => {
      searchService.setViewMode(ViewMode.ListElement);
      expect(paginationService.updateRouteWithUrl).toHaveBeenCalledWith('page-id', ['/search'], {page: 1}, { view: ViewMode.ListElement }
      );
    });

    it('should call the navigate method on the Router with view mode grid parameter as a parameter when setViewMode is called', () => {
      searchService.setViewMode(ViewMode.GridElement);
      expect(paginationService.updateRouteWithUrl).toHaveBeenCalledWith('page-id', ['/search'], {page: 1}, { view: ViewMode.GridElement }
      );
    });

    it('should return ViewMode.List when the viewMode is set to ViewMode.List in the ActivatedRoute', () => {
      let viewMode = ViewMode.GridElement;
      spyOn(routeService, 'getQueryParamMap').and.returnValue(observableOf(new Map([
        ['view', ViewMode.ListElement],
      ])));

      searchService.getViewMode().subscribe((mode) => viewMode = mode);
      expect(viewMode).toEqual(ViewMode.ListElement);
    });

    it('should return ViewMode.Grid when the viewMode is set to ViewMode.Grid in the ActivatedRoute', () => {
      let viewMode = ViewMode.ListElement;
      spyOn(routeService, 'getQueryParamMap').and.returnValue(observableOf(new Map([
        ['view', ViewMode.GridElement],
      ])));
      searchService.getViewMode().subscribe((mode) => viewMode = mode);
      expect(viewMode).toEqual(ViewMode.GridElement);
    });

    describe('when search is called', () => {
      const endPoint = 'http://endpoint.com/test/test';
      const searchOptions = new PaginatedSearchOptions({});
      beforeEach(() => {
        spyOn((searchService as any).halService, 'getEndpoint').and.returnValue(observableOf(endPoint));
        spyOn((searchService as any).rdb, 'buildFromHref').and.callThrough();
        /* eslint-disable no-empty,@typescript-eslint/no-empty-function */
        searchService.search(searchOptions).subscribe((t) => {
        }); // subscribe to make sure all methods are called
        /* eslint-enable no-empty,@typescript-eslint/no-empty-function */
      });

      it('should call getEndpoint on the halService', () => {
        expect((searchService as any).halService.getEndpoint).toHaveBeenCalled();
      });

      it('should send out the request on the request service', () => {
        expect((searchService as any).requestService.send).toHaveBeenCalled();
      });

      it('should call getByHref on the request service with the correct request url', () => {
        expect((searchService as any).rdb.buildFromHref).toHaveBeenCalledWith(endPoint);
      });
    });
<<<<<<< HEAD
=======

    describe('when getConfig is called without a scope', () => {
      const endPoint = 'http://endpoint.com/test/config';
      beforeEach(() => {
        spyOn((searchService as any).halService, 'getEndpoint').and.returnValue(observableOf(endPoint));
        spyOn((searchService as any).rdb, 'buildFromHref').and.callThrough();
        /* eslint-disable no-empty,@typescript-eslint/no-empty-function */
        searchService.getConfig(null).subscribe((t) => {
        }); // subscribe to make sure all methods are called
        /* eslint-enable no-empty,@typescript-eslint/no-empty-function */
      });

      it('should call getEndpoint on the halService', () => {
        expect((searchService as any).halService.getEndpoint).toHaveBeenCalled();
      });

      it('should send out the request on the request service', () => {
        expect((searchService as any).requestService.send).toHaveBeenCalled();
      });

      it('should call send containing a request with the correct request url', () => {
        expect((searchService as any).requestService.send).toHaveBeenCalledWith(jasmine.objectContaining({ href: endPoint }), true);
      });
    });

    describe('when getConfig is called with a scope', () => {
      const endPoint = 'http://endpoint.com/test/config';
      const scope = 'test';
      const requestUrl = endPoint + '?scope=' + scope;
      beforeEach(() => {
        spyOn((searchService as any).halService, 'getEndpoint').and.returnValue(observableOf(endPoint));
        /* eslint-disable no-empty,@typescript-eslint/no-empty-function */
        searchService.getConfig(scope).subscribe((t) => {
        }); // subscribe to make sure all methods are called
        /* eslint-enable no-empty,@typescript-eslint/no-empty-function */
      });

      it('should call getEndpoint on the halService', () => {
        expect((searchService as any).halService.getEndpoint).toHaveBeenCalled();
      });

      it('should send out the request on the request service', () => {
        expect((searchService as any).requestService.send).toHaveBeenCalled();
      });

      it('should call send containing a request with the correct request url', () => {
        expect((searchService as any).requestService.send).toHaveBeenCalledWith(jasmine.objectContaining({ href: requestUrl }), true);
      });
    });

    describe('when getSearchConfigurationFor is called without a scope', () => {
      const endPoint = 'http://endpoint.com/test/config';
      beforeEach(() => {
        spyOn((searchService as any).halService, 'getEndpoint').and.returnValue(observableOf(endPoint));
        spyOn((searchService as any).rdb, 'buildFromHref').and.callThrough();
        /* eslint-disable no-empty,@typescript-eslint/no-empty-function */
        searchService.getSearchConfigurationFor(null).subscribe((t) => {
        }); // subscribe to make sure all methods are called
        /* eslint-enable no-empty,@typescript-eslint/no-empty-function */
      });

      it('should call getEndpoint on the halService', () => {
        expect((searchService as any).halService.getEndpoint).toHaveBeenCalled();
      });

      it('should send out the request on the request service', () => {
        expect((searchService as any).requestService.send).toHaveBeenCalled();
      });

      it('should call send containing a request with the correct request url', () => {
        expect((searchService as any).requestService.send).toHaveBeenCalledWith(jasmine.objectContaining({ href: endPoint }), true);
      });
    });

    describe('when getSearchConfigurationFor is called with a scope', () => {
      const endPoint = 'http://endpoint.com/test/config';
      const scope = 'test';
      const requestUrl = endPoint + '?scope=' + scope;
      beforeEach(() => {
        spyOn((searchService as any).halService, 'getEndpoint').and.returnValue(observableOf(endPoint));
        /* eslint-disable no-empty,@typescript-eslint/no-empty-function */
        searchService.getSearchConfigurationFor(scope).subscribe((t) => {
        }); // subscribe to make sure all methods are called
        /* eslint-enable no-empty, @typescript-eslint/no-empty-function */
      });

      it('should call getEndpoint on the halService', () => {
        expect((searchService as any).halService.getEndpoint).toHaveBeenCalled();
      });

      it('should send out the request on the request service', () => {
        expect((searchService as any).requestService.send).toHaveBeenCalled();
      });

      it('should call send containing a request with the correct request url', () => {
        expect((searchService as any).requestService.send).toHaveBeenCalledWith(jasmine.objectContaining({ href: requestUrl }), true);
      });
    });

>>>>>>> 3a9d4fad
  });
});<|MERGE_RESOLUTION|>--- conflicted
+++ resolved
@@ -188,107 +188,5 @@
         expect((searchService as any).rdb.buildFromHref).toHaveBeenCalledWith(endPoint);
       });
     });
-<<<<<<< HEAD
-=======
-
-    describe('when getConfig is called without a scope', () => {
-      const endPoint = 'http://endpoint.com/test/config';
-      beforeEach(() => {
-        spyOn((searchService as any).halService, 'getEndpoint').and.returnValue(observableOf(endPoint));
-        spyOn((searchService as any).rdb, 'buildFromHref').and.callThrough();
-        /* eslint-disable no-empty,@typescript-eslint/no-empty-function */
-        searchService.getConfig(null).subscribe((t) => {
-        }); // subscribe to make sure all methods are called
-        /* eslint-enable no-empty,@typescript-eslint/no-empty-function */
-      });
-
-      it('should call getEndpoint on the halService', () => {
-        expect((searchService as any).halService.getEndpoint).toHaveBeenCalled();
-      });
-
-      it('should send out the request on the request service', () => {
-        expect((searchService as any).requestService.send).toHaveBeenCalled();
-      });
-
-      it('should call send containing a request with the correct request url', () => {
-        expect((searchService as any).requestService.send).toHaveBeenCalledWith(jasmine.objectContaining({ href: endPoint }), true);
-      });
-    });
-
-    describe('when getConfig is called with a scope', () => {
-      const endPoint = 'http://endpoint.com/test/config';
-      const scope = 'test';
-      const requestUrl = endPoint + '?scope=' + scope;
-      beforeEach(() => {
-        spyOn((searchService as any).halService, 'getEndpoint').and.returnValue(observableOf(endPoint));
-        /* eslint-disable no-empty,@typescript-eslint/no-empty-function */
-        searchService.getConfig(scope).subscribe((t) => {
-        }); // subscribe to make sure all methods are called
-        /* eslint-enable no-empty,@typescript-eslint/no-empty-function */
-      });
-
-      it('should call getEndpoint on the halService', () => {
-        expect((searchService as any).halService.getEndpoint).toHaveBeenCalled();
-      });
-
-      it('should send out the request on the request service', () => {
-        expect((searchService as any).requestService.send).toHaveBeenCalled();
-      });
-
-      it('should call send containing a request with the correct request url', () => {
-        expect((searchService as any).requestService.send).toHaveBeenCalledWith(jasmine.objectContaining({ href: requestUrl }), true);
-      });
-    });
-
-    describe('when getSearchConfigurationFor is called without a scope', () => {
-      const endPoint = 'http://endpoint.com/test/config';
-      beforeEach(() => {
-        spyOn((searchService as any).halService, 'getEndpoint').and.returnValue(observableOf(endPoint));
-        spyOn((searchService as any).rdb, 'buildFromHref').and.callThrough();
-        /* eslint-disable no-empty,@typescript-eslint/no-empty-function */
-        searchService.getSearchConfigurationFor(null).subscribe((t) => {
-        }); // subscribe to make sure all methods are called
-        /* eslint-enable no-empty,@typescript-eslint/no-empty-function */
-      });
-
-      it('should call getEndpoint on the halService', () => {
-        expect((searchService as any).halService.getEndpoint).toHaveBeenCalled();
-      });
-
-      it('should send out the request on the request service', () => {
-        expect((searchService as any).requestService.send).toHaveBeenCalled();
-      });
-
-      it('should call send containing a request with the correct request url', () => {
-        expect((searchService as any).requestService.send).toHaveBeenCalledWith(jasmine.objectContaining({ href: endPoint }), true);
-      });
-    });
-
-    describe('when getSearchConfigurationFor is called with a scope', () => {
-      const endPoint = 'http://endpoint.com/test/config';
-      const scope = 'test';
-      const requestUrl = endPoint + '?scope=' + scope;
-      beforeEach(() => {
-        spyOn((searchService as any).halService, 'getEndpoint').and.returnValue(observableOf(endPoint));
-        /* eslint-disable no-empty,@typescript-eslint/no-empty-function */
-        searchService.getSearchConfigurationFor(scope).subscribe((t) => {
-        }); // subscribe to make sure all methods are called
-        /* eslint-enable no-empty, @typescript-eslint/no-empty-function */
-      });
-
-      it('should call getEndpoint on the halService', () => {
-        expect((searchService as any).halService.getEndpoint).toHaveBeenCalled();
-      });
-
-      it('should send out the request on the request service', () => {
-        expect((searchService as any).requestService.send).toHaveBeenCalled();
-      });
-
-      it('should call send containing a request with the correct request url', () => {
-        expect((searchService as any).requestService.send).toHaveBeenCalledWith(jasmine.objectContaining({ href: requestUrl }), true);
-      });
-    });
-
->>>>>>> 3a9d4fad
   });
 });