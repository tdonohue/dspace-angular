--- conflicted
+++ resolved
@@ -1,36 +1,4 @@
 import { CommonModule } from '@angular/common';
-<<<<<<< HEAD
-import { Component } from '@angular/core';
-import { TestBed } from '@angular/core/testing';
-import {
-  Router,
-  UrlTree,
-} from '@angular/router';
-import { RouterTestingModule } from '@angular/router/testing';
-import { Angulartics2 } from 'angulartics2';
-import {
-  combineLatest as observableCombineLatest,
-  Observable,
-  of as observableOf,
-} from 'rxjs';
-import { map } from 'rxjs/operators';
-
-import { getMockRequestService } from '../../../shared/mocks/request.service.mock';
-import { createSuccessfulRemoteDataObject$ } from '../../../shared/remote-data.utils';
-import { PaginatedSearchOptions } from '../../../shared/search/models/paginated-search-options.model';
-import { SearchFilterConfig } from '../../../shared/search/models/search-filter-config.model';
-import { SearchObjects } from '../../../shared/search/models/search-objects.model';
-import { ActivatedRouteStub } from '../../../shared/testing/active-router.stub';
-import { PaginationServiceStub } from '../../../shared/testing/pagination-service.stub';
-import { routeServiceStub } from '../../../shared/testing/route-service.stub';
-import { RouterStub } from '../../../shared/testing/router.stub';
-import { RemoteDataBuildService } from '../../cache/builders/remote-data-build.service';
-import { CommunityDataService } from '../../data/community-data.service';
-import { DSpaceObjectDataService } from '../../data/dspace-object-data.service';
-import { RemoteData } from '../../data/remote-data';
-import { RequestService } from '../../data/request.service';
-import { RequestEntry } from '../../data/request-entry.model';
-=======
 import { TestBed } from '@angular/core/testing';
 import { RouterModule } from '@angular/router';
 import { Angulartics2 } from 'angulartics2';
@@ -53,7 +21,6 @@
 import { RemoteData } from '../../data/remote-data';
 import { RequestService } from '../../data/request.service';
 import { RequestEntryState } from '../../data/request-entry-state.model';
->>>>>>> 58ff240c
 import { PaginationService } from '../../pagination/pagination.service';
 import { RouteService } from '../../services/route.service';
 import { HALEndpointService } from '../hal-endpoint.service';
@@ -61,53 +28,10 @@
 import { SearchService } from './search.service';
 import { SearchConfigurationService } from './search-configuration.service';
 import anything = jasmine.anything;
-<<<<<<< HEAD
-
-@Component({
-  template: '',
-  standalone: true,
-  imports: [CommonModule],
-})
-class DummyComponent {
-}
-
-describe('SearchService', () => {
-  describe('By default', () => {
-    let searchService: SearchService;
-    const router = new RouterStub();
-    const route = new ActivatedRouteStub();
-    const searchConfigService = { paginationID: 'page-id' };
-    beforeEach(() => {
-      TestBed.configureTestingModule({
-        imports: [
-          CommonModule,
-          RouterTestingModule.withRoutes([
-            { path: 'search', component: DummyComponent, pathMatch: 'full' },
-          ]),
-          DummyComponent,
-        ],
-        providers: [
-          { provide: Router, useValue: router },
-          { provide: RouteService, useValue: routeServiceStub },
-          { provide: RequestService, useValue: getMockRequestService() },
-          { provide: RemoteDataBuildService, useValue: {} },
-          { provide: HALEndpointService, useValue: {} },
-          { provide: CommunityDataService, useValue: {} },
-          { provide: DSpaceObjectDataService, useValue: {} },
-          { provide: PaginationService, useValue: {} },
-          { provide: SearchConfigurationService, useValue: searchConfigService },
-          { provide: Angulartics2, useValue: {} },
-          SearchService,
-        ],
-      });
-      searchService = TestBed.inject(SearchService);
-    });
-=======
 import SpyObj = jasmine.SpyObj;
 
 describe('SearchService', () => {
   let service: SearchService;
->>>>>>> 58ff240c
 
   let halService: HALEndpointServiceStub;
   let paginationService: PaginationServiceStub;
@@ -149,75 +73,10 @@
     service = TestBed.inject(SearchService);
     routeService = TestBed.inject(RouteService);
   });
-<<<<<<< HEAD
-  describe('', () => {
-    let searchService: SearchService;
-    const router = new RouterStub();
-    let routeService;
-
-    const halService = {
-      /* eslint-disable no-empty,@typescript-eslint/no-empty-function */
-      getEndpoint: () => {
-      },
-      /* eslint-enable no-empty,@typescript-eslint/no-empty-function */
-
-    };
-
-    const remoteDataBuildService = {
-      toRemoteDataObservable: (requestEntryObs: Observable<RequestEntry>, payloadObs: Observable<any>) => {
-        return observableCombineLatest([requestEntryObs, payloadObs]).pipe(
-          map(([req, pay]) => {
-            return { req, pay };
-          }),
-        );
-      },
-      aggregate: (input: Observable<RemoteData<any>>[]): Observable<RemoteData<any[]>> => {
-        return createSuccessfulRemoteDataObject$([]);
-      },
-      buildFromHref: (href: string): Observable<RemoteData<any>> => {
-        return createSuccessfulRemoteDataObject$(Object.assign(new SearchObjects(), {
-          page: [],
-        }));
-      },
-    };
-
-    const paginationService = new PaginationServiceStub();
-    const searchConfigService = { paginationID: 'page-id' };
-    const requestService = getMockRequestService();
-
-    beforeEach(() => {
-      TestBed.configureTestingModule({
-        imports: [
-          CommonModule,
-          RouterTestingModule.withRoutes([
-            { path: 'search', component: DummyComponent, pathMatch: 'full' },
-          ]),
-          DummyComponent,
-        ],
-        providers: [
-          { provide: Router, useValue: router },
-          { provide: RouteService, useValue: routeServiceStub },
-          { provide: RequestService, useValue: requestService },
-          { provide: RemoteDataBuildService, useValue: remoteDataBuildService },
-          { provide: HALEndpointService, useValue: halService },
-          { provide: CommunityDataService, useValue: {} },
-          { provide: DSpaceObjectDataService, useValue: {} },
-          { provide: PaginationService, useValue: paginationService },
-          { provide: SearchConfigurationService, useValue: searchConfigService },
-          { provide: Angulartics2, useValue: {} },
-          SearchService,
-        ],
-      });
-      searchService = TestBed.inject(SearchService);
-      routeService = TestBed.inject(RouteService);
-      const urlTree = Object.assign(new UrlTree(), { root: { children: { primary: 'search' } } });
-      router.parseUrl.and.returnValue(urlTree);
-=======
 
   function initTestData(): void {
     testScheduler = new TestScheduler((actual, expected) => {
       expect(actual).toEqual(expected);
->>>>>>> 58ff240c
     });
 
     msToLive = 15 * 60 * 1000;
@@ -228,17 +87,6 @@
 
   describe('setViewMode', () => {
     it('should call the navigate method on the Router with view mode list parameter as a parameter when setViewMode is called', () => {
-<<<<<<< HEAD
-      searchService.setViewMode(ViewMode.ListElement);
-      expect(paginationService.updateRouteWithUrl).toHaveBeenCalledWith('page-id', ['/search'], { page: 1 }, { view: ViewMode.ListElement },
-      );
-    });
-
-    it('should call the navigate method on the Router with view mode grid parameter as a parameter when setViewMode is called', () => {
-      searchService.setViewMode(ViewMode.GridElement);
-      expect(paginationService.updateRouteWithUrl).toHaveBeenCalledWith('page-id', ['/search'], { page: 1 }, { view: ViewMode.GridElement },
-      );
-=======
       service.setViewMode(ViewMode.ListElement);
 
       expect(paginationService.updateRouteWithUrl).toHaveBeenCalledWith('test-id', ['/search'], { page: 1 }, { view: ViewMode.ListElement });
@@ -258,7 +106,6 @@
           a: ViewMode.ListElement,
         });
       });
->>>>>>> 58ff240c
     });
 
     it('should return ViewMode.List when the viewMode is set to ViewMode.List in the ActivatedRoute', () => {
