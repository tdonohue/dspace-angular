/**
 * This enumeration represents all possible ways of representing a group of objects in the UI
 */

export enum Context {
  /** Default context */
  Any = 'undefined',

  /** General item page context */
  ItemPage = 'itemPage',

  /** General search page context */
  Search = 'search',

  Workflow = 'workflow',
  Workspace = 'workspace',
  SupervisedItems = 'supervisedWorkspace',

  /** Administrative menu context */
  AdminMenu = 'adminMenu',

  EntitySearchModalWithNameVariants = 'EntitySearchModalWithNameVariants',
  EntitySearchModal = 'EntitySearchModal',

  /** Administrative search page context */
  AdminSearch = 'adminSearch',
  AdminWorkflowSearch = 'adminWorkflowSearch',

  SideBarSearchModal = 'sideBarSearchModal',
  SideBarSearchModalCurrent = 'sideBarSearchModalCurrent',

  /** The MyDSpace* Context values below are used for badge display in MyDSpace. */
  MyDSpaceArchived = 'mydspaceArchived',
  MyDSpaceWorkspace = 'mydspaceWorkspace',
  MyDSpaceWorkflow = 'mydspaceWorkflow',
  MyDSpaceDeclined = 'mydspaceDeclined',
  MyDSpaceApproved = 'mydspaceApproved',
  MyDSpaceWaitingController = 'mydspaceWaitingController',
  MyDSpaceValidation = 'mydspaceValidation',

  Bitstream = 'bitstream',

<<<<<<< HEAD
  CoarNotify = 'coarNotify',
=======
  /**
   * The Edit Metadata field Context values that are used in the Edit Item Metadata tab.
   */
  AddMetadata = 'addMetadata',
  EditMetadata = 'editMetadata',
>>>>>>> 77b66a57
}<|MERGE_RESOLUTION|>--- conflicted
+++ resolved
@@ -40,13 +40,11 @@
 
   Bitstream = 'bitstream',
 
-<<<<<<< HEAD
   CoarNotify = 'coarNotify',
-=======
+
   /**
    * The Edit Metadata field Context values that are used in the Edit Item Metadata tab.
    */
   AddMetadata = 'addMetadata',
   EditMetadata = 'editMetadata',
->>>>>>> 77b66a57
 }