--- conflicted
+++ resolved
@@ -28,9 +28,6 @@
 
   SideBarSearchModal = 'sideBarSearchModal',
   SideBarSearchModalCurrent = 'sideBarSearchModalCurrent',
-<<<<<<< HEAD
-  Bitstream = 'bitstream',
-=======
 
   /** The MyDSpace* Context values below are used for badge display in MyDSpace. */
   MyDSpaceArchived = 'mydspaceArchived',
@@ -40,5 +37,6 @@
   MyDSpaceApproved = 'mydspaceApproved',
   MyDSpaceWaitingController = 'mydspaceWaitingController',
   MyDSpaceValidation = 'mydspaceValidation',
->>>>>>> 21b61fc0
+
+  Bitstream = 'bitstream',
 }