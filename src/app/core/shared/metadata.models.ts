/* eslint-disable max-classes-per-file */
import {
  autoserialize,
  Deserialize,
  Serialize,
} from 'cerialize';
import { v4 as uuidv4 } from 'uuid';
<<<<<<< HEAD
import { autoserialize, Serialize, Deserialize } from 'cerialize';
=======

import { hasValue } from '../../shared/empty.util';
>>>>>>> 41eccbbf

export const VIRTUAL_METADATA_PREFIX = 'virtual::';

/** A single metadata value and its properties. */
export interface MetadataValueInterface {

  /** The language. */
  language: string;

  /** The string value. */
  value: string;
}

/** A map of metadata keys to an ordered list of MetadataValue objects. */
export interface MetadataMapInterface {
  [key: string]: MetadataValueInterface[];
}

/** A map of metadata keys to an ordered list of MetadataValue objects. */
export class MetadataMap implements MetadataMapInterface {
  [key: string]: MetadataValue[];
}

/** A single metadata value and its properties. */
export class MetadataValue implements MetadataValueInterface {
  /** The uuid. */
  uuid: string = uuidv4();

  /** The language. */
  @autoserialize
    language: string;

  /** The string value. */
  @autoserialize
    value: string;

  /**
   * The place of this MetadataValue within its list of metadata
   * This is used to render metadata in a specific custom order
   */
  @autoserialize
    place: number;

  /** The authority key used for authority-controlled metadata */
  @autoserialize
    authority: string;

  /** The authority confidence value */
  @autoserialize
    confidence: number;

}

/** Constraints for matching metadata values. */
export interface MetadataValueFilter {
  /** The language constraint. */
  language?: string;

  /** The value constraint. */
  value?: string;

  /** The authority constraint. */
  authority?: string;

  /** Whether the value constraint should match without regard to case. */
  ignoreCase?: boolean;

  /** Whether the value constraint should match as a substring. */
  substring?: boolean;
}

export class MetadatumViewModel {
  /** The uuid. */
  uuid: string = uuidv4();

  /** The metadatafield key. */
  key: string;

  /** The language. */
  language: string;

  /** The string value. */
  value: string;

  /**
   * The place of this MetadataValue within its list of metadata
   * This is used to render metadata in a specific custom order
   */
  place: number;

  /** The authority key used for authority-controlled metadata */
  authority: string;

  /** The authority confidence value */
  confidence: number;
}

/** Serializer used for MetadataMaps.
 * This is necessary because Cerialize has trouble instantiating the MetadataValues using their constructor
 * when they are inside arrays which also represent the values in a map.
 */
export const MetadataMapSerializer = {
  Serialize(map: MetadataMap): any {
    const json = {};
    Object.keys(map).forEach((key: string) => {
      json[key] = Serialize(map[key], MetadataValue);
    });
    return json;
  },

  Deserialize(json: any): MetadataMap {
    const metadataMap: MetadataMap = {};
    Object.keys(json).forEach((key: string) => {
      metadataMap[key] = Deserialize(json[key], MetadataValue);
    });
    return metadataMap;
  },
};<|MERGE_RESOLUTION|>--- conflicted
+++ resolved
@@ -5,12 +5,6 @@
   Serialize,
 } from 'cerialize';
 import { v4 as uuidv4 } from 'uuid';
-<<<<<<< HEAD
-import { autoserialize, Serialize, Deserialize } from 'cerialize';
-=======
-
-import { hasValue } from '../../shared/empty.util';
->>>>>>> 41eccbbf
 
 export const VIRTUAL_METADATA_PREFIX = 'virtual::';
 
