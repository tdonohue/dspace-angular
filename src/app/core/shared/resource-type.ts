export enum ResourceType {
  DSpaceObject = 'dspaceobject',
  Bundle = 'bundle',
  Bitstream = 'bitstream',
  BitstreamFormat = 'bitstreamformat',
  Item = 'item',
  Collection = 'collection',
  Community = 'community',
<<<<<<< HEAD
  ResourcePolicy = 'resourcePolicy',
  Relationship = 'relationship',
  RelationshipType = 'relationshiptype',
  EntityType = 'entitytype',
=======
  Eperson = 'eperson',
  Group = 'group',
  ResourcePolicy = 'resourcePolicy'
>>>>>>> 0455a16d
}<|MERGE_RESOLUTION|>--- conflicted
+++ resolved
@@ -6,14 +6,10 @@
   Item = 'item',
   Collection = 'collection',
   Community = 'community',
-<<<<<<< HEAD
+  Eperson = 'eperson',
+  Group = 'group',
   ResourcePolicy = 'resourcePolicy',
   Relationship = 'relationship',
   RelationshipType = 'relationshiptype',
   EntityType = 'entitytype',
-=======
-  Eperson = 'eperson',
-  Group = 'group',
-  ResourcePolicy = 'resourcePolicy'
->>>>>>> 0455a16d
 }