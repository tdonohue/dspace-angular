<<<<<<< HEAD
import {
  autoserialize,
  autoserializeAs,
  inheritSerialization,
} from 'cerialize';

import { BrowseByDataType } from '../../browse-by/browse-by-switcher/browse-by-decorator';
=======
import { autoserialize, autoserializeAs, inheritSerialization } from 'cerialize';
import { SortOption } from './sort-option.model';
import { BrowseByDataType } from '../../browse-by/browse-by-switcher/browse-by-data-type';
>>>>>>> 230055ce
import { BrowseDefinition } from './browse-definition.model';
import { SortOption } from './sort-option.model';

/**
 * Super class for NonHierarchicalBrowseDefinition models,
 * e.g. FlatBrowseDefinition and ValueListBrowseDefinition
 */
@inheritSerialization(BrowseDefinition)
export abstract class NonHierarchicalBrowseDefinition extends BrowseDefinition {

  @autoserialize
    sortOptions: SortOption[];

  @autoserializeAs('order')
    defaultSortOrder: string;

  @autoserializeAs('metadata')
    metadataKeys: string[];

  @autoserialize
    dataType: BrowseByDataType;
}<|MERGE_RESOLUTION|>--- conflicted
+++ resolved
@@ -1,18 +1,8 @@
-<<<<<<< HEAD
-import {
-  autoserialize,
-  autoserializeAs,
-  inheritSerialization,
-} from 'cerialize';
-
-import { BrowseByDataType } from '../../browse-by/browse-by-switcher/browse-by-decorator';
-=======
 import { autoserialize, autoserializeAs, inheritSerialization } from 'cerialize';
 import { SortOption } from './sort-option.model';
 import { BrowseByDataType } from '../../browse-by/browse-by-switcher/browse-by-data-type';
->>>>>>> 230055ce
+
 import { BrowseDefinition } from './browse-definition.model';
-import { SortOption } from './sort-option.model';
 
 /**
  * Super class for NonHierarchicalBrowseDefinition models,
