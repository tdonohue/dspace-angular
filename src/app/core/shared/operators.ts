import { Observable } from 'rxjs/Observable';
<<<<<<< HEAD
import { filter, find, first, flatMap, map, tap } from 'rxjs/operators';
import { hasValueOperator } from '../../shared/empty.util';
=======
import { filter, first, flatMap, map, tap } from 'rxjs/operators';
import { hasValueOperator, isNotEmpty } from '../../shared/empty.util';
>>>>>>> 1a20cec4
import { DSOSuccessResponse } from '../cache/response-cache.models';
import { ResponseCacheEntry } from '../cache/response-cache.reducer';
import { ResponseCacheService } from '../cache/response-cache.service';
import { RemoteData } from '../data/remote-data';
import { RestRequest } from '../data/request.models';
import { RequestEntry } from '../data/request.reducer';
import { RequestService } from '../data/request.service';
import { BrowseDefinition } from './browse-definition.model';
import { DSpaceObject } from './dspace-object.model';
import { PaginatedList } from '../data/paginated-list';
import { SearchResult } from '../../+search-page/search-result.model';

/**
 * This file contains custom RxJS operators that can be used in multiple places
 */

export const getRequestFromSelflink = (requestService: RequestService) =>
  (source: Observable<string>): Observable<RequestEntry> =>
    source.pipe(
      flatMap((href: string) => requestService.getByHref(href)),
      hasValueOperator()
    );

export const getResponseFromSelflink = (responseCache: ResponseCacheService) =>
  (source: Observable<string>): Observable<ResponseCacheEntry> =>
    source.pipe(
      flatMap((href: string) => responseCache.get(href)),
      hasValueOperator()
    );

export const filterSuccessfulResponses = () =>
  (source: Observable<ResponseCacheEntry>): Observable<ResponseCacheEntry> =>
    source.pipe(filter((entry: ResponseCacheEntry) => entry.response.isSuccessful === true));

export const getResourceLinksFromResponse = () =>
  (source: Observable<ResponseCacheEntry>): Observable<string[]> =>
    source.pipe(
      filterSuccessfulResponses(),
      map((entry: ResponseCacheEntry) => (entry.response as DSOSuccessResponse).resourceSelfLinks),
    );

export const configureRequest = (requestService: RequestService) =>
  (source: Observable<RestRequest>): Observable<RestRequest> =>
    source.pipe(tap((request: RestRequest) => requestService.configure(request)));

export const getRemoteDataPayload = () =>
  <T>(source: Observable<RemoteData<T>>): Observable<T> =>
    source.pipe(map((remoteData: RemoteData<T>) => remoteData.payload));

export const getSucceededRemoteData = () =>
  <T>(source: Observable<RemoteData<T>>): Observable<RemoteData<T>> =>
    source.pipe(find((rd: RemoteData<T>) => rd.hasSucceeded));

export const toDSpaceObjectListRD = () =>
  <T extends DSpaceObject>(source: Observable<RemoteData<PaginatedList<SearchResult<T>>>>): Observable<RemoteData<PaginatedList<T>>> =>
    source.pipe(
      map((rd: RemoteData<PaginatedList<SearchResult<T>>>) => {
        const dsoPage: T[] = rd.payload.page.map((searchResult: SearchResult<T>) => searchResult.dspaceObject);
        const payload = Object.assign(rd.payload, { page: dsoPage }) as PaginatedList<T>;
        return Object.assign(rd, {payload: payload});
      })
    );

/**
 * Get the browse links from a definition by ID given an array of all definitions
 * @param {string} definitionID
 * @returns {(source: Observable<RemoteData<BrowseDefinition[]>>) => Observable<any>}
 */
export const getBrowseDefinitionLinks = (definitionID: string) =>
  (source: Observable<RemoteData<BrowseDefinition[]>>): Observable<any> =>
    source.pipe(
      getRemoteDataPayload(),
      map((browseDefinitions: BrowseDefinition[]) => browseDefinitions
        .find((def: BrowseDefinition) => def.id === definitionID && def.metadataBrowse === true)
      ),
      map((def: BrowseDefinition) => {
        if (isNotEmpty(def)) {
          return def._links;
        } else {
          throw new Error(`No metadata browse definition could be found for id '${definitionID}'`);
        }
      })
    );<|MERGE_RESOLUTION|>--- conflicted
+++ resolved
@@ -1,11 +1,6 @@
 import { Observable } from 'rxjs/Observable';
-<<<<<<< HEAD
 import { filter, find, first, flatMap, map, tap } from 'rxjs/operators';
-import { hasValueOperator } from '../../shared/empty.util';
-=======
-import { filter, first, flatMap, map, tap } from 'rxjs/operators';
 import { hasValueOperator, isNotEmpty } from '../../shared/empty.util';
->>>>>>> 1a20cec4
 import { DSOSuccessResponse } from '../cache/response-cache.models';
 import { ResponseCacheEntry } from '../cache/response-cache.reducer';
 import { ResponseCacheService } from '../cache/response-cache.service';
