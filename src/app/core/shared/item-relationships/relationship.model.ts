--- conflicted
+++ resolved
@@ -10,13 +10,8 @@
 import { ITEM } from '../item.resource-type';
 import { ResourceType } from '../resource-type';
 import { RelationshipType } from './relationship-type.model';
-<<<<<<< HEAD
-import { Item } from '../item.model';
-import { deserialize } from 'cerialize';
-=======
 import { RELATIONSHIP_TYPE } from './relationship-type.resource-type';
 import { RELATIONSHIP } from './relationship.resource-type';
->>>>>>> f52c1d0b
 
 /**
  * Describes a Relationship between two Items
@@ -92,13 +87,6 @@
    * The item on the right side of this relationship
    * Will be undefined unless the rightItem {@link HALLink} has been resolved.
    */
-<<<<<<< HEAD
-  relationshipType: Observable<RemoteData<RelationshipType>>;
-
-  _links: {
-    [name: string]: string
-  };
-=======
   @link(ITEM)
   rightItem?: Observable<RemoteData<Item>>;
 
@@ -109,5 +97,4 @@
   @link(RELATIONSHIP_TYPE)
   relationshipType?: Observable<RemoteData<RelationshipType>>;
 
->>>>>>> f52c1d0b
 }