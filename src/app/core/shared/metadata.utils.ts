--- conflicted
+++ resolved
@@ -1,15 +1,9 @@
-<<<<<<< HEAD
-import escape from 'lodash/escape';
-import groupBy from 'lodash/groupBy';
-import sortBy from 'lodash/sortBy';
-
-=======
->>>>>>> bf110c7f
 import {
   isNotEmpty,
   isNotUndefined,
   isUndefined,
 } from '@dspace/shared/utils/empty.util';
+import escape from 'lodash/escape';
 import groupBy from 'lodash/groupBy';
 import sortBy from 'lodash/sortBy';
 
