--- conflicted
+++ resolved
@@ -1,18 +1,12 @@
-<<<<<<< HEAD
+import escape from 'lodash/escape';
 import groupBy from 'lodash/groupBy';
 import sortBy from 'lodash/sortBy';
 
 import {
-  isEmpty,
   isNotEmpty,
   isNotUndefined,
   isUndefined,
 } from '../../shared/empty.util';
-=======
-import escape from 'lodash/escape';
-
-import { isNotEmpty, isNotUndefined, isUndefined } from '../../shared/empty.util';
->>>>>>> d4c8ad0b
 import {
   MetadataMapInterface,
   MetadataValue,
@@ -45,13 +39,7 @@
    * @param injectedAsHTML Whether the HTML is used inside a `[innerHTML]` attribute
    * @returns {MetadataValue[]} the matching values or an empty array.
    */
-<<<<<<< HEAD
-  public static all(mapOrMaps: MetadataMapInterface | MetadataMapInterface[], keyOrKeys: string | string[],
-    filter?: MetadataValueFilter): MetadataValue[] {
-    const mdMaps: MetadataMapInterface[] = mapOrMaps instanceof Array ? mapOrMaps : [mapOrMaps];
-=======
   public static all(metadata: MetadataMapInterface, keyOrKeys: string | string[], hitHighlights?: MetadataMapInterface, filter?: MetadataValueFilter, injectedAsHTML?: boolean): MetadataValue[] {
->>>>>>> d4c8ad0b
     const matches: MetadataValue[] = [];
     if (isNotEmpty(hitHighlights)) {
       for (const mdKey of Metadata.resolveKeys(hitHighlights, keyOrKeys)) {
@@ -95,14 +83,8 @@
    * @param injectedAsHTML Whether the HTML is used inside a `[innerHTML]` attribute
    * @returns {string[]} the matching string values or an empty array.
    */
-<<<<<<< HEAD
-  public static allValues(mapOrMaps: MetadataMapInterface | MetadataMapInterface[], keyOrKeys: string | string[],
-    filter?: MetadataValueFilter): string[] {
-    return Metadata.all(mapOrMaps, keyOrKeys, filter).map((mdValue) => mdValue.value);
-=======
   public static allValues(metadata: MetadataMapInterface, keyOrKeys: string | string[], hitHighlights?: MetadataMapInterface, filter?: MetadataValueFilter, injectedAsHTML?: boolean): string[] {
     return Metadata.all(metadata, keyOrKeys, hitHighlights, filter, injectedAsHTML).map((mdValue) => mdValue.value);
->>>>>>> d4c8ad0b
   }
 
   /**
@@ -115,19 +97,10 @@
    * @param injectedAsHTML Whether the HTML is used inside a `[innerHTML]` attribute
    * @returns {MetadataValue} the first matching value, or `undefined`.
    */
-<<<<<<< HEAD
-  public static first(mdMapOrMaps: MetadataMapInterface | MetadataMapInterface[], keyOrKeys: string | string[],
-    filter?: MetadataValueFilter): MetadataValue {
-    const mdMaps: MetadataMapInterface[] = mdMapOrMaps instanceof Array ? mdMapOrMaps : [mdMapOrMaps];
-    for (const mdMap of mdMaps) {
-      for (const key of Metadata.resolveKeys(mdMap, keyOrKeys)) {
-        const values: MetadataValue[] = mdMap[key] as MetadataValue[];
-=======
   public static first(metadata: MetadataMapInterface, keyOrKeys: string | string[], hitHighlights?: MetadataMapInterface, filter?: MetadataValueFilter, injectedAsHTML?: boolean): MetadataValue {
     if (isNotEmpty(hitHighlights)) {
       for (const key of Metadata.resolveKeys(hitHighlights, keyOrKeys)) {
         const values: MetadataValue[] = hitHighlights[key] as MetadataValue[];
->>>>>>> d4c8ad0b
         if (values) {
           return values.find((value: MetadataValue) => Metadata.valueMatches(value, filter));
         }
@@ -157,14 +130,8 @@
    * @param injectedAsHTML Whether the HTML is used inside a `[innerHTML]` attribute
    * @returns {string} the first matching string value, or `undefined`.
    */
-<<<<<<< HEAD
-  public static firstValue(mdMapOrMaps: MetadataMapInterface | MetadataMapInterface[], keyOrKeys: string | string[],
-    filter?: MetadataValueFilter): string {
-    const value = Metadata.first(mdMapOrMaps, keyOrKeys, filter);
-=======
   public static firstValue(metadata: MetadataMapInterface, keyOrKeys: string | string[], hitHighlights?: MetadataMapInterface, filter?: MetadataValueFilter, injectedAsHTML?: boolean): string {
     const value = Metadata.first(metadata, keyOrKeys, hitHighlights, filter, injectedAsHTML);
->>>>>>> d4c8ad0b
     return isUndefined(value) ? undefined : value.value;
   }
 
@@ -177,14 +144,8 @@
    * @param {MetadataValueFilter} filter The value filter to use. If unspecified, no filtering will be done.
    * @returns {boolean} whether a match is found.
    */
-<<<<<<< HEAD
-  public static has(mdMapOrMaps: MetadataMapInterface | MetadataMapInterface[], keyOrKeys: string | string[],
-    filter?: MetadataValueFilter): boolean {
-    return isNotUndefined(Metadata.first(mdMapOrMaps, keyOrKeys, filter));
-=======
   public static has(metadata: MetadataMapInterface, keyOrKeys: string | string[], hitHighlights?: MetadataMapInterface, filter?: MetadataValueFilter): boolean {
     return isNotUndefined(Metadata.first(metadata, keyOrKeys, hitHighlights, filter));
->>>>>>> d4c8ad0b
   }
 
   /**
