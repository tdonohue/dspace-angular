import escape from 'lodash/escape';
import groupBy from 'lodash/groupBy';
import sortBy from 'lodash/sortBy';

import {
  isNotEmpty,
  isNotUndefined,
  isUndefined,
} from '../../shared/empty.util';
import {
  MetadataMapInterface,
  MetadataValue,
  MetadataValueFilter,
  MetadatumViewModel,
} from './metadata.models';

/**
 * Utility class for working with DSpace object metadata.
 *
 * When specifying metadata keys, wildcards are supported, so `'*'` will match all keys, `'dc.date.*'` will
 * match all qualified dc dates, and so on. Exact keys will be evaluated (and matches returned) in the order
 * they are given.
 *
 * When multiple keys in a map match a given wildcard, they are evaluated in the order they are stored in
 * the map (alphanumeric if obtained from the REST api). If duplicate or overlapping keys are specified, the
 * first one takes precedence. For example, specifying `['dc.date', 'dc.*', '*']` will cause any `dc.date`
 * values to be evaluated (and returned, if matched) first, followed by any other `dc` metadata values,
 * followed by any other (non-dc) metadata values.
 */
export class Metadata {

  /**
   * Gets all matching metadata in the map(s).
   *
   * @param metadata The metadata values.
   * @param {string|string[]} keyOrKeys The metadata key(s) in scope. Wildcards are supported; see above.
   * @param hitHighlights The search hit highlights.
   * @param {MetadataValueFilter} filter The value filter to use. If unspecified, no filtering will be done.
   * @param injectedAsHTML Whether the HTML is used inside a `[innerHTML]` attribute
   * @returns {MetadataValue[]} the matching values or an empty array.
   */
  public static all(metadata: MetadataMapInterface, keyOrKeys: string | string[], hitHighlights?: MetadataMapInterface, filter?: MetadataValueFilter, injectedAsHTML?: boolean): MetadataValue[] {
    const matches: MetadataValue[] = [];
    if (isNotEmpty(hitHighlights)) {
      for (const mdKey of Metadata.resolveKeys(hitHighlights, keyOrKeys)) {
        if (hitHighlights[mdKey]) {
          for (const candidate of hitHighlights[mdKey]) {
            if (Metadata.valueMatches(candidate as MetadataValue, filter)) {
              matches.push(candidate as MetadataValue);
            }
          }
        }
      }
      if (isNotEmpty(matches)) {
        return matches;
      }
    }
    for (const mdKey of Metadata.resolveKeys(metadata, keyOrKeys)) {
      if (metadata[mdKey]) {
        for (const candidate of metadata[mdKey]) {
          if (Metadata.valueMatches(candidate as MetadataValue, filter)) {
            if (injectedAsHTML) {
              matches.push(Object.assign(new MetadataValue(), candidate, {
                value: escape(candidate.value),
              }));
            } else {
              matches.push(candidate as MetadataValue);
            }
          }
        }
      }
    }
    return matches;
  }

  /**
   * Like [[Metadata.all]], but only returns string values.
   *
   * @param metadata The metadata values.
   * @param {string|string[]} keyOrKeys The metadata key(s) in scope. Wildcards are supported; see above.
   * @param hitHighlights The search hit highlights.
   * @param {MetadataValueFilter} filter The value filter to use. If unspecified, no filtering will be done.
   * @param injectedAsHTML Whether the HTML is used inside a `[innerHTML]` attribute
   * @returns {string[]} the matching string values or an empty array.
   */
  public static allValues(metadata: MetadataMapInterface, keyOrKeys: string | string[], hitHighlights?: MetadataMapInterface, filter?: MetadataValueFilter, injectedAsHTML?: boolean): string[] {
    return Metadata.all(metadata, keyOrKeys, hitHighlights, filter, injectedAsHTML).map((mdValue) => mdValue.value);
  }

  /**
   * Gets the first matching MetadataValue object in the map(s), or `undefined`.
   *
<<<<<<< HEAD
   * @param metadata The metadata values.
=======
   * @param {MetadataMapInterface|MetadataMapInterface[]} mdMapOrMaps The source map(s).
>>>>>>> dba2d7a1
   * @param {string|string[]} keyOrKeys The metadata key(s) in scope. Wildcards are supported; see above.
   * @param hitHighlights The search hit highlights.
   * @param {MetadataValueFilter} filter The value filter to use. If unspecified, no filtering will be done.
   * @param injectedAsHTML Whether the HTML is used inside a `[innerHTML]` attribute
   * @returns {MetadataValue} the first matching value, or `undefined`.
   */
  public static first(metadata: MetadataMapInterface, keyOrKeys: string | string[], hitHighlights?: MetadataMapInterface, filter?: MetadataValueFilter, injectedAsHTML?: boolean): MetadataValue {
    if (isNotEmpty(hitHighlights)) {
      for (const key of Metadata.resolveKeys(hitHighlights, keyOrKeys)) {
        const values: MetadataValue[] = hitHighlights[key] as MetadataValue[];
        if (values) {
          return values.find((value: MetadataValue) => Metadata.valueMatches(value, filter));
        }
      }
    }
    for (const key of Metadata.resolveKeys(metadata, keyOrKeys)) {
      const values: MetadataValue[] = metadata[key] as MetadataValue[];
      if (values) {
        const result: MetadataValue = values.find((value: MetadataValue) => Metadata.valueMatches(value, filter));
        if (injectedAsHTML) {
          return Object.assign(new MetadataValue(), result, {
            value: escape(result.value),
          });
        }
        return result;
      }
    }
  }

  /**
   * Like [[Metadata.first]], but only returns a string value, or `undefined`.
   *
<<<<<<< HEAD
   * @param metadata The metadata values.
=======
   * @param {MetadataMapInterface|MetadataMapInterface[]} mdMapOrMaps The source map(s).
>>>>>>> dba2d7a1
   * @param {string|string[]} keyOrKeys The metadata key(s) in scope. Wildcards are supported; see above.
   * @param hitHighlights The search hit highlights.
   * @param {MetadataValueFilter} filter The value filter to use. If unspecified, no filtering will be done.
   * @param injectedAsHTML Whether the HTML is used inside a `[innerHTML]` attribute
   * @returns {string} the first matching string value, or `undefined`.
   */
  public static firstValue(metadata: MetadataMapInterface, keyOrKeys: string | string[], hitHighlights?: MetadataMapInterface, filter?: MetadataValueFilter, injectedAsHTML?: boolean): string {
    const value = Metadata.first(metadata, keyOrKeys, hitHighlights, filter, injectedAsHTML);
    return isUndefined(value) ? undefined : value.value;
  }

  /**
   * Checks for a matching metadata value in the given map(s).
   *
<<<<<<< HEAD
   * @param metadata The metadata values.
=======
   * @param {MetadataMapInterface|MetadataMapInterface[]} mdMapOrMaps The source map(s).
>>>>>>> dba2d7a1
   * @param {string|string[]} keyOrKeys The metadata key(s) in scope. Wildcards are supported; see above.
   * @param hitHighlights The search hit highlights.
   * @param {MetadataValueFilter} filter The value filter to use. If unspecified, no filtering will be done.
   * @returns {boolean} whether a match is found.
   */
  public static has(metadata: MetadataMapInterface, keyOrKeys: string | string[], hitHighlights?: MetadataMapInterface, filter?: MetadataValueFilter): boolean {
    return isNotUndefined(Metadata.first(metadata, keyOrKeys, hitHighlights, filter));
  }

  /**
   * Checks if a value matches a filter.
   *
   * @param {MetadataValue} mdValue the value to check.
   * @param {MetadataValueFilter} filter the filter to use.
   * @returns {boolean} whether the filter matches, or true if no filter is given.
   */
  public static valueMatches(mdValue: MetadataValue, filter: MetadataValueFilter) {
    if (!filter) {
      return true;
    } else if (filter.language && filter.language !== mdValue.language) {
      return false;
    } else if (filter.authority && filter.authority !== mdValue.authority) {
      return false;
    } else if (filter.value) {
      let fValue = filter.value;
      let mValue = mdValue.value;
      if (filter.ignoreCase) {
        fValue = filter.value.toLowerCase();
        mValue = mdValue.value.toLowerCase();
      }
      if (filter.substring) {
        return mValue.includes(fValue);
      } else {
        return mValue === fValue;
      }
    }
    return true;
  }

  /**
   * Gets the list of keys in the map limited by, and in the order given by `keyOrKeys`.
   *
   * @param {MetadataMapInterface} mdMap The source map.
   * @param {string|string[]} keyOrKeys The metadata key(s) in scope. Wildcards are supported; see above.
   */
  private static resolveKeys(mdMap: MetadataMapInterface = {}, keyOrKeys: string | string[]): string[] {
    const inputKeys: string[] = keyOrKeys instanceof Array ? keyOrKeys : [keyOrKeys];
    const outputKeys: string[] = [];
    for (const inputKey of inputKeys) {
      if (inputKey.includes('*')) {
        const inputKeyRegex = new RegExp('^' + inputKey.replace(/\\/g, '\\\\').replace(/\./g, '\\.').replace(/\*/g, '.*') + '$');
        for (const mapKey of Object.keys(mdMap)) {
          if (!outputKeys.includes(mapKey) && inputKeyRegex.test(mapKey)) {
            outputKeys.push(mapKey);
          }
        }
      } else if (mdMap.hasOwnProperty(inputKey) && !outputKeys.includes(inputKey)) {
        outputKeys.push(inputKey);
      }
    }
    return outputKeys;
  }

  /**
   * Creates an array of MetadatumViewModels from an existing MetadataMapInterface.
   *
   * @param {MetadataMapInterface} mdMap The source map.
   * @returns {MetadatumViewModel[]} List of metadata view models based on the source map.
   */
  public static toViewModelList(mdMap: MetadataMapInterface): MetadatumViewModel[] {
    let metadatumList: MetadatumViewModel[] = [];
    Object.keys(mdMap)
      .sort()
      .forEach((key: string) => {
        const fields = mdMap[key].map(
          (metadataValue: MetadataValue, index: number) =>
            Object.assign(
              {},
              metadataValue,
              {
                order: index,
                key,
              }));
        metadatumList = [...metadatumList, ...fields];
      });
    return metadatumList;
  }

  /**
   * Creates an MetadataMapInterface from an existing array of MetadatumViewModels.
   *
   * @param {MetadatumViewModel[]} viewModelList The source list.
   * @returns {MetadataMapInterface} Map with metadata values based on the source list.
   */
  public static toMetadataMap(viewModelList: MetadatumViewModel[]): MetadataMapInterface {
    const metadataMap: MetadataMapInterface = {};
    const groupedList = groupBy(viewModelList, (viewModel) => viewModel.key);
    Object.keys(groupedList)
      .sort()
      .forEach((key: string) => {
        const orderedValues = sortBy(groupedList[key], ['order']);
        metadataMap[key] = orderedValues.map((value: MetadatumViewModel) => {
          const val = Object.assign(new MetadataValue(), value);
          delete (val as any).order;
          delete (val as any).key;
          return val;
        },
        );
      });
    return metadataMap;
  }

  /**
   * Set the first value of a metadata by field key
   * Creates a new MetadataValue if the field doesn't exist yet
   * @param mdMap   The map to add/change values in
   * @param key     The metadata field
   * @param value   The value to add
   */
  public static setFirstValue(mdMap: MetadataMapInterface, key: string, value: string) {
    if (isNotEmpty(mdMap[key])) {
      mdMap[key][0].value = value;
    } else {
      mdMap[key] = [Object.assign(new MetadataValue(), { value: value })];
    }
  }
}<|MERGE_RESOLUTION|>--- conflicted
+++ resolved
@@ -90,11 +90,7 @@
   /**
    * Gets the first matching MetadataValue object in the map(s), or `undefined`.
    *
-<<<<<<< HEAD
-   * @param metadata The metadata values.
-=======
-   * @param {MetadataMapInterface|MetadataMapInterface[]} mdMapOrMaps The source map(s).
->>>>>>> dba2d7a1
+   * @param metadata The metadata values.
    * @param {string|string[]} keyOrKeys The metadata key(s) in scope. Wildcards are supported; see above.
    * @param hitHighlights The search hit highlights.
    * @param {MetadataValueFilter} filter The value filter to use. If unspecified, no filtering will be done.
@@ -127,11 +123,7 @@
   /**
    * Like [[Metadata.first]], but only returns a string value, or `undefined`.
    *
-<<<<<<< HEAD
-   * @param metadata The metadata values.
-=======
-   * @param {MetadataMapInterface|MetadataMapInterface[]} mdMapOrMaps The source map(s).
->>>>>>> dba2d7a1
+   * @param metadata The metadata values.
    * @param {string|string[]} keyOrKeys The metadata key(s) in scope. Wildcards are supported; see above.
    * @param hitHighlights The search hit highlights.
    * @param {MetadataValueFilter} filter The value filter to use. If unspecified, no filtering will be done.
@@ -146,11 +138,7 @@
   /**
    * Checks for a matching metadata value in the given map(s).
    *
-<<<<<<< HEAD
-   * @param metadata The metadata values.
-=======
-   * @param {MetadataMapInterface|MetadataMapInterface[]} mdMapOrMaps The source map(s).
->>>>>>> dba2d7a1
+   * @param metadata The metadata values.
    * @param {string|string[]} keyOrKeys The metadata key(s) in scope. Wildcards are supported; see above.
    * @param hitHighlights The search hit highlights.
    * @param {MetadataValueFilter} filter The value filter to use. If unspecified, no filtering will be done.
