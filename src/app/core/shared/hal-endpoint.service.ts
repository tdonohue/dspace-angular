--- conflicted
+++ resolved
@@ -20,13 +20,8 @@
 ) {
   }
 
-<<<<<<< HEAD
   public getRootHref(): string {
-    return new RESTURLCombiner('/api').toString();
-=======
-  protected getRootHref(): string {
     return new RESTURLCombiner().toString();
->>>>>>> e867badc
   }
 
   protected getRootEndpointMap(): Observable<EndpointMap> {
