import { CommonModule } from '@angular/common';
import { HttpClient } from '@angular/common/http';
import { ModuleWithProviders, NgModule, Optional, SkipSelf } from '@angular/core';

import { DynamicFormLayoutService, DynamicFormService, DynamicFormValidationService } from '@ng-dynamic-forms/core';
import { EffectsModule } from '@ngrx/effects';

import { Action, StoreConfig, StoreModule } from '@ngrx/store';
import { MyDSpaceGuard } from '../my-dspace-page/my-dspace.guard';

import { isNotEmpty } from '../shared/empty.util';
import { FormBuilderService } from '../shared/form/builder/form-builder.service';
import { FormService } from '../shared/form/form.service';
import { HostWindowService } from '../shared/host-window.service';
import { MenuService } from '../shared/menu/menu.service';
import { EndpointMockingRestService } from '../shared/mocks/dspace-rest/endpoint-mocking-rest.service';
import {
  MOCK_RESPONSE_MAP,
  mockResponseMap,
  ResponseMapMock
} from '../shared/mocks/dspace-rest/mocks/response-map.mock';
import { NotificationsService } from '../shared/notifications/notifications.service';
import { SelectableListService } from '../shared/object-list/selectable-list/selectable-list.service';
import { ObjectSelectService } from '../shared/object-select/object-select.service';
import { PaginationComponentOptions } from '../shared/pagination/pagination-component-options.model';
import { CSSVariableService } from '../shared/sass-helper/sass-helper.service';
import { SidebarService } from '../shared/sidebar/sidebar.service';
import { UploaderService } from '../shared/uploader/uploader.service';
import { SectionFormOperationsService } from '../submission/sections/form/section-form-operations.service';
import { AuthenticatedGuard } from './auth/authenticated.guard';
import { AuthStatus } from './auth/models/auth-status.model';
import { BrowseService } from './browse/browse.service';
import { RemoteDataBuildService } from './cache/builders/remote-data-build.service';
import { ObjectCacheService } from './cache/object-cache.service';
import { SubmissionDefinitionsModel } from './config/models/config-submission-definitions.model';
import { SubmissionFormsModel } from './config/models/config-submission-forms.model';
import { SubmissionSectionModel } from './config/models/config-submission-section.model';
import { SubmissionUploadsModel } from './config/models/config-submission-uploads.model';
import { SubmissionFormsConfigService } from './config/submission-forms-config.service';
import { coreEffects } from './core.effects';
import { coreReducers } from './core.reducers';
import { BitstreamFormatDataService } from './data/bitstream-format-data.service';
import { CollectionDataService } from './data/collection-data.service';
import { CommunityDataService } from './data/community-data.service';
import { ContentSourceResponseParsingService } from './data/content-source-response-parsing.service';
import { DebugResponseParsingService } from './data/debug-response-parsing.service';
import { DefaultChangeAnalyzer } from './data/default-change-analyzer.service';
import { DSOChangeAnalyzer } from './data/dso-change-analyzer.service';
import { DSOResponseParsingService } from './data/dso-response-parsing.service';
import { DSpaceObjectDataService } from './data/dspace-object-data.service';
import { EndpointMapResponseParsingService } from './data/endpoint-map-response-parsing.service';
import { EntityTypeService } from './data/entity-type.service';
import { ExternalSourceService } from './data/external-source.service';
import { FacetConfigResponseParsingService } from './data/facet-config-response-parsing.service';
import { FacetValueResponseParsingService } from './data/facet-value-response-parsing.service';
import { FilteredDiscoveryPageResponseParsingService } from './data/filtered-discovery-page-response-parsing.service';
import { ItemDataService } from './data/item-data.service';
import { LookupRelationService } from './data/lookup-relation.service';
import { MyDSpaceResponseParsingService } from './data/mydspace-response-parsing.service';
import { ObjectUpdatesService } from './data/object-updates/object-updates.service';
import { RelationshipTypeService } from './data/relationship-type.service';
import { RelationshipService } from './data/relationship.service';
import { ResourcePolicyService } from './resource-policy/resource-policy.service';
import { SearchResponseParsingService } from './data/search-response-parsing.service';
import { SiteDataService } from './data/site-data.service';
import { DspaceRestService } from './dspace-rest/dspace-rest.service';
import { EPersonDataService } from './eperson/eperson-data.service';
import { EPerson } from './eperson/models/eperson.model';
import { Group } from './eperson/models/group.model';
import { JsonPatchOperationsBuilder } from './json-patch/builder/json-patch-operations-builder';
import { MetadataField } from './metadata/metadata-field.model';
import { MetadataSchema } from './metadata/metadata-schema.model';
import { MetadataService } from './metadata/metadata.service';
import { RegistryService } from './registry/registry.service';
import { RoleService } from './roles/role.service';
import { FeedbackDataService } from './feedback/feedback-data.service';

import { ServerResponseService } from './services/server-response.service';
import { NativeWindowFactory, NativeWindowService } from './services/window.service';
import { BitstreamFormat } from './shared/bitstream-format.model';
import { Bitstream } from './shared/bitstream.model';
import { BrowseDefinition } from './shared/browse-definition.model';
import { BrowseEntry } from './shared/browse-entry.model';
import { Bundle } from './shared/bundle.model';
import { Collection } from './shared/collection.model';
import { Community } from './shared/community.model';
import { DSpaceObject } from './shared/dspace-object.model';
import { ExternalSourceEntry } from './shared/external-source-entry.model';
import { ExternalSource } from './shared/external-source.model';
import { HALEndpointService } from './shared/hal-endpoint.service';
import { ItemType } from './shared/item-relationships/item-type.model';
import { RelationshipType } from './shared/item-relationships/relationship-type.model';
import { Relationship } from './shared/item-relationships/relationship.model';
import { Item } from './shared/item.model';
import { License } from './shared/license.model';
import { ResourcePolicy } from './resource-policy/models/resource-policy.model';
import { SearchConfigurationService } from './shared/search/search-configuration.service';
import { SearchFilterService } from './shared/search/search-filter.service';
import { SearchService } from './shared/search/search.service';
import { Site } from './shared/site.model';
import { UUIDService } from './shared/uuid.service';
import { WorkflowItem } from './submission/models/workflowitem.model';
import { WorkspaceItem } from './submission/models/workspaceitem.model';
import { SubmissionJsonPatchOperationsService } from './submission/submission-json-patch-operations.service';
import { SubmissionResponseParsingService } from './submission/submission-response-parsing.service';
import { SubmissionRestService } from './submission/submission-rest.service';
import { WorkflowItemDataService } from './submission/workflowitem-data.service';
import { WorkspaceitemDataService } from './submission/workspaceitem-data.service';
import { ClaimedTaskDataService } from './tasks/claimed-task-data.service';
import { ClaimedTask } from './tasks/models/claimed-task-object.model';
import { PoolTask } from './tasks/models/pool-task-object.model';
import { TaskObject } from './tasks/models/task-object.model';
import { PoolTaskDataService } from './tasks/pool-task-data.service';
import { TaskResponseParsingService } from './tasks/task-response-parsing.service';
import { ArrayMoveChangeAnalyzer } from './data/array-move-change-analyzer.service';
import { BitstreamDataService } from './data/bitstream-data.service';
import { environment } from '../../environments/environment';
import { storeModuleConfig } from '../app.reducer';
import { VersionDataService } from './data/version-data.service';
import { VersionHistoryDataService } from './data/version-history-data.service';
import { Version } from './shared/version.model';
import { VersionHistory } from './shared/version-history.model';
import { Script } from '../process-page/scripts/script.model';
import { Process } from '../process-page/processes/process.model';
import { ProcessDataService } from './data/processes/process-data.service';
import { ScriptDataService } from './data/processes/script-data.service';
import { WorkflowActionDataService } from './data/workflow-action-data.service';
import { WorkflowAction } from './tasks/models/workflow-action-object.model';
import { ItemTemplateDataService } from './data/item-template-data.service';
import { TemplateItem } from './shared/template-item.model';
import { Feature } from './shared/feature.model';
import { Authorization } from './shared/authorization.model';
import { FeatureDataService } from './data/feature-authorization/feature-data.service';
import { AuthorizationDataService } from './data/feature-authorization/authorization-data.service';
import {
  SiteAdministratorGuard
} from './data/feature-authorization/feature-authorization-guard/site-administrator.guard';
import { Registration } from './shared/registration.model';
import { MetadataSchemaDataService } from './data/metadata-schema-data.service';
import { MetadataFieldDataService } from './data/metadata-field-data.service';
import {
  DsDynamicTypeBindRelationService
} from '../shared/form/builder/ds-dynamic-form-ui/ds-dynamic-type-bind-relation.service';
import { TokenResponseParsingService } from './auth/token-response-parsing.service';
import { SubmissionCcLicenseDataService } from './submission/submission-cc-license-data.service';
import { SubmissionCcLicence } from './submission/models/submission-cc-license.model';
import { SubmissionCcLicenceUrl } from './submission/models/submission-cc-license-url.model';
import { SubmissionCcLicenseUrlDataService } from './submission/submission-cc-license-url-data.service';
import { VocabularyEntry } from './submission/vocabularies/models/vocabulary-entry.model';
import { Vocabulary } from './submission/vocabularies/models/vocabulary.model';
import { VocabularyEntryDetail } from './submission/vocabularies/models/vocabulary-entry-detail.model';
import { VocabularyService } from './submission/vocabularies/vocabulary.service';
import { VocabularyTreeviewService } from '../shared/vocabulary-treeview/vocabulary-treeview.service';
import { ConfigurationDataService } from './data/configuration-data.service';
import { ConfigurationProperty } from './shared/configuration-property.model';
import { ReloadGuard } from './reload/reload.guard';
import { EndUserAgreementCurrentUserGuard } from './end-user-agreement/end-user-agreement-current-user.guard';
import { EndUserAgreementCookieGuard } from './end-user-agreement/end-user-agreement-cookie.guard';
import { EndUserAgreementService } from './end-user-agreement/end-user-agreement.service';
import { SiteRegisterGuard } from './data/feature-authorization/feature-authorization-guard/site-register.guard';
import { ShortLivedToken } from './auth/models/short-lived-token.model';
import { UsageReport } from './statistics/models/usage-report.model';
import { RootDataService } from './data/root-data.service';
import { Root } from './data/root.model';
import { SearchConfig } from './shared/search/search-filters/search-config.model';
import { SequenceService } from './shared/sequence.service';
import { CoreState } from './core-state.model';
import { GroupDataService } from './eperson/group-data.service';
import { SubmissionAccessesModel } from './config/models/config-submission-accesses.model';
<<<<<<< HEAD
import { NotificationsBrokerTopicObject } from './notifications/broker/models/notifications-broker-topic.model';
import { NotificationsBrokerEventObject } from './notifications/broker/models/notifications-broker-event.model';
import { NotificationsBrokerSourceObject } from './notifications/broker/models/notifications-broker-source.model';
=======
import { AccessStatusObject } from '../shared/object-list/access-status-badge/access-status.model';
import { AccessStatusDataService } from './data/access-status-data.service';
import { LinkHeadService } from './services/link-head.service';
import { ResearcherProfileService } from './profile/researcher-profile.service';
import { ProfileClaimService } from '../profile-page/profile-claim/profile-claim.service';
import { ResearcherProfile } from './profile/model/researcher-profile.model';
import { OrcidQueueService } from './orcid/orcid-queue.service';
import { OrcidHistoryDataService } from './orcid/orcid-history-data.service';
import { OrcidQueue } from './orcid/model/orcid-queue.model';
import { OrcidHistory } from './orcid/model/orcid-history.model';
import { OrcidAuthService } from './orcid/orcid-auth.service';
>>>>>>> fae355a7

/**
 * When not in production, endpoint responses can be mocked for testing purposes
 * If there is no mock version available for the endpoint, the actual REST response will be used just like in production mode
 */
export const restServiceFactory = (mocks: ResponseMapMock, http: HttpClient) => {
  if (environment.production) {
    return new DspaceRestService(http);
  } else {
    return new EndpointMockingRestService(mocks, http);
  }
};

const IMPORTS = [
  CommonModule,
  StoreModule.forFeature('core', coreReducers, storeModuleConfig as StoreConfig<CoreState, Action>),
  EffectsModule.forFeature(coreEffects)
];

const DECLARATIONS = [];

const EXPORTS = [];

const PROVIDERS = [
  AuthenticatedGuard,
  CommunityDataService,
  CollectionDataService,
  SiteDataService,
  DSOResponseParsingService,
  { provide: MOCK_RESPONSE_MAP, useValue: mockResponseMap },
  { provide: DspaceRestService, useFactory: restServiceFactory, deps: [MOCK_RESPONSE_MAP, HttpClient] },
  DynamicFormLayoutService,
  DynamicFormService,
  DynamicFormValidationService,
  FormBuilderService,
  SectionFormOperationsService,
  FormService,
  EPersonDataService,
  LinkHeadService,
  HALEndpointService,
  HostWindowService,
  ItemDataService,
  MetadataService,
  ObjectCacheService,
  PaginationComponentOptions,
  ResourcePolicyService,
  RegistryService,
  BitstreamFormatDataService,
  RemoteDataBuildService,
  EndpointMapResponseParsingService,
  FacetValueResponseParsingService,
  FacetConfigResponseParsingService,
  DebugResponseParsingService,
  SearchResponseParsingService,
  MyDSpaceResponseParsingService,
  ServerResponseService,
  BrowseService,
  AccessStatusDataService,
  SubmissionCcLicenseDataService,
  SubmissionCcLicenseUrlDataService,
  SubmissionFormsConfigService,
  SubmissionRestService,
  SubmissionResponseParsingService,
  SubmissionJsonPatchOperationsService,
  JsonPatchOperationsBuilder,
  UploaderService,
  UUIDService,
  NotificationsService,
  WorkspaceitemDataService,
  WorkflowItemDataService,
  UploaderService,
  DSpaceObjectDataService,
  ConfigurationDataService,
  DSOChangeAnalyzer,
  DefaultChangeAnalyzer,
  ArrayMoveChangeAnalyzer,
  ObjectSelectService,
  CSSVariableService,
  MenuService,
  ObjectUpdatesService,
  SearchService,
  RelationshipService,
  MyDSpaceGuard,
  RoleService,
  TaskResponseParsingService,
  ClaimedTaskDataService,
  PoolTaskDataService,
  BitstreamDataService,
  DsDynamicTypeBindRelationService,
  EntityTypeService,
  ContentSourceResponseParsingService,
  ItemTemplateDataService,
  SearchService,
  SidebarService,
  SearchFilterService,
  SearchFilterService,
  SearchConfigurationService,
  SelectableListService,
  RelationshipTypeService,
  ExternalSourceService,
  LookupRelationService,
  VersionDataService,
  VersionHistoryDataService,
  WorkflowActionDataService,
  ProcessDataService,
  ScriptDataService,
  FeatureDataService,
  AuthorizationDataService,
  SiteAdministratorGuard,
  SiteRegisterGuard,
  MetadataSchemaDataService,
  MetadataFieldDataService,
  TokenResponseParsingService,
  ReloadGuard,
  EndUserAgreementCurrentUserGuard,
  EndUserAgreementCookieGuard,
  EndUserAgreementService,
  RootDataService,
  NotificationsService,
  FilteredDiscoveryPageResponseParsingService,
  { provide: NativeWindowService, useFactory: NativeWindowFactory },
  VocabularyService,
  VocabularyTreeviewService,
  SequenceService,
  GroupDataService,
  FeedbackDataService,
  ResearcherProfileService,
  ProfileClaimService,
  OrcidAuthService,
  OrcidQueueService,
  OrcidHistoryDataService,
];

/**
 * Declaration needed to make sure all decorator functions are called in time
 */
export const models =
  [
    Root,
    DSpaceObject,
    Bundle,
    Bitstream,
    BitstreamFormat,
    Item,
    Site,
    Collection,
    Community,
    EPerson,
    Group,
    ResourcePolicy,
    MetadataSchema,
    MetadataField,
    License,
    WorkflowItem,
    WorkspaceItem,
    SubmissionCcLicence,
    SubmissionCcLicenceUrl,
    SubmissionDefinitionsModel,
    SubmissionFormsModel,
    SubmissionSectionModel,
    SubmissionUploadsModel,
    AuthStatus,
    BrowseEntry,
    BrowseDefinition,
    ClaimedTask,
    TaskObject,
    PoolTask,
    Relationship,
    RelationshipType,
    ItemType,
    ExternalSource,
    ExternalSourceEntry,
    Script,
    Process,
    Version,
    VersionHistory,
    WorkflowAction,
    TemplateItem,
    Feature,
    Authorization,
    Registration,
    Vocabulary,
    VocabularyEntry,
    VocabularyEntryDetail,
    ConfigurationProperty,
    ShortLivedToken,
    Registration,
    UsageReport,
    NotificationsBrokerTopicObject,
    NotificationsBrokerEventObject,
    Root,
    SearchConfig,
    SubmissionAccessesModel,
<<<<<<< HEAD
    NotificationsBrokerSourceObject
=======
    AccessStatusObject,
    ResearcherProfile,
    OrcidQueue,
    OrcidHistory,
    AccessStatusObject
>>>>>>> fae355a7
  ];

@NgModule({
  imports: [
    ...IMPORTS
  ],
  declarations: [
    ...DECLARATIONS
  ],
  exports: [
    ...EXPORTS
  ],
  providers: [
    ...PROVIDERS
  ]
})

export class CoreModule {
  static forRoot(): ModuleWithProviders<CoreModule> {
    return {
      ngModule: CoreModule,
      providers: [
        ...PROVIDERS
      ]
    };
  }

  constructor(@Optional() @SkipSelf() parentModule: CoreModule) {
    if (isNotEmpty(parentModule)) {
      throw new Error('CoreModule is already loaded. Import it in the AppModule only');
    }
  }
}<|MERGE_RESOLUTION|>--- conflicted
+++ resolved
@@ -167,11 +167,9 @@
 import { CoreState } from './core-state.model';
 import { GroupDataService } from './eperson/group-data.service';
 import { SubmissionAccessesModel } from './config/models/config-submission-accesses.model';
-<<<<<<< HEAD
 import { NotificationsBrokerTopicObject } from './notifications/broker/models/notifications-broker-topic.model';
 import { NotificationsBrokerEventObject } from './notifications/broker/models/notifications-broker-event.model';
 import { NotificationsBrokerSourceObject } from './notifications/broker/models/notifications-broker-source.model';
-=======
 import { AccessStatusObject } from '../shared/object-list/access-status-badge/access-status.model';
 import { AccessStatusDataService } from './data/access-status-data.service';
 import { LinkHeadService } from './services/link-head.service';
@@ -183,7 +181,6 @@
 import { OrcidQueue } from './orcid/model/orcid-queue.model';
 import { OrcidHistory } from './orcid/model/orcid-history.model';
 import { OrcidAuthService } from './orcid/orcid-auth.service';
->>>>>>> fae355a7
 
 /**
  * When not in production, endpoint responses can be mocked for testing purposes
@@ -377,15 +374,12 @@
     Root,
     SearchConfig,
     SubmissionAccessesModel,
-<<<<<<< HEAD
-    NotificationsBrokerSourceObject
-=======
+    NotificationsBrokerSourceObject,
     AccessStatusObject,
     ResearcherProfile,
     OrcidQueue,
     OrcidHistory,
     AccessStatusObject
->>>>>>> fae355a7
   ];
 
 @NgModule({
