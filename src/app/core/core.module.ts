--- conflicted
+++ resolved
@@ -173,11 +173,8 @@
 import { OrcidAuthService } from './orcid/orcid-auth.service';
 import { VocabularyDataService } from './submission/vocabularies/vocabulary.data.service';
 import { VocabularyEntryDetailsDataService } from './submission/vocabularies/vocabulary-entry-details.data.service';
-<<<<<<< HEAD
+import { IdentifierData } from '../shared/object-list/identifier-data/identifier-data.model';
 import { Subscription } from '../shared/subscriptions/models/subscription.model';
-=======
-import { IdentifierData } from '../shared/object-list/identifier-data/identifier-data.model';
->>>>>>> a3e99b6a
 
 /**
  * When not in production, endpoint responses can be mocked for testing purposes
@@ -368,11 +365,8 @@
     OrcidQueue,
     OrcidHistory,
     AccessStatusObject,
-<<<<<<< HEAD
-    Subscription
-=======
     IdentifierData,
->>>>>>> a3e99b6a
+    Subscription,
   ];
 
 @NgModule({
