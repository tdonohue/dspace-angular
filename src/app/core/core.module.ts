--- conflicted
+++ resolved
@@ -260,14 +260,11 @@
   LicenseDataService,
   ItemTypeDataService,
   WorkflowActionDataService,
-<<<<<<< HEAD
   ProcessDataService,
   ScriptDataService,
   ProcessFilesResponseParsingService,
-=======
   MetadataSchemaDataService,
   MetadataFieldDataService,
->>>>>>> bb705919
   // register AuthInterceptor as HttpInterceptor
   {
     provide: HTTP_INTERCEPTORS,
