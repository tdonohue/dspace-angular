--- conflicted
+++ resolved
@@ -142,47 +142,10 @@
 import { TaskObject } from './tasks/models/task-object.model';
 import { PoolTaskDataService } from './tasks/pool-task-data.service';
 import { TaskResponseParsingService } from './tasks/task-response-parsing.service';
-<<<<<<< HEAD
-import { BitstreamFormatDataService } from './data/bitstream-format-data.service';
-import { NormalizedClaimedTask } from './tasks/models/normalized-claimed-task-object.model';
-import { NormalizedTaskObject } from './tasks/models/normalized-task-object.model';
-import { NormalizedPoolTask } from './tasks/models/normalized-pool-task-object.model';
-import { NormalizedRelationship } from './cache/models/items/normalized-relationship.model';
-import { NormalizedRelationshipType } from './cache/models/items/normalized-relationship-type.model';
-import { NormalizedItemType } from './cache/models/items/normalized-item-type.model';
-import { MetadatafieldParsingService } from './data/metadatafield-parsing.service';
-import { NormalizedSubmissionUploadsModel } from './config/models/normalized-config-submission-uploads.model';
-import { NormalizedBrowseEntry } from './shared/normalized-browse-entry.model';
-import { BrowseDefinition } from './shared/browse-definition.model';
-import { ContentSourceResponseParsingService } from './data/content-source-response-parsing.service';
-import { MappedCollectionsReponseParsingService } from './data/mapped-collections-reponse-parsing.service';
-import { ObjectSelectService } from '../shared/object-select/object-select.service';
-import {EntityTypeService} from './data/entity-type.service';
-import { SiteDataService } from './data/site-data.service';
-import { NormalizedSite } from './cache/models/normalized-site.model';
-
-import {
-  MOCK_RESPONSE_MAP,
-  MockResponseMap,
-  mockResponseMap
-} from '../shared/mocks/dspace-rest-v2/mocks/mock-response-map';
-import { EndpointMockingRestService } from '../shared/mocks/dspace-rest-v2/endpoint-mocking-rest.service';
-import { ENV_CONFIG, GLOBAL_CONFIG, GlobalConfig } from '../../config';
-import { SearchFilterService } from './shared/search/search-filter.service';
-import { SearchConfigurationService } from './shared/search/search-configuration.service';
-import { SelectableListService } from '../shared/object-list/selectable-list/selectable-list.service';
-import { RelationshipTypeService } from './data/relationship-type.service';
-import { SidebarService } from '../shared/sidebar/sidebar.service';
-import { NormalizedExternalSource } from './cache/models/normalized-external-source.model';
-import { NormalizedExternalSourceEntry } from './cache/models/normalized-external-source-entry.model';
-import { ExternalSourceService } from './data/external-source.service';
-import { LookupRelationService } from './data/lookup-relation.service';
 import { VersionDataService } from './data/version-data.service';
-import { NormalizedVersion } from './cache/models/normalized-version.model';
-import { NormalizedVersionHistory } from './cache/models/normalized-version-history.model';
 import { VersionHistoryDataService } from './data/version-history-data.service';
-=======
->>>>>>> a6f1a6d1
+import { Version } from './shared/version.model';
+import { VersionHistory } from './shared/version-history.model';
 
 /**
  * When not in production, endpoint responses can be mocked for testing purposes
@@ -296,13 +259,10 @@
   RelationshipTypeService,
   ExternalSourceService,
   LookupRelationService,
-<<<<<<< HEAD
   VersionDataService,
   VersionHistoryDataService,
-=======
   LicenseDataService,
   ItemTypeDataService,
->>>>>>> a6f1a6d1
   // register AuthInterceptor as HttpInterceptor
   {
     provide: HTTP_INTERCEPTORS,
@@ -343,18 +303,6 @@
     AuthorityValue,
     BrowseEntry,
     BrowseDefinition,
-<<<<<<< HEAD
-    NormalizedClaimedTask,
-    NormalizedTaskObject,
-    NormalizedPoolTask,
-    NormalizedRelationship,
-    NormalizedRelationshipType,
-    NormalizedItemType,
-    NormalizedExternalSource,
-    NormalizedExternalSourceEntry,
-    NormalizedVersion,
-    NormalizedVersionHistory
-=======
     ClaimedTask,
     TaskObject,
     PoolTask,
@@ -363,7 +311,8 @@
     ItemType,
     ExternalSource,
     ExternalSourceEntry,
->>>>>>> a6f1a6d1
+    Version,
+    VersionHistory
   ];
 
 @NgModule({
