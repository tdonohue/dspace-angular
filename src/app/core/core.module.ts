import { ModuleWithProviders, NgModule, Optional, SkipSelf } from '@angular/core';
import { CommonModule } from '@angular/common';

import { StoreModule } from '@ngrx/store';
import { EffectsModule } from '@ngrx/effects';
import {
  DynamicFormLayoutService,
  DynamicFormService,
  DynamicFormValidationService
} from '@ng-dynamic-forms/core';

import { coreEffects } from './core.effects';
import { coreReducers } from './core.reducers';

import { isNotEmpty } from '../shared/empty.util';

import { ApiService } from './services/api.service';
import { BrowseEntriesResponseParsingService } from './data/browse-entries-response-parsing.service';
import { CollectionDataService } from './data/collection-data.service';
import { CommunityDataService } from './data/community-data.service';
import { DebugResponseParsingService } from './data/debug-response-parsing.service';
import { DSOResponseParsingService } from './data/dso-response-parsing.service';
import { SearchResponseParsingService } from './data/search-response-parsing.service';
import { DSpaceRESTv2Service } from './dspace-rest-v2/dspace-rest-v2.service';
import { FormBuilderService } from '../shared/form/builder/form-builder.service';
import { SectionFormOperationsService } from '../submission/sections/form/section-form-operations.service';
import { FormService } from '../shared/form/form.service';
import { GroupEpersonService } from './eperson/group-eperson.service';
import { HostWindowService } from '../shared/host-window.service';
import { ItemDataService } from './data/item-data.service';
import { MetadataService } from './metadata/metadata.service';
import { ObjectCacheService } from './cache/object-cache.service';
import { PaginationComponentOptions } from '../shared/pagination/pagination-component-options.model';
import { RemoteDataBuildService } from './cache/builders/remote-data-build.service';
import { RequestService } from './data/request.service';
import { EndpointMapResponseParsingService } from './data/endpoint-map-response-parsing.service';
import { ServerResponseService } from './services/server-response.service';
import { NativeWindowFactory, NativeWindowService } from './services/window.service';
import { BrowseService } from './browse/browse.service';
import { BrowseResponseParsingService } from './data/browse-response-parsing.service';
import { ConfigResponseParsingService } from './config/config-response-parsing.service';
import { RouteService } from './services/route.service';
import { SubmissionDefinitionsConfigService } from './config/submission-definitions-config.service';
import { SubmissionFormsConfigService } from './config/submission-forms-config.service';
import { SubmissionSectionsConfigService } from './config/submission-sections-config.service';
import { SubmissionResponseParsingService } from './submission/submission-response-parsing.service';
import { EpersonResponseParsingService } from './eperson/eperson-response-parsing.service';
import { JsonPatchOperationsBuilder } from './json-patch/builder/json-patch-operations-builder';
import { AuthorityService } from './integration/authority.service';
import { IntegrationResponseParsingService } from './integration/integration-response-parsing.service';
import { WorkspaceitemDataService } from './submission/workspaceitem-data.service';
import { UUIDService } from './shared/uuid.service';
import { AuthenticatedGuard } from './auth/authenticated.guard';
import { AuthRequestService } from './auth/auth-request.service';
import { AuthResponseParsingService } from './auth/auth-response-parsing.service';
import { HTTP_INTERCEPTORS, HttpClient } from '@angular/common/http';
import { AuthInterceptor } from './auth/auth.interceptor';
import { HALEndpointService } from './shared/hal-endpoint.service';
import { FacetValueResponseParsingService } from './data/facet-value-response-parsing.service';
import { FacetValueMapResponseParsingService } from './data/facet-value-map-response-parsing.service';
import { FacetConfigResponseParsingService } from './data/facet-config-response-parsing.service';
import { ResourcePolicyService } from './data/resource-policy.service';
import { RegistryService } from './registry/registry.service';
import { RegistryMetadataschemasResponseParsingService } from './data/registry-metadataschemas-response-parsing.service';
import { RegistryMetadatafieldsResponseParsingService } from './data/registry-metadatafields-response-parsing.service';
import { RegistryBitstreamformatsResponseParsingService } from './data/registry-bitstreamformats-response-parsing.service';
import { WorkflowItemDataService } from './submission/workflowitem-data.service';
import { NotificationsService } from '../shared/notifications/notifications.service';
import { UploaderService } from '../shared/uploader/uploader.service';
import { FileService } from './shared/file.service';
import { SubmissionRestService } from './submission/submission-rest.service';
import { BrowseItemsResponseParsingService } from './data/browse-items-response-parsing-service';
import { DSpaceObjectDataService } from './data/dspace-object-data.service';
import { MetadataschemaParsingService } from './data/metadataschema-parsing.service';
import { FilteredDiscoveryPageResponseParsingService } from './data/filtered-discovery-page-response-parsing.service';
import { CSSVariableService } from '../shared/sass-helper/sass-helper.service';
import { MenuService } from '../shared/menu/menu.service';
import { SubmissionJsonPatchOperationsService } from './submission/submission-json-patch-operations.service';
import { NormalizedObjectBuildService } from './cache/builders/normalized-object-build.service';
import { DSOChangeAnalyzer } from './data/dso-change-analyzer.service';
import { ObjectUpdatesService } from './data/object-updates/object-updates.service';
import { DefaultChangeAnalyzer } from './data/default-change-analyzer.service';
import { SearchService } from './shared/search/search.service';
import { RelationshipService } from './data/relationship.service';
import { NormalizedCollection } from './cache/models/normalized-collection.model';
import { NormalizedCommunity } from './cache/models/normalized-community.model';
import { NormalizedDSpaceObject } from './cache/models/normalized-dspace-object.model';
import { NormalizedBitstream } from './cache/models/normalized-bitstream.model';
import { NormalizedBundle } from './cache/models/normalized-bundle.model';
import { NormalizedBitstreamFormat } from './cache/models/normalized-bitstream-format.model';
import { NormalizedItem } from './cache/models/normalized-item.model';
import { NormalizedEPerson } from './eperson/models/normalized-eperson.model';
import { NormalizedGroup } from './eperson/models/normalized-group.model';
import { NormalizedResourcePolicy } from './cache/models/normalized-resource-policy.model';
import { NormalizedMetadataSchema } from './metadata/normalized-metadata-schema.model';
import { NormalizedMetadataField } from './metadata/normalized-metadata-field.model';
import { NormalizedLicense } from './cache/models/normalized-license.model';
import { NormalizedWorkflowItem } from './submission/models/normalized-workflowitem.model';
import { NormalizedWorkspaceItem } from './submission/models/normalized-workspaceitem.model';
import { NormalizedSubmissionDefinitionsModel } from './config/models/normalized-config-submission-definitions.model';
import { NormalizedSubmissionFormsModel } from './config/models/normalized-config-submission-forms.model';
import { NormalizedSubmissionSectionModel } from './config/models/normalized-config-submission-section.model';
import { NormalizedAuthStatus } from './auth/models/normalized-auth-status.model';
import { NormalizedAuthorityValue } from './integration/models/normalized-authority-value.model';
import { RoleService } from './roles/role.service';
import { MyDSpaceGuard } from '../+my-dspace-page/my-dspace.guard';
import { MyDSpaceResponseParsingService } from './data/mydspace-response-parsing.service';
import { ClaimedTaskDataService } from './tasks/claimed-task-data.service';
import { PoolTaskDataService } from './tasks/pool-task-data.service';
import { TaskResponseParsingService } from './tasks/task-response-parsing.service';
import { BitstreamFormatDataService } from './data/bitstream-format-data.service';
import { NormalizedClaimedTask } from './tasks/models/normalized-claimed-task-object.model';
import { NormalizedTaskObject } from './tasks/models/normalized-task-object.model';
import { NormalizedPoolTask } from './tasks/models/normalized-pool-task-object.model';
import { NormalizedRelationship } from './cache/models/items/normalized-relationship.model';
import { NormalizedRelationshipType } from './cache/models/items/normalized-relationship-type.model';
import { NormalizedItemType } from './cache/models/items/normalized-item-type.model';
import { MetadatafieldParsingService } from './data/metadatafield-parsing.service';
import { NormalizedSubmissionUploadsModel } from './config/models/normalized-config-submission-uploads.model';
import { NormalizedBrowseEntry } from './shared/normalized-browse-entry.model';
import { BrowseDefinition } from './shared/browse-definition.model';
import { MappedCollectionsReponseParsingService } from './data/mapped-collections-reponse-parsing.service';
import { ObjectSelectService } from '../shared/object-select/object-select.service';
import { SiteDataService } from './data/site-data.service';
import { NormalizedSite } from './cache/models/normalized-site.model';

import {
  MOCK_RESPONSE_MAP,
  MockResponseMap,
  mockResponseMap
<<<<<<< HEAD
} from './dspace-rest-v2/mocks/mock-response-map';
import { EndpointMockingRestService } from './dspace-rest-v2/endpoint-mocking-rest.service';
=======
} from '../shared/mocks/dspace-rest-v2/mocks/mock-response-map';
import { EndpointMockingRestService } from '../shared/mocks/dspace-rest-v2/endpoint-mocking-rest.service';
>>>>>>> 00039436
import { ENV_CONFIG, GLOBAL_CONFIG, GlobalConfig } from '../../config';
import { SearchFilterService } from './shared/search/search-filter.service';
import { SearchConfigurationService } from './shared/search/search-configuration.service';
import { SelectableListService } from '../shared/object-list/selectable-list/selectable-list.service';
import { RelationshipTypeService } from './data/relationship-type.service';
import { SidebarService } from '../shared/sidebar/sidebar.service';

<<<<<<< HEAD
=======
/**
 * When not in production, endpoint responses can be mocked for testing purposes
 * If there is no mock version available for the endpoint, the actual REST response will be used just like in production mode
 */
>>>>>>> 00039436
export const restServiceFactory = (cfg: GlobalConfig, mocks: MockResponseMap, http: HttpClient) => {
  if (ENV_CONFIG.production) {
    return new DSpaceRESTv2Service(http);
  } else {
    return new EndpointMockingRestService(cfg, mocks, http);
  }
};

const IMPORTS = [
  CommonModule,
  StoreModule.forFeature('core', coreReducers, {}),
  EffectsModule.forFeature(coreEffects)
];

const DECLARATIONS = [];

const EXPORTS = [];

const PROVIDERS = [
  ApiService,
  AuthenticatedGuard,
  AuthRequestService,
  AuthResponseParsingService,
  CommunityDataService,
  CollectionDataService,
  SiteDataService,
  DSOResponseParsingService,
  { provide: MOCK_RESPONSE_MAP, useValue: mockResponseMap },
  { provide: DSpaceRESTv2Service, useFactory: restServiceFactory, deps: [GLOBAL_CONFIG, MOCK_RESPONSE_MAP, HttpClient]},
  DynamicFormLayoutService,
  DynamicFormService,
  DynamicFormValidationService,
  FormBuilderService,
  SectionFormOperationsService,
  FormService,
  EpersonResponseParsingService,
  GroupEpersonService,
  HALEndpointService,
  HostWindowService,
  ItemDataService,
  MetadataService,
  ObjectCacheService,
  PaginationComponentOptions,
  ResourcePolicyService,
  RegistryService,
  BitstreamFormatDataService,
  NormalizedObjectBuildService,
  RemoteDataBuildService,
  RequestService,
  EndpointMapResponseParsingService,
  FacetValueResponseParsingService,
  FacetValueMapResponseParsingService,
  FacetConfigResponseParsingService,
  RegistryMetadataschemasResponseParsingService,
  RegistryMetadatafieldsResponseParsingService,
  RegistryBitstreamformatsResponseParsingService,
  MappedCollectionsReponseParsingService,
  DebugResponseParsingService,
  SearchResponseParsingService,
  MyDSpaceResponseParsingService,
  ServerResponseService,
  BrowseResponseParsingService,
  BrowseEntriesResponseParsingService,
  BrowseItemsResponseParsingService,
  BrowseService,
  ConfigResponseParsingService,
  RouteService,
  SubmissionDefinitionsConfigService,
  SubmissionFormsConfigService,
  SubmissionRestService,
  SubmissionSectionsConfigService,
  SubmissionResponseParsingService,
  SubmissionJsonPatchOperationsService,
  JsonPatchOperationsBuilder,
  AuthorityService,
  IntegrationResponseParsingService,
  MetadataschemaParsingService,
  MetadatafieldParsingService,
  UploaderService,
  UUIDService,
  NotificationsService,
  WorkspaceitemDataService,
  WorkflowItemDataService,
  UploaderService,
  FileService,
  DSpaceObjectDataService,
  DSOChangeAnalyzer,
  DefaultChangeAnalyzer,
  ObjectSelectService,
  CSSVariableService,
  MenuService,
  ObjectUpdatesService,
  SearchService,
  RelationshipService,
  MyDSpaceGuard,
  RoleService,
  TaskResponseParsingService,
  ClaimedTaskDataService,
  PoolTaskDataService,
  SearchService,
  SidebarService,
  SearchFilterService,
  SearchFilterService,
  SearchConfigurationService,
  SelectableListService,
  RelationshipTypeService,
  // register AuthInterceptor as HttpInterceptor
  {
    provide: HTTP_INTERCEPTORS,
    useClass: AuthInterceptor,
    multi: true
  },
  NotificationsService,
  FilteredDiscoveryPageResponseParsingService,
  { provide: NativeWindowService, useFactory: NativeWindowFactory }
];

/**
 * Declaration needed to make sure all decorator functions are called in time
 */
export const normalizedModels =
  [
    NormalizedDSpaceObject,
    NormalizedBundle,
    NormalizedBitstream,
    NormalizedBitstreamFormat,
    NormalizedItem,
    NormalizedSite,
    NormalizedCollection,
    NormalizedCommunity,
    NormalizedEPerson,
    NormalizedGroup,
    NormalizedResourcePolicy,
    NormalizedMetadataSchema,
    NormalizedMetadataField,
    NormalizedLicense,
    NormalizedWorkflowItem,
    NormalizedWorkspaceItem,
    NormalizedSubmissionDefinitionsModel,
    NormalizedSubmissionFormsModel,
    NormalizedSubmissionSectionModel,
    NormalizedSubmissionUploadsModel,
    NormalizedAuthStatus,
    NormalizedAuthorityValue,
    NormalizedBrowseEntry,
    BrowseDefinition,
    NormalizedClaimedTask,
    NormalizedTaskObject,
    NormalizedPoolTask,
    NormalizedRelationship,
    NormalizedRelationshipType,
    NormalizedItemType
  ];

@NgModule({
  imports: [
    ...IMPORTS
  ],
  declarations: [
    ...DECLARATIONS
  ],
  exports: [
    ...EXPORTS
  ],
  providers: [
    ...PROVIDERS
  ]
})

export class CoreModule {
  static forRoot(): ModuleWithProviders {
    return {
      ngModule: CoreModule,
      providers: [
        ...PROVIDERS
      ]
    };
  }

  constructor(@Optional() @SkipSelf() parentModule: CoreModule) {
    if (isNotEmpty(parentModule)) {
      throw new Error('CoreModule is already loaded. Import it in the AppModule only');
    }
  }
}<|MERGE_RESOLUTION|>--- conflicted
+++ resolved
@@ -128,13 +128,8 @@
   MOCK_RESPONSE_MAP,
   MockResponseMap,
   mockResponseMap
-<<<<<<< HEAD
-} from './dspace-rest-v2/mocks/mock-response-map';
-import { EndpointMockingRestService } from './dspace-rest-v2/endpoint-mocking-rest.service';
-=======
 } from '../shared/mocks/dspace-rest-v2/mocks/mock-response-map';
 import { EndpointMockingRestService } from '../shared/mocks/dspace-rest-v2/endpoint-mocking-rest.service';
->>>>>>> 00039436
 import { ENV_CONFIG, GLOBAL_CONFIG, GlobalConfig } from '../../config';
 import { SearchFilterService } from './shared/search/search-filter.service';
 import { SearchConfigurationService } from './shared/search/search-configuration.service';
@@ -142,13 +137,10 @@
 import { RelationshipTypeService } from './data/relationship-type.service';
 import { SidebarService } from '../shared/sidebar/sidebar.service';
 
-<<<<<<< HEAD
-=======
 /**
  * When not in production, endpoint responses can be mocked for testing purposes
  * If there is no mock version available for the endpoint, the actual REST response will be used just like in production mode
  */
->>>>>>> 00039436
 export const restServiceFactory = (cfg: GlobalConfig, mocks: MockResponseMap, http: HttpClient) => {
   if (ENV_CONFIG.production) {
     return new DSpaceRESTv2Service(http);
