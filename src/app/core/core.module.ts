import { ModuleWithProviders, NgModule, Optional, SkipSelf } from '@angular/core';
import { CommonModule } from '@angular/common';

import { StoreModule } from '@ngrx/store';
import { EffectsModule } from '@ngrx/effects';
import {
  DynamicFormLayoutService,
  DynamicFormService,
  DynamicFormValidationService
} from '@ng-dynamic-forms/core';

import { coreEffects } from './core.effects';
import { coreReducers } from './core.reducers';

import { isNotEmpty } from '../shared/empty.util';

import { ApiService } from './services/api.service';
import { BrowseEntriesResponseParsingService } from './data/browse-entries-response-parsing.service';
import { CollectionDataService } from './data/collection-data.service';
import { CommunityDataService } from './data/community-data.service';
import { DebugResponseParsingService } from './data/debug-response-parsing.service';
import { DSOResponseParsingService } from './data/dso-response-parsing.service';
import { SearchResponseParsingService } from './data/search-response-parsing.service';
import { DSpaceRESTv2Service } from './dspace-rest-v2/dspace-rest-v2.service';
import { FormBuilderService } from '../shared/form/builder/form-builder.service';
import { SectionFormOperationsService } from '../submission/sections/form/section-form-operations.service';
import { FormService } from '../shared/form/form.service';
import { GroupEpersonService } from './eperson/group-eperson.service';
import { HostWindowService } from '../shared/host-window.service';
import { ItemDataService } from './data/item-data.service';
import { MetadataService } from './metadata/metadata.service';
import { ObjectCacheService } from './cache/object-cache.service';
import { PaginationComponentOptions } from '../shared/pagination/pagination-component-options.model';
import { RemoteDataBuildService } from './cache/builders/remote-data-build.service';
import { RequestService } from './data/request.service';
import { EndpointMapResponseParsingService } from './data/endpoint-map-response-parsing.service';
import { ServerResponseService } from './services/server-response.service';
import { NativeWindowFactory, NativeWindowService } from './services/window.service';
import { BrowseService } from './browse/browse.service';
import { BrowseResponseParsingService } from './data/browse-response-parsing.service';
import { ConfigResponseParsingService } from './config/config-response-parsing.service';
import { RouteService } from './services/route.service';
import { SubmissionDefinitionsConfigService } from './config/submission-definitions-config.service';
import { SubmissionFormsConfigService } from './config/submission-forms-config.service';
import { SubmissionSectionsConfigService } from './config/submission-sections-config.service';
import { SubmissionResponseParsingService } from './submission/submission-response-parsing.service';
import { EpersonResponseParsingService } from './eperson/eperson-response-parsing.service';
import { JsonPatchOperationsBuilder } from './json-patch/builder/json-patch-operations-builder';
import { AuthorityService } from './integration/authority.service';
import { IntegrationResponseParsingService } from './integration/integration-response-parsing.service';
import { WorkspaceitemDataService } from './submission/workspaceitem-data.service';
import { UUIDService } from './shared/uuid.service';
import { AuthenticatedGuard } from './auth/authenticated.guard';
import { AuthRequestService } from './auth/auth-request.service';
import { AuthResponseParsingService } from './auth/auth-response-parsing.service';
import { HTTP_INTERCEPTORS, HttpClient } from '@angular/common/http';
import { AuthInterceptor } from './auth/auth.interceptor';
import { HALEndpointService } from './shared/hal-endpoint.service';
import { FacetValueResponseParsingService } from './data/facet-value-response-parsing.service';
import { FacetValueMapResponseParsingService } from './data/facet-value-map-response-parsing.service';
import { FacetConfigResponseParsingService } from './data/facet-config-response-parsing.service';
import { ResourcePolicyService } from './data/resource-policy.service';
import { RegistryService } from './registry/registry.service';
import { RegistryMetadataschemasResponseParsingService } from './data/registry-metadataschemas-response-parsing.service';
import { RegistryMetadatafieldsResponseParsingService } from './data/registry-metadatafields-response-parsing.service';
import { RegistryBitstreamformatsResponseParsingService } from './data/registry-bitstreamformats-response-parsing.service';
import { WorkflowItemDataService } from './submission/workflowitem-data.service';
import { NotificationsService } from '../shared/notifications/notifications.service';
import { UploaderService } from '../shared/uploader/uploader.service';
import { FileService } from './shared/file.service';
import { SubmissionRestService } from './submission/submission-rest.service';
import { BrowseItemsResponseParsingService } from './data/browse-items-response-parsing-service';
import { DSpaceObjectDataService } from './data/dspace-object-data.service';
import { MetadataschemaParsingService } from './data/metadataschema-parsing.service';
import { FilteredDiscoveryPageResponseParsingService } from './data/filtered-discovery-page-response-parsing.service';
import { CSSVariableService } from '../shared/sass-helper/sass-helper.service';
import { MenuService } from '../shared/menu/menu.service';
import { SubmissionJsonPatchOperationsService } from './submission/submission-json-patch-operations.service';
import { NormalizedObjectBuildService } from './cache/builders/normalized-object-build.service';
import { DSOChangeAnalyzer } from './data/dso-change-analyzer.service';
import { ObjectUpdatesService } from './data/object-updates/object-updates.service';
import { DefaultChangeAnalyzer } from './data/default-change-analyzer.service';
import { SearchService } from './shared/search/search.service';
import { RelationshipService } from './data/relationship.service';
import { NormalizedCollection } from './cache/models/normalized-collection.model';
import { NormalizedCommunity } from './cache/models/normalized-community.model';
import { NormalizedDSpaceObject } from './cache/models/normalized-dspace-object.model';
import { NormalizedBitstream } from './cache/models/normalized-bitstream.model';
import { NormalizedBundle } from './cache/models/normalized-bundle.model';
import { NormalizedBitstreamFormat } from './cache/models/normalized-bitstream-format.model';
import { NormalizedItem } from './cache/models/normalized-item.model';
import { NormalizedEPerson } from './eperson/models/normalized-eperson.model';
import { NormalizedGroup } from './eperson/models/normalized-group.model';
import { NormalizedResourcePolicy } from './cache/models/normalized-resource-policy.model';
import { NormalizedMetadataSchema } from './metadata/normalized-metadata-schema.model';
import { NormalizedMetadataField } from './metadata/normalized-metadata-field.model';
import { NormalizedLicense } from './cache/models/normalized-license.model';
import { NormalizedWorkflowItem } from './submission/models/normalized-workflowitem.model';
import { NormalizedWorkspaceItem } from './submission/models/normalized-workspaceitem.model';
import { NormalizedSubmissionDefinitionsModel } from './config/models/normalized-config-submission-definitions.model';
import { NormalizedSubmissionFormsModel } from './config/models/normalized-config-submission-forms.model';
import { NormalizedSubmissionSectionModel } from './config/models/normalized-config-submission-section.model';
import { NormalizedAuthStatus } from './auth/models/normalized-auth-status.model';
import { NormalizedAuthorityValue } from './integration/models/normalized-authority-value.model';
import { RoleService } from './roles/role.service';
import { MyDSpaceGuard } from '../+my-dspace-page/my-dspace.guard';
import { MyDSpaceResponseParsingService } from './data/mydspace-response-parsing.service';
import { ClaimedTaskDataService } from './tasks/claimed-task-data.service';
import { PoolTaskDataService } from './tasks/pool-task-data.service';
import { TaskResponseParsingService } from './tasks/task-response-parsing.service';
import { BitstreamFormatDataService } from './data/bitstream-format-data.service';
import { NormalizedClaimedTask } from './tasks/models/normalized-claimed-task-object.model';
import { NormalizedTaskObject } from './tasks/models/normalized-task-object.model';
import { NormalizedPoolTask } from './tasks/models/normalized-pool-task-object.model';
import { NormalizedRelationship } from './cache/models/items/normalized-relationship.model';
import { NormalizedRelationshipType } from './cache/models/items/normalized-relationship-type.model';
import { NormalizedItemType } from './cache/models/items/normalized-item-type.model';
import { MetadatafieldParsingService } from './data/metadatafield-parsing.service';
import { NormalizedSubmissionUploadsModel } from './config/models/normalized-config-submission-uploads.model';
import { NormalizedBrowseEntry } from './shared/normalized-browse-entry.model';
import { BrowseDefinition } from './shared/browse-definition.model';
import { ItemTemplateDataService } from './data/item-template-data.service';
import { MappedCollectionsReponseParsingService } from './data/mapped-collections-reponse-parsing.service';
import { ObjectSelectService } from '../shared/object-select/object-select.service';
import { SiteDataService } from './data/site-data.service';
import { NormalizedSite } from './cache/models/normalized-site.model';

import {
  MOCK_RESPONSE_MAP,
  MockResponseMap,
  mockResponseMap
} from '../shared/mocks/dspace-rest-v2/mocks/mock-response-map';
import { EndpointMockingRestService } from '../shared/mocks/dspace-rest-v2/endpoint-mocking-rest.service';
import { ENV_CONFIG, GLOBAL_CONFIG, GlobalConfig } from '../../config';
import { SearchFilterService } from './shared/search/search-filter.service';
import { SearchConfigurationService } from './shared/search/search-configuration.service';
import { SelectableListService } from '../shared/object-list/selectable-list/selectable-list.service';
import { RelationshipTypeService } from './data/relationship-type.service';
import { SidebarService } from '../shared/sidebar/sidebar.service';
import { NormalizedExternalSource } from './cache/models/normalized-external-source.model';
import { NormalizedExternalSourceEntry } from './cache/models/normalized-external-source-entry.model';
import { ExternalSourceService } from './data/external-source.service';
import { LookupRelationService } from './data/lookup-relation.service';

/**
 * When not in production, endpoint responses can be mocked for testing purposes
 * If there is no mock version available for the endpoint, the actual REST response will be used just like in production mode
 */
export const restServiceFactory = (cfg: GlobalConfig, mocks: MockResponseMap, http: HttpClient) => {
  if (ENV_CONFIG.production) {
    return new DSpaceRESTv2Service(http);
  } else {
    return new EndpointMockingRestService(cfg, mocks, http);
  }
};

const IMPORTS = [
  CommonModule,
  StoreModule.forFeature('core', coreReducers, {}),
  EffectsModule.forFeature(coreEffects)
];

const DECLARATIONS = [];

const EXPORTS = [];

const PROVIDERS = [
  ApiService,
  AuthenticatedGuard,
  AuthRequestService,
  AuthResponseParsingService,
  CommunityDataService,
  CollectionDataService,
  SiteDataService,
  DSOResponseParsingService,
  { provide: MOCK_RESPONSE_MAP, useValue: mockResponseMap },
  { provide: DSpaceRESTv2Service, useFactory: restServiceFactory, deps: [GLOBAL_CONFIG, MOCK_RESPONSE_MAP, HttpClient]},
  DynamicFormLayoutService,
  DynamicFormService,
  DynamicFormValidationService,
  FormBuilderService,
  SectionFormOperationsService,
  FormService,
  EpersonResponseParsingService,
  GroupEpersonService,
  HALEndpointService,
  HostWindowService,
  ItemDataService,
  MetadataService,
  ObjectCacheService,
  PaginationComponentOptions,
  ResourcePolicyService,
  RegistryService,
  BitstreamFormatDataService,
  NormalizedObjectBuildService,
  RemoteDataBuildService,
  RequestService,
  EndpointMapResponseParsingService,
  FacetValueResponseParsingService,
  FacetValueMapResponseParsingService,
  FacetConfigResponseParsingService,
  RegistryMetadataschemasResponseParsingService,
  RegistryMetadatafieldsResponseParsingService,
  RegistryBitstreamformatsResponseParsingService,
  MappedCollectionsReponseParsingService,
  DebugResponseParsingService,
  SearchResponseParsingService,
  MyDSpaceResponseParsingService,
  ServerResponseService,
  BrowseResponseParsingService,
  BrowseEntriesResponseParsingService,
  BrowseItemsResponseParsingService,
  BrowseService,
  ConfigResponseParsingService,
  RouteService,
  SubmissionDefinitionsConfigService,
  SubmissionFormsConfigService,
  SubmissionRestService,
  SubmissionSectionsConfigService,
  SubmissionResponseParsingService,
  SubmissionJsonPatchOperationsService,
  JsonPatchOperationsBuilder,
  AuthorityService,
  IntegrationResponseParsingService,
  MetadataschemaParsingService,
  MetadatafieldParsingService,
  UploaderService,
  UUIDService,
  NotificationsService,
  WorkspaceitemDataService,
  WorkflowItemDataService,
  UploaderService,
  FileService,
  DSpaceObjectDataService,
  DSOChangeAnalyzer,
  DefaultChangeAnalyzer,
  ObjectSelectService,
  CSSVariableService,
  MenuService,
  ObjectUpdatesService,
  SearchService,
  RelationshipService,
  MyDSpaceGuard,
  RoleService,
  TaskResponseParsingService,
  ClaimedTaskDataService,
  PoolTaskDataService,
<<<<<<< HEAD
  ItemTemplateDataService,
=======
  SearchService,
  SidebarService,
  SearchFilterService,
  SearchFilterService,
  SearchConfigurationService,
  SelectableListService,
  RelationshipTypeService,
  ExternalSourceService,
  LookupRelationService,
>>>>>>> fe3eea60
  // register AuthInterceptor as HttpInterceptor
  {
    provide: HTTP_INTERCEPTORS,
    useClass: AuthInterceptor,
    multi: true
  },
  NotificationsService,
  FilteredDiscoveryPageResponseParsingService,
  { provide: NativeWindowService, useFactory: NativeWindowFactory }
];

/**
 * Declaration needed to make sure all decorator functions are called in time
 */
export const normalizedModels =
  [
    NormalizedDSpaceObject,
    NormalizedBundle,
    NormalizedBitstream,
    NormalizedBitstreamFormat,
    NormalizedItem,
    NormalizedSite,
    NormalizedCollection,
    NormalizedCommunity,
    NormalizedEPerson,
    NormalizedGroup,
    NormalizedResourcePolicy,
    NormalizedMetadataSchema,
    NormalizedMetadataField,
    NormalizedLicense,
    NormalizedWorkflowItem,
    NormalizedWorkspaceItem,
    NormalizedSubmissionDefinitionsModel,
    NormalizedSubmissionFormsModel,
    NormalizedSubmissionSectionModel,
    NormalizedSubmissionUploadsModel,
    NormalizedAuthStatus,
    NormalizedAuthorityValue,
    NormalizedBrowseEntry,
    BrowseDefinition,
    NormalizedClaimedTask,
    NormalizedTaskObject,
    NormalizedPoolTask,
    NormalizedRelationship,
    NormalizedRelationshipType,
    NormalizedItemType,
    NormalizedExternalSource,
    NormalizedExternalSourceEntry
  ];

@NgModule({
  imports: [
    ...IMPORTS
  ],
  declarations: [
    ...DECLARATIONS
  ],
  exports: [
    ...EXPORTS
  ],
  providers: [
    ...PROVIDERS
  ]
})

export class CoreModule {
  static forRoot(): ModuleWithProviders {
    return {
      ngModule: CoreModule,
      providers: [
        ...PROVIDERS
      ]
    };
  }

  constructor(@Optional() @SkipSelf() parentModule: CoreModule) {
    if (isNotEmpty(parentModule)) {
      throw new Error('CoreModule is already loaded. Import it in the AppModule only');
    }
  }
}<|MERGE_RESOLUTION|>--- conflicted
+++ resolved
@@ -245,9 +245,7 @@
   TaskResponseParsingService,
   ClaimedTaskDataService,
   PoolTaskDataService,
-<<<<<<< HEAD
   ItemTemplateDataService,
-=======
   SearchService,
   SidebarService,
   SearchFilterService,
@@ -257,7 +255,6 @@
   RelationshipTypeService,
   ExternalSourceService,
   LookupRelationService,
->>>>>>> fe3eea60
   // register AuthInterceptor as HttpInterceptor
   {
     provide: HTTP_INTERCEPTORS,
