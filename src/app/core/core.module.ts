import { CommonModule } from '@angular/common';
import { HttpClient } from '@angular/common/http';
import { ModuleWithProviders, NgModule, Optional, SkipSelf } from '@angular/core';

import { DynamicFormLayoutService, DynamicFormService, DynamicFormValidationService } from '@ng-dynamic-forms/core';
import { EffectsModule } from '@ngrx/effects';

import { Action, StoreConfig, StoreModule } from '@ngrx/store';
import { MyDSpaceGuard } from '../my-dspace-page/my-dspace.guard';

import { isNotEmpty } from '../shared/empty.util';
import { FormBuilderService } from '../shared/form/builder/form-builder.service';
import { FormService } from '../shared/form/form.service';
import { HostWindowService } from '../shared/host-window.service';
import { MenuService } from '../shared/menu/menu.service';
import { EndpointMockingRestService } from '../shared/mocks/dspace-rest/endpoint-mocking-rest.service';
import {
  MOCK_RESPONSE_MAP,
  mockResponseMap,
  ResponseMapMock
} from '../shared/mocks/dspace-rest/mocks/response-map.mock';
import { NotificationsService } from '../shared/notifications/notifications.service';
import { SelectableListService } from '../shared/object-list/selectable-list/selectable-list.service';
import { ObjectSelectService } from '../shared/object-select/object-select.service';
import { PaginationComponentOptions } from '../shared/pagination/pagination-component-options.model';
import { CSSVariableService } from '../shared/sass-helper/sass-helper.service';
import { SidebarService } from '../shared/sidebar/sidebar.service';
import { UploaderService } from '../shared/uploader/uploader.service';
import { SectionFormOperationsService } from '../submission/sections/form/section-form-operations.service';
import { AuthenticatedGuard } from './auth/authenticated.guard';
import { AuthStatus } from './auth/models/auth-status.model';
import { BrowseService } from './browse/browse.service';
import { RemoteDataBuildService } from './cache/builders/remote-data-build.service';
import { ObjectCacheService } from './cache/object-cache.service';
import { SubmissionDefinitionsModel } from './config/models/config-submission-definitions.model';
import { SubmissionFormsModel } from './config/models/config-submission-forms.model';
import { SubmissionSectionModel } from './config/models/config-submission-section.model';
import { SubmissionUploadsModel } from './config/models/config-submission-uploads.model';
import { SubmissionFormsConfigService } from './config/submission-forms-config.service';
import { coreEffects } from './core.effects';
import { coreReducers} from './core.reducers';
import { BitstreamFormatDataService } from './data/bitstream-format-data.service';
import { CollectionDataService } from './data/collection-data.service';
import { CommunityDataService } from './data/community-data.service';
import { ContentSourceResponseParsingService } from './data/content-source-response-parsing.service';
import { DebugResponseParsingService } from './data/debug-response-parsing.service';
import { DefaultChangeAnalyzer } from './data/default-change-analyzer.service';
import { DSOChangeAnalyzer } from './data/dso-change-analyzer.service';
import { DSOResponseParsingService } from './data/dso-response-parsing.service';
import { DSpaceObjectDataService } from './data/dspace-object-data.service';
import { EndpointMapResponseParsingService } from './data/endpoint-map-response-parsing.service';
import { EntityTypeService } from './data/entity-type.service';
import { ExternalSourceService } from './data/external-source.service';
import { FacetConfigResponseParsingService } from './data/facet-config-response-parsing.service';
import { FacetValueResponseParsingService } from './data/facet-value-response-parsing.service';
import { FilteredDiscoveryPageResponseParsingService } from './data/filtered-discovery-page-response-parsing.service';
import { ItemDataService } from './data/item-data.service';
import { LookupRelationService } from './data/lookup-relation.service';
import { MyDSpaceResponseParsingService } from './data/mydspace-response-parsing.service';
import { ObjectUpdatesService } from './data/object-updates/object-updates.service';
import { RelationshipTypeService } from './data/relationship-type.service';
import { RelationshipService } from './data/relationship.service';
import { ResourcePolicyService } from './resource-policy/resource-policy.service';
import { SearchResponseParsingService } from './data/search-response-parsing.service';
import { SiteDataService } from './data/site-data.service';
import { DspaceRestService } from './dspace-rest/dspace-rest.service';
import { EPersonDataService } from './eperson/eperson-data.service';
import { EPerson } from './eperson/models/eperson.model';
import { Group } from './eperson/models/group.model';
import { JsonPatchOperationsBuilder } from './json-patch/builder/json-patch-operations-builder';
import { MetadataField } from './metadata/metadata-field.model';
import { MetadataSchema } from './metadata/metadata-schema.model';
import { MetadataService } from './metadata/metadata.service';
import { RegistryService } from './registry/registry.service';
import { RoleService } from './roles/role.service';
import { FeedbackDataService } from './feedback/feedback-data.service';

import { ApiService } from './services/api.service';
import { ServerResponseService } from './services/server-response.service';
import { NativeWindowFactory, NativeWindowService } from './services/window.service';
import { BitstreamFormat } from './shared/bitstream-format.model';
import { Bitstream } from './shared/bitstream.model';
import { BrowseDefinition } from './shared/browse-definition.model';
import { BrowseEntry } from './shared/browse-entry.model';
import { Bundle } from './shared/bundle.model';
import { Collection } from './shared/collection.model';
import { Community } from './shared/community.model';
import { DSpaceObject } from './shared/dspace-object.model';
import { ExternalSourceEntry } from './shared/external-source-entry.model';
import { ExternalSource } from './shared/external-source.model';
import { HALEndpointService } from './shared/hal-endpoint.service';
import { ItemType } from './shared/item-relationships/item-type.model';
import { RelationshipType } from './shared/item-relationships/relationship-type.model';
import { Relationship } from './shared/item-relationships/relationship.model';
import { Item } from './shared/item.model';
import { License } from './shared/license.model';
import { ResourcePolicy } from './resource-policy/models/resource-policy.model';
import { SearchConfigurationService } from './shared/search/search-configuration.service';
import { SearchFilterService } from './shared/search/search-filter.service';
import { SearchService } from './shared/search/search.service';
import { Site } from './shared/site.model';
import { UUIDService } from './shared/uuid.service';
import { WorkflowItem } from './submission/models/workflowitem.model';
import { WorkspaceItem } from './submission/models/workspaceitem.model';
import { SubmissionJsonPatchOperationsService } from './submission/submission-json-patch-operations.service';
import { SubmissionResponseParsingService } from './submission/submission-response-parsing.service';
import { SubmissionRestService } from './submission/submission-rest.service';
import { WorkflowItemDataService } from './submission/workflowitem-data.service';
import { WorkspaceitemDataService } from './submission/workspaceitem-data.service';
import { ClaimedTaskDataService } from './tasks/claimed-task-data.service';
import { ClaimedTask } from './tasks/models/claimed-task-object.model';
import { PoolTask } from './tasks/models/pool-task-object.model';
import { TaskObject } from './tasks/models/task-object.model';
import { PoolTaskDataService } from './tasks/pool-task-data.service';
import { TaskResponseParsingService } from './tasks/task-response-parsing.service';
import { ArrayMoveChangeAnalyzer } from './data/array-move-change-analyzer.service';
import { BitstreamDataService } from './data/bitstream-data.service';
import { environment } from '../../environments/environment';
import { storeModuleConfig } from '../app.reducer';
import { VersionDataService } from './data/version-data.service';
import { VersionHistoryDataService } from './data/version-history-data.service';
import { Version } from './shared/version.model';
import { VersionHistory } from './shared/version-history.model';
import { Script } from '../process-page/scripts/script.model';
import { Process } from '../process-page/processes/process.model';
import { ProcessDataService } from './data/processes/process-data.service';
import { ScriptDataService } from './data/processes/script-data.service';
import { WorkflowActionDataService } from './data/workflow-action-data.service';
import { WorkflowAction } from './tasks/models/workflow-action-object.model';
import { ItemTemplateDataService } from './data/item-template-data.service';
import { TemplateItem } from './shared/template-item.model';
import { Feature } from './shared/feature.model';
import { Authorization } from './shared/authorization.model';
import { FeatureDataService } from './data/feature-authorization/feature-data.service';
import { AuthorizationDataService } from './data/feature-authorization/authorization-data.service';
import { SiteAdministratorGuard } from './data/feature-authorization/feature-authorization-guard/site-administrator.guard';
import { Registration } from './shared/registration.model';
import { MetadataSchemaDataService } from './data/metadata-schema-data.service';
import { MetadataFieldDataService } from './data/metadata-field-data.service';
import { DsDynamicTypeBindRelationService } from '../shared/form/builder/ds-dynamic-form-ui/ds-dynamic-type-bind-relation.service';
import { TokenResponseParsingService } from './auth/token-response-parsing.service';
import { SubmissionCcLicenseDataService } from './submission/submission-cc-license-data.service';
import { SubmissionCcLicence } from './submission/models/submission-cc-license.model';
import { SubmissionCcLicenceUrl } from './submission/models/submission-cc-license-url.model';
import { SubmissionCcLicenseUrlDataService } from './submission/submission-cc-license-url-data.service';
import { VocabularyEntry } from './submission/vocabularies/models/vocabulary-entry.model';
import { Vocabulary } from './submission/vocabularies/models/vocabulary.model';
import { VocabularyEntryDetail } from './submission/vocabularies/models/vocabulary-entry-detail.model';
import { VocabularyService } from './submission/vocabularies/vocabulary.service';
import { VocabularyTreeviewService } from '../shared/vocabulary-treeview/vocabulary-treeview.service';
import { ConfigurationDataService } from './data/configuration-data.service';
import { ConfigurationProperty } from './shared/configuration-property.model';
import { ReloadGuard } from './reload/reload.guard';
import { EndUserAgreementCurrentUserGuard } from './end-user-agreement/end-user-agreement-current-user.guard';
import { EndUserAgreementCookieGuard } from './end-user-agreement/end-user-agreement-cookie.guard';
import { EndUserAgreementService } from './end-user-agreement/end-user-agreement.service';
import { SiteRegisterGuard } from './data/feature-authorization/feature-authorization-guard/site-register.guard';
import { ShortLivedToken } from './auth/models/short-lived-token.model';
import { UsageReport } from './statistics/models/usage-report.model';
import { RootDataService } from './data/root-data.service';
import { Root } from './data/root.model';
import { SearchConfig } from './shared/search/search-filters/search-config.model';
import { SequenceService } from './shared/sequence.service';
import { CoreState } from './core-state.model';
import { GroupDataService } from './eperson/group-data.service';
import { SubmissionAccessesModel } from './config/models/config-submission-accesses.model';
<<<<<<< HEAD
import { ResearcherProfileService } from './profile/researcher-profile.service';
import { ProfileClaimService } from '../profile-page/profile-claim/profile-claim.service';
import { ResearcherProfile } from './profile/model/researcher-profile.model';
=======
import { AccessStatusObject } from '../shared/object-list/access-status-badge/access-status.model';
import { AccessStatusDataService } from './data/access-status-data.service';
import { LinkHeadService } from './services/link-head.service';
>>>>>>> dd6ff7f4

/**
 * When not in production, endpoint responses can be mocked for testing purposes
 * If there is no mock version available for the endpoint, the actual REST response will be used just like in production mode
 */
export const restServiceFactory = (mocks: ResponseMapMock, http: HttpClient) => {
  if (environment.production) {
    return new DspaceRestService(http);
  } else {
    return new EndpointMockingRestService(mocks, http);
  }
};

const IMPORTS = [
  CommonModule,
  StoreModule.forFeature('core', coreReducers, storeModuleConfig as StoreConfig<CoreState, Action>),
  EffectsModule.forFeature(coreEffects)
];

const DECLARATIONS = [];

const EXPORTS = [];

const PROVIDERS = [
  ApiService,
  AuthenticatedGuard,
  CommunityDataService,
  CollectionDataService,
  SiteDataService,
  DSOResponseParsingService,
  { provide: MOCK_RESPONSE_MAP, useValue: mockResponseMap },
  { provide: DspaceRestService, useFactory: restServiceFactory, deps: [MOCK_RESPONSE_MAP, HttpClient] },
  DynamicFormLayoutService,
  DynamicFormService,
  DynamicFormValidationService,
  FormBuilderService,
  SectionFormOperationsService,
  FormService,
  EPersonDataService,
  LinkHeadService,
  HALEndpointService,
  HostWindowService,
  ItemDataService,
  MetadataService,
  ObjectCacheService,
  PaginationComponentOptions,
  ResourcePolicyService,
  RegistryService,
  BitstreamFormatDataService,
  RemoteDataBuildService,
  EndpointMapResponseParsingService,
  FacetValueResponseParsingService,
  FacetConfigResponseParsingService,
  DebugResponseParsingService,
  SearchResponseParsingService,
  MyDSpaceResponseParsingService,
  ServerResponseService,
  BrowseService,
  AccessStatusDataService,
  SubmissionCcLicenseDataService,
  SubmissionCcLicenseUrlDataService,
  SubmissionFormsConfigService,
  SubmissionRestService,
  SubmissionResponseParsingService,
  SubmissionJsonPatchOperationsService,
  JsonPatchOperationsBuilder,
  UploaderService,
  UUIDService,
  NotificationsService,
  WorkspaceitemDataService,
  WorkflowItemDataService,
  UploaderService,
  DSpaceObjectDataService,
  ConfigurationDataService,
  DSOChangeAnalyzer,
  DefaultChangeAnalyzer,
  ArrayMoveChangeAnalyzer,
  ObjectSelectService,
  CSSVariableService,
  MenuService,
  ObjectUpdatesService,
  SearchService,
  RelationshipService,
  MyDSpaceGuard,
  RoleService,
  TaskResponseParsingService,
  ClaimedTaskDataService,
  PoolTaskDataService,
  BitstreamDataService,
  DsDynamicTypeBindRelationService,
  EntityTypeService,
  ContentSourceResponseParsingService,
  ItemTemplateDataService,
  SearchService,
  SidebarService,
  SearchFilterService,
  SearchFilterService,
  SearchConfigurationService,
  SelectableListService,
  RelationshipTypeService,
  ExternalSourceService,
  LookupRelationService,
  VersionDataService,
  VersionHistoryDataService,
  WorkflowActionDataService,
  ProcessDataService,
  ScriptDataService,
  FeatureDataService,
  AuthorizationDataService,
  SiteAdministratorGuard,
  SiteRegisterGuard,
  MetadataSchemaDataService,
  MetadataFieldDataService,
  TokenResponseParsingService,
  ReloadGuard,
  EndUserAgreementCurrentUserGuard,
  EndUserAgreementCookieGuard,
  EndUserAgreementService,
  RootDataService,
  NotificationsService,
  FilteredDiscoveryPageResponseParsingService,
  { provide: NativeWindowService, useFactory: NativeWindowFactory },
  VocabularyService,
  VocabularyTreeviewService,
  SequenceService,
  GroupDataService,
  FeedbackDataService,
  ResearcherProfileService,
  ProfileClaimService
];

/**
 * Declaration needed to make sure all decorator functions are called in time
 */
export const models =
  [
    Root,
    DSpaceObject,
    Bundle,
    Bitstream,
    BitstreamFormat,
    Item,
    Site,
    Collection,
    Community,
    EPerson,
    Group,
    ResourcePolicy,
    MetadataSchema,
    MetadataField,
    License,
    WorkflowItem,
    WorkspaceItem,
    SubmissionCcLicence,
    SubmissionCcLicenceUrl,
    SubmissionDefinitionsModel,
    SubmissionFormsModel,
    SubmissionSectionModel,
    SubmissionUploadsModel,
    AuthStatus,
    BrowseEntry,
    BrowseDefinition,
    ClaimedTask,
    TaskObject,
    PoolTask,
    Relationship,
    RelationshipType,
    ItemType,
    ExternalSource,
    ExternalSourceEntry,
    Script,
    Process,
    Version,
    VersionHistory,
    WorkflowAction,
    TemplateItem,
    Feature,
    Authorization,
    Registration,
    Vocabulary,
    VocabularyEntry,
    VocabularyEntryDetail,
    ConfigurationProperty,
    ShortLivedToken,
    Registration,
    UsageReport,
    Root,
    SearchConfig,
    SubmissionAccessesModel,
<<<<<<< HEAD
    ResearcherProfile
=======
    AccessStatusObject
>>>>>>> dd6ff7f4
  ];

@NgModule({
  imports: [
    ...IMPORTS
  ],
  declarations: [
    ...DECLARATIONS
  ],
  exports: [
    ...EXPORTS
  ],
  providers: [
    ...PROVIDERS
  ]
})

export class CoreModule {
  static forRoot(): ModuleWithProviders<CoreModule> {
    return {
      ngModule: CoreModule,
      providers: [
        ...PROVIDERS
      ]
    };
  }

  constructor(@Optional() @SkipSelf() parentModule: CoreModule) {
    if (isNotEmpty(parentModule)) {
      throw new Error('CoreModule is already loaded. Import it in the AppModule only');
    }
  }
}<|MERGE_RESOLUTION|>--- conflicted
+++ resolved
@@ -164,15 +164,12 @@
 import { CoreState } from './core-state.model';
 import { GroupDataService } from './eperson/group-data.service';
 import { SubmissionAccessesModel } from './config/models/config-submission-accesses.model';
-<<<<<<< HEAD
 import { ResearcherProfileService } from './profile/researcher-profile.service';
 import { ProfileClaimService } from '../profile-page/profile-claim/profile-claim.service';
 import { ResearcherProfile } from './profile/model/researcher-profile.model';
-=======
 import { AccessStatusObject } from '../shared/object-list/access-status-badge/access-status.model';
 import { AccessStatusDataService } from './data/access-status-data.service';
 import { LinkHeadService } from './services/link-head.service';
->>>>>>> dd6ff7f4
 
 /**
  * When not in production, endpoint responses can be mocked for testing purposes
@@ -362,11 +359,8 @@
     Root,
     SearchConfig,
     SubmissionAccessesModel,
-<<<<<<< HEAD
-    ResearcherProfile
-=======
+    ResearcherProfile,
     AccessStatusObject
->>>>>>> dd6ff7f4
   ];
 
 @NgModule({
