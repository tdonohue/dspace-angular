--- conflicted
+++ resolved
@@ -1,23 +1,14 @@
 import { autoserialize, inheritSerialization } from 'cerialize';
 import { NormalizedObject } from '../cache/models/normalized-object.model';
 import { mapsTo } from '../cache/builders/build-decorators';
-<<<<<<< HEAD
-import { MetadataSchema } from './metadataschema.model';
-=======
-import { ListableObject } from '../../shared/object-collection/shared/listable-object.model';
 import { MetadataSchema } from './metadata-schema.model';
->>>>>>> 7903a930
 
 /**
  * Normalized class for a DSpace MetadataSchema
  */
 @mapsTo(MetadataSchema)
-<<<<<<< HEAD
+@inheritSerialization(NormalizedObject)
 export class NormalizedMetadataSchema extends NormalizedObject<MetadataSchema> {
-=======
-@inheritSerialization(NormalizedObject)
-export class NormalizedMetadataSchema extends NormalizedObject<MetadataSchema> implements ListableObject {
->>>>>>> 7903a930
   /**
    * The unique identifier for this schema
    */
