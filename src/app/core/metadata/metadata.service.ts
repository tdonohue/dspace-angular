--- conflicted
+++ resolved
@@ -277,11 +277,7 @@
         .subscribe((bitstreams: Bitstream[]) => {
           for (const bitstream of bitstreams) {
             bitstream.format.pipe(
-<<<<<<< HEAD
-              take(1),
-=======
               first(),
->>>>>>> b8252a1a
               catchError((error: Error) => {
                 console.debug(error.message);
                 return []
