import {throwError as observableThrowError,  Observable } from 'rxjs';
import {catchError, map} from 'rxjs/operators';
import { Injectable } from '@angular/core';
import { HttpClient, HttpHeaders, HttpParams, HttpResponse } from '@angular/common/http'
import { RestRequestMethod } from '../data/request.models';

import { DSpaceRESTV2Response } from './dspace-rest-v2-response.model';
import { HttpObserve } from '@angular/common/http/src/client';

export interface HttpOptions {
  body?: any;
  headers?: HttpHeaders;
  params?: HttpParams;
  observe?: HttpObserve;
  reportProgress?: boolean;
  responseType?: 'arraybuffer' | 'blob' | 'json' | 'text';
  withCredentials?: boolean;
}

/**
 * Service to access DSpace's REST API
 */
@Injectable()
export class DSpaceRESTv2Service {

  constructor(private http: HttpClient) {

  }

  /**
   * Performs a request to the REST API with the `get` http method.
   *
   * @param absoluteURL
   *      A URL
   * @return {Observable<string>}
   *      An Observable<string> containing the response from the server
   */
  get(absoluteURL: string): Observable<DSpaceRESTV2Response> {
<<<<<<< HEAD
    return this.http.get(absoluteURL, { observe: 'response' })
      .map((res: HttpResponse<any>) => ({ payload: res.body, statusCode: res.status, statusText: res.statusText }))
      .catch((err) => {
=======
    return this.http.get(absoluteURL, { observe: 'response' }).pipe(
      map((res: HttpResponse<any>) => ({ payload: res.body, statusCode: res.statusText })),
      catchError((err) => {
>>>>>>> a3b4883e
        console.log('Error: ', err);
        return observableThrowError(err);
      }));
  }

  /**
   * Performs a request to the REST API.
   *
   * @param method
   *    the HTTP method for the request
   * @param url
   *    the URL for the request
   * @param body
   *    an optional body for the request
   * @return {Observable<string>}
   *      An Observable<string> containing the response from the server
   */
  request(method: RestRequestMethod, url: string, body?: any, options?: HttpOptions): Observable<DSpaceRESTV2Response> {
    const requestOptions: HttpOptions = {};
    requestOptions.body = body;
    requestOptions.observe = 'response';
    if (options && options.headers) {
      requestOptions.headers = Object.assign(new HttpHeaders(),  options.headers);
    }
    if (options && options.responseType) {
      requestOptions.responseType = options.responseType;
    }
<<<<<<< HEAD
    return this.http.request(method, url, requestOptions)
      .map((res) => ({ payload: res.body, headers: res.headers, statusCode: res.status, statusText: res.statusText }))
      .catch((err) => {
=======
    return this.http.request(method, url, requestOptions).pipe(
      map((res) => ({ payload: res.body, headers: res.headers, statusCode: res.statusText })),
      catchError((err) => {
>>>>>>> a3b4883e
        console.log('Error: ', err);
        return observableThrowError(err);
      }));
  }

}<|MERGE_RESOLUTION|>--- conflicted
+++ resolved
@@ -36,15 +36,9 @@
    *      An Observable<string> containing the response from the server
    */
   get(absoluteURL: string): Observable<DSpaceRESTV2Response> {
-<<<<<<< HEAD
-    return this.http.get(absoluteURL, { observe: 'response' })
-      .map((res: HttpResponse<any>) => ({ payload: res.body, statusCode: res.status, statusText: res.statusText }))
-      .catch((err) => {
-=======
     return this.http.get(absoluteURL, { observe: 'response' }).pipe(
-      map((res: HttpResponse<any>) => ({ payload: res.body, statusCode: res.statusText })),
+      map((res: HttpResponse<any>) => ({ payload: res.body, statusCode: res.status, statusText: res.statusText })),
       catchError((err) => {
->>>>>>> a3b4883e
         console.log('Error: ', err);
         return observableThrowError(err);
       }));
@@ -72,15 +66,9 @@
     if (options && options.responseType) {
       requestOptions.responseType = options.responseType;
     }
-<<<<<<< HEAD
-    return this.http.request(method, url, requestOptions)
-      .map((res) => ({ payload: res.body, headers: res.headers, statusCode: res.status, statusText: res.statusText }))
-      .catch((err) => {
-=======
     return this.http.request(method, url, requestOptions).pipe(
-      map((res) => ({ payload: res.body, headers: res.headers, statusCode: res.statusText })),
+      map((res) => ({ payload: res.body, headers: res.headers, statusCode: res.status, statusText: res.statusText })),
       catchError((err) => {
->>>>>>> a3b4883e
         console.log('Error: ', err);
         return observableThrowError(err);
       }));
