--- conflicted
+++ resolved
@@ -1,14 +1,10 @@
 import { HttpHeaders } from '@angular/common/http';
 import { Injectable } from '@angular/core';
 import { Observable } from 'rxjs';
-import {
-  map,
-  switchMap,
-} from 'rxjs/operators';
+import { map, switchMap, } from 'rxjs/operators';
 
 import { RemoteDataBuildService } from '../cache/builders/remote-data-build.service';
 import { ObjectCacheService } from '../cache/object-cache.service';
-import { dataService } from '../data/base/data-service.decorator';
 import { IdentifiableDataService } from '../data/base/identifiable-data.service';
 import { RemoteData } from '../data/remote-data';
 import { PostRequest } from '../data/request.models';
@@ -19,13 +15,6 @@
 import { sendRequest } from '../shared/request.operators';
 import { OrcidHistory } from './model/orcid-history.model';
 import { OrcidQueue } from './model/orcid-queue.model';
-<<<<<<< HEAD
-import { HttpOptions } from '../dspace-rest/dspace-rest.service';
-import { RestRequest } from '../data/rest-request.model';
-import { sendRequest } from '../shared/request.operators';
-import { IdentifiableDataService } from '../data/base/identifiable-data.service';
-=======
->>>>>>> a8f31948
 
 /**
  * A service that provides methods to make REST requests with Orcid History endpoint.
