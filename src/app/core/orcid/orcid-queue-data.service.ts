import { Injectable } from '@angular/core';
import { Observable } from 'rxjs';

import { NotificationsService } from '../../shared/notifications/notifications.service';
import { PaginationComponentOptions } from '../../shared/pagination/pagination-component-options.model';
<<<<<<< HEAD
import { NoContent } from '../shared/NoContent.model';
import { DeleteData, DeleteDataImpl } from '../data/base/delete-data';
import { SearchData, SearchDataImpl } from '../data/base/search-data';
import { IdentifiableDataService } from '../data/base/identifiable-data.service';
=======
import { RemoteDataBuildService } from '../cache/builders/remote-data-build.service';
import { RequestParam } from '../cache/models/request-param.model';
import { ObjectCacheService } from '../cache/object-cache.service';
import { dataService } from '../data/base/data-service.decorator';
import {
  DeleteData,
  DeleteDataImpl,
} from '../data/base/delete-data';
import { IdentifiableDataService } from '../data/base/identifiable-data.service';
import {
  SearchData,
  SearchDataImpl,
} from '../data/base/search-data';
import { PaginatedList } from '../data/paginated-list.model';
import { RemoteData } from '../data/remote-data';
import { RequestService } from '../data/request.service';
import { HALEndpointService } from '../shared/hal-endpoint.service';
import { NoContent } from '../shared/NoContent.model';
import { OrcidQueue } from './model/orcid-queue.model';
import { ORCID_QUEUE } from './model/orcid-queue.resource-type';
>>>>>>> a8f31948

/**
 * A service that provides methods to make REST requests with Orcid Queue endpoint.
 */
@Injectable({ providedIn: 'root' })
export class OrcidQueueDataService extends IdentifiableDataService<OrcidQueue> {
  private searchData: SearchData<OrcidQueue>;
  private deleteData: DeleteData<OrcidQueue>;

  constructor(
    protected requestService: RequestService,
    protected rdbService: RemoteDataBuildService,
    protected objectCache: ObjectCacheService,
    protected halService: HALEndpointService,
    protected notificationsService: NotificationsService,
  ) {
    super('orcidqueues', requestService, rdbService, objectCache, halService, 10 * 1000);

    this.searchData = new SearchDataImpl(this.linkPath, requestService, rdbService, objectCache, halService, this.responseMsToLive);
    this.deleteData = new DeleteDataImpl(this.linkPath, requestService, rdbService, objectCache, halService, notificationsService, this.responseMsToLive, this.constructIdEndpoint);
  }

  /**
   * @param itemId                      It represent an Id of profileItem
   * @param paginationOptions           The pagination options object
   * @param useCachedVersionIfAvailable If this is true, the request will only be sent if there's
   *                                    no valid cached version. Defaults to true
   * @param reRequestOnStale            Whether or not the request should automatically be re-
   *                                    requested after the response becomes stale
   * @returns { OrcidQueue }
   */
  searchByProfileItemId(itemId: string, paginationOptions: PaginationComponentOptions, useCachedVersionIfAvailable = true, reRequestOnStale = true): Observable<RemoteData<PaginatedList<OrcidQueue>>> {
    return this.searchData.searchBy('findByProfileItem', {
      searchParams: [new RequestParam('profileItemId', itemId)],
      elementsPerPage: paginationOptions.pageSize,
      currentPage: paginationOptions.currentPage,
    },
    useCachedVersionIfAvailable,
    reRequestOnStale,
    );
  }

  /**
   * @param orcidQueueId represents a id of orcid queue
   * @returns { NoContent }
   */
  deleteById(orcidQueueId: number): Observable<RemoteData<NoContent>> {
    return this.deleteData.delete(orcidQueueId.toString());
  }

  /**
   * This method will set linkPath to stale
   */
  clearFindByProfileItemRequests() {
    this.requestService.setStaleByHrefSubstring(this.linkPath + '/search/findByProfileItem');
  }

}<|MERGE_RESOLUTION|>--- conflicted
+++ resolved
@@ -3,33 +3,18 @@
 
 import { NotificationsService } from '../../shared/notifications/notifications.service';
 import { PaginationComponentOptions } from '../../shared/pagination/pagination-component-options.model';
-<<<<<<< HEAD
 import { NoContent } from '../shared/NoContent.model';
 import { DeleteData, DeleteDataImpl } from '../data/base/delete-data';
 import { SearchData, SearchDataImpl } from '../data/base/search-data';
 import { IdentifiableDataService } from '../data/base/identifiable-data.service';
-=======
 import { RemoteDataBuildService } from '../cache/builders/remote-data-build.service';
 import { RequestParam } from '../cache/models/request-param.model';
 import { ObjectCacheService } from '../cache/object-cache.service';
-import { dataService } from '../data/base/data-service.decorator';
-import {
-  DeleteData,
-  DeleteDataImpl,
-} from '../data/base/delete-data';
-import { IdentifiableDataService } from '../data/base/identifiable-data.service';
-import {
-  SearchData,
-  SearchDataImpl,
-} from '../data/base/search-data';
 import { PaginatedList } from '../data/paginated-list.model';
 import { RemoteData } from '../data/remote-data';
 import { RequestService } from '../data/request.service';
 import { HALEndpointService } from '../shared/hal-endpoint.service';
-import { NoContent } from '../shared/NoContent.model';
 import { OrcidQueue } from './model/orcid-queue.model';
-import { ORCID_QUEUE } from './model/orcid-queue.resource-type';
->>>>>>> a8f31948
 
 /**
  * A service that provides methods to make REST requests with Orcid Queue endpoint.
