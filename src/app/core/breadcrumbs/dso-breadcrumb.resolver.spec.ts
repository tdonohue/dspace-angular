import { getTestScheduler } from 'jasmine-marbles';

import { createSuccessfulRemoteDataObject$ } from '../../shared/remote-data.utils';
import { Collection } from '../shared/collection.model';
import { collectionBreadcrumbResolver } from './collection-breadcrumb.resolver';

describe('DSOBreadcrumbResolver', () => {
  describe('resolve', () => {
    let resolver: any;
    let collectionService: any;
    let dsoBreadcrumbService: any;
    let testCollection: Collection;
    let uuid;
    let breadcrumbUrl;
    let currentUrl;

    beforeEach(() => {
      uuid = '1234-65487-12354-1235';
<<<<<<< HEAD
      breadcrumbUrl = '/collections/' + uuid;
      currentUrl = breadcrumbUrl + '/edit';
      testCollection = Object.assign(new Collection(), {
        uuid: uuid,
        type: 'collection',
      });
=======
      breadcrumbUrl = `/collections/${uuid}`;
      currentUrl = `${breadcrumbUrl}/edit`;
      testCollection = Object.assign(new Collection(), { uuid });
>>>>>>> 26ecc035
      dsoBreadcrumbService = {};
      collectionService = {
        findById: () => createSuccessfulRemoteDataObject$(testCollection),
      };
      resolver = collectionBreadcrumbResolver;
    });

    it('should resolve a breadcrumb config for the correct DSO', () => {
      const resolvedConfig = resolver({ params: { id: uuid } } as any, { url: currentUrl } as any, dsoBreadcrumbService, collectionService);
      const expectedConfig = { provider: dsoBreadcrumbService, key: testCollection, url: breadcrumbUrl };
      getTestScheduler().expectObservable(resolvedConfig).toBe('(a|)', { a: expectedConfig });
    });
  });
});<|MERGE_RESOLUTION|>--- conflicted
+++ resolved
@@ -16,18 +16,12 @@
 
     beforeEach(() => {
       uuid = '1234-65487-12354-1235';
-<<<<<<< HEAD
-      breadcrumbUrl = '/collections/' + uuid;
-      currentUrl = breadcrumbUrl + '/edit';
+      breadcrumbUrl = `/collections/${uuid}`;
+      currentUrl = `${breadcrumbUrl}/edit`;
       testCollection = Object.assign(new Collection(), {
         uuid: uuid,
         type: 'collection',
       });
-=======
-      breadcrumbUrl = `/collections/${uuid}`;
-      currentUrl = `${breadcrumbUrl}/edit`;
-      testCollection = Object.assign(new Collection(), { uuid });
->>>>>>> 26ecc035
       dsoBreadcrumbService = {};
       collectionService = {
         findById: () => createSuccessfulRemoteDataObject$(testCollection),
