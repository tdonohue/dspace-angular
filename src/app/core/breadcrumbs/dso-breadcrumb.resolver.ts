--- conflicted
+++ resolved
@@ -7,11 +7,11 @@
 import { Observable } from 'rxjs';
 import { map } from 'rxjs/operators';
 
+import { getDSORoute } from '../../app-routing-paths';
 import { BreadcrumbConfig } from '../../breadcrumbs/breadcrumb/breadcrumb-config.model';
 import { hasValue } from '../../shared/empty.util';
 import { FollowLinkConfig } from '../../shared/utils/follow-link-config.model';
 import { IdentifiableDataService } from '../data/base/identifiable-data.service';
-<<<<<<< HEAD
 import { ChildHALResource } from '../shared/child-hal-resource.model';
 import { DSpaceObject } from '../shared/dspace-object.model';
 import {
@@ -19,9 +19,6 @@
   getRemoteDataPayload,
 } from '../shared/operators';
 import { DSOBreadcrumbsService } from './dso-breadcrumbs.service';
-=======
-import { getDSORoute } from '../../app-routing-paths';
->>>>>>> 60d93e65
 
 /**
  * The class that resolves the BreadcrumbConfig object for a DSpaceObject
