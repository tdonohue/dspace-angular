--- conflicted
+++ resolved
@@ -1,13 +1,7 @@
-<<<<<<< HEAD
-import { Injectable } from '@angular/core';
-import {
-  ActivatedRouteSnapshot,
-=======
 import { inject } from '@angular/core';
 import {
   ActivatedRouteSnapshot,
   ResolveFn,
->>>>>>> 26ecc035
   RouterStateSnapshot,
 } from '@angular/router';
 import { Observable } from 'rxjs';
@@ -19,48 +13,15 @@
 import { CommunityDataService } from '../data/community-data.service';
 import { Community } from '../shared/community.model';
 import { DSpaceObject } from '../shared/dspace-object.model';
-import { DSOBreadcrumbResolver } from './dso-breadcrumb.resolver';
+import {
+  DSOBreadcrumbResolver,
+  DSOBreadcrumbResolverByUuid,
+} from './dso-breadcrumb.resolver';
 import { DSOBreadcrumbsService } from './dso-breadcrumbs.service';
 
 /**
  * The resolve function that resolves the BreadcrumbConfig object for a Community
  */
-<<<<<<< HEAD
-@Injectable({
-  providedIn: 'root',
-})
-export class CommunityBreadcrumbResolver extends DSOBreadcrumbResolver<Community> {
-  constructor(protected breadcrumbService: DSOBreadcrumbsService, protected dataService: CommunityDataService) {
-    super(breadcrumbService, dataService);
-  }
-
-  /**
-   * Method to retrieve the breadcrumb config by the route id. It is also possible to retrieve the id through the
-   * query parameters. This is done by defining the name of the query parameter in the data section under the property
-   * breadcrumbQueryParam.
-   *
-   * @param route The current {@link ActivatedRouteSnapshot}
-   * @param state The current {@link RouterStateSnapshot}
-   * @returns BreadcrumbConfig object
-   */
-  override resolve(route: ActivatedRouteSnapshot, state: RouterStateSnapshot): Observable<BreadcrumbConfig<Community>> {
-    if (hasValue(route.data.breadcrumbQueryParam) && hasValue(route.queryParams[route.data.breadcrumbQueryParam])) {
-      return this.resolveById(route.queryParams[route.data.breadcrumbQueryParam]);
-    } else {
-      return super.resolve(route, state);
-    }
-  }
-
-  /**
-   * Method that returns the follow links to already resolve
-   * The self links defined in this list are expected to be requested somewhere in the near future
-   * Requesting them as embeds will limit the number of requests
-   */
-  get followLinks(): FollowLinkConfig<Community>[] {
-    return COMMUNITY_PAGE_LINKS_TO_FOLLOW;
-  }
-}
-=======
 export const communityBreadcrumbResolver: ResolveFn<BreadcrumbConfig<Community>> = (
   route: ActivatedRouteSnapshot,
   state: RouterStateSnapshot,
@@ -68,12 +29,22 @@
   dataService: CommunityDataService = inject(CommunityDataService),
 ): Observable<BreadcrumbConfig<Community>> => {
   const linksToFollow: FollowLinkConfig<DSpaceObject>[] = COMMUNITY_PAGE_LINKS_TO_FOLLOW as FollowLinkConfig<DSpaceObject>[];
-  return DSOBreadcrumbResolver(
-    route,
-    state,
-    breadcrumbService,
-    dataService,
-    ...linksToFollow,
-  ) as Observable<BreadcrumbConfig<Community>>;
-};
->>>>>>> 26ecc035
+  if (hasValue(route.data.breadcrumbQueryParam) && hasValue(route.queryParams[route.data.breadcrumbQueryParam])) {
+    return DSOBreadcrumbResolverByUuid(
+      route,
+      state,
+      route.queryParams[route.data.breadcrumbQueryParam],
+      breadcrumbService,
+      dataService,
+      ...linksToFollow,
+    ) as Observable<BreadcrumbConfig<Community>>;
+  } else {
+    return DSOBreadcrumbResolver(
+      route,
+      state,
+      breadcrumbService,
+      dataService,
+      ...linksToFollow,
+    ) as Observable<BreadcrumbConfig<Community>>;
+  }
+};