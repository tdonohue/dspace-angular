import { Injectable } from '@angular/core';
<<<<<<< HEAD
import { ActivatedRouteSnapshot, RouterStateSnapshot } from '@angular/router';
import { I18nBreadcrumbsService } from './i18n-breadcrumbs.service';
=======
import {
  ActivatedRouteSnapshot,
  Resolve,
  RouterStateSnapshot,
} from '@angular/router';

import { BreadcrumbConfig } from '../../breadcrumbs/breadcrumb/breadcrumb-config.model';
>>>>>>> 5fc2ed92
import { hasNoValue } from '../../shared/empty.util';
import { currentPathFromSnapshot } from '../../shared/utils/route.utils';
import { I18nBreadcrumbsService } from './i18n-breadcrumbs.service';

/**
 * The class that resolves a BreadcrumbConfig object with an i18n key string for a route
 */
@Injectable({
  providedIn: 'root',
})
export class I18nBreadcrumbResolver  {
  constructor(protected breadcrumbService: I18nBreadcrumbsService) {
  }

  /**
   * Method for resolving an I18n breadcrumb configuration object
   * @param {ActivatedRouteSnapshot} route The current ActivatedRouteSnapshot
   * @param {RouterStateSnapshot} state The current RouterStateSnapshot
   * @returns BreadcrumbConfig object
   */
  resolve(route: ActivatedRouteSnapshot, state: RouterStateSnapshot): BreadcrumbConfig<string> {
    const key = route.data.breadcrumbKey;
    if (hasNoValue(key)) {
      throw new Error('You provided an i18nBreadcrumbResolver for url \"' + route.url + '\" but no breadcrumbKey in the route\'s data');
    }
    const fullPath = currentPathFromSnapshot(route);
    return { provider: this.breadcrumbService, key: key, url: fullPath };
  }
}<|MERGE_RESOLUTION|>--- conflicted
+++ resolved
@@ -1,16 +1,9 @@
 import { Injectable } from '@angular/core';
-<<<<<<< HEAD
-import { ActivatedRouteSnapshot, RouterStateSnapshot } from '@angular/router';
-import { I18nBreadcrumbsService } from './i18n-breadcrumbs.service';
-=======
-import {
-  ActivatedRouteSnapshot,
-  Resolve,
+import { ActivatedRouteSnapshot,
   RouterStateSnapshot,
 } from '@angular/router';
 
 import { BreadcrumbConfig } from '../../breadcrumbs/breadcrumb/breadcrumb-config.model';
->>>>>>> 5fc2ed92
 import { hasNoValue } from '../../shared/empty.util';
 import { currentPathFromSnapshot } from '../../shared/utils/route.utils';
 import { I18nBreadcrumbsService } from './i18n-breadcrumbs.service';
