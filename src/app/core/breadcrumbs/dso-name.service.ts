--- conflicted
+++ resolved
@@ -49,13 +49,8 @@
         return `${familyName}, ${givenName}`;
       }
     },
-<<<<<<< HEAD
-    OrgUnit: (dso: DSpaceObject): string => {
-      return dso.firstMetadataValue('organization.legalName') || this.translateService.instant('dso.name.untitled');
-=======
     OrgUnit: (dso: DSpaceObject, injectedAsHTML?: boolean): string => {
-      return dso.firstMetadataValue('organization.legalName', undefined, injectedAsHTML);
->>>>>>> d4c8ad0b
+      return dso.firstMetadataValue('organization.legalName', undefined, injectedAsHTML) || this.translateService.instant('dso.name.untitled');
     },
     Default: (dso: DSpaceObject, injectedAsHTML?: boolean): string => {
       // If object doesn't have dc.title metadata use name property
@@ -113,11 +108,7 @@
       }
       return `${familyName}, ${givenName}`;
     } else if (entityType === 'OrgUnit') {
-<<<<<<< HEAD
-      return this.firstMetadataValue(object, dso, 'organization.legalName') || this.translateService.instant('dso.name.untitled');
-=======
-      return this.firstMetadataValue(object, dso, 'organization.legalName', injectedAsHTML);
->>>>>>> d4c8ad0b
+      return this.firstMetadataValue(object, dso, 'organization.legalName', injectedAsHTML) || this.translateService.instant('dso.name.untitled');
     }
     return this.firstMetadataValue(object, dso, 'dc.title', injectedAsHTML) || dso.name || this.translateService.instant('dso.name.untitled');
   }
