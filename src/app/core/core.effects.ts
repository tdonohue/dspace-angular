--- conflicted
+++ resolved
@@ -15,8 +15,5 @@
   JsonPatchOperationsEffects,
   ServerSyncBufferEffects,
   ObjectUpdatesEffects,
-<<<<<<< HEAD
-=======
   RouteEffects
->>>>>>> 4a1a64b7
 ];