--- conflicted
+++ resolved
@@ -1,12 +1,12 @@
 import { Injectable } from '@angular/core';
 import { Observable } from 'rxjs';
-<<<<<<< HEAD
 import {
   distinctUntilChanged,
   map,
   startWith,
 } from 'rxjs/operators';
 
+import { environment } from '../../../environments/environment';
 import {
   hasValue,
   hasValueOperator,
@@ -17,13 +17,8 @@
   followLink,
   FollowLinkConfig,
 } from '../../shared/utils/follow-link-config.model';
-import { RemoteDataBuildService } from '../cache/builders/remote-data-build.service';
 import { SortDirection } from '../cache/models/sort-options.model';
 import { HrefOnlyDataService } from '../data/href-only-data.service';
-=======
-import { distinctUntilChanged, map, startWith } from 'rxjs/operators';
-import { hasValue, hasValueOperator, isEmpty, isNotEmpty } from '../../shared/empty.util';
->>>>>>> b709ee03
 import { PaginatedList } from '../data/paginated-list.model';
 import { RemoteData } from '../data/remote-data';
 import { RequestService } from '../data/request.service';
@@ -41,16 +36,7 @@
 } from '../shared/operators';
 import { URLCombiner } from '../url-combiner/url-combiner';
 import { BrowseDefinitionDataService } from './browse-definition-data.service';
-<<<<<<< HEAD
 import { BrowseEntrySearchOptions } from './browse-entry-search-options.model';
-
-export const BROWSE_LINKS_TO_FOLLOW: FollowLinkConfig<BrowseEntry | Item>[] = [
-  followLink('thumbnail'),
-];
-=======
-import { SortDirection } from '../cache/models/sort-options.model';
-import { environment } from '../../../environments/environment';
-
 
 export function getBrowseLinksToFollow(): FollowLinkConfig<BrowseEntry | Item>[] {
   const followLinks = [
@@ -61,7 +47,6 @@
   }
   return followLinks;
 }
->>>>>>> b709ee03
 
 /**
  * The service handling all browse requests
@@ -137,11 +122,7 @@
       }),
     );
     if (options.fetchThumbnail ) {
-<<<<<<< HEAD
-      return this.hrefOnlyDataService.findListByHref<BrowseEntry>(href$, {}, undefined, undefined, ...BROWSE_LINKS_TO_FOLLOW);
-=======
-      return this.hrefOnlyDataService.findListByHref<BrowseEntry>(href$, {}, null, null, ...getBrowseLinksToFollow());
->>>>>>> b709ee03
+      return this.hrefOnlyDataService.findListByHref<BrowseEntry>(href$, {}, undefined, undefined, ...getBrowseLinksToFollow());
     }
     return this.hrefOnlyDataService.findListByHref<BrowseEntry>(href$);
   }
@@ -189,11 +170,7 @@
       }),
     );
     if (options.fetchThumbnail) {
-<<<<<<< HEAD
-      return this.hrefOnlyDataService.findListByHref<Item>(href$, {}, undefined, undefined, ...BROWSE_LINKS_TO_FOLLOW);
-=======
-      return this.hrefOnlyDataService.findListByHref<Item>(href$, {}, null, null, ...getBrowseLinksToFollow());
->>>>>>> b709ee03
+      return this.hrefOnlyDataService.findListByHref<Item>(href$, {}, undefined, undefined, ...getBrowseLinksToFollow());
     }
     return this.hrefOnlyDataService.findListByHref<Item>(href$);
   }
