import { Injectable } from '@angular/core';
import { Observable } from 'rxjs';
import { distinctUntilChanged, map, startWith } from 'rxjs/operators';
import { hasValue, hasValueOperator, isEmpty, isNotEmpty } from '../../shared/empty.util';
import { RemoteDataBuildService } from '../cache/builders/remote-data-build.service';
import { PaginatedList } from '../data/paginated-list.model';
import { RemoteData } from '../data/remote-data';
import { RequestService } from '../data/request.service';
import { BrowseDefinition } from '../shared/browse-definition.model';
import { BrowseEntry } from '../shared/browse-entry.model';
import { HALEndpointService } from '../shared/hal-endpoint.service';
import { Item } from '../shared/item.model';
import {
  getBrowseDefinitionLinks,
  getFirstOccurrence,
  getRemoteDataPayload,
  getFirstSucceededRemoteData,
  getPaginatedListPayload
} from '../shared/operators';
import { URLCombiner } from '../url-combiner/url-combiner';
import { BrowseEntrySearchOptions } from './browse-entry-search-options.model';
import { BrowseDefinitionDataService } from './browse-definition-data.service';
import { HrefOnlyDataService } from '../data/href-only-data.service';
import { followLink, FollowLinkConfig } from '../../shared/utils/follow-link-config.model';


export const BROWSE_LINKS_TO_FOLLOW: FollowLinkConfig<BrowseEntry | Item>[] = [
  followLink('thumbnail')
];

/**
 * The service handling all browse requests
 */
@Injectable()
export class BrowseService {
  protected linkPath = 'browses';

  private static toSearchKeyArray(metadataKey: string): string[] {
    const keyParts = metadataKey.split('.');
    const searchFor = [];
    searchFor.push('*');
    for (let i = 0; i < keyParts.length - 1; i++) {
      const prevParts = keyParts.slice(0, i + 1);
      const nextPart = [...prevParts, '*'].join('.');
      searchFor.push(nextPart);
    }
    searchFor.push(metadataKey);
    return searchFor;
  }

  constructor(
    protected requestService: RequestService,
    protected halService: HALEndpointService,
    private browseDefinitionDataService: BrowseDefinitionDataService,
    private hrefOnlyDataService: HrefOnlyDataService,
    private rdb: RemoteDataBuildService,
  ) {
  }

  /**
   * Get all BrowseDefinitions
   */
  getBrowseDefinitions(): Observable<RemoteData<PaginatedList<BrowseDefinition>>> {
    // TODO properly support pagination
    return this.browseDefinitionDataService.findAll({ elementsPerPage: 9999 }).pipe(
      getFirstSucceededRemoteData(),
    );
  }

  /**
   * Get all BrowseEntries filtered or modified by BrowseEntrySearchOptions
   * @param options
   */
  getBrowseEntriesFor(options: BrowseEntrySearchOptions): Observable<RemoteData<PaginatedList<BrowseEntry>>> {
    const href$ = this.getBrowseDefinitions().pipe(
      getBrowseDefinitionLinks(options.metadataDefinition),
      hasValueOperator(),
      map((_links: any) => {
        const entriesLink = _links.entries.href || _links.entries;
        return entriesLink;
      }),
      hasValueOperator(),
      map((href: string) => {
        // TODO nearly identical to PaginatedSearchOptions => refactor
        const args = [];
        if (isNotEmpty(options.scope)) {
          args.push(`scope=${options.scope}`);
        }
        if (isNotEmpty(options.sort)) {
          args.push(`sort=${options.sort.field},${options.sort.direction}`);
        }
        if (isNotEmpty(options.pagination)) {
          args.push(`page=${options.pagination.currentPage - 1}`);
          args.push(`size=${options.pagination.pageSize}`);
        }
        if (isNotEmpty(options.startsWith)) {
          args.push(`startsWith=${options.startsWith}`);
        }
        if (isNotEmpty(args)) {
          href = new URLCombiner(href, `?${args.join('&')}`).toString();
        }
        return href;
      })
    );
<<<<<<< HEAD
    if (options.embedThumbnail) {
      return this.hrefOnlyDataService.findAllByHref<BrowseEntry>(href$, {}, null, null, ...BROWSE_LINKS_TO_FOLLOW);
    }
    return this.hrefOnlyDataService.findAllByHref<BrowseEntry>(href$);
=======
    return this.hrefOnlyDataService.findListByHref<BrowseEntry>(href$);
>>>>>>> a13f4ee3
  }

  /**
   * Get all items linked to a certain metadata value
   * @param {string} filterValue      metadata value to filter by (e.g. author's name)
   * @param options                   Options to narrow down your search
   * @returns {Observable<RemoteData<PaginatedList<Item>>>}
   */
  getBrowseItemsFor(filterValue: string, filterAuthority: string, options: BrowseEntrySearchOptions): Observable<RemoteData<PaginatedList<Item>>> {
    const href$ = this.getBrowseDefinitions().pipe(
      getBrowseDefinitionLinks(options.metadataDefinition),
      hasValueOperator(),
      map((_links: any) => {
        const itemsLink = _links.items.href || _links.items;
        return itemsLink;
      }),
      hasValueOperator(),
      map((href: string) => {
        const args = [];
        if (isNotEmpty(options.scope)) {
          args.push(`scope=${options.scope}`);
        }
        if (isNotEmpty(options.sort)) {
          args.push(`sort=${options.sort.field},${options.sort.direction}`);
        }
        if (isNotEmpty(options.pagination)) {
          args.push(`page=${options.pagination.currentPage - 1}`);
          args.push(`size=${options.pagination.pageSize}`);
        }
        if (isNotEmpty(options.startsWith)) {
          args.push(`startsWith=${options.startsWith}`);
        }
        if (isNotEmpty(filterValue)) {
          args.push(`filterValue=${encodeURIComponent(filterValue)}`);
        }
        if (isNotEmpty(filterAuthority)) {
          args.push(`filterAuthority=${encodeURIComponent(filterAuthority)}`);
        }
        if (isNotEmpty(args)) {
          href = new URLCombiner(href, `?${args.join('&')}`).toString();
        }
        return href;
      }),
    );
<<<<<<< HEAD
    if (options.embedThumbnail) {
      return this.hrefOnlyDataService.findAllByHref<Item>(href$, {}, null, null, ...BROWSE_LINKS_TO_FOLLOW);
    }
    return this.hrefOnlyDataService.findAllByHref<Item>(href$);
=======
    return this.hrefOnlyDataService.findListByHref<Item>(href$);
>>>>>>> a13f4ee3
  }

  /**
   * Get the first item for a metadata definition in an optional scope
   * @param definition
   * @param scope
   */
  getFirstItemFor(definition: string, scope?: string): Observable<RemoteData<Item>> {
    const href$ = this.getBrowseDefinitions().pipe(
      getBrowseDefinitionLinks(definition),
      hasValueOperator(),
      map((_links: any) => {
        const itemsLink = _links.items.href || _links.items;
        return itemsLink;
      }),
      hasValueOperator(),
      map((href: string) => {
        const args = [];
        if (hasValue(scope)) {
          args.push(`scope=${scope}`);
        }
        args.push('page=0');
        args.push('size=1');
        if (isNotEmpty(args)) {
          href = new URLCombiner(href, `?${args.join('&')}`).toString();
        }
        return href;
      })
    );

    return this.hrefOnlyDataService.findListByHref<Item>(href$).pipe(
      getFirstSucceededRemoteData(),
      getFirstOccurrence()
    );

  }

  /**
   * Get the previous page of items using the paginated list's prev link
   * @param items
   */
  getPrevBrowseItems(items: RemoteData<PaginatedList<Item>>): Observable<RemoteData<PaginatedList<Item>>> {
    return this.hrefOnlyDataService.findListByHref<Item>(items.payload.prev);
  }

  /**
   * Get the next page of items using the paginated list's next link
   * @param items
   */
  getNextBrowseItems(items: RemoteData<PaginatedList<Item>>): Observable<RemoteData<PaginatedList<Item>>> {
    return this.hrefOnlyDataService.findListByHref<Item>(items.payload.next);
  }

  /**
   * Get the previous page of browse-entries using the paginated list's prev link
   * @param entries
   */
  getPrevBrowseEntries(entries: RemoteData<PaginatedList<BrowseEntry>>): Observable<RemoteData<PaginatedList<BrowseEntry>>> {
    return this.hrefOnlyDataService.findListByHref<BrowseEntry>(entries.payload.prev);
  }

  /**
   * Get the next page of browse-entries using the paginated list's next link
   * @param entries
   */
  getNextBrowseEntries(entries: RemoteData<PaginatedList<BrowseEntry>>): Observable<RemoteData<PaginatedList<BrowseEntry>>> {
    return this.hrefOnlyDataService.findListByHref<BrowseEntry>(entries.payload.next);
  }

  /**
   * Get the browse URL by providing a metadatum key and linkPath
   * @param metadatumKey
   * @param linkPath
   */
  getBrowseURLFor(metadataKey: string, linkPath: string): Observable<string> {
    const searchKeyArray = BrowseService.toSearchKeyArray(metadataKey);
    return this.getBrowseDefinitions().pipe(
      getRemoteDataPayload(),
      getPaginatedListPayload(),
      map((browseDefinitions: BrowseDefinition[]) => browseDefinitions
        .find((def: BrowseDefinition) => {
          const matchingKeys = def.metadataKeys.find((key: string) => searchKeyArray.indexOf(key) >= 0);
          return isNotEmpty(matchingKeys);
        })
      ),
      map((def: BrowseDefinition) => {
        if (isEmpty(def) || isEmpty(def._links) || isEmpty(def._links[linkPath])) {
          throw new Error(`A browse endpoint for ${linkPath} on ${metadataKey} isn't configured`);
        } else {
          return def._links[linkPath] || def._links[linkPath].href;
        }
      }),
      startWith(undefined),
      distinctUntilChanged()
    );
  }

}<|MERGE_RESOLUTION|>--- conflicted
+++ resolved
@@ -102,14 +102,10 @@
         return href;
       })
     );
-<<<<<<< HEAD
     if (options.embedThumbnail) {
-      return this.hrefOnlyDataService.findAllByHref<BrowseEntry>(href$, {}, null, null, ...BROWSE_LINKS_TO_FOLLOW);
+      return this.hrefOnlyDataService.findListByHref<BrowseEntry>(href$, {}, null, null, ...BROWSE_LINKS_TO_FOLLOW);
     }
-    return this.hrefOnlyDataService.findAllByHref<BrowseEntry>(href$);
-=======
     return this.hrefOnlyDataService.findListByHref<BrowseEntry>(href$);
->>>>>>> a13f4ee3
   }
 
   /**
@@ -154,14 +150,10 @@
         return href;
       }),
     );
-<<<<<<< HEAD
     if (options.embedThumbnail) {
-      return this.hrefOnlyDataService.findAllByHref<Item>(href$, {}, null, null, ...BROWSE_LINKS_TO_FOLLOW);
+      return this.hrefOnlyDataService.findListByHref<Item>(href$, {}, null, null, ...BROWSE_LINKS_TO_FOLLOW);
     }
-    return this.hrefOnlyDataService.findAllByHref<Item>(href$);
-=======
     return this.hrefOnlyDataService.findListByHref<Item>(href$);
->>>>>>> a13f4ee3
   }
 
   /**
