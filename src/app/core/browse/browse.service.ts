--- conflicted
+++ resolved
@@ -53,32 +53,10 @@
   /**
    * Get all BrowseDefinitions
    */
-<<<<<<< HEAD
-  getBrowseDefinitions(): Observable<RemoteData<BrowseDefinition[]>> {
-    const request$ = this.halService.getEndpoint(this.linkPath).pipe(
-      isNotEmptyOperator(),
-      distinctUntilChanged(),
-      map((endpointURL: string) => new BrowseEndpointRequest(this.requestService.generateRequestId(), endpointURL)),
-      configureRequest(this.requestService)
-    );
-
-    const href$ = request$.pipe(map((request: RestRequest) => request.href));
-    const requestEntry$ = href$.pipe(getRequestFromRequestHref(this.requestService));
-    const payload$ = requestEntry$.pipe(
-      filterSuccessfulResponses(),
-      map((response: GenericSuccessResponse<BrowseDefinition[]>) => response.payload),
-      ensureArrayHasValue(),
-      map((definitions: BrowseDefinition[]) => definitions
-        .map((definition: BrowseDefinition) => {
-          return Object.assign(new BrowseDefinition(), definition);
-        })),
-      distinctUntilChanged(),
-=======
   getBrowseDefinitions(): Observable<RemoteData<PaginatedList<BrowseDefinition>>> {
     // TODO properly support pagination
     return this.browseDefinitionDataService.findAll({ elementsPerPage: 9999 }).pipe(
       getFirstSucceededRemoteData(),
->>>>>>> 85303576
     );
   }
 
@@ -277,7 +255,7 @@
     source.pipe(take(1)).subscribe((href: string) => {
       const request = new GetRequest(requestId, href);
       requestService.configure(request);
-    })
+    });
 
     return rdb.buildList(source);
   };
@@ -295,7 +273,7 @@
     source.pipe(take(1)).subscribe((href: string) => {
       const request = new GetRequest(requestId, href);
       requestService.configure(request);
-    })
+    });
 
     return rdb.buildList(source);
   };