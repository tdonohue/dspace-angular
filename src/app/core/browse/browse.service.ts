import { Inject, Injectable } from '@angular/core';
import { Observable } from 'rxjs/Observable';
import { GLOBAL_CONFIG } from '../../../config';
import { GlobalConfig } from '../../../config/global-config.interface';
import { isEmpty, isNotEmpty } from '../../shared/empty.util';
import { BrowseSuccessResponse, ErrorResponse, RestResponse } from '../cache/response-cache.models';
import { ResponseCacheEntry } from '../cache/response-cache.reducer';
import { ResponseCacheService } from '../cache/response-cache.service';
import { BrowseEndpointRequest, RestRequest } from '../data/request.models';
import { RequestService } from '../data/request.service';
import { BrowseDefinition } from '../shared/browse-definition.model';
import { HALEndpointService } from '../shared/hal-endpoint.service';

@Injectable()
export class BrowseService {
  protected linkPath = 'browses';

  private static toSearchKeyArray(metadatumKey: string): string[] {
    const keyParts = metadatumKey.split('.');
    const searchFor = [];
    searchFor.push('*');
    for (let i = 0; i < keyParts.length - 1; i++) {
      const prevParts = keyParts.slice(0, i + 1);
      const nextPart = [...prevParts, '*'].join('.');
      searchFor.push(nextPart);
    }
    searchFor.push(metadatumKey);
    return searchFor;
  }

  constructor(
    protected responseCache: ResponseCacheService,
    protected requestService: RequestService,
    protected halService: HALEndpointService) {
  }

  getBrowseURLFor(metadatumKey: string, linkPath: string): Observable<string> {
    const searchKeyArray = BrowseService.toSearchKeyArray(metadatumKey);
<<<<<<< HEAD
    return this.halService.getEndpoint(linkPath)
=======
    return this.halService.getEndpoint(this.linkPath)
>>>>>>> 99f8d4f2
      .filter((href: string) => isNotEmpty(href))
      .distinctUntilChanged()
      .map((endpointURL: string) => new BrowseEndpointRequest(this.requestService.generateRequestId(), endpointURL))
      .do((request: RestRequest) => this.requestService.configure(request))
      .flatMap((request: RestRequest) => {
        const [successResponse, errorResponse] = this.responseCache.get(request.href)
          .map((entry: ResponseCacheEntry) => entry.response)
          .partition((response: RestResponse) => response.isSuccessful);

        return Observable.merge(
          errorResponse.flatMap((response: ErrorResponse) =>
            Observable.throw(new Error(`Couldn't retrieve the browses endpoint`))),
          successResponse
            .filter((response: BrowseSuccessResponse) => isNotEmpty(response.browseDefinitions))
            .map((response: BrowseSuccessResponse) => response.browseDefinitions)
            .map((browseDefinitions: BrowseDefinition[]) => browseDefinitions
              .find((def: BrowseDefinition) => {
                const matchingKeys = def.metadataKeys.find((key: string) => searchKeyArray.indexOf(key) >= 0);
                return isNotEmpty(matchingKeys);
              })
            ).map((def: BrowseDefinition) => {
            if (isEmpty(def) || isEmpty(def._links) || isEmpty(def._links[linkPath])) {
              throw new Error(`A browse endpoint for ${linkPath} on ${metadatumKey} isn't configured`);
            } else {
              return def._links[linkPath];
            }
          })
        );
      }).startWith(undefined)
      .distinctUntilChanged();
  }

}<|MERGE_RESOLUTION|>--- conflicted
+++ resolved
@@ -36,11 +36,7 @@
 
   getBrowseURLFor(metadatumKey: string, linkPath: string): Observable<string> {
     const searchKeyArray = BrowseService.toSearchKeyArray(metadatumKey);
-<<<<<<< HEAD
-    return this.halService.getEndpoint(linkPath)
-=======
     return this.halService.getEndpoint(this.linkPath)
->>>>>>> 99f8d4f2
       .filter((href: string) => isNotEmpty(href))
       .distinctUntilChanged()
       .map((endpointURL: string) => new BrowseEndpointRequest(this.requestService.generateRequestId(), endpointURL))
