import { HttpClient } from '@angular/common/http';
import {
  cold,
  getTestScheduler,
} from 'jasmine-marbles';
import { of as observableOf } from 'rxjs';
import { TestScheduler } from 'rxjs/testing';

import {
  qualityAssuranceTopicObjectMoreAbstract,
  qualityAssuranceTopicObjectMorePid,
} from '../../../../shared/mocks/notifications.mock';
import { NotificationsService } from '../../../../shared/notifications/notifications.service';
import { createSuccessfulRemoteDataObject } from '../../../../shared/remote-data.utils';
import { RemoteDataBuildService } from '../../../cache/builders/remote-data-build.service';
import { ObjectCacheService } from '../../../cache/object-cache.service';
import { RestResponse } from '../../../cache/response.models';
import { buildPaginatedList } from '../../../data/paginated-list.model';
import { RequestService } from '../../../data/request.service';
import { RequestEntry } from '../../../data/request-entry.model';
import { HALEndpointService } from '../../../shared/hal-endpoint.service';
import { PageInfo } from '../../../shared/page-info.model';
import { QualityAssuranceTopicDataService } from './quality-assurance-topic-data.service';
<<<<<<< HEAD
=======
import {
  qualityAssuranceTopicObjectMoreAbstract,
  qualityAssuranceTopicObjectMorePid
} from '../../../../shared/mocks/notifications.mock';
import { RequestEntry } from '../../../data/request-entry.model';
import { ObjectCacheServiceStub } from '../../../../shared/testing/object-cache-service.stub';
>>>>>>> 230055ce

describe('QualityAssuranceTopicDataService', () => {
  let scheduler: TestScheduler;
  let service: QualityAssuranceTopicDataService;
  let responseCacheEntry: RequestEntry;
  let requestService: RequestService;
  let rdbService: RemoteDataBuildService;
  let objectCache: ObjectCacheServiceStub;
  let halService: HALEndpointService;
  let notificationsService: NotificationsService;
  let http: HttpClient;
  let comparator: any;

  const endpointURL = 'https://rest.api/rest/api/integration/qualityassurancetopics';
  const requestUUID = '8b3c913a-5a4b-438b-9181-be1a5b4a1c8a';

  const pageInfo = new PageInfo();
  const array = [qualityAssuranceTopicObjectMorePid, qualityAssuranceTopicObjectMoreAbstract];
  const paginatedList = buildPaginatedList(pageInfo, array);
  const qaTopicObjectRD = createSuccessfulRemoteDataObject(qualityAssuranceTopicObjectMorePid);
  const paginatedListRD = createSuccessfulRemoteDataObject(paginatedList);

  beforeEach(() => {
    scheduler = getTestScheduler();

    responseCacheEntry = new RequestEntry();
    responseCacheEntry.response = new RestResponse(true, 200, 'Success');
    requestService = jasmine.createSpyObj('requestService', {
      generateRequestId: requestUUID,
      send: true,
      removeByHrefSubstring: {},
      getByHref: observableOf(responseCacheEntry),
      getByUUID: observableOf(responseCacheEntry),
    });

    rdbService = jasmine.createSpyObj('rdbService', {
      buildSingle: cold('(a)', {
        a: qaTopicObjectRD,
      }),
      buildList: cold('(a)', {
        a: paginatedListRD,
      }),
    });

    objectCache = new ObjectCacheServiceStub();
    halService = jasmine.createSpyObj('halService', {
      getEndpoint: cold('a|', { a: endpointURL }),
    });

    notificationsService = {} as NotificationsService;
    http = {} as HttpClient;
    comparator = {} as any;

    service = new QualityAssuranceTopicDataService(
      requestService,
      rdbService,
      objectCache as ObjectCacheService,
      halService,
      notificationsService,
    );

    spyOn((service as any).findAllData, 'findAll').and.callThrough();
    spyOn((service as any), 'findById').and.callThrough();
    spyOn((service as any).searchData, 'searchBy').and.callThrough();
  });

<<<<<<< HEAD
  describe('getTopics', () => {
    it('should call findListByHref', (done) => {
      service.getTopics().subscribe(
        (res) => {
          expect((service as any).findAllData.findAll).toHaveBeenCalledWith({}, true, true);
        },
=======
  describe('searchTopicsByTarget', () => {
    it('should call searchData.searchBy with the correct parameters', () => {
      const options = { elementsPerPage: 10 };
      const useCachedVersionIfAvailable = true;
      const reRequestOnStale = true;

      service.searchTopicsByTarget(options, useCachedVersionIfAvailable, reRequestOnStale);

      expect((service as any).searchData.searchBy).toHaveBeenCalledWith(
        'byTarget',
        options,
        useCachedVersionIfAvailable,
        reRequestOnStale
>>>>>>> 230055ce
      );
    });

    it('should return a RemoteData<PaginatedList<QualityAssuranceTopicObject>> for the object with the given URL', () => {
      const result = service.searchTopicsByTarget();
      const expected = cold('(a)', {
        a: paginatedListRD,
      });
      expect(result).toBeObservable(expected);
    });
  });

  describe('getTopic', () => {
    it('should call findByHref', (done) => {
      service.getTopic(qualityAssuranceTopicObjectMorePid.id).subscribe(
        (res) => {
          expect((service as any).findById).toHaveBeenCalledWith(qualityAssuranceTopicObjectMorePid.id, true, true);
        },
      );
      done();
    });

    it('should return a RemoteData<QualityAssuranceTopicObject> for the object with the given URL', () => {
      const result = service.getTopic(qualityAssuranceTopicObjectMorePid.id);
      const expected = cold('(a)', {
        a: qaTopicObjectRD,
      });
      expect(result).toBeObservable(expected);
    });
  });

});<|MERGE_RESOLUTION|>--- conflicted
+++ resolved
@@ -1,15 +1,9 @@
 import { HttpClient } from '@angular/common/http';
-import {
-  cold,
-  getTestScheduler,
-} from 'jasmine-marbles';
+import { cold, getTestScheduler } from 'jasmine-marbles';
 import { of as observableOf } from 'rxjs';
 import { TestScheduler } from 'rxjs/testing';
 
-import {
-  qualityAssuranceTopicObjectMoreAbstract,
-  qualityAssuranceTopicObjectMorePid,
-} from '../../../../shared/mocks/notifications.mock';
+import { qualityAssuranceTopicObjectMoreAbstract, qualityAssuranceTopicObjectMorePid } from '../../../../shared/mocks/notifications.mock';
 import { NotificationsService } from '../../../../shared/notifications/notifications.service';
 import { createSuccessfulRemoteDataObject } from '../../../../shared/remote-data.utils';
 import { RemoteDataBuildService } from '../../../cache/builders/remote-data-build.service';
@@ -21,15 +15,7 @@
 import { HALEndpointService } from '../../../shared/hal-endpoint.service';
 import { PageInfo } from '../../../shared/page-info.model';
 import { QualityAssuranceTopicDataService } from './quality-assurance-topic-data.service';
-<<<<<<< HEAD
-=======
-import {
-  qualityAssuranceTopicObjectMoreAbstract,
-  qualityAssuranceTopicObjectMorePid
-} from '../../../../shared/mocks/notifications.mock';
-import { RequestEntry } from '../../../data/request-entry.model';
 import { ObjectCacheServiceStub } from '../../../../shared/testing/object-cache-service.stub';
->>>>>>> 230055ce
 
 describe('QualityAssuranceTopicDataService', () => {
   let scheduler: TestScheduler;
@@ -96,14 +82,6 @@
     spyOn((service as any).searchData, 'searchBy').and.callThrough();
   });
 
-<<<<<<< HEAD
-  describe('getTopics', () => {
-    it('should call findListByHref', (done) => {
-      service.getTopics().subscribe(
-        (res) => {
-          expect((service as any).findAllData.findAll).toHaveBeenCalledWith({}, true, true);
-        },
-=======
   describe('searchTopicsByTarget', () => {
     it('should call searchData.searchBy with the correct parameters', () => {
       const options = { elementsPerPage: 10 };
@@ -117,7 +95,6 @@
         options,
         useCachedVersionIfAvailable,
         reRequestOnStale
->>>>>>> 230055ce
       );
     });
 
