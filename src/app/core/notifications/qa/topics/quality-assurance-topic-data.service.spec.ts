import { HttpClient } from '@angular/common/http';

import { TestScheduler } from 'rxjs/testing';
import { of as observableOf } from 'rxjs';
import { cold, getTestScheduler } from 'jasmine-marbles';

import { RequestService } from '../../../data/request.service';
import { buildPaginatedList } from '../../../data/paginated-list.model';
import { RemoteDataBuildService } from '../../../cache/builders/remote-data-build.service';
import { ObjectCacheService } from '../../../cache/object-cache.service';
import { RestResponse } from '../../../cache/response.models';
import { PageInfo } from '../../../shared/page-info.model';
import { HALEndpointService } from '../../../shared/hal-endpoint.service';
import { NotificationsService } from '../../../../shared/notifications/notifications.service';
import { createSuccessfulRemoteDataObject } from '../../../../shared/remote-data.utils';
import { QualityAssuranceTopicDataService } from './quality-assurance-topic-data.service';
import {
  qualityAssuranceTopicObjectMoreAbstract,
  qualityAssuranceTopicObjectMorePid
} from '../../../../shared/mocks/notifications.mock';
import { RequestEntry } from '../../../data/request-entry.model';
import { ObjectCacheServiceStub } from '../../../../shared/testing/object-cache-service.stub';

describe('QualityAssuranceTopicDataService', () => {
  let scheduler: TestScheduler;
  let service: QualityAssuranceTopicDataService;
  let responseCacheEntry: RequestEntry;
  let requestService: RequestService;
  let rdbService: RemoteDataBuildService;
  let objectCache: ObjectCacheServiceStub;
  let halService: HALEndpointService;
  let notificationsService: NotificationsService;
  let http: HttpClient;
  let comparator: any;

  const endpointURL = 'https://rest.api/rest/api/integration/qualityassurancetopics';
  const requestUUID = '8b3c913a-5a4b-438b-9181-be1a5b4a1c8a';

  const pageInfo = new PageInfo();
  const array = [qualityAssuranceTopicObjectMorePid, qualityAssuranceTopicObjectMoreAbstract];
  const paginatedList = buildPaginatedList(pageInfo, array);
  const qaTopicObjectRD = createSuccessfulRemoteDataObject(qualityAssuranceTopicObjectMorePid);
  const paginatedListRD = createSuccessfulRemoteDataObject(paginatedList);

  beforeEach(() => {
    scheduler = getTestScheduler();

    responseCacheEntry = new RequestEntry();
    responseCacheEntry.response = new RestResponse(true, 200, 'Success');
    requestService = jasmine.createSpyObj('requestService', {
      generateRequestId: requestUUID,
      send: true,
      removeByHrefSubstring: {},
      getByHref: observableOf(responseCacheEntry),
      getByUUID: observableOf(responseCacheEntry),
    });

    rdbService = jasmine.createSpyObj('rdbService', {
      buildSingle: cold('(a)', {
        a: qaTopicObjectRD
      }),
      buildList: cold('(a)', {
        a: paginatedListRD
      }),
    });

    objectCache = new ObjectCacheServiceStub();
    halService = jasmine.createSpyObj('halService', {
      getEndpoint: cold('a|', { a: endpointURL })
    });

    notificationsService = {} as NotificationsService;
    http = {} as HttpClient;
    comparator = {} as any;

    service = new QualityAssuranceTopicDataService(
      requestService,
      rdbService,
      objectCache as ObjectCacheService,
      halService,
      notificationsService
    );

    spyOn((service as any).searchData, 'searchBy').and.callThrough();
    spyOn((service as any), 'findById').and.callThrough();
    spyOn((service as any).searchData, 'searchBy').and.callThrough();
  });

  describe('searchTopicsByTarget', () => {
    it('should call searchData.searchBy with the correct parameters', () => {
      const options = { elementsPerPage: 10 };
      const useCachedVersionIfAvailable = true;
      const reRequestOnStale = true;

      service.searchTopicsByTarget(options, useCachedVersionIfAvailable, reRequestOnStale);

      expect((service as any).searchData.searchBy).toHaveBeenCalledWith(
        'byTarget',
        options,
        useCachedVersionIfAvailable,
        reRequestOnStale
      );
    });

    it('should return a RemoteData<PaginatedList<QualityAssuranceTopicObject>> for the object with the given URL', () => {
      const result = service.searchTopicsByTarget();
<<<<<<< HEAD
      const expected = cold('(a)', {
        a: paginatedListRD
      });
      expect(result).toBeObservable(expected);
    });
  });

  describe('searchTopicsBySource', () => {
    it('should call searchData.searchBy with the correct parameters', () => {
      const options = { elementsPerPage: 10 };
      const useCachedVersionIfAvailable = true;
      const reRequestOnStale = true;

      service.searchTopicsBySource(options, useCachedVersionIfAvailable, reRequestOnStale);

      expect((service as any).searchData.searchBy).toHaveBeenCalledWith(
        'bySource',
        options,
        useCachedVersionIfAvailable,
        reRequestOnStale,
      );
    });

    it('should return a RemoteData<PaginatedList<QualityAssuranceTopicObject>> for the object with the given URL', () => {
      const result = service.searchTopicsBySource();
=======
>>>>>>> 0d63a851
      const expected = cold('(a)', {
        a: paginatedListRD
      });
      expect(result).toBeObservable(expected);
    });
  });

  describe('getTopic', () => {
    it('should call findByHref', (done) => {
      service.getTopic(qualityAssuranceTopicObjectMorePid.id).subscribe(
        (res) => {
          expect((service as any).findById).toHaveBeenCalledWith(qualityAssuranceTopicObjectMorePid.id, true, true);
        }
      );
      done();
    });

    it('should return a RemoteData<QualityAssuranceTopicObject> for the object with the given URL', () => {
      const result = service.getTopic(qualityAssuranceTopicObjectMorePid.id);
      const expected = cold('(a)', {
        a: qaTopicObjectRD
      });
      expect(result).toBeObservable(expected);
    });
  });
});<|MERGE_RESOLUTION|>--- conflicted
+++ resolved
@@ -81,7 +81,7 @@
       notificationsService
     );
 
-    spyOn((service as any).searchData, 'searchBy').and.callThrough();
+    spyOn((service as any).findAllData, 'findAll').and.callThrough();
     spyOn((service as any), 'findById').and.callThrough();
     spyOn((service as any).searchData, 'searchBy').and.callThrough();
   });
@@ -104,34 +104,6 @@
 
     it('should return a RemoteData<PaginatedList<QualityAssuranceTopicObject>> for the object with the given URL', () => {
       const result = service.searchTopicsByTarget();
-<<<<<<< HEAD
-      const expected = cold('(a)', {
-        a: paginatedListRD
-      });
-      expect(result).toBeObservable(expected);
-    });
-  });
-
-  describe('searchTopicsBySource', () => {
-    it('should call searchData.searchBy with the correct parameters', () => {
-      const options = { elementsPerPage: 10 };
-      const useCachedVersionIfAvailable = true;
-      const reRequestOnStale = true;
-
-      service.searchTopicsBySource(options, useCachedVersionIfAvailable, reRequestOnStale);
-
-      expect((service as any).searchData.searchBy).toHaveBeenCalledWith(
-        'bySource',
-        options,
-        useCachedVersionIfAvailable,
-        reRequestOnStale,
-      );
-    });
-
-    it('should return a RemoteData<PaginatedList<QualityAssuranceTopicObject>> for the object with the given URL', () => {
-      const result = service.searchTopicsBySource();
-=======
->>>>>>> 0d63a851
       const expected = cold('(a)', {
         a: paginatedListRD
       });
@@ -157,4 +129,5 @@
       expect(result).toBeObservable(expected);
     });
   });
+
 });