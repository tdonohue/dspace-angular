--- conflicted
+++ resolved
@@ -1,14 +1,5 @@
 import { CommonModule } from '@angular/common';
-<<<<<<< HEAD
-=======
-import {
-  ModuleWithProviders,
-  NgModule,
-} from '@angular/core';
-
-import { CoreModule } from '../core/core.module';
-import { SharedModule } from '../shared/shared.module';
->>>>>>> a8f31948
+import { ModuleWithProviders, NgModule, } from '@angular/core';
 import { ViewTrackerComponent } from './angulartics/dspace/view-tracker.component';
 import { StatisticsEndpoint } from './statistics-endpoint.model';
 
@@ -20,27 +11,13 @@
 ];
 
 @NgModule({
-<<<<<<< HEAD
     imports: [
         CommonModule,
         ViewTrackerComponent
     ],
     exports: [
         ViewTrackerComponent,
-    ]
-=======
-  imports: [
-    CommonModule,
-    CoreModule.forRoot(),
-    SharedModule,
   ],
-  declarations: [
-    ViewTrackerComponent,
-  ],
-  exports: [
-    ViewTrackerComponent,
-  ],
->>>>>>> a8f31948
 })
 /**
  * This module handles the statistics
