--- conflicted
+++ resolved
@@ -1,4 +1,3 @@
-<<<<<<< HEAD
 <header>
   <nav class="navbar navbar-dark bg-inverse">
     <button class="navbar-toggler hidden-sm-up" type="button" (click)="toggle()" aria-controls="collapsingNav" aria-expanded="false" aria-label="Toggle navigation">
@@ -6,23 +5,18 @@
     </button>
     <div [ngClass]="{'clearfix': !isNavBarCollaped()}">
       <a class="navbar-brand" routerLink="/home">
-        <!-- TODO: add logo here -->DSpace</a>
+        <!-- TODO: add logo here -->{{ 'title' | translate }}</a>
     </div>
     <div [ngbCollapse]="isNavBarCollaped()" class="collapse navbar-toggleable-xs" id="collapsingNav">
       <ul class="nav navbar-nav">
         <li class="nav-item">
-          <a class="nav-link" routerLink="/home" routerLinkActive="active"><i class="fa fa-home fa-fw" aria-hidden="true"></i> Home<span class="sr-only">(current)</span></a>
+          <a class="nav-link" routerLink="/home" routerLinkActive="active"><i class="fa fa-home fa-fw" aria-hidden="true"></i> {{ 'nav.home' | translate }}<span class="sr-only">(current)</span></a>
         </li>
       </ul>
     </div>
   </nav>
 </header>
-=======
-<h3>{{ 'title' | translate }}</h3>
-<nav>
-  <a routerLinkActive="router-link-active" routerLink="home">{{ 'nav.home' | translate }}</a>
-</nav>
->>>>>>> c87a20ea
+
 <div class="container-fluid">
   <main>
     <p>{{ 'example.with.data' | translate:data }}</p>
