--- conflicted
+++ resolved
@@ -4,28 +4,6 @@
 
     <main class="main-content">
       <div class="container-fluid">
-<<<<<<< HEAD
-        <p>{{ 'example.with.data' | translate:data }}</p>
-        <p>{{ example }}</p>
-        <h2 [ngClass]="{ 'red': EnvConfig.production, 'green': !EnvConfig.production }">
-          <span *ngIf="!EnvConfig.production">development</span>
-          <span *ngIf="EnvConfig.production">production</span>
-        </h2>
-
-        {{options.id}}
-        <!--ds-pagination [paginationOptions]="options"
-                       [collectionSize]="100"
-                       (pageChange)="options.currentPage = $event"
-                       (pageSizeChange)="options.pageSize = $event">
-
-          <ul>
-            <li *ngFor="let item of collection | paginate: { itemsPerPage: options.pageSize, currentPage: options.currentPage, totalItems: 100 }"> {{item}} </li>
-          </ul>
-
-        </ds-pagination-->
-
-=======
->>>>>>> 71c1e3a5
         <router-outlet></router-outlet>
       </div>
     </main>
