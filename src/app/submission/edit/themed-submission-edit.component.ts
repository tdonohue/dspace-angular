--- conflicted
+++ resolved
@@ -7,16 +7,10 @@
 import { SubmissionEditComponent } from './submission-edit.component';
 
 @Component({
-<<<<<<< HEAD
     selector: 'ds-themed-submission-edit',
     styleUrls: [],
     templateUrl: './../../shared/theme-support/themed.component.html',
     standalone: true
-=======
-  selector: 'ds-themed-submission-edit',
-  styleUrls: [],
-  templateUrl: './../../shared/theme-support/themed.component.html',
->>>>>>> a8f31948
 })
 export class ThemedSubmissionEditComponent extends ThemedComponent<SubmissionEditComponent> {
   protected getComponentName(): string {
