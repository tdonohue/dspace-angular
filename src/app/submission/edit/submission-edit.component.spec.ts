<<<<<<< HEAD
import { ComponentFixture, fakeAsync, TestBed, waitForAsync } from '@angular/core/testing';
import { RouterTestingModule } from '@angular/router/testing';
import { ActivatedRoute, Router } from '@angular/router';
import { NO_ERRORS_SCHEMA } from '@angular/core';

import { of, of as observableOf } from 'rxjs';
import { TranslateModule } from '@ngx-translate/core';
=======
import { NO_ERRORS_SCHEMA } from '@angular/core';
import {
  ComponentFixture,
  fakeAsync,
  TestBed,
  waitForAsync,
} from '@angular/core/testing';
import {
  ActivatedRoute,
  Router,
} from '@angular/router';
import { RouterTestingModule } from '@angular/router/testing';
import {
  TranslateModule,
  TranslateService,
} from '@ngx-translate/core';
import { of as observableOf } from 'rxjs';
>>>>>>> a8f31948

import { ItemDataService } from '../../core/data/item-data.service';
import { SubmissionJsonPatchOperationsService } from '../../core/submission/submission-json-patch-operations.service';
import { mockSubmissionObject } from '../../shared/mocks/submission.mock';
import { getMockTranslateService } from '../../shared/mocks/translate.service.mock';
import { NotificationsService } from '../../shared/notifications/notifications.service';
import { createSuccessfulRemoteDataObject$ } from '../../shared/remote-data.utils';
import { ActivatedRouteStub } from '../../shared/testing/active-router.stub';
import { NotificationsServiceStub } from '../../shared/testing/notifications-service.stub';
<<<<<<< HEAD
import { SubmissionService } from '../submission.service';
import { SubmissionServiceStub } from '../../shared/testing/submission-service.stub';

import { RouterStub } from '../../shared/testing/router.stub';
import { ActivatedRouteStub } from '../../shared/testing/active-router.stub';
import { mockSubmissionObject } from '../../shared/mocks/submission.mock';
import { createSuccessfulRemoteDataObject$ } from '../../shared/remote-data.utils';
import { ItemDataService } from '../../core/data/item-data.service';
import {
  SubmissionJsonPatchOperationsServiceStub
} from '../../shared/testing/submission-json-patch-operations-service.stub';
import { SubmissionJsonPatchOperationsService } from '../../core/submission/submission-json-patch-operations.service';
import { AuthServiceStub } from '../../shared/testing/auth-service.stub';
import { AuthService } from '../../core/auth/auth.service';
import { HALEndpointService } from '../../core/shared/hal-endpoint.service';
import { SectionsService } from '../sections/sections.service';
import { SectionsServiceStub } from '../../shared/testing/sections-service.stub';
import { ThemeService } from '../../shared/theme-support/theme.service';
import { getMockThemeService } from '../../shared/mocks/theme-service.mock';
import { provideMockStore } from '@ngrx/store/testing';
import { APP_DATA_SERVICES_MAP } from '../../../config/app-config.interface';
=======
import { RouterStub } from '../../shared/testing/router.stub';
import { SubmissionJsonPatchOperationsServiceStub } from '../../shared/testing/submission-json-patch-operations-service.stub';
import { SubmissionServiceStub } from '../../shared/testing/submission-service.stub';
import { SubmissionService } from '../submission.service';
import { SubmissionEditComponent } from './submission-edit.component';
>>>>>>> a8f31948

describe('SubmissionEditComponent Component', () => {

  let comp: SubmissionEditComponent;
  let fixture: ComponentFixture<SubmissionEditComponent>;
  let submissionServiceStub: SubmissionServiceStub;
  let itemDataService: ItemDataService;
  let submissionJsonPatchOperationsServiceStub: SubmissionJsonPatchOperationsServiceStub;
  let router: RouterStub;
  let halService: jasmine.SpyObj<HALEndpointService>;

  let themeService = getMockThemeService();

  const submissionId = '826';
  const route: ActivatedRouteStub = new ActivatedRouteStub();
  const submissionObject: any = mockSubmissionObject;

  beforeEach(waitForAsync(() => {
    itemDataService = jasmine.createSpyObj('itemDataService', {
      findByHref: createSuccessfulRemoteDataObject$(submissionObject.item),
    });

    halService = jasmine.createSpyObj('halService', {
      getEndpoint: of('fake-url')
    });

    TestBed.configureTestingModule({
    imports: [
        TranslateModule.forRoot(),
        RouterTestingModule.withRoutes([
<<<<<<< HEAD
            { path: ':id/edit', component: SubmissionEditComponent, pathMatch: 'full' },
        ]),
        SubmissionEditComponent
    ],
    providers: [
=======
          { path: ':id/edit', component: SubmissionEditComponent, pathMatch: 'full' },
        ]),
      ],
      declarations: [SubmissionEditComponent],
      providers: [
>>>>>>> a8f31948
        { provide: NotificationsService, useClass: NotificationsServiceStub },
        { provide: SubmissionService, useClass: SubmissionServiceStub },
        { provide: SubmissionJsonPatchOperationsService, useClass: SubmissionJsonPatchOperationsServiceStub },
        { provide: ItemDataService, useValue: itemDataService },
        // { provide: TranslateService, useValue: getMockTranslateService() },
        { provide: Router, useValue: new RouterStub() },
        { provide: ActivatedRoute, useValue: route },
<<<<<<< HEAD
        { provide: AuthService, useValue: new AuthServiceStub() },
        { provide: HALEndpointService, useValue: halService },
        { provide: SectionsService, useValue: new SectionsServiceStub() },
        { provide: ThemeService, useValue: themeService },
        { provide: APP_DATA_SERVICES_MAP, useValue: {} },
        provideMockStore()
    ],
    schemas: [NO_ERRORS_SCHEMA]
}).compileComponents();
=======

      ],
      schemas: [NO_ERRORS_SCHEMA],
    }).compileComponents();
>>>>>>> a8f31948
  }));

  beforeEach(() => {
    fixture = TestBed.createComponent(SubmissionEditComponent);
    comp = fixture.componentInstance;
    submissionServiceStub = TestBed.inject(SubmissionService as any);
    submissionJsonPatchOperationsServiceStub = TestBed.inject(SubmissionJsonPatchOperationsService as any);
    router = TestBed.inject(Router as any);
  });

  afterEach(() => {
    comp = null;
    fixture = null;
    router = null;
  });

  it('should init properly when a valid SubmissionObject has been retrieved',() => {

    route.testParams = { id: submissionId };
    submissionServiceStub.retrieveSubmission.and.returnValue(
      createSuccessfulRemoteDataObject$(submissionObject),
    );
    submissionServiceStub.getSubmissionObject.and.returnValue(observableOf(submissionObject));
    submissionServiceStub.getSubmissionStatus.and.returnValue(observableOf(true));


    fixture.detectChanges();

    expect(comp.submissionId).toBe(submissionId);
    expect(comp.collectionId).toBe(submissionObject.collection.id);
    expect(comp.selfUrl).toBe(submissionObject._links.self.href);
    expect(comp.sections).toBe(submissionObject.sections);
    expect(comp.submissionDefinition).toBe(submissionObject.submissionDefinition);

  });

  it('should redirect to mydspace when an empty SubmissionObject has been retrieved',() => {

    route.testParams = { id: submissionId };
    submissionServiceStub.retrieveSubmission.and.returnValue(createSuccessfulRemoteDataObject$({}),
    );

    fixture.detectChanges();

    expect(router.navigate).toHaveBeenCalled();

  });

  it('should not has effects when an invalid SubmissionObject has been retrieved',() => {

    route.testParams = { id: submissionId };
    submissionServiceStub.retrieveSubmission.and.returnValue(observableOf(null));

    fixture.detectChanges();

    expect(router.navigate).not.toHaveBeenCalled();
    expect(comp.collectionId).toBeUndefined();
    expect(comp.selfUrl).toBeUndefined();
    expect(comp.sections).toBeUndefined();
    expect(comp.submissionDefinition).toBeUndefined();
  });

  describe('ngOnDestroy', () => {
    it('should call delete pending json patch operations', fakeAsync(() => {

      submissionJsonPatchOperationsServiceStub.deletePendingJsonPatchOperations.and.callFake(() => { /* */ });
      comp.ngOnDestroy();

      expect(submissionJsonPatchOperationsServiceStub.deletePendingJsonPatchOperations).toHaveBeenCalled();
    }));

  });


});<|MERGE_RESOLUTION|>--- conflicted
+++ resolved
@@ -1,4 +1,3 @@
-<<<<<<< HEAD
 import { ComponentFixture, fakeAsync, TestBed, waitForAsync } from '@angular/core/testing';
 import { RouterTestingModule } from '@angular/router/testing';
 import { ActivatedRoute, Router } from '@angular/router';
@@ -6,47 +5,22 @@
 
 import { of, of as observableOf } from 'rxjs';
 import { TranslateModule } from '@ngx-translate/core';
-=======
-import { NO_ERRORS_SCHEMA } from '@angular/core';
-import {
-  ComponentFixture,
-  fakeAsync,
-  TestBed,
-  waitForAsync,
-} from '@angular/core/testing';
-import {
-  ActivatedRoute,
-  Router,
-} from '@angular/router';
-import { RouterTestingModule } from '@angular/router/testing';
-import {
-  TranslateModule,
-  TranslateService,
-} from '@ngx-translate/core';
-import { of as observableOf } from 'rxjs';
->>>>>>> a8f31948
 
 import { ItemDataService } from '../../core/data/item-data.service';
 import { SubmissionJsonPatchOperationsService } from '../../core/submission/submission-json-patch-operations.service';
 import { mockSubmissionObject } from '../../shared/mocks/submission.mock';
-import { getMockTranslateService } from '../../shared/mocks/translate.service.mock';
 import { NotificationsService } from '../../shared/notifications/notifications.service';
 import { createSuccessfulRemoteDataObject$ } from '../../shared/remote-data.utils';
 import { ActivatedRouteStub } from '../../shared/testing/active-router.stub';
 import { NotificationsServiceStub } from '../../shared/testing/notifications-service.stub';
-<<<<<<< HEAD
 import { SubmissionService } from '../submission.service';
 import { SubmissionServiceStub } from '../../shared/testing/submission-service.stub';
 
 import { RouterStub } from '../../shared/testing/router.stub';
-import { ActivatedRouteStub } from '../../shared/testing/active-router.stub';
-import { mockSubmissionObject } from '../../shared/mocks/submission.mock';
-import { createSuccessfulRemoteDataObject$ } from '../../shared/remote-data.utils';
-import { ItemDataService } from '../../core/data/item-data.service';
 import {
   SubmissionJsonPatchOperationsServiceStub
 } from '../../shared/testing/submission-json-patch-operations-service.stub';
-import { SubmissionJsonPatchOperationsService } from '../../core/submission/submission-json-patch-operations.service';
+import { SubmissionEditComponent } from './submission-edit.component';
 import { AuthServiceStub } from '../../shared/testing/auth-service.stub';
 import { AuthService } from '../../core/auth/auth.service';
 import { HALEndpointService } from '../../core/shared/hal-endpoint.service';
@@ -56,13 +30,6 @@
 import { getMockThemeService } from '../../shared/mocks/theme-service.mock';
 import { provideMockStore } from '@ngrx/store/testing';
 import { APP_DATA_SERVICES_MAP } from '../../../config/app-config.interface';
-=======
-import { RouterStub } from '../../shared/testing/router.stub';
-import { SubmissionJsonPatchOperationsServiceStub } from '../../shared/testing/submission-json-patch-operations-service.stub';
-import { SubmissionServiceStub } from '../../shared/testing/submission-service.stub';
-import { SubmissionService } from '../submission.service';
-import { SubmissionEditComponent } from './submission-edit.component';
->>>>>>> a8f31948
 
 describe('SubmissionEditComponent Component', () => {
 
@@ -93,19 +60,11 @@
     imports: [
         TranslateModule.forRoot(),
         RouterTestingModule.withRoutes([
-<<<<<<< HEAD
             { path: ':id/edit', component: SubmissionEditComponent, pathMatch: 'full' },
         ]),
         SubmissionEditComponent
     ],
     providers: [
-=======
-          { path: ':id/edit', component: SubmissionEditComponent, pathMatch: 'full' },
-        ]),
-      ],
-      declarations: [SubmissionEditComponent],
-      providers: [
->>>>>>> a8f31948
         { provide: NotificationsService, useClass: NotificationsServiceStub },
         { provide: SubmissionService, useClass: SubmissionServiceStub },
         { provide: SubmissionJsonPatchOperationsService, useClass: SubmissionJsonPatchOperationsServiceStub },
@@ -113,7 +72,6 @@
         // { provide: TranslateService, useValue: getMockTranslateService() },
         { provide: Router, useValue: new RouterStub() },
         { provide: ActivatedRoute, useValue: route },
-<<<<<<< HEAD
         { provide: AuthService, useValue: new AuthServiceStub() },
         { provide: HALEndpointService, useValue: halService },
         { provide: SectionsService, useValue: new SectionsServiceStub() },
@@ -121,14 +79,8 @@
         { provide: APP_DATA_SERVICES_MAP, useValue: {} },
         provideMockStore()
     ],
-    schemas: [NO_ERRORS_SCHEMA]
+      schemas: [NO_ERRORS_SCHEMA],
 }).compileComponents();
-=======
-
-      ],
-      schemas: [NO_ERRORS_SCHEMA],
-    }).compileComponents();
->>>>>>> a8f31948
   }));
 
   beforeEach(() => {
