import {
  ChangeDetectorRef,
  Component,
  OnDestroy,
  OnInit,
} from '@angular/core';
import {
  ActivatedRoute,
  ParamMap,
  Router,
} from '@angular/router';
import { TranslateService } from '@ngx-translate/core';
import {
  BehaviorSubject,
  Subscription,
} from 'rxjs';
import {
  debounceTime,
  filter,
  switchMap,
} from 'rxjs/operators';

import { SubmissionDefinitionsModel } from '../../core/config/models/config-submission-definitions.model';
import { ItemDataService } from '../../core/data/item-data.service';
import { RemoteData } from '../../core/data/remote-data';
import { Collection } from '../../core/shared/collection.model';
import { Item } from '../../core/shared/item.model';
import { getAllSucceededRemoteData } from '../../core/shared/operators';
import { SubmissionObject } from '../../core/submission/models/submission-object.model';
import { WorkspaceitemSectionsObject } from '../../core/submission/models/workspaceitem-sections.model';
import { SubmissionJsonPatchOperationsService } from '../../core/submission/submission-json-patch-operations.service';
import {
  hasValue,
  isEmpty,
  isNotEmptyOperator,
  isNotNull,
} from '../../shared/empty.util';
import { NotificationsService } from '../../shared/notifications/notifications.service';
import { SubmissionError } from '../objects/submission-error.model';
<<<<<<< HEAD
import { SubmissionFormComponent } from '../form/submission-form.component';
=======
import { SubmissionService } from '../submission.service';
import parseSectionErrors from '../utils/parseSectionErrors';
>>>>>>> a8f31948

/**
 * This component allows to edit an existing workspaceitem/workflowitem.
 */
@Component({
  selector: 'ds-submission-edit',
  styleUrls: ['./submission-edit.component.scss'],
  templateUrl: './submission-edit.component.html',
<<<<<<< HEAD
  standalone: true,
  imports: [
    SubmissionFormComponent
  ]
=======
>>>>>>> a8f31948
})
export class SubmissionEditComponent implements OnDestroy, OnInit {

  /**
   * The collection id this submission belonging to
   * @type {string}
   */
  public collectionId: string;

  /**
   * Checks if the collection can be modifiable by the user
   * @type {booelan}
   */
  public collectionModifiable: boolean | null = null;


  /**
   * The list of submission's sections
   * @type {WorkspaceitemSectionsObject}
   */
  public sections: WorkspaceitemSectionsObject;

  /**
   * The submission self url
   * @type {string}
   */
  public selfUrl: string;

  /**
   * The configuration object that define this submission
   * @type {SubmissionDefinitionsModel}
   */
  public submissionDefinition: SubmissionDefinitionsModel;

  /**
   * The submission errors present in the submission object
   * @type {SubmissionError}
   */
  public submissionErrors: SubmissionError;

  /**
   * The submission id
   * @type {string}
   */
  public submissionId: string;

  /**
   * Array to track all subscriptions and unsubscribe them onDestroy
   * @type {Array}
   */
  private subs: Subscription[] = [];

  /**
   * BehaviorSubject containing the self link to the item for this submission
   * @private
   */
  private itemLink$: BehaviorSubject<string> = new BehaviorSubject(undefined);

  /**
   * The item for this submission.
   */
  public item: Item;

  /**
   * Initialize instance variables
   *
   * @param {ChangeDetectorRef} changeDetectorRef
   * @param {NotificationsService} notificationsService
   * @param {ActivatedRoute} route
   * @param {Router} router
   * @param {ItemDataService} itemDataService
   * @param {SubmissionService} submissionService
   * @param {TranslateService} translate
   * @param {SubmissionJsonPatchOperationsService} submissionJsonPatchOperationsService
   */
  constructor(private changeDetectorRef: ChangeDetectorRef,
              private notificationsService: NotificationsService,
              private route: ActivatedRoute,
              private router: Router,
              private itemDataService: ItemDataService,
              private submissionService: SubmissionService,
              private translate: TranslateService,
              private submissionJsonPatchOperationsService: SubmissionJsonPatchOperationsService) {
  }

  /**
   * Retrieve workspaceitem/workflowitem from server and initialize all instance variables
   */
  ngOnInit() {

    this.collectionModifiable = this.route.snapshot.data?.collectionModifiable ?? null;

    this.subs.push(
      this.route.paramMap.pipe(
        switchMap((params: ParamMap) => this.submissionService.retrieveSubmission(params.get('id'))),
        // NOTE new submission is retrieved on the browser side only, so get null on server side rendering
        filter((submissionObjectRD: RemoteData<SubmissionObject>) => isNotNull(submissionObjectRD)),
      ).subscribe((submissionObjectRD: RemoteData<SubmissionObject>) => {
        if (submissionObjectRD.hasSucceeded) {
          if (isEmpty(submissionObjectRD.payload)) {
            this.notificationsService.info(null, this.translate.get('submission.general.cannot_submit'));
            this.router.navigate(['/mydspace']);
          } else {
            const { errors } = submissionObjectRD.payload;
            this.submissionErrors = parseSectionErrors(errors);
            this.submissionId = submissionObjectRD.payload.id.toString();
            this.collectionId = (submissionObjectRD.payload.collection as Collection).id;
            this.selfUrl = submissionObjectRD.payload._links.self.href;
            this.sections = submissionObjectRD.payload.sections;
            this.itemLink$.next(submissionObjectRD.payload._links.item.href);
            this.item = submissionObjectRD.payload.item;
            this.submissionDefinition = (submissionObjectRD.payload.submissionDefinition as SubmissionDefinitionsModel);
          }
        } else {
          if (submissionObjectRD.statusCode === 404) {
            // redirect to not found page
            this.router.navigate(['/404'], { skipLocationChange: true });
          }
          // TODO handle generic error
        }
      }),
      this.itemLink$.pipe(
        isNotEmptyOperator(),
        switchMap((itemLink: string) =>
          this.itemDataService.findByHref(itemLink),
        ),
        getAllSucceededRemoteData(),
        // Multiple sources can update the item in quick succession.
        // We only want to rerender the form if the item is unchanged for some time
        debounceTime(300),
      ).subscribe((itemRd: RemoteData<Item>) => {
        this.item = itemRd.payload;
        this.changeDetectorRef.detectChanges();
      }),
    );
  }

  /**
   * Unsubscribe from all subscriptions
   */
  ngOnDestroy() {
    this.subs
      .filter((sub) => hasValue(sub))
      .forEach((sub) => sub.unsubscribe());

    this.submissionJsonPatchOperationsService.deletePendingJsonPatchOperations();
  }
}<|MERGE_RESOLUTION|>--- conflicted
+++ resolved
@@ -1,24 +1,8 @@
-import {
-  ChangeDetectorRef,
-  Component,
-  OnDestroy,
-  OnInit,
-} from '@angular/core';
-import {
-  ActivatedRoute,
-  ParamMap,
-  Router,
-} from '@angular/router';
+import { ChangeDetectorRef, Component, OnDestroy, OnInit, } from '@angular/core';
+import { ActivatedRoute, ParamMap, Router, } from '@angular/router';
 import { TranslateService } from '@ngx-translate/core';
-import {
-  BehaviorSubject,
-  Subscription,
-} from 'rxjs';
-import {
-  debounceTime,
-  filter,
-  switchMap,
-} from 'rxjs/operators';
+import { BehaviorSubject, Subscription, } from 'rxjs';
+import { debounceTime, filter, switchMap, } from 'rxjs/operators';
 
 import { SubmissionDefinitionsModel } from '../../core/config/models/config-submission-definitions.model';
 import { ItemDataService } from '../../core/data/item-data.service';
@@ -29,20 +13,12 @@
 import { SubmissionObject } from '../../core/submission/models/submission-object.model';
 import { WorkspaceitemSectionsObject } from '../../core/submission/models/workspaceitem-sections.model';
 import { SubmissionJsonPatchOperationsService } from '../../core/submission/submission-json-patch-operations.service';
-import {
-  hasValue,
-  isEmpty,
-  isNotEmptyOperator,
-  isNotNull,
-} from '../../shared/empty.util';
+import { hasValue, isEmpty, isNotEmptyOperator, isNotNull, } from '../../shared/empty.util';
 import { NotificationsService } from '../../shared/notifications/notifications.service';
 import { SubmissionError } from '../objects/submission-error.model';
-<<<<<<< HEAD
-import { SubmissionFormComponent } from '../form/submission-form.component';
-=======
 import { SubmissionService } from '../submission.service';
 import parseSectionErrors from '../utils/parseSectionErrors';
->>>>>>> a8f31948
+import { SubmissionFormComponent } from '../form/submission-form.component';
 
 /**
  * This component allows to edit an existing workspaceitem/workflowitem.
@@ -51,13 +27,10 @@
   selector: 'ds-submission-edit',
   styleUrls: ['./submission-edit.component.scss'],
   templateUrl: './submission-edit.component.html',
-<<<<<<< HEAD
   standalone: true,
   imports: [
     SubmissionFormComponent
   ]
-=======
->>>>>>> a8f31948
 })
 export class SubmissionEditComponent implements OnDestroy, OnInit {
 
