<<<<<<< HEAD
import { Component, OnDestroy, OnInit } from '@angular/core';
import { Router, RouterLink } from '@angular/router';

import { BehaviorSubject, combineLatest, Subscription } from 'rxjs';
import { filter, mergeMap, switchMap, take, tap } from 'rxjs/operators';
import { NgbModal, NgbModalRef } from '@ng-bootstrap/ng-bootstrap';

import { ExternalSourceDataService } from '../../core/data/external-source-data.service';
import {
  ExternalSourceData,
  SubmissionImportExternalSearchbarComponent
} from './import-external-searchbar/submission-import-external-searchbar.component';
=======
import {
  Component,
  OnDestroy,
  OnInit,
} from '@angular/core';
import { Router } from '@angular/router';
import {
  NgbModal,
  NgbModalRef,
} from '@ng-bootstrap/ng-bootstrap';
import {
  BehaviorSubject,
  combineLatest,
  Subscription,
} from 'rxjs';
import {
  filter,
  mergeMap,
  switchMap,
  take,
  tap,
} from 'rxjs/operators';
import { AlertType } from 'src/app/shared/alert/alert-type';

import { ExternalSourceDataService } from '../../core/data/external-source-data.service';
import {
  buildPaginatedList,
  PaginatedList,
} from '../../core/data/paginated-list.model';
>>>>>>> a8f31948
import { RemoteData } from '../../core/data/remote-data';
import { RouteService } from '../../core/services/route.service';
import { Context } from '../../core/shared/context.model';
import { ExternalSourceEntry } from '../../core/shared/external-source-entry.model';
import { NONE_ENTITY_TYPE } from '../../core/shared/item-relationships/item-type.resource-type';
import { getFinishedRemoteData } from '../../core/shared/operators';
import { PageInfo } from '../../core/shared/page-info.model';
import { SearchConfigurationService } from '../../core/shared/search/search-configuration.service';
import { fadeIn } from '../../shared/animations/fade';
import {
  hasValue,
  isNotEmpty,
} from '../../shared/empty.util';
import { PaginationComponentOptions } from '../../shared/pagination/pagination-component-options.model';
import { createSuccessfulRemoteDataObject } from '../../shared/remote-data.utils';
<<<<<<< HEAD
import {
  SubmissionImportExternalPreviewComponent
} from './import-external-preview/submission-import-external-preview.component';
import { fadeIn } from '../../shared/animations/fade';
import { PageInfo } from '../../core/shared/page-info.model';
import { hasValue, isNotEmpty } from '../../shared/empty.util';
import { getFinishedRemoteData } from '../../core/shared/operators';
import { NONE_ENTITY_TYPE } from '../../core/shared/item-relationships/item-type.resource-type';
import { ObjectCollectionComponent } from '../../shared/object-collection/object-collection.component';
import { ThemedLoadingComponent } from '../../shared/loading/themed-loading.component';
import { AlertComponent } from '../../shared/alert/alert.component';
import { AsyncPipe, NgIf } from '@angular/common';
import { TranslateModule } from '@ngx-translate/core';
import { VarDirective } from '../../shared/utils/var.directive';
import { AlertType } from 'src/app/shared/alert/alert-type';
=======
import { SubmissionImportExternalPreviewComponent } from './import-external-preview/submission-import-external-preview.component';
import { ExternalSourceData } from './import-external-searchbar/submission-import-external-searchbar.component';
>>>>>>> a8f31948

/**
 * This component allows to submit a new workspaceitem importing the data from an external source.
 */
@Component({
  selector: 'ds-submission-import-external',
  styleUrls: ['./submission-import-external.component.scss'],
  templateUrl: './submission-import-external.component.html',
  animations: [fadeIn],
<<<<<<< HEAD
  imports: [
    ObjectCollectionComponent,
    ThemedLoadingComponent,
    AlertComponent,
    NgIf,
    AsyncPipe,
    SubmissionImportExternalSearchbarComponent,
    TranslateModule,
    VarDirective,
    RouterLink
  ],
  standalone: true
=======
>>>>>>> a8f31948
})
export class SubmissionImportExternalComponent implements OnInit, OnDestroy {

  /**
   * The external source search data from the routing service.
   */
  public routeData: ExternalSourceData;
  /**
   * The displayed list of entries
   */
  public entriesRD$: BehaviorSubject<RemoteData<PaginatedList<ExternalSourceEntry>>> = new BehaviorSubject<RemoteData<PaginatedList<ExternalSourceEntry>>>(null);
  /**
   * TRUE if the REST service is called to retrieve the external source items
   */
  public isLoading$: BehaviorSubject<boolean> = new BehaviorSubject<boolean>(false);

  public reload$: BehaviorSubject<ExternalSourceData> = new BehaviorSubject<ExternalSourceData>({
    entity: '',
    query: '',
    sourceId: '',
  });
  /**
   * Configuration to use for the import buttons
   */
  public importConfig: { buttonLabel: string };
  /**
   * Suffix for button label
   */
  public label: string;
  /**
   * The ID of the list to add/remove selected items to/from
   */
  public listId: string;
  /**
   * TRUE if the selection is repeatable
   */
  public repeatable: boolean;
  /**
   * The initial pagination options
   */
  public initialPagination = Object.assign(new PaginationComponentOptions(), {
    id: 'spc',
    pageSize: 10,
  });
  /**
   * The context to displaying lists for
   */
  public context: Context;
  /**
   * The modal for the entry preview
   */
  public modalRef: NgbModalRef;

  /**
   * The subscription to unsubscribe
   */
  protected subs: Subscription[] = [];

  private retrieveExternalSourcesSub: Subscription;

  public readonly AlertType = AlertType;

  /**
   * Initialize the component variables.
   * @param {SearchConfigurationService} searchConfigService
   * @param {ExternalSourceDataService} externalService
   * @param {RouteService} routeService
   * @param {Router} router
   * @param {NgbModal} modalService
   */
  constructor(
    public searchConfigService: SearchConfigurationService,
    private externalService: ExternalSourceDataService,
    private routeService: RouteService,
    private router: Router,
    private modalService: NgbModal,
  ) {
  }

  /**
   * Get the entries for the selected external source and set initial configuration.
   */
  ngOnInit(): void {
    this.listId = 'list-submission-external-sources';
    this.context = Context.EntitySearchModalWithNameVariants;
    this.repeatable = false;
    this.routeData = { entity: '', sourceId: '', query: '' };
    this.importConfig = {
      buttonLabel: 'submission.sections.describe.relationship-lookup.external-source.import-button-title.' + this.label,
    };
    this.entriesRD$ = new BehaviorSubject(createSuccessfulRemoteDataObject(buildPaginatedList(new PageInfo(), [])));
    this.isLoading$ = new BehaviorSubject(false);
    this.subs.push(combineLatest(
      [
        this.routeService.getQueryParameterValue('entity'),
        this.routeService.getQueryParameterValue('sourceId'),
        this.routeService.getQueryParameterValue('query'),
      ]).pipe(
      take(1),
    ).subscribe(([entity, sourceId, query]: [string, string, string]) => {
      this.reload$.next({ entity: entity || NONE_ENTITY_TYPE, query: query, sourceId: sourceId });
      this.selectLabel(entity);
      this.retrieveExternalSources();
    }));
  }

  /**
   * Get the data from the searchbar and changes the router data.
   */
  public getExternalSourceData(event: ExternalSourceData): void {
    this.router.navigate(
      [],
      {
        queryParams: event,
        replaceUrl: true,
      },
    ).then(() => {
      this.reload$.next(event);
      this.retrieveExternalSources();
    });
  }

  /**
   * Display an item preview by opening up an import modal window.
   * @param entry The entry to import
   */
  public import(entry): void {
    this.modalRef = this.modalService.open(SubmissionImportExternalPreviewComponent, {
      size: 'lg',
    });
    const modalComp = this.modalRef.componentInstance;
    modalComp.externalSourceEntry = entry;
    modalComp.labelPrefix = this.label;
  }

  /**
   * Unsubscribe from all subscriptions
   */
  ngOnDestroy(): void {
    this.subs
      .filter((sub) => hasValue(sub))
      .forEach((sub) => sub.unsubscribe());
    if (hasValue(this.retrieveExternalSourcesSub)) {
      this.retrieveExternalSourcesSub.unsubscribe();
    }

  }

  /**
   * Retrieve external source entries.
   */
  private retrieveExternalSources(): void {
    if (hasValue(this.retrieveExternalSourcesSub)) {
      this.retrieveExternalSourcesSub.unsubscribe();
    }
    this.retrieveExternalSourcesSub = this.reload$.pipe(
      filter((sourceQueryObject: ExternalSourceData) => isNotEmpty(sourceQueryObject.sourceId) && isNotEmpty(sourceQueryObject.query)),
      switchMap((sourceQueryObject: ExternalSourceData) => {
        const query = sourceQueryObject.query;
        this.routeData = sourceQueryObject;
        return this.searchConfigService.paginatedSearchOptions.pipe(
          tap(() => this.isLoading$.next(true)),
          filter((searchOptions) => searchOptions.query === query),
          mergeMap((searchOptions) => this.externalService.getExternalSourceEntries(this.routeData.sourceId, searchOptions).pipe(
            getFinishedRemoteData(),
          )),
        );
      },
      ),
    ).subscribe((rdData) => {
      this.entriesRD$.next(rdData);
      this.isLoading$.next(false);
    });
  }

  /**
   * Set the correct button label, depending on the entity.
   *
   * @param entity The entity name
   */
  private selectLabel(entity: string): void {
    this.label = entity;
    this.importConfig = {
      buttonLabel: 'submission.sections.describe.relationship-lookup.external-source.import-button-title.' + this.label,
    };
  }

}<|MERGE_RESOLUTION|>--- conflicted
+++ resolved
@@ -1,47 +1,16 @@
-<<<<<<< HEAD
-import { Component, OnDestroy, OnInit } from '@angular/core';
+import { Component, OnDestroy, OnInit, } from '@angular/core';
 import { Router, RouterLink } from '@angular/router';
-
-import { BehaviorSubject, combineLatest, Subscription } from 'rxjs';
-import { filter, mergeMap, switchMap, take, tap } from 'rxjs/operators';
-import { NgbModal, NgbModalRef } from '@ng-bootstrap/ng-bootstrap';
+import { NgbModal, NgbModalRef, } from '@ng-bootstrap/ng-bootstrap';
+import { BehaviorSubject, combineLatest, Subscription, } from 'rxjs';
+import { filter, mergeMap, switchMap, take, tap, } from 'rxjs/operators';
+import { AlertType } from 'src/app/shared/alert/alert-type';
 
 import { ExternalSourceDataService } from '../../core/data/external-source-data.service';
 import {
   ExternalSourceData,
   SubmissionImportExternalSearchbarComponent
 } from './import-external-searchbar/submission-import-external-searchbar.component';
-=======
-import {
-  Component,
-  OnDestroy,
-  OnInit,
-} from '@angular/core';
-import { Router } from '@angular/router';
-import {
-  NgbModal,
-  NgbModalRef,
-} from '@ng-bootstrap/ng-bootstrap';
-import {
-  BehaviorSubject,
-  combineLatest,
-  Subscription,
-} from 'rxjs';
-import {
-  filter,
-  mergeMap,
-  switchMap,
-  take,
-  tap,
-} from 'rxjs/operators';
-import { AlertType } from 'src/app/shared/alert/alert-type';
-
-import { ExternalSourceDataService } from '../../core/data/external-source-data.service';
-import {
-  buildPaginatedList,
-  PaginatedList,
-} from '../../core/data/paginated-list.model';
->>>>>>> a8f31948
+import { buildPaginatedList, PaginatedList, } from '../../core/data/paginated-list.model';
 import { RemoteData } from '../../core/data/remote-data';
 import { RouteService } from '../../core/services/route.service';
 import { Context } from '../../core/shared/context.model';
@@ -51,32 +20,18 @@
 import { PageInfo } from '../../core/shared/page-info.model';
 import { SearchConfigurationService } from '../../core/shared/search/search-configuration.service';
 import { fadeIn } from '../../shared/animations/fade';
-import {
-  hasValue,
-  isNotEmpty,
-} from '../../shared/empty.util';
+import { hasValue, isNotEmpty, } from '../../shared/empty.util';
 import { PaginationComponentOptions } from '../../shared/pagination/pagination-component-options.model';
 import { createSuccessfulRemoteDataObject } from '../../shared/remote-data.utils';
-<<<<<<< HEAD
 import {
   SubmissionImportExternalPreviewComponent
 } from './import-external-preview/submission-import-external-preview.component';
-import { fadeIn } from '../../shared/animations/fade';
-import { PageInfo } from '../../core/shared/page-info.model';
-import { hasValue, isNotEmpty } from '../../shared/empty.util';
-import { getFinishedRemoteData } from '../../core/shared/operators';
-import { NONE_ENTITY_TYPE } from '../../core/shared/item-relationships/item-type.resource-type';
 import { ObjectCollectionComponent } from '../../shared/object-collection/object-collection.component';
 import { ThemedLoadingComponent } from '../../shared/loading/themed-loading.component';
 import { AlertComponent } from '../../shared/alert/alert.component';
 import { AsyncPipe, NgIf } from '@angular/common';
 import { TranslateModule } from '@ngx-translate/core';
 import { VarDirective } from '../../shared/utils/var.directive';
-import { AlertType } from 'src/app/shared/alert/alert-type';
-=======
-import { SubmissionImportExternalPreviewComponent } from './import-external-preview/submission-import-external-preview.component';
-import { ExternalSourceData } from './import-external-searchbar/submission-import-external-searchbar.component';
->>>>>>> a8f31948
 
 /**
  * This component allows to submit a new workspaceitem importing the data from an external source.
@@ -86,7 +41,6 @@
   styleUrls: ['./submission-import-external.component.scss'],
   templateUrl: './submission-import-external.component.html',
   animations: [fadeIn],
-<<<<<<< HEAD
   imports: [
     ObjectCollectionComponent,
     ThemedLoadingComponent,
@@ -99,8 +53,6 @@
     RouterLink
   ],
   standalone: true
-=======
->>>>>>> a8f31948
 })
 export class SubmissionImportExternalComponent implements OnInit, OnDestroy {
 
