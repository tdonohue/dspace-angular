--- conflicted
+++ resolved
@@ -22,17 +22,10 @@
                                 [importConfig]="importConfig"
                                 (importObject)="import($event)">
         </ds-viewable-collection>
-<<<<<<< HEAD
-        <ds-themed-loading *ngIf="(isLoading$ | async)"
-                    message="{{'loading.search-results' | translate}}"></ds-themed-loading>
-        <div *ngIf="!(isLoading$ | async) && entriesRD?.payload?.page?.length === 0 && routeData?.query?.length > 0" data-test="empty-external-entry-list">
-          <ds-alert [type]="'alert-info'">{{ 'search.results.empty' | translate }}</ds-alert>
-=======
         <ds-loading *ngIf="(isLoading$ | async)"
                     message="{{'loading.search-results' | translate}}"></ds-loading>
-        <div *ngIf="(isLoading$ | async) !== true && entriesRD?.payload?.page?.length === 0" data-test="empty-external-entry-list">
+        <div *ngIf="(isLoading$ | async) !== true && entriesRD?.payload?.page?.length === 0 && routeData?.query?.length > 0" data-test="empty-external-entry-list">
           <ds-alert [type]="AlertType.Info">{{ 'search.results.empty' | translate }}</ds-alert>
->>>>>>> 46394d4b
         </div>
         <div *ngIf="(isLoading$ | async) !== true && entriesRD.statusCode === 500" data-test="empty-external-error-500">
           <ds-alert [type]="AlertType.Info">{{ 'search.results.response.500' | translate }}</ds-alert>
