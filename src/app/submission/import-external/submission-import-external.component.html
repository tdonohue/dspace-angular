<div class="container">
  <div class="row">
    <div class="col-md-12">
      <h1 id="header" class="pb-2">{{'submission.import-external.title' + ((label) ? '.' + label : '') | translate}}</h1>
      <ds-submission-import-external-searchbar
        [initExternalSourceData]="reload$.value"
        (externalSourceData) = "getExternalSourceData($event)">
      </ds-submission-import-external-searchbar>
    </div>
  </div>
<<<<<<< HEAD
  @if (reload$.value.entity) {
    <div class="row">
      @if (reload$.value.sourceId !== '') {
        <div class="col-md-12">
          <ng-container *ngVar="(entriesRD$ | async) as entriesRD">
            @if (entriesRD && entriesRD?.payload?.page?.length !== 0) {
              <h2>{{ 'submission.sections.describe.relationship-lookup.selection-tab.title' | translate}}</h2>
            }
            @if (entriesRD?.hasSucceeded && (isLoading$ | async) !== true && entriesRD?.payload?.page?.length > 0) {
              <ds-viewable-collection @fadeIn
                [objects]="entriesRD"
                [selectionConfig]="{ repeatable: repeatable, listId: listId }"
                [config]="initialPagination"
                [hideGear]="true"
                [context]="context"
                [importable]="true"
                [importConfig]="importConfig"
                (importObject)="import($event)">
              </ds-viewable-collection>
            }
            @if ((isLoading$ | async)) {
              <ds-loading
              message="{{'loading.search-results' | translate}}"></ds-loading>
            }
            @if ((isLoading$ | async) !== true && entriesRD?.payload?.page?.length === 0) {
              <div data-test="empty-external-entry-list">
                <ds-alert [type]="AlertType.Info">{{ 'search.results.empty' | translate }}</ds-alert>
              </div>
            }
            @if ((isLoading$ | async) !== true && entriesRD.statusCode === 500) {
              <div data-test="empty-external-error-500">
                <ds-alert [type]="AlertType.Info">{{ 'search.results.response.500' | translate }}</ds-alert>
              </div>
            }
          </ng-container>
=======
  <div class="row" *ngIf="reload$.value.entity">
    <div *ngIf="reload$.value.sourceId !== ''" class="col-md-12">
      <ng-container *ngVar="(entriesRD$ | async) as entriesRD">
        <h3 *ngIf="entriesRD && entriesRD?.payload?.page?.length !== 0">{{ 'submission.sections.describe.relationship-lookup.selection-tab.title' | translate}}</h3>
        <ds-viewable-collection *ngIf="entriesRD?.hasSucceeded && !(isLoading$ | async) && entriesRD?.payload?.page?.length > 0" @fadeIn
                                [objects]="entriesRD"
                                [selectionConfig]="{ repeatable: repeatable, listId: listId }"
                                [config]="initialPagination"
                                [hideGear]="true"
                                [context]="context"
                                [importable]="true"
                                [importConfig]="importConfig"
                                (importObject)="import($event)">
        </ds-viewable-collection>
        <ds-themed-loading *ngIf="(isLoading$ | async)"
                    message="{{'loading.search-results' | translate}}"></ds-themed-loading>
        <div *ngIf="!(isLoading$ | async) && entriesRD?.payload?.page?.length === 0 && routeData?.query?.length > 0" data-test="empty-external-entry-list">
          <ds-alert [type]="'alert-info'">{{ 'search.results.empty' | translate }}</ds-alert>
>>>>>>> 830be1f1
        </div>
      }
      @if (reload$.value.sourceId === '') {
        <div class="col-md-12">
          <ds-alert [type]="AlertType.Info">
            <p class="lead mb-0">{{'submission.import-external.page.hint' | translate}}</p>
          </ds-alert>
        </div>
      }
    </div>
  }

  <div class="row">
    <div class="col-md-12">
      <hr>
        <a class="btn btn-outline-secondary" [routerLink]="['/mydspace']" role="button">
          <i class="fa fa-chevron-left" aria-hidden="true"></i> {{'submission.import-external.back-to-my-dspace' | translate}}
        </a>
      </div>
    </div>
  </div><|MERGE_RESOLUTION|>--- conflicted
+++ resolved
@@ -8,7 +8,6 @@
       </ds-submission-import-external-searchbar>
     </div>
   </div>
-<<<<<<< HEAD
   @if (reload$.value.entity) {
     <div class="row">
       @if (reload$.value.sourceId !== '') {
@@ -33,7 +32,7 @@
               <ds-loading
               message="{{'loading.search-results' | translate}}"></ds-loading>
             }
-            @if ((isLoading$ | async) !== true && entriesRD?.payload?.page?.length === 0) {
+            @if ((isLoading$ | async) !== true && entriesRD?.payload?.page?.length === 0 && routeData?.query?.length > 0) {
               <div data-test="empty-external-entry-list">
                 <ds-alert [type]="AlertType.Info">{{ 'search.results.empty' | translate }}</ds-alert>
               </div>
@@ -44,26 +43,6 @@
               </div>
             }
           </ng-container>
-=======
-  <div class="row" *ngIf="reload$.value.entity">
-    <div *ngIf="reload$.value.sourceId !== ''" class="col-md-12">
-      <ng-container *ngVar="(entriesRD$ | async) as entriesRD">
-        <h3 *ngIf="entriesRD && entriesRD?.payload?.page?.length !== 0">{{ 'submission.sections.describe.relationship-lookup.selection-tab.title' | translate}}</h3>
-        <ds-viewable-collection *ngIf="entriesRD?.hasSucceeded && !(isLoading$ | async) && entriesRD?.payload?.page?.length > 0" @fadeIn
-                                [objects]="entriesRD"
-                                [selectionConfig]="{ repeatable: repeatable, listId: listId }"
-                                [config]="initialPagination"
-                                [hideGear]="true"
-                                [context]="context"
-                                [importable]="true"
-                                [importConfig]="importConfig"
-                                (importObject)="import($event)">
-        </ds-viewable-collection>
-        <ds-themed-loading *ngIf="(isLoading$ | async)"
-                    message="{{'loading.search-results' | translate}}"></ds-themed-loading>
-        <div *ngIf="!(isLoading$ | async) && entriesRD?.payload?.page?.length === 0 && routeData?.query?.length > 0" data-test="empty-external-entry-list">
-          <ds-alert [type]="'alert-info'">{{ 'search.results.empty' | translate }}</ds-alert>
->>>>>>> 830be1f1
         </div>
       }
       @if (reload$.value.sourceId === '') {
