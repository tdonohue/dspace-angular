--- conflicted
+++ resolved
@@ -24,13 +24,8 @@
         </ds-viewable-collection>
         <ds-themed-loading *ngIf="(isLoading$ | async)"
                     message="{{'loading.search-results' | translate}}"></ds-themed-loading>
-<<<<<<< HEAD
         <div *ngIf="!(isLoading$ | async) && entriesRD?.payload?.page?.length === 0 && routeData?.query?.length > 0" data-test="empty-external-entry-list">
-          <ds-alert [type]="'alert-info'">{{ 'search.results.empty' | translate }}</ds-alert>
-=======
-        <div *ngIf="!(isLoading$ | async) && entriesRD?.payload?.page?.length === 0" data-test="empty-external-entry-list">
           <ds-alert [type]="AlertType.Info">{{ 'search.results.empty' | translate }}</ds-alert>
->>>>>>> a226502c
         </div>
         <div *ngIf="!(isLoading$ | async) && entriesRD.statusCode === 500" data-test="empty-external-error-500">
           <ds-alert [type]="AlertType.Info">{{ 'search.results.response.500' | translate }}</ds-alert>
