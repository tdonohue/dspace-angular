--- conflicted
+++ resolved
@@ -1,34 +1,14 @@
-<<<<<<< HEAD
-import { Component, NO_ERRORS_SCHEMA } from '@angular/core';
-import { ComponentFixture, inject, TestBed, waitForAsync } from '@angular/core/testing';
-=======
-import {
-  Component,
-  NO_ERRORS_SCHEMA,
-} from '@angular/core';
-import {
-  ComponentFixture,
-  fakeAsync,
-  inject,
-  TestBed,
-  waitForAsync,
-} from '@angular/core/testing';
+import { Component, NO_ERRORS_SCHEMA, } from '@angular/core';
+import { ComponentFixture, inject, TestBed, waitForAsync, } from '@angular/core/testing';
 import { By } from '@angular/platform-browser';
 import { NgbActiveModal } from '@ng-bootstrap/ng-bootstrap';
->>>>>>> a8f31948
 import { TranslateModule } from '@ngx-translate/core';
 
 import { CollectionListEntry } from '../../../shared/collection-dropdown/collection-dropdown.component';
 import { createTestComponent } from '../../../shared/testing/utils.test';
 import { SubmissionImportExternalCollectionComponent } from './submission-import-external-collection.component';
-<<<<<<< HEAD
-import { CollectionListEntry } from '../../../shared/collection-dropdown/collection-dropdown.component';
-import { NgbActiveModal } from '@ng-bootstrap/ng-bootstrap';
-import { By } from '@angular/platform-browser';
 import { ThemeService } from '../../../shared/theme-support/theme.service';
 import { getMockThemeService } from '../../../shared/mocks/theme-service.mock';
-=======
->>>>>>> a8f31948
 
 describe('SubmissionImportExternalCollectionComponent test suite', () => {
   let comp: SubmissionImportExternalCollectionComponent;
@@ -46,10 +26,7 @@
       providers: [
         NgbActiveModal,
         SubmissionImportExternalCollectionComponent,
-<<<<<<< HEAD
         {provide: ThemeService, useValue: themeService},
-=======
->>>>>>> a8f31948
       ],
       schemas: [NO_ERRORS_SCHEMA],
     }).compileComponents().then();
@@ -159,14 +136,9 @@
 
 // declare a test component
 @Component({
-<<<<<<< HEAD
     selector: 'ds-test-cmp',
     template: ``,
     standalone: true
-=======
-  selector: 'ds-test-cmp',
-  template: ``,
->>>>>>> a8f31948
 })
 class TestComponent {
 
