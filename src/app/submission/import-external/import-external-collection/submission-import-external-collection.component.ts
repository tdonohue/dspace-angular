--- conflicted
+++ resolved
@@ -20,7 +20,6 @@
   selector: 'ds-submission-import-external-collection',
   styleUrls: ['./submission-import-external-collection.component.scss'],
   templateUrl: './submission-import-external-collection.component.html',
-<<<<<<< HEAD
   imports: [
     ThemedLoadingComponent,
     ThemedCollectionDropdownComponent,
@@ -29,8 +28,6 @@
     NgIf
   ],
   standalone: true
-=======
->>>>>>> a8f31948
 })
 export class SubmissionImportExternalCollectionComponent {
   /**
