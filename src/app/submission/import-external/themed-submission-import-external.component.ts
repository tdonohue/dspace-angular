import { Component } from '@angular/core';

import { ThemedComponent } from '../../shared/theme-support/themed.component';
import { SubmissionImportExternalComponent } from './submission-import-external.component';

/**
 * Themed wrapper for SubmissionImportExternalComponent
 */
@Component({
<<<<<<< HEAD
    selector: 'ds-themed-submission-import-external',
    styleUrls: [],
    templateUrl: './../../shared/theme-support/themed.component.html',
    standalone: true
=======
  selector: 'ds-themed-submission-import-external',
  styleUrls: [],
  templateUrl: './../../shared/theme-support/themed.component.html',
>>>>>>> a8f31948
})
export class ThemedSubmissionImportExternalComponent extends ThemedComponent<SubmissionImportExternalComponent> {
  protected getComponentName(): string {
    return 'SubmissionImportExternalComponent';
  }

  protected importThemedComponent(themeName: string): Promise<any> {
    return import(`../../../themes/${themeName}/app/submission/import-external/submission-import-external.component`);
  }

  protected importUnthemedComponent(): Promise<any> {
    return import(`./submission-import-external.component`);
  }
}<|MERGE_RESOLUTION|>--- conflicted
+++ resolved
@@ -7,16 +7,10 @@
  * Themed wrapper for SubmissionImportExternalComponent
  */
 @Component({
-<<<<<<< HEAD
     selector: 'ds-themed-submission-import-external',
     styleUrls: [],
     templateUrl: './../../shared/theme-support/themed.component.html',
     standalone: true
-=======
-  selector: 'ds-themed-submission-import-external',
-  styleUrls: [],
-  templateUrl: './../../shared/theme-support/themed.component.html',
->>>>>>> a8f31948
 })
 export class ThemedSubmissionImportExternalComponent extends ThemedComponent<SubmissionImportExternalComponent> {
   protected getComponentName(): string {
