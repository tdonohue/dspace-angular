import {
  Component,
  Input,
  OnInit,
} from '@angular/core';
import { Router } from '@angular/router';
import {
  NgbActiveModal,
  NgbModal,
  NgbModalRef,
} from '@ng-bootstrap/ng-bootstrap';
import { mergeMap } from 'rxjs/operators';

import { ExternalSourceEntry } from '../../../core/shared/external-source-entry.model';
import { MetadataValue } from '../../../core/shared/metadata.models';
import { Metadata } from '../../../core/shared/metadata.utils';
import { SubmissionObject } from '../../../core/submission/models/submission-object.model';
import { CollectionListEntry } from '../../../shared/collection-dropdown/collection-dropdown.component';
import { NotificationsService } from '../../../shared/notifications/notifications.service';
import { SubmissionService } from '../../submission.service';
import { SubmissionImportExternalCollectionComponent } from '../import-external-collection/submission-import-external-collection.component';
import { TranslateModule } from '@ngx-translate/core';

/**
 * This component display a preview of an external source item.
 */
@Component({
  selector: 'ds-submission-import-external-preview',
  styleUrls: ['./submission-import-external-preview.component.scss'],
  templateUrl: './submission-import-external-preview.component.html',
<<<<<<< HEAD
  imports: [
    TranslateModule
  ],
  standalone: true
=======
>>>>>>> a8f31948
})
export class SubmissionImportExternalPreviewComponent implements OnInit {
  /**
   * The external source entry
   */
  @Input() public externalSourceEntry: ExternalSourceEntry;
  /**
   * The entry metadata list
   */
  public metadataList: { key: string, value: MetadataValue }[];
  /**
   * The label prefix to use to generate the translation label
   */
  public labelPrefix: string;
  /**
   * The modal for the entry preview
   */
  modalRef: NgbModalRef;

  /**
   * Initialize the component variables.
   * @param {NgbActiveModal} activeModal
   * @param {SubmissionService} submissionService
   * @param {NgbModal} modalService
   * @param {Router} router
   * @param {NotificationsService} notificationService
   */
  constructor(
    private activeModal: NgbActiveModal,
    private submissionService: SubmissionService,
    private modalService: NgbModal,
    private router: Router,
    private notificationService: NotificationsService,
  ) { }

  /**
   * Metadata initialization for HTML display.
   */
  ngOnInit(): void {
    this.metadataList = [];
    const metadataKeys = Object.keys(this.externalSourceEntry.metadata);
    metadataKeys.forEach((key) => {
      this.metadataList.push({
        key: key,
        value: Metadata.first(this.externalSourceEntry.metadata, key),
      });
    });
  }

  /**
   * Closes the modal.
   */
  public closeMetadataModal(): void {
    this.activeModal.dismiss(false);
  }

  /**
   * Start the import of an entry by opening up a collection choice modal window.
   */
  public import(): void {
    this.modalRef = this.modalService.open(SubmissionImportExternalCollectionComponent, {
      size: 'lg',
    });
    this.modalRef.componentInstance.entityType = this.labelPrefix;
    this.closeMetadataModal();

    this.modalRef.componentInstance.selectedEvent.pipe(
      mergeMap((collectionListEntry: CollectionListEntry) => {
        return this.submissionService.createSubmissionFromExternalSource(this.externalSourceEntry._links.self.href, collectionListEntry.collection.id);
      }),
    ).subscribe((submissionObjects: SubmissionObject[]) => {
      let isValid = false;
      if (submissionObjects.length === 1) {
        if (submissionObjects[0] !== null) {
          isValid = true;
          this.router.navigateByUrl('/workspaceitems/' + submissionObjects[0].id + '/edit');
        }
      }
      if (!isValid) {
        this.notificationService.error('submission.import-external.preview.error.import.title', 'submission.import-external.preview.error.import.body');
      }
      this.modalRef.close();
    });
  }
}<|MERGE_RESOLUTION|>--- conflicted
+++ resolved
@@ -28,13 +28,10 @@
   selector: 'ds-submission-import-external-preview',
   styleUrls: ['./submission-import-external-preview.component.scss'],
   templateUrl: './submission-import-external-preview.component.html',
-<<<<<<< HEAD
   imports: [
     TranslateModule
   ],
   standalone: true
-=======
->>>>>>> a8f31948
 })
 export class SubmissionImportExternalPreviewComponent implements OnInit {
   /**
