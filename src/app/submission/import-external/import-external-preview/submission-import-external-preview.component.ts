--- conflicted
+++ resolved
@@ -78,11 +78,7 @@
     metadataKeys.forEach((key) => {
       this.metadataList.push({
         key: key,
-<<<<<<< HEAD
-        values: Metadata.all(this.externalSourceEntry.metadata, key)
-=======
-        value: Metadata.first(this.externalSourceEntry.metadata, key),
->>>>>>> 0a1764c6
+        values: Metadata.all(this.externalSourceEntry.metadata, key),
       });
     });
   }
