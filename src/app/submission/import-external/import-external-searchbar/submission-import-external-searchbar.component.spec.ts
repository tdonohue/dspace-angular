--- conflicted
+++ resolved
@@ -62,17 +62,10 @@
         { provide: ExternalSourceDataService, useValue: mockExternalSourceService },
         ChangeDetectorRef,
         { provide: HostWindowService, useValue: new HostWindowServiceStub(800) },
-<<<<<<< HEAD
-        SubmissionImportExternalSearchbarComponent
+        SubmissionImportExternalSearchbarComponent,
     ],
-    schemas: [NO_ERRORS_SCHEMA]
+      schemas: [NO_ERRORS_SCHEMA],
 }).compileComponents().then();
-=======
-        SubmissionImportExternalSearchbarComponent,
-      ],
-      schemas: [NO_ERRORS_SCHEMA],
-    }).compileComponents().then();
->>>>>>> a8f31948
   }));
 
   // First test to check the correct component creation
@@ -187,14 +180,9 @@
 
 // declare a test component
 @Component({
-<<<<<<< HEAD
     selector: 'ds-test-cmp',
     template: ``,
     standalone: true
-=======
-  selector: 'ds-test-cmp',
-  template: ``,
->>>>>>> a8f31948
 })
 class TestComponent {
   initExternalSourceData = { entity: 'Publication', query: 'dummy', sourceId: 'ciencia' };
