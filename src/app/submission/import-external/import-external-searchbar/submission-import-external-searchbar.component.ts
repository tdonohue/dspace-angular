import {
  ChangeDetectorRef,
  Component,
  EventEmitter,
  Input,
  OnDestroy,
  OnInit,
  Output,
} from '@angular/core';
import {
  Observable,
  of as observableOf,
  Subscription,
} from 'rxjs';
import {
  catchError,
  tap,
} from 'rxjs/operators';

import { RequestParam } from '../../../core/cache/models/request-param.model';
import { ExternalSourceDataService } from '../../../core/data/external-source-data.service';
import { FindListOptions } from '../../../core/data/find-list-options.model';
import {
  buildPaginatedList,
  PaginatedList,
} from '../../../core/data/paginated-list.model';
import { RemoteData } from '../../../core/data/remote-data';
import { ExternalSource } from '../../../core/shared/external-source.model';
import {
  getFirstSucceededRemoteData,
  getFirstSucceededRemoteDataPayload,
} from '../../../core/shared/operators';
import { PageInfo } from '../../../core/shared/page-info.model';
import { hasValue } from '../../../shared/empty.util';
<<<<<<< HEAD
import { FindListOptions } from '../../../core/data/find-list-options.model';
import { TranslateModule } from '@ngx-translate/core';
import { InfiniteScrollModule } from 'ngx-infinite-scroll';
import { NgbDropdownModule } from '@ng-bootstrap/ng-bootstrap';
import { FormsModule } from '@angular/forms';
import { CommonModule } from '@angular/common';
=======
import { HostWindowService } from '../../../shared/host-window.service';
import { createSuccessfulRemoteDataObject } from '../../../shared/remote-data.utils';
>>>>>>> a8f31948

/**
 * Interface for the selected external source element.
 */
export interface SourceElement {
  id: string;
  name: string;
}

/**
 * Interface for the external source data to export.
 */
export interface ExternalSourceData {
  entity: string;
  query: string;
  sourceId: string;
}

/**
 * This component builds the searchbar for the submission external import.
 */
@Component({
  selector: 'ds-submission-import-external-searchbar',
  styleUrls: ['./submission-import-external-searchbar.component.scss'],
  templateUrl: './submission-import-external-searchbar.component.html',
<<<<<<< HEAD
  imports: [
    CommonModule,
    TranslateModule,
    InfiniteScrollModule,
    NgbDropdownModule,
    FormsModule
  ],
  standalone: true
=======
>>>>>>> a8f31948
})
export class SubmissionImportExternalSearchbarComponent implements OnInit, OnDestroy {
  /**
   * The init external source value.
   */
  @Input() public initExternalSourceData: ExternalSourceData;
  /**
   * The selected external sources.
   */
  public selectedElement: SourceElement;
  /**
   * The list of external sources.
   */
  public sourceList: SourceElement[];
  /**
   * The string used to search items in the external sources.
   */
  public searchString: string;
  /**
   * The external sources loading status.
   */
  public sourceListLoading = false;
  /**
   * Emits true if were on a small screen
   */
  public isXsOrSm$: Observable<boolean>;
  /**
   * The external source data to use to perform the search.
   */
  @Output() public externalSourceData: EventEmitter<ExternalSourceData> = new EventEmitter<ExternalSourceData>();

  /**
   * The external sources pagination data.
   */
  protected pageInfo: PageInfo;
  /**
   * The options for REST data retireval.
   */
  protected findListOptions: FindListOptions;

  /**
   * The subscription to unsubscribe
   */
  protected sub: Subscription;

  /**
   * Initialize the component variables.
   * @param {ExternalSourceDataService} externalService
   * @param {ChangeDetectorRef} cdr
   * @param {HostWindowService} windowService
   */
  constructor(
    private externalService: ExternalSourceDataService,
    private cdr: ChangeDetectorRef,
    protected windowService: HostWindowService,
  ) {
  }

  /**
   * Component initialization and retrieve first page of external sources.
   */
  ngOnInit() {
    this.selectedElement = {
      id: '',
      name: 'loading',
    };
    this.searchString = '';
    this.sourceList = [];
    this.findListOptions = Object.assign({}, new FindListOptions(), {
      elementsPerPage: 5,
      currentPage: 1,
      searchParams: [
        new RequestParam('entityType', this.initExternalSourceData.entity),
      ],
    });
    this.externalService.searchBy('findByEntityType', this.findListOptions).pipe(
      catchError(() => {
        const pageInfo = new PageInfo();
        const paginatedList = buildPaginatedList(pageInfo, []);
        const paginatedListRD = createSuccessfulRemoteDataObject(paginatedList);
        return observableOf(paginatedListRD);
      }),
      getFirstSucceededRemoteDataPayload(),
    ).subscribe((externalSource: PaginatedList<ExternalSource>) => {
      externalSource.page.forEach((element) => {
        this.sourceList.push({ id: element.id, name: element.name });
        if (this.initExternalSourceData.sourceId === element.id) {
          this.selectedElement = { id: element.id, name: element.name };
          this.searchString = this.initExternalSourceData.query;
        }
      });
      if (this.selectedElement.id === '') {
        this.selectedElement = this.sourceList[0];
      }
      this.pageInfo = externalSource.pageInfo;
      this.cdr.detectChanges();
    });
    this.isXsOrSm$ = this.windowService.isXsOrSm();
  }

  /**
   * Set the selected external source.
   */
  public makeSourceSelection(source): void {
    this.selectedElement = source;
  }

  /**
   * Load the next pages of external sources.
   */
  public onScroll(): void {
    if (!this.sourceListLoading && ((this.pageInfo.currentPage + 1) <= this.pageInfo.totalPages)) {
      this.sourceListLoading = true;
      this.findListOptions = Object.assign({}, new FindListOptions(), {
        elementsPerPage: 5,
        currentPage: this.findListOptions.currentPage + 1,
        searchParams: [
          new RequestParam('entityType', this.initExternalSourceData.entity),
        ],
      });
      this.externalService.searchBy('findByEntityType', this.findListOptions).pipe(
        catchError(() => {
          const pageInfo = new PageInfo();
          const paginatedList = buildPaginatedList(pageInfo, []);
          const paginatedListRD = createSuccessfulRemoteDataObject(paginatedList);
          return observableOf(paginatedListRD);
        }),
        getFirstSucceededRemoteData(),
        tap(() => this.sourceListLoading = false),
      ).subscribe((externalSource: RemoteData<PaginatedList<ExternalSource>>) => {
        externalSource.payload.page.forEach((element) => {
          this.sourceList.push({ id: element.id, name: element.name });
        });
        this.pageInfo = externalSource.payload.pageInfo;
        this.cdr.detectChanges();
      });
    }
  }

  /**
   * Passes the search parameters to the parent component.
   */
  public search(): void {
    this.externalSourceData.emit(
      {
        entity: this.initExternalSourceData.entity,
        sourceId: this.selectedElement.id,
        query: this.searchString,
      },
    );
  }

  /**
   * Unsubscribe from all subscriptions
   */
  ngOnDestroy(): void {
    if (hasValue(this.sub)) {
      this.sub.unsubscribe();
    }
  }

}<|MERGE_RESOLUTION|>--- conflicted
+++ resolved
@@ -32,17 +32,13 @@
 } from '../../../core/shared/operators';
 import { PageInfo } from '../../../core/shared/page-info.model';
 import { hasValue } from '../../../shared/empty.util';
-<<<<<<< HEAD
-import { FindListOptions } from '../../../core/data/find-list-options.model';
+import { HostWindowService } from '../../../shared/host-window.service';
+import { createSuccessfulRemoteDataObject } from '../../../shared/remote-data.utils';
 import { TranslateModule } from '@ngx-translate/core';
 import { InfiniteScrollModule } from 'ngx-infinite-scroll';
 import { NgbDropdownModule } from '@ng-bootstrap/ng-bootstrap';
 import { FormsModule } from '@angular/forms';
 import { CommonModule } from '@angular/common';
-=======
-import { HostWindowService } from '../../../shared/host-window.service';
-import { createSuccessfulRemoteDataObject } from '../../../shared/remote-data.utils';
->>>>>>> a8f31948
 
 /**
  * Interface for the selected external source element.
@@ -68,7 +64,6 @@
   selector: 'ds-submission-import-external-searchbar',
   styleUrls: ['./submission-import-external-searchbar.component.scss'],
   templateUrl: './submission-import-external-searchbar.component.html',
-<<<<<<< HEAD
   imports: [
     CommonModule,
     TranslateModule,
@@ -77,8 +72,6 @@
     FormsModule
   ],
   standalone: true
-=======
->>>>>>> a8f31948
 })
 export class SubmissionImportExternalSearchbarComponent implements OnInit, OnDestroy {
   /**
