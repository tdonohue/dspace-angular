<<<<<<< HEAD
import { Component, NO_ERRORS_SCHEMA } from '@angular/core';
import { ComponentFixture, inject, TestBed, waitForAsync } from '@angular/core/testing';

import { getTestScheduler } from 'jasmine-marbles';
import { TranslateModule } from '@ngx-translate/core';
import { ActivatedRoute, Router } from '@angular/router';
=======
import {
  Component,
  NO_ERRORS_SCHEMA,
} from '@angular/core';
import {
  ComponentFixture,
  inject,
  TestBed,
  waitForAsync,
} from '@angular/core/testing';
import { By } from '@angular/platform-browser';
import { BrowserAnimationsModule } from '@angular/platform-browser/animations';
import { Router } from '@angular/router';
>>>>>>> a8f31948
import { NgbModal } from '@ng-bootstrap/ng-bootstrap';
import { TranslateModule } from '@ngx-translate/core';
import { getTestScheduler } from 'jasmine-marbles';
import { of as observableOf } from 'rxjs';
import { TestScheduler } from 'rxjs/testing';

import { ExternalSourceDataService } from '../../core/data/external-source-data.service';
import { RouteService } from '../../core/services/route.service';
import { ExternalSourceEntry } from '../../core/shared/external-source-entry.model';
import { SearchConfigurationService } from '../../core/shared/search/search-configuration.service';
import { getMockExternalSourceService } from '../../shared/mocks/external-source.service.mock';
import { PaginationComponentOptions } from '../../shared/pagination/pagination-component-options.model';
import {
  createFailedRemoteDataObject$,
  createSuccessfulRemoteDataObject,
  createSuccessfulRemoteDataObject$,
} from '../../shared/remote-data.utils';
<<<<<<< HEAD
import { ExternalSourceEntry } from '../../core/shared/external-source-entry.model';
import {
  SubmissionImportExternalPreviewComponent
} from './import-external-preview/submission-import-external-preview.component';
import { By } from '@angular/platform-browser';
import { BrowserAnimationsModule } from '@angular/platform-browser/animations';
import { HostWindowService } from '../../shared/host-window.service';
import { HostWindowServiceStub } from '../../shared/testing/host-window-service.stub';
import { ActivatedRouteStub } from '../../shared/testing/active-router.stub';
import {
  SubmissionImportExternalSearchbarComponent
} from './import-external-searchbar/submission-import-external-searchbar.component';
import { ThemeService } from '../../shared/theme-support/theme.service';
import { getMockThemeService } from '../../shared/mocks/theme-service.mock';
import { ObjectCollectionComponent } from '../../shared/object-collection/object-collection.component';
import { ThemedLoadingComponent } from '../../shared/loading/themed-loading.component';
import { AlertComponent } from '../../shared/alert/alert.component';
=======
import { PaginatedSearchOptions } from '../../shared/search/models/paginated-search-options.model';
import { routeServiceStub } from '../../shared/testing/route-service.stub';
import { RouterStub } from '../../shared/testing/router.stub';
import {
  createPaginatedList,
  createTestComponent,
} from '../../shared/testing/utils.test';
import { VarDirective } from '../../shared/utils/var.directive';
import { SubmissionImportExternalPreviewComponent } from './import-external-preview/submission-import-external-preview.component';
import { SubmissionImportExternalComponent } from './submission-import-external.component';
>>>>>>> a8f31948

describe('SubmissionImportExternalComponent test suite', () => {
  let comp: SubmissionImportExternalComponent;
  let compAsAny: any;
  let fixture: ComponentFixture<SubmissionImportExternalComponent>;
  let scheduler: TestScheduler;
  const ngbModal = jasmine.createSpyObj('modal', ['open']);
  const mockSearchOptions = observableOf(new PaginatedSearchOptions({
    pagination: Object.assign(new PaginationComponentOptions(), {
      pageSize: 10,
      currentPage: 0,
    }),
    query: 'test',
  }));
  const searchConfigServiceStub = {
    paginatedSearchOptions: mockSearchOptions,
  };
  const mockExternalSourceService: any = getMockExternalSourceService();

  beforeEach(waitForAsync (() => {
    TestBed.configureTestingModule({
    imports: [
        TranslateModule.forRoot(),
        BrowserAnimationsModule,
<<<<<<< HEAD
        SubmissionImportExternalComponent,
        TestComponent,
        VarDirective
    ],
    providers: [
=======
      ],
      declarations: [
        SubmissionImportExternalComponent,
        TestComponent,
        VarDirective,
      ],
      providers: [
>>>>>>> a8f31948
        { provide: ExternalSourceDataService, useValue: mockExternalSourceService },
        { provide: SearchConfigurationService, useValue: searchConfigServiceStub },
        { provide: RouteService, useValue: routeServiceStub },
        { provide: Router, useValue: new RouterStub() },
        { provide: ActivatedRoute, useValue: new ActivatedRouteStub() },
        { provide: NgbModal, useValue: ngbModal },
<<<<<<< HEAD
        { provide: HostWindowService, useValue: new HostWindowServiceStub(800) },
        { provide: ThemeService, useValue: getMockThemeService() },
        SubmissionImportExternalComponent
    ],
    schemas: [NO_ERRORS_SCHEMA]
})
      .overrideComponent(SubmissionImportExternalComponent, {
        remove: {
          imports: [
            ObjectCollectionComponent,
            ThemedLoadingComponent,
            AlertComponent,
            SubmissionImportExternalSearchbarComponent,
          ]
        }
      })
      .compileComponents().then();
=======
        SubmissionImportExternalComponent,
      ],
      schemas: [NO_ERRORS_SCHEMA],
    }).compileComponents().then();
>>>>>>> a8f31948
  }));

  // First test to check the correct component creation
  describe('', () => {
    let testComp: TestComponent;
    let testFixture: ComponentFixture<TestComponent>;

    // synchronous beforeEach
    beforeEach(() => {
      const html = `
        <ds-submission-import-external></ds-submission-import-external>`;
      testFixture = createTestComponent(html, TestComponent) as ComponentFixture<TestComponent>;
      testComp = testFixture.componentInstance;
    });

    afterEach(() => {
      testFixture.destroy();
    });

    it('should create SubmissionImportExternalComponent', inject([SubmissionImportExternalComponent], (app: SubmissionImportExternalComponent) => {
      expect(app).toBeDefined();
    }));
  });

  describe('', () => {
    beforeEach(() => {
      fixture = TestBed.createComponent(SubmissionImportExternalComponent);
      comp = fixture.componentInstance;
      compAsAny = comp;
      scheduler = getTestScheduler();
      mockExternalSourceService.getExternalSourceEntries.and.returnValue(createSuccessfulRemoteDataObject$(createPaginatedList([])));
    });

    afterEach(() => {
      fixture.destroy();
      comp = null;
      compAsAny = null;
    });

    it('Should init component properly (without route data)', () => {
      const expectedEntries = createSuccessfulRemoteDataObject(createPaginatedList([]));
      comp.routeData = { entity: '', sourceId: '', query: '' };
      spyOn(compAsAny.routeService, 'getQueryParameterValue').and.returnValue(observableOf(''));
      fixture.detectChanges();

      expect(comp.routeData).toEqual({ entity: '', sourceId: '', query: '' });
      expect(comp.isLoading$.value).toBe(false);
      expect(comp.entriesRD$.value).toEqual(expectedEntries);
    });

    it('Should init component properly (with route data)', () => {
      comp.routeData = { entity: '', sourceId: '', query: '' };
      spyOn(compAsAny, 'retrieveExternalSources');
      spyOn(compAsAny.routeService, 'getQueryParameterValue').and.returnValues(observableOf('entity'), observableOf('source'), observableOf('dummy'));
      fixture.detectChanges();

      expect(compAsAny.retrieveExternalSources).toHaveBeenCalled();
    });

    it('Should call \'getExternalSourceEntries\' properly', () => {
      spyOn(routeServiceStub, 'getQueryParameterValue').and.callFake((param) => {
        if (param === 'sourceId') {
          return observableOf('orcidV2');
        } else if (param === 'query') {
          return observableOf('test');
        }
        return observableOf({});
      });

      fixture.detectChanges();


      expect(comp.isLoading$.value).toBe(false);
      expect(compAsAny.externalService.getExternalSourceEntries).toHaveBeenCalled();
    });

    it('Should call \'router.navigate\'', () => {
      comp.routeData = { entity: 'Person', sourceId: '', query: '' };
      spyOn(compAsAny, 'retrieveExternalSources').and.callFake(() => null);
      compAsAny.router.navigate.and.returnValue( new Promise(() => {return;}));
      const event = { entity: 'Person', sourceId: 'orcidV2', query: 'dummy' };

      scheduler.schedule(() => comp.getExternalSourceData(event));
      scheduler.flush();

      expect(compAsAny.router.navigate).toHaveBeenCalledWith([], { queryParams: { entity: event.entity, sourceId: event.sourceId, query: event.query }, replaceUrl: true });
    });

    it('Entry should be passed to the component loaded inside the modal', () => {
      const entry = Object.assign(new ExternalSourceEntry(), {
        id: '0001-0001-0001-0001',
        display: 'John Doe',
        value: 'John, Doe',
        metadata: {
          'dc.identifier.uri': [
            {
              value: 'https://orcid.org/0001-0001-0001-0001',
            },
          ],
        },
      });
      ngbModal.open.and.returnValue({ componentInstance: { externalSourceEntry: null } });
      comp.import(entry);

      expect(compAsAny.modalService.open).toHaveBeenCalledWith(SubmissionImportExternalPreviewComponent, { size: 'lg' });
      expect(comp.modalRef.componentInstance.externalSourceEntry).toEqual(entry);
    });

    it('Should set the correct label', () => {
      const label = 'Person';
      compAsAny.selectLabel(label);

      expect(comp.label).toEqual(label);
    });
  });

  describe('handle backend response for search query', () => {
    const paginatedData: any = {
      'timeCompleted': 1657009282990,
      'msToLive': 900000,
      'lastUpdated': 1657009282990,
      'state': 'Success',
      'errorMessage': null,
      'payload': {
        'type': {
          'value': 'paginated-list',
        },
        'pageInfo': {
          'elementsPerPage': 10,
          'totalElements': 11971608,
          'totalPages': 1197161,
          'currentPage': 1,
        },
        '_links': {
          'first': {
            'href': 'https://example.com/server/api/integration/externalsources/scopus/entries?query=test&page=0&size=10&sort=id,asc',
          },
          'self': {
            'href': 'https://example.com/server/api/integration/externalsources/scopus/entries?sort=id,ASC&page=0&size=10&query=test',
          },
          'next': {
            'href': 'https://example.com/server/api/integration/externalsources/scopus/entries?query=test&page=1&size=10&sort=id,asc',
          },
          'last': {
            'href': 'https://example.com/server/api/integration/externalsources/scopus/entries?query=test&page=1197160&size=10&sort=id,asc',
          },
          'page': [
            {
              'href': 'https://example.com/server/api/integration/externalsources/scopus/entryValues/2-s2.0-85130258665',
            },
          ],
        },
        'page': [
          {
            'id': '2-s2.0-85130258665',
            'type': 'externalSourceEntry',
            'display': 'Biological activities of endophytic fungi isolated from Annona muricata Linnaeus: a systematic review',
            'value': 'Biological activities of endophytic fungi isolated from Annona muricata Linnaeus: a systematic review',
            'externalSource': 'scopus',
            'metadata': {
              'dc.contributor.author': [
                {
                  'uuid': 'cbceba09-4c12-4968-ab02-2f77a985b422',
                  'language': null,
                  'value': 'Silva I.M.M.',
                  'place': -1,
                  'authority': null,
                  'confidence': -1,
                },
              ],
              'dc.date.issued': [
                {
                  'uuid': 'e8d3c306-ce21-43e2-8a80-5f257cc3b7ea',
                  'language': null,
                  'value': '2024-01-01',
                  'place': -1,
                  'authority': null,
                  'confidence': -1,
                },
              ],
              'dc.description.abstract': [
                {
                  'uuid': 'c9ee4076-c602-4c1d-ab1a-60bbdd0dd511',
                  'language': null,
                  'value': 'This systematic review integrates the data available in the literature regarding the biological activities of the extracts of endophytic fungi isolated from Annona muricata and their secondary metabolites. The search was performed using four electronic databases, and studies’ quality was evaluated using an adapted assessment tool. The initial database search yielded 436 results; ten studies were selected for inclusion. The leaf was the most studied part of the plant (in nine studies); Periconia sp. was the most tested fungus (n = 4); the most evaluated biological activity was anticancer (n = 6), followed by antiviral (n = 3). Antibacterial, antifungal, and antioxidant activities were also tested. Terpenoids or terpenoid hybrid compounds were the most abundant chemical metabolites. Phenolic compounds, esters, alkaloids, saturated and unsaturated fatty acids, aromatic compounds, and peptides were also reported. The selected studies highlighted the biotechnological potentiality of the endophytic fungi extracts from A. muricata. Consequently, it can be considered a promising source of biological compounds with antioxidant effects and active against different microorganisms and cancer cells. Further research is needed involving different plant tissues, other microorganisms, such as SARS-CoV-2, and different cancer cells.',
                  'place': -1,
                  'authority': null,
                  'confidence': -1,
                },
              ],
              'dc.identifier.doi': [
                {
                  'uuid': '95ec26be-c1b4-4c4a-b12d-12421a4f181d',
                  'language': null,
                  'value': '10.1590/1519-6984.259525',
                  'place': -1,
                  'authority': null,
                  'confidence': -1,
                },
              ],
              'dc.identifier.pmid': [
                {
                  'uuid': 'd6913cd6-1007-4013-b486-3f07192bc739',
                  'language': null,
                  'value': '35588520',
                  'place': -1,
                  'authority': null,
                  'confidence': -1,
                },
              ],
              'dc.identifier.scopus': [
                {
                  'uuid': '6386a1f6-84ba-431d-a583-e16d19af8db0',
                  'language': null,
                  'value': '2-s2.0-85130258665',
                  'place': -1,
                  'authority': null,
                  'confidence': -1,
                },
              ],
              'dc.relation.grantno': [
                {
                  'uuid': 'bcafd7b0-827d-4abb-8608-95dc40a8e58a',
                  'language': null,
                  'value': 'undefined',
                  'place': -1,
                  'authority': null,
                  'confidence': -1,
                },
              ],
              'dc.relation.ispartof': [
                {
                  'uuid': '680819c8-c143-405f-9d09-f84d2d5cd338',
                  'language': null,
                  'value': 'Brazilian Journal of Biology',
                  'place': -1,
                  'authority': null,
                  'confidence': -1,
                },
              ],
              'dc.relation.ispartofseries': [
                {
                  'uuid': '06634104-127b-44f6-9dcc-efae24b74bd1',
                  'language': null,
                  'value': 'Brazilian Journal of Biology',
                  'place': -1,
                  'authority': null,
                  'confidence': -1,
                },
              ],
              'dc.relation.issn': [
                {
                  'uuid': '5f6cce46-2538-49e9-8ed0-a3988dcac6c5',
                  'language': null,
                  'value': '15196984',
                  'place': -1,
                  'authority': null,
                  'confidence': -1,
                },
              ],
              'dc.subject': [
                {
                  'uuid': '0b6fbc77-de54-4f4a-b317-3d74a429f22a',
                  'language': null,
                  'value': 'biological products | biotechnology | mycology | soursop',
                  'place': -1,
                  'authority': null,
                  'confidence': -1,
                },
              ],
              'dc.title': [
                {
                  'uuid': '4c0fa3d3-1a8c-4302-a772-4a4d0408df35',
                  'language': null,
                  'value': 'Biological activities of endophytic fungi isolated from Annona muricata Linnaeus: a systematic review',
                  'place': -1,
                  'authority': null,
                  'confidence': -1,
                },
              ],
              'dc.type': [
                {
                  'uuid': '5b6e0337-6f79-4574-a720-536816d1dc6e',
                  'language': null,
                  'value': 'Journal',
                  'place': -1,
                  'authority': null,
                  'confidence': -1,
                },
              ],
              'oaire.citation.volume': [
                {
                  'uuid': 'b88b0246-61a9-4aca-917f-68afc8ead7d8',
                  'language': null,
                  'value': '84',
                  'place': -1,
                  'authority': null,
                  'confidence': -1,
                },
              ],
              'oairecerif.affiliation.orgunit': [
                {
                  'uuid': '487c0fbc-3622-4cc7-a5fa-4edf780c6a21',
                  'language': null,
                  'value': 'Universidade Federal do Reconcavo da Bahia',
                  'place': -1,
                  'authority': null,
                  'confidence': -1,
                },
              ],
              'oairecerif.citation.number': [
                {
                  'uuid': '90808bdd-f456-4ba3-91aa-b82fb3c453f6',
                  'language': null,
                  'value': 'e259525',
                  'place': -1,
                  'authority': null,
                  'confidence': -1,
                },
              ],
              'person.identifier.orcid': [
                {
                  'uuid': 'e533d0d2-cf26-4c3e-b5ae-cabf497dfb6b',
                  'language': null,
                  'value': '#PLACEHOLDER_PARENT_METADATA_VALUE#',
                  'place': -1,
                  'authority': null,
                  'confidence': -1,
                },
              ],
              'person.identifier.scopus-author-id': [
                {
                  'uuid': '4faf0be5-0226-4d4f-92a0-938397c4ec02',
                  'language': null,
                  'value': '42561627000',
                  'place': -1,
                  'authority': null,
                  'confidence': -1,
                },
              ],
            },
            '_links': {
              'self': {
                'href': 'https://example.com/server/api/integration/externalsources/scopus/entryValues/2-s2.0-85130258665',
              },
            },
          },
        ],
      },
      'statusCode': 200,
    };
    const errorObj = {
      errorMessage: 'Http failure response for ' +
        'https://example.com/server/api/integration/externalsources/pubmed/entries?sort=id,ASC&page=0&size=10&query=test: 500 OK',
      statusCode: 500,
      timeCompleted: 1656950434666,
      errors: [{
        'message': 'Internal Server Error', 'paths': ['/server/api/integration/externalsources/pubmed/entries'],
      }],
    };
    beforeEach(() => {
      fixture = TestBed.createComponent(SubmissionImportExternalComponent);
      comp = fixture.componentInstance;
      compAsAny = comp;
      scheduler = getTestScheduler();
    });

    afterEach(() => {
      fixture.destroy();
      comp = null;
      compAsAny = null;
    });

    it('REST endpoint returns a 200 response with valid content', () => {
      mockExternalSourceService.getExternalSourceEntries.and.returnValue(createSuccessfulRemoteDataObject$(paginatedData.payload));
      const expectedEntries = createSuccessfulRemoteDataObject(paginatedData.payload);
      spyOn(routeServiceStub, 'getQueryParameterValue').and.callFake((param) => {
        if (param === 'entity') {
          return observableOf('Publication');
        } else if (param === 'sourceId') {
          return observableOf('scopus');
        } else if (param === 'query') {
          return observableOf('test');
        }
        return observableOf({});
      });
      fixture.detectChanges();

      expect(comp.isLoading$.value).toBe(false);
      expect(comp.entriesRD$.value).toEqual(expectedEntries);
      const viewableCollection = fixture.debugElement.query(By.css('ds-viewable-collection'));
      expect(viewableCollection).toBeTruthy();
    });

    it('REST endpoint returns a 200 response with no results', () => {
      mockExternalSourceService.getExternalSourceEntries.and.returnValue(createSuccessfulRemoteDataObject$(createPaginatedList([])));
      const expectedEntries = createSuccessfulRemoteDataObject(createPaginatedList([]));
      spyOn(routeServiceStub, 'getQueryParameterValue').and.callFake((param) => {
        if (param === 'entity') {
          return observableOf('Publication');
        }
        return observableOf({});
      });
      fixture.detectChanges();

      expect(comp.isLoading$.value).toBe(false);
      expect(comp.entriesRD$.value).toEqual(expectedEntries);
      const noDataAlert = fixture.debugElement.query(By.css('[data-test="empty-external-entry-list"]'));
      expect(noDataAlert).toBeTruthy();
    });

    it('REST endpoint returns a 500 error', () => {
      mockExternalSourceService.getExternalSourceEntries.and.returnValue(createFailedRemoteDataObject$(
        errorObj.errorMessage,
        errorObj.statusCode,
        errorObj.timeCompleted,
      ));
      spyOn(routeServiceStub, 'getQueryParameterValue').and.callFake((param) => {
        if (param === 'entity') {
          return observableOf('Publication');
        } else if (param === 'sourceId') {
          return observableOf('pubmed');
        } else if (param === 'query') {
          return observableOf('test');
        }
        return observableOf({});
      });
      fixture.detectChanges();

      expect(comp.isLoading$.value).toBe(false);
      expect(comp.entriesRD$.value.statusCode).toEqual(500);
      const noDataAlert = fixture.debugElement.query(By.css('[data-test="empty-external-error-500"]'));
      expect(noDataAlert).toBeTruthy();
    });
  });

});

// declare a test component
@Component({
<<<<<<< HEAD
    selector: 'ds-test-cmp',
    template: ``,
    standalone: true
=======
  selector: 'ds-test-cmp',
  template: ``,
>>>>>>> a8f31948
})
class TestComponent {

}<|MERGE_RESOLUTION|>--- conflicted
+++ resolved
@@ -1,25 +1,8 @@
-<<<<<<< HEAD
-import { Component, NO_ERRORS_SCHEMA } from '@angular/core';
-import { ComponentFixture, inject, TestBed, waitForAsync } from '@angular/core/testing';
-
-import { getTestScheduler } from 'jasmine-marbles';
-import { TranslateModule } from '@ngx-translate/core';
-import { ActivatedRoute, Router } from '@angular/router';
-=======
-import {
-  Component,
-  NO_ERRORS_SCHEMA,
-} from '@angular/core';
-import {
-  ComponentFixture,
-  inject,
-  TestBed,
-  waitForAsync,
-} from '@angular/core/testing';
+import { Component, NO_ERRORS_SCHEMA, } from '@angular/core';
+import { ComponentFixture, inject, TestBed, waitForAsync, } from '@angular/core/testing';
 import { By } from '@angular/platform-browser';
 import { BrowserAnimationsModule } from '@angular/platform-browser/animations';
-import { Router } from '@angular/router';
->>>>>>> a8f31948
+import { ActivatedRoute, Router } from '@angular/router';
 import { NgbModal } from '@ng-bootstrap/ng-bootstrap';
 import { TranslateModule } from '@ngx-translate/core';
 import { getTestScheduler } from 'jasmine-marbles';
@@ -37,13 +20,15 @@
   createSuccessfulRemoteDataObject,
   createSuccessfulRemoteDataObject$,
 } from '../../shared/remote-data.utils';
-<<<<<<< HEAD
-import { ExternalSourceEntry } from '../../core/shared/external-source-entry.model';
+import { PaginatedSearchOptions } from '../../shared/search/models/paginated-search-options.model';
+import { routeServiceStub } from '../../shared/testing/route-service.stub';
+import { RouterStub } from '../../shared/testing/router.stub';
+import { createPaginatedList, createTestComponent, } from '../../shared/testing/utils.test';
+import { VarDirective } from '../../shared/utils/var.directive';
 import {
   SubmissionImportExternalPreviewComponent
 } from './import-external-preview/submission-import-external-preview.component';
-import { By } from '@angular/platform-browser';
-import { BrowserAnimationsModule } from '@angular/platform-browser/animations';
+import { SubmissionImportExternalComponent } from './submission-import-external.component';
 import { HostWindowService } from '../../shared/host-window.service';
 import { HostWindowServiceStub } from '../../shared/testing/host-window-service.stub';
 import { ActivatedRouteStub } from '../../shared/testing/active-router.stub';
@@ -55,18 +40,6 @@
 import { ObjectCollectionComponent } from '../../shared/object-collection/object-collection.component';
 import { ThemedLoadingComponent } from '../../shared/loading/themed-loading.component';
 import { AlertComponent } from '../../shared/alert/alert.component';
-=======
-import { PaginatedSearchOptions } from '../../shared/search/models/paginated-search-options.model';
-import { routeServiceStub } from '../../shared/testing/route-service.stub';
-import { RouterStub } from '../../shared/testing/router.stub';
-import {
-  createPaginatedList,
-  createTestComponent,
-} from '../../shared/testing/utils.test';
-import { VarDirective } from '../../shared/utils/var.directive';
-import { SubmissionImportExternalPreviewComponent } from './import-external-preview/submission-import-external-preview.component';
-import { SubmissionImportExternalComponent } from './submission-import-external.component';
->>>>>>> a8f31948
 
 describe('SubmissionImportExternalComponent test suite', () => {
   let comp: SubmissionImportExternalComponent;
@@ -91,33 +64,22 @@
     imports: [
         TranslateModule.forRoot(),
         BrowserAnimationsModule,
-<<<<<<< HEAD
-        SubmissionImportExternalComponent,
-        TestComponent,
-        VarDirective
-    ],
-    providers: [
-=======
-      ],
-      declarations: [
         SubmissionImportExternalComponent,
         TestComponent,
         VarDirective,
-      ],
-      providers: [
->>>>>>> a8f31948
+    ],
+    providers: [
         { provide: ExternalSourceDataService, useValue: mockExternalSourceService },
         { provide: SearchConfigurationService, useValue: searchConfigServiceStub },
         { provide: RouteService, useValue: routeServiceStub },
         { provide: Router, useValue: new RouterStub() },
         { provide: ActivatedRoute, useValue: new ActivatedRouteStub() },
         { provide: NgbModal, useValue: ngbModal },
-<<<<<<< HEAD
         { provide: HostWindowService, useValue: new HostWindowServiceStub(800) },
         { provide: ThemeService, useValue: getMockThemeService() },
-        SubmissionImportExternalComponent
+        SubmissionImportExternalComponent,
     ],
-    schemas: [NO_ERRORS_SCHEMA]
+    schemas: [NO_ERRORS_SCHEMA],
 })
       .overrideComponent(SubmissionImportExternalComponent, {
         remove: {
@@ -130,12 +92,6 @@
         }
       })
       .compileComponents().then();
-=======
-        SubmissionImportExternalComponent,
-      ],
-      schemas: [NO_ERRORS_SCHEMA],
-    }).compileComponents().then();
->>>>>>> a8f31948
   }));
 
   // First test to check the correct component creation
@@ -576,14 +532,9 @@
 
 // declare a test component
 @Component({
-<<<<<<< HEAD
     selector: 'ds-test-cmp',
     template: ``,
     standalone: true
-=======
-  selector: 'ds-test-cmp',
-  template: ``,
->>>>>>> a8f31948
 })
 class TestComponent {
 
