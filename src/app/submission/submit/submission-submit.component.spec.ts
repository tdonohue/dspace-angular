import {
  NO_ERRORS_SCHEMA,
  ViewContainerRef,
} from '@angular/core';
import {
  ComponentFixture,
  TestBed,
  waitForAsync,
} from '@angular/core/testing';
import {
  ActivatedRoute,
  Router,
} from '@angular/router';
import { RouterTestingModule } from '@angular/router/testing';
import {
  TranslateModule,
  TranslateService,
} from '@ngx-translate/core';
import { of as observableOf } from 'rxjs';

import { ItemDataService } from '../../core/data/item-data.service';
import { mockSubmissionObject } from '../../shared/mocks/submission.mock';
import { getMockTranslateService } from '../../shared/mocks/translate.service.mock';
import { NotificationsService } from '../../shared/notifications/notifications.service';
import { createSuccessfulRemoteDataObject$ } from '../../shared/remote-data.utils';
import { ActivatedRouteStub } from '../../shared/testing/active-router.stub';
import { NotificationsServiceStub } from '../../shared/testing/notifications-service.stub';
import { RouterStub } from '../../shared/testing/router.stub';
import { SubmissionServiceStub } from '../../shared/testing/submission-service.stub';
import { SubmissionService } from '../submission.service';
import { SubmissionSubmitComponent } from './submission-submit.component';

describe('SubmissionSubmitComponent Component', () => {

  let comp: SubmissionSubmitComponent;
  let fixture: ComponentFixture<SubmissionSubmitComponent>;
  let submissionServiceStub: SubmissionServiceStub;
  let itemDataService: ItemDataService;
  let router: RouterStub;

  const submissionObject: any = mockSubmissionObject;

  beforeEach(waitForAsync(() => {
    itemDataService = jasmine.createSpyObj('itemDataService', {
      findByHref: createSuccessfulRemoteDataObject$(submissionObject.item),
    });
    TestBed.configureTestingModule({
    imports: [
        TranslateModule.forRoot(),
        RouterTestingModule.withRoutes([
<<<<<<< HEAD
            { path: '', component: SubmissionSubmitComponent, pathMatch: 'full' },
        ]),
        SubmissionSubmitComponent
    ],
    providers: [
=======
          { path: '', component: SubmissionSubmitComponent, pathMatch: 'full' },
        ]),
      ],
      declarations: [SubmissionSubmitComponent],
      providers: [
>>>>>>> a8f31948
        { provide: NotificationsService, useClass: NotificationsServiceStub },
        { provide: SubmissionService, useClass: SubmissionServiceStub },
        { provide: ItemDataService, useValue: itemDataService },
        { provide: TranslateService, useValue: getMockTranslateService() },
        { provide: Router, useValue: new RouterStub() },
        { provide: ActivatedRoute, useValue: new ActivatedRouteStub() },
<<<<<<< HEAD
        ViewContainerRef
    ],
    schemas: [NO_ERRORS_SCHEMA]
}).compileComponents();
=======
        ViewContainerRef,
      ],
      schemas: [NO_ERRORS_SCHEMA],
    }).compileComponents();
>>>>>>> a8f31948
  }));

  beforeEach(() => {
    fixture = TestBed.createComponent(SubmissionSubmitComponent);
    comp = fixture.componentInstance;
    submissionServiceStub = TestBed.inject(SubmissionService as any);
    router = TestBed.inject(Router as any);
  });

  afterEach(() => {
    comp = null;
    fixture = null;
    router = null;
  });

  it('should redirect to mydspace when an empty SubmissionObject has been retrieved',() => {

    submissionServiceStub.createSubmission.and.returnValue(observableOf({}));

    fixture.detectChanges();

    expect(router.navigate).toHaveBeenCalledWith(['/mydspace']);

  });

  it('should redirect to workspaceitem edit when a not empty SubmissionObject has been retrieved',() => {

    submissionServiceStub.createSubmission.and.returnValue(observableOf({ id: '1234' }));

    fixture.detectChanges();

    expect(router.navigate).toHaveBeenCalledWith(['/workspaceitems', '1234', 'edit'], { replaceUrl: true });

  });

  it('should not has effects when an invalid SubmissionObject has been retrieved',() => {

    submissionServiceStub.createSubmission.and.returnValue(observableOf(null));

    fixture.detectChanges();

    expect(router.navigate).not.toHaveBeenCalled();
    expect(comp.collectionId).toBeUndefined();
    expect(comp.selfUrl).toBeUndefined();
    expect(comp.submissionDefinition).toBeUndefined();
  });

});<|MERGE_RESOLUTION|>--- conflicted
+++ resolved
@@ -48,36 +48,21 @@
     imports: [
         TranslateModule.forRoot(),
         RouterTestingModule.withRoutes([
-<<<<<<< HEAD
             { path: '', component: SubmissionSubmitComponent, pathMatch: 'full' },
         ]),
         SubmissionSubmitComponent
     ],
     providers: [
-=======
-          { path: '', component: SubmissionSubmitComponent, pathMatch: 'full' },
-        ]),
-      ],
-      declarations: [SubmissionSubmitComponent],
-      providers: [
->>>>>>> a8f31948
         { provide: NotificationsService, useClass: NotificationsServiceStub },
         { provide: SubmissionService, useClass: SubmissionServiceStub },
         { provide: ItemDataService, useValue: itemDataService },
         { provide: TranslateService, useValue: getMockTranslateService() },
         { provide: Router, useValue: new RouterStub() },
         { provide: ActivatedRoute, useValue: new ActivatedRouteStub() },
-<<<<<<< HEAD
-        ViewContainerRef
+        ViewContainerRef,
     ],
-    schemas: [NO_ERRORS_SCHEMA]
+      schemas: [NO_ERRORS_SCHEMA],
 }).compileComponents();
-=======
-        ViewContainerRef,
-      ],
-      schemas: [NO_ERRORS_SCHEMA],
-    }).compileComponents();
->>>>>>> a8f31948
   }));
 
   beforeEach(() => {
