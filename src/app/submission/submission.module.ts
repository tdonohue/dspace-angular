--- conflicted
+++ resolved
@@ -64,16 +64,12 @@
   MetadataInformationComponent
 } from './sections/sherpa-policies/metadata-information/metadata-information.component';
 import { SectionFormOperationsService } from './sections/form/section-form-operations.service';
-<<<<<<< HEAD
 import { SubmissionSectionIdentifiersComponent } from './sections/identifiers/section-identifiers.component';
-=======
-import {SubmissionSectionIdentifiersComponent} from './sections/identifiers/section-identifiers.component';
 import { SubmissionSectionCoarNotifyComponent } from './sections/section-coar-notify/section-coar-notify.component';
 import {
   CoarNotifyConfigDataService
 } from './sections/section-coar-notify/coar-notify-config-data.service';
 import { LdnServicesService } from '../admin/admin-ldn-services/ldn-services-data/ldn-services-data.service';
->>>>>>> 061129ec
 
 const ENTRY_COMPONENTS = [
   // put only entry components that use custom decorator
@@ -119,24 +115,15 @@
 @NgModule({
     imports: [
         CommonModule,
-<<<<<<< HEAD
-        StoreModule.forFeature('submission', submissionReducers, storeModuleConfig as StoreConfig<SubmissionState, Action>),
-        EffectsModule.forFeature(submissionEffects),
-=======
-        CoreModule.forRoot(),
-        SharedModule,
         StoreModule.forFeature('submission', submissionReducers, storeModuleConfig as StoreConfig<SubmissionState, Action>),
         EffectsModule.forFeature(),
         EffectsModule.forFeature(submissionEffects),
-        JournalEntitiesModule.withEntryComponents(),
-        ResearchEntitiesModule.withEntryComponents(),
->>>>>>> 061129ec
         FormModule,
         NgbModalModule,
         NgbCollapseModule,
         NgbAccordionModule,
         UploadModule,
-<<<<<<< HEAD
+        NgOptimizedImage,
         ...DECLARATIONS
     ],
     exports: [
@@ -150,26 +137,9 @@
         SubmissionAccessesConfigDataService,
         SectionAccessesService,
         SectionFormOperationsService,
-    ]
-=======
-        NgOptimizedImage,
-    ],
-  declarations: DECLARATIONS,
-  exports: [
-    ...DECLARATIONS,
-    FormModule,
-  ],
-  providers: [
-    SectionUploadService,
-    SectionsService,
-    SubmissionUploadsConfigDataService,
-    SubmissionAccessesConfigDataService,
-    SectionAccessesService,
-    SectionFormOperationsService,
     CoarNotifyConfigDataService,
     LdnServicesService
-  ]
->>>>>>> 061129ec
+    ]
 })
 
 /**
