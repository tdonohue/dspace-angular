--- conflicted
+++ resolved
@@ -125,8 +125,8 @@
         this.submissionService.getSubmissionObjectLinkName(),
         action.payload.submissionId,
         'sections').pipe(
-          map((response: SubmissionObject[]) => new SaveSubmissionFormSuccessAction(action.payload.submissionId, response, action.payload.isManual)),
-          catchError(() => observableOf(new SaveSubmissionFormErrorAction(action.payload.submissionId))));
+        map((response: SubmissionObject[]) => new SaveSubmissionFormSuccessAction(action.payload.submissionId, response, action.payload.isManual)),
+        catchError(() => observableOf(new SaveSubmissionFormErrorAction(action.payload.submissionId))));
     }));
 
   /**
@@ -139,8 +139,8 @@
         this.submissionService.getSubmissionObjectLinkName(),
         action.payload.submissionId,
         'sections').pipe(
-          map((response: SubmissionObject[]) => new SaveForLaterSubmissionFormSuccessAction(action.payload.submissionId, response)),
-          catchError(() => observableOf(new SaveSubmissionFormErrorAction(action.payload.submissionId))));
+        map((response: SubmissionObject[]) => new SaveForLaterSubmissionFormSuccessAction(action.payload.submissionId, response)),
+        catchError(() => observableOf(new SaveSubmissionFormErrorAction(action.payload.submissionId))));
     }));
 
   /**
@@ -179,8 +179,8 @@
         action.payload.submissionId,
         'sections',
         action.payload.sectionId).pipe(
-          map((response: SubmissionObject[]) => new SaveSubmissionSectionFormSuccessAction(action.payload.submissionId, response)),
-          catchError(() => observableOf(new SaveSubmissionSectionFormErrorAction(action.payload.submissionId))));
+        map((response: SubmissionObject[]) => new SaveSubmissionSectionFormSuccessAction(action.payload.submissionId, response)),
+        catchError(() => observableOf(new SaveSubmissionSectionFormErrorAction(action.payload.submissionId))));
     }));
 
   /**
@@ -196,24 +196,6 @@
    */
   @Effect() saveAndDeposit$ = this.actions$.pipe(
     ofType(SubmissionObjectActionTypes.SAVE_AND_DEPOSIT_SUBMISSION),
-<<<<<<< HEAD
-    withLatestFrom(this.store$),
-    switchMap(([action, currentState]: [SaveAndDepositSubmissionAction, any]) => {
-      return this.operationsService.jsonPatchByResourceType(
-        this.submissionService.getSubmissionObjectLinkName(),
-        action.payload.submissionId,
-        'sections').pipe(
-          map((response: SubmissionObject[]) => {
-            if (this.canDeposit(response)) {
-              return new DepositSubmissionAction(action.payload.submissionId);
-            } else {
-              this.notificationsService.warning(null, this.translate.get('submission.sections.general.sections_not_valid'));
-              return this.parseSaveResponse((currentState.submission as SubmissionState).objects[action.payload.submissionId],
-                response, action.payload.submissionId, currentState.forms);
-            }
-          }),
-          catchError(() => observableOf(new SaveSubmissionFormErrorAction(action.payload.submissionId))));
-=======
     withLatestFrom(this.submissionService.hasUnsavedModification()),
     switchMap(([action, hasUnsavedModification]: [SaveAndDepositSubmissionAction, boolean]) => {
       let response$: Observable<SubmissionObject[]>;
@@ -237,7 +219,6 @@
           }
         }),
         catchError(() => observableOf(new SaveSubmissionFormErrorAction(action.payload.submissionId))));
->>>>>>> 4fdd3b84
     }));
 
   /**
@@ -336,13 +317,13 @@
     tap(() => this.notificationsService.error(null, this.translate.get('submission.sections.general.discard_error_notice'))));
 
   constructor(private actions$: Actions,
-    private notificationsService: NotificationsService,
-    private operationsService: SubmissionJsonPatchOperationsService,
-    private sectionService: SectionsService,
-    private store$: Store<any>,
-    private submissionService: SubmissionService,
-    private submissionObjectService: SubmissionObjectDataService,
-    private translate: TranslateService) {
+              private notificationsService: NotificationsService,
+              private operationsService: SubmissionJsonPatchOperationsService,
+              private sectionService: SectionsService,
+              private store$: Store<any>,
+              private submissionService: SubmissionService,
+              private submissionObjectService: SubmissionObjectDataService,
+              private translate: TranslateService) {
   }
 
   /**
