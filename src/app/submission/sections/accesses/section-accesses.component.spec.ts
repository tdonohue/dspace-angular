--- conflicted
+++ resolved
@@ -1,14 +1,3 @@
-<<<<<<< HEAD
-import { FormService } from '../../../shared/form/form.service';
-import { ComponentFixture, inject, TestBed } from '@angular/core/testing';
-
-import { SubmissionSectionAccessesComponent } from './section-accesses.component';
-import { SectionsService } from '../sections.service';
-import { SectionsServiceStub } from '../../../shared/testing/sections-service.stub';
-
-import { FormBuilderService } from '../../../shared/form/builder/form-builder.service';
-import { getMockFormBuilderService } from '../../../shared/mocks/form-builder-service.mock';
-import { SubmissionAccessesConfigDataService } from '../../../core/config/submission-accesses-config-data.service';
 import {
   getSubmissionAccessesConfigNotChangeDiscoverableService,
   getSubmissionAccessesConfigService
@@ -29,44 +18,20 @@
 import { of as observableOf } from 'rxjs';
 import { Store } from '@ngrx/store';
 import { FormComponent } from '../../../shared/form/form.component';
-=======
-import {
-  ComponentFixture,
-  inject,
-  TestBed,
-} from '@angular/core/testing';
-import { BrowserModule } from '@angular/platform-browser';
->>>>>>> a8f31948
 import {
   DynamicCheckboxModel,
   DynamicDatePickerModel,
   DynamicFormArrayModel,
   DynamicSelectModel,
 } from '@ng-dynamic-forms/core';
-import { Store } from '@ngrx/store';
-import {
-  TranslateModule,
-  TranslateService,
-} from '@ngx-translate/core';
-import { of as observableOf } from 'rxjs';
 
 import { AppState } from '../../../app.reducer';
 import { SubmissionAccessesConfigDataService } from '../../../core/config/submission-accesses-config-data.service';
-import { JsonPatchOperationsBuilder } from '../../../core/json-patch/builder/json-patch-operations-builder';
-import { SubmissionJsonPatchOperationsService } from '../../../core/submission/submission-json-patch-operations.service';
 import { FormBuilderService } from '../../../shared/form/builder/form-builder.service';
-import { FormComponent } from '../../../shared/form/form.component';
 import { FormService } from '../../../shared/form/form.service';
 import { getMockFormBuilderService } from '../../../shared/mocks/form-builder-service.mock';
-import { getMockFormOperationsService } from '../../../shared/mocks/form-operations-service.mock';
 import { getMockFormService } from '../../../shared/mocks/form-service.mock';
-import { getSectionAccessesService } from '../../../shared/mocks/section-accesses.service.mock';
-import {
-  getSubmissionAccessesConfigNotChangeDiscoverableService,
-  getSubmissionAccessesConfigService,
-} from '../../../shared/mocks/section-accesses-config.service.mock';
 import { mockAccessesFormData } from '../../../shared/mocks/submission.mock';
-<<<<<<< HEAD
 import { accessConditionChangeEvent, checkboxChangeEvent } from '../../../shared/testing/form-event.stub';
 import { provideMockStore } from '@ngrx/store/testing';
 import {
@@ -80,6 +45,15 @@
 import {
   dsDynamicFormControlMapFn
 } from '../../../shared/form/builder/ds-dynamic-form-ui/ds-dynamic-form-control-map-fn';
+import { SectionsServiceStub } from '../../../shared/testing/sections-service.stub';
+import { SectionsService } from '../sections.service';
+import { SubmissionSectionAccessesComponent } from './section-accesses.component';
+import { TestBed } from '@angular/core/testing';
+
+ComponentFixture,
+  inject,
+  TestBed,
+} from '@angular/core/testing';
 
 function getMockDsDynamicTypeBindRelationService(): DsDynamicTypeBindRelationService {
   return jasmine.createSpyObj('DsDynamicTypeBindRelationService', {
@@ -88,19 +62,6 @@
     subscribeRelations: jasmine.createSpy('subscribeRelations')
   });
 }
-=======
-import { getMockTranslateService } from '../../../shared/mocks/translate.service.mock';
-import {
-  accessConditionChangeEvent,
-  checkboxChangeEvent,
-} from '../../../shared/testing/form-event.stub';
-import { SectionsServiceStub } from '../../../shared/testing/sections-service.stub';
-import { SubmissionJsonPatchOperationsServiceStub } from '../../../shared/testing/submission-json-patch-operations-service.stub';
-import { SectionFormOperationsService } from '../form/section-form-operations.service';
-import { SectionsService } from '../sections.service';
-import { SubmissionSectionAccessesComponent } from './section-accesses.component';
-import { SectionAccessesService } from './section-accesses.service';
->>>>>>> a8f31948
 
 describe('SubmissionSectionAccessesComponent', () => {
   let component: SubmissionSectionAccessesComponent;
@@ -143,7 +104,6 @@
 
     beforeEach(async () => {
       await TestBed.configureTestingModule({
-<<<<<<< HEAD
     imports: [
         CommonModule,
         TranslateModule.forRoot(),
@@ -169,28 +129,7 @@
         { provide: APP_DYNAMIC_FORM_CONTROL_FN, useValue: dsDynamicFormControlMapFn },
         FormBuilderService,
         provideMockStore({})
-    ]
-=======
-        imports: [
-          BrowserModule,
-          TranslateModule.forRoot(),
-        ],
-        declarations: [SubmissionSectionAccessesComponent, FormComponent],
-        providers: [
-          { provide: SectionsService, useValue: sectionsServiceStub },
-          { provide: SubmissionAccessesConfigDataService, useValue: submissionAccessesConfigService },
-          { provide: SectionAccessesService, useValue: sectionAccessesService },
-          { provide: SectionFormOperationsService, useValue: sectionFormOperationsService },
-          { provide: JsonPatchOperationsBuilder, useValue: operationsBuilder },
-          { provide: TranslateService, useValue: getMockTranslateService() },
-          { provide: FormService, useValue: getMockFormService() },
-          { provide: Store, useValue: storeStub },
-          { provide: SubmissionJsonPatchOperationsService, useValue: SubmissionJsonPatchOperationsServiceStub },
-          { provide: 'sectionDataProvider', useValue: sectionData },
-          { provide: 'submissionIdProvider', useValue: '1508' },
-          FormBuilderService,
-        ],
->>>>>>> a8f31948
+    ],
       })
         .compileComponents();
     });
@@ -261,7 +200,6 @@
     beforeEach(async () => {
       formService = getMockFormService();
       await TestBed.configureTestingModule({
-<<<<<<< HEAD
     imports: [
         CommonModule,
         TranslateModule.forRoot(),
@@ -288,28 +226,7 @@
         FormBuilderService,
         provideMockStore({})
 
-        ]
-=======
-        imports: [
-          BrowserModule,
-          TranslateModule.forRoot(),
         ],
-        declarations: [SubmissionSectionAccessesComponent, FormComponent],
-        providers: [
-          { provide: SectionsService, useValue: sectionsServiceStub },
-          { provide: FormBuilderService, useValue: builderService },
-          { provide: SubmissionAccessesConfigDataService, useValue: getSubmissionAccessesConfigNotChangeDiscoverableService() },
-          { provide: SectionAccessesService, useValue: sectionAccessesService },
-          { provide: SectionFormOperationsService, useValue: sectionFormOperationsService },
-          { provide: JsonPatchOperationsBuilder, useValue: operationsBuilder },
-          { provide: TranslateService, useValue: getMockTranslateService() },
-          { provide: FormService, useValue: getMockFormService() },
-          { provide: Store, useValue: storeStub },
-          { provide: SubmissionJsonPatchOperationsService, useValue: SubmissionJsonPatchOperationsServiceStub },
-          { provide: 'sectionDataProvider', useValue: sectionData },
-          { provide: 'submissionIdProvider', useValue: '1508' },
-        ],
->>>>>>> a8f31948
       })
       .compileComponents();
     });
