<ng-container *ngIf="fileData">
  <div class="row">
    <div class="col-md-2">
      <!--ds-thumbnail [thumbnail]="bitstreamsList[bitstreamKey].url | async"></ds-thumbnail-->
      <ds-thumbnail [thumbnail]="fileData?.thumbnail"></ds-thumbnail>
    </div>
    <div class="col-md-10">
      <div class="float-left w-75">
        <h3>{{fileName}} <span class="text-muted">({{fileData?.sizeBytes | dsFileSize}})</span></h3>
      </div>
      <div class="float-right w-15" [class.sticky-buttons]="!readMode">
        <ng-container *ngIf="readMode">
<<<<<<< HEAD
=======
          <ds-file-download-link [cssClasses]="'btn btn-link'" [isBlank]="true" [bitstream]="getBitstream()">
            <i class="fa fa-download fa-2x text-normal" aria-hidden="true"></i>
          </ds-file-download-link>
          <button class="btn btn-link" (click)="$event.preventDefault();switchMode();"><i class="fa fa-edit fa-2x text-normal"></i></button>
>>>>>>> d55ae48e
          <button class="btn btn-link"
                  [attr.aria-label]="'submission.sections.upload.download.title' | translate"
                  title="{{ 'submission.sections.upload.download.title' | translate }}"
                  (click)="downloadBitstreamFile(); $event.stopPropagation()">
            <i class="fa fa-download fa-2x text-normal" aria-hidden="true"></i>
          </button>
          <button class="btn btn-link"
                  [attr.aria-label]="'submission.sections.upload.edit.title' | translate"
                  title="{{ 'submission.sections.upload.edit.title' | translate }}"
                  (click)="$event.preventDefault();switchMode();">
            <i class="fa fa-edit fa-2x text-normal"></i>
          </button>
          <button class="btn btn-link"
                  [attr.aria-label]="'submission.sections.upload.delete.confirm.title' | translate"
                  title="{{ 'submission.sections.upload.delete.confirm.title' | translate }}"
                  [disabled]="(processingDelete$ | async)"
                  (click)="$event.preventDefault();confirmDelete(content);">
            <i *ngIf="(processingDelete$ | async)" class="fas fa-circle-notch fa-spin fa-2x text-danger"></i>
            <i *ngIf="!(processingDelete$ | async)" class="fa fa-trash fa-2x text-danger"></i>
          </button>
        </ng-container>
        <ng-container *ngIf="!readMode">
          <button class="btn btn-link"
                  [attr.aria-label]="'submission.sections.upload.save-metadata' | translate"
                  title="{{ 'submission.sections.upload.save-metadata' | translate }}"
                  (click)="saveBitstreamData($event);">
            <i class="fa fa-save fa-2x text-success"></i>
          </button>
          <button class="btn btn-link"
                  [attr.aria-label]="'submission.sections.upload.undo' | translate"
                  title="{{ 'submission.sections.upload.undo' | translate }}"
                  (click)="$event.preventDefault();switchMode();"><i class="fa fa-ban fa-2x text-warning"></i></button>
          <button class="btn btn-link"
                  [attr.aria-label]="'submission.sections.upload.delete.confirm.title' | translate"
                  title="{{ 'submission.sections.upload.delete.confirm.title' | translate }}"
                  [disabled]="(processingDelete$ | async)"
                  (click)="$event.preventDefault();confirmDelete(content);">
            <i *ngIf="(processingDelete$ | async)" class="fas fa-circle-notch fa-spin fa-2x text-danger"></i>
            <i *ngIf="!(processingDelete$ | async)" class="fa fa-trash fa-2x text-danger"></i>
          </button>
        </ng-container>
      </div>
      <div class="clearfix"></div>
      <ds-submission-section-upload-file-view *ngIf="readMode"
                                              [fileData]="fileData"></ds-submission-section-upload-file-view>
      <ds-submission-section-upload-file-edit *ngIf="!readMode"
                                              [availableAccessConditionOptions]="availableAccessConditionOptions"
                                              [collectionId]="collectionId"
                                              [collectionPolicyType]="collectionPolicyType"
                                              [configMetadataForm]="configMetadataForm"
                                              [fileData]="fileData"
                                              [fileId]="fileId"
                                              [fileIndex]="fileIndex"
                                              [formId]="formId"
                                              [sectionId]="sectionId"></ds-submission-section-upload-file-edit>
    </div>
  </div>
</ng-container>

<ng-template #content let-c="close" let-d="dismiss">
  <div class="modal-header">
    <h4 class="modal-title text-danger">{{ 'submission.sections.upload.delete.confirm.title' | translate }}</h4>
    <button type="button" class="close" aria-label="Close" (click)="d('cancel')">
      <span aria-hidden="true">&times;</span>
    </button>
  </div>
  <div class="modal-body">
    <p>{{ 'submission.sections.upload.delete.confirm.info' | translate }}</p>
  </div>
  <div class="modal-footer">
    <button type="button" class="btn btn-secondary" (click)="c('cancel')">{{ 'submission.sections.upload.delete.confirm.cancel' | translate }}</button>
    <button type="button" class="btn btn-danger" (click)="c('ok')">{{ 'submission.sections.upload.delete.confirm.submit' | translate }}</button>
  </div>
</ng-template><|MERGE_RESOLUTION|>--- conflicted
+++ resolved
@@ -10,19 +10,9 @@
       </div>
       <div class="float-right w-15" [class.sticky-buttons]="!readMode">
         <ng-container *ngIf="readMode">
-<<<<<<< HEAD
-=======
           <ds-file-download-link [cssClasses]="'btn btn-link'" [isBlank]="true" [bitstream]="getBitstream()">
             <i class="fa fa-download fa-2x text-normal" aria-hidden="true"></i>
           </ds-file-download-link>
-          <button class="btn btn-link" (click)="$event.preventDefault();switchMode();"><i class="fa fa-edit fa-2x text-normal"></i></button>
->>>>>>> d55ae48e
-          <button class="btn btn-link"
-                  [attr.aria-label]="'submission.sections.upload.download.title' | translate"
-                  title="{{ 'submission.sections.upload.download.title' | translate }}"
-                  (click)="downloadBitstreamFile(); $event.stopPropagation()">
-            <i class="fa fa-download fa-2x text-normal" aria-hidden="true"></i>
-          </button>
           <button class="btn btn-link"
                   [attr.aria-label]="'submission.sections.upload.edit.title' | translate"
                   title="{{ 'submission.sections.upload.edit.title' | translate }}"
