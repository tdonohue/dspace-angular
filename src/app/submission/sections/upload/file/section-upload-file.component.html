<ng-container *ngIf="fileData">
  <div class="row">
    <div class="col-md-2">
      <!--ds-thumbnail [thumbnail]="bitstreamsList[bitstreamKey].url | async"></ds-thumbnail-->
      <ds-thumbnail [thumbnail]="fileData?.thumbnail"></ds-thumbnail>
    </div>
    <div class="col-md-10">
      <div class="float-left w-75">
        <h3>{{fileName}} <span class="text-muted">({{fileData?.sizeBytes | dsFileSize}})</span></h3>
      </div>
      <div class="float-right w-15" [class.sticky-buttons]="!readMode">
        <ng-container *ngIf="readMode">
<<<<<<< HEAD
          <ds-file-download-link [cssClasses]="'btn btn-link'" [isBlank]="true" [bitstream]="getBitstream()" [enableRequestACopy]="false">
=======
          <ds-file-download-link [cssClasses]="'btn btn-link-focus'" [isBlank]="true" [bitstream]="getBitstream()">
>>>>>>> 03d9996d
            <i class="fa fa-download fa-2x text-normal" aria-hidden="true"></i>
          </ds-file-download-link>
          <button class="btn btn-link-focus"
                  [attr.aria-label]="'submission.sections.upload.edit.title' | translate"
                  title="{{ 'submission.sections.upload.edit.title' | translate }}"
                  (click)="$event.preventDefault();switchMode();">
            <i class="fa fa-edit fa-2x text-normal"></i>
          </button>
          <button class="btn btn-link-focus"
                  [attr.aria-label]="'submission.sections.upload.delete.confirm.title' | translate"
                  title="{{ 'submission.sections.upload.delete.confirm.title' | translate }}"
                  [disabled]="(processingDelete$ | async)"
                  (click)="$event.preventDefault();confirmDelete(content);">
            <i *ngIf="(processingDelete$ | async)" class="fas fa-circle-notch fa-spin fa-2x text-danger"></i>
            <i *ngIf="!(processingDelete$ | async)" class="fa fa-trash fa-2x text-danger"></i>
          </button>
        </ng-container>
        <ng-container *ngIf="!readMode">
          <button class="btn btn-link-focus"
                  [attr.aria-label]="'submission.sections.upload.save-metadata' | translate"
                  title="{{ 'submission.sections.upload.save-metadata' | translate }}"
                  (click)="saveBitstreamData($event);">
            <i class="fa fa-save fa-2x text-success"></i>
          </button>
          <button class="btn btn-link-focus"
                  [attr.aria-label]="'submission.sections.upload.undo' | translate"
                  title="{{ 'submission.sections.upload.undo' | translate }}"
                  (click)="$event.preventDefault();switchMode();"><i class="fa fa-ban fa-2x text-warning"></i></button>
          <button class="btn btn-link-focus"
                  [attr.aria-label]="'submission.sections.upload.delete.confirm.title' | translate"
                  title="{{ 'submission.sections.upload.delete.confirm.title' | translate }}"
                  [disabled]="(processingDelete$ | async)"
                  (click)="$event.preventDefault();confirmDelete(content);">
            <i *ngIf="(processingDelete$ | async)" class="fas fa-circle-notch fa-spin fa-2x text-danger"></i>
            <i *ngIf="!(processingDelete$ | async)" class="fa fa-trash fa-2x text-danger"></i>
          </button>
        </ng-container>
      </div>
      <div class="clearfix"></div>
      <ds-submission-section-upload-file-view *ngIf="readMode"
                                              [fileData]="fileData"></ds-submission-section-upload-file-view>
      <ds-submission-section-upload-file-edit *ngIf="!readMode"
                                              [availableAccessConditionOptions]="availableAccessConditionOptions"
                                              [collectionId]="collectionId"
                                              [collectionPolicyType]="collectionPolicyType"
                                              [configMetadataForm]="configMetadataForm"
                                              [fileData]="fileData"
                                              [fileId]="fileId"
                                              [fileIndex]="fileIndex"
                                              [formId]="formId"
                                              [sectionId]="sectionId"></ds-submission-section-upload-file-edit>
    </div>
  </div>
</ng-container>

<ng-template #content let-c="close" let-d="dismiss">
  <div class="modal-header">
    <h4 class="modal-title text-danger">{{ 'submission.sections.upload.delete.confirm.title' | translate }}</h4>
    <button type="button" class="close" aria-label="Close" (click)="d('cancel')">
      <span aria-hidden="true">&times;</span>
    </button>
  </div>
  <div class="modal-body">
    <p>{{ 'submission.sections.upload.delete.confirm.info' | translate }}</p>
  </div>
  <div class="modal-footer">
    <button type="button" class="btn btn-secondary" (click)="c('cancel')">{{ 'submission.sections.upload.delete.confirm.cancel' | translate }}</button>
    <button type="button" class="btn btn-danger" (click)="c('ok')">{{ 'submission.sections.upload.delete.confirm.submit' | translate }}</button>
  </div>
</ng-template><|MERGE_RESOLUTION|>--- conflicted
+++ resolved
@@ -10,11 +10,7 @@
       </div>
       <div class="float-right w-15" [class.sticky-buttons]="!readMode">
         <ng-container *ngIf="readMode">
-<<<<<<< HEAD
-          <ds-file-download-link [cssClasses]="'btn btn-link'" [isBlank]="true" [bitstream]="getBitstream()" [enableRequestACopy]="false">
-=======
-          <ds-file-download-link [cssClasses]="'btn btn-link-focus'" [isBlank]="true" [bitstream]="getBitstream()">
->>>>>>> 03d9996d
+          <ds-file-download-link [cssClasses]="'btn btn-link-focus'" [isBlank]="true" [bitstream]="getBitstream()" [enableRequestACopy]="false">
             <i class="fa fa-download fa-2x text-normal" aria-hidden="true"></i>
           </ds-file-download-link>
           <button class="btn btn-link-focus"
