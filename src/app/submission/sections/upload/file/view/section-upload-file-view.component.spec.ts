<<<<<<< HEAD
import { ChangeDetectionStrategy, Component, NO_ERRORS_SCHEMA } from '@angular/core';
import { ComponentFixture, inject, TestBed, waitForAsync } from '@angular/core/testing';

=======
import {
  Component,
  NO_ERRORS_SCHEMA,
} from '@angular/core';
import {
  ComponentFixture,
  inject,
  TestBed,
  waitForAsync,
} from '@angular/core/testing';
>>>>>>> a8f31948
import { TranslateModule } from '@ngx-translate/core';

import { Metadata } from '../../../../../core/shared/metadata.utils';
import { FormComponent } from '../../../../../shared/form/form.component';
import { mockUploadFiles } from '../../../../../shared/mocks/submission.mock';
import { createTestComponent } from '../../../../../shared/testing/utils.test';
<<<<<<< HEAD
import { SubmissionSectionUploadAccessConditionsComponent } from '../../accessConditions/submission-section-upload-access-conditions.component';
=======
import { TruncatePipe } from '../../../../../shared/utils/truncate.pipe';
import { SubmissionSectionUploadFileViewComponent } from './section-upload-file-view.component';
>>>>>>> a8f31948

describe('SubmissionSectionUploadFileViewComponent test suite', () => {

  let comp: SubmissionSectionUploadFileViewComponent;
  let compAsAny: any;
  let fixture: ComponentFixture<SubmissionSectionUploadFileViewComponent>;

  const fileData: any = mockUploadFiles[0];

  beforeEach(waitForAsync(async () => {
    await TestBed.configureTestingModule({
      imports: [
        TranslateModule.forRoot(),
<<<<<<< HEAD
=======
      ],
      declarations: [
>>>>>>> a8f31948
        TruncatePipe,
        FormComponent,
        SubmissionSectionUploadFileViewComponent,
        TestComponent,
      ],
      providers: [
        SubmissionSectionUploadFileViewComponent,
      ],
<<<<<<< HEAD
      schemas: [NO_ERRORS_SCHEMA]
    })
      .overrideComponent(SubmissionSectionUploadFileViewComponent, {
        remove: {
          imports: [SubmissionSectionUploadAccessConditionsComponent]
        },
        add: {
          changeDetection: ChangeDetectionStrategy.Default
        }
      })
      .compileComponents().then();
=======
      schemas: [NO_ERRORS_SCHEMA],
    }).compileComponents().then();
>>>>>>> a8f31948
  }));

  describe('', () => {
    let testComp: TestComponent;
    let testFixture: ComponentFixture<TestComponent>;

    // synchronous beforeEach
    beforeEach(() => {
      const html = `
      <ds-submission-section-upload-file-view [fileData]="fileData"></ds-submission-section-upload-file-view>`;

      testFixture = createTestComponent(html, TestComponent) as ComponentFixture<TestComponent>;
      testComp = testFixture.componentInstance;
    });

    afterEach(() => {
      testFixture.destroy();
    });

    it('should create SubmissionSectionUploadFileViewComponent', inject([SubmissionSectionUploadFileViewComponent], (app: SubmissionSectionUploadFileViewComponent) => {

      expect(app).toBeDefined();

    }));
  });

  describe('', () => {
    beforeEach(() => {
      fixture = TestBed.createComponent(SubmissionSectionUploadFileViewComponent);
      comp = fixture.componentInstance;
      compAsAny = comp;
    });

    afterEach(() => {
      fixture.destroy();
      comp = null;
      compAsAny = null;
    });

    it('should init metadata array properly', () => {
      comp.fileData = fileData;
      const expectMetadataMap = {
        [comp.fileTitleKey]: Metadata.all(fileData.metadata, 'dc.title'),
        [comp.fileDescrKey]: [],
      };

      fixture.detectChanges();

      expect(comp.metadata).toEqual(expectMetadataMap);

    });

  });
});

// declare a test component
@Component({
  selector: 'ds-test-cmp',
  template: ``,
<<<<<<< HEAD
  standalone: true
=======
>>>>>>> a8f31948
})
class TestComponent {

  fileData = mockUploadFiles[0];
}<|MERGE_RESOLUTION|>--- conflicted
+++ resolved
@@ -1,31 +1,16 @@
-<<<<<<< HEAD
-import { ChangeDetectionStrategy, Component, NO_ERRORS_SCHEMA } from '@angular/core';
-import { ComponentFixture, inject, TestBed, waitForAsync } from '@angular/core/testing';
-
-=======
-import {
-  Component,
-  NO_ERRORS_SCHEMA,
-} from '@angular/core';
-import {
-  ComponentFixture,
-  inject,
-  TestBed,
-  waitForAsync,
-} from '@angular/core/testing';
->>>>>>> a8f31948
+import { ChangeDetectionStrategy, Component, NO_ERRORS_SCHEMA, } from '@angular/core';
+import { ComponentFixture, inject, TestBed, waitForAsync, } from '@angular/core/testing';
 import { TranslateModule } from '@ngx-translate/core';
 
 import { Metadata } from '../../../../../core/shared/metadata.utils';
 import { FormComponent } from '../../../../../shared/form/form.component';
 import { mockUploadFiles } from '../../../../../shared/mocks/submission.mock';
 import { createTestComponent } from '../../../../../shared/testing/utils.test';
-<<<<<<< HEAD
-import { SubmissionSectionUploadAccessConditionsComponent } from '../../accessConditions/submission-section-upload-access-conditions.component';
-=======
 import { TruncatePipe } from '../../../../../shared/utils/truncate.pipe';
 import { SubmissionSectionUploadFileViewComponent } from './section-upload-file-view.component';
->>>>>>> a8f31948
+import {
+  SubmissionSectionUploadAccessConditionsComponent
+} from '../../accessConditions/submission-section-upload-access-conditions.component';
 
 describe('SubmissionSectionUploadFileViewComponent test suite', () => {
 
@@ -39,11 +24,6 @@
     await TestBed.configureTestingModule({
       imports: [
         TranslateModule.forRoot(),
-<<<<<<< HEAD
-=======
-      ],
-      declarations: [
->>>>>>> a8f31948
         TruncatePipe,
         FormComponent,
         SubmissionSectionUploadFileViewComponent,
@@ -52,8 +32,7 @@
       providers: [
         SubmissionSectionUploadFileViewComponent,
       ],
-<<<<<<< HEAD
-      schemas: [NO_ERRORS_SCHEMA]
+      schemas: [NO_ERRORS_SCHEMA],
     })
       .overrideComponent(SubmissionSectionUploadFileViewComponent, {
         remove: {
@@ -64,10 +43,6 @@
         }
       })
       .compileComponents().then();
-=======
-      schemas: [NO_ERRORS_SCHEMA],
-    }).compileComponents().then();
->>>>>>> a8f31948
   }));
 
   describe('', () => {
@@ -127,10 +102,7 @@
 @Component({
   selector: 'ds-test-cmp',
   template: ``,
-<<<<<<< HEAD
   standalone: true
-=======
->>>>>>> a8f31948
 })
 class TestComponent {
 
