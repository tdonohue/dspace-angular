import { CommonModule } from '@angular/common';
import {
  ChangeDetectorRef,
  Component,
  NO_ERRORS_SCHEMA,
} from '@angular/core';
import {
  ComponentFixture,
  fakeAsync,
  inject,
  TestBed,
  tick,
  waitForAsync,
} from '@angular/core/testing';
import {
  FormsModule,
  ReactiveFormsModule,
} from '@angular/forms';
import { BrowserModule } from '@angular/platform-browser';
import {
  NgbActiveModal,
  NgbModal,
} from '@ng-bootstrap/ng-bootstrap';
import {
  DynamicFormArrayModel,
  DynamicFormControlEvent,
  DynamicFormGroupModel,
  DynamicSelectModel,
} from '@ng-dynamic-forms/core';
import { TranslateModule } from '@ngx-translate/core';
import { of } from 'rxjs';

import { JsonPatchOperationPathCombiner } from '../../../../../core/json-patch/builder/json-patch-operation-path-combiner';
import { JsonPatchOperationsBuilder } from '../../../../../core/json-patch/builder/json-patch-operations-builder';
import { SubmissionJsonPatchOperationsService } from '../../../../../core/submission/submission-json-patch-operations.service';
import { dateToISOFormat } from '../../../../../shared/date.util';
import { FormBuilderService } from '../../../../../shared/form/builder/form-builder.service';
import { FormFieldMetadataValueObject } from '../../../../../shared/form/builder/models/form-field-metadata-value.model';
import { FormComponent } from '../../../../../shared/form/form.component';
import { FormService } from '../../../../../shared/form/form.service';
import { getMockFormService } from '../../../../../shared/mocks/form-service.mock';
import { getMockSectionUploadService } from '../../../../../shared/mocks/section-upload.service.mock';
import {
  mockFileFormData,
  mockSubmissionCollectionId,
  mockSubmissionId,
  mockSubmissionObject,
  mockUploadConfigResponse,
  mockUploadConfigResponseMetadata,
  mockUploadFiles,
} from '../../../../../shared/mocks/submission.mock';
import { SubmissionJsonPatchOperationsServiceStub } from '../../../../../shared/testing/submission-json-patch-operations-service.stub';
import { SubmissionServiceStub } from '../../../../../shared/testing/submission-service.stub';
import { createTestComponent } from '../../../../../shared/testing/utils.test';
import { SubmissionService } from '../../../../submission.service';
import { POLICY_DEFAULT_WITH_LIST } from '../../section-upload.component';
import { SectionUploadService } from '../../section-upload.service';
<<<<<<< HEAD
import { SubmissionSectionUploadFileEditComponent } from './section-upload-file-edit.component';
=======
import { getMockSectionUploadService } from '../../../../../shared/mocks/section-upload.service.mock';
import {
  FormFieldMetadataValueObject
} from '../../../../../shared/form/builder/models/form-field-metadata-value.model';
import {
  JsonPatchOperationPathCombiner
} from '../../../../../core/json-patch/builder/json-patch-operation-path-combiner';
import { dateToISOFormat } from '../../../../../shared/date.util';
import { of } from 'rxjs';
import { DynamicCustomSwitchModel } from '../../../../../shared/form/builder/ds-dynamic-form-ui/models/custom-switch/custom-switch.model';
>>>>>>> 230055ce

const jsonPatchOpBuilder: any = jasmine.createSpyObj('jsonPatchOpBuilder', {
  add: jasmine.createSpy('add'),
  replace: jasmine.createSpy('replace'),
  remove: jasmine.createSpy('remove'),
});

const formMetadataMock = ['dc.title', 'dc.description'];

describe('SubmissionSectionUploadFileEditComponent test suite', () => {

  let comp: SubmissionSectionUploadFileEditComponent;
  let compAsAny: any;
  let fixture: ComponentFixture<SubmissionSectionUploadFileEditComponent>;
  let submissionServiceStub: SubmissionServiceStub;
  let formbuilderService: any;
  let operationsBuilder: any;
  let operationsService: any;
  let formService: any;
  let uploadService: any;

  const submissionJsonPatchOperationsServiceStub = new SubmissionJsonPatchOperationsServiceStub();
  const submissionId = mockSubmissionId;
  const sectionId = 'upload';
  const collectionId = mockSubmissionCollectionId;
  const availableAccessConditionOptions = mockUploadConfigResponse.accessConditionOptions;
  const collectionPolicyType = POLICY_DEFAULT_WITH_LIST;
  const configMetadataForm: any = mockUploadConfigResponseMetadata;
  const fileIndex = '0';
  const fileId = '123456-test-upload';
  const fileData: any = mockUploadFiles[0];
  const pathCombiner = new JsonPatchOperationPathCombiner('sections', sectionId);

  let noAccessConditionsMock = Object.assign({}, mockFileFormData);
  delete noAccessConditionsMock.accessConditions;

  beforeEach(waitForAsync(() => {
    TestBed.configureTestingModule({
      imports: [
        BrowserModule,
        CommonModule,
        FormsModule,
        ReactiveFormsModule,
        TranslateModule.forRoot(),
      ],
      declarations: [
        FormComponent,
        SubmissionSectionUploadFileEditComponent,
        TestComponent,
      ],
      providers: [
        { provide: FormService, useValue: getMockFormService() },
        { provide: SubmissionService, useClass: SubmissionServiceStub },
        { provide: SubmissionJsonPatchOperationsService, useValue: submissionJsonPatchOperationsServiceStub },
        { provide: JsonPatchOperationsBuilder, useValue: jsonPatchOpBuilder },
        { provide: SectionUploadService, useValue: getMockSectionUploadService() },
        FormBuilderService,
        ChangeDetectorRef,
        SubmissionSectionUploadFileEditComponent,
        NgbModal,
        NgbActiveModal,
        FormComponent,
      ],
      schemas: [NO_ERRORS_SCHEMA],
    }).compileComponents().then();
  }));

  describe('', () => {
    let testComp: TestComponent;
    let testFixture: ComponentFixture<TestComponent>;

    // synchronous beforeEach
    beforeEach(() => {
      const html = `
      <ds-submission-section-upload-file-edit [availableAccessConditionGroups]="availableAccessConditionGroups"
                                              [availableAccessConditionOptions]="availableAccessConditionOptions"
                                              [collectionId]="collectionId"
                                              [collectionPolicyType]="collectionPolicyType"
                                              [configMetadataForm]="configMetadataForm"
                                              [fileData]="fileData"
                                              [fileId]="fileId"
                                              [fileIndex]="fileIndex"
                                              [formId]="formId"
                                              [sectionId]="sectionId"></ds-submission-section-upload-file-edit>`;

      testFixture = createTestComponent(html, TestComponent) as ComponentFixture<TestComponent>;
      testComp = testFixture.componentInstance;
    });

    afterEach(() => {
      testFixture.destroy();
    });

    it('should create SubmissionSectionUploadFileEditComponent', inject([SubmissionSectionUploadFileEditComponent], (app: SubmissionSectionUploadFileEditComponent) => {

      expect(app).toBeDefined();

    }));
  });

  describe('', () => {
    beforeEach(() => {
      fixture = TestBed.createComponent(SubmissionSectionUploadFileEditComponent);
      comp = fixture.componentInstance;
      compAsAny = comp;
      submissionServiceStub = TestBed.inject(SubmissionService as any);
      formbuilderService = TestBed.inject(FormBuilderService);
      operationsBuilder = TestBed.inject(JsonPatchOperationsBuilder);
      operationsService = TestBed.inject(SubmissionJsonPatchOperationsService);
      formService = TestBed.inject(FormService);
      uploadService = TestBed.inject(SectionUploadService);

      comp.submissionId = submissionId;
      comp.collectionId = collectionId;
      comp.sectionId = sectionId;
      comp.availableAccessConditionOptions = availableAccessConditionOptions;
      comp.collectionPolicyType = collectionPolicyType;
      comp.fileIndex = fileIndex;
      comp.fileId = fileId;
      comp.configMetadataForm = configMetadataForm;
      comp.formMetadata = formMetadataMock;

      formService.isValid.and.returnValue(of(true));
    });

    afterEach(() => {
      fixture.destroy();
      comp = null;
      compAsAny = null;
    });

    it('should init form model properly', () => {
      comp.fileData = fileData;
      comp.formId = 'testFileForm';
      const maxStartDate = { year: 2022, month: 1, day: 12 };
      const maxEndDate = { year: 2019, month: 7, day: 12 };

      comp.ngOnInit();

      const models = [DynamicCustomSwitchModel, DynamicFormGroupModel, DynamicFormArrayModel];

      expect(comp.formModel).toBeDefined();
      expect(comp.formModel.length).toBe(models.length);
      models.forEach((model, i) => {
        expect(comp.formModel[i] instanceof model).toBeTruthy();
      });

      expect((comp.formModel[2] as DynamicFormArrayModel).groups.length).toBe(2);
      const startDateModel = formbuilderService.findById('startDate', comp.formModel);
      expect(startDateModel.max).toEqual(maxStartDate);
      const endDateModel = formbuilderService.findById('endDate', comp.formModel);
      expect(endDateModel.max).toEqual(maxEndDate);
    });

    it('should call setOptions method onChange', () => {
      const dynamicFormControlChangeEvent: DynamicFormControlEvent = {
        $event: new Event('change'),
        context: null,
        control: null,
        group: null,
        model: { id: 'name' } as any,
        type: 'change',
      };
      spyOn(comp, 'setOptions');

      comp.onChange(dynamicFormControlChangeEvent);

      expect(comp.setOptions).toHaveBeenCalled();
    });

    it('should update form model on group select', () => {

      comp.fileData = fileData;
      comp.formId = 'testFileForm';

      comp.ngOnInit();

      const model: DynamicSelectModel<string> = formbuilderService.findById('name', comp.formModel, 0);
      const formGroup = formbuilderService.createFormGroup(comp.formModel);
      const control = formbuilderService.getFormControlById('name', formGroup, comp.formModel, 0);

      spyOn(control.parent, 'markAsDirty').and.callThrough();

      control.value = 'openaccess';
      comp.setOptions(model, control);
      expect(control.parent.markAsDirty).toHaveBeenCalled();

      control.value = 'lease';
      comp.setOptions(model, control);
      expect(control.parent.markAsDirty).toHaveBeenCalled();

      control.value = 'embargo';
      comp.setOptions(model, control);
      expect(control.parent.markAsDirty).toHaveBeenCalled();
    });

    it('should retrieve Value From Field properly', () => {
      let field;
      expect(compAsAny.retrieveValueFromField(field)).toBeUndefined();

      field = new FormFieldMetadataValueObject('test');
      expect(compAsAny.retrieveValueFromField(field)).toBe('test');

      field = [new FormFieldMetadataValueObject('test')];
      expect(compAsAny.retrieveValueFromField(field)).toBe('test');
    });

    it('should save Bitstream File data properly when form is valid', fakeAsync(() => {
      compAsAny.formRef = { formGroup: null };
      compAsAny.fileData = fileData;
      compAsAny.pathCombiner = pathCombiner;
      compAsAny.isPrimary = null;
      formService.validateAllFormFields.and.callFake(() => null);
      formService.isValid.and.returnValue(of(true));
      formService.getFormData.and.returnValue(of(mockFileFormData));

      const response = [
        Object.assign(mockSubmissionObject, {
          sections: {
            upload: {
<<<<<<< HEAD
              files: mockUploadFiles,
            },
          },
        }),
=======
              primary: true,
              files: mockUploadFiles
            }
          }
        })
>>>>>>> 230055ce
      ];
      operationsService.jsonPatchByResourceID.and.returnValue(of(response));

      const accessConditionsToSave = [
        { name: 'openaccess' },
        { name: 'lease', endDate: dateToISOFormat('2019-01-16T00:00:00Z') },
        { name: 'embargo', startDate: dateToISOFormat('2019-01-16T00:00:00Z') },
      ];
      comp.saveBitstreamData();
      tick();

      let path = 'primary';
      expect(uploadService.updatePrimaryBitstreamOperation).toHaveBeenCalledWith(pathCombiner.getPath(path),  compAsAny.isPrimary,  mockFileFormData.primary[0], compAsAny.fileId);

      const pathFragment = ['files', fileIndex];

      path = 'metadata/dc.title';
      expect(operationsBuilder.add).toHaveBeenCalledWith(
        pathCombiner.getPath([...pathFragment, path]),
        mockFileFormData.metadata['dc.title'],
        true,
      );

      path = 'metadata/dc.description';
      expect(operationsBuilder.add).toHaveBeenCalledWith(
        pathCombiner.getPath([...pathFragment, path]),
        mockFileFormData.metadata['dc.description'],
        true,
      );

      path = 'accessConditions';
      expect(operationsBuilder.add).toHaveBeenCalledWith(
        pathCombiner.getPath([...pathFragment, path]),
        accessConditionsToSave,
        true,
      );

      expect(uploadService.updateFileData).toHaveBeenCalledWith(submissionId, sectionId, mockUploadFiles[0].uuid, mockUploadFiles[0]);

    }));

    it('should update Bitstream data properly when access options are omitted', fakeAsync(() => {
      compAsAny.formRef = {formGroup: null};
      compAsAny.fileData = fileData;
      compAsAny.pathCombiner = pathCombiner;
      formService.validateAllFormFields.and.callFake(() => null);
      formService.isValid.and.returnValue(of(true));
      formService.getFormData.and.returnValue(of(noAccessConditionsMock));
      const response = [
        Object.assign(mockSubmissionObject, {
          sections: {
            upload: {
              files: mockUploadFiles
            }
          }
        })
      ];
      operationsService.jsonPatchByResourceID.and.returnValue(of(response));
      comp.saveBitstreamData();
      tick();
      expect(uploadService.updateFileData).toHaveBeenCalled();
    }));

    it('should not save Bitstream File data properly when form is not valid', fakeAsync(() => {
      compAsAny.formRef = { formGroup: null };
      compAsAny.pathCombiner = pathCombiner;
      formService.validateAllFormFields.and.callFake(() => null);
      formService.isValid.and.returnValue(of(false));
      comp.saveBitstreamData();
      tick();

      expect(uploadService.updateFileData).not.toHaveBeenCalled();

    }));

  });
});

// declare a test component
@Component({
  selector: 'ds-test-cmp',
  template: ``,
})
class TestComponent {

  availableGroups;
  availableAccessConditionOptions;
  collectionId = mockSubmissionCollectionId;
  collectionPolicyType;
  fileIndexes = [];
  fileList = [];
  fileNames = [];
  sectionId = 'upload';
  submissionId = mockSubmissionId;
}<|MERGE_RESOLUTION|>--- conflicted
+++ resolved
@@ -1,32 +1,10 @@
 import { CommonModule } from '@angular/common';
-import {
-  ChangeDetectorRef,
-  Component,
-  NO_ERRORS_SCHEMA,
-} from '@angular/core';
-import {
-  ComponentFixture,
-  fakeAsync,
-  inject,
-  TestBed,
-  tick,
-  waitForAsync,
-} from '@angular/core/testing';
-import {
-  FormsModule,
-  ReactiveFormsModule,
-} from '@angular/forms';
+import { ChangeDetectorRef, Component, NO_ERRORS_SCHEMA } from '@angular/core';
+import { ComponentFixture, fakeAsync, inject, TestBed, tick, waitForAsync } from '@angular/core/testing';
+import { FormsModule, ReactiveFormsModule } from '@angular/forms';
 import { BrowserModule } from '@angular/platform-browser';
-import {
-  NgbActiveModal,
-  NgbModal,
-} from '@ng-bootstrap/ng-bootstrap';
-import {
-  DynamicFormArrayModel,
-  DynamicFormControlEvent,
-  DynamicFormGroupModel,
-  DynamicSelectModel,
-} from '@ng-dynamic-forms/core';
+import { NgbActiveModal, NgbModal } from '@ng-bootstrap/ng-bootstrap';
+import { DynamicFormArrayModel, DynamicFormControlEvent, DynamicFormGroupModel, DynamicSelectModel } from '@ng-dynamic-forms/core';
 import { TranslateModule } from '@ngx-translate/core';
 import { of } from 'rxjs';
 
@@ -40,35 +18,15 @@
 import { FormService } from '../../../../../shared/form/form.service';
 import { getMockFormService } from '../../../../../shared/mocks/form-service.mock';
 import { getMockSectionUploadService } from '../../../../../shared/mocks/section-upload.service.mock';
-import {
-  mockFileFormData,
-  mockSubmissionCollectionId,
-  mockSubmissionId,
-  mockSubmissionObject,
-  mockUploadConfigResponse,
-  mockUploadConfigResponseMetadata,
-  mockUploadFiles,
-} from '../../../../../shared/mocks/submission.mock';
+import { mockFileFormData, mockSubmissionCollectionId, mockSubmissionId, mockSubmissionObject, mockUploadConfigResponse, mockUploadConfigResponseMetadata, mockUploadFiles } from '../../../../../shared/mocks/submission.mock';
 import { SubmissionJsonPatchOperationsServiceStub } from '../../../../../shared/testing/submission-json-patch-operations-service.stub';
 import { SubmissionServiceStub } from '../../../../../shared/testing/submission-service.stub';
 import { createTestComponent } from '../../../../../shared/testing/utils.test';
 import { SubmissionService } from '../../../../submission.service';
 import { POLICY_DEFAULT_WITH_LIST } from '../../section-upload.component';
 import { SectionUploadService } from '../../section-upload.service';
-<<<<<<< HEAD
+import { DynamicCustomSwitchModel } from '../../../../../shared/form/builder/ds-dynamic-form-ui/models/custom-switch/custom-switch.model';
 import { SubmissionSectionUploadFileEditComponent } from './section-upload-file-edit.component';
-=======
-import { getMockSectionUploadService } from '../../../../../shared/mocks/section-upload.service.mock';
-import {
-  FormFieldMetadataValueObject
-} from '../../../../../shared/form/builder/models/form-field-metadata-value.model';
-import {
-  JsonPatchOperationPathCombiner
-} from '../../../../../core/json-patch/builder/json-patch-operation-path-combiner';
-import { dateToISOFormat } from '../../../../../shared/date.util';
-import { of } from 'rxjs';
-import { DynamicCustomSwitchModel } from '../../../../../shared/form/builder/ds-dynamic-form-ui/models/custom-switch/custom-switch.model';
->>>>>>> 230055ce
 
 const jsonPatchOpBuilder: any = jasmine.createSpyObj('jsonPatchOpBuilder', {
   add: jasmine.createSpy('add'),
@@ -289,18 +247,11 @@
         Object.assign(mockSubmissionObject, {
           sections: {
             upload: {
-<<<<<<< HEAD
-              files: mockUploadFiles,
-            },
-          },
-        }),
-=======
               primary: true,
               files: mockUploadFiles
             }
           }
         })
->>>>>>> 230055ce
       ];
       operationsService.jsonPatchByResourceID.and.returnValue(of(response));
 
