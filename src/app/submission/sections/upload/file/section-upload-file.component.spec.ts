<<<<<<< HEAD
import { ChangeDetectorRef, Component, NO_ERRORS_SCHEMA } from '@angular/core';
import { ComponentFixture, TestBed, waitForAsync } from '@angular/core/testing';
import { By } from '@angular/platform-browser';
import { AsyncPipe, CommonModule } from '@angular/common';

import { of, of as observableOf } from 'rxjs';
=======
import { CommonModule } from '@angular/common';
import {
  ChangeDetectorRef,
  Component,
  NO_ERRORS_SCHEMA,
} from '@angular/core';
import {
  ComponentFixture,
  inject,
  TestBed,
  waitForAsync,
} from '@angular/core/testing';
import {
  BrowserModule,
  By,
} from '@angular/platform-browser';
import {
  NgbModal,
  NgbModule,
} from '@ng-bootstrap/ng-bootstrap';
>>>>>>> a8f31948
import { TranslateModule } from '@ngx-translate/core';
import {
  of as observableOf,
  of,
} from 'rxjs';

import { JsonPatchOperationPathCombiner } from '../../../../core/json-patch/builder/json-patch-operation-path-combiner';
import { JsonPatchOperationsBuilder } from '../../../../core/json-patch/builder/json-patch-operations-builder';
<<<<<<< HEAD
import {
  SubmissionJsonPatchOperationsServiceStub
} from '../../../../shared/testing/submission-json-patch-operations-service.stub';
import {
  SubmissionJsonPatchOperationsService
} from '../../../../core/submission/submission-json-patch-operations.service';
import { SubmissionSectionUploadFileComponent } from './section-upload-file.component';
import { SubmissionServiceStub } from '../../../../shared/testing/submission-service.stub';
=======
import { HALEndpointService } from '../../../../core/shared/hal-endpoint.service';
import { SubmissionJsonPatchOperationsService } from '../../../../core/submission/submission-json-patch-operations.service';
import { FormBuilderService } from '../../../../shared/form/builder/form-builder.service';
import { FormService } from '../../../../shared/form/form.service';
import { getMockFormService } from '../../../../shared/mocks/form-service.mock';
import { getMockSectionUploadService } from '../../../../shared/mocks/section-upload.service.mock';
>>>>>>> a8f31948
import {
  mockSubmissionCollectionId,
  mockSubmissionId,
  mockUploadConfigResponse,
  mockUploadFiles,
} from '../../../../shared/mocks/submission.mock';
import { HALEndpointServiceStub } from '../../../../shared/testing/hal-endpoint-service.stub';
import { SubmissionJsonPatchOperationsServiceStub } from '../../../../shared/testing/submission-json-patch-operations-service.stub';
import { SubmissionServiceStub } from '../../../../shared/testing/submission-service.stub';
import { createTestComponent } from '../../../../shared/testing/utils.test';
import { FileSizePipe } from '../../../../shared/utils/file-size-pipe';
<<<<<<< HEAD
import { JsonPatchOperationPathCombiner } from '../../../../core/json-patch/builder/json-patch-operation-path-combiner';
import { getMockSectionUploadService } from '../../../../shared/mocks/section-upload.service.mock';
import { SubmissionSectionUploadFileEditComponent } from './edit/section-upload-file-edit.component';
import { FormBuilderService } from '../../../../shared/form/builder/form-builder.service';
import { SubmissionSectionUploadFileViewComponent } from './view/section-upload-file-view.component';
import { ThemeService } from '../../../../shared/theme-support/theme.service';
import { getMockThemeService } from '../../../../shared/mocks/theme-service.mock';
import { POLICY_DEFAULT_WITH_LIST } from '../section-upload-constants';
import { APP_DATA_SERVICES_MAP } from '../../../../../config/app-config.interface';

=======
import { SubmissionService } from '../../../submission.service';
import { POLICY_DEFAULT_WITH_LIST } from '../section-upload.component';
import { SectionUploadService } from '../section-upload.service';
import { SubmissionSectionUploadFileEditComponent } from './edit/section-upload-file-edit.component';
import { SubmissionSectionUploadFileComponent } from './section-upload-file.component';
>>>>>>> a8f31948

const configMetadataFormMock = {
  rows: [{
    fields: [{
      selectableMetadata: [
        { metadata: 'dc.title', label: null, closed: false },
        { metadata: 'dc.description', label: null, closed: false },
      ],
    }],
  }],
};

describe('SubmissionSectionUploadFileComponent test suite', () => {

  let comp: SubmissionSectionUploadFileComponent;
  let compAsAny: any;
  let fixture: ComponentFixture<SubmissionSectionUploadFileComponent>;
  let submissionServiceStub: SubmissionServiceStub;
  let uploadService: any;
  let formService: any;
  let halService: any;
  let operationsBuilder: any;
  let operationsService: any;

  const submissionJsonPatchOperationsServiceStub = new SubmissionJsonPatchOperationsServiceStub();
  const submissionId = mockSubmissionId;
  const sectionId = 'upload';
  const collectionId = mockSubmissionCollectionId;
  const availableAccessConditionOptions = mockUploadConfigResponse.accessConditionOptions;
  const collectionPolicyType = POLICY_DEFAULT_WITH_LIST;
  const fileIndex = '0';
  const fileName = '123456-test-upload.jpg';
  const fileId = '123456-test-upload';
  const fileData: any = mockUploadFiles[0];
  const pathCombiner = new JsonPatchOperationPathCombiner('sections', sectionId);

  const jsonPatchOpBuilder: any = jasmine.createSpyObj('jsonPatchOpBuilder', {
    add: jasmine.createSpy('add'),
    replace: jasmine.createSpy('replace'),
    remove: jasmine.createSpy('remove'),
  });

  beforeEach(waitForAsync(() => {
    TestBed.configureTestingModule({
    imports: [
        CommonModule,
        NgbModule,
        TranslateModule.forRoot(),
<<<<<<< HEAD
        FileSizePipe,
        SubmissionSectionUploadFileComponent,
        TestComponent
    ],
    providers: [
=======
      ],
      declarations: [
        FileSizePipe,
        SubmissionSectionUploadFileComponent,
        TestComponent,
      ],
      providers: [
>>>>>>> a8f31948
        { provide: FormService, useValue: getMockFormService() },
        { provide: HALEndpointService, useValue: new HALEndpointServiceStub('workspaceitems') },
        { provide: JsonPatchOperationsBuilder, useValue: jsonPatchOpBuilder },
        { provide: SubmissionJsonPatchOperationsService, useValue: submissionJsonPatchOperationsServiceStub },
        { provide: SubmissionService, useClass: SubmissionServiceStub },
        { provide: SectionUploadService, useValue: getMockSectionUploadService() },
        { provide: ThemeService, useValue: getMockThemeService() },
        { provide: APP_DATA_SERVICES_MAP, useValue: {} },
        ChangeDetectorRef,
        NgbModal,
        SubmissionSectionUploadFileComponent,
        SubmissionSectionUploadFileEditComponent,
<<<<<<< HEAD
        FormBuilderService
    ],
    schemas: [NO_ERRORS_SCHEMA]
})
      .overrideComponent(SubmissionSectionUploadFileComponent, {
        remove: { imports: [
            SubmissionSectionUploadFileViewComponent,
          ]}
      })
      .compileComponents().then();
=======
        FormBuilderService,
      ],
      schemas: [NO_ERRORS_SCHEMA],
    }).compileComponents().then();
>>>>>>> a8f31948
  }));

  describe('', () => {
    let testComp: TestComponent;
    let testFixture: ComponentFixture<TestComponent>;

    // synchronous beforeEach
    beforeEach(() => {
      const html = `
        <ds-submission-upload-section-file [availableAccessConditionGroups]='availableGroups'
                                           [availableAccessConditionOptions]='availableAccessConditionOptions'
                                           [collectionId]='collectionId'
                                           [collectionPolicyType]='collectionPolicyType'
                                           [configMetadataForm]='(configMetadataForm$ | async)'
                                           [fileId]='fileIndexes[fileList.indexOf(fileEntry)]'
                                           [fileIndex]='fileList.indexOf(fileEntry)'
                                           [fileName]='fileNames[fileList.indexOf(fileEntry)]'
                                           [sectionId]='sectionId'
                                           [submissionId]='submissionId'></ds-submission-upload-section-file>`;

      testFixture = createTestComponent(html, TestComponent) as ComponentFixture<TestComponent>;
      testComp = testFixture.componentInstance;

    });

    afterEach(() => {
      testFixture.destroy();
    });

    it('should create SubmissionSectionUploadFileComponent', () => {
      let app = TestBed.inject(SubmissionSectionUploadFileComponent);
      expect(app).toBeDefined();
    });
  });

  describe('', () => {
    beforeEach(() => {
      fixture = TestBed.createComponent(SubmissionSectionUploadFileComponent);
      comp = fixture.componentInstance;
      compAsAny = comp;
      compAsAny.configMetadataForm = configMetadataFormMock;
      submissionServiceStub = TestBed.inject(SubmissionService as any);
      uploadService = TestBed.inject(SectionUploadService);
      formService = TestBed.inject(FormService);
      halService = TestBed.inject(HALEndpointService);
      operationsBuilder = TestBed.inject(JsonPatchOperationsBuilder);
      operationsService = TestBed.inject(SubmissionJsonPatchOperationsService);

      comp.submissionId = submissionId;
      comp.collectionId = collectionId;
      comp.sectionId = sectionId;
      comp.availableAccessConditionOptions = availableAccessConditionOptions;
      comp.collectionPolicyType = collectionPolicyType;
      comp.fileIndex = fileIndex;
      comp.fileId = fileId;
      comp.fileName = fileName;
    });

    afterEach(() => {
      fixture.destroy();
      comp = null;
      compAsAny = null;
    });

    it('should init component properly', () => {
      fixture.detectChanges();

      expect(comp.formId).toBeDefined();
      expect(compAsAny.pathCombiner).toEqual(pathCombiner);
    });

    it('should init file data properly', () => {
      uploadService.getFileData.and.returnValue(observableOf(fileData));

      comp.ngOnChanges({});

      expect(comp.fileData).toEqual(fileData);
    });

    it('should call deleteFile on delete confirmation', async () => {
      spyOn(compAsAny, 'deleteFile');
      comp.fileData = fileData;

      fixture.detectChanges();

      const modalBtn = fixture.debugElement.query(By.css('.fa-trash '));

      modalBtn.nativeElement.click();
      fixture.detectChanges();

      const confirmBtn: any = ((document as any).querySelector('.btn-danger:nth-child(2)'));
      confirmBtn.click();

      fixture.detectChanges();

      await fixture.whenStable();
      expect(compAsAny.deleteFile).toHaveBeenCalled();
    });

    it('should delete primary if file we delete is primary', () => {
      compAsAny.isPrimary = true;
      compAsAny.pathCombiner = pathCombiner;
      operationsService.jsonPatchByResourceID.and.returnValue(observableOf({}));
      compAsAny.deleteFile();
      expect(operationsBuilder.remove).toHaveBeenCalledWith(pathCombiner.getPath('primary'));
      expect(uploadService.updateFilePrimaryBitstream).toHaveBeenCalledWith(submissionId, sectionId, null);
    });

    it('should NOT delete primary if file we delete is NOT primary', () => {
      compAsAny.isPrimary = false;
      compAsAny.pathCombiner = pathCombiner;
      operationsService.jsonPatchByResourceID.and.returnValue(observableOf({}));
      compAsAny.deleteFile();
      expect(uploadService.updateFilePrimaryBitstream).not.toHaveBeenCalledTimes(1);
    });

    it('should delete file properly', () => {
      compAsAny.pathCombiner = pathCombiner;
      operationsService.jsonPatchByResourceID.and.returnValue(observableOf({}));
      submissionServiceStub.getSubmissionObjectLinkName.and.returnValue('workspaceitems');

      compAsAny.deleteFile();

      expect(uploadService.removeUploadedFile).toHaveBeenCalledWith(submissionId, sectionId, fileId);
      expect(operationsBuilder.remove).toHaveBeenCalledWith(pathCombiner.getPath(['files', fileIndex]));

      expect(operationsService.jsonPatchByResourceID).toHaveBeenCalledWith(
        'workspaceitems',
        submissionId,
        pathCombiner.rootElement,
        pathCombiner.subRootElement);
    });

    it('should open edit modal when edit button is clicked', () => {
      spyOn(compAsAny, 'editBitstreamData').and.callThrough();
      comp.fileData = fileData;

      fixture.detectChanges();

      const modalBtn = fixture.debugElement.query(By.css('.fa-edit '));

      modalBtn.nativeElement.click();
      fixture.detectChanges();

      expect(compAsAny.editBitstreamData).toHaveBeenCalled();
    });

  });
});

// declare a test component
@Component({
<<<<<<< HEAD
    selector: 'ds-test-cmp',
    template: ``,
    standalone: true,
    imports: [
      SubmissionSectionUploadFileComponent,
        CommonModule,
      AsyncPipe,
        NgbModule]
=======
  selector: 'ds-test-cmp',
  template: ``,
>>>>>>> a8f31948
})
class TestComponent {

  availableGroups;
  availableAccessConditionOptions;
  collectionId = mockSubmissionCollectionId;
  collectionPolicyType;
  configMetadataForm$ = of(configMetadataFormMock);
  fileIndexes = [];
  fileList = [];
  fileNames = [];
  sectionId = 'upload';
  submissionId = mockSubmissionId;
}<|MERGE_RESOLUTION|>--- conflicted
+++ resolved
@@ -1,57 +1,22 @@
-<<<<<<< HEAD
 import { ChangeDetectorRef, Component, NO_ERRORS_SCHEMA } from '@angular/core';
 import { ComponentFixture, TestBed, waitForAsync } from '@angular/core/testing';
 import { By } from '@angular/platform-browser';
 import { AsyncPipe, CommonModule } from '@angular/common';
 
 import { of, of as observableOf } from 'rxjs';
-=======
-import { CommonModule } from '@angular/common';
-import {
-  ChangeDetectorRef,
-  Component,
-  NO_ERRORS_SCHEMA,
-} from '@angular/core';
-import {
-  ComponentFixture,
-  inject,
-  TestBed,
-  waitForAsync,
-} from '@angular/core/testing';
-import {
-  BrowserModule,
-  By,
-} from '@angular/platform-browser';
-import {
-  NgbModal,
-  NgbModule,
-} from '@ng-bootstrap/ng-bootstrap';
->>>>>>> a8f31948
+import { NgbModal, NgbModule, } from '@ng-bootstrap/ng-bootstrap';
 import { TranslateModule } from '@ngx-translate/core';
-import {
-  of as observableOf,
-  of,
-} from 'rxjs';
 
 import { JsonPatchOperationPathCombiner } from '../../../../core/json-patch/builder/json-patch-operation-path-combiner';
 import { JsonPatchOperationsBuilder } from '../../../../core/json-patch/builder/json-patch-operations-builder';
-<<<<<<< HEAD
-import {
-  SubmissionJsonPatchOperationsServiceStub
-} from '../../../../shared/testing/submission-json-patch-operations-service.stub';
+import { HALEndpointService } from '../../../../core/shared/hal-endpoint.service';
 import {
   SubmissionJsonPatchOperationsService
 } from '../../../../core/submission/submission-json-patch-operations.service';
-import { SubmissionSectionUploadFileComponent } from './section-upload-file.component';
-import { SubmissionServiceStub } from '../../../../shared/testing/submission-service.stub';
-=======
-import { HALEndpointService } from '../../../../core/shared/hal-endpoint.service';
-import { SubmissionJsonPatchOperationsService } from '../../../../core/submission/submission-json-patch-operations.service';
 import { FormBuilderService } from '../../../../shared/form/builder/form-builder.service';
 import { FormService } from '../../../../shared/form/form.service';
 import { getMockFormService } from '../../../../shared/mocks/form-service.mock';
 import { getMockSectionUploadService } from '../../../../shared/mocks/section-upload.service.mock';
->>>>>>> a8f31948
 import {
   mockSubmissionCollectionId,
   mockSubmissionId,
@@ -59,28 +24,21 @@
   mockUploadFiles,
 } from '../../../../shared/mocks/submission.mock';
 import { HALEndpointServiceStub } from '../../../../shared/testing/hal-endpoint-service.stub';
-import { SubmissionJsonPatchOperationsServiceStub } from '../../../../shared/testing/submission-json-patch-operations-service.stub';
+import {
+  SubmissionJsonPatchOperationsServiceStub
+} from '../../../../shared/testing/submission-json-patch-operations-service.stub';
 import { SubmissionServiceStub } from '../../../../shared/testing/submission-service.stub';
 import { createTestComponent } from '../../../../shared/testing/utils.test';
 import { FileSizePipe } from '../../../../shared/utils/file-size-pipe';
-<<<<<<< HEAD
-import { JsonPatchOperationPathCombiner } from '../../../../core/json-patch/builder/json-patch-operation-path-combiner';
-import { getMockSectionUploadService } from '../../../../shared/mocks/section-upload.service.mock';
+import { SubmissionService } from '../../../submission.service';
+import { SectionUploadService } from '../section-upload.service';
 import { SubmissionSectionUploadFileEditComponent } from './edit/section-upload-file-edit.component';
-import { FormBuilderService } from '../../../../shared/form/builder/form-builder.service';
+import { SubmissionSectionUploadFileComponent } from './section-upload-file.component';
 import { SubmissionSectionUploadFileViewComponent } from './view/section-upload-file-view.component';
 import { ThemeService } from '../../../../shared/theme-support/theme.service';
 import { getMockThemeService } from '../../../../shared/mocks/theme-service.mock';
 import { POLICY_DEFAULT_WITH_LIST } from '../section-upload-constants';
 import { APP_DATA_SERVICES_MAP } from '../../../../../config/app-config.interface';
-
-=======
-import { SubmissionService } from '../../../submission.service';
-import { POLICY_DEFAULT_WITH_LIST } from '../section-upload.component';
-import { SectionUploadService } from '../section-upload.service';
-import { SubmissionSectionUploadFileEditComponent } from './edit/section-upload-file-edit.component';
-import { SubmissionSectionUploadFileComponent } from './section-upload-file.component';
->>>>>>> a8f31948
 
 const configMetadataFormMock = {
   rows: [{
@@ -129,21 +87,11 @@
         CommonModule,
         NgbModule,
         TranslateModule.forRoot(),
-<<<<<<< HEAD
-        FileSizePipe,
-        SubmissionSectionUploadFileComponent,
-        TestComponent
-    ],
-    providers: [
-=======
-      ],
-      declarations: [
         FileSizePipe,
         SubmissionSectionUploadFileComponent,
         TestComponent,
-      ],
-      providers: [
->>>>>>> a8f31948
+    ],
+    providers: [
         { provide: FormService, useValue: getMockFormService() },
         { provide: HALEndpointService, useValue: new HALEndpointServiceStub('workspaceitems') },
         { provide: JsonPatchOperationsBuilder, useValue: jsonPatchOpBuilder },
@@ -156,10 +104,9 @@
         NgbModal,
         SubmissionSectionUploadFileComponent,
         SubmissionSectionUploadFileEditComponent,
-<<<<<<< HEAD
-        FormBuilderService
+        FormBuilderService,
     ],
-    schemas: [NO_ERRORS_SCHEMA]
+    schemas: [NO_ERRORS_SCHEMA],
 })
       .overrideComponent(SubmissionSectionUploadFileComponent, {
         remove: { imports: [
@@ -167,12 +114,6 @@
           ]}
       })
       .compileComponents().then();
-=======
-        FormBuilderService,
-      ],
-      schemas: [NO_ERRORS_SCHEMA],
-    }).compileComponents().then();
->>>>>>> a8f31948
   }));
 
   describe('', () => {
@@ -325,7 +266,6 @@
 
 // declare a test component
 @Component({
-<<<<<<< HEAD
     selector: 'ds-test-cmp',
     template: ``,
     standalone: true,
@@ -334,10 +274,6 @@
         CommonModule,
       AsyncPipe,
         NgbModule]
-=======
-  selector: 'ds-test-cmp',
-  template: ``,
->>>>>>> a8f31948
 })
 class TestComponent {
 
