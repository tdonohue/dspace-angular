--- conflicted
+++ resolved
@@ -1,8 +1,4 @@
-import {
-  Component,
-  Input,
-  OnInit,
-} from '@angular/core';
+import { Component, Input, OnInit, } from '@angular/core';
 import { find } from 'rxjs/operators';
 
 import { DSONameService } from '../../../../core/breadcrumbs/dso-name.service';
@@ -11,13 +7,7 @@
 import { Group } from '../../../../core/eperson/models/group.model';
 import { ResourcePolicy } from '../../../../core/resource-policy/models/resource-policy.model';
 import { isEmpty } from '../../../../shared/empty.util';
-<<<<<<< HEAD
-import { Group } from '../../../../core/eperson/models/group.model';
-import { RemoteData } from '../../../../core/data/remote-data';
-import { DSONameService } from '../../../../core/breadcrumbs/dso-name.service';
 import { NgForOf, NgIf } from '@angular/common';
-=======
->>>>>>> a8f31948
 
 /**
  * This component represents a badge that describe an access condition
