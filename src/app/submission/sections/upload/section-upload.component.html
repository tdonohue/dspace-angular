<ds-alert [content]="'submission.sections.upload.info'"
          [dismissible]="true"
          [type]="AlertTypeEnum.Info"></ds-alert>

<<<<<<< HEAD
<ng-container *ngIf="fileList.length === 0">
  <div class="row">
    <div class="col-md-12">
      <h3 class="text-center"><span class="text-muted">{{'submission.sections.upload.no-file-uploaded' | translate}}</span></h3>
    </div>
  </div>
</ng-container>

<ng-container *ngIf="fileList.length > 0">
=======
<ng-container *ngIf="fileList.length > 0; else noFileUploaded">
>>>>>>> 230055ce

  <div *ngIf="collectionDefaultAccessConditions.length > 0" class="row">
    <div class="col-sm-12" >
      <ds-alert [type]="AlertTypeEnum.Warning">
        <ng-container *ngIf="collectionPolicyType === 1">
          {{ 'submission.sections.upload.header.policy.default.nolist' | translate:{ "collectionName": collectionName } }}
        </ng-container>
        <ng-container *ngIf="collectionPolicyType === 2">
          {{ 'submission.sections.upload.header.policy.default.withlist' | translate:{ "collectionName": collectionName } }}
        </ng-container>
        <span class="clearfix"></span>
        <ds-submission-section-upload-access-conditions [accessConditions]="collectionDefaultAccessConditions"></ds-submission-section-upload-access-conditions>
      </ds-alert>
    </div>
  </div>
  <div class="row">
    <div class="col-md-2">
      <span class="text-left font-weight-bold">{{ 'bitstream.edit.form.primaryBitstream.label' | translate }}</span>
    </div>
  </div>
  <div class="row">
    <div class="col-md-12">
      <hr/>
    </div>
  </div>
  <ng-container *ngFor="let fileEntry of fileList; let i = index;">
    <ds-themed-submission-upload-section-file
                                       [isPrimary]="primaryBitstreamUUID ? primaryBitstreamUUID === fileEntry.uuid : null"
                                       [availableAccessConditionOptions]="availableAccessConditionOptions"
                                       [collectionId]="collectionId"
                                       [collectionPolicyType]="collectionPolicyType"
                                       [configMetadataForm]="(configMetadataForm$ | async)"
                                       [fileId]="fileEntry.uuid"
                                       [fileIndex]="i"
                                       [fileName]="fileNames[i]"
                                       [sectionId]="sectionData.id"
                                       [submissionId]="submissionId"></ds-themed-submission-upload-section-file>
    <div class="row">
      <div class="col-md-12">
        <hr/>
      </div>
    </div>
  </ng-container>
</ng-container>

<ng-template #noFileUploaded>
  <div class="row">
    <div class="col-md-12">
      <h3 class="text-center"><span class="text-muted">{{'submission.sections.upload.no-file-uploaded' | translate}}</span></h3>
    </div>
  </div>
</ng-template><|MERGE_RESOLUTION|>--- conflicted
+++ resolved
@@ -2,19 +2,7 @@
           [dismissible]="true"
           [type]="AlertTypeEnum.Info"></ds-alert>
 
-<<<<<<< HEAD
-<ng-container *ngIf="fileList.length === 0">
-  <div class="row">
-    <div class="col-md-12">
-      <h3 class="text-center"><span class="text-muted">{{'submission.sections.upload.no-file-uploaded' | translate}}</span></h3>
-    </div>
-  </div>
-</ng-container>
-
-<ng-container *ngIf="fileList.length > 0">
-=======
 <ng-container *ngIf="fileList.length > 0; else noFileUploaded">
->>>>>>> 230055ce
 
   <div *ngIf="collectionDefaultAccessConditions.length > 0" class="row">
     <div class="col-sm-12" >
