--- conflicted
+++ resolved
@@ -1,21 +1,6 @@
-<<<<<<< HEAD
 import { ChangeDetectorRef, Component, NO_ERRORS_SCHEMA } from '@angular/core';
 import { ComponentFixture, inject, TestBed, waitForAsync } from '@angular/core/testing';
-=======
->>>>>>> a8f31948
 import { CommonModule } from '@angular/common';
-import {
-  ChangeDetectorRef,
-  Component,
-  NO_ERRORS_SCHEMA,
-} from '@angular/core';
-import {
-  ComponentFixture,
-  inject,
-  TestBed,
-  waitForAsync,
-} from '@angular/core/testing';
-import { BrowserModule } from '@angular/platform-browser';
 import { TranslateModule } from '@ngx-translate/core';
 import { cold } from 'jasmine-marbles';
 import { of as observableOf } from 'rxjs';
@@ -52,24 +37,11 @@
 import { SectionsService } from '../sections.service';
 import { SectionsType } from '../sections-type';
 import { SubmissionSectionUploadComponent } from './section-upload.component';
-<<<<<<< HEAD
-import { CollectionDataService } from '../../../core/data/collection-data.service';
-import { GroupDataService } from '../../../core/eperson/group-data.service';
-import { Collection } from '../../../core/shared/collection.model';
-import { ResourcePolicy } from '../../../core/resource-policy/models/resource-policy.model';
-import { ResourcePolicyDataService } from '../../../core/resource-policy/resource-policy-data.service';
-import { Group } from '../../../core/eperson/models/group.model';
-import { getMockSectionUploadService } from '../../../shared/mocks/section-upload.service.mock';
-import { SubmissionUploadsModel } from '../../../core/config/models/config-submission-uploads.model';
-import { buildPaginatedList } from '../../../core/data/paginated-list.model';
-import { PageInfo } from '../../../core/shared/page-info.model';
+import { SectionUploadService } from './section-upload.service';
 import { AlertComponent } from '../../../shared/alert/alert.component';
 import { ThemeService } from '../../../shared/theme-support/theme.service';
 import { getMockThemeService } from '../../../shared/mocks/theme-service.mock';
 import { APP_DATA_SERVICES_MAP } from '../../../../config/app-config.interface';
-=======
-import { SectionUploadService } from './section-upload.service';
->>>>>>> a8f31948
 
 function getMockSubmissionUploadsConfigService(): SubmissionFormsConfigDataService {
   return jasmine.createSpyObj('SubmissionUploadsConfigService', {
@@ -198,19 +170,10 @@
     imports: [
         CommonModule,
         TranslateModule.forRoot(),
-<<<<<<< HEAD
         SubmissionSectionUploadComponent,
-        TestComponent
+        TestComponent,
     ],
     providers: [
-=======
-      ],
-      declarations: [
-        SubmissionSectionUploadComponent,
-        TestComponent,
-      ],
-      providers: [
->>>>>>> a8f31948
         { provide: CollectionDataService, useValue: collectionDataService },
         { provide: GroupDataService, useValue: groupService },
         { provide: ResourcePolicyDataService, useValue: resourcePolicyService },
@@ -223,10 +186,9 @@
         { provide: ThemeService, useValue: getMockThemeService()},
         { provide: APP_DATA_SERVICES_MAP, useValue: {} },
         ChangeDetectorRef,
-<<<<<<< HEAD
-        SubmissionSectionUploadComponent
+        SubmissionSectionUploadComponent,
     ],
-    schemas: [NO_ERRORS_SCHEMA]
+    schemas: [NO_ERRORS_SCHEMA],
 })
 .overrideComponent(SubmissionSectionUploadComponent, {
   remove: {
@@ -234,12 +196,6 @@
   }
 })
 .compileComponents().then();
-=======
-        SubmissionSectionUploadComponent,
-      ],
-      schemas: [NO_ERRORS_SCHEMA],
-    }).compileComponents().then();
->>>>>>> a8f31948
   }));
 
   describe('', () => {
@@ -414,16 +370,11 @@
 
 // declare a test component
 @Component({
-<<<<<<< HEAD
     selector: 'ds-test-cmp',
     template: ``,
     standalone: true,
     imports: [
         CommonModule]
-=======
-  selector: 'ds-test-cmp',
-  template: ``,
->>>>>>> a8f31948
 })
 class TestComponent {
 
