--- conflicted
+++ resolved
@@ -1,26 +1,6 @@
-import {
-  ChangeDetectorRef,
-  Component,
-  Inject,
-} from '@angular/core';
-import {
-  BehaviorSubject,
-  combineLatest as observableCombineLatest,
-  Observable,
-  Subscription,
-<<<<<<< HEAD
-=======
-  combineLatest
->>>>>>> 230055ce
-} from 'rxjs';
-import {
-  distinctUntilChanged,
-  filter,
-  map,
-  mergeMap,
-  switchMap,
-  tap,
-} from 'rxjs/operators';
+import { ChangeDetectorRef, Component, Inject } from '@angular/core';
+import { BehaviorSubject, combineLatest as observableCombineLatest, combineLatest, Observable, Subscription } from 'rxjs';
+import { distinctUntilChanged, filter, map, mergeMap, switchMap, tap } from 'rxjs/operators';
 
 import { DSONameService } from '../../../core/breadcrumbs/dso-name.service';
 import { AccessConditionOption } from '../../../core/config/models/config-access-condition-option.model';
@@ -34,27 +14,18 @@
 import { ResourcePolicyDataService } from '../../../core/resource-policy/resource-policy-data.service';
 import { Collection } from '../../../core/shared/collection.model';
 import { getFirstSucceededRemoteData } from '../../../core/shared/operators';
-<<<<<<< HEAD
 import { AlertType } from '../../../shared/alert/alert-type';
-import {
-  hasValue,
-  isNotEmpty,
-  isNotUndefined,
-  isUndefined,
-} from '../../../shared/empty.util';
+import { hasValue, isNotEmpty, isNotUndefined, isUndefined } from '../../../shared/empty.util';
 import { followLink } from '../../../shared/utils/follow-link-config.model';
 import { SubmissionObjectEntry } from '../../objects/submission-objects.reducer';
 import { SubmissionService } from '../../submission.service';
 import { SectionModelComponent } from '../models/section.model';
 import { SectionDataObject } from '../models/section-data.model';
 import { SectionsService } from '../sections.service';
+import { WorkspaceitemSectionUploadObject } from 'src/app/core/submission/models/workspaceitem-section-upload.model';
 import { renderSectionFor } from '../sections-decorator';
 import { SectionsType } from '../sections-type';
 import { SectionUploadService } from './section-upload.service';
-=======
-import { DSONameService } from '../../../core/breadcrumbs/dso-name.service';
-import { WorkspaceitemSectionUploadObject } from 'src/app/core/submission/models/workspaceitem-section-upload.model';
->>>>>>> 230055ce
 
 export const POLICY_DEFAULT_NO_LIST = 1; // Banner1
 export const POLICY_DEFAULT_WITH_LIST = 2; // Banner2
@@ -226,29 +197,12 @@
           return isNotEmpty(configMetadataForm) && isNotEmpty(files);
         }),
         distinctUntilChanged())
-<<<<<<< HEAD
-        .subscribe(([configMetadataForm, fileList]: [SubmissionFormsModel, any[]]) => {
-          this.fileList = [];
-          this.fileIndexes = [];
-          this.fileNames = [];
-          this.changeDetectorRef.detectChanges();
-          if (isNotUndefined(fileList) && fileList.length > 0) {
-            fileList.forEach((file) => {
-              this.fileList.push(file);
-              this.fileIndexes.push(file.uuid);
-              this.fileNames.push(this.getFileName(configMetadataForm, file));
-            });
-=======
         .subscribe(([configMetadataForm, { primary, files }]: [SubmissionFormsModel, WorkspaceitemSectionUploadObject]) => {
             this.primaryBitstreamUUID = primary;
             this.fileList = files;
             this.fileNames = Array.from(files, file => this.getFileName(configMetadataForm, file));
->>>>>>> 230055ce
           }
-
-          this.changeDetectorRef.detectChanges();
-        },
-        ),
+        )
     );
   }
 
