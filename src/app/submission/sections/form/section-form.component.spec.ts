--- conflicted
+++ resolved
@@ -1,28 +1,9 @@
 import { CommonModule } from '@angular/common';
-import {
-  ChangeDetectorRef,
-  Component,
-  NO_ERRORS_SCHEMA,
-} from '@angular/core';
-import {
-  ComponentFixture,
-  inject,
-  TestBed,
-  waitForAsync,
-} from '@angular/core/testing';
-import {
-  FormsModule,
-  ReactiveFormsModule,
-} from '@angular/forms';
-import { BrowserModule } from '@angular/platform-browser';
-import {
-  DynamicFormControlEvent,
-  DynamicFormControlEventType,
-} from '@ng-dynamic-forms/core';
-import {
-  TranslateModule,
-  TranslateService,
-} from '@ngx-translate/core';
+import { ChangeDetectorRef, Component, NO_ERRORS_SCHEMA, } from '@angular/core';
+import { ComponentFixture, inject, TestBed, waitForAsync, } from '@angular/core/testing';
+import { FormsModule, ReactiveFormsModule, } from '@angular/forms';
+import { DynamicFormControlEvent, DynamicFormControlEventType, } from '@ng-dynamic-forms/core';
+import { TranslateModule, TranslateService, } from '@ngx-translate/core';
 import { cold } from 'jasmine-marbles';
 import { of as observableOf } from 'rxjs';
 
@@ -35,7 +16,9 @@
 import { WorkspaceItem } from '../../../core/submission/models/workspaceitem.model';
 import { SubmissionObjectDataService } from '../../../core/submission/submission-object-data.service';
 import { DsDynamicInputModel } from '../../../shared/form/builder/ds-dynamic-form-ui/models/ds-dynamic-input.model';
-import { DynamicRowGroupModel } from '../../../shared/form/builder/ds-dynamic-form-ui/models/ds-dynamic-row-group-model';
+import {
+  DynamicRowGroupModel
+} from '../../../shared/form/builder/ds-dynamic-form-ui/models/ds-dynamic-row-group-model';
 import { FormBuilderService } from '../../../shared/form/builder/form-builder.service';
 import { FormFieldModel } from '../../../shared/form/builder/models/form-field.model';
 import { FormFieldMetadataValueObject } from '../../../shared/form/builder/models/form-field-metadata-value.model';
@@ -49,42 +32,22 @@
   mockSubmissionId,
   mockUploadResponse1ParsedErrors,
 } from '../../../shared/mocks/submission.mock';
-<<<<<<< HEAD
-import { CommonModule } from '@angular/common';
-import { FormsModule, ReactiveFormsModule } from '@angular/forms';
-import { FormComponent } from '../../../shared/form/form.component';
-import { FormFieldModel } from '../../../shared/form/builder/models/form-field.model';
-import { FormFieldMetadataValueObject } from '../../../shared/form/builder/models/form-field-metadata-value.model';
-import { DynamicRowGroupModel } from '../../../shared/form/builder/ds-dynamic-form-ui/models/ds-dynamic-row-group-model';
-import { DsDynamicInputModel } from '../../../shared/form/builder/ds-dynamic-form-ui/models/ds-dynamic-input.model';
-import { DynamicFormControlEvent, DynamicFormControlEventType } from '@ng-dynamic-forms/core';
-import { JsonPatchOperationPathCombiner } from '../../../core/json-patch/builder/json-patch-operation-path-combiner';
-import { FormRowModel } from '../../../core/config/models/config-submission-form.model';
-import { WorkspaceItem } from '../../../core/submission/models/workspaceitem.model';
-import { SubmissionObjectDataService } from '../../../core/submission/submission-object-data.service';
-import { ObjectCacheService } from '../../../core/cache/object-cache.service';
-import { RequestService } from '../../../core/data/request.service';
-=======
 import { getMockTranslateService } from '../../../shared/mocks/translate.service.mock';
 import { NotificationsService } from '../../../shared/notifications/notifications.service';
->>>>>>> a8f31948
 import { createSuccessfulRemoteDataObject$ } from '../../../shared/remote-data.utils';
 import { NotificationsServiceStub } from '../../../shared/testing/notifications-service.stub';
 import { SectionsServiceStub } from '../../../shared/testing/sections-service.stub';
 import { SubmissionServiceStub } from '../../../shared/testing/submission-service.stub';
 import { createTestComponent } from '../../../shared/testing/utils.test';
 import { SubmissionSectionError } from '../../objects/submission-section-error.model';
-<<<<<<< HEAD
-import { getMockThemeService } from '../../../shared/mocks/theme-service.mock';
-import { ThemeService } from '../../../shared/theme-support/theme.service';
-=======
 import { SubmissionService } from '../../submission.service';
 import { SectionDataObject } from '../models/section-data.model';
 import { SectionsService } from '../sections.service';
 import { SectionsType } from '../sections-type';
 import { SubmissionSectionFormComponent } from './section-form.component';
 import { SectionFormOperationsService } from './section-form-operations.service';
->>>>>>> a8f31948
+import { getMockThemeService } from '../../../shared/mocks/theme-service.mock';
+import { ThemeService } from '../../../shared/theme-support/theme.service';
 
 function getMockSubmissionFormsConfigService(): SubmissionFormsConfigDataService {
   return jasmine.createSpyObj('FormOperationsService', {
@@ -204,21 +167,11 @@
         FormsModule,
         ReactiveFormsModule,
         TranslateModule.forRoot(),
-<<<<<<< HEAD
-        FormComponent,
-        SubmissionSectionFormComponent,
-        TestComponent
-    ],
-    providers: [
-=======
-      ],
-      declarations: [
         FormComponent,
         SubmissionSectionFormComponent,
         TestComponent,
-      ],
-      providers: [
->>>>>>> a8f31948
+    ],
+    providers: [
         { provide: FormBuilderService, useValue: getMockFormBuilderService() },
         { provide: SectionFormOperationsService, useValue: getMockFormOperationsService() },
         { provide: FormService, useValue: formService },
@@ -237,17 +190,10 @@
         { provide: 'submissionIdProvider', useValue: submissionId },
         { provide: SubmissionObjectDataService, useValue: { getHrefByID: () => observableOf('testUrl'), findById: () => createSuccessfulRemoteDataObject$(new WorkspaceItem()) } },
         ChangeDetectorRef,
-<<<<<<< HEAD
-        SubmissionSectionFormComponent
+        SubmissionSectionFormComponent,
     ],
-    schemas: [NO_ERRORS_SCHEMA]
+      schemas: [NO_ERRORS_SCHEMA],
 }).compileComponents().then();
-=======
-        SubmissionSectionFormComponent,
-      ],
-      schemas: [NO_ERRORS_SCHEMA],
-    }).compileComponents().then();
->>>>>>> a8f31948
   }));
 
   describe('', () => {
@@ -689,14 +635,9 @@
 
 // declare a test component
 @Component({
-<<<<<<< HEAD
     selector: 'ds-test-cmp',
     template: ``,
     standalone: true,
     imports: [CommonModule, FormsModule, ReactiveFormsModule]
-=======
-  selector: 'ds-test-cmp',
-  template: ``,
->>>>>>> a8f31948
 })
 class TestComponent {}