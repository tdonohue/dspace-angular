import { ChangeDetectorRef, Component, NO_ERRORS_SCHEMA } from '@angular/core';
import { async, ComponentFixture, inject, TestBed } from '@angular/core/testing';

import { of as observableOf } from 'rxjs';
import { TranslateModule, TranslateService } from '@ngx-translate/core';

import { createTestComponent } from '../../../shared/testing/utils';
import { NotificationsService } from '../../../shared/notifications/notifications.service';
import { NotificationsServiceStub } from '../../../shared/testing/notifications-service-stub';
import { SubmissionService } from '../../submission.service';
import { SubmissionServiceStub } from '../../../shared/testing/submission-service-stub';
import { getMockTranslateService } from '../../../shared/mocks/mock-translate.service';
import { SectionsService } from '../sections.service';
import { SectionsServiceStub } from '../../../shared/testing/sections-service-stub';
import { SubmissionSectionformComponent } from './section-form.component';
import { FormBuilderService } from '../../../shared/form/builder/form-builder.service';
import { getMockFormBuilderService } from '../../../shared/mocks/mock-form-builder-service';
import { getMockFormOperationsService } from '../../../shared/mocks/mock-form-operations-service';
import { SectionFormOperationsService } from './section-form-operations.service';
import { getMockFormService } from '../../../shared/mocks/mock-form-service';
import { FormService } from '../../../shared/form/form.service';
import { SubmissionFormsConfigService } from '../../../core/config/submission-forms-config.service';
import { GLOBAL_CONFIG, GlobalConfig } from '../../../../config';
import { MOCK_SUBMISSION_CONFIG } from '../../../shared/testing/mock-submission-config';
import { SectionDataObject } from '../models/section-data.model';
import { SectionsType } from '../sections-type';
import {
  mockSubmissionCollectionId,
  mockSubmissionId,
  mockUploadResponse1ParsedErrors
} from '../../../shared/mocks/mock-submission';
import { BrowserModule } from '@angular/platform-browser';
import { CommonModule } from '@angular/common';
import { FormsModule, ReactiveFormsModule } from '@angular/forms';
import { FormComponent } from '../../../shared/form/form.component';
import { FormFieldModel } from '../../../shared/form/builder/models/form-field.model';
import { ConfigData } from '../../../core/config/config-data';
import { PageInfo } from '../../../core/shared/page-info.model';
import { FormFieldMetadataValueObject } from '../../../shared/form/builder/models/form-field-metadata-value.model';
import { DynamicRowGroupModel } from '../../../shared/form/builder/ds-dynamic-form-ui/models/ds-dynamic-row-group-model';
import { DsDynamicInputModel } from '../../../shared/form/builder/ds-dynamic-form-ui/models/ds-dynamic-input.model';
import { SubmissionSectionError } from '../../objects/submission-objects.reducer';
import { DynamicFormControlEvent, DynamicFormControlEventType } from '@ng-dynamic-forms/core';
import { JsonPatchOperationPathCombiner } from '../../../core/json-patch/builder/json-patch-operation-path-combiner';
<<<<<<< HEAD
import { WorkspaceitemDataService } from '../../../core/submission/workspaceitem-data.service';
import { RemoteData } from '../../../core/data/remote-data';
import { PaginatedList } from '../../../core/data/paginated-list';
import { Workspaceitem } from '../../../core/submission/models/workspaceitem.model';
=======
import { FormRowModel } from '../../../core/config/models/config-submission-form.model';
>>>>>>> 7903a930

function getMockSubmissionFormsConfigService(): SubmissionFormsConfigService {
  return jasmine.createSpyObj('FormOperationsService', {
    getConfigAll: jasmine.createSpy('getConfigAll'),
    getConfigByHref: jasmine.createSpy('getConfigByHref'),
    getConfigByName: jasmine.createSpy('getConfigByName'),
    getConfigBySearch: jasmine.createSpy('getConfigBySearch')
  });
}

const sectionObject: SectionDataObject = {
  config: 'https://dspace7.4science.it/or2018/api/config/submissionforms/traditionalpageone',
  mandatory: true,
  data: {},
  errors: [],
  header: 'submit.progressbar.describe.stepone',
  id: 'traditionalpageone',
  sectionType: SectionsType.SubmissionForm
};

const testFormConfiguration = {
  name: 'testFormConfiguration',
  rows: [
    {
      fields: [
        {
          input: {
            type: 'onebox'
          },
          label: 'Title',
          mandatory: 'true',
          repeatable: false,
          hints: ' Enter Title.',
          selectableMetadata: [
            {
              metadata: 'dc.title'
            }
          ],
          languageCodes: []
        } as FormFieldModel
      ]
    } as FormRowModel,
    {
      fields: [
        {
          input: {
            type: 'onebox'
          },
          label: 'Author',
          mandatory: 'false',
          repeatable: false,
          hints: ' Enter Author.',
          selectableMetadata: [
            {
              metadata: 'dc.contributor'
            }
          ],
          languageCodes: []
        } as FormFieldModel
      ]
    } as FormRowModel,
  ],
  self: 'testFormConfiguration.url',
  type: 'submissionform',
  _links: {
    self: 'testFormConfiguration.url'
  }
} as any;

const testFormModel = [
  new DynamicRowGroupModel({
    id: 'df-row-group-config-1',
    group: [new DsDynamicInputModel({ id: 'dc.title' })],
  }),
  new DynamicRowGroupModel({
    id: 'df-row-group-config-2',
    group: [new DsDynamicInputModel({ id: 'dc.contributor' })],
  })
];

const dynamicFormControlEvent: DynamicFormControlEvent = {
  $event: new Event('change'),
  context: null,
  control: null,
  group: testFormModel[0] as any,
  model: testFormModel[0].group[0],
  type: DynamicFormControlEventType.Change
};

describe('SubmissionSectionformComponent test suite', () => {

  let comp: SubmissionSectionformComponent;
  let compAsAny: any;
  let fixture: ComponentFixture<SubmissionSectionformComponent>;
  let submissionServiceStub: SubmissionServiceStub;
  let sectionsServiceStub: SectionsServiceStub;
  let notificationsServiceStub: NotificationsServiceStub;
  let formService: any;
  let formConfigService: any;
  let formOperationsService: any;
  let formBuilderService: any;
  let translateService: any;

  const envConfig: GlobalConfig = MOCK_SUBMISSION_CONFIG;
  const submissionId = mockSubmissionId;
  const collectionId = mockSubmissionCollectionId;
  const parsedSectionErrors: any = mockUploadResponse1ParsedErrors.traditionalpageone;
  const formConfigData = new ConfigData(new PageInfo(), testFormConfiguration);

  beforeEach(async(() => {
    TestBed.configureTestingModule({
      imports: [
        BrowserModule,
        CommonModule,
        FormsModule,
        ReactiveFormsModule,
        TranslateModule.forRoot()
      ],
      declarations: [
        FormComponent,
        SubmissionSectionformComponent,
        TestComponent
      ],
      providers: [
        { provide: FormBuilderService, useValue: getMockFormBuilderService() },
        { provide: SectionFormOperationsService, useValue: getMockFormOperationsService() },
        { provide: FormService, useValue: getMockFormService() },
        { provide: SubmissionFormsConfigService, useValue: getMockSubmissionFormsConfigService() },
        { provide: NotificationsService, useClass: NotificationsServiceStub },
        { provide: SectionsService, useClass: SectionsServiceStub },
        { provide: SubmissionService, useClass: SubmissionServiceStub },
        { provide: TranslateService, useValue: getMockTranslateService() },
        { provide: GLOBAL_CONFIG, useValue: envConfig },
        { provide: 'collectionIdProvider', useValue: collectionId },
        { provide: 'sectionDataProvider', useValue: sectionObject },
        { provide: 'submissionIdProvider', useValue: submissionId },
        { provide: WorkspaceitemDataService, useValue: {findById: () => observableOf(new RemoteData(false, false, true, null, new Workspaceitem()))}},
        ChangeDetectorRef,
        SubmissionSectionformComponent
      ],
      schemas: [NO_ERRORS_SCHEMA]
    }).compileComponents().then();
  }));

  describe('', () => {
    let testComp: TestComponent;
    let testFixture: ComponentFixture<TestComponent>;

    // synchronous beforeEach
    beforeEach(() => {
      const html = `
        <ds-submission-section-form></ds-submission-section-form>`;

      testFixture = createTestComponent(html, TestComponent) as ComponentFixture<TestComponent>;
      testComp = testFixture.componentInstance;
    });

    afterEach(() => {
      testFixture.destroy();
    });

    it('should create SubmissionSectionformComponent', inject([SubmissionSectionformComponent], (app: SubmissionSectionformComponent) => {

      expect(app).toBeDefined();

    }));
  });

  describe('', () => {
    beforeEach(() => {
      fixture = TestBed.createComponent(SubmissionSectionformComponent);
      comp = fixture.componentInstance;
      compAsAny = comp;
      submissionServiceStub = TestBed.get(SubmissionService);
      sectionsServiceStub = TestBed.get(SectionsService);
      formService = TestBed.get(FormService);
      formConfigService = TestBed.get(SubmissionFormsConfigService);
      formBuilderService = TestBed.get(FormBuilderService);
      formOperationsService = TestBed.get(SectionFormOperationsService);
      translateService = TestBed.get(TranslateService);
      notificationsServiceStub = TestBed.get(NotificationsService);

      translateService.get.and.returnValue(observableOf('test'));
      compAsAny.pathCombiner = new JsonPatchOperationPathCombiner('sections', sectionObject.id);
    });

    afterEach(() => {
      fixture.destroy();
      comp = null;
      compAsAny = null;
    });

    it('should init section properly', () => {
      const sectionData = {};
      formService.isValid.and.returnValue(observableOf(true));
      formConfigService.getConfigByHref.and.returnValue(observableOf(formConfigData));
      sectionsServiceStub.getSectionData.and.returnValue(observableOf(sectionData));
      spyOn(comp, 'initForm');
      spyOn(comp, 'subscriptions');

      comp.onSectionInit();
      fixture.detectChanges();

      expect(compAsAny.formConfig).toEqual(formConfigData.payload);
      expect(comp.sectionData.errors).toEqual([]);
      expect(comp.sectionData.data).toEqual(sectionData);
      expect(comp.isLoading).toBeFalsy();
      expect(comp.initForm).toHaveBeenCalledWith(sectionData);
      expect(comp.subscriptions).toHaveBeenCalled();

    });

    it('should init form model properly', () => {
      formBuilderService.modelFromConfiguration.and.returnValue(testFormModel);
      const sectionData = {};

      comp.initForm(sectionData);

      expect(comp.formModel).toEqual(testFormModel);

    });

    it('should set a section Error when init form model fails', () => {
      formBuilderService.modelFromConfiguration.and.throwError('test');
      translateService.instant.and.returnValue('test');
      const sectionData = {};
      const sectionError: SubmissionSectionError = {
        message: 'test' + 'Error: test',
        path: '/sections/' + sectionObject.id
      };

      comp.initForm(sectionData);

      expect(comp.formModel).toBeUndefined();
      expect(sectionsServiceStub.setSectionError).toHaveBeenCalledWith(submissionId, sectionObject.id, sectionError);

    });

    it('should return true when has Metadata Enrichment', () => {
      const newSectionData = {
        'dc.title': [new FormFieldMetadataValueObject('test')]
      };
      compAsAny.formData = {};

      expect(comp.hasMetadataEnrichment(newSectionData)).toBeTruthy();
    });

    it('should return false when has not Metadata Enrichment', () => {
      const newSectionData = {
        'dc.title': [new FormFieldMetadataValueObject('test')]
      };
      compAsAny.formData = newSectionData;

      expect(comp.hasMetadataEnrichment(newSectionData)).toBeFalsy();
    });

    it('should update form properly', () => {
      spyOn(comp, 'initForm');
      spyOn(comp, 'checksForErrors');
      const sectionData: any = {
        'dc.title': [new FormFieldMetadataValueObject('test')]
      };
      const sectionError = [];
      comp.sectionData.data = {};
      comp.sectionData.errors = [];
      compAsAny.formData = {};

      comp.updateForm(sectionData, sectionError);

      expect(comp.isUpdating).toBeFalsy();
      expect(comp.initForm).toHaveBeenCalled();
      expect(comp.checksForErrors).toHaveBeenCalled();
      expect(notificationsServiceStub.info).toHaveBeenCalled();
      expect(comp.sectionData.data).toEqual(sectionData);

    });

    it('should update form error properly', () => {
      spyOn(comp, 'initForm');
      spyOn(comp, 'checksForErrors');
      const sectionData: any = {
        'dc.title': [new FormFieldMetadataValueObject('test')]
      };
      comp.sectionData.data = {};
      comp.sectionData.errors = [];
      compAsAny.formData = sectionData;

      comp.updateForm(sectionData, parsedSectionErrors);

      expect(comp.initForm).not.toHaveBeenCalled();
      expect(comp.checksForErrors).toHaveBeenCalled();
      expect(comp.sectionData.data).toEqual(sectionData);
    });

    it('should update form error properly', () => {
      spyOn(comp, 'initForm');
      spyOn(comp, 'checksForErrors');
      const sectionData: any = {};

      comp.updateForm(sectionData, parsedSectionErrors);

      expect(comp.initForm).not.toHaveBeenCalled();
      expect(comp.checksForErrors).toHaveBeenCalled();

    });

    it('should check for error', () => {
      comp.isUpdating = false;
      comp.formId = 'test';
      comp.sectionData.errors = [];

      comp.checksForErrors(parsedSectionErrors);

      expect(sectionsServiceStub.checkSectionErrors).toHaveBeenCalledWith(
        submissionId,
        sectionObject.id,
        'test',
        parsedSectionErrors,
        []
      );
      expect(comp.sectionData.errors).toEqual(parsedSectionErrors);
    });

    it('should subscribe to state properly', () => {
      spyOn(comp, 'updateForm');
      const formData = {
        'dc.title': [new FormFieldMetadataValueObject('test')]
      };
      const sectionData: any = {
        'dc.title': [new FormFieldMetadataValueObject('test')]
      };
      const sectionState = {
        data: sectionData,
        errors: parsedSectionErrors
      };

      formService.getFormData.and.returnValue(observableOf(formData));
      sectionsServiceStub.getSectionState.and.returnValue(observableOf(sectionState));

      comp.subscriptions();

      expect(compAsAny.subs.length).toBe(2);
      expect(compAsAny.formData).toEqual(formData);
      expect(comp.updateForm).toHaveBeenCalledWith(sectionState.data, sectionState.errors);

    });

    it('should call dispatchOperationsFromEvent on form change', () => {
      spyOn(comp, 'hasStoredValue').and.returnValue(false);
      formOperationsService.getFieldPathSegmentedFromChangeEvent.and.returnValue('path');
      formOperationsService.getFieldValueFromChangeEvent.and.returnValue('test');

      comp.onChange(dynamicFormControlEvent);

      expect(formOperationsService.dispatchOperationsFromEvent).toHaveBeenCalled();
      expect(formOperationsService.getFieldPathSegmentedFromChangeEvent).toHaveBeenCalledWith(dynamicFormControlEvent);
      expect(formOperationsService.getFieldValueFromChangeEvent).toHaveBeenCalledWith(dynamicFormControlEvent);
      expect(submissionServiceStub.dispatchSave).not.toHaveBeenCalledWith(submissionId);

    });

    it('should call dispatchSave on form change when metadata is in submission autosave configuration', () => {
      spyOn(comp, 'hasStoredValue').and.returnValue(false);
      formOperationsService.getFieldPathSegmentedFromChangeEvent.and.returnValue('dc.title');
      formOperationsService.getFieldValueFromChangeEvent.and.returnValue('test');

      comp.onChange(dynamicFormControlEvent);

      expect(formOperationsService.dispatchOperationsFromEvent).toHaveBeenCalled();
      expect(formOperationsService.getFieldPathSegmentedFromChangeEvent).toHaveBeenCalledWith(dynamicFormControlEvent);
      expect(formOperationsService.getFieldValueFromChangeEvent).toHaveBeenCalledWith(dynamicFormControlEvent);
      expect(submissionServiceStub.dispatchSave).toHaveBeenCalledWith(submissionId);

    });

    it('should set previousValue on form focus event', () => {
      formBuilderService.hasMappedGroupValue.and.returnValue(false);
      formOperationsService.getFieldValueFromChangeEvent.and.returnValue('test');

      comp.onFocus(dynamicFormControlEvent);

      expect(compAsAny.previousValue.path).toEqual(['test', 'path']);
      expect(compAsAny.previousValue.value).toBe('test');

      formBuilderService.hasMappedGroupValue.and.returnValue(true);
      formOperationsService.getQualdropValueMap.and.returnValue('qualdrop');

      comp.onFocus(dynamicFormControlEvent);
      expect(compAsAny.previousValue.path).toEqual(['test', 'path']);
      expect(compAsAny.previousValue.value).toBe('qualdrop');

      formBuilderService.hasMappedGroupValue.and.returnValue(false);
      formOperationsService.getFieldValueFromChangeEvent.and.returnValue(new FormFieldMetadataValueObject('form value test'));

      comp.onFocus(dynamicFormControlEvent);
      expect(compAsAny.previousValue.path).toEqual(['test', 'path']);
      expect(compAsAny.previousValue.value).toEqual(new FormFieldMetadataValueObject('form value test'));
    });

    it('should call dispatchOperationsFromEvent on form remove event', () => {
      spyOn(comp, 'hasStoredValue').and.returnValue(false);

      comp.onRemove(dynamicFormControlEvent);

      expect(formOperationsService.dispatchOperationsFromEvent).toHaveBeenCalled();

    });

    it('should check if has stored value in the section state', () => {
      comp.sectionData.data = {
        'dc.title': [new FormFieldMetadataValueObject('test')]
      } as any;

      expect(comp.hasStoredValue('dc.title', 0)).toBeTruthy();
      expect(comp.hasStoredValue('dc.title', 1)).toBeFalsy();
      expect(comp.hasStoredValue('title', 0)).toBeFalsy();

    });
  });
});

// declare a test component
@Component({
  selector: 'ds-test-cmp',
  template: ``
})
class TestComponent {

}<|MERGE_RESOLUTION|>--- conflicted
+++ resolved
@@ -42,14 +42,10 @@
 import { SubmissionSectionError } from '../../objects/submission-objects.reducer';
 import { DynamicFormControlEvent, DynamicFormControlEventType } from '@ng-dynamic-forms/core';
 import { JsonPatchOperationPathCombiner } from '../../../core/json-patch/builder/json-patch-operation-path-combiner';
-<<<<<<< HEAD
+import { FormRowModel } from '../../../core/config/models/config-submission-form.model';
 import { WorkspaceitemDataService } from '../../../core/submission/workspaceitem-data.service';
 import { RemoteData } from '../../../core/data/remote-data';
-import { PaginatedList } from '../../../core/data/paginated-list';
-import { Workspaceitem } from '../../../core/submission/models/workspaceitem.model';
-=======
-import { FormRowModel } from '../../../core/config/models/config-submission-form.model';
->>>>>>> 7903a930
+import { WorkspaceItem } from '../../../core/submission/models/workspaceitem.model';
 
 function getMockSubmissionFormsConfigService(): SubmissionFormsConfigService {
   return jasmine.createSpyObj('FormOperationsService', {
@@ -186,7 +182,7 @@
         { provide: 'collectionIdProvider', useValue: collectionId },
         { provide: 'sectionDataProvider', useValue: sectionObject },
         { provide: 'submissionIdProvider', useValue: submissionId },
-        { provide: WorkspaceitemDataService, useValue: {findById: () => observableOf(new RemoteData(false, false, true, null, new Workspaceitem()))}},
+        { provide: WorkspaceitemDataService, useValue: {findById: () => observableOf(new RemoteData(false, false, true, null, new WorkspaceItem()))}},
         ChangeDetectorRef,
         SubmissionSectionformComponent
       ],
