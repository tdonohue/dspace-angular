--- conflicted
+++ resolved
@@ -33,17 +33,9 @@
   MockRelationModel,
   mockRowGroupModel,
 } from '../../../shared/mocks/form-models.mock';
-<<<<<<< HEAD
-import { FormFieldMetadataValueObject } from '../../../shared/form/builder/models/form-field-metadata-value.model';
-import { VocabularyEntry } from '../../../core/submission/vocabularies/models/vocabulary-entry.model';
-import {
-  DynamicRowArrayModel
-} from '../../../shared/form/builder/ds-dynamic-form-ui/models/ds-dynamic-row-array-model';
-import { APP_DATA_SERVICES_MAP } from '../../../../config/app-config.interface';
-=======
 import { TranslateLoaderMock } from '../../../shared/mocks/translate-loader.mock';
 import { SectionFormOperationsService } from './section-form-operations.service';
->>>>>>> a8f31948
+import { APP_DATA_SERVICES_MAP } from '../../../../config/app-config.interface';
 
 describe('SectionFormOperationsService test suite', () => {
   let formBuilderService: any;
@@ -88,14 +80,9 @@
       providers: [
         { provide: FormBuilderService, useValue: getMockFormBuilderService() },
         { provide: JsonPatchOperationsBuilder, useValue: jsonPatchOpBuilder },
-<<<<<<< HEAD
         { provide: APP_DATA_SERVICES_MAP, useValue: {} },
-        SectionFormOperationsService
-      ]
-=======
         SectionFormOperationsService,
       ],
->>>>>>> a8f31948
     }).compileComponents().then();
   }));
 
