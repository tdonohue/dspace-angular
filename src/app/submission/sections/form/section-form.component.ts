--- conflicted
+++ resolved
@@ -424,13 +424,8 @@
         .subscribe((sectionState: SubmissionSectionObject) => {
           this.fieldsOnTheirWayToBeRemoved = new Map();
           this.sectionMetadata = sectionState.metadata;
-<<<<<<< HEAD
-          this.updateForm(sectionState.data as WorkspaceitemSectionFormObject, sectionState.errorsToShow);
+          this.updateForm(sectionState);
         }),
-=======
-          this.updateForm(sectionState);
-        })
->>>>>>> 722bd6f7
     );
   }
 
