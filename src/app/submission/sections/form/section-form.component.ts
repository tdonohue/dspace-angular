--- conflicted
+++ resolved
@@ -11,14 +11,11 @@
 import { FormService } from '../../../shared/form/form.service';
 import { SectionModelComponent } from '../models/section.model';
 import { SubmissionFormsConfigService } from '../../../core/config/submission-forms-config.service';
-import { hasValue, isNotEmpty, isUndefined, hasNoValue } from '../../../shared/empty.util';
+import { hasNoValue, hasValue, isNotEmpty, isUndefined } from '../../../shared/empty.util';
 import { ConfigData } from '../../../core/config/config-data';
 import { JsonPatchOperationPathCombiner } from '../../../core/json-patch/builder/json-patch-operation-path-combiner';
 import { SubmissionFormsModel } from '../../../core/config/models/config-submission-forms.model';
-import {
-  SubmissionSectionError,
-  SubmissionSectionObject
-} from '../../objects/submission-objects.reducer';
+import { SubmissionSectionError, SubmissionSectionObject } from '../../objects/submission-objects.reducer';
 import { FormFieldPreviousValueObject } from '../../../shared/form/builder/models/form-field-previous-value-object';
 import { GlobalConfig } from '../../../../config/global-config.interface';
 import { SectionDataObject } from '../models/section-data.model';
@@ -30,7 +27,6 @@
 import { SectionsService } from '../sections.service';
 import { difference } from '../../../shared/object.util';
 import { WorkspaceitemSectionFormObject } from '../../../core/submission/models/workspaceitem-section-form.model';
-<<<<<<< HEAD
 import { WorkspaceItem } from '../../../core/submission/models/workspaceitem.model';
 import { getRemoteDataPayload, getSucceededRemoteData } from '../../../core/shared/operators';
 import { SubmissionObject } from '../../../core/submission/models/submission-object.model';
@@ -38,13 +34,7 @@
 import { ObjectCacheService } from '../../../core/cache/object-cache.service';
 import { RequestService } from '../../../core/data/request.service';
 import { followLink } from '../../../shared/utils/follow-link-config.model';
-=======
-import { WorkspaceitemDataService } from '../../../core/submission/workspaceitem-data.service';
-import { combineLatest as combineLatestObservable } from 'rxjs';
-import { getSucceededRemoteData } from '../../../core/shared/operators';
-import { RemoteData } from '../../../core/data/remote-data';
 import { environment } from '../../../../environments/environment';
->>>>>>> 33be8a4a
 
 /**
  * This component represents a section that contains a Form.
@@ -152,13 +142,9 @@
               protected sectionService: SectionsService,
               protected submissionService: SubmissionService,
               protected translate: TranslateService,
-<<<<<<< HEAD
               protected submissionObjectService: SubmissionObjectDataService,
               protected objectCache: ObjectCacheService,
               protected requestService: RequestService,
-              @Inject(GLOBAL_CONFIG) protected EnvConfig: GlobalConfig,
-=======
->>>>>>> 33be8a4a
               @Inject('collectionIdProvider') public injectedCollectionId: string,
               @Inject('sectionDataProvider') public injectedSectionData: SectionDataObject,
               @Inject('submissionIdProvider') public injectedSubmissionId: string) {
@@ -354,7 +340,6 @@
    *    the [[DynamicFormControlEvent]] emitted
    */
   onChange(event: DynamicFormControlEvent): void {
-<<<<<<< HEAD
     // don't handle change events for things with an index < 0, those are template rows.
     if (hasNoValue(event.context) || hasNoValue(event.context.index) || event.context.index >= 0) {
       this.formOperationsService.dispatchOperationsFromEvent(
@@ -365,21 +350,9 @@
       const metadata = this.formOperationsService.getFieldPathSegmentedFromChangeEvent(event);
       const value = this.formOperationsService.getFieldValueFromChangeEvent(event);
 
-      if (this.EnvConfig.submission.autosave.metadata.indexOf(metadata) !== -1 && isNotEmpty(value)) {
+    if (environment.submission.autosave.metadata.indexOf(metadata) !== -1 && isNotEmpty(value)) {
         this.submissionService.dispatchSave(this.submissionId);
       }
-=======
-    this.formOperationsService.dispatchOperationsFromEvent(
-      this.pathCombiner,
-      event,
-      this.previousValue,
-      this.hasStoredValue(this.formBuilderService.getId(event.model), this.formOperationsService.getArrayIndexFromEvent(event)));
-    const metadata = this.formOperationsService.getFieldPathSegmentedFromChangeEvent(event);
-    const value = this.formOperationsService.getFieldValueFromChangeEvent(event);
-
-    if (environment.submission.autosave.metadata.indexOf(metadata) !== -1 && isNotEmpty(value)) {
-      this.submissionService.dispatchSave(this.submissionId);
->>>>>>> 33be8a4a
     }
   }
 
