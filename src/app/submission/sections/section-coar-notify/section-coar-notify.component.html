<div class="container-fluid">
<<<<<<< HEAD
  <ng-container *ngIf="patterns?.length > 0 ">
    <div *ngFor="let ldnPattern of patterns; let i = index" class="col">
      <div *ngIf="(filterServices(ldnPattern.pattern ) | async)?.length > 0">
        <label class="row col-form-label">
          {{'submission.section.section-coar-notify.control.' + ldnPattern.pattern + '.label' | translate }}
        </label>
        <div *ngIf="ldnServiceByPattern[ldnPattern.pattern]?.services.length">
          <div
            *ngFor="
            let service of ldnServiceByPattern[ldnPattern.pattern].services;
            let serviceIndex = index
          "
          >
            <div class="row">
              <div ngbDropdown #myDropdown="ngbDropdown" [class.mt-2]="serviceIndex > 0" class="flex-grow-1">
                <div class="position-relative right-addon"
                     [attr.aria-label]="ldnPattern.pattern + '.dropdown'">
                  <i ngbDropdownToggle class="position-absolute scrollable-dropdown-toggle"
                     aria-hidden="true"></i>
                  <input
                    [attr.aria-label]="ldnPattern.pattern+'.dropdownanchor'"
                    type="text"
                    [readonly]="true"
                    [ngClass]="{'border-danger': (getShownSectionErrors$(ldnPattern.pattern, serviceIndex) | async)?.length > 0}"
                    class="form-control w-100 scrollable-dropdown-input"
                    [value]="ldnServiceByPattern[ldnPattern.pattern].services[serviceIndex]?.name"
                    (click)="myDropdown.open()"
                  />
                </div>
                <div
                  ngbDropdownMenu
                  class="dropdown-menu scrollable-dropdown-menu w-100"
                  aria-haspopup="true"
                  aria-expanded="false"
                >
                  <div
                    class="scrollable-menu"
                    role="listbox"
                    infiniteScroll
                    [infiniteScrollDistance]="2"
                    [infiniteScrollThrottle]="50"
                    [scrollWindow]="false"
                  >
                    <button
                      *ngIf="(filterServices(ldnPattern.pattern) | async)?.length === 0"
                      class="dropdown-item collection-item text-truncate w-100"
                    >
                      {{'submission.section.section-coar-notify.dropdown.no-data' | translate}}
                    </button>
                    <button
                      *ngIf="(filterServices(ldnPattern.pattern ) | async)?.length > 0"
                      class="dropdown-item collection-item text-truncate w-100"
                      (click)="onChange(ldnPattern.pattern, serviceIndex, null)"
                    >
                      {{'submission.section.section-coar-notify.dropdown.select-none' | translate}}
                    </button>
                    <button
                      *ngFor="let serviceOption of filterServices(ldnPattern.pattern ) | async"
                      [ngClass]="{'bg-light': ldnServiceByPattern[ldnPattern.pattern ].services[serviceIndex]?.id === serviceOption.id}"
                      class="dropdown-item collection-item text-truncate w-100"
                      (click)="onChange(ldnPattern.pattern, serviceIndex, serviceOption)"
                    >
                      <b>
                        {{ serviceOption.name }}
                      </b>
                      <br />
                      {{ serviceOption.description }}
                    </button>
                  </div>
                </div>
              </div>
              <button *ngIf="ldnServiceByPattern[ldnPattern.pattern].services.length > 1"
                      type="button" [class.mt-2]="serviceIndex > 0"
                      class="btn btn-secondary ml-2"
                      role="button"
                      title="{{'form.remove' | translate}}"
                      [attr.aria-label]="'form.remove' | translate"
                      (click)="removeService(ldnPattern, serviceIndex)"
=======
  @if (patterns?.length > 0 ) {
    @for (ldnPattern of patterns; track ldnPattern; let i = $index) {
      <div class="col">
        @if ((filterServices(ldnPattern.pattern ) | async)?.length > 0) {
          <div>
            <label class="row col-form-label">
              {{'submission.section.section-coar-notify.control.' + ldnPattern.pattern + '.label' | translate }}
              </label
>>>>>>> 4b921a64
              >
              @if (ldnServiceByPattern[ldnPattern.pattern]?.services.length) {
                <div>
                  @for (
                    service of ldnServiceByPattern[ldnPattern.pattern].services; track
                    service; let serviceIndex = $index) {
                    <div
                      >
                      <div class="row">
                        <div ngbDropdown #myDropdown="ngbDropdown" [class.mt-2]="serviceIndex > 0" class="flex-grow-1">
                          <div class="position-relative right-addon"
                            [attr.aria-label]="ldnPattern.pattern + '.dropdown'">
                            <i ngbDropdownToggle class="position-absolute scrollable-dropdown-toggle"
                            aria-hidden="true"></i>
                            <input
                              [attr.aria-label]="ldnPattern.pattern+'.dropdownanchor'"
                              type="text"
                              [readonly]="true"
                              [ngClass]="{'border-danger': (getShownSectionErrors$(ldnPattern.pattern, serviceIndex) | async)?.length > 0}"
                              class="form-control w-100 scrollable-dropdown-input"
                              [value]="ldnServiceByPattern[ldnPattern.pattern].services[serviceIndex]?.name"
                              (click)="myDropdown.open()"
                              />
                          </div>
                          <div
                            ngbDropdownMenu
                            class="dropdown-menu scrollable-dropdown-menu w-100"
                            aria-haspopup="true"
                            aria-expanded="false"
                            >
                            <div
                              class="scrollable-menu"
                              role="listbox"
                              infiniteScroll
                              [infiniteScrollDistance]="2"
                              [infiniteScrollThrottle]="50"
                              [scrollWindow]="false"
                              >
                              @if ((filterServices(ldnPattern.pattern) | async)?.length === 0) {
                                <button
                                  class="dropdown-item collection-item text-truncate w-100"
                                  >
                                  {{'submission.section.section-coar-notify.dropdown.no-data' | translate}}
                                </button>
                              }
                              @if ((filterServices(ldnPattern.pattern ) | async)?.length > 0) {
                                <button
                                  class="dropdown-item collection-item text-truncate w-100"
                                  (click)="onChange(ldnPattern.pattern, serviceIndex, null)"
                                  >
                                  {{'submission.section.section-coar-notify.dropdown.select-none' | translate}}
                                </button>
                              }
                              @for (serviceOption of filterServices(ldnPattern.pattern ) | async; track serviceOption) {
                                <button
                                  [ngClass]="{'bg-light': ldnServiceByPattern[ldnPattern.pattern ].services[serviceIndex]?.id === serviceOption.id}"
                                  class="dropdown-item collection-item text-truncate w-100"
                                  (click)="onChange(ldnPattern.pattern, serviceIndex, serviceOption)"
                                  >
                                  <b>
                                    {{ serviceOption.name }}
                                  </b>
                                  <br />
                                  {{ serviceOption.description }}
                                </button>
                              }
                            </div>
                          </div>
                        </div>
                        @if (ldnServiceByPattern[ldnPattern.pattern].services.length > 1) {
                          <button
                            type="button" [class.mt-2]="serviceIndex > 0"
                            class="btn btn-secondary ms-2"
                            role="button"
                            title="{{'form.remove' | translate}}"
                            [attr.aria-label]="'form.remove' | translate"
                            (click)="removeService(ldnPattern, serviceIndex)"
                            >
                            <span><i class="fas fa-trash" aria-hidden="true"></i></span>
                          </button>
                        }
                      </div>
                      @if (!ldnServiceByPattern[ldnPattern.pattern].services[serviceIndex] &&
                        serviceIndex === ldnServiceByPattern[ldnPattern.pattern].services.length -1) {
                        <small
                          class="row text-muted"
                          >
                          {{'submission.section.section-coar-notify.small.notification' | translate : {pattern : ldnPattern.pattern} }}
                        </small>
                      }
                      @if ((getShownSectionErrors$(ldnPattern.pattern , serviceIndex) | async)?.length > 0) {
                        @for (error of (getShownSectionErrors$(ldnPattern.pattern , serviceIndex) | async); track error) {
                          <small class="row text-danger">
                            {{ error.message | translate}}
                          </small>
                        }
                      }
                      @if (ldnServiceByPattern[ldnPattern.pattern].services[serviceIndex]) {
                        <div
                          class="row mt-1"
                          >
                          <div
                            class="alert alert-info w-100 d-flex align-items-center flex-row"
                            >
                            <i class="fa-solid fa-circle-info fa-xl ms-2"></i>
                            <div class="ms-4">
                              <div>{{ 'submission.section.section-coar-notify.selection.description' | translate }}</div>
                              @if (ldnServiceByPattern[ldnPattern.pattern].services[serviceIndex]?.description) {
                                <div>
                                  {{ ldnServiceByPattern[ldnPattern.pattern].services[serviceIndex].description }}
                                </div>
                              } @else {
                                <span class="text-muted">
                                  {{ 'submission.section.section-coar-notify.selection.no-description' | translate }}
                                </span>
                              }
                            </div>
                          </div>
                        </div>
                      }
                      @if ((getShownSectionErrors$(ldnPattern.pattern, serviceIndex) | async)?.length > 0) {
                        <div class="row">
                          <div
                            class="alert alert-danger w-100 d-flex align-items-center flex-row"
                            >
                            <div class="ms-4">
                              <span>
                                {{ 'submission.section.section-coar-notify.notification.error' | translate }}
                              </span>
                            </div>
                          </div>
                        </div>
                      }
                      <div class="row">
                        @if (ldnPattern.multipleRequest && (serviceIndex === ldnServiceByPattern[ldnPattern.pattern].services.length - 1)) {
                          <div
                            (click)="addNewService(ldnPattern)"
                            class="btn btn-link mt-2 ps-0"
                            >
                            <i class="fas fa-plus"></i>
                            {{ 'submission.sections.general.add-more' | translate }}
                          </div>
                        }
                      </div>
                    </div>
                  }
                </div>
              }
            </div>
          }
        </div>
      }
    }
    @if (!hasSectionData) {
      <p>
        {{ 'submission.section.section-coar-notify.info.no-pattern' | translate }}
      </p>
    }
  </div><|MERGE_RESOLUTION|>--- conflicted
+++ resolved
@@ -1,84 +1,4 @@
 <div class="container-fluid">
-<<<<<<< HEAD
-  <ng-container *ngIf="patterns?.length > 0 ">
-    <div *ngFor="let ldnPattern of patterns; let i = index" class="col">
-      <div *ngIf="(filterServices(ldnPattern.pattern ) | async)?.length > 0">
-        <label class="row col-form-label">
-          {{'submission.section.section-coar-notify.control.' + ldnPattern.pattern + '.label' | translate }}
-        </label>
-        <div *ngIf="ldnServiceByPattern[ldnPattern.pattern]?.services.length">
-          <div
-            *ngFor="
-            let service of ldnServiceByPattern[ldnPattern.pattern].services;
-            let serviceIndex = index
-          "
-          >
-            <div class="row">
-              <div ngbDropdown #myDropdown="ngbDropdown" [class.mt-2]="serviceIndex > 0" class="flex-grow-1">
-                <div class="position-relative right-addon"
-                     [attr.aria-label]="ldnPattern.pattern + '.dropdown'">
-                  <i ngbDropdownToggle class="position-absolute scrollable-dropdown-toggle"
-                     aria-hidden="true"></i>
-                  <input
-                    [attr.aria-label]="ldnPattern.pattern+'.dropdownanchor'"
-                    type="text"
-                    [readonly]="true"
-                    [ngClass]="{'border-danger': (getShownSectionErrors$(ldnPattern.pattern, serviceIndex) | async)?.length > 0}"
-                    class="form-control w-100 scrollable-dropdown-input"
-                    [value]="ldnServiceByPattern[ldnPattern.pattern].services[serviceIndex]?.name"
-                    (click)="myDropdown.open()"
-                  />
-                </div>
-                <div
-                  ngbDropdownMenu
-                  class="dropdown-menu scrollable-dropdown-menu w-100"
-                  aria-haspopup="true"
-                  aria-expanded="false"
-                >
-                  <div
-                    class="scrollable-menu"
-                    role="listbox"
-                    infiniteScroll
-                    [infiniteScrollDistance]="2"
-                    [infiniteScrollThrottle]="50"
-                    [scrollWindow]="false"
-                  >
-                    <button
-                      *ngIf="(filterServices(ldnPattern.pattern) | async)?.length === 0"
-                      class="dropdown-item collection-item text-truncate w-100"
-                    >
-                      {{'submission.section.section-coar-notify.dropdown.no-data' | translate}}
-                    </button>
-                    <button
-                      *ngIf="(filterServices(ldnPattern.pattern ) | async)?.length > 0"
-                      class="dropdown-item collection-item text-truncate w-100"
-                      (click)="onChange(ldnPattern.pattern, serviceIndex, null)"
-                    >
-                      {{'submission.section.section-coar-notify.dropdown.select-none' | translate}}
-                    </button>
-                    <button
-                      *ngFor="let serviceOption of filterServices(ldnPattern.pattern ) | async"
-                      [ngClass]="{'bg-light': ldnServiceByPattern[ldnPattern.pattern ].services[serviceIndex]?.id === serviceOption.id}"
-                      class="dropdown-item collection-item text-truncate w-100"
-                      (click)="onChange(ldnPattern.pattern, serviceIndex, serviceOption)"
-                    >
-                      <b>
-                        {{ serviceOption.name }}
-                      </b>
-                      <br />
-                      {{ serviceOption.description }}
-                    </button>
-                  </div>
-                </div>
-              </div>
-              <button *ngIf="ldnServiceByPattern[ldnPattern.pattern].services.length > 1"
-                      type="button" [class.mt-2]="serviceIndex > 0"
-                      class="btn btn-secondary ml-2"
-                      role="button"
-                      title="{{'form.remove' | translate}}"
-                      [attr.aria-label]="'form.remove' | translate"
-                      (click)="removeService(ldnPattern, serviceIndex)"
-=======
   @if (patterns?.length > 0 ) {
     @for (ldnPattern of patterns; track ldnPattern; let i = $index) {
       <div class="col">
@@ -87,7 +7,6 @@
             <label class="row col-form-label">
               {{'submission.section.section-coar-notify.control.' + ldnPattern.pattern + '.label' | translate }}
               </label
->>>>>>> 4b921a64
               >
               @if (ldnServiceByPattern[ldnPattern.pattern]?.services.length) {
                 <div>
