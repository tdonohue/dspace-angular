<<<<<<< HEAD
import { ChangeDetectorRef, Component, Inject } from '@angular/core';
import { Observable, Subscription } from 'rxjs';
import { SectionModelComponent } from '../models/section.model';
import { JsonPatchOperationPathCombiner } from '../../../core/json-patch/builder/json-patch-operation-path-combiner';
import { JsonPatchOperationsBuilder } from '../../../core/json-patch/builder/json-patch-operations-builder';
import { SectionsService } from '../sections.service';
import { SectionDataObject } from '../models/section-data.model';

import { hasValue, isEmpty, isNotEmpty } from '../../../shared/empty.util';

import {
  getFirstCompletedRemoteData,
  getPaginatedListPayload,
  getRemoteDataPayload
} from '../../../core/shared/operators';
=======
import {
  ChangeDetectorRef,
  Component,
  Inject,
} from '@angular/core';
import { NgbDropdown } from '@ng-bootstrap/ng-bootstrap';
import {
  Observable,
  Subscription,
} from 'rxjs';
import {
  filter,
  map,
  take,
  tap,
} from 'rxjs/operators';

>>>>>>> a8f31948
import { LdnServicesService } from '../../../admin/admin-ldn-services/ldn-services-data/ldn-services-data.service';
import {
  LdnService,
  LdnServiceByPattern,
} from '../../../admin/admin-ldn-services/ldn-services-model/ldn-services.model';
<<<<<<< HEAD
import { CoarNotifyConfigDataService } from './coar-notify-config-data.service';
import { filter, map, take, tap } from 'rxjs/operators';
import { NgbDropdown, NgbDropdownModule } from '@ng-bootstrap/ng-bootstrap';
=======
import { JsonPatchOperationPathCombiner } from '../../../core/json-patch/builder/json-patch-operation-path-combiner';
import { JsonPatchOperationsBuilder } from '../../../core/json-patch/builder/json-patch-operations-builder';
import {
  getFirstCompletedRemoteData,
  getPaginatedListPayload,
  getRemoteDataPayload,
} from '../../../core/shared/operators';
import {
  hasValue,
  isEmpty,
  isNotEmpty,
} from '../../../shared/empty.util';
>>>>>>> a8f31948
import { SubmissionSectionError } from '../../objects/submission-section-error.model';
import { SectionModelComponent } from '../models/section.model';
import { SectionDataObject } from '../models/section-data.model';
import { SectionsService } from '../sections.service';
import { renderSectionFor } from '../sections-decorator';
import { SectionsType } from '../sections-type';
import { CoarNotifyConfigDataService } from './coar-notify-config-data.service';
import { LdnPattern } from './submission-coar-notify.config';
import { AsyncPipe, NgClass, NgForOf, NgIf } from '@angular/common';
import { TranslateModule } from '@ngx-translate/core';
import { InfiniteScrollModule } from 'ngx-infinite-scroll';

/**
 * This component represents a section that contains the submission section-coar-notify form.
 */
@Component({
  selector: 'ds-submission-section-coar-notify',
  templateUrl: './section-coar-notify.component.html',
  styleUrls: ['./section-coar-notify.component.scss'],
<<<<<<< HEAD
  standalone: true,
  imports: [
    NgIf,
    NgForOf,
    AsyncPipe,
    TranslateModule,
    NgbDropdownModule,
    NgClass,
    InfiniteScrollModule
  ],
  providers: [NgbDropdown]
=======
  providers: [NgbDropdown],
>>>>>>> a8f31948
})
export class SubmissionSectionCoarNotifyComponent extends SectionModelComponent {

  hasSectionData = false;
  /**
   * Contains an array of string patterns.
   */
  patterns: LdnPattern[] = [];
  /**
   * An object that maps string keys to arrays of LdnService objects.
   * Used to store LdnService objects by pattern.
   */
  ldnServiceByPattern: { [key: string]: LdnServiceByPattern } = {};
  /**
   * A map representing all services for each pattern
   * {
   *  'pattern': {
   *   'index': 'service.id'
   *   }
   * }
   *
   * @type {{ [key: string]: {[key: number]: number} }}
   * @memberof SubmissionSectionCoarNotifyComponent
   */
  previousServices: { [key: string]: LdnServiceByPattern } = {};

  /**
   * The [[JsonPatchOperationPathCombiner]] object
   * @type {JsonPatchOperationPathCombiner}
   */
  protected pathCombiner: JsonPatchOperationPathCombiner;
  /**
   * A map representing all field on their way to be removed
   * @type {Map}
   */
  protected fieldsOnTheirWayToBeRemoved: Map<string, number[]> = new Map();
  /**
   * Array to track all subscriptions and unsubscribe them onDestroy
   * @type {Array}
   */
  protected subs: Subscription[] = [];

  private filteredServicesByPattern = {};

  constructor(protected ldnServicesService: LdnServicesService,
              // protected formOperationsService: SectionFormOperationsService,
              protected operationsBuilder: JsonPatchOperationsBuilder,
              protected sectionService: SectionsService,
              protected coarNotifyConfigDataService: CoarNotifyConfigDataService,
              protected chd: ChangeDetectorRef,
              @Inject('collectionIdProvider') public injectedCollectionId: string,
              @Inject('sectionDataProvider') public injectedSectionData: SectionDataObject,
              @Inject('submissionIdProvider') public injectedSubmissionId: string) {
    super(injectedCollectionId, injectedSectionData, injectedSubmissionId);
  }

  /**
   * Initialize all instance variables
   */
  onSectionInit() {
    this.setCoarNotifyConfig();
    this.getSectionServerErrorsAndSetErrorsToDisplay();
    this.pathCombiner = new JsonPatchOperationPathCombiner('sections', this.sectionData.id);
  }

  /**
   * Method called when section is initialized
   * Retriev available NotifyConfigs
   */
  setCoarNotifyConfig() {
    this.subs.push(
      this.coarNotifyConfigDataService.findAll().pipe(
        getFirstCompletedRemoteData(),
      ).subscribe((data) => {
        if (data.hasSucceeded) {
          this.patterns = data.payload.page[0].patterns;
          this.initSelectedServicesByPattern();
        }
      }));
  }

  /**
   * Handles the change event of a select element.
   * @param pattern - The pattern of the select element.
   * @param index - The index of the select element.
   * @param selectedService - The selected LDN service.
   */
  onChange(pattern: string, index: number, selectedService: LdnService | null) {
    // do nothing if the selected value is the same as the previous one
    if (this.ldnServiceByPattern[pattern].services[index]?.id === selectedService?.id) {
      return;
    }

    // initialize the previousServices object for the pattern if it does not exist
    if (!this.previousServices[pattern]) {
      this.previousServices[pattern] = {
        services: [],
        allowsMultipleRequests: this.patterns.find(ldnPattern => ldnPattern.pattern === pattern)?.multipleRequest,
      };
    }

    // store the previous value
    this.previousServices[pattern].services[index] = this.ldnServiceByPattern[pattern].services[index];
    // set the new value
    this.ldnServiceByPattern[pattern].services[index] = selectedService;

    const hasPrevValueStored = hasValue(this.previousServices[pattern].services[index]) && this.previousServices[pattern].services[index].id !== selectedService?.id;
    if (hasPrevValueStored) {
      // when there is a previous value stored and it is different from the new one
      this.operationsBuilder.flushOperation(this.pathCombiner.getPath([pattern, '-']));
      if (this.filteredServicesByPattern[pattern]?.includes(this.previousServices[pattern].services[index])){
        this.operationsBuilder.remove(this.pathCombiner.getPath([pattern, index.toString()]));
      }
    }

    if (!hasPrevValueStored || (selectedService?.id && hasPrevValueStored)) {
      // add the path when there is no previous value stored
      this.operationsBuilder.add(this.pathCombiner.getPath([pattern, '-']), [selectedService.id], false, true);
    }
    // set the previous value to the new value
    this.previousServices[pattern].services[index] = this.ldnServiceByPattern[pattern].services[index];
    this.sectionService.dispatchRemoveSectionErrors(this.submissionId, this.sectionData.id);
    this.chd.detectChanges();
  }

  /**
   * Initializes the selected services by pattern.
   * Loops through each pattern and filters the services based on the pattern.
   * If the section data has a value for the pattern, it adds the service to the selected services by pattern.
   * If the section data does not have a value for the pattern, it adds a null service to the selected services by pattern,
   * so that the select element is initialized with a null value and to display the default select input.
   */
  initSelectedServicesByPattern(): void {
    this.patterns.forEach((ldnPattern) => {
      if (hasValue(this.sectionData.data[ldnPattern.pattern])) {
        this.subs.push(
          this.filterServices(ldnPattern.pattern)
            .subscribe((services: LdnService[]) => {

              if (!this.ldnServiceByPattern[ldnPattern.pattern]) {
                this.ldnServiceByPattern[ldnPattern.pattern] = {
                  services: [],
                  allowsMultipleRequests: ldnPattern.multipleRequest,
                };
              }

              this.ldnServiceByPattern[ldnPattern.pattern].services = services.filter((service) => {
                const selection = (this.sectionData.data[ldnPattern.pattern] as LdnService[]).find((s: LdnService) => s.id === service.id);
                this.addService(ldnPattern, selection);
                return this.sectionData.data[ldnPattern.pattern].includes(service.uuid);
              });
            }),
        );
      } else {
        this.ldnServiceByPattern[ldnPattern.pattern] = {
          services: [],
          allowsMultipleRequests: ldnPattern.multipleRequest,
        };
        this.addService(ldnPattern, null);
      }
    });
  }

  /**
   * Adds a new service to the selected services for the given pattern.
   * @param ldnPattern - The pattern to add the new service to.
   * @param newService - The new service to add.
   */
  addService(ldnPattern: LdnPattern, newService: LdnService) {
    // Your logic to add a new service to the selected services for the pattern
    // Example: Push the newService to the array corresponding to the pattern
    if (!this.ldnServiceByPattern[ldnPattern.pattern]) {
      this.ldnServiceByPattern[ldnPattern.pattern] = {
        services: [],
        allowsMultipleRequests: ldnPattern.multipleRequest,
      };
    }
    this.ldnServiceByPattern[ldnPattern.pattern].services.push(newService);
  }

  /**
   * Removes the service at the specified index from the array corresponding to the pattern.
   * @param ldnPattern - The LDN pattern from which to remove the service
   * @param serviceIndex - the service index to remove
   */
  removeService(ldnPattern: LdnPattern, serviceIndex: number) {
    if (this.ldnServiceByPattern[ldnPattern.pattern]) {
      // Remove the service at the specified index from the array
      this.ldnServiceByPattern[ldnPattern.pattern].services.splice(serviceIndex, 1);
      this.previousServices[ldnPattern.pattern]?.services.splice(serviceIndex, 1);
      this.operationsBuilder.flushOperation(this.pathCombiner.getPath([ldnPattern.pattern, '-']));
      this.sectionService.dispatchRemoveSectionErrors(this.submissionId, this.sectionData.id);
    }
    if (!this.ldnServiceByPattern[ldnPattern.pattern].services.length) {
      this.addNewService(ldnPattern);
    }
  }

  /**
   * Method called when dropdowns for the section are initialized
   * Retrieve services with corresponding patterns to the dropdowns.
   */
  filterServices(pattern: string): Observable<LdnService[]> {
    return this.ldnServicesService.findByInboundPattern(pattern).pipe(
      getFirstCompletedRemoteData(),
      tap((rd) => {
        if (rd.hasFailed) {
          throw new Error(`Failed to retrieve services for pattern ${pattern}`);
        }
      }),
      filter((rd) => rd.hasSucceeded),
      getRemoteDataPayload(),
      getPaginatedListPayload(),
      tap(res => {
        if (!this.filteredServicesByPattern[pattern]){
          this.filteredServicesByPattern[pattern] = [];
        }
        if (this.filteredServicesByPattern[pattern].length === 0) {
          this.filteredServicesByPattern[pattern].push(...res);
        }
      }),
      map((res: LdnService[]) => res.filter((service) => {
        if (!this.hasSectionData){
          this.hasSectionData = this.hasInboundPattern(service, pattern);
        }
        return this.hasInboundPattern(service, pattern);
      })),
    );
  }

  /**
   * Checks if the given service has the specified inbound pattern type.
   * @param service - The service to check.
   * @param patternType - The inbound pattern type to look for.
   * @returns True if the service has the specified inbound pattern type, false otherwise.
   */
  hasInboundPattern(service: any, patternType: string): boolean {
    return service.notifyServiceInboundPatterns.some((pattern: { pattern: string }) => {
      return pattern.pattern === patternType;
    });
  }

  /**
   * Retrieves server errors for the current section and sets them to display.
   * @returns An Observable that emits the validation errors for the current section.
   */
  private getSectionServerErrorsAndSetErrorsToDisplay() {
    this.subs.push(
      this.sectionService.getSectionServerErrors(this.submissionId, this.sectionData.id).pipe(
        take(1),
        filter((validationErrors) => isNotEmpty(validationErrors)),
      ).subscribe((validationErrors: SubmissionSectionError[]) => {
        if (isNotEmpty(validationErrors)) {
          validationErrors.forEach((error) => {
            this.sectionService.setSectionError(this.submissionId, this.sectionData.id, error);
          });
        }
      }));
  }

  /**
   * Returns an observable of the errors for the current section that match the given pattern and index.
   * @param pattern - The pattern to match against the error paths.
   * @param index - The index to match against the error paths.
   * @returns An observable of the errors for the current section that match the given pattern and index.
   */
  public getShownSectionErrors$(pattern: string, index: number): Observable<SubmissionSectionError[]> {
    return this.sectionService.getShownSectionErrors(this.submissionId, this.sectionData.id, this.sectionData.sectionType)
      .pipe(
        take(1),
        filter((validationErrors) => isNotEmpty(validationErrors)),
        map((validationErrors: SubmissionSectionError[]) => {
          return validationErrors.filter((error) => {
            const path = `${pattern}/${index}`;
            return error.path.includes(path);
          });
        }),
      );
  }

  /**
   * @returns An observable that emits a boolean indicating whether the section has any server errors or not.
   */
  protected getSectionStatus(): Observable<boolean> {
    return this.sectionService.getSectionServerErrors(this.submissionId, this.sectionData.id).pipe(
      map((validationErrors) => isEmpty(validationErrors),
      ));
  }

  /**
   * Unsubscribe from all subscriptions
   */
  onSectionDestroy() {
    this.subs
      .filter((subscription) => hasValue(subscription))
      .forEach((subscription) => subscription.unsubscribe());
  }

  /**
   * Add new row to dropdown for multiple service selection
   * @param ldnPattern - the related LDN pattern where the service is added
   */
  addNewService(ldnPattern: LdnPattern): void {
    //idle new service for new selection
    this.ldnServiceByPattern[ldnPattern.pattern].services.push(null);
  }
}<|MERGE_RESOLUTION|>--- conflicted
+++ resolved
@@ -1,4 +1,3 @@
-<<<<<<< HEAD
 import { ChangeDetectorRef, Component, Inject } from '@angular/core';
 import { Observable, Subscription } from 'rxjs';
 import { SectionModelComponent } from '../models/section.model';
@@ -6,6 +5,8 @@
 import { JsonPatchOperationsBuilder } from '../../../core/json-patch/builder/json-patch-operations-builder';
 import { SectionsService } from '../sections.service';
 import { SectionDataObject } from '../models/section-data.model';
+import { NgbDropdown, NgbDropdownModule } from '@ng-bootstrap/ng-bootstrap';
+import { filter, map, take, tap, } from 'rxjs/operators';
 
 import { hasValue, isEmpty, isNotEmpty } from '../../../shared/empty.util';
 
@@ -14,55 +15,13 @@
   getPaginatedListPayload,
   getRemoteDataPayload
 } from '../../../core/shared/operators';
-=======
-import {
-  ChangeDetectorRef,
-  Component,
-  Inject,
-} from '@angular/core';
-import { NgbDropdown } from '@ng-bootstrap/ng-bootstrap';
-import {
-  Observable,
-  Subscription,
-} from 'rxjs';
-import {
-  filter,
-  map,
-  take,
-  tap,
-} from 'rxjs/operators';
-
->>>>>>> a8f31948
 import { LdnServicesService } from '../../../admin/admin-ldn-services/ldn-services-data/ldn-services-data.service';
 import {
   LdnService,
   LdnServiceByPattern,
 } from '../../../admin/admin-ldn-services/ldn-services-model/ldn-services.model';
-<<<<<<< HEAD
 import { CoarNotifyConfigDataService } from './coar-notify-config-data.service';
-import { filter, map, take, tap } from 'rxjs/operators';
-import { NgbDropdown, NgbDropdownModule } from '@ng-bootstrap/ng-bootstrap';
-=======
-import { JsonPatchOperationPathCombiner } from '../../../core/json-patch/builder/json-patch-operation-path-combiner';
-import { JsonPatchOperationsBuilder } from '../../../core/json-patch/builder/json-patch-operations-builder';
-import {
-  getFirstCompletedRemoteData,
-  getPaginatedListPayload,
-  getRemoteDataPayload,
-} from '../../../core/shared/operators';
-import {
-  hasValue,
-  isEmpty,
-  isNotEmpty,
-} from '../../../shared/empty.util';
->>>>>>> a8f31948
 import { SubmissionSectionError } from '../../objects/submission-section-error.model';
-import { SectionModelComponent } from '../models/section.model';
-import { SectionDataObject } from '../models/section-data.model';
-import { SectionsService } from '../sections.service';
-import { renderSectionFor } from '../sections-decorator';
-import { SectionsType } from '../sections-type';
-import { CoarNotifyConfigDataService } from './coar-notify-config-data.service';
 import { LdnPattern } from './submission-coar-notify.config';
 import { AsyncPipe, NgClass, NgForOf, NgIf } from '@angular/common';
 import { TranslateModule } from '@ngx-translate/core';
@@ -75,7 +34,6 @@
   selector: 'ds-submission-section-coar-notify',
   templateUrl: './section-coar-notify.component.html',
   styleUrls: ['./section-coar-notify.component.scss'],
-<<<<<<< HEAD
   standalone: true,
   imports: [
     NgIf,
@@ -86,10 +44,7 @@
     NgClass,
     InfiniteScrollModule
   ],
-  providers: [NgbDropdown]
-=======
   providers: [NgbDropdown],
->>>>>>> a8f31948
 })
 export class SubmissionSectionCoarNotifyComponent extends SectionModelComponent {
 
