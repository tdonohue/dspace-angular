import {
  Component,
  Injector,
  Input,
  OnInit,
  ViewChild,
} from '@angular/core';

import { AlertType } from '../../../shared/alert/alert-type';
import { SectionDataObject } from '../models/section-data.model';
import { SectionsDirective } from '../sections.directive';
import { rendersSectionType } from '../sections-decorator';
<<<<<<< HEAD
import { AlertType } from '../../../shared/alert/alert-type';
import { AlertComponent } from '../../../shared/alert/alert.component';
import { AsyncPipe, NgClass, NgComponentOutlet, NgForOf, NgIf } from '@angular/common';
import { NgbAccordionModule } from '@ng-bootstrap/ng-bootstrap';
import { TranslateModule } from '@ngx-translate/core';
=======
>>>>>>> a8f31948

/**
 * This component represents a section that contains the submission license form.
 */
@Component({
  selector: 'ds-submission-section-container',
  templateUrl: './section-container.component.html',
  styleUrls: ['./section-container.component.scss'],
<<<<<<< HEAD
  imports: [
    AlertComponent,
    NgForOf,
    NgbAccordionModule,
    NgComponentOutlet,
    TranslateModule,
    NgClass,
    NgIf,
    AsyncPipe,
    SectionsDirective
  ],
  standalone: true
=======
>>>>>>> a8f31948
})
export class SubmissionSectionContainerComponent implements OnInit {

  /**
   * The collection id this submission belonging to
   * @type {string}
   */
  @Input() collectionId: string;

  /**
   * The section data
   * @type {SectionDataObject}
   */
  @Input() sectionData: SectionDataObject;

  /**
   * The submission id
   * @type {string}
   */
  @Input() submissionId: string;

  /**
   * The AlertType enumeration
   * @type {AlertType}
   */
  public AlertTypeEnum = AlertType;

  /**
   * Injector to inject a section component with the @Input parameters
   * @type {Injector}
   */
  public objectInjector: Injector;

  /**
   * The SectionsDirective reference
   */
  @ViewChild('sectionRef') sectionRef: SectionsDirective;

  /**
   * Initialize instance variables
   *
   * @param {Injector} injector
   */
  constructor(private injector: Injector) {
  }

  /**
   * Initialize all instance variables
   */
  ngOnInit() {
    this.objectInjector = Injector.create({
      providers: [
        { provide: 'collectionIdProvider', useFactory: () => (this.collectionId), deps: [] },
        { provide: 'sectionDataProvider', useFactory: () => (this.sectionData), deps: [] },
        { provide: 'submissionIdProvider', useFactory: () => (this.submissionId), deps: [] },
      ],
      parent: this.injector,
    });
  }

  /**
   * Remove section from submission form
   *
   * @param event
   *    the event emitted
   */
  public removeSection(event) {
    event.preventDefault();
    event.stopPropagation();
    this.sectionRef.removeSection(this.submissionId, this.sectionData.id);
  }

  /**
   * Find the correct component based on the section's type
   */
  getSectionContent() {
    return rendersSectionType(this.sectionData.sectionType);
  }
}<|MERGE_RESOLUTION|>--- conflicted
+++ resolved
@@ -1,23 +1,13 @@
-import {
-  Component,
-  Injector,
-  Input,
-  OnInit,
-  ViewChild,
-} from '@angular/core';
+import { Component, Injector, Input, OnInit, ViewChild, } from '@angular/core';
 
 import { AlertType } from '../../../shared/alert/alert-type';
 import { SectionDataObject } from '../models/section-data.model';
 import { SectionsDirective } from '../sections.directive';
 import { rendersSectionType } from '../sections-decorator';
-<<<<<<< HEAD
-import { AlertType } from '../../../shared/alert/alert-type';
 import { AlertComponent } from '../../../shared/alert/alert.component';
 import { AsyncPipe, NgClass, NgComponentOutlet, NgForOf, NgIf } from '@angular/common';
 import { NgbAccordionModule } from '@ng-bootstrap/ng-bootstrap';
 import { TranslateModule } from '@ngx-translate/core';
-=======
->>>>>>> a8f31948
 
 /**
  * This component represents a section that contains the submission license form.
@@ -26,7 +16,6 @@
   selector: 'ds-submission-section-container',
   templateUrl: './section-container.component.html',
   styleUrls: ['./section-container.component.scss'],
-<<<<<<< HEAD
   imports: [
     AlertComponent,
     NgForOf,
@@ -39,8 +28,6 @@
     SectionsDirective
   ],
   standalone: true
-=======
->>>>>>> a8f31948
 })
 export class SubmissionSectionContainerComponent implements OnInit {
 
