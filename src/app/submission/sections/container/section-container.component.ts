--- conflicted
+++ resolved
@@ -6,14 +6,10 @@
   ViewChild,
 } from '@angular/core';
 
-import { AlertType } from '../../../shared/alert/aletr-type';
+import { AlertType } from '../../../shared/alert/alert-type';
 import { SectionDataObject } from '../models/section-data.model';
 import { SectionsDirective } from '../sections.directive';
 import { rendersSectionType } from '../sections-decorator';
-<<<<<<< HEAD
-=======
-import { AlertType } from '../../../shared/alert/alert-type';
->>>>>>> 8ba14aa3
 
 /**
  * This component represents a section that contains the submission license form.
