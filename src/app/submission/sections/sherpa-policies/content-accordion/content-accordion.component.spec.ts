import { DebugElement } from '@angular/core';
import {
  ComponentFixture,
  TestBed,
} from '@angular/core/testing';
import { By } from '@angular/platform-browser';
import { NgbCollapseModule } from '@ng-bootstrap/ng-bootstrap';
import {
  TranslateLoader,
  TranslateModule,
} from '@ngx-translate/core';

import { SherpaDataResponse } from '../../../../shared/mocks/section-sherpa-policies.service.mock';
import { TranslateLoaderMock } from '../../../../shared/mocks/translate-loader.mock';
import { ContentAccordionComponent } from './content-accordion.component';

describe('ContentAccordionComponent', () => {
  let component: ContentAccordionComponent;
  let fixture: ComponentFixture<ContentAccordionComponent>;
  let de: DebugElement;

  beforeEach(async () => {
    await TestBed.configureTestingModule({
    imports: [
        TranslateModule.forRoot({
<<<<<<< HEAD
            loader: {
                provide: TranslateLoader,
                useClass: TranslateLoaderMock
            }
        }),
        NgbCollapseModule,
        ContentAccordionComponent
    ]
})
=======
          loader: {
            provide: TranslateLoader,
            useClass: TranslateLoaderMock,
          },
        }),
        NgbCollapseModule,
      ],
      declarations: [ContentAccordionComponent],
    })
>>>>>>> a8f31948
      .compileComponents();
  });

  beforeEach(() => {
    fixture = TestBed.createComponent(ContentAccordionComponent);
    component = fixture.componentInstance;
    de = fixture.debugElement;
    component.isCollapsed = false;
    component.version = SherpaDataResponse.sherpaResponse.journals[0].policies[0].permittedVersions[0];
    fixture.detectChanges();
  });

  it('should create', () => {
    expect(component).toBeTruthy();
  });

  it('should show 2 rows', () => {
    component.version = SherpaDataResponse.sherpaResponse.journals[0].policies[0].permittedVersions[0];
    fixture.detectChanges();
    expect(de.queryAll(By.css('.row')).length).toEqual(2);
  });

  it('should show 5 rows', () => {
    component.version = SherpaDataResponse.sherpaResponse.journals[0].policies[0].permittedVersions[2];
    fixture.detectChanges();
    expect(de.queryAll(By.css('.row')).length).toEqual(5);
  });
});<|MERGE_RESOLUTION|>--- conflicted
+++ resolved
@@ -23,27 +23,15 @@
     await TestBed.configureTestingModule({
     imports: [
         TranslateModule.forRoot({
-<<<<<<< HEAD
             loader: {
                 provide: TranslateLoader,
-                useClass: TranslateLoaderMock
-            }
-        }),
-        NgbCollapseModule,
-        ContentAccordionComponent
-    ]
-})
-=======
-          loader: {
-            provide: TranslateLoader,
             useClass: TranslateLoaderMock,
           },
         }),
         NgbCollapseModule,
-      ],
-      declarations: [ContentAccordionComponent],
-    })
->>>>>>> a8f31948
+        ContentAccordionComponent
+    ],
+})
       .compileComponents();
   });
 
