--- conflicted
+++ resolved
@@ -1,4 +1,3 @@
-<<<<<<< HEAD
 import {
   Component,
   Inject,
@@ -9,17 +8,11 @@
   of,
   Subscription,
 } from 'rxjs';
-=======
-import { AlertType } from '../../../shared/alert/alert-type';
-import { Component, Inject } from '@angular/core';
-
-import { BehaviorSubject, Observable, of, Subscription } from 'rxjs';
->>>>>>> 8ba14aa3
 
 import { JsonPatchOperationPathCombiner } from '../../../core/json-patch/builder/json-patch-operation-path-combiner';
 import { JsonPatchOperationsBuilder } from '../../../core/json-patch/builder/json-patch-operations-builder';
 import { WorkspaceitemSectionSherpaPoliciesObject } from '../../../core/submission/models/workspaceitem-section-sherpa-policies.model';
-import { AlertType } from '../../../shared/alert/aletr-type';
+import { AlertType } from '../../../shared/alert/alert-type';
 import {
   hasValue,
   isEmpty,
