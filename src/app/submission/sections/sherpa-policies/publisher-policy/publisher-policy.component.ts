--- conflicted
+++ resolved
@@ -1,7 +1,4 @@
-import {
-  Component,
-  Input,
-} from '@angular/core';
+import { Component, Input, } from '@angular/core';
 
 import { Policy } from '../../../../core/submission/models/sherpa-policies-details.model';
 import { AlertType } from '../../../../shared/alert/alert-type';
@@ -16,7 +13,6 @@
   selector: 'ds-publisher-policy',
   templateUrl: './publisher-policy.component.html',
   styleUrls: ['./publisher-policy.component.scss'],
-<<<<<<< HEAD
   imports: [
     ContentAccordionComponent,
     TranslateModule,
@@ -25,8 +21,6 @@
     NgIf
   ],
   standalone: true
-=======
->>>>>>> a8f31948
 })
 export class PublisherPolicyComponent {
 
