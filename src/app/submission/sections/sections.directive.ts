--- conflicted
+++ resolved
@@ -27,14 +27,9 @@
  * Directive for handling generic section functionality
  */
 @Directive({
-<<<<<<< HEAD
     selector: '[dsSection]',
     exportAs: 'sectionRef',
     standalone: true
-=======
-  selector: '[dsSection]',
-  exportAs: 'sectionRef',
->>>>>>> a8f31948
 })
 export class SectionsDirective implements OnDestroy, OnInit {
 
