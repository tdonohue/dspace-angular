--- conflicted
+++ resolved
@@ -1,24 +1,7 @@
-<<<<<<< HEAD
 import { ChangeDetectorRef, Component, NO_ERRORS_SCHEMA } from '@angular/core';
-=======
->>>>>>> a8f31948
 import { CommonModule } from '@angular/common';
-import {
-  ChangeDetectorRef,
-  Component,
-  NO_ERRORS_SCHEMA,
-} from '@angular/core';
-import {
-  ComponentFixture,
-  inject,
-  TestBed,
-  waitForAsync,
-} from '@angular/core/testing';
-import {
-  FormsModule,
-  ReactiveFormsModule,
-} from '@angular/forms';
-import { BrowserModule } from '@angular/platform-browser';
+import { FormsModule, ReactiveFormsModule } from '@angular/forms';
+import { ComponentFixture, inject, TestBed, waitForAsync } from '@angular/core/testing';
 import { NoopAnimationsModule } from '@angular/platform-browser/animations';
 import { TranslateModule } from '@ngx-translate/core';
 import { cold } from 'jasmine-marbles';
@@ -33,24 +16,21 @@
 import { Collection } from '../../../core/shared/collection.model';
 import { Item } from '../../../core/shared/item.model';
 import { License } from '../../../core/shared/license.model';
-import { WorkspaceitemSectionIdentifiersObject } from '../../../core/submission/models/workspaceitem-section-identifiers.model';
+import {
+  WorkspaceitemSectionIdentifiersObject
+} from '../../../core/submission/models/workspaceitem-section-identifiers.model';
 import { SubmissionScopeType } from '../../../core/submission/submission-scope-type';
 import { FormBuilderService } from '../../../shared/form/builder/form-builder.service';
 import { FormService } from '../../../shared/form/form.service';
 import { getMockFormOperationsService } from '../../../shared/mocks/form-operations-service.mock';
 import { getMockFormService } from '../../../shared/mocks/form-service.mock';
-import {
-  mockSubmissionCollectionId,
-  mockSubmissionId,
-} from '../../../shared/mocks/submission.mock';
+import { mockSubmissionCollectionId, mockSubmissionId, } from '../../../shared/mocks/submission.mock';
 import { NotificationsService } from '../../../shared/notifications/notifications.service';
 import { createSuccessfulRemoteDataObject$ } from '../../../shared/remote-data.utils';
 import { NotificationsServiceStub } from '../../../shared/testing/notifications-service.stub';
 import { PaginationServiceStub } from '../../../shared/testing/pagination-service.stub';
-<<<<<<< HEAD
 import { ConfigurationDataService } from '../../../core/data/configuration-data.service';
 import { ConfigurationProperty } from '../../../core/shared/configuration-property.model';
-=======
 import { SectionsServiceStub } from '../../../shared/testing/sections-service.stub';
 import { SubmissionServiceStub } from '../../../shared/testing/submission-service.stub';
 import { createTestComponent } from '../../../shared/testing/utils.test';
@@ -62,7 +42,6 @@
 import { SectionsService } from '../sections.service';
 import { SectionsType } from '../sections-type';
 import { SubmissionSectionIdentifiersComponent } from './section-identifiers.component';
->>>>>>> a8f31948
 
 function getMockSubmissionFormsConfigService(): SubmissionFormsConfigDataService {
   return jasmine.createSpyObj('FormOperationsService', {
@@ -197,17 +176,10 @@
         { provide: ConfigurationDataService, useValue: configurationDataService },
         ChangeDetectorRef,
         FormBuilderService,
-<<<<<<< HEAD
-        SubmissionSectionIdentifiersComponent
+        SubmissionSectionIdentifiersComponent,
     ],
-    schemas: [NO_ERRORS_SCHEMA]
+      schemas: [NO_ERRORS_SCHEMA],
 }).compileComponents().then();
-=======
-        SubmissionSectionIdentifiersComponent,
-      ],
-      schemas: [NO_ERRORS_SCHEMA],
-    }).compileComponents().then();
->>>>>>> a8f31948
   }));
 
   // First test to check the correct component creation
@@ -287,7 +259,6 @@
 
 // declare a test component
 @Component({
-<<<<<<< HEAD
     selector: 'ds-test-cmp',
     template: ``,
     standalone: true,
@@ -296,10 +267,6 @@
         FormsModule,
         ReactiveFormsModule,
         NgxPaginationModule]
-=======
-  selector: 'ds-test-cmp',
-  template: ``,
->>>>>>> a8f31948
 })
 class TestComponent {
 
