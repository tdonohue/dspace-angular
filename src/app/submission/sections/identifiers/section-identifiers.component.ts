--- conflicted
+++ resolved
@@ -16,25 +16,13 @@
 import {
   Observable,
   of as observableOf,
-  Subscription,
 } from 'rxjs';
 
-<<<<<<< HEAD
 import { WorkspaceitemSectionIdentifiersObject } from '../../../core/submission/models/workspaceitem-section-identifiers.model';
-import { AlertType } from '../../../shared/alert/alert-type';
 import { VarDirective } from '../../../shared/utils/var.directive';
 import { SubmissionService } from '../../submission.service';
-=======
-import { Observable, of as observableOf } from 'rxjs';
-import { TranslateService } from '@ngx-translate/core';
-import { SectionsType } from '../sections-type';
->>>>>>> e9061a46
 import { SectionModelComponent } from '../models/section.model';
 import { SectionDataObject } from '../models/section-data.model';
-<<<<<<< HEAD
-=======
-import { SubmissionService } from '../../submission.service';
->>>>>>> e9061a46
 import { SectionsService } from '../sections.service';
 
 /**
@@ -58,17 +46,7 @@
   standalone: true,
 })
 
-<<<<<<< HEAD
 export class SubmissionSectionIdentifiersComponent extends SectionModelComponent implements OnInit {
-  /**
-   * The Alert categories.
-   * @type {AlertType}
-   */
-  public AlertTypeEnum = AlertType;
-=======
-@renderSectionFor(SectionsType.Identifiers)
-export class SubmissionSectionIdentifiersComponent extends SectionModelComponent {
->>>>>>> e9061a46
 
   /**
    * Variable to track if the section is loading.
@@ -101,13 +79,6 @@
     super(injectedCollectionId, injectedSectionData, injectedSubmissionId);
   }
 
-<<<<<<< HEAD
-  ngOnInit(): void {
-    super.ngOnInit();
-  }
-
-=======
->>>>>>> e9061a46
   /**
    * Initialize all instance variables and retrieve configuration.
    */
