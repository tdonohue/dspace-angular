<<<<<<< HEAD
import { ChangeDetectionStrategy, Component, Inject } from '@angular/core';

import { Observable, of as observableOf, Subscription } from 'rxjs';
import { TranslateModule, TranslateService } from '@ngx-translate/core';
=======
import {
  ChangeDetectionStrategy,
  Component,
  Inject,
} from '@angular/core';
import { TranslateService } from '@ngx-translate/core';
import {
  Observable,
  of as observableOf,
  Subscription,
} from 'rxjs';

import { WorkspaceitemSectionIdentifiersObject } from '../../../core/submission/models/workspaceitem-section-identifiers.model';
import { AlertType } from '../../../shared/alert/alert-type';
import { SubmissionService } from '../../submission.service';
>>>>>>> a8f31948
import { SectionModelComponent } from '../models/section.model';
import { SectionDataObject } from '../models/section-data.model';
import { SectionsService } from '../sections.service';
<<<<<<< HEAD
import {
  WorkspaceitemSectionIdentifiersObject
} from '../../../core/submission/models/workspaceitem-section-identifiers.model';
import { AsyncPipe, NgForOf, NgIf } from '@angular/common';
import { VarDirective } from '../../../shared/utils/var.directive';
=======
import { renderSectionFor } from '../sections-decorator';
import { SectionsType } from '../sections-type';
>>>>>>> a8f31948

/**
 * This simple component displays DOI, handle and other identifiers that are already minted for the item in
 * a workflow / submission section.
 * ShowMintIdentifierStep will attempt to reserve an identifier before injecting result data for this component.
 *
 * @author Kim Shepherd
 */
@Component({
  selector: 'ds-submission-section-identifiers',
  templateUrl: './section-identifiers.component.html',
  changeDetection: ChangeDetectionStrategy.Default,
<<<<<<< HEAD
  imports: [
    TranslateModule,
    NgForOf,
    NgIf,
    AsyncPipe,
    VarDirective
  ],
  standalone: true
=======
>>>>>>> a8f31948
})

export class SubmissionSectionIdentifiersComponent extends SectionModelComponent {
  /**
   * The Alert categories.
   * @type {AlertType}
   */
  public AlertTypeEnum = AlertType;

  /**
   * Variable to track if the section is loading.
   * @type {boolean}
   */
  public isLoading = true;

  /**
   * Observable identifierData subject
   * @type {Observable<WorkspaceitemSectionIdentifiersObject>}
   */
  public identifierData$: Observable<WorkspaceitemSectionIdentifiersObject> = new Observable<WorkspaceitemSectionIdentifiersObject>();

  /**
   * Array to track all subscriptions and unsubscribe them onDestroy
   * @type {Array}
   */
  protected subs: Subscription[] = [];
  public subbedIdentifierData: WorkspaceitemSectionIdentifiersObject;

  /**
   * Initialize instance variables.
   *
   * @param {PaginationService} paginationService
   * @param {TranslateService} translate
   * @param {SectionsService} sectionService
   * @param {SubmissionService} submissionService
   * @param {string} injectedCollectionId
   * @param {SectionDataObject} injectedSectionData
   * @param {string} injectedSubmissionId
   */
  constructor(protected translate: TranslateService,
              protected sectionService: SectionsService,
              protected submissionService: SubmissionService,
              @Inject('collectionIdProvider') public injectedCollectionId: string,
              @Inject('sectionDataProvider') public injectedSectionData: SectionDataObject,
              @Inject('submissionIdProvider') public injectedSubmissionId: string) {
    super(injectedCollectionId, injectedSectionData, injectedSubmissionId);
  }

  ngOnInit() {
    super.ngOnInit();
  }

  /**
   * Initialize all instance variables and retrieve configuration.
   */
  onSectionInit() {
    this.isLoading = false;
    this.identifierData$ = this.getIdentifierData();
  }

  /**
   * Check if identifier section has read-only visibility
   */
  isReadOnly(): boolean {
    return true;
  }

  /**
   * Unsubscribe from all subscriptions, if needed.
   */
  onSectionDestroy(): void {
    return;
  }

  /**
   * Get section status. Because this simple component never requires human interaction, this is basically
   * always going to be the opposite of "is this section still loading". This is not the place for API response
   * error checking but determining whether the step can 'proceed'.
   *
   * @return Observable<boolean>
   *     the section status
   */
  public getSectionStatus(): Observable<boolean> {
    return observableOf(!this.isLoading);
  }

  /**
   * Get identifier data (from the REST service) as a simple object with doi, handle, otherIdentifiers variables
   * and as an observable so it can update in real-time.
   */
  getIdentifierData() {
    return this.sectionService.getSectionData(this.submissionId, this.sectionData.id, this.sectionData.sectionType) as
      Observable<WorkspaceitemSectionIdentifiersObject>;
  }

}<|MERGE_RESOLUTION|>--- conflicted
+++ resolved
@@ -1,38 +1,18 @@
-<<<<<<< HEAD
 import { ChangeDetectionStrategy, Component, Inject } from '@angular/core';
 
 import { Observable, of as observableOf, Subscription } from 'rxjs';
 import { TranslateModule, TranslateService } from '@ngx-translate/core';
-=======
+
 import {
-  ChangeDetectionStrategy,
-  Component,
-  Inject,
-} from '@angular/core';
-import { TranslateService } from '@ngx-translate/core';
-import {
-  Observable,
-  of as observableOf,
-  Subscription,
-} from 'rxjs';
-
-import { WorkspaceitemSectionIdentifiersObject } from '../../../core/submission/models/workspaceitem-section-identifiers.model';
+  WorkspaceitemSectionIdentifiersObject
+} from '../../../core/submission/models/workspaceitem-section-identifiers.model';
 import { AlertType } from '../../../shared/alert/alert-type';
 import { SubmissionService } from '../../submission.service';
->>>>>>> a8f31948
 import { SectionModelComponent } from '../models/section.model';
 import { SectionDataObject } from '../models/section-data.model';
 import { SectionsService } from '../sections.service';
-<<<<<<< HEAD
-import {
-  WorkspaceitemSectionIdentifiersObject
-} from '../../../core/submission/models/workspaceitem-section-identifiers.model';
 import { AsyncPipe, NgForOf, NgIf } from '@angular/common';
 import { VarDirective } from '../../../shared/utils/var.directive';
-=======
-import { renderSectionFor } from '../sections-decorator';
-import { SectionsType } from '../sections-type';
->>>>>>> a8f31948
 
 /**
  * This simple component displays DOI, handle and other identifiers that are already minted for the item in
@@ -45,7 +25,6 @@
   selector: 'ds-submission-section-identifiers',
   templateUrl: './section-identifiers.component.html',
   changeDetection: ChangeDetectionStrategy.Default,
-<<<<<<< HEAD
   imports: [
     TranslateModule,
     NgForOf,
@@ -54,8 +33,6 @@
     VarDirective
   ],
   standalone: true
-=======
->>>>>>> a8f31948
 })
 
 export class SubmissionSectionIdentifiersComponent extends SectionModelComponent {
