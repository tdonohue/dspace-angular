<<<<<<< HEAD
import { AfterViewChecked, ChangeDetectorRef, Component, Inject, ViewChild } from '@angular/core';
=======
import {
  ChangeDetectorRef,
  Component,
  Inject,
  ViewChild,
} from '@angular/core';
>>>>>>> a8f31948
import {
  DynamicCheckboxModel,
  DynamicFormControlEvent,
  DynamicFormControlModel,
  DynamicFormLayout,
} from '@ng-dynamic-forms/core';
import { TranslateService } from '@ngx-translate/core';
import {
  Observable,
  Subscription,
} from 'rxjs';
import {
  distinctUntilChanged,
  filter,
  find,
  map,
  mergeMap,
  startWith,
  take,
} from 'rxjs/operators';

import { CollectionDataService } from '../../../core/data/collection-data.service';
import { RemoteData } from '../../../core/data/remote-data';
import { JsonPatchOperationPathCombiner } from '../../../core/json-patch/builder/json-patch-operation-path-combiner';
import { JsonPatchOperationsBuilder } from '../../../core/json-patch/builder/json-patch-operations-builder';
import { Collection } from '../../../core/shared/collection.model';
import { License } from '../../../core/shared/license.model';
import { WorkspaceitemSectionLicenseObject } from '../../../core/submission/models/workspaceitem-section-license.model';
import {
  hasValue,
  isNotEmpty,
  isNotNull,
  isNotUndefined,
} from '../../../shared/empty.util';
import { FormBuilderService } from '../../../shared/form/builder/form-builder.service';
import { FormComponent } from '../../../shared/form/form.component';
import { FormService } from '../../../shared/form/form.service';
import { followLink } from '../../../shared/utils/follow-link-config.model';
import { SubmissionService } from '../../submission.service';
import { SectionFormOperationsService } from '../form/section-form-operations.service';
import { SectionModelComponent } from '../models/section.model';
<<<<<<< HEAD
import { SectionsService } from '../sections.service';
import { SECTION_LICENSE_FORM_LAYOUT, SECTION_LICENSE_FORM_MODEL } from './section-license.model';
import { TranslateService } from '@ngx-translate/core';
import { AsyncPipe, NgIf } from '@angular/common';
=======
import { SectionDataObject } from '../models/section-data.model';
import { SectionsService } from '../sections.service';
import { renderSectionFor } from '../sections-decorator';
import { SectionsType } from '../sections-type';
import {
  SECTION_LICENSE_FORM_LAYOUT,
  SECTION_LICENSE_FORM_MODEL,
} from './section-license.model';
>>>>>>> a8f31948

/**
 * This component represents a section that contains the submission license form.
 */
@Component({
  selector: 'ds-submission-section-license',
  styleUrls: ['./section-license.component.scss'],
  templateUrl: './section-license.component.html',
  providers: [],
  imports: [
    FormComponent,
    NgIf,
    AsyncPipe,
  ],
  standalone: true
})
export class SubmissionSectionLicenseComponent   extends SectionModelComponent implements AfterViewChecked {

  /**
   * The form id
   * @type {string}
   */
  public formId: string;

  /**
   * The form model
   * @type {DynamicFormControlModel[]}
   */
  public formModel: DynamicFormControlModel[];

  /**
   * The [[DynamicFormLayout]] object
   * @type {DynamicFormLayout}
   */
  public formLayout: DynamicFormLayout = SECTION_LICENSE_FORM_LAYOUT;

  /**
   * A boolean representing if to show form submit and cancel buttons
   * @type {boolean}
   */
  public displaySubmit = false;

  /**
   * The submission license text
   * @type {Array}
   */
  public licenseText$: Observable<string>;

  /**
   * The [[JsonPatchOperationPathCombiner]] object
   * @type {JsonPatchOperationPathCombiner}
   */
  protected pathCombiner: JsonPatchOperationPathCombiner;

  /**
   * Array to track all subscriptions and unsubscribe them onDestroy
   * @type {Array}
   */
  protected subs: Subscription[] = [];

  /**
   * The FormComponent reference
   */
  @ViewChild('formRef') private formRef: FormComponent;

  /**
   * Initialize instance variables
   *
   * @param {ChangeDetectorRef} changeDetectorRef
   * @param {CollectionDataService} collectionDataService
   * @param {FormBuilderService} formBuilderService
   * @param {SectionFormOperationsService} formOperationsService
   * @param {FormService} formService
   * @param {JsonPatchOperationsBuilder} operationsBuilder
   * @param {SectionsService} sectionService
   * @param {SubmissionService} submissionService
   * @param {TranslateService} translateService
   * @param {string} injectedCollectionId
   * @param {SectionDataObject} injectedSectionData
   * @param {string} injectedSubmissionId
   */
  constructor(protected changeDetectorRef: ChangeDetectorRef,
              protected collectionDataService: CollectionDataService,
              protected formBuilderService: FormBuilderService,
              protected formOperationsService: SectionFormOperationsService,
              protected formService: FormService,
              protected operationsBuilder: JsonPatchOperationsBuilder,
              protected sectionService: SectionsService,
              protected submissionService: SubmissionService,
              protected translateService: TranslateService,
              @Inject('collectionIdProvider') public injectedCollectionId: string,
              @Inject('sectionDataProvider') public injectedSectionData: SectionDataObject,
              @Inject('submissionIdProvider') public injectedSubmissionId: string) {
    super(injectedCollectionId, injectedSectionData, injectedSubmissionId);
  }

  /**
   * Initialize all instance variables and retrieve submission license
   */
  onSectionInit() {
    this.pathCombiner = new JsonPatchOperationPathCombiner('sections', this.sectionData.id);
    this.formId = this.formService.getUniqueId(this.sectionData.id);
    this.formModel = this.formBuilderService.fromJSON(SECTION_LICENSE_FORM_MODEL);
    const model = this.formBuilderService.findById('granted', this.formModel);

    // Translate checkbox label
    if (model.label) {
      model.label = this.translateService.instant(model.label);
    }

    // Retrieve license accepted status
    (model as DynamicCheckboxModel).value = (this.sectionData.data as WorkspaceitemSectionLicenseObject).granted;

    this.licenseText$ = this.collectionDataService.findById(this.collectionId, true, true, followLink('license')).pipe(
      filter((collectionData: RemoteData<Collection>) => isNotUndefined((collectionData.payload))),
      mergeMap((collectionData: RemoteData<Collection>) => (collectionData.payload as any).license),
      find((licenseData: RemoteData<License>) => isNotUndefined((licenseData.payload))),
      map((licenseData: RemoteData<License>) => licenseData.payload.text),
      startWith(''));

    this.subs.push(
      // Disable checkbox whether it's in workflow or item scope
      this.sectionService.isSectionReadOnly(
        this.submissionId,
        this.sectionData.id,
        this.submissionService.getSubmissionScope()).pipe(
        take(1),
        filter((isReadOnly) => isReadOnly))
        .subscribe(() => {
          model.disabled = true;
        }),

      this.sectionService.getSectionErrors(this.submissionId, this.sectionData.id).pipe(
        filter((errors) => isNotEmpty(errors)),
        distinctUntilChanged())
        .subscribe((errors) => {
          // parse errors
          const newErrors = errors.map((error) => {
            // When the error path is only on the section,
            // replace it with the path to the form field to display error also on the form
            if (error.path === '/sections/license') {
              // check whether license is not accepted
              if (!(model as DynamicCheckboxModel).checked) {
                return Object.assign({}, error, { path: '/sections/license/granted' });
              } else {
                return null;
              }
            } else {
              return error;
            }
          }).filter((error) => isNotNull(error));

          if (isNotEmpty(newErrors)) {
            this.sectionService.checkSectionErrors(this.submissionId, this.sectionData.id, this.formId, newErrors);
            this.sectionData.errors = errors;
          } else {
            // Remove any section's errors
            this.sectionService.dispatchRemoveSectionErrors(this.submissionId, this.sectionData.id);
          }
<<<<<<< HEAD
        })
=======
          this.changeDetectorRef.detectChanges();
        }),
>>>>>>> a8f31948
    );
  }

  ngAfterViewChecked(): void {
    this.changeDetectorRef.detectChanges();
  }

  /**
   * Get section status
   *
   * @return Observable<boolean>
   *     the section status
   */
  protected getSectionStatus(): Observable<boolean> {
    const model = this.formBuilderService.findById('granted', this.formModel);
    return (model as DynamicCheckboxModel).valueChanges.pipe(
      map((value) => value === true),
      startWith((model as DynamicCheckboxModel).value));
  }

  /**
   * Method called when a form dfChange event is fired.
   * Dispatch form operations based on changes.
   */
  onChange(event: DynamicFormControlEvent) {
    const path = this.formOperationsService.getFieldPathSegmentedFromChangeEvent(event);
    const value = this.formOperationsService.getFieldValueFromChangeEvent(event);
    if (value) {
      this.operationsBuilder.add(this.pathCombiner.getPath(path), value.value.toString(), false, true);
      // Remove any section's errors
      this.sectionService.dispatchRemoveSectionErrors(this.submissionId, this.sectionData.id);
    } else {
      this.operationsBuilder.remove(this.pathCombiner.getPath(path));
    }
    this.submissionService.dispatchSaveSection(this.submissionId, this.sectionData.id);
  }

  /**
   * Unsubscribe from all subscriptions
   */
  onSectionDestroy() {
    this.subs
      .filter((subscription) => hasValue(subscription))
      .forEach((subscription) => subscription.unsubscribe());
  }

}<|MERGE_RESOLUTION|>--- conflicted
+++ resolved
@@ -1,13 +1,4 @@
-<<<<<<< HEAD
-import { AfterViewChecked, ChangeDetectorRef, Component, Inject, ViewChild } from '@angular/core';
-=======
-import {
-  ChangeDetectorRef,
-  Component,
-  Inject,
-  ViewChild,
-} from '@angular/core';
->>>>>>> a8f31948
+import { AfterViewChecked, ChangeDetectorRef, Component, Inject, ViewChild, } from '@angular/core';
 import {
   DynamicCheckboxModel,
   DynamicFormControlEvent,
@@ -15,19 +6,8 @@
   DynamicFormLayout,
 } from '@ng-dynamic-forms/core';
 import { TranslateService } from '@ngx-translate/core';
-import {
-  Observable,
-  Subscription,
-} from 'rxjs';
-import {
-  distinctUntilChanged,
-  filter,
-  find,
-  map,
-  mergeMap,
-  startWith,
-  take,
-} from 'rxjs/operators';
+import { Observable, Subscription, } from 'rxjs';
+import { distinctUntilChanged, filter, find, map, mergeMap, startWith, take, } from 'rxjs/operators';
 
 import { CollectionDataService } from '../../../core/data/collection-data.service';
 import { RemoteData } from '../../../core/data/remote-data';
@@ -36,12 +16,7 @@
 import { Collection } from '../../../core/shared/collection.model';
 import { License } from '../../../core/shared/license.model';
 import { WorkspaceitemSectionLicenseObject } from '../../../core/submission/models/workspaceitem-section-license.model';
-import {
-  hasValue,
-  isNotEmpty,
-  isNotNull,
-  isNotUndefined,
-} from '../../../shared/empty.util';
+import { hasValue, isNotEmpty, isNotNull, isNotUndefined, } from '../../../shared/empty.util';
 import { FormBuilderService } from '../../../shared/form/builder/form-builder.service';
 import { FormComponent } from '../../../shared/form/form.component';
 import { FormService } from '../../../shared/form/form.service';
@@ -49,21 +24,10 @@
 import { SubmissionService } from '../../submission.service';
 import { SectionFormOperationsService } from '../form/section-form-operations.service';
 import { SectionModelComponent } from '../models/section.model';
-<<<<<<< HEAD
+import { SectionDataObject } from '../models/section-data.model';
 import { SectionsService } from '../sections.service';
 import { SECTION_LICENSE_FORM_LAYOUT, SECTION_LICENSE_FORM_MODEL } from './section-license.model';
-import { TranslateService } from '@ngx-translate/core';
 import { AsyncPipe, NgIf } from '@angular/common';
-=======
-import { SectionDataObject } from '../models/section-data.model';
-import { SectionsService } from '../sections.service';
-import { renderSectionFor } from '../sections-decorator';
-import { SectionsType } from '../sections-type';
-import {
-  SECTION_LICENSE_FORM_LAYOUT,
-  SECTION_LICENSE_FORM_MODEL,
-} from './section-license.model';
->>>>>>> a8f31948
 
 /**
  * This component represents a section that contains the submission license form.
@@ -223,12 +187,7 @@
             // Remove any section's errors
             this.sectionService.dispatchRemoveSectionErrors(this.submissionId, this.sectionData.id);
           }
-<<<<<<< HEAD
         })
-=======
-          this.changeDetectorRef.detectChanges();
-        }),
->>>>>>> a8f31948
     );
   }
 
