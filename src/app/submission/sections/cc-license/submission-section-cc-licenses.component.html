--- conflicted
+++ resolved
@@ -129,34 +129,16 @@
     <div>
       {{ 'submission.sections.ccLicense.link' | translate }}
     </div>
-<<<<<<< HEAD
-    <div *ngIf="licenseLink"
-         class="mt-2 p-4 bg-light text-dark">
-      <div>
-        {{ 'submission.sections.ccLicense.link' | translate }}
-      </div>
-      <a class="license-link" href="{{ licenseLink }}" target="_blank" rel="noopener noreferrer">
-        {{ licenseLink }}
-      </a>
-      <div class="m-2">
-        <div (click)="setAccepted(!accepted)">
-          <input type="checkbox"
-                 class="mr-2"
-                 title="accepted"
-                 [checked]="accepted">
-          <span> {{ 'submission.sections.ccLicense.confirmation' | translate }}</span>
-        </div>
-=======
     <a class="license-link" href="{{ licenseLink }}" target="_blank" rel="noopener noreferrer">
       {{ licenseLink }}
     </a>
     <div class="m-2">
       <div (click)="setAccepted(!accepted)">
         <input type="checkbox"
+               class="mr-2"
                title="accepted"
                [checked]="accepted">
         <span> {{ 'submission.sections.ccLicense.confirmation' | translate }}</span>
->>>>>>> e9061a46
       </div>
     </div>
   </div>
