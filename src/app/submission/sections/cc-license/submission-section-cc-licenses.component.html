@if (submissionCcLicenses) {
  <div class="mb-4 ccLicense-select">
    <div ngbDropdown>
      <input id="cc-license-dropdown"
             class="form-control"
             [(ngModel)]="selectedCcLicense.name"
             placeholder="{{ !storedCcLicenseLink ? ('submission.sections.ccLicense.select' | translate) : ('submission.sections.ccLicense.change' | translate)}}"
             [ngModelOptions]="{standalone: true}"
             ngbDropdownToggle
             role="combobox"
             #script="ngModel">
      <div ngbDropdownMenu aria-labelledby="cc-license-dropdown" class="w-100 scrollable-menu"
           role="menu"
           infiniteScroll
           (scroll)="onScroll($event)"
           [infiniteScrollDistance]="5"
           [infiniteScrollThrottle]="300"
           [infiniteScrollUpDistance]="1.5"
           [fromRoot]="true"
           [scrollWindow]="false">

        @if(submissionCcLicenses?.length === 0) {
          <button class="dropdown-item disabled">
            {{ 'submission.sections.ccLicense.none' | translate }}
          </button>
        } @else {
          @for(license of submissionCcLicenses; track license.id) {
            <button class="dropdown-item" (click)="selectCcLicense(license)">
              {{ license.name }}
            </button>
          }
        }
      </div>
  </div>
  </div>
}

<ng-container *ngIf="getSelectedCcLicense()">

  <div *ngFor="let field of getSelectedCcLicense().fields"
       class="mb-4">

    <div class="d-flex flex-row">
      <div class="font-weight-bold {{ field.id }}">
        {{ field.label }}
      </div>
      <button
        class="btn btn-outline-info btn-sm ml-2"
        (click)="openInfoModal(infoModal)">
        <i class="fas fa-question"></i>
      </button>
    </div>

    <ng-template #infoModal>

      <div>

        <div class="modal-header mb-4 ">
          <div>
            <h4>
              {{ field.label }}
            </h4>
            <div [innerHTML]="field.description"></div>
          </div>
          <button type="button" class="close"
                  (click)="closeInfoModal()" aria-label="Close">
            <span aria-hidden="true">×</span>
          </button>
        </div>

        <div class="modal-body">
          <div *ngFor="let value of field.enums"
               class="mb-4">
            <h5>
              {{ value.label }}
            </h5>
            <div [innerHTML]="value.description" class="font-weight-light"></div>
          </div>
        </div>

      </div>

    </ng-template>

    <ds-select *ngIf="field.enums?.length > 5" [disabled]="field.id === 'jurisdiction' && defaultJurisdiction !== undefined && defaultJurisdiction !== 'none'">
      <ng-container class="selection" *ngVar="getSelectedOption(getSelectedCcLicense(), field) as option">
        <span *ngIf="option">
          {{ option.label }}
        </span>
        <span *ngIf="!option">
          {{ 'submission.sections.ccLicense.option.select' | translate }}
        </span>
      </ng-container>
      <ng-container class="menu">
        <div class="options-select-menu overflow-auto">
          <button *ngFor="let option of field.enums"
                  class="dropdown-item"
                  (click)="selectOption(getSelectedCcLicense(), field, option)">
            {{ option.label }}
          </button>
        </div>
      </ng-container>
    </ds-select>

    <ng-container *ngIf="field.enums?.length <= 5">
      <div *ngFor="let option of field.enums"
           class="d-flex flex-row m-1">
        <div (click)="selectOption(getSelectedCcLicense(), field, option)">
          <input type="radio"
                 title="{{ option.label }}"
                 class="mr-1"
                 [checked]="isSelectedOption(getSelectedCcLicense(), field, option)">
          <span>{{ option.label }}</span>
        </div>
      </div>
    </ng-container>

  </div>

</ng-container>

<<<<<<< HEAD
<ng-container *ngIf="getCcLicenseLink$()">
  <ng-container *ngVar="getCcLicenseLink$() | async as licenseLink">
    <div *ngIf="!licenseLink">
      <ds-loading></ds-loading>
    </div>
    <div *ngIf="licenseLink"
         class="mt-2 p-4 bg-light text-dark">
      <div>
        {{ 'submission.sections.ccLicense.link' | translate }}
      </div>
      <a class="license-link" href="{{ licenseLink }}" target="_blank" rel="noopener noreferrer">
        {{ licenseLink }}
      </a>
      <div class="m-2">
        <div (click)="setAccepted(!accepted)">
          <input type="checkbox"
                 class="mr-2"
                 title="accepted"
                 [checked]="accepted">
          <span> {{ 'submission.sections.ccLicense.confirmation' | translate }}</span>
        </div>
=======
<ng-container *ngIf="ccLicenseLink$ | async as licenseLink">
  <div *ngIf="!licenseLink">
    <ds-themed-loading></ds-themed-loading>
  </div>
  <div *ngIf="licenseLink"
       class="mt-2 p-4 bg-light text-dark">
    <div>
      {{ 'submission.sections.ccLicense.link' | translate }}
    </div>
    <a class="license-link" href="{{ licenseLink }}" target="_blank" rel="noopener noreferrer">
      {{ licenseLink }}
    </a>
    <div class="m-2">
      <div (click)="setAccepted(!accepted)">
        <input type="checkbox"
               title="accepted"
               [checked]="accepted">
        <span> {{ 'submission.sections.ccLicense.confirmation' | translate }}</span>
>>>>>>> e9061a46
      </div>
    </div>
  </div>
</ng-container><|MERGE_RESOLUTION|>--- conflicted
+++ resolved
@@ -119,32 +119,9 @@
 
 </ng-container>
 
-<<<<<<< HEAD
-<ng-container *ngIf="getCcLicenseLink$()">
-  <ng-container *ngVar="getCcLicenseLink$() | async as licenseLink">
-    <div *ngIf="!licenseLink">
-      <ds-loading></ds-loading>
-    </div>
-    <div *ngIf="licenseLink"
-         class="mt-2 p-4 bg-light text-dark">
-      <div>
-        {{ 'submission.sections.ccLicense.link' | translate }}
-      </div>
-      <a class="license-link" href="{{ licenseLink }}" target="_blank" rel="noopener noreferrer">
-        {{ licenseLink }}
-      </a>
-      <div class="m-2">
-        <div (click)="setAccepted(!accepted)">
-          <input type="checkbox"
-                 class="mr-2"
-                 title="accepted"
-                 [checked]="accepted">
-          <span> {{ 'submission.sections.ccLicense.confirmation' | translate }}</span>
-        </div>
-=======
 <ng-container *ngIf="ccLicenseLink$ | async as licenseLink">
   <div *ngIf="!licenseLink">
-    <ds-themed-loading></ds-themed-loading>
+    <ds-loading></ds-loading>
   </div>
   <div *ngIf="licenseLink"
        class="mt-2 p-4 bg-light text-dark">
@@ -157,10 +134,10 @@
     <div class="m-2">
       <div (click)="setAccepted(!accepted)">
         <input type="checkbox"
+               class="mr-2"
                title="accepted"
                [checked]="accepted">
         <span> {{ 'submission.sections.ccLicense.confirmation' | translate }}</span>
->>>>>>> e9061a46
       </div>
     </div>
   </div>
