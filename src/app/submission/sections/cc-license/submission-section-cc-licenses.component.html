@if (submissionCcLicenses) {
  <div class="mb-4 ccLicense-select">
    <div ngbDropdown>
      <input id="cc-license-dropdown"
        class="form-control"
        [(ngModel)]="selectedCcLicense.name"
        placeholder="{{ !storedCcLicenseLink ? ('submission.sections.ccLicense.select' | translate) : ('submission.sections.ccLicense.change' | translate)}}"
        [ngModelOptions]="{standalone: true}"
        ngbDropdownToggle
        role="combobox"
        #script="ngModel">
      <div ngbDropdownMenu aria-labelledby="cc-license-dropdown" class="w-100 scrollable-menu"
        role="menu"
        infiniteScroll
        (scroll)="onScroll($event)"
        [infiniteScrollDistance]="5"
        [infiniteScrollThrottle]="300"
        [infiniteScrollUpDistance]="1.5"
        [fromRoot]="true"
        [scrollWindow]="false">

        @if(submissionCcLicenses?.length === 0) {
          <button class="dropdown-item disabled">
            {{ 'submission.sections.ccLicense.none' | translate }}
          </button>
        } @else {
          @for(license of submissionCcLicenses; track license.id) {
            <button class="dropdown-item" (click)="selectCcLicense(license)">
              {{ license.name }}
            </button>
          }
        }
      </div>
    </div>
  </div>
}

@if (getSelectedCcLicense()) {
  @for (field of getSelectedCcLicense().fields; track field) {
    <div
      class="mb-4">
      <div class="d-flex flex-row">
        <div class="fw-bold {{ field.id }}">
          {{ field.label }}
        </div>
        <button
          class="btn btn-outline-info btn-sm ms-2"
          (click)="openInfoModal(infoModal)">
          <i class="fas fa-question"></i>
        </button>
      </div>
      <ng-template #infoModal>
        <div>
          <div class="modal-header mb-4 ">
            <div>
              <h4>
                {{ field.label }}
              </h4>
              <div [innerHTML]="field.description"></div>
            </div>
            <button type="button" class="btn-close"
              (click)="closeInfoModal()" aria-label="Close">
            </button>
          </div>
          <div class="modal-body">
            @for (value of field.enums; track value) {
              <div
                class="mb-4">
                <h5>
                  {{ value.label }}
                </h5>
                <div [innerHTML]="value.description" class="fw-light"></div>
              </div>
            }
          </div>
        </div>
      </ng-template>
      @if (field.enums?.length > 5) {
        <ds-select [disabled]="field.id === 'jurisdiction' && defaultJurisdiction !== undefined && defaultJurisdiction !== 'none'">
          <ng-container class="selection" *ngVar="getSelectedOption(getSelectedCcLicense(), field) as option">
            @if (option) {
              <span>
                {{ option.label }}
              </span>
            }
            @if (!option) {
              <span>
                {{ 'submission.sections.ccLicense.option.select' | translate }}
              </span>
            }
          </ng-container>
          <ng-container class="menu">
            <div class="options-select-menu overflow-auto">
              @for (option of field.enums; track option) {
                <button
                  class="dropdown-item"
                  (click)="selectOption(getSelectedCcLicense(), field, option)">
                  {{ option.label }}
                </button>
              }
            </div>
          </ng-container>
        </ds-select>
      }
      @if (field.enums?.length <= 5) {
        @for (option of field.enums; track option) {
          <div
            class="d-flex flex-row m-1">
            <div (click)="selectOption(getSelectedCcLicense(), field, option)">
              <input type="radio"
                title="{{ option.label }}"
                class="me-1"
                [checked]="isSelectedOption(getSelectedCcLicense(), field, option)">
              <span>{{ option.label }}</span>
            </div>
          </div>
        }
      }
    </div>
  }
}

<<<<<<< HEAD
@if (getCcLicenseLink$()) {
  <ng-container *ngVar="getCcLicenseLink$() | async as licenseLink">
    @if (!licenseLink) {
      <div>
        <ds-loading></ds-loading>
      </div>
    }
    @if (licenseLink) {
      <div
        class="mt-2 p-4 bg-light text-dark">
        <div>
          {{ 'submission.sections.ccLicense.link' | translate }}
        </div>
        <a class="license-link" href="{{ licenseLink }}" target="_blank" rel="noopener noreferrer">
          {{ licenseLink }}
        </a>
        <div class="m-2">
          <div (click)="setAccepted(!accepted)">
            <input type="checkbox"
              class="me-2"
              title="accepted"
              [checked]="accepted">
            <span> {{ 'submission.sections.ccLicense.confirmation' | translate }}</span>
          </div>
        </div>
      </div>
    }
  </ng-container>
}
=======
<ng-container *ngIf="ccLicenseLink$ | async as licenseLink">
  <div *ngIf="!licenseLink">
    <ds-themed-loading></ds-themed-loading>
  </div>
  <div *ngIf="licenseLink"
       class="mt-2 p-4 bg-light text-dark">
    <div>
      {{ 'submission.sections.ccLicense.link' | translate }}
    </div>
    <a class="license-link" href="{{ licenseLink }}" target="_blank" rel="noopener noreferrer">
      {{ licenseLink }}
    </a>
    <div class="m-2">
      <div (click)="setAccepted(!accepted)">
        <input type="checkbox"
               title="accepted"
               [checked]="accepted">
        <span> {{ 'submission.sections.ccLicense.confirmation' | translate }}</span>
      </div>
    </div>
  </div>
</ng-container>
>>>>>>> dc8b1059
<|MERGE_RESOLUTION|>--- conflicted
+++ resolved
@@ -120,57 +120,28 @@
   }
 }
 
-<<<<<<< HEAD
-@if (getCcLicenseLink$()) {
-  <ng-container *ngVar="getCcLicenseLink$() | async as licenseLink">
-    @if (!licenseLink) {
+@if (ccLicenseLink$) {
+  @let licenseLink = (ccLicenseLink$ | async);
+  @if (licenseLink) {
+    <div
+      class="mt-2 p-4 bg-light text-dark">
       <div>
-        <ds-loading></ds-loading>
+        {{ 'submission.sections.ccLicense.link' | translate }}
       </div>
-    }
-    @if (licenseLink) {
-      <div
-        class="mt-2 p-4 bg-light text-dark">
-        <div>
-          {{ 'submission.sections.ccLicense.link' | translate }}
-        </div>
-        <a class="license-link" href="{{ licenseLink }}" target="_blank" rel="noopener noreferrer">
-          {{ licenseLink }}
-        </a>
-        <div class="m-2">
-          <div (click)="setAccepted(!accepted)">
-            <input type="checkbox"
-              class="me-2"
-              title="accepted"
-              [checked]="accepted">
-            <span> {{ 'submission.sections.ccLicense.confirmation' | translate }}</span>
-          </div>
+      <a class="license-link" href="{{ licenseLink }}" target="_blank" rel="noopener noreferrer">
+        {{ licenseLink }}
+      </a>
+      <div class="m-2">
+        <div (click)="setAccepted(!accepted)">
+          <input type="checkbox"
+                 class="me-2"
+                 title="accepted"
+                 [checked]="accepted">
+          <span> {{ 'submission.sections.ccLicense.confirmation' | translate }}</span>
         </div>
       </div>
-    }
-  </ng-container>
-}
-=======
-<ng-container *ngIf="ccLicenseLink$ | async as licenseLink">
-  <div *ngIf="!licenseLink">
-    <ds-themed-loading></ds-themed-loading>
-  </div>
-  <div *ngIf="licenseLink"
-       class="mt-2 p-4 bg-light text-dark">
-    <div>
-      {{ 'submission.sections.ccLicense.link' | translate }}
     </div>
-    <a class="license-link" href="{{ licenseLink }}" target="_blank" rel="noopener noreferrer">
-      {{ licenseLink }}
-    </a>
-    <div class="m-2">
-      <div (click)="setAccepted(!accepted)">
-        <input type="checkbox"
-               title="accepted"
-               [checked]="accepted">
-        <span> {{ 'submission.sections.ccLicense.confirmation' | translate }}</span>
-      </div>
-    </div>
-  </div>
-</ng-container>
->>>>>>> dc8b1059
+  } @else {
+    <ds-loading></ds-loading>
+  }
+}