<<<<<<< HEAD
import { ChangeDetectorRef, Component, Inject } from '@angular/core';
import { Observable, of as observableOf, Subscription, tap } from 'rxjs';
=======
import { Component, Inject, OnChanges, SimpleChanges, OnInit } from '@angular/core';
import { Observable, of as observableOf, Subscription } from 'rxjs';
>>>>>>> e9061a46
import { Field, Option, SubmissionCcLicence } from '../../../core/submission/models/submission-cc-license.model';
import {
  getFirstCompletedRemoteData, getFirstSucceededRemoteDataPayload,
  getRemoteDataPayload
} from '../../../core/shared/operators';
import { distinctUntilChanged, filter, map, take } from 'rxjs/operators';
import { SubmissionCcLicenseDataService } from '../../../core/submission/submission-cc-license-data.service';
import { NgbModal, NgbModalRef } from '@ng-bootstrap/ng-bootstrap';
import { renderSectionFor } from '../sections-decorator';
import { SectionsType } from '../sections-type';
import { SectionModelComponent } from '../models/section.model';
import { SectionDataObject } from '../models/section-data.model';
import { SectionsService } from '../sections.service';
import { WorkspaceitemSectionCcLicenseObject } from '../../../core/submission/models/workspaceitem-section-cc-license.model';
import { JsonPatchOperationPathCombiner } from '../../../core/json-patch/builder/json-patch-operation-path-combiner';
import { isNotEmpty, hasValue, hasNoValue } from '../../../shared/empty.util';
import { JsonPatchOperationsBuilder } from '../../../core/json-patch/builder/json-patch-operations-builder';
import { SubmissionCcLicenseUrlDataService } from '../../../core/submission/submission-cc-license-url-data.service';
import {ConfigurationDataService} from '../../../core/data/configuration-data.service';
import { FindListOptions } from '../../../core/data/find-list-options.model';

/**
 * This component represents the submission section to select the Creative Commons license.
 */
@Component({
  selector: 'ds-submission-section-cc-licenses',
  templateUrl: './submission-section-cc-licenses.component.html',
  styleUrls: ['./submission-section-cc-licenses.component.scss']
})
@renderSectionFor(SectionsType.CcLicense)
export class SubmissionSectionCcLicensesComponent extends SectionModelComponent implements OnChanges, OnInit {

  /**
   * The form id
   * @type {string}
   */
  public formId: string;

  /**
   * A boolean representing if this section is loading
   * @type {boolean}
   */
  public isLoading = true;

  /**
   * The [JsonPatchOperationPathCombiner] object
   * @type {JsonPatchOperationPathCombiner}
   */
  protected pathCombiner: JsonPatchOperationPathCombiner;

  /**
   * The list of Subscriptions this component subscribes to.
   */
  private subscriptions: Subscription[] = [];

  /**
   * Cache of the available Creative Commons licenses.
   */
  submissionCcLicenses: SubmissionCcLicence[] = [];

  /**
   * Reference to NgbModal
   */
  protected modalRef: NgbModalRef;

  /**
   * Default jurisdiction configured
   */
  defaultJurisdiction: string;

  /**
   * The currently selected cc licence
   */
  selectedCcLicense: SubmissionCcLicence = new SubmissionCcLicence();

  /**
   * Options for paginated data loading
   */
  ccLicenceOptions: FindListOptions = {
    elementsPerPage: 20,
    currentPage: 1,
  };
  /**
   * Check to stop paginated search
   *
   * @private
   */
  private _isLastPage: boolean;

  /**
   * The Creative Commons link saved in the workspace item.
   */
  get storedCcLicenseLink(): string {
    return this.data.uri;
  }

  /**
   * The accepted state for the selected Creative Commons license.
   */
  get accepted(): boolean {
    if (this.data.accepted === undefined) {
      return !!this.data.uri;
    }
    return this.data.accepted;
  }

  ccLicenseLink$: Observable<string>;

  constructor(
    protected modalService: NgbModal,
    protected sectionService: SectionsService,
    protected submissionCcLicensesDataService: SubmissionCcLicenseDataService,
    protected submissionCcLicenseUrlDataService: SubmissionCcLicenseUrlDataService,
    protected operationsBuilder: JsonPatchOperationsBuilder,
    protected configService: ConfigurationDataService,
    protected ref: ChangeDetectorRef,
    @Inject('collectionIdProvider') public injectedCollectionId: string,
    @Inject('sectionDataProvider') public injectedSectionData: SectionDataObject,
    @Inject('submissionIdProvider') public injectedSubmissionId: string
  ) {
    super(
      injectedCollectionId,
      injectedSectionData,
      injectedSubmissionId,
    );
  }

  ngOnInit(): void {
    super.ngOnInit();
    if (hasNoValue(this.ccLicenseLink$)) {
      this.ccLicenseLink$ = this.getCcLicenseLink$();
    }
  }

  ngOnChanges(changes: SimpleChanges): void {
    if (hasValue(changes.sectionData) || hasValue(changes.submissionCcLicenses)) {
      this.ccLicenseLink$ = this.getCcLicenseLink$();
    }
  }

  /**
   * The data of this section.
   */
  get data(): WorkspaceitemSectionCcLicenseObject {
    return this.sectionData.data as WorkspaceitemSectionCcLicenseObject;
  }

  /**
   * Select a given Creative Commons license.
   * @param ccLicense the Creative Commons license to select.
   */
  selectCcLicense(ccLicense: SubmissionCcLicence) {
    if (this.selectedCcLicense.id === ccLicense.id) {
      return;
    }
    this.selectedCcLicense = ccLicense;
    this.setAccepted(false);
    this.updateSectionData({
      ccLicense: {
        id: ccLicense.id,
        fields: {},
      },
      uri: undefined,
    });
    this.ccLicenseLink$ = this.getCcLicenseLink$();
  }

  /**
   * Get the selected Creative Commons license.
   */
  getSelectedCcLicense(): SubmissionCcLicence {
    if (!this.submissionCcLicenses || !this.data.ccLicense) {
      return null;
    }
    return this.submissionCcLicenses.filter((ccLicense) => ccLicense.id === this.data.ccLicense.id)[0];
  }

  /**
   * Select an option for a given license field.
   * @param ccLicense   the related Creative Commons license.
   * @param field       the field for which to select an option.
   * @param option      the option to select.
   */
  selectOption(ccLicense: SubmissionCcLicence, field: Field, option: Option) {
    if (this.isSelectedOption(ccLicense, field, option)) {
      return;
    }
    this.updateSectionData({
      ccLicense: {
        id: ccLicense.id,
        fields: Object.assign({}, this.data.ccLicense.fields, {
          [field.id]: option
        }),
      },
      accepted: false,
    });
    this.ccLicenseLink$ = this.getCcLicenseLink$();
  }

  /**
   * Get the selected option for a given license field.
   * @param ccLicense   the related Creative Commons license.
   * @param field       the field for which to get the selected option value.
   */
  getSelectedOption(ccLicense: SubmissionCcLicence, field: Field): Option {
    if (field.id === 'jurisdiction' && this.defaultJurisdiction !== undefined && this.defaultJurisdiction !== 'none') {
      return field.enums.find(option => option.id === this.defaultJurisdiction);
    }
    return this.data.ccLicense.fields[field.id];
  }

  /**
   * Whether a given option is selected for a given Creative Commons license field.
   * @param ccLicense   the related Creative Commons license.
   * @param field       the field for which to check whether the option is selected.
   * @param option      the option for which to check whether it is selected.
   */
  isSelectedOption(ccLicense: SubmissionCcLicence, field: Field, option: Option): boolean {
    return this.getSelectedOption(ccLicense, field) && this.getSelectedOption(ccLicense, field).id === option.id;
  }

  /**
   * Get the link to the Creative Commons license corresponding with the selected options.
   */
  getCcLicenseLink$(): Observable<string> {

    if (!!this.storedCcLicenseLink) {
      return observableOf(this.storedCcLicenseLink);
    }
    if (!this.getSelectedCcLicense() || this.getSelectedCcLicense().fields.some(
      (field) => !this.getSelectedOption(this.getSelectedCcLicense(), field))) {
      return undefined;
    }
    const selectedCcLicense = this.getSelectedCcLicense();
    return this.submissionCcLicenseUrlDataService.getCcLicenseLink(
      selectedCcLicense,
      new Map(selectedCcLicense.fields.map(
        (field) => [field, this.getSelectedOption(selectedCcLicense, field)]
      )),
    );
  }

  /**
   * Open a given info modal.
   * @param content   the modal content.
   */
  openInfoModal(content) {
    this.modalRef = this.modalService.open(content);
  }

  /**
   * Close the info modal.
   */
  closeInfoModal() {
    this.modalRef.close();
  }

  /**
   * Get section status
   *
   * @return Observable<boolean>
   *     the section status
   */
  getSectionStatus(): Observable<boolean> {
    return observableOf(this.accepted);
  }

  /**
   * Unsubscribe from all subscriptions
   */
  onSectionDestroy(): void {
    this.subscriptions.forEach((subscription) => subscription.unsubscribe());
  }

  /**
   * Initialize the section.
   */
  onSectionInit(): void {
    this.pathCombiner = new JsonPatchOperationPathCombiner('sections', this.sectionData.id);
    this.subscriptions.push(
      this.sectionService.getSectionState(this.submissionId, this.sectionData.id, SectionsType.CcLicense).pipe(
        filter((sectionState) => {
          return isNotEmpty(sectionState) && (isNotEmpty(sectionState.data) || isNotEmpty(sectionState.errorsToShow));
        }),
        distinctUntilChanged(),
        map((sectionState) => sectionState.data as WorkspaceitemSectionCcLicenseObject),
      ).subscribe((data) => {
        if (this.data.accepted !== data.accepted) {
          const path = this.pathCombiner.getPath('uri');
          if (data.accepted) {
            this.getCcLicenseLink$().pipe(
              take(1),
            ).subscribe((link) => {
              this.operationsBuilder.add(path, link.toString(), false, true);
            });
          } else if (!!this.data.uri) {
            this.operationsBuilder.remove(path);
          }
        }
        this.sectionData.data = data;
      }),
      this.configService.findByPropertyName('cc.license.jurisdiction').pipe(
        getFirstCompletedRemoteData(),
        getRemoteDataPayload()
      ).subscribe((remoteData) => {
          if (remoteData === undefined || remoteData.values.length === 0) {
            // No value configured, use blank value (International jurisdiction)
            this.defaultJurisdiction = '';
          } else {
            this.defaultJurisdiction = remoteData.values[0];
          }
      })
    );
    this.loadCcLicences();
  }

  /**
   * Set the accepted state for the Creative Commons license.
   * @param accepted  the accepted state for the cc license.
   */
  setAccepted(accepted: boolean) {
    this.updateSectionData({
      accepted
    });
    this.updateSectionStatus();
  }

  /**
   * Update the section data for this section.
   */
  updateSectionData(data: WorkspaceitemSectionCcLicenseObject) {
    this.sectionService.updateSectionData(this.submissionId, this.sectionData.id, Object.assign({}, this.data, data));
  }

  onScroll(event) {
    if (event.target.scrollTop + event.target.clientHeight >= event.target.scrollHeight) {
      if (!this.isLoading && !this._isLastPage) {
        this.ccLicenceOptions.currentPage++;
        this.loadCcLicences();
      }
    }
  }

  loadCcLicences() {
    this.isLoading = true;

    this.subscriptions.push(
      this.submissionCcLicensesDataService.findAll(this.ccLicenceOptions).pipe(
        getFirstSucceededRemoteDataPayload(),
        tap((response) => this._isLastPage = response.pageInfo.currentPage === response.pageInfo.totalPages),
        map((list) => list.page),
      ).subscribe(
        (licenses) => {
          this.submissionCcLicenses = [...this.submissionCcLicenses, ...licenses];
          this.isLoading = false;
          this.ref.detectChanges();
        },
      ),
    );
  }
}<|MERGE_RESOLUTION|>--- conflicted
+++ resolved
@@ -1,10 +1,5 @@
-<<<<<<< HEAD
-import { ChangeDetectorRef, Component, Inject } from '@angular/core';
+import { ChangeDetectorRef, Component, Inject, OnChanges, SimpleChanges, OnInit } from '@angular/core';
 import { Observable, of as observableOf, Subscription, tap } from 'rxjs';
-=======
-import { Component, Inject, OnChanges, SimpleChanges, OnInit } from '@angular/core';
-import { Observable, of as observableOf, Subscription } from 'rxjs';
->>>>>>> e9061a46
 import { Field, Option, SubmissionCcLicence } from '../../../core/submission/models/submission-cc-license.model';
 import {
   getFirstCompletedRemoteData, getFirstSucceededRemoteDataPayload,
