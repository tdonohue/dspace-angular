--- conflicted
+++ resolved
@@ -71,13 +71,10 @@
     VarDirective,
     NgForOf,
     DsSelectComponent,
-<<<<<<< HEAD
-    BtnDisabledDirective,
-=======
     NgbDropdownModule,
     FormsModule,
     InfiniteScrollModule,
->>>>>>> 905502d9
+    BtnDisabledDirective,
   ],
   standalone: true,
 })
