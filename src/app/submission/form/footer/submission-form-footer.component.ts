import {
  Component,
  Input,
  OnChanges,
  SimpleChanges,
} from '@angular/core';
import { NgbModal } from '@ng-bootstrap/ng-bootstrap';
import {
  Observable,
  of as observableOf,
} from 'rxjs';
import { map } from 'rxjs/operators';

import { SubmissionRestService } from '../../../core/submission/submission-rest.service';
import { SubmissionScopeType } from '../../../core/submission/submission-scope-type';
import { isNotEmpty } from '../../../shared/empty.util';
<<<<<<< HEAD
import { CommonModule } from '@angular/common';
import { BrowserOnlyPipe } from '../../../shared/utils/browser-only.pipe';
import { TranslateModule } from '@ngx-translate/core';
=======
import { SubmissionService } from '../../submission.service';
>>>>>>> a8f31948

/**
 * This component represents submission form footer bar.
 */
@Component({
<<<<<<< HEAD
    selector: 'ds-submission-form-footer',
    styleUrls: ['./submission-form-footer.component.scss'],
    templateUrl: './submission-form-footer.component.html',
    standalone: true,
    imports: [CommonModule, BrowserOnlyPipe, TranslateModule]
=======
  selector: 'ds-submission-form-footer',
  styleUrls: ['./submission-form-footer.component.scss'],
  templateUrl: './submission-form-footer.component.html',
>>>>>>> a8f31948
})
export class SubmissionFormFooterComponent implements OnChanges {

  /**
   * The submission id
   * @type {string}
   */
  @Input() submissionId: string;

  /**
   * A boolean representing if a submission deposit operation is pending
   * @type {Observable<boolean>}
   */
  public processingDepositStatus: Observable<boolean>;

  /**
   * A boolean representing if a submission save operation is pending
   * @type {Observable<boolean>}
   */
  public processingSaveStatus: Observable<boolean>;

  /**
   * A boolean representing if showing deposit and discard buttons
   * @type {Observable<boolean>}
   */
  public showDepositAndDiscard: Observable<boolean>;

  /**
   * A boolean representing if submission form is valid or not
   * @type {Observable<boolean>}
   */
  public submissionIsInvalid: Observable<boolean> = observableOf(true);

  /**
   * A boolean representing if submission form has unsaved modifications
   */
  public hasUnsavedModification: Observable<boolean>;

  /**
   * Initialize instance variables
   *
   * @param {NgbModal} modalService
   * @param {SubmissionRestService} restService
   * @param {SubmissionService} submissionService
   */
  constructor(private modalService: NgbModal,
              private restService: SubmissionRestService,
              private submissionService: SubmissionService) {
  }

  /**
   * Initialize all instance variables
   */
  ngOnChanges(changes: SimpleChanges) {
    if (isNotEmpty(this.submissionId)) {
      this.submissionIsInvalid = this.submissionService.getSubmissionStatus(this.submissionId).pipe(
        map((isValid: boolean) => isValid === false),
      );

      this.processingSaveStatus = this.submissionService.getSubmissionSaveProcessingStatus(this.submissionId);
      this.processingDepositStatus = this.submissionService.getSubmissionDepositProcessingStatus(this.submissionId);
      this.showDepositAndDiscard = observableOf(this.submissionService.getSubmissionScope() === SubmissionScopeType.WorkspaceItem);
      this.hasUnsavedModification = this.submissionService.hasUnsavedModification();
    }
  }

  /**
   * Dispatch a submission save action
   */
  save(event) {
    this.submissionService.dispatchSave(this.submissionId, true);
  }

  /**
   * Dispatch a submission save for later action
   */
  saveLater(event) {
    this.submissionService.dispatchSaveForLater(this.submissionId);
  }

  /**
   * Dispatch a submission deposit action
   */
  public deposit(event) {
    this.submissionService.dispatchDeposit(this.submissionId);
  }

  /**
   * Dispatch a submission discard action
   */
  public confirmDiscard(content) {
    this.modalService.open(content).result.then(
      (result) => {
        if (result === 'ok') {
          this.submissionService.dispatchDiscard(this.submissionId);
        }
      },
    );
  }
}<|MERGE_RESOLUTION|>--- conflicted
+++ resolved
@@ -1,42 +1,25 @@
-import {
-  Component,
-  Input,
-  OnChanges,
-  SimpleChanges,
-} from '@angular/core';
+import { Component, Input, OnChanges, SimpleChanges, } from '@angular/core';
 import { NgbModal } from '@ng-bootstrap/ng-bootstrap';
-import {
-  Observable,
-  of as observableOf,
-} from 'rxjs';
+import { Observable, of as observableOf, } from 'rxjs';
 import { map } from 'rxjs/operators';
 
 import { SubmissionRestService } from '../../../core/submission/submission-rest.service';
 import { SubmissionScopeType } from '../../../core/submission/submission-scope-type';
 import { isNotEmpty } from '../../../shared/empty.util';
-<<<<<<< HEAD
 import { CommonModule } from '@angular/common';
 import { BrowserOnlyPipe } from '../../../shared/utils/browser-only.pipe';
 import { TranslateModule } from '@ngx-translate/core';
-=======
 import { SubmissionService } from '../../submission.service';
->>>>>>> a8f31948
 
 /**
  * This component represents submission form footer bar.
  */
 @Component({
-<<<<<<< HEAD
     selector: 'ds-submission-form-footer',
     styleUrls: ['./submission-form-footer.component.scss'],
     templateUrl: './submission-form-footer.component.html',
     standalone: true,
     imports: [CommonModule, BrowserOnlyPipe, TranslateModule]
-=======
-  selector: 'ds-submission-form-footer',
-  styleUrls: ['./submission-form-footer.component.scss'],
-  templateUrl: './submission-form-footer.component.html',
->>>>>>> a8f31948
 })
 export class SubmissionFormFooterComponent implements OnChanges {
 
