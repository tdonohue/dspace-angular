--- conflicted
+++ resolved
@@ -1,19 +1,6 @@
-import {
-  ChangeDetectorRef,
-  Component,
-  NO_ERRORS_SCHEMA,
-  SimpleChange,
-} from '@angular/core';
-import {
-  ComponentFixture,
-  inject,
-  TestBed,
-  waitForAsync,
-} from '@angular/core/testing';
-import {
-  cold,
-  getTestScheduler,
-} from 'jasmine-marbles';
+import { ChangeDetectorRef, Component, NO_ERRORS_SCHEMA, SimpleChange, } from '@angular/core';
+import { ComponentFixture, inject, TestBed, waitForAsync, } from '@angular/core/testing';
+import { cold, getTestScheduler, } from 'jasmine-marbles';
 import { of as observableOf } from 'rxjs';
 import { TestScheduler } from 'rxjs/testing';
 
@@ -36,7 +23,6 @@
 import { createTestComponent } from '../../shared/testing/utils.test';
 import { SectionsService } from '../sections/sections.service';
 import { VisibilityType } from '../sections/visibility-type';
-<<<<<<< HEAD
 import { ThemeService } from '../../shared/theme-support/theme.service';
 import { getMockThemeService } from '../../shared/mocks/theme-service.mock';
 import { ThemedLoadingComponent } from '../../shared/loading/themed-loading.component';
@@ -45,10 +31,8 @@
 import { SubmissionUploadFilesComponent } from './submission-upload-files/submission-upload-files.component';
 import { SubmissionFormCollectionComponent } from './collection/submission-form-collection.component';
 import { SubmissionFormSectionAddComponent } from './section-add/submission-form-section-add.component';
-=======
 import { SubmissionService } from '../submission.service';
 import { SubmissionFormComponent } from './submission-form.component';
->>>>>>> a8f31948
 
 describe('SubmissionFormComponent Component', () => {
 
@@ -70,27 +54,18 @@
 
   beforeEach(waitForAsync(() => {
     TestBed.configureTestingModule({
-<<<<<<< HEAD
-    imports: [SubmissionFormComponent, TestComponent],
+    imports: [SubmissionFormComponent, TestComponent,
+      ],
     providers: [
-=======
-      imports: [],
-      declarations: [
-        SubmissionFormComponent,
-        TestComponent,
-      ],
-      providers: [
->>>>>>> a8f31948
         { provide: AuthService, useClass: AuthServiceStub },
         { provide: HALEndpointService, useValue: new HALEndpointServiceStub('workspaceitems') },
         { provide: SubmissionService, useValue: submissionServiceStub },
         { provide: SectionsService, useValue: { isSectionTypeAvailable: () => observableOf(true) } },
         { provide: ThemeService, useValue: getMockThemeService() },
         ChangeDetectorRef,
-<<<<<<< HEAD
-        SubmissionFormComponent
+        SubmissionFormComponent,
     ],
-    schemas: [NO_ERRORS_SCHEMA]
+    schemas: [NO_ERRORS_SCHEMA],
 })
       .overrideComponent(SubmissionFormComponent, {
         remove: {
@@ -104,12 +79,6 @@
         ]}
       })
       .compileComponents();
-=======
-        SubmissionFormComponent,
-      ],
-      schemas: [NO_ERRORS_SCHEMA],
-    }).compileComponents();
->>>>>>> a8f31948
   }));
 
   describe('', () => {
@@ -293,14 +262,9 @@
 
 // declare a test component
 @Component({
-<<<<<<< HEAD
     selector: 'ds-test-cmp',
     template: ``,
     standalone: true
-=======
-  selector: 'ds-test-cmp',
-  template: ``,
->>>>>>> a8f31948
 })
 class TestComponent {
 
