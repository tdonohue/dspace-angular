import {
  Component,
  Input,
  OnInit,
} from '@angular/core';
import { Observable } from 'rxjs';
import { map } from 'rxjs/operators';

import { HostWindowService } from '../../../shared/host-window.service';
import { SectionDataObject } from '../../sections/models/section-data.model';
<<<<<<< HEAD
import { CommonModule } from '@angular/common';
import { TranslateModule } from '@ngx-translate/core';
import { NgbDropdownModule } from '@ng-bootstrap/ng-bootstrap';
=======
import { SectionsService } from '../../sections/sections.service';
import { SubmissionService } from '../../submission.service';
>>>>>>> a8f31948

/**
 * This component allow to add any new section to submission form
 */
@Component({
  selector: 'ds-submission-form-section-add',
<<<<<<< HEAD
  styleUrls: ['./submission-form-section-add.component.scss'],
  templateUrl: './submission-form-section-add.component.html',
  standalone: true,
  imports: [CommonModule, TranslateModule, NgbDropdownModule,]
=======
  styleUrls: [ './submission-form-section-add.component.scss' ],
  templateUrl: './submission-form-section-add.component.html',
>>>>>>> a8f31948
})
export class SubmissionFormSectionAddComponent implements OnInit {

  /**
   * The collection id this submission belonging to
   * @type {string}
   */
  @Input() collectionId: string;

  /**
   * The submission id
   * @type {string}
   */
  @Input() submissionId: string;

  /**
   * The possible section list to add
   * @type {Observable<SectionDataObject[]>}
   */
  public sectionList$: Observable<SectionDataObject[]>;

  /**
   * A boolean representing if there are available sections to add
   * @type {Observable<boolean>}
   */
  public hasSections$: Observable<boolean>;

  /**
   * Initialize instance variables
   *
   * @param {SectionsService} sectionService
   * @param {SubmissionService} submissionService
   * @param {HostWindowService} windowService
   */
  constructor(private sectionService: SectionsService,
              private submissionService: SubmissionService,
              public windowService: HostWindowService) {
  }

  /**
   * Initialize all instance variables
   */
  ngOnInit() {
    this.sectionList$ = this.submissionService.getDisabledSectionsList(this.submissionId);
    this.hasSections$ = this.sectionList$.pipe(
      map((list: SectionDataObject[]) => list.length > 0),
    );
  }

  /**
   * Dispatch an action to add a new section
   */
  addSection(sectionId) {
    this.sectionService.addSection(this.submissionId, sectionId);
  }
}<|MERGE_RESOLUTION|>--- conflicted
+++ resolved
@@ -1,36 +1,24 @@
-import {
-  Component,
-  Input,
-  OnInit,
-} from '@angular/core';
+import { Component, Input, OnInit, } from '@angular/core';
 import { Observable } from 'rxjs';
 import { map } from 'rxjs/operators';
 
 import { HostWindowService } from '../../../shared/host-window.service';
 import { SectionDataObject } from '../../sections/models/section-data.model';
-<<<<<<< HEAD
 import { CommonModule } from '@angular/common';
 import { TranslateModule } from '@ngx-translate/core';
 import { NgbDropdownModule } from '@ng-bootstrap/ng-bootstrap';
-=======
 import { SectionsService } from '../../sections/sections.service';
 import { SubmissionService } from '../../submission.service';
->>>>>>> a8f31948
 
 /**
  * This component allow to add any new section to submission form
  */
 @Component({
   selector: 'ds-submission-form-section-add',
-<<<<<<< HEAD
   styleUrls: ['./submission-form-section-add.component.scss'],
   templateUrl: './submission-form-section-add.component.html',
   standalone: true,
   imports: [CommonModule, TranslateModule, NgbDropdownModule,]
-=======
-  styleUrls: [ './submission-form-section-add.component.scss' ],
-  templateUrl: './submission-form-section-add.component.html',
->>>>>>> a8f31948
 })
 export class SubmissionFormSectionAddComponent implements OnInit {
 
