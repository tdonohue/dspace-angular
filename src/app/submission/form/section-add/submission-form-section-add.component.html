<div ngbDropdown
     #sectionAdd="ngbDropdown"
     placement="bottom-right"
     class="d-inline-block"
<<<<<<< HEAD
     [ngClass]="{'w-100': windowService.isXs()}">
  <ng-container *ngIf="hasSections$ | async">
  <button class="btn btn-outline-primary dropdown-toggle"
          id="sectionControls"
          [dsBtnDisabled]="(hasSections$ | async) !== true"
          [ngClass]="{'w-100': (windowService.isXs() | async)}"
=======
     [ngClass]="{'w-100': isXs$}">
  <button class="btn btn-outline-primary dropdown-toggle"
          id="sectionControls"
          [disabled]="!(hasSections$ | async)"
          [ngClass]="{'w-100': (isXs$ | async)}"
>>>>>>> e9061a46
          ngbDropdownToggle>
          {{ 'submission.sections.general.add-more' | translate }} <i class="fa fa-plus" aria-hidden="true"></i>
  </button>
  </ng-container>
  <div ngbDropdownMenu
       class="sections-dropdown-menu"
       aria-labelledby="sectionControls"
<<<<<<< HEAD
       [ngClass]="{'w-100': (windowService.isXs() | async)}">
    <button class="dropdown-item disabled" *ngIf="(hasSections$ | async) !== true">
=======
       [ngClass]="{'w-100': (isXs$ | async)}">
    <button class="dropdown-item disabled" *ngIf="!(hasSections$ | async)">
>>>>>>> e9061a46
      {{ 'submission.sections.general.no-sections' | translate }}
    </button>
    <button class="dropdown-item" *ngFor="let listItem of (sectionList$ | async)" (click)="addSection(listItem.id)">
      {{'submission.sections.'+listItem.header | translate }}
    </button>
  </div>
</div><|MERGE_RESOLUTION|>--- conflicted
+++ resolved
@@ -2,20 +2,12 @@
      #sectionAdd="ngbDropdown"
      placement="bottom-right"
      class="d-inline-block"
-<<<<<<< HEAD
-     [ngClass]="{'w-100': windowService.isXs()}">
+     [ngClass]="{'w-100': isXs$}">
   <ng-container *ngIf="hasSections$ | async">
   <button class="btn btn-outline-primary dropdown-toggle"
           id="sectionControls"
           [dsBtnDisabled]="(hasSections$ | async) !== true"
-          [ngClass]="{'w-100': (windowService.isXs() | async)}"
-=======
-     [ngClass]="{'w-100': isXs$}">
-  <button class="btn btn-outline-primary dropdown-toggle"
-          id="sectionControls"
-          [disabled]="!(hasSections$ | async)"
           [ngClass]="{'w-100': (isXs$ | async)}"
->>>>>>> e9061a46
           ngbDropdownToggle>
           {{ 'submission.sections.general.add-more' | translate }} <i class="fa fa-plus" aria-hidden="true"></i>
   </button>
@@ -23,13 +15,8 @@
   <div ngbDropdownMenu
        class="sections-dropdown-menu"
        aria-labelledby="sectionControls"
-<<<<<<< HEAD
-       [ngClass]="{'w-100': (windowService.isXs() | async)}">
+       [ngClass]="{'w-100': (isXs$ | async)}">
     <button class="dropdown-item disabled" *ngIf="(hasSections$ | async) !== true">
-=======
-       [ngClass]="{'w-100': (isXs$ | async)}">
-    <button class="dropdown-item disabled" *ngIf="!(hasSections$ | async)">
->>>>>>> e9061a46
       {{ 'submission.sections.general.no-sections' | translate }}
     </button>
     <button class="dropdown-item" *ngFor="let listItem of (sectionList$ | async)" (click)="addSection(listItem.id)">
