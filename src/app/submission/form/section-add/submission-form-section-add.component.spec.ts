import {
  ChangeDetectorRef,
  Component,
  CUSTOM_ELEMENTS_SCHEMA,
  DebugElement,
} from '@angular/core';
import {
  ComponentFixture,
  fakeAsync,
  inject,
  TestBed,
  tick,
  waitForAsync,
} from '@angular/core/testing';
import { By } from '@angular/platform-browser';
import { NgbModule } from '@ng-bootstrap/ng-bootstrap';
import { Store } from '@ngrx/store';
import { TranslateModule } from '@ngx-translate/core';
import { of as observableOf } from 'rxjs';

import { HostWindowService } from '../../../shared/host-window.service';
import {
  mockSubmissionCollectionId,
  mockSubmissionId,
} from '../../../shared/mocks/submission.mock';
import { HostWindowServiceStub } from '../../../shared/testing/host-window-service.stub';
import { SectionsServiceStub } from '../../../shared/testing/sections-service.stub';
import { SubmissionServiceStub } from '../../../shared/testing/submission-service.stub';
import { createTestComponent } from '../../../shared/testing/utils.test';
import { SectionsService } from '../../sections/sections.service';
import { SubmissionService } from '../../submission.service';
import { SubmissionFormSectionAddComponent } from './submission-form-section-add.component';

const mockAvailableSections: any = [
  {
    config: 'https://rest.api/dspace-spring-rest/api/config/submissionforms/newsectionone',
    mandatory: true,
    data: {},
    errors: [],
    header: 'submit.progressbar.describe.newsectionone',
    id: 'newsectionone',
    sectionType: 'submission-form',
  },
  {
    config: 'https://rest.api/dspace-spring-rest/api/config/submissionforms/newsectiontwo',
    mandatory: true,
    data: {},
    errors: [],
    header: 'submit.progressbar.describe.newsectiontwo',
    id: 'newsectiontwo',
    sectionType: 'submission-form',
  },
];

describe('SubmissionFormSectionAddComponent Component', () => {

  let comp: SubmissionFormSectionAddComponent;
  let compAsAny: any;
  let fixture: ComponentFixture<SubmissionFormSectionAddComponent>;
  let sectionsServiceStub: SectionsServiceStub;

  const submissionId = mockSubmissionId;
  const collectionId = mockSubmissionCollectionId;
  const submissionServiceStub: SubmissionServiceStub = new SubmissionServiceStub();
  const store: any = jasmine.createSpyObj('store', {
    dispatch: jasmine.createSpy('dispatch'),
    select: jasmine.createSpy('select'),
  });

  const window = new HostWindowServiceStub(800);

  beforeEach(waitForAsync(() => {
    TestBed.configureTestingModule({
    imports: [
        NgbModule,
        TranslateModule.forRoot(),
<<<<<<< HEAD
        SubmissionFormSectionAddComponent,
        TestComponent
    ],
    providers: [
=======
      ],
      declarations: [
        SubmissionFormSectionAddComponent,
        TestComponent,
      ],
      providers: [
>>>>>>> a8f31948
        { provide: HostWindowService, useValue: window },
        { provide: SubmissionService, useValue: submissionServiceStub },
        { provide: SectionsService, useClass: SectionsServiceStub },
        { provide: Store, useValue: store },
        ChangeDetectorRef,
<<<<<<< HEAD
        SubmissionFormSectionAddComponent
    ],
    schemas: [CUSTOM_ELEMENTS_SCHEMA]
}).compileComponents();
=======
        SubmissionFormSectionAddComponent,
      ],
      schemas: [CUSTOM_ELEMENTS_SCHEMA],
    }).compileComponents();
>>>>>>> a8f31948
  }));

  describe('', () => {
    let testComp: TestComponent;
    let testFixture: ComponentFixture<TestComponent>;

    // synchronous beforeEach
    beforeEach(() => {
      submissionServiceStub.getDisabledSectionsList.and.returnValue(observableOf([]));
      const html = `
        <ds-submission-form-section-add [collectionId]="collectionId"
                                        [submissionId]="submissionId">
        </ds-submission-form-section-add>`;

      testFixture = createTestComponent(html, TestComponent) as ComponentFixture<TestComponent>;
      testComp = testFixture.componentInstance;
      testFixture.detectChanges();
    });

    afterEach(() => {
      testFixture.destroy();
      testFixture.debugElement.nativeElement.remove();
    });

    it('should create SubmissionFormSectionAddComponent', inject([SubmissionFormSectionAddComponent], (app: SubmissionFormSectionAddComponent) => {

      expect(app).toBeDefined();

    }));
  });

  describe('', () => {
    beforeEach(() => {
      fixture = TestBed.createComponent(SubmissionFormSectionAddComponent);
      comp = fixture.componentInstance;
      compAsAny = comp;
      sectionsServiceStub = TestBed.inject(SectionsService as any);
      comp.submissionId = submissionId;
      comp.collectionId = collectionId;

    });

    afterEach(() => {
      comp = null;
      compAsAny = null;
      fixture = null;
      sectionsServiceStub = null;
    });

    it('should init sectionList properly', () => {
      submissionServiceStub.getDisabledSectionsList.and.returnValue(observableOf(mockAvailableSections));

      fixture.detectChanges();

      comp.sectionList$.subscribe((list) => {
        expect(list).toEqual(mockAvailableSections);
      });

      comp.hasSections$.subscribe((hasSections) => {
        expect(hasSections).toEqual(true);
      });
    });

    it('should call addSection', () => {
      submissionServiceStub.getDisabledSectionsList.and.returnValue(observableOf(mockAvailableSections));

      comp.addSection(mockAvailableSections[1].id);

      fixture.detectChanges();

      expect(sectionsServiceStub.addSection).toHaveBeenCalledWith(submissionId, mockAvailableSections[1].id);

    });

    describe('', () => {
      let dropdowBtn: DebugElement;
      let dropdownMenu: DebugElement;

      beforeEach(() => {

        submissionServiceStub.getDisabledSectionsList.and.returnValue(observableOf(mockAvailableSections));
        comp.ngOnInit();
        fixture.detectChanges();
        dropdowBtn = fixture.debugElement.query(By.css('#sectionControls'));
        dropdownMenu = fixture.debugElement.query(By.css('.sections-dropdown-menu'));
      });

      it('should have dropdown menu closed', () => {

        expect(dropdowBtn).not.toBeNull();
        expect(dropdownMenu.nativeElement.classList).not.toContain('show');

      });

      it('should display dropdown menu when click on dropdown button', fakeAsync(() => {

        dropdowBtn.triggerEventHandler('click', null);
        tick();
        fixture.detectChanges();

        fixture.whenStable().then(() => {
          expect(dropdownMenu.nativeElement.classList).toContain('show');

          expect(dropdownMenu.queryAll(By.css('.dropdown-item')).length).toBe(2);
        });

      }));

      it('should trigger onSelect method when select a new collection from dropdown menu', fakeAsync(() => {
        spyOn(comp, 'addSection');
        dropdowBtn.triggerEventHandler('click', null);
        tick();
        fixture.detectChanges();

        const secondLink: DebugElement = dropdownMenu.query(By.css('.dropdown-item:nth-child(2)'));
        secondLink.triggerEventHandler('click', null);
        tick();
        fixture.detectChanges();

        fixture.whenStable().then(() => {

          expect(comp.addSection).toHaveBeenCalled();
        });

      }));
    });

  });
});

// declare a test component
@Component({
<<<<<<< HEAD
    selector: 'ds-test-cmp',
    template: ``,
    standalone: true,
    imports: [NgbModule]
=======
  selector: 'ds-test-cmp',
  template: ``,
>>>>>>> a8f31948
})
class TestComponent {

  collectionId = mockSubmissionCollectionId;
  submissionId = mockSubmissionId;

}<|MERGE_RESOLUTION|>--- conflicted
+++ resolved
@@ -1,17 +1,5 @@
-import {
-  ChangeDetectorRef,
-  Component,
-  CUSTOM_ELEMENTS_SCHEMA,
-  DebugElement,
-} from '@angular/core';
-import {
-  ComponentFixture,
-  fakeAsync,
-  inject,
-  TestBed,
-  tick,
-  waitForAsync,
-} from '@angular/core/testing';
+import { ChangeDetectorRef, Component, CUSTOM_ELEMENTS_SCHEMA, DebugElement, } from '@angular/core';
+import { ComponentFixture, fakeAsync, inject, TestBed, tick, waitForAsync, } from '@angular/core/testing';
 import { By } from '@angular/platform-browser';
 import { NgbModule } from '@ng-bootstrap/ng-bootstrap';
 import { Store } from '@ngrx/store';
@@ -19,10 +7,7 @@
 import { of as observableOf } from 'rxjs';
 
 import { HostWindowService } from '../../../shared/host-window.service';
-import {
-  mockSubmissionCollectionId,
-  mockSubmissionId,
-} from '../../../shared/mocks/submission.mock';
+import { mockSubmissionCollectionId, mockSubmissionId, } from '../../../shared/mocks/submission.mock';
 import { HostWindowServiceStub } from '../../../shared/testing/host-window-service.stub';
 import { SectionsServiceStub } from '../../../shared/testing/sections-service.stub';
 import { SubmissionServiceStub } from '../../../shared/testing/submission-service.stub';
@@ -74,35 +59,19 @@
     imports: [
         NgbModule,
         TranslateModule.forRoot(),
-<<<<<<< HEAD
         SubmissionFormSectionAddComponent,
-        TestComponent
+        TestComponent,
     ],
     providers: [
-=======
-      ],
-      declarations: [
-        SubmissionFormSectionAddComponent,
-        TestComponent,
-      ],
-      providers: [
->>>>>>> a8f31948
         { provide: HostWindowService, useValue: window },
         { provide: SubmissionService, useValue: submissionServiceStub },
         { provide: SectionsService, useClass: SectionsServiceStub },
         { provide: Store, useValue: store },
         ChangeDetectorRef,
-<<<<<<< HEAD
-        SubmissionFormSectionAddComponent
+        SubmissionFormSectionAddComponent,
     ],
-    schemas: [CUSTOM_ELEMENTS_SCHEMA]
+      schemas: [CUSTOM_ELEMENTS_SCHEMA],
 }).compileComponents();
-=======
-        SubmissionFormSectionAddComponent,
-      ],
-      schemas: [CUSTOM_ELEMENTS_SCHEMA],
-    }).compileComponents();
->>>>>>> a8f31948
   }));
 
   describe('', () => {
@@ -235,15 +204,10 @@
 
 // declare a test component
 @Component({
-<<<<<<< HEAD
     selector: 'ds-test-cmp',
     template: ``,
     standalone: true,
     imports: [NgbModule]
-=======
-  selector: 'ds-test-cmp',
-  template: ``,
->>>>>>> a8f31948
 })
 class TestComponent {
 
