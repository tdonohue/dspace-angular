<div class="container-fluid">
  @if ((isLoading() | async) !== true) {
    <div class="submission-form-header mb-3 d-flex flex-wrap position-sticky">
      @if ((uploadEnabled$ | async)) {
        <div class="w-100">
          <ds-submission-upload-files [submissionId]="submissionId"
            [collectionId]="collectionId"
          [uploadFilesOptions]="uploadFilesOptions"></ds-submission-upload-files>
          <div class="clearfix"></div>
        </div>
      }
      <div class="submission-form-header-item mb-3 mb-sm-0 flex-sm-grow-1 flex-md-grow-0">
        @if (!isSectionHidden) {
          <ds-submission-form-collection
            [currentCollectionId]="collectionId"
            [currentDefinition]="definitionId"
            [submissionId]="submissionId"
            [collectionModifiable]="collectionModifiable"
            [isReadonly]="isSectionReadonly"
            (collectionChange)="onCollectionChange($event)">
          </ds-submission-form-collection>
        }
      </div>
      <div class="submission-form-header-item text-end">
        <ds-submission-form-section-add [collectionId]="collectionId"
          [submissionId]="submissionId">
        </ds-submission-form-section-add>
      </div>
    </div>
  }

<<<<<<< HEAD
  <div class="submission-form-content">
    @if ((isLoading() | async)) {
      <ds-loading message="Loading..."></ds-loading>
    }
    @for (object of $any(submissionSections | async); track object) {
      <ds-submission-section-container [collectionId]="collectionId"
        [submissionId]="submissionId"
        [sectionData]="$any(object)">
      </ds-submission-section-container>
    }
  </div>
  @if ((isLoading() | async) !== true) {
    <div class="submission-form-footer mt-3 mb-3 position-sticky">
      <ds-submission-form-footer [submissionId]="submissionId"></ds-submission-form-footer>
=======
    <div class="submission-form-content">
        <ds-themed-loading *ngIf="(isLoading() | async)" message="Loading..."></ds-themed-loading>
        <ng-container *ngFor="let object of (submissionSections | async)">
            <ds-themed-submission-section-container [collectionId]="collectionId"
                                                    [submissionId]="submissionId"
                                                    [sectionData]="object"></ds-themed-submission-section-container>
        </ng-container>
    </div>
    <div *ngIf="!(isLoading() | async)" class="submission-form-footer mt-3 mb-3 position-sticky">
        <ds-themed-submission-form-footer [submissionId]="submissionId"></ds-themed-submission-form-footer>
>>>>>>> 261af2a2
    </div>
  }
</div>
<|MERGE_RESOLUTION|>--- conflicted
+++ resolved
@@ -29,33 +29,20 @@
     </div>
   }
 
-<<<<<<< HEAD
   <div class="submission-form-content">
     @if ((isLoading() | async)) {
-      <ds-loading message="Loading..."></ds-loading>
+      <ds-themed-loading message="Loading..."></ds-themed-loading>
     }
     @for (object of $any(submissionSections | async); track object) {
-      <ds-submission-section-container [collectionId]="collectionId"
+      <ds-themed-submission-section-container [collectionId]="collectionId"
         [submissionId]="submissionId"
         [sectionData]="$any(object)">
-      </ds-submission-section-container>
+      </ds-themed-submission-section-container>
     }
   </div>
   @if ((isLoading() | async) !== true) {
     <div class="submission-form-footer mt-3 mb-3 position-sticky">
-      <ds-submission-form-footer [submissionId]="submissionId"></ds-submission-form-footer>
-=======
-    <div class="submission-form-content">
-        <ds-themed-loading *ngIf="(isLoading() | async)" message="Loading..."></ds-themed-loading>
-        <ng-container *ngFor="let object of (submissionSections | async)">
-            <ds-themed-submission-section-container [collectionId]="collectionId"
-                                                    [submissionId]="submissionId"
-                                                    [sectionData]="object"></ds-themed-submission-section-container>
-        </ng-container>
-    </div>
-    <div *ngIf="!(isLoading() | async)" class="submission-form-footer mt-3 mb-3 position-sticky">
-        <ds-themed-submission-form-footer [submissionId]="submissionId"></ds-themed-submission-form-footer>
->>>>>>> 261af2a2
+      <ds-themed-submission-form-footer [submissionId]="submissionId"></ds-themed-submission-form-footer>
     </div>
   }
 </div>
