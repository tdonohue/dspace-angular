import { Inject, Injectable } from '@angular/core';
import { HttpHeaders } from '@angular/common/http';
import { Router } from '@angular/router';

import { Observable, of as observableOf, Subscription, timer as observableTimer } from 'rxjs';
import { catchError, concatMap, distinctUntilChanged, filter, find, map, startWith, take, tap } from 'rxjs/operators';
import { Store } from '@ngrx/store';
import { TranslateService } from '@ngx-translate/core';

import { submissionSelector, SubmissionState } from './submission.reducers';
import { hasValue, isEmpty, isNotUndefined } from '../shared/empty.util';
import {
  CancelSubmissionFormAction,
  ChangeSubmissionCollectionAction,
  DiscardSubmissionAction,
  InitSubmissionFormAction,
  ResetSubmissionFormAction,
  SaveAndDepositSubmissionAction,
  SaveForLaterSubmissionFormAction,
  SaveSubmissionFormAction,
  SaveSubmissionSectionFormAction,
  SetActiveSectionAction
} from './objects/submission-objects.actions';
import {
  SubmissionObjectEntry,
  SubmissionSectionEntry,
  SubmissionSectionError,
  SubmissionSectionObject
} from './objects/submission-objects.reducer';
import { submissionObjectFromIdSelector } from './selectors';
import { GlobalConfig } from '../../config/global-config.interface';
import { GLOBAL_CONFIG } from '../../config';
import { HttpOptions } from '../core/dspace-rest-v2/dspace-rest-v2.service';
import { SubmissionRestService } from '../core/submission/submission-rest.service';
import { SectionDataObject } from './sections/models/section-data.model';
import { SubmissionScopeType } from '../core/submission/submission-scope-type';
import { SubmissionObject } from '../core/submission/models/submission-object.model';
import { RouteService } from '../core/services/route.service';
import { SectionsType } from './sections/sections-type';
import { NotificationsService } from '../shared/notifications/notifications.service';
import { SubmissionDefinitionsModel } from '../core/config/models/config-submission-definitions.model';
import { WorkspaceitemSectionsObject } from '../core/submission/models/workspaceitem-sections.model';
import { RemoteData } from '../core/data/remote-data';
import { ErrorResponse } from '../core/cache/response.models';
import { RemoteDataError } from '../core/data/remote-data-error';
import { createFailedRemoteDataObject$, createSuccessfulRemoteDataObject } from '../shared/testing/utils';
import { RequestService } from '../core/data/request.service';
import { SearchService } from '../core/shared/search/search.service';

/**
 * A service that provides methods used in submission process.
 */
@Injectable()
export class SubmissionService {

  /**
   * Subscription
   */
  protected autoSaveSub: Subscription;

  /**
   * Observable used as timer
   */
  protected timer$: Observable<any>;

  private workspaceLinkPath = 'workspaceitems';
  private workflowLinkPath = 'workflowitems';
  /**
   * Initialize service variables
   * @param {GlobalConfig} EnvConfig
   * @param {NotificationsService} notificationsService
   * @param {SubmissionRestService} restService
   * @param {Router} router
   * @param {RouteService} routeService
   * @param {Store<SubmissionState>} store
   * @param {TranslateService} translate
   * @param {SearchService} searchService
   * @param {RequestService} requestService
   */
  constructor(@Inject(GLOBAL_CONFIG) protected EnvConfig: GlobalConfig,
              protected notificationsService: NotificationsService,
              protected restService: SubmissionRestService,
              protected router: Router,
              protected routeService: RouteService,
              protected store: Store<SubmissionState>,
              protected translate: TranslateService,
              protected searchService: SearchService,
              protected requestService: RequestService) {
  }

  /**
   * Dispatch a new [ChangeSubmissionCollectionAction]
   *
   * @param submissionId
   *    The submission id
   * @param collectionId
   *    The collection id
   */
  changeSubmissionCollection(submissionId, collectionId) {
    this.store.dispatch(new ChangeSubmissionCollectionAction(submissionId, collectionId));
  }

  /**
   * Perform a REST call to create a new workspaceitem and return response
   *
   * @param collectionId
   *    The owning collection id
   * @return Observable<SubmissionObject>
   *    observable of SubmissionObject
   */
<<<<<<< HEAD
  createSubmission(collectionId?: string): Observable<SubmissionObject> {
    return this.restService.postToEndpoint(this.workspaceLinkPath, {}, null, null, collectionId).pipe(
      map((workspaceitem: SubmissionObject) => workspaceitem[0]),
      catchError(() => observableOf({})))
=======
  createSubmission(): Observable<SubmissionObject> {
    return this.restService.postToEndpoint(this.workspaceLinkPath, {}).pipe(
      map((workspaceitem: SubmissionObject[]) => workspaceitem[0] as SubmissionObject),
      catchError(() => observableOf({} as SubmissionObject)))
>>>>>>> 16831dec
  }

  /**
   * Perform a REST call to deposit a workspaceitem and return response
   *
   * @param selfUrl
   *    The workspaceitem self url
   * @return Observable<SubmissionObject>
   *    observable of SubmissionObject
   */
  depositSubmission(selfUrl: string): Observable<SubmissionObject[]> {
    const options: HttpOptions = Object.create({});
    let headers = new HttpHeaders();
    headers = headers.append('Content-Type', 'text/uri-list');
    options.headers = headers;
    return this.restService.postToEndpoint(this.workflowLinkPath, selfUrl, null, options) as Observable<SubmissionObject[]>;
  }

  /**
   * Perform a REST call to delete a workspaceitem and return response
   *
   * @param submissionId
   *    The submission id
   * @return Observable<SubmissionObject>
   *    observable of SubmissionObject
   */
  discardSubmission(submissionId: string): Observable<SubmissionObject[]> {
    return this.restService.deleteById(submissionId) as Observable<SubmissionObject[]>;
  }

  /**
   * Dispatch a new [InitSubmissionFormAction]
   *
   * @param collectionId
   *    The collection id
   * @param submissionId
   *    The submission id
   * @param selfUrl
   *    The workspaceitem self url
   * @param submissionDefinition
   *    The [SubmissionDefinitionsModel] that define submission configuration
   * @param sections
   *    The [WorkspaceitemSectionsObject] that define submission sections init data
   * @param errors
   *    The [SubmissionSectionError] that define submission sections init errors
   */
  dispatchInit(
    collectionId: string,
    submissionId: string,
    selfUrl: string,
    submissionDefinition: SubmissionDefinitionsModel,
    sections: WorkspaceitemSectionsObject,
    errors: SubmissionSectionError[]) {
    this.store.dispatch(new InitSubmissionFormAction(collectionId, submissionId, selfUrl, submissionDefinition, sections, errors));
  }

  /**
   * Dispatch a new [SaveAndDepositSubmissionAction]
   *
   * @param submissionId
   *    The submission id
   */
  dispatchDeposit(submissionId) {
    this.store.dispatch(new SaveAndDepositSubmissionAction(submissionId));
  }

  /**
   * Dispatch a new [DiscardSubmissionAction]
   *
   * @param submissionId
   *    The submission id
   */
  dispatchDiscard(submissionId) {
    this.store.dispatch(new DiscardSubmissionAction(submissionId));
  }

  /**
   * Dispatch a new [SaveSubmissionFormAction]
   *
   * @param submissionId
   *    The submission id
   */
  dispatchSave(submissionId) {
    this.getSubmissionSaveProcessingStatus(submissionId).pipe(
      find((isPending: boolean) => !isPending)
    ).subscribe(() => {
      this.store.dispatch(new SaveSubmissionFormAction(submissionId));
    })
  }

  /**
   * Dispatch a new [SaveForLaterSubmissionFormAction]
   *
   * @param submissionId
   *    The submission id
   */
  dispatchSaveForLater(submissionId) {
    this.store.dispatch(new SaveForLaterSubmissionFormAction(submissionId));
  }

  /**
   * Dispatch a new [SaveSubmissionSectionFormAction]
   *
   * @param submissionId
   *    The submission id
   * @param sectionId
   *    The section id
   */
  dispatchSaveSection(submissionId, sectionId) {
    this.store.dispatch(new SaveSubmissionSectionFormAction(submissionId, sectionId));
  }

  /**
   * Return the id of the current focused section for the specified submission
   *
   * @param submissionId
   *    The submission id
   * @return Observable<string>
   *    observable of section id
   */
  getActiveSectionId(submissionId: string): Observable<string> {
    return this.getSubmissionObject(submissionId).pipe(
      map((submission: SubmissionObjectEntry) => submission.activeSection));
  }

  /**
   * Return the [SubmissionObjectEntry] for the specified submission
   *
   * @param submissionId
   *    The submission id
   * @return Observable<SubmissionObjectEntry>
   *    observable of SubmissionObjectEntry
   */
  getSubmissionObject(submissionId: string): Observable<SubmissionObjectEntry> {
    return this.store.select(submissionObjectFromIdSelector(submissionId)).pipe(
      filter((submission: SubmissionObjectEntry) => isNotUndefined(submission)));
  }

  /**
   * Return a list of the active [SectionDataObject] belonging to the specified submission
   *
   * @param submissionId
   *    The submission id
   * @return Observable<SubmissionObjectEntry>
   *    observable with the list of active submission's sections
   */
  getSubmissionSections(submissionId: string): Observable<SectionDataObject[]> {
    return this.getSubmissionObject(submissionId).pipe(
      find((submission: SubmissionObjectEntry) => isNotUndefined(submission.sections) && !submission.isLoading),
      map((submission: SubmissionObjectEntry) => submission.sections),
      map((sections: SubmissionSectionEntry) => {
        const availableSections: SectionDataObject[] = [];
        Object.keys(sections)
          .filter((sectionId) => !this.isSectionHidden(sections[sectionId] as SubmissionSectionObject))
          .forEach((sectionId) => {
            const sectionObject: SectionDataObject = Object.create({});
            sectionObject.config = sections[sectionId].config;
            sectionObject.mandatory = sections[sectionId].mandatory;
            sectionObject.data = sections[sectionId].data;
            sectionObject.errors = sections[sectionId].errors;
            sectionObject.header = sections[sectionId].header;
            sectionObject.id = sectionId;
            sectionObject.sectionType = sections[sectionId].sectionType;
            availableSections.push(sectionObject);
          });
        return availableSections;
      }),
      startWith([]),
      distinctUntilChanged());
  }

  /**
   * Return a list of the disabled [SectionDataObject] belonging to the specified submission
   *
   * @param submissionId
   *    The submission id
   * @return Observable<SubmissionObjectEntry>
   *    observable with the list of disabled submission's sections
   */
  getDisabledSectionsList(submissionId: string): Observable<SectionDataObject[]> {
    return this.getSubmissionObject(submissionId).pipe(
      filter((submission: SubmissionObjectEntry) => isNotUndefined(submission.sections) && !submission.isLoading),
      map((submission: SubmissionObjectEntry) => submission.sections),
      map((sections: SubmissionSectionEntry) => {
        const disabledSections: SectionDataObject[] = [];
        Object.keys(sections)
          .filter((sectionId) => !this.isSectionHidden(sections[sectionId] as SubmissionSectionObject))
          .filter((sectionId) => !sections[sectionId].enabled)
          .forEach((sectionId) => {
            const sectionObject: SectionDataObject = Object.create({});
            sectionObject.header = sections[sectionId].header;
            sectionObject.id = sectionId;
            disabledSections.push(sectionObject);
          });
        return disabledSections;
      }),
      startWith([]),
      distinctUntilChanged());
  }

  /**
   * Return the correct REST endpoint link path depending on the page route
   *
   * @return string
   *    link path
   */
  getSubmissionObjectLinkName(): string {
    const url = this.router.routerState.snapshot.url;
    if (url.startsWith('/workspaceitems') || url.startsWith('/submit')) {
      return this.workspaceLinkPath;
    } else if (url.startsWith('/workflowitems')) {
      return this.workflowLinkPath;
    } else {
      return 'edititems';
    }
  }

  /**
   * Return the submission scope
   *
   * @return SubmissionScopeType
   *    the SubmissionScopeType
   */
  getSubmissionScope(): SubmissionScopeType {
    let scope: SubmissionScopeType;
    switch (this.getSubmissionObjectLinkName()) {
      case this.workspaceLinkPath:
        scope = SubmissionScopeType.WorkspaceItem;
        break;
      case this.workflowLinkPath:
        scope = SubmissionScopeType.WorkflowItem;
        break;
    }
    return scope;
  }

  /**
   * Return the validity status of the submission
   *
   * @param submissionId
   *    The submission id
   * @return Observable<boolean>
   *    observable with submission validity status
   */
  getSubmissionStatus(submissionId: string): Observable<boolean> {
    return this.store.select(submissionSelector).pipe(
      map((submissions: SubmissionState) => submissions.objects[submissionId]),
      filter((item) => isNotUndefined(item) && isNotUndefined(item.sections)),
      map((item) => item.sections),
      map((sections) => {
        const states = [];

        if (isNotUndefined(sections)) {
          Object.keys(sections)
            .filter((sectionId) => sections.hasOwnProperty(sectionId))
            .filter((sectionId) => !this.isSectionHidden(sections[sectionId] as SubmissionSectionObject))
            .filter((sectionId) => sections[sectionId].enabled)
            .filter((sectionId) => sections[sectionId].isValid === false)
            .forEach((sectionId) => {
              states.push(sections[sectionId].isValid);
            });
        }

        return !isEmpty(sections) && isEmpty(states);
      }),
      distinctUntilChanged(),
      startWith(false));
  }

  /**
   * Return the save processing status of the submission
   *
   * @param submissionId
   *    The submission id
   * @return Observable<boolean>
   *    observable with submission save processing status
   */
  getSubmissionSaveProcessingStatus(submissionId: string): Observable<boolean> {
    return this.getSubmissionObject(submissionId).pipe(
      map((state: SubmissionObjectEntry) => state.savePending),
      distinctUntilChanged(),
      startWith(false));
  }

  /**
   * Return the deposit processing status of the submission
   *
   * @param submissionId
   *    The submission id
   * @return Observable<boolean>
   *    observable with submission deposit processing status
   */
  getSubmissionDepositProcessingStatus(submissionId: string): Observable<boolean> {
    return this.getSubmissionObject(submissionId).pipe(
      map((state: SubmissionObjectEntry) => state.depositPending),
      distinctUntilChanged(),
      startWith(false));
  }

  /**
   * Return the visibility status of the specified section
   *
   * @param sectionData
   *    The section data
   * @return boolean
   *    true if section is hidden, false otherwise
   */
  isSectionHidden(sectionData: SubmissionSectionObject): boolean {
    return (isNotUndefined(sectionData.visibility)
      && sectionData.visibility.main === 'HIDDEN'
      && sectionData.visibility.other === 'HIDDEN');
  }

  /**
   * Return the loading status of the submission
   *
   * @param submissionId
   *    The submission id
   * @return Observable<boolean>
   *    observable with submission loading status
   */
  isSubmissionLoading(submissionId: string): Observable<boolean> {
    return this.getSubmissionObject(submissionId).pipe(
      map((submission: SubmissionObjectEntry) => submission.isLoading),
      distinctUntilChanged());
  }

  /**
   * Show a notification when a new section is added to submission form
   *
   * @param submissionId
   *    The submission id
   * @param sectionId
   *    The section id
   * @param sectionType
   *    The section type
   */
  notifyNewSection(submissionId: string, sectionId: string, sectionType?: SectionsType) {
    const m = this.translate.instant('submission.sections.general.metadata-extracted-new-section', { sectionId });
    this.notificationsService.info(null, m, null, true);
  }

  /**
   * Redirect to MyDspace page
   */
  redirectToMyDSpace() {
    // This assures that the cache is empty before redirecting to mydspace.
    // See https://github.com/DSpace/dspace-angular/pull/468
    this.searchService.getEndpoint().pipe(
      take(1),
      tap((url) => this.requestService.removeByHrefSubstring(url)),
      // Now, do redirect.
      concatMap(
        () => this.routeService.getPreviousUrl().pipe(
          take(1),
          tap((previousUrl) => {
            if (isEmpty(previousUrl) || !previousUrl.startsWith('/mydspace')) {
              this.router.navigate(['/mydspace']);
            } else {
              this.router.navigateByUrl(previousUrl);
            }
        })))
    ).subscribe();
  }

  /**
   * Dispatch a new [CancelSubmissionFormAction]
   */
  resetAllSubmissionObjects() {
    this.store.dispatch(new CancelSubmissionFormAction());
  }

  /**
   * Dispatch a new [ResetSubmissionFormAction]
   *
   * @param collectionId
   *    The collection id
   * @param submissionId
   *    The submission id
   * @param selfUrl
   *    The workspaceitem self url
   * @param submissionDefinition
   *    The [SubmissionDefinitionsModel] that define submission configuration
   * @param sections
   *    The [WorkspaceitemSectionsObject] that define submission sections init data
   */
  resetSubmissionObject(
    collectionId: string,
    submissionId: string,
    selfUrl: string,
    submissionDefinition: SubmissionDefinitionsModel,
    sections: WorkspaceitemSectionsObject
  ) {
    this.store.dispatch(new ResetSubmissionFormAction(collectionId, submissionId, selfUrl, sections, submissionDefinition));
  }

  /**
   * Perform a REST call to retrieve an existing workspaceitem/workflowitem and return response
   *
   * @return Observable<RemoteData<SubmissionObject>>
   *    observable of RemoteData<SubmissionObject>
   */
  retrieveSubmission(submissionId): Observable<RemoteData<SubmissionObject>> {
    return this.restService.getDataById(this.getSubmissionObjectLinkName(), submissionId).pipe(
      find((submissionObjects: SubmissionObject[]) => isNotUndefined(submissionObjects)),
      map((submissionObjects: SubmissionObject[]) => createSuccessfulRemoteDataObject(
        submissionObjects[0])),
      catchError((errorResponse: ErrorResponse) => {
        return createFailedRemoteDataObject$(null,
          new RemoteDataError(errorResponse.statusCode, errorResponse.statusText, errorResponse.errorMessage)
        )
      })
    );
  }

  /**
   * Dispatch a new [SetActiveSectionAction]
   *
   * @param submissionId
   *    The submission id
   * @param sectionId
   *    The section id
   */
  setActiveSection(submissionId, sectionId) {
    this.store.dispatch(new SetActiveSectionAction(submissionId, sectionId));
  }

  /**
   * Allow to save automatically the submission
   *
   * @param submissionId
   *    The submission id
   */
  startAutoSave(submissionId) {
    this.stopAutoSave();
    // AUTOSAVE submission
    // Retrieve interval from config and convert to milliseconds
    const duration = this.EnvConfig.submission.autosave.timer * (1000 * 60);
    // Dispatch save action after given duration
    this.timer$ = observableTimer(duration, duration);
    this.autoSaveSub = this.timer$
      .subscribe(() => this.store.dispatch(new SaveSubmissionFormAction(submissionId)));
  }

  /**
   * Unsubscribe subscription to timer
   */
  stopAutoSave() {
    if (hasValue(this.autoSaveSub)) {
      this.autoSaveSub.unsubscribe();
      this.autoSaveSub = null;
    }
  }
}<|MERGE_RESOLUTION|>--- conflicted
+++ resolved
@@ -108,17 +108,10 @@
    * @return Observable<SubmissionObject>
    *    observable of SubmissionObject
    */
-<<<<<<< HEAD
   createSubmission(collectionId?: string): Observable<SubmissionObject> {
     return this.restService.postToEndpoint(this.workspaceLinkPath, {}, null, null, collectionId).pipe(
-      map((workspaceitem: SubmissionObject) => workspaceitem[0]),
-      catchError(() => observableOf({})))
-=======
-  createSubmission(): Observable<SubmissionObject> {
-    return this.restService.postToEndpoint(this.workspaceLinkPath, {}).pipe(
       map((workspaceitem: SubmissionObject[]) => workspaceitem[0] as SubmissionObject),
       catchError(() => observableOf({} as SubmissionObject)))
->>>>>>> 16831dec
   }
 
   /**
