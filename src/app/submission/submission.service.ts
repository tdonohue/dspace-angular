import { HttpHeaders } from '@angular/common/http';
import { Injectable } from '@angular/core';
import { Router } from '@angular/router';
<<<<<<< HEAD
import { Store } from '@ngrx/store';
=======

import { Observable, of as observableOf, Subscription, timer as observableTimer } from 'rxjs';
import { catchError, concatMap, distinctUntilChanged, filter, find, map, startWith, take, tap } from 'rxjs/operators';
import { Store, MemoizedSelector, createSelector, select } from '@ngrx/store';
>>>>>>> 60d93e65
import { TranslateService } from '@ngx-translate/core';
import {
  Observable,
  of as observableOf,
  Subscription,
  timer as observableTimer,
} from 'rxjs';
import {
  catchError,
  concatMap,
  distinctUntilChanged,
  filter,
  find,
  map,
  startWith,
  take,
  tap,
} from 'rxjs/operators';

import { environment } from '../../environments/environment';
import { ErrorResponse } from '../core/cache/response.models';
import { SubmissionDefinitionsModel } from '../core/config/models/config-submission-definitions.model';
import { RemoteData } from '../core/data/remote-data';
import { RequestService } from '../core/data/request.service';
import { HttpOptions } from '../core/dspace-rest/dspace-rest.service';
import { RouteService } from '../core/services/route.service';
import { Item } from '../core/shared/item.model';
import { SearchService } from '../core/shared/search/search.service';
import { SubmissionObject } from '../core/submission/models/submission-object.model';
import { WorkspaceitemSectionsObject } from '../core/submission/models/workspaceitem-sections.model';
import { SubmissionJsonPatchOperationsService } from '../core/submission/submission-json-patch-operations.service';
import { SubmissionRestService } from '../core/submission/submission-rest.service';
import { SubmissionScopeType } from '../core/submission/submission-scope-type';
import {
  hasValue,
  isEmpty,
  isNotUndefined,
} from '../shared/empty.util';
import { NotificationsService } from '../shared/notifications/notifications.service';
import {
  createFailedRemoteDataObject$,
  createSuccessfulRemoteDataObject,
} from '../shared/remote-data.utils';
import { SubmissionError } from './objects/submission-error.model';
import {
  CancelSubmissionFormAction,
  ChangeSubmissionCollectionAction,
  DiscardSubmissionAction,
  InitSubmissionFormAction,
  ResetSubmissionFormAction,
  SaveAndDepositSubmissionAction,
  SaveForLaterSubmissionFormAction,
  SaveSubmissionFormAction,
  SaveSubmissionSectionFormAction,
  SetActiveSectionAction,
} from './objects/submission-objects.actions';
import {
  SubmissionObjectEntry,
  SubmissionSectionEntry,
} from './objects/submission-objects.reducer';
import { SubmissionSectionObject } from './objects/submission-section-object.model';
import { SectionDataObject } from './sections/models/section-data.model';
import { SectionsType } from './sections/sections-type';
import { submissionObjectFromIdSelector } from './selectors';
import {
  submissionSelector,
  SubmissionState,
} from './submission.reducers';

function getSubmissionSelector(submissionId: string):  MemoizedSelector<SubmissionState, SubmissionObjectEntry> {
  return createSelector(
    submissionSelector,
    (state: SubmissionState) => state.objects[submissionId],
  );
}

function getSubmissionCollectionIdSelector(submissionId: string): MemoizedSelector<SubmissionState, string> {
  return createSelector(
    getSubmissionSelector(submissionId),
    (submission: SubmissionObjectEntry) => submission?.collection,
  );
}

/**
 * A service that provides methods used in submission process.
 */
@Injectable()
export class SubmissionService {

  /**
   * Subscription
   */
  protected autoSaveSub: Subscription;

  /**
   * Observable used as timer
   */
  protected timer$: Observable<any>;

  private workspaceLinkPath = 'workspaceitems';
  private workflowLinkPath = 'workflowitems';
  /**
   * Initialize service variables
   * @param {NotificationsService} notificationsService
   * @param {SubmissionRestService} restService
   * @param {Router} router
   * @param {RouteService} routeService
   * @param {Store<SubmissionState>} store
   * @param {TranslateService} translate
   * @param {SearchService} searchService
   * @param {RequestService} requestService
   * @param {SubmissionJsonPatchOperationsService} jsonPatchOperationService
   */
  constructor(protected notificationsService: NotificationsService,
              protected restService: SubmissionRestService,
              protected router: Router,
              protected routeService: RouteService,
              protected store: Store<SubmissionState>,
              protected translate: TranslateService,
              protected searchService: SearchService,
              protected requestService: RequestService,
              protected jsonPatchOperationService: SubmissionJsonPatchOperationsService) {
  }

  /**
   * Dispatch a new [ChangeSubmissionCollectionAction]
   *
   * @param submissionId
   *    The submission id
   * @param collectionId
   *    The collection id
   */
  changeSubmissionCollection(submissionId: string, collectionId: string): void {
    this.store.dispatch(new ChangeSubmissionCollectionAction(submissionId, collectionId));
  }

  /**
   * Listen to collection changes for a certain {@link SubmissionObject}
   *
   * @param submissionId The submission id
   */
  getSubmissionCollectionId(submissionId: string): Observable<string> {
    return this.store.pipe(select(getSubmissionCollectionIdSelector(submissionId)));
  }

  /**
   * Perform a REST call to create a new workspaceitem and return response
   *
   * @param collectionId
   *    The owning collection id
   * @return Observable<SubmissionObject>
   *    observable of SubmissionObject
   */
  createSubmission(collectionId?: string): Observable<SubmissionObject> {
    return this.restService.postToEndpoint(this.workspaceLinkPath, {}, null, null, collectionId).pipe(
      map((workspaceitem: SubmissionObject[]) => workspaceitem[0] as SubmissionObject),
      catchError(() => observableOf({} as SubmissionObject)));
  }

  /**
   * Perform a REST call to deposit a workspaceitem and return response
   *
   * @param selfUrl
   *    The workspaceitem self url
   * @param collectionId
   *    Optional collection id
   * @return Observable<SubmissionObject>
   *    observable of SubmissionObject
   */
  createSubmissionFromExternalSource(selfUrl: string, collectionId?: string): Observable<SubmissionObject[]> {
    const options: HttpOptions = Object.create({});
    let headers = new HttpHeaders();
    headers = headers.append('Content-Type', 'text/uri-list');
    options.headers = headers;
    return this.restService.postToEndpoint(this.workspaceLinkPath, selfUrl, null, options, collectionId) as Observable<SubmissionObject[]>;
  }

  /**
   * Perform a REST call to deposit a workspaceitem and return response
   *
   * @param selfUrl
   *    The workspaceitem self url
   * @return Observable<SubmissionObject>
   *    observable of SubmissionObject
   */
  depositSubmission(selfUrl: string): Observable<SubmissionObject[]> {
    const options: HttpOptions = Object.create({});
    let headers = new HttpHeaders();
    headers = headers.append('Content-Type', 'text/uri-list');
    options.headers = headers;
    return this.restService.postToEndpoint(this.workflowLinkPath, selfUrl, null, options) as Observable<SubmissionObject[]>;
  }

  /**
   * Perform a REST call to delete a workspaceitem and return response
   *
   * @param submissionId
   *    The submission id
   * @return Observable<SubmissionObject>
   *    observable of SubmissionObject
   */
  discardSubmission(submissionId: string): Observable<SubmissionObject[]> {
    return this.restService.deleteById(submissionId) as Observable<SubmissionObject[]>;
  }

  /**
   * Dispatch a new [InitSubmissionFormAction]
   *
   * @param collectionId
   *    The collection id
   * @param submissionId
   *    The submission id
   * @param selfUrl
   *    The workspaceitem self url
   * @param submissionDefinition
   *    The [SubmissionDefinitionsModel] that define submission configuration
   * @param sections
   *    The [WorkspaceitemSectionsObject] that define submission sections init data
   * @param errors
   *    The [SubmissionSectionError] that define submission sections init errors
   */
  dispatchInit(
    collectionId: string,
    submissionId: string,
    selfUrl: string,
    submissionDefinition: SubmissionDefinitionsModel,
    sections: WorkspaceitemSectionsObject,
    item: Item,
    errors: SubmissionError) {
    this.store.dispatch(new InitSubmissionFormAction(collectionId, submissionId, selfUrl, submissionDefinition, sections, item, errors));
  }

  /**
   * Dispatch a new [SaveAndDepositSubmissionAction]
   *
   * @param submissionId
   *    The submission id
   */
  dispatchDeposit(submissionId) {
    this.store.dispatch(new SaveAndDepositSubmissionAction(submissionId));
  }

  /**
   * Dispatch a new [DiscardSubmissionAction]
   *
   * @param submissionId
   *    The submission id
   */
  dispatchDiscard(submissionId) {
    this.store.dispatch(new DiscardSubmissionAction(submissionId));
  }

  /**
   * Dispatch a new [SaveSubmissionFormAction]
   *
   * @param submissionId
   *    The submission id
   * @param manual
   *    whether is a manual save, default false
   */
  dispatchSave(submissionId, manual?: boolean) {
    this.getSubmissionSaveProcessingStatus(submissionId).pipe(
      find((isPending: boolean) => !isPending),
    ).subscribe(() => {
      this.store.dispatch(new SaveSubmissionFormAction(submissionId, manual));
    });
  }

  /**
   * Dispatch a new [SaveForLaterSubmissionFormAction]
   *
   * @param submissionId
   *    The submission id
   */
  dispatchSaveForLater(submissionId) {
    this.store.dispatch(new SaveForLaterSubmissionFormAction(submissionId));
  }

  /**
   * Dispatch a new [SaveSubmissionSectionFormAction]
   *
   * @param submissionId
   *    The submission id
   * @param sectionId
   *    The section id
   */
  dispatchSaveSection(submissionId, sectionId) {
    this.store.dispatch(new SaveSubmissionSectionFormAction(submissionId, sectionId));
  }

  /**
   * Return the id of the current focused section for the specified submission
   *
   * @param submissionId
   *    The submission id
   * @return Observable<string>
   *    observable of section id
   */
  getActiveSectionId(submissionId: string): Observable<string> {
    return this.getSubmissionObject(submissionId).pipe(
      map((submission: SubmissionObjectEntry) => submission.activeSection));
  }

  /**
   * Return the [SubmissionObjectEntry] for the specified submission
   *
   * @param submissionId
   *    The submission id
   * @return Observable<SubmissionObjectEntry>
   *    observable of SubmissionObjectEntry
   */
  getSubmissionObject(submissionId: string): Observable<SubmissionObjectEntry> {
    return this.store.select(submissionObjectFromIdSelector(submissionId)).pipe(
      filter((submission: SubmissionObjectEntry) => isNotUndefined(submission)));
  }

  /**
   * Return a list of the active [SectionDataObject] belonging to the specified submission
   *
   * @param submissionId
   *    The submission id
   * @return Observable<SubmissionObjectEntry>
   *    observable with the list of active submission's sections
   */
  getSubmissionSections(submissionId: string): Observable<SectionDataObject[]> {
    return this.getSubmissionObject(submissionId).pipe(
      find((submission: SubmissionObjectEntry) => isNotUndefined(submission.sections) && !submission.isLoading),
      map((submission: SubmissionObjectEntry) => submission.sections),
      map((sections: SubmissionSectionEntry) => {
        const availableSections: SectionDataObject[] = [];
        Object.keys(sections)
          .filter((sectionId) => !this.isSectionHidden(sections[sectionId] as SubmissionSectionObject))
          .forEach((sectionId) => {
            const sectionObject: SectionDataObject = Object.create({});
            sectionObject.config = sections[sectionId].config;
            sectionObject.mandatory = sections[sectionId].mandatory;
            sectionObject.data = sections[sectionId].data;
            sectionObject.errorsToShow = sections[sectionId].errorsToShow;
            sectionObject.serverValidationErrors = sections[sectionId].serverValidationErrors;
            sectionObject.header = sections[sectionId].header;
            sectionObject.id = sectionId;
            sectionObject.sectionType = sections[sectionId].sectionType;
            availableSections.push(sectionObject);
          });
        return availableSections;
      }),
      startWith([]),
      distinctUntilChanged());
  }

  /**
   * Return a list of the disabled [SectionDataObject] belonging to the specified submission
   *
   * @param submissionId
   *    The submission id
   * @return Observable<SubmissionObjectEntry>
   *    observable with the list of disabled submission's sections
   */
  getDisabledSectionsList(submissionId: string): Observable<SectionDataObject[]> {
    return this.getSubmissionObject(submissionId).pipe(
      filter((submission: SubmissionObjectEntry) => isNotUndefined(submission.sections) && !submission.isLoading),
      map((submission: SubmissionObjectEntry) => submission.sections),
      map((sections: SubmissionSectionEntry) => {
        const disabledSections: SectionDataObject[] = [];
        Object.keys(sections)
          .filter((sectionId) => !this.isSectionHidden(sections[sectionId] as SubmissionSectionObject))
          .filter((sectionId) => !sections[sectionId].enabled)
          .forEach((sectionId) => {
            const sectionObject: SectionDataObject = Object.create({});
            sectionObject.header = sections[sectionId].header;
            sectionObject.id = sectionId;
            disabledSections.push(sectionObject);
          });
        return disabledSections;
      }),
      startWith([]),
      distinctUntilChanged());
  }

  /**
   * Return the correct REST endpoint link path depending on the page route
   *
   * @return string
   *    link path
   */
  getSubmissionObjectLinkName(): string {
    const url = this.router.routerState.snapshot.url;
    if (url.startsWith('/workspaceitems') || url.startsWith('/submit')) {
      return this.workspaceLinkPath;
    } else if (url.startsWith('/workflowitems')) {
      return this.workflowLinkPath;
    } else {
      return 'edititems';
    }
  }

  /**
   * Return the submission scope
   *
   * @return SubmissionScopeType
   *    the SubmissionScopeType
   */
  getSubmissionScope(): SubmissionScopeType {
    let scope: SubmissionScopeType;
    switch (this.getSubmissionObjectLinkName()) {
      case this.workspaceLinkPath:
        scope = SubmissionScopeType.WorkspaceItem;
        break;
      case this.workflowLinkPath:
        scope = SubmissionScopeType.WorkflowItem;
        break;
    }
    return scope;
  }

  /**
   * Return the validity status of the submission
   *
   * @param submissionId
   *    The submission id
   * @return Observable<boolean>
   *    observable with submission validity status
   */
  getSubmissionStatus(submissionId: string): Observable<boolean> {
    return this.store.select(submissionSelector).pipe(
      map((submissions: SubmissionState) => submissions.objects[submissionId]),
      filter((item) => isNotUndefined(item) && isNotUndefined(item.sections)),
      map((item) => item.sections),
      map((sections) => {
        const states = [];

        if (isNotUndefined(sections)) {
          Object.keys(sections)
            .filter((sectionId) => sections.hasOwnProperty(sectionId))
            .filter((sectionId) => !this.isSectionHidden(sections[sectionId] as SubmissionSectionObject))
            .filter((sectionId) => sections[sectionId].enabled)
            .filter((sectionId) => sections[sectionId].isValid === false)
            .forEach((sectionId) => {
              states.push(sections[sectionId].isValid);
            });
        }

        return !isEmpty(sections) && isEmpty(states);
      }),
      distinctUntilChanged(),
      startWith(false));
  }

  /**
   * Return the save processing status of the submission
   *
   * @param submissionId
   *    The submission id
   * @return Observable<boolean>
   *    observable with submission save processing status
   */
  getSubmissionSaveProcessingStatus(submissionId: string): Observable<boolean> {
    return this.getSubmissionObject(submissionId).pipe(
      map((state: SubmissionObjectEntry) => state.savePending),
      distinctUntilChanged(),
      startWith(false));
  }

  /**
   * Return the deposit processing status of the submission
   *
   * @param submissionId
   *    The submission id
   * @return Observable<boolean>
   *    observable with submission deposit processing status
   */
  getSubmissionDepositProcessingStatus(submissionId: string): Observable<boolean> {
    return this.getSubmissionObject(submissionId).pipe(
      map((state: SubmissionObjectEntry) => state.depositPending),
      distinctUntilChanged(),
      startWith(false));
  }

  /**
   * Return whether submission unsaved modification are present
   *
   * @return Observable<boolean>
   *    observable with submission unsaved modification presence
   */
  hasUnsavedModification(): Observable<boolean> {
    return this.jsonPatchOperationService.hasPendingOperations('sections');
  }

  /**
   * Return the visibility status of the specified section
   *
   * @param sectionData
   *    The section data
   * @return boolean
   *    true if section is hidden, false otherwise
   */
  isSectionHidden(sectionData: SubmissionSectionObject): boolean {
    return (isNotUndefined(sectionData.visibility)
      && sectionData.visibility.main === 'HIDDEN'
      && sectionData.visibility.other === 'HIDDEN');
  }

  /**
   * Return the loading status of the submission
   *
   * @param submissionId
   *    The submission id
   * @return Observable<boolean>
   *    observable with submission loading status
   */
  isSubmissionLoading(submissionId: string): Observable<boolean> {
    return this.getSubmissionObject(submissionId).pipe(
      map((submission: SubmissionObjectEntry) => submission.isLoading),
      distinctUntilChanged());
  }

  /**
   * Show a notification when a new section is added to submission form
   *
   * @param submissionId
   *    The submission id
   * @param sectionId
   *    The section id
   * @param sectionType
   *    The section type
   */
  notifyNewSection(submissionId: string, sectionId: string, sectionType?: SectionsType) {
    const m = this.translate.instant('submission.sections.general.metadata-extracted-new-section', { sectionId });
    this.notificationsService.info(null, m, null, true);
  }

  /**
   * Redirect to MyDspace page
   */
  redirectToMyDSpace() {
    // This assures that the cache is empty before redirecting to mydspace.
    // See https://github.com/DSpace/dspace-angular/pull/468
    this.searchService.getEndpoint().pipe(
      take(1),
      tap((url) => this.requestService.removeByHrefSubstring(url)),
      // Now, do redirect.
      concatMap(
        () => this.routeService.getPreviousUrl().pipe(
          take(1),
          tap((previousUrl) => {
            if (isEmpty(previousUrl) || !previousUrl.startsWith('/mydspace')) {
              this.router.navigate(['/mydspace']);
            } else {
              this.router.navigateByUrl(previousUrl);
            }
          }))),
    ).subscribe();
  }

  /**
   * Dispatch a new [CancelSubmissionFormAction]
   */
  resetAllSubmissionObjects() {
    this.store.dispatch(new CancelSubmissionFormAction());
  }

  /**
   * Dispatch a new [ResetSubmissionFormAction]
   *
   * @param collectionId
   *    The collection id
   * @param submissionId
   *    The submission id
   * @param selfUrl
   *    The workspaceitem self url
   * @param submissionDefinition
   *    The [SubmissionDefinitionsModel] that define submission configuration
   * @param sections
   *    The [WorkspaceitemSectionsObject] that define submission sections init data
   */
  resetSubmissionObject(
    collectionId: string,
    submissionId: string,
    selfUrl: string,
    submissionDefinition: SubmissionDefinitionsModel,
    sections: WorkspaceitemSectionsObject,
    item: Item,
  ) {
    this.store.dispatch(new ResetSubmissionFormAction(collectionId, submissionId, selfUrl, sections, submissionDefinition, item));
  }

  /**
   * Perform a REST call to retrieve an existing workspaceitem/workflowitem and return response
   *
   * @return Observable<RemoteData<SubmissionObject>>
   *    observable of RemoteData<SubmissionObject>
   */
  retrieveSubmission(submissionId): Observable<RemoteData<SubmissionObject>> {
    return this.restService.getDataById(this.getSubmissionObjectLinkName(), submissionId).pipe(
      find((submissionObjects: SubmissionObject[]) => isNotUndefined(submissionObjects)),
      map((submissionObjects: SubmissionObject[]) => createSuccessfulRemoteDataObject(
        submissionObjects[0])),
      catchError((errorResponse: unknown) => {
        if (errorResponse instanceof ErrorResponse) {
          return createFailedRemoteDataObject$<SubmissionObject>(errorResponse.errorMessage, errorResponse.statusCode);
        }
      }),
    );
  }

  /**
   * Dispatch a new [SetActiveSectionAction]
   *
   * @param submissionId
   *    The submission id
   * @param sectionId
   *    The section id
   */
  setActiveSection(submissionId, sectionId) {
    this.store.dispatch(new SetActiveSectionAction(submissionId, sectionId));
  }

  /**
   * Allow to save automatically the submission
   *
   * @param submissionId
   *    The submission id
   */
  startAutoSave(submissionId) {
    this.stopAutoSave();
    if (environment.submission.autosave.timer === 0) {
      return;
    }

    // AUTOSAVE submission
    const duration = environment.submission.autosave.timer;
    // Dispatch save action after given duration
    this.timer$ = observableTimer(duration, duration);
    this.autoSaveSub = this.timer$
      .subscribe(() => this.store.dispatch(new SaveSubmissionFormAction(submissionId)));
  }

  /**
   * Unsubscribe subscription to timer
   */
  stopAutoSave() {
    if (hasValue(this.autoSaveSub)) {
      this.autoSaveSub.unsubscribe();
      this.autoSaveSub = null;
    }
  }
}<|MERGE_RESOLUTION|>--- conflicted
+++ resolved
@@ -1,14 +1,12 @@
 import { HttpHeaders } from '@angular/common/http';
 import { Injectable } from '@angular/core';
 import { Router } from '@angular/router';
-<<<<<<< HEAD
-import { Store } from '@ngrx/store';
-=======
-
-import { Observable, of as observableOf, Subscription, timer as observableTimer } from 'rxjs';
-import { catchError, concatMap, distinctUntilChanged, filter, find, map, startWith, take, tap } from 'rxjs/operators';
-import { Store, MemoizedSelector, createSelector, select } from '@ngrx/store';
->>>>>>> 60d93e65
+import {
+  createSelector,
+  MemoizedSelector,
+  select,
+  Store,
+} from '@ngrx/store';
 import { TranslateService } from '@ngx-translate/core';
 import {
   Observable,
