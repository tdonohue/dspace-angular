--- conflicted
+++ resolved
@@ -6,17 +6,13 @@
 import { TextMenuItemModel } from '../shared/menu/menu-item/models/text.model';
 import { LinkMenuItemModel } from '../shared/menu/menu-item/models/link.model';
 import { HostWindowService } from '../shared/host-window.service';
-<<<<<<< HEAD
-import { environment } from '../../environments/environment';
-import { ActivatedRoute } from '@angular/router';
-import { AuthorizationDataService } from '../core/data/feature-authorization/authorization-data.service';
-=======
 import { BrowseService } from '../core/browse/browse.service';
 import { getFirstCompletedRemoteData } from '../core/shared/operators';
 import { PaginatedList } from '../core/data/paginated-list.model';
 import { BrowseDefinition } from '../core/shared/browse-definition.model';
 import { RemoteData } from '../core/data/remote-data';
->>>>>>> ba268d4f
+import { ActivatedRoute } from '@angular/router';
+import { AuthorizationDataService } from '../core/data/feature-authorization/authorization-data.service';
 
 /**
  * Component representing the public navbar
@@ -35,16 +31,11 @@
   menuID = MenuID.PUBLIC;
 
   constructor(protected menuService: MenuService,
-<<<<<<< HEAD
     protected injector: Injector,
-    public windowService: HostWindowService,
-    public authorizationService: AuthorizationDataService,
-    public route: ActivatedRoute
-=======
-              protected injector: Injector,
               public windowService: HostWindowService,
-              public browseService: BrowseService
->>>>>>> ba268d4f
+              public browseService: BrowseService,
+              public authorizationService: AuthorizationDataService,
+              public route: ActivatedRoute
   ) {
     super(menuService, injector, authorizationService, route);
   }
