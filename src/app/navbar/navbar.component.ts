--- conflicted
+++ resolved
@@ -1,13 +1,6 @@
-import {
-  Component,
-  Injector,
-  OnInit,
-} from '@angular/core';
+import { Component, Injector, OnInit, } from '@angular/core';
 import { ActivatedRoute } from '@angular/router';
-import {
-  select,
-  Store,
-} from '@ngrx/store';
+import { select, Store, } from '@ngrx/store';
 import { Observable } from 'rxjs';
 
 import { AppState } from '../app.reducer';
@@ -15,44 +8,27 @@
 import { BrowseService } from '../core/browse/browse.service';
 import { AuthorizationDataService } from '../core/data/feature-authorization/authorization-data.service';
 import { slideMobileNav } from '../shared/animations/slide';
-import {
-  HostWindowService,
-  WidthCategory,
-} from '../shared/host-window.service';
+import { HostWindowService, WidthCategory, } from '../shared/host-window.service';
 import { MenuComponent } from '../shared/menu/menu.component';
 import { MenuService } from '../shared/menu/menu.service';
 import { MenuID } from '../shared/menu/menu-id.model';
 import { ThemeService } from '../shared/theme-support/theme.service';
-<<<<<<< HEAD
-import { Observable } from 'rxjs';
-import { select, Store } from '@ngrx/store';
-import { AppState } from '../app.reducer';
-import { isAuthenticated } from '../core/auth/selectors';
 import { TranslateModule } from '@ngx-translate/core';
 import { UserMenuComponent } from '../shared/auth-nav-menu/user-menu/user-menu.component';
-import { NgClass, NgIf, NgFor, NgComponentOutlet, AsyncPipe } from '@angular/common';
+import { AsyncPipe, NgClass, NgComponentOutlet, NgFor, NgIf } from '@angular/common';
 import { NgbDropdownModule } from '@ng-bootstrap/ng-bootstrap';
 import { ThemedUserMenuComponent } from '../shared/auth-nav-menu/user-menu/themed-user-menu.component';
-=======
->>>>>>> a8f31948
 
 /**
  * Component representing the public navbar
  */
 @Component({
-<<<<<<< HEAD
     selector: 'ds-navbar',
     styleUrls: ['./navbar.component.scss'],
     templateUrl: './navbar.component.html',
     animations: [slideMobileNav],
     standalone: true,
     imports: [NgbDropdownModule, NgClass, NgIf, UserMenuComponent, ThemedUserMenuComponent, NgFor, NgComponentOutlet, AsyncPipe, TranslateModule]
-=======
-  selector: 'ds-navbar',
-  styleUrls: ['./navbar.component.scss'],
-  templateUrl: './navbar.component.html',
-  animations: [slideMobileNav],
->>>>>>> a8f31948
 })
 export class NavbarComponent extends MenuComponent implements OnInit {
   /**
