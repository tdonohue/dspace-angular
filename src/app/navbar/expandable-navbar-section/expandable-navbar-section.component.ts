--- conflicted
+++ resolved
@@ -1,4 +1,3 @@
-<<<<<<< HEAD
 import {
   AsyncPipe,
   NgComponentOutlet,
@@ -16,28 +15,19 @@
 } from '@angular/core';
 import { RouterLinkActive } from '@angular/router';
 import { Observable } from 'rxjs';
-import { first } from 'rxjs/operators';
+import {
+  first,
+  map,
+} from 'rxjs/operators';
 
 import { slide } from '../../shared/animations/slide';
-=======
-import { Component, Inject, Injector, OnInit } from '@angular/core';
-import { MenuSection } from '../../shared/menu/menu-section.model';
-import { NavbarSectionComponent } from '../navbar-section/navbar-section.component';
-import { MenuService } from '../../shared/menu/menu.service';
-import { slide } from '../../shared/animations/slide';
-import { first, map } from 'rxjs/operators';
->>>>>>> 3f7c42c5
+import { isNotEmpty } from '../../shared/empty.util';
 import { HostWindowService } from '../../shared/host-window.service';
 import { MenuService } from '../../shared/menu/menu.service';
 import { MenuID } from '../../shared/menu/menu-id.model';
-<<<<<<< HEAD
 import { MenuSection } from '../../shared/menu/menu-section.model';
 import { HoverOutsideDirective } from '../../shared/utils/hover-outside.directive';
 import { NavbarSectionComponent } from '../navbar-section/navbar-section.component';
-=======
-import { Observable } from 'rxjs';
-import { isNotEmpty } from '../../shared/empty.util';
->>>>>>> 3f7c42c5
 
 /**
  * Represents an expandable section in the navbar
@@ -65,7 +55,6 @@
   menuID = MenuID.PUBLIC;
 
   /**
-<<<<<<< HEAD
    * True if mouse has entered the menu section toggler
    */
   mouseEntered = false;
@@ -96,6 +85,11 @@
    * List of current dropdown items who have event listeners
    */
   private dropdownItems: NodeListOf<HTMLElement>;
+
+  /**
+   * Emits true when the top section has subsections, else emits false
+   */
+  hasSubSections$: Observable<boolean>;
 
   @HostListener('window:resize', ['$event'])
   onResize() {
@@ -119,24 +113,13 @@
   ) {
     super(section, menuService, injector);
     this.isMobile$ = this.windowService.isMobile();
-=======
-   * Emits true when the top section has subsections, else emits false
-   */
-  hasSubSections$: Observable<boolean>;
-
-  constructor(
-    @Inject('sectionDataProvider') protected section: MenuSection,
-    protected menuService: MenuService,
-    protected injector: Injector,
-    private windowService: HostWindowService,
-  ) {
-    super(section, menuService, injector);
->>>>>>> 3f7c42c5
   }
 
   ngOnInit() {
     super.ngOnInit();
-<<<<<<< HEAD
+    this.hasSubSections$ = this.subSections$.pipe(
+      map((subSections) => isNotEmpty(subSections)),
+    );
     this.subs.push(this.active$.subscribe((active: boolean) => {
       if (active === true) {
         this.addArrowEventListeners = true;
@@ -163,11 +146,6 @@
   ngOnDestroy(): void {
     super.ngOnDestroy();
     this.unsubscribeFromEventListeners();
-=======
-    this.hasSubSections$ = this.subSections$.pipe(
-      map((subSections) => isNotEmpty(subSections))
-    );
->>>>>>> 3f7c42c5
   }
 
   /**
