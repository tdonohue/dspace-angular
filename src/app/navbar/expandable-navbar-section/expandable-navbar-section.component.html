<div class="ds-menu-item-wrapper text-md-center"
    [id]="'expandable-navbar-section-' + section.id"
    (mouseenter)="onMouseEnter($event, isActive)"
    (mouseleave)="onMouseLeave($event, isActive)"
    data-test="navbar-section-wrapper"
    *ngVar="(active | async) as isActive">
    <a href="javascript:void(0);" routerLinkActive="active"
       role="menuitem"
       (keyup.enter)="toggleSection($event)"
       (keyup.space)="toggleSection($event)"
       (click)="toggleSection($event)"
       (keydown.space)="$event.preventDefault()"
       aria-haspopup="menu"
       data-test="navbar-section-toggler"
       [attr.aria-expanded]="isActive"
       [attr.aria-controls]="expandableNavbarSectionId(section.id)"
       class="d-flex flex-row flex-nowrap align-items-center gapx-1 ds-menu-toggler-wrapper"
       [class.disabled]="section.model?.disabled"
<<<<<<< HEAD
       id="browseDropdown">
      <span class="flex-fill">
=======
       (click)="toggleSection($event)"
       data-toggle="dropdown">
>>>>>>> 54d99a84
        <ng-container
          *ngComponentOutlet="(sectionMap$ | async).get(section.id).component; injector: (sectionMap$ | async).get(section.id).injector;"></ng-container>
<!--        <span class="sr-only">{{'nav.expandable-navbar-section-suffix' | translate}}</span>-->
      </span>
      <i class="fas fa-caret-down fa-xs toggle-menu-icon" aria-hidden="true"></i>
    </a>
    <div @slide *ngIf="isActive" (click)="deactivateSection($event)"
        [id]="expandableNavbarSectionId(section.id)"
        role="menu"
        class="dropdown-menu show nav-dropdown-menu m-0 shadow-none border-top-0 px-3 px-md-0 pt-0 pt-md-1">
        <div *ngFor="let subSection of (subSections$ | async)" class="text-nowrap" role="presentation">
            <ng-container
                    *ngComponentOutlet="(sectionMap$ | async).get(subSection.id).component; injector: (sectionMap$ | async).get(subSection.id).injector;"></ng-container>
        </div>
    </div>
</div><|MERGE_RESOLUTION|>--- conflicted
+++ resolved
@@ -15,14 +15,8 @@
        [attr.aria-expanded]="isActive"
        [attr.aria-controls]="expandableNavbarSectionId(section.id)"
        class="d-flex flex-row flex-nowrap align-items-center gapx-1 ds-menu-toggler-wrapper"
-       [class.disabled]="section.model?.disabled"
-<<<<<<< HEAD
-       id="browseDropdown">
+       [class.disabled]="section.model?.disabled">
       <span class="flex-fill">
-=======
-       (click)="toggleSection($event)"
-       data-toggle="dropdown">
->>>>>>> 54d99a84
         <ng-container
           *ngComponentOutlet="(sectionMap$ | async).get(section.id).component; injector: (sectionMap$ | async).get(section.id).injector;"></ng-container>
 <!--        <span class="sr-only">{{'nav.expandable-navbar-section-suffix' | translate}}</span>-->
