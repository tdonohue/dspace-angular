--- conflicted
+++ resolved
@@ -23,24 +23,13 @@
   describe('on larger screens', () => {
     beforeEach(waitForAsync(() => {
       TestBed.configureTestingModule({
-<<<<<<< HEAD
     imports: [NoopAnimationsModule, ExpandableNavbarSectionComponent, TestComponent, VarDirective],
     providers: [
         { provide: 'sectionDataProvider', useValue: {} },
         { provide: MenuService, useValue: menuService },
-        { provide: HostWindowService, useValue: new HostWindowServiceStub(800) }
-    ]
-}).overrideComponent(ExpandableNavbarSectionComponent, {
-=======
-        imports: [NoopAnimationsModule],
-        declarations: [ExpandableNavbarSectionComponent, TestComponent, VarDirective],
-        providers: [
-          { provide: 'sectionDataProvider', useValue: {} },
-          { provide: MenuService, useValue: menuService },
           { provide: HostWindowService, useValue: new HostWindowServiceStub(800) },
         ],
-      }).overrideComponent(ExpandableNavbarSectionComponent, {
->>>>>>> a8f31948
+}).overrideComponent(ExpandableNavbarSectionComponent, {
         set: {
           entryComponents: [TestComponent],
         },
@@ -200,24 +189,13 @@
   describe('on smaller, mobile screens', () => {
     beforeEach(waitForAsync(() => {
       TestBed.configureTestingModule({
-<<<<<<< HEAD
     imports: [NoopAnimationsModule, ExpandableNavbarSectionComponent, TestComponent, VarDirective],
     providers: [
         { provide: 'sectionDataProvider', useValue: {} },
         { provide: MenuService, useValue: menuService },
-        { provide: HostWindowService, useValue: new HostWindowServiceStub(300) }
-    ]
-}).overrideComponent(ExpandableNavbarSectionComponent, {
-=======
-        imports: [NoopAnimationsModule],
-        declarations: [ExpandableNavbarSectionComponent, TestComponent, VarDirective],
-        providers: [
-          { provide: 'sectionDataProvider', useValue: {} },
-          { provide: MenuService, useValue: menuService },
           { provide: HostWindowService, useValue: new HostWindowServiceStub(300) },
         ],
-      }).overrideComponent(ExpandableNavbarSectionComponent, {
->>>>>>> a8f31948
+}).overrideComponent(ExpandableNavbarSectionComponent, {
         set: {
           entryComponents: [TestComponent],
         },
@@ -284,14 +262,9 @@
 
 // declare a test component
 @Component({
-<<<<<<< HEAD
     selector: 'ds-test-cmp',
     template: ``,
     standalone: true
-=======
-  selector: 'ds-test-cmp',
-  template: ``,
->>>>>>> a8f31948
 })
 class TestComponent {
 }