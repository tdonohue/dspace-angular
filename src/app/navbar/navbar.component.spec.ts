import { ComponentFixture, TestBed, waitForAsync } from '@angular/core/testing';
import { TranslateModule } from '@ngx-translate/core';

import { of as observableOf } from 'rxjs';

import { NavbarComponent } from './navbar.component';
import { ReactiveFormsModule } from '@angular/forms';
import { HostWindowService } from '../shared/host-window.service';
import { HostWindowServiceStub } from '../shared/testing/host-window-service.stub';
import { NoopAnimationsModule } from '@angular/platform-browser/animations';
import { Injector, NO_ERRORS_SCHEMA } from '@angular/core';
import { MenuService } from '../shared/menu/menu.service';
import { MenuServiceStub } from '../shared/testing/menu-service.stub';
import { ActivatedRoute } from '@angular/router';
import { RouterTestingModule } from '@angular/router/testing';
<<<<<<< HEAD
import { Item } from '../core/shared/item.model';
import { createSuccessfulRemoteDataObject } from '../shared/remote-data.utils';
import { By } from '@angular/platform-browser';
import { AuthorizationDataService } from '../core/data/feature-authorization/authorization-data.service';
=======
import { BrowseService } from '../core/browse/browse.service';
import { createSuccessfulRemoteDataObject$ } from '../shared/remote-data.utils';
import { buildPaginatedList } from '../core/data/paginated-list.model';
import { BrowseDefinition } from '../core/shared/browse-definition.model';
import { BrowseByDataType } from '../browse-by/browse-by-switcher/browse-by-decorator';
>>>>>>> ba268d4f

let comp: NavbarComponent;
let fixture: ComponentFixture<NavbarComponent>;

const authorizationService = jasmine.createSpyObj('authorizationService', {
  isAuthorized: observableOf(true)
});

const mockItem = Object.assign(new Item(), {
  id: 'fake-id',
  uuid: 'fake-id',
  handle: 'fake/handle',
  lastModified: '2018',
  _links: {
    self: {
      href: 'https://localhost:8000/items/fake-id'
    }
  }
});

const routeStub = {
  data: observableOf({
    dso: createSuccessfulRemoteDataObject(mockItem)
  }),
  children: []
};



describe('NavbarComponent', () => {
  const menuService = new MenuServiceStub();
  let browseDefinitions;
  // waitForAsync beforeEach
  beforeEach(waitForAsync(() => {
    browseDefinitions = [
      Object.assign(
        new BrowseDefinition(), {
          id: 'title',
          dataType: BrowseByDataType.Title,
        }
      ),
      Object.assign(
        new BrowseDefinition(), {
          id: 'dateissued',
          dataType: BrowseByDataType.Date,
          metadataKeys: ['dc.date.issued']
        }
      ),
      Object.assign(
        new BrowseDefinition(), {
          id: 'author',
          dataType: BrowseByDataType.Metadata,
        }
      ),
      Object.assign(
        new BrowseDefinition(), {
          id: 'subject',
          dataType: BrowseByDataType.Metadata,
        }
      ),
    ];

    TestBed.configureTestingModule({
      imports: [
        TranslateModule.forRoot(),
        NoopAnimationsModule,
        ReactiveFormsModule,
        RouterTestingModule],
      declarations: [NavbarComponent],
      providers: [
        Injector,
        { provide: MenuService, useValue: menuService },
        { provide: HostWindowService, useValue: new HostWindowServiceStub(800) },
<<<<<<< HEAD
        { provide: AuthorizationDataService, useValue: authorizationService },
        { provide: ActivatedRoute, useValue: routeStub },
=======
        { provide: ActivatedRoute, useValue: {} },
        { provide: BrowseService, useValue: { getBrowseDefinitions: createSuccessfulRemoteDataObject$(buildPaginatedList(undefined, browseDefinitions)) } }
>>>>>>> ba268d4f
      ],
      schemas: [NO_ERRORS_SCHEMA]
    })
      .compileComponents();  // compile template and css
  }));

  // synchronous beforeEach
  beforeEach(() => {

    fixture = TestBed.createComponent(NavbarComponent);

    comp = fixture.componentInstance;

  });

  it('should create', () => {
    expect(comp).toBeTruthy();
  });


});<|MERGE_RESOLUTION|>--- conflicted
+++ resolved
@@ -13,18 +13,13 @@
 import { MenuServiceStub } from '../shared/testing/menu-service.stub';
 import { ActivatedRoute } from '@angular/router';
 import { RouterTestingModule } from '@angular/router/testing';
-<<<<<<< HEAD
-import { Item } from '../core/shared/item.model';
-import { createSuccessfulRemoteDataObject } from '../shared/remote-data.utils';
-import { By } from '@angular/platform-browser';
-import { AuthorizationDataService } from '../core/data/feature-authorization/authorization-data.service';
-=======
 import { BrowseService } from '../core/browse/browse.service';
-import { createSuccessfulRemoteDataObject$ } from '../shared/remote-data.utils';
+import { createSuccessfulRemoteDataObject, createSuccessfulRemoteDataObject$ } from '../shared/remote-data.utils';
 import { buildPaginatedList } from '../core/data/paginated-list.model';
 import { BrowseDefinition } from '../core/shared/browse-definition.model';
 import { BrowseByDataType } from '../browse-by/browse-by-switcher/browse-by-decorator';
->>>>>>> ba268d4f
+import { Item } from '../core/shared/item.model';
+import { AuthorizationDataService } from '../core/data/feature-authorization/authorization-data.service';
 
 let comp: NavbarComponent;
 let fixture: ComponentFixture<NavbarComponent>;
@@ -98,13 +93,9 @@
         Injector,
         { provide: MenuService, useValue: menuService },
         { provide: HostWindowService, useValue: new HostWindowServiceStub(800) },
-<<<<<<< HEAD
+        { provide: ActivatedRoute, useValue: routeStub },
+        { provide: BrowseService, useValue: { getBrowseDefinitions: createSuccessfulRemoteDataObject$(buildPaginatedList(undefined, browseDefinitions)) } },
         { provide: AuthorizationDataService, useValue: authorizationService },
-        { provide: ActivatedRoute, useValue: routeStub },
-=======
-        { provide: ActivatedRoute, useValue: {} },
-        { provide: BrowseService, useValue: { getBrowseDefinitions: createSuccessfulRemoteDataObject$(buildPaginatedList(undefined, browseDefinitions)) } }
->>>>>>> ba268d4f
       ],
       schemas: [NO_ERRORS_SCHEMA]
     })
