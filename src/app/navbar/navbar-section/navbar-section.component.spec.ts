--- conflicted
+++ resolved
@@ -24,15 +24,9 @@
     providers: [
         { provide: 'sectionDataProvider', useValue: {} },
         { provide: MenuService, useValue: menuService },
-<<<<<<< HEAD
-        { provide: HostWindowService, useValue: new HostWindowServiceStub(800) }
-    ]
-}).overrideComponent(NavbarSectionComponent, {
-=======
         { provide: HostWindowService, useValue: new HostWindowServiceStub(800) },
       ],
-    }).overrideComponent(NavbarSectionComponent, {
->>>>>>> a8f31948
+}).overrideComponent(NavbarSectionComponent, {
       set: {
         entryComponents: [TestComponent],
       },
@@ -56,14 +50,9 @@
 
 // declare a test component
 @Component({
-<<<<<<< HEAD
     selector: 'ds-test-cmp',
     template: ``,
     standalone: true
-=======
-  selector: 'ds-test-cmp',
-  template: ``,
->>>>>>> a8f31948
 })
 class TestComponent {
 }