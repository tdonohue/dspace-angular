--- conflicted
+++ resolved
@@ -1,24 +1,14 @@
-<<<<<<< HEAD
-<ng-container *ngVar="(itemRDObs | async) as itemRD">
+<div class="container" *ngVar="(itemRDObs | async) as itemRD">
   <div class="item-page" *ngIf="itemRD?.hasSucceeded" @fadeInOut>
     <div *ngIf="itemRD?.payload as item">
       <ds-item-page-title-field [item]="item"></ds-item-page-title-field>
       <div class="simple-view-link">
         <a class="btn btn-outline-primary col-4" [routerLink]="['/items/' + item.id]">
-=======
-<div class="container">
-  <div class="item-page" *ngIf="item.hasSucceeded | async" @fadeInOut>
-    <div *ngIf="item.payload | async; let itemPayload">
-      <ds-item-page-title-field [item]="itemPayload"></ds-item-page-title-field>
-      <div class="simple-view-link">
-        <a class="btn btn-outline-primary col-4" [routerLink]="['/items/' + itemPayload.id]">
->>>>>>> cef017b9
           {{"item.page.link.simple" | translate}}
         </a>
       </div>
       <table class="table table-responsive table-striped">
         <tbody>
-<<<<<<< HEAD
         <tr *ngFor="let metadatum of (metadataObs | async)">
           <td>{{metadatum.key}}</td>
           <td>{{metadatum.value}}</td>
@@ -32,20 +22,4 @@
   </div>
   <ds-error *ngIf="itemRD?.hasFailed" message="{{'error.item' | translate}}"></ds-error>
   <ds-loading *ngIf="itemRD?.isLoading" message="{{'loading.item' | translate}}"></ds-loading>
-</ng-container>
-=======
-          <tr *ngFor="let metadatum of (metadata | async)">
-            <td>{{metadatum.key}}</td>
-            <td>{{metadatum.value}}</td>
-            <td>{{metadatum.language}}</td>
-          </tr>
-        </tbody>
-      </table>
-      <ds-item-page-full-file-section [item]="itemPayload"></ds-item-page-full-file-section>
-      <ds-item-page-collections [item]="itemPayload"></ds-item-page-collections>
-    </div>
-  </div>
-  <ds-error *ngIf="item.hasFailed | async" message="{{'error.item' | translate}}"></ds-error>
-  <ds-loading *ngIf="item.isLoading | async" message="{{'loading.item' | translate}}"></ds-loading>
-</div>
->>>>>>> cef017b9
+</div>