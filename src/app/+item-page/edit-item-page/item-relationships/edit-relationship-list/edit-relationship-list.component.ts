import { Component, Input, OnInit, OnDestroy } from '@angular/core';
import { NgbModal, NgbModalRef } from '@ng-bootstrap/ng-bootstrap';
import { LinkService } from '../../../../core/cache/builders/link.service';
import { FieldChangeType } from '../../../../core/data/object-updates/object-updates.actions';
import { ObjectUpdatesService } from '../../../../core/data/object-updates/object-updates.service';
import {
  combineLatest as observableCombineLatest,
  Observable,
  of as observableOf,
  from as observableFrom
} from 'rxjs';
import {
  FieldUpdate,
  FieldUpdates,
  RelationshipIdentifiable
} from '../../../../core/data/object-updates/object-updates.reducer';
import { RelationshipService } from '../../../../core/data/relationship.service';
import { Item } from '../../../../core/shared/item.model';
import {
  defaultIfEmpty,
  map,
  mergeMap,
  switchMap,
  take,
  startWith,
  toArray,
  tap
} from 'rxjs/operators';
import { hasValue, hasValueOperator, hasNoValue } from '../../../../shared/empty.util';
import { Relationship } from '../../../../core/shared/item-relationships/relationship.model';
import { RelationshipType } from '../../../../core/shared/item-relationships/relationship-type.model';
import {
  getRemoteDataPayload,
  getFirstSucceededRemoteData,
  getFirstSucceededRemoteDataPayload,
  getAllSucceededRemoteData,
} from '../../../../core/shared/operators';
import { ItemType } from '../../../../core/shared/item-relationships/item-type.model';
import { DsDynamicLookupRelationModalComponent } from '../../../../shared/form/builder/ds-dynamic-form-ui/relation-lookup-modal/dynamic-lookup-relation-modal.component';
import { RelationshipOptions } from '../../../../shared/form/builder/models/relationship-options.model';
import { ItemSearchResult } from '../../../../shared/object-collection/shared/item-search-result.model';
import { SelectableListService } from '../../../../shared/object-list/selectable-list/selectable-list.service';
import { SearchResult } from '../../../../shared/search/search-result.model';
import { followLink } from '../../../../shared/utils/follow-link-config.model';
import { PaginatedList } from '../../../../core/data/paginated-list.model';
import { RemoteData } from '../../../../core/data/remote-data';
import { Collection } from '../../../../core/shared/collection.model';
import { BehaviorSubject } from 'rxjs/internal/BehaviorSubject';
import { Subscription } from 'rxjs/internal/Subscription';
import { PaginationComponentOptions } from '../../../../shared/pagination/pagination-component-options.model';
import { PaginationService } from '../../../../core/pagination/pagination.service';

@Component({
  selector: 'ds-edit-relationship-list',
  styleUrls: ['./edit-relationship-list.component.scss'],
  templateUrl: './edit-relationship-list.component.html',
})
/**
 * A component creating a list of editable relationships of a certain type
 * The relationships are rendered as a list of related items
 */
export class EditRelationshipListComponent implements OnInit, OnDestroy {

  /**
   * The item to display related items for
   */
  @Input() item: Item;

  @Input() itemType: ItemType;

  /**
   * The URL to the current page
   * Used to fetch updates for the current item from the store
   */
  @Input() url: string;

  /**
   * The label of the relationship-type we're rendering a list for
   */
  @Input() relationshipType: RelationshipType;

  /**
   * Observable that emits the left and right item type of {@link relationshipType} simultaneously.
   */
  private relationshipLeftAndRightType$: Observable<[ItemType, ItemType]>;

  /**
   * Observable that emits true if {@link itemType} is on the left-hand side of {@link relationshipType},
   * false if it is on the right-hand side and undefined in the rare case that it is on neither side.
   */
  private currentItemIsLeftItem$: Observable<boolean>;

  private relatedEntityType$: Observable<ItemType>;

  /**
   * The list ID to save selected entities under
   */
  listId: string;

  /**
   * The FieldUpdates for the relationships in question
   */
  updates$: BehaviorSubject<FieldUpdates> = new BehaviorSubject(undefined);

  /**
   * The RemoteData for the relationships
   */
  relationshipsRd$: BehaviorSubject<RemoteData<PaginatedList<Relationship>>> = new BehaviorSubject(undefined);

  /**
   * Whether the current page is the last page
   */
  isLastPage$: BehaviorSubject<boolean> = new BehaviorSubject(true);

  /**
   * Whether we're loading
   */
  loading$: BehaviorSubject<boolean> = new BehaviorSubject(true);

  /**
   * The number of added fields that haven't been saved yet
   */
  nbAddedFields$: BehaviorSubject<number> = new BehaviorSubject(0);

  /**
   * Array to track all subscriptions and unsubscribe them onDestroy
   * @type {Array}
   */
  private subs: Subscription[] = [];

  /**
   * The pagination config
   */
  paginationConfig: PaginationComponentOptions;

  /**
   * A reference to the lookup window
   */
  modalRef: NgbModalRef;

  constructor(
    protected objectUpdatesService: ObjectUpdatesService,
    protected linkService: LinkService,
    protected relationshipService: RelationshipService,
    protected modalService: NgbModal,
    protected paginationService: PaginationService,
    protected selectableListService: SelectableListService,
  ) {
  }

  /**
   * Get the i18n message key for this relationship type
   */
  public getRelationshipMessageKey(): Observable<string> {

    return observableCombineLatest(
      this.getLabel(),
      this.relatedEntityType$,
    ).pipe(
      map(([label, relatedEntityType]) => {
        if (hasValue(label) && label.indexOf('is') > -1 && label.indexOf('Of') > -1) {
          const relationshipLabel = `${label.substring(2, label.indexOf('Of'))}`;
          if (relationshipLabel !== relatedEntityType.label) {
            return `relationships.is${relationshipLabel}Of.${relatedEntityType.label}`;
          } else {
            return `relationships.is${relationshipLabel}Of`;
          }
        } else {
          return label;
        }
      }),
    );
  }

  /**
   * Get the relevant label for this relationship type
   */
  private getLabel(): Observable<string> {
    return observableCombineLatest([
      this.relationshipType.leftType,
      this.relationshipType.rightType,
    ].map((itemTypeRD) => itemTypeRD.pipe(
      getFirstSucceededRemoteData(),
      getRemoteDataPayload(),
    ))).pipe(
      map((itemTypes: ItemType[]) => [
        this.relationshipType.leftwardType,
        this.relationshipType.rightwardType,
      ][itemTypes.findIndex((itemType) => itemType.id === this.itemType.id)]),
    );
  }

  /**
   * Prevent unnecessary rerendering so fields don't lose focus
   */
  trackUpdate(index, update: FieldUpdate) {
    return update && update.field ? update.field.uuid : undefined;
  }

  /**
   * Open the dynamic lookup modal to search for items to add as relationships
   */
  openLookup() {

    this.modalRef = this.modalService.open(DsDynamicLookupRelationModalComponent, {
      size: 'lg'
    });
    const modalComp: DsDynamicLookupRelationModalComponent = this.modalRef.componentInstance;
    modalComp.repeatable = true;
    modalComp.listId = this.listId;
    modalComp.item = this.item;
    this.item.owningCollection.pipe(
      getFirstSucceededRemoteDataPayload()
    ).subscribe((collection: Collection) => {
      modalComp.collection = collection;
    });
    modalComp.select = (...selectableObjects: SearchResult<Item>[]) => {
      selectableObjects.forEach((searchResult) => {
        const relatedItem: Item = searchResult.indexableObject;
        this.getFieldUpdatesForRelatedItem(relatedItem)
          .subscribe((identifiables) => {
            identifiables.forEach((identifiable) =>
              this.objectUpdatesService.removeSingleFieldUpdate(this.url, identifiable.uuid)
            );
            if (identifiables.length === 0) {
              this.relationshipService.getNameVariant(this.listId, relatedItem.uuid)
                .subscribe((nameVariant) => {
                  const update = {
                    uuid: this.relationshipType.id + '-' + relatedItem.uuid,
                    nameVariant,
                    type: this.relationshipType,
                    relatedItem,
                  } as RelationshipIdentifiable;
                  this.objectUpdatesService.saveAddFieldUpdate(this.url, update);
                });
            }

            this.loading$.next(true);
            // emit the last page again to trigger a fieldupdates refresh
            this.relationshipsRd$.next(this.relationshipsRd$.getValue());
          });
      });
    };
    modalComp.deselect = (...selectableObjects: SearchResult<Item>[]) => {
      selectableObjects.forEach((searchResult) => {
        const relatedItem: Item = searchResult.indexableObject;
        this.objectUpdatesService.removeSingleFieldUpdate(this.url, this.relationshipType.id + '-' + relatedItem.uuid);
        this.getFieldUpdatesForRelatedItem(relatedItem)
          .subscribe((identifiables) =>
            identifiables.forEach((identifiable) =>
              this.objectUpdatesService.saveRemoveFieldUpdate(this.url, identifiable)
            )
          );
      });

      this.loading$.next(true);
      // emit the last page again to trigger a fieldupdates refresh
      this.relationshipsRd$.next(this.relationshipsRd$.getValue());
    };
    this.relatedEntityType$
      .pipe(take(1))
      .subscribe((relatedEntityType) => {
        modalComp.relationshipOptions = Object.assign(
          new RelationshipOptions(), {
            relationshipType: relatedEntityType.label,
            // filter: this.getRelationshipMessageKey(),
            searchConfiguration: relatedEntityType.label.toLowerCase(),
            nameVariants: true,
          }
        );
      });

    this.selectableListService.deselectAll(this.listId);
    this.updates$.pipe(
      switchMap((updates) =>
        Object.values(updates).length > 0 ?
          observableCombineLatest(
            Object.values(updates)
              .filter((update) => update.changeType !== FieldChangeType.REMOVE)
              .map((update) => {
                const field = update.field as RelationshipIdentifiable;
                if (field.relationship) {
                  return this.getRelatedItem(field.relationship);
                } else {
                  return observableOf(field.relatedItem);
                }
              })
          ) : observableOf([])
      ),
      take(1),
      map((items) => items.map((item) => {
        const searchResult = new ItemSearchResult();
        searchResult.indexableObject = item;
        searchResult.hitHighlights = {};
        return searchResult;
      })),
    ).subscribe((items) => {
      this.selectableListService.select(this.listId, items);
    });
  }

  /**
   * Get the existing field updates regarding a relationship with a given item
   * @param relatedItem The item for which to get the existing field updates
   */
  private getFieldUpdatesForRelatedItem(relatedItem: Item): Observable<RelationshipIdentifiable[]> {

    return this.updates$.pipe(
      take(1),
      map((updates) => Object.values(updates)
        .map((update) => update.field as RelationshipIdentifiable)
        .filter((field) => field.relationship)
      ),
      mergeMap((identifiables) =>
        observableCombineLatest(
          identifiables.map((identifiable) => this.getRelatedItem(identifiable.relationship))
        ).pipe(
          defaultIfEmpty([]),
          map((relatedItems) =>
            identifiables.filter((identifiable, index) => relatedItems[index].uuid === relatedItem.uuid)
          ),
        )
      ),
    );
  }

  /**
   * Get the related item for a given relationship
   * @param relationship  The relationship for which to get the related item
   */
  private getRelatedItem(relationship: Relationship): Observable<Item> {
    return this.relationshipService.isLeftItem(relationship, this.item).pipe(
      switchMap((isLeftItem) => isLeftItem ? relationship.rightItem : relationship.leftItem),
      getFirstSucceededRemoteData(),
      getRemoteDataPayload(),
    ) as Observable<Item>;
  }

  ngOnInit(): void {
    // store the left and right type of the relationship in a single observable
    this.relationshipLeftAndRightType$ = observableCombineLatest([
      this.relationshipType.leftType,
      this.relationshipType.rightType,
    ].map((type) => type.pipe(
      getFirstSucceededRemoteData(),
      getRemoteDataPayload(),
    ))) as Observable<[ItemType, ItemType]>;

    this.relatedEntityType$ = this.relationshipLeftAndRightType$.pipe(
      map((relatedTypes: ItemType[]) => relatedTypes.find((relatedType) => relatedType.uuid !== this.itemType.uuid)),
      hasValueOperator()
    );

    this.relatedEntityType$.pipe(
      take(1)
    ).subscribe(
      (relatedEntityType) => this.listId = `edit-relationship-${this.itemType.id}-${relatedEntityType.id}`
    );

    this.currentItemIsLeftItem$ = this.relationshipLeftAndRightType$.pipe(
      map(([leftType, rightType]: [ItemType, ItemType]) => {
        if (leftType.id === this.itemType.id) {
          return true;
        }

        if (rightType.id === this.itemType.id) {
          return false;
        }

        // should never happen...
        console.warn(`The item ${this.item.uuid} is not on the right or the left side of relationship type ${this.relationshipType.uuid}`);
        return undefined;
      })
    );

    // initialize the pagination options
    this.paginationConfig = new PaginationComponentOptions();
    this.paginationConfig.id = `er${this.relationshipType.id}`;
    this.paginationConfig.pageSize = 5;
    this.paginationConfig.currentPage = 1;

    // get the pagination params from the route
    const currentPagination$ = this.paginationService.getCurrentPagination(
      this.paginationConfig.id,
      this.paginationConfig
    ).pipe(
      tap(() => this.loading$.next(true))
    );

    this.subs.push(
      observableCombineLatest([
        currentPagination$,
        this.currentItemIsLeftItem$,
      ]).pipe(
        switchMap(([currentPagination, currentItemIsLeftItem]: [PaginationComponentOptions, boolean]) =>
          // get the relationships for the current item, relationshiptype and page
          this.relationshipService.getItemRelationshipsByLabel(
            this.item,
            currentItemIsLeftItem ? this.relationshipType.leftwardType : this.relationshipType.rightwardType,
            {
              elementsPerPage: currentPagination.pageSize,
              currentPage: currentPagination.currentPage,
            },
            false,
            true,
            followLink('leftItem'),
            followLink('rightItem'),
          )),
      ).subscribe((rd: RemoteData<PaginatedList<Relationship>>) => {
        this.relationshipsRd$.next(rd);
      })
    );

    // keep isLastPage$ up to date based on relationshipsRd$
    this.subs.push(this.relationshipsRd$.pipe(
      hasValueOperator(),
      getAllSucceededRemoteData()
    ).subscribe((rd: RemoteData<PaginatedList<Relationship>>) => {
      this.isLastPage$.next(hasNoValue(rd.payload._links.next));
    }));

    this.subs.push(this.relationshipsRd$.pipe(
      hasValueOperator(),
      getAllSucceededRemoteData(),
      switchMap((rd: RemoteData<PaginatedList<Relationship>>) =>
        // emit each relationship in the page separately
        observableFrom(rd.payload.page).pipe(
          mergeMap((relationship: Relationship) =>
            // check for each relationship whether it's the left item
            this.relationshipService.isLeftItem(relationship, this.item).pipe(
              // emit an array containing both the relationship and whether it's the left item,
              // as we'll need both
              map((isLeftItem: boolean) => [relationship, isLeftItem])
            )
          ),
          map(([relationship, isLeftItem]: [Relationship, boolean]) => {
            // turn it into a RelationshipIdentifiable, an
            const nameVariant =
              isLeftItem ? relationship.rightwardValue : relationship.leftwardValue;
            return {
              uuid: relationship.id,
              type: this.relationshipType,
              relationship,
              nameVariant,
            } as RelationshipIdentifiable;
          }),
          // wait until all relationships have been processed, and emit them all as a single array
          toArray(),
          // if the pipe above completes without emitting anything, emit an empty array instead
          defaultIfEmpty([])
      )),
      switchMap((nextFields: RelationshipIdentifiable[]) => {
        // Get a list that contains the unsaved changes for the page, as well as the page of
        // RelationshipIdentifiables, as a single list of FieldUpdates
        return this.objectUpdatesService.getFieldUpdates(this.url, nextFields).pipe(
          map((fieldUpdates: FieldUpdates) => {
            const fieldUpdatesFiltered: FieldUpdates = {};
            this.nbAddedFields$.next(0);
            // iterate over the fieldupdates and filter out the ones that pertain to this
            // relationshiptype
            Object.keys(fieldUpdates).forEach((uuid) => {
              if (hasValue(fieldUpdates[uuid])) {
                const field = fieldUpdates[uuid].field as RelationshipIdentifiable;
                // only include fieldupdates regarding this RelationshipType
                if (field.type.id === this.relationshipType.id) {
                  // if it's a newly added relationship
                  if (fieldUpdates[uuid].changeType === FieldChangeType.ADD) {
                    // increase the counter that tracks new relationships
                    this.nbAddedFields$.next(this.nbAddedFields$.getValue() + 1);
                    if (this.isLastPage$.getValue() === true) {
                      // only include newly added relationships to the output if we're on the last
                      // page
                      fieldUpdatesFiltered[uuid] = fieldUpdates[uuid];
                    }
                  } else {
                    // include all others
                    fieldUpdatesFiltered[uuid] = fieldUpdates[uuid];
                  }
                }
              }
            });
            return fieldUpdatesFiltered;
          }),
        );
      }),
      startWith({}),
    ).subscribe((updates: FieldUpdates) => {
      this.loading$.next(false);
      this.updates$.next(updates);
    }));
  }

<<<<<<< HEAD
  private getItemRelationships() {
    this.linkService.resolveLink(this.item,
      followLink('relationships', {},
        followLink('relationshipType'),
        followLink('leftItem'),
        followLink('rightItem'),
      ));
    return this.item.relationships.pipe(
      getAllSucceededRemoteData(),
      map((relationships: RemoteData<PaginatedList<Relationship>>) => relationships.payload.page.filter((relationship: Relationship) => hasValue(relationship))),
      switchMap((itemRelationships: Relationship[]) =>
        observableCombineLatest(
          itemRelationships
            .map((relationship) => relationship.relationshipType.pipe(
              getFirstSucceededRemoteData(),
              getRemoteDataPayload(),
            ))
        ).pipe(
          defaultIfEmpty([]),
          map((relationshipTypes) => itemRelationships.filter(
            (relationship, index) => relationshipTypes[index].id === this.relationshipType.id)
          ),
        )
      ),
    );
=======
  ngOnDestroy(): void {
    this.subs
      .filter((subscription) => hasValue(subscription))
      .forEach((subscription) => subscription.unsubscribe());
>>>>>>> e6c2680d
  }
}<|MERGE_RESOLUTION|>--- conflicted
+++ resolved
@@ -490,37 +490,9 @@
     }));
   }
 
-<<<<<<< HEAD
-  private getItemRelationships() {
-    this.linkService.resolveLink(this.item,
-      followLink('relationships', {},
-        followLink('relationshipType'),
-        followLink('leftItem'),
-        followLink('rightItem'),
-      ));
-    return this.item.relationships.pipe(
-      getAllSucceededRemoteData(),
-      map((relationships: RemoteData<PaginatedList<Relationship>>) => relationships.payload.page.filter((relationship: Relationship) => hasValue(relationship))),
-      switchMap((itemRelationships: Relationship[]) =>
-        observableCombineLatest(
-          itemRelationships
-            .map((relationship) => relationship.relationshipType.pipe(
-              getFirstSucceededRemoteData(),
-              getRemoteDataPayload(),
-            ))
-        ).pipe(
-          defaultIfEmpty([]),
-          map((relationshipTypes) => itemRelationships.filter(
-            (relationship, index) => relationshipTypes[index].id === this.relationshipType.id)
-          ),
-        )
-      ),
-    );
-=======
   ngOnDestroy(): void {
     this.subs
       .filter((subscription) => hasValue(subscription))
       .forEach((subscription) => subscription.unsubscribe());
->>>>>>> e6c2680d
   }
 }