--- conflicted
+++ resolved
@@ -48,7 +48,6 @@
   entityType$: Observable<ItemType>;
 
   constructor(
-<<<<<<< HEAD
     public itemService: ItemDataService,
     public objectUpdatesService: ObjectUpdatesService,
     public router: Router,
@@ -59,21 +58,8 @@
     public relationshipService: RelationshipService,
     public objectCache: ObjectCacheService,
     public requestService: RequestService,
-    public cdRef: ChangeDetectorRef
-=======
-    protected itemService: ItemDataService,
-    protected objectUpdatesService: ObjectUpdatesService,
-    protected router: Router,
-    protected notificationsService: NotificationsService,
-    protected translateService: TranslateService,
-    @Inject(GLOBAL_CONFIG) protected EnvConfig: GlobalConfig,
-    protected route: ActivatedRoute,
-    protected relationshipService: RelationshipService,
-    protected objectCache: ObjectCacheService,
-    protected requestService: RequestService,
-    protected entityTypeService: EntityTypeService,
-    protected cdr: ChangeDetectorRef,
->>>>>>> 3bbd05f5
+    public entityTypeService: EntityTypeService,
+    public cdr: ChangeDetectorRef,
   ) {
     super(itemService, objectUpdatesService, router, notificationsService, translateService, EnvConfig, route);
   }
