<<<<<<< HEAD
import { Component, Inject, Input } from '@angular/core';
=======
import { Component } from '@angular/core';
>>>>>>> 199d4bf3
import { Item } from '../../../core/shared/item.model';
import { ItemDataService } from '../../../core/data/item-data.service';
import { ObjectUpdatesService } from '../../../core/data/object-updates/object-updates.service';
import { ActivatedRoute, Router } from '@angular/router';
import { cloneDeep } from 'lodash';
import { Observable } from 'rxjs';
import { Identifiable } from '../../../core/data/object-updates/object-updates.reducer';
import { first, map, switchMap, take, tap } from 'rxjs/operators';
import { getSucceededRemoteData } from '../../../core/shared/operators';
import { RemoteData } from '../../../core/data/remote-data';
import { NotificationsService } from '../../../shared/notifications/notifications.service';
import { TranslateService } from '@ngx-translate/core';
import { RegistryService } from '../../../core/registry/registry.service';
import { MetadataValue, MetadatumViewModel } from '../../../core/shared/metadata.models';
import { Metadata } from '../../../core/shared/metadata.utils';
import { AbstractItemUpdateComponent } from '../abstract-item-update/abstract-item-update.component';
import { MetadataField } from '../../../core/metadata/metadata-field.model';
import { UpdateDataService } from '../../../core/data/update-data.service';
import { hasNoValue, hasValue } from '../../../shared/empty.util';
import { AlertType } from '../../../shared/alert/aletr-type';

@Component({
  selector: 'ds-item-metadata',
  styleUrls: ['./item-metadata.component.scss'],
  templateUrl: './item-metadata.component.html',
})
/**
 * Component for displaying an item's metadata edit page
 */
export class ItemMetadataComponent extends AbstractItemUpdateComponent {

  /**
   * The AlertType enumeration
   * @type {AlertType}
   */
  public AlertTypeEnum = AlertType;

  /**
   * A custom update service to use for adding and committing patches
   * This will default to the ItemDataService
   */
  @Input() updateService: UpdateDataService<Item>;

  /**
   * Observable with a list of strings with all existing metadata field keys
   */
  metadataFields$: Observable<string[]>;

  constructor(
    public itemService: ItemDataService,
    public objectUpdatesService: ObjectUpdatesService,
    public router: Router,
    public notificationsService: NotificationsService,
    public translateService: TranslateService,
    public route: ActivatedRoute,
    public metadataFieldService: RegistryService,
  ) {
    super(itemService, objectUpdatesService, router, notificationsService, translateService, route);
  }

  /**
   * Set up and initialize all fields
   */
  ngOnInit(): void {
    super.ngOnInit();
    this.metadataFields$ = this.findMetadataFields();
    if (hasNoValue(this.updateService)) {
      this.updateService = this.itemService;
    }
  }

  /**
   * Initialize the values and updates of the current item's metadata fields
   */
  public initializeUpdates(): void {
    this.updates$ = this.objectUpdatesService.getFieldUpdates(this.url, this.item.metadataAsList);
    }

  /**
   * Initialize the prefix for notification messages
   */
  public initializeNotificationsPrefix(): void {
    this.notificationsPrefix = 'item.edit.metadata.notifications.';
  }

  /**
   * Sends a new add update for a field to the object updates service
   * @param metadata The metadata to add, if no parameter is supplied, create a new Metadatum
   */
  add(metadata: MetadatumViewModel = new MetadatumViewModel()) {
    this.objectUpdatesService.saveAddFieldUpdate(this.url, metadata);
  }

  /**
   * Sends all initial values of this item to the object updates service
   */
  public initializeOriginalFields() {
    this.objectUpdatesService.initialize(this.url, this.item.metadataAsList, this.item.lastModified);
  }

  /**
   * Requests all current metadata for this item and requests the item service to update the item
   * Makes sure the new version of the item is rendered on the page
   */
  public submit() {
    this.isValid().pipe(first()).subscribe((isValid) => {
      if (isValid) {
        const metadata$: Observable<Identifiable[]> = this.objectUpdatesService.getUpdatedFields(this.url, this.item.metadataAsList) as Observable<MetadatumViewModel[]>;
        metadata$.pipe(
          first(),
          switchMap((metadata: MetadatumViewModel[]) => {
            const updatedItem: Item = Object.assign(cloneDeep(this.item), { metadata: Metadata.toMetadataMap(metadata) });
            return this.updateService.update(updatedItem);
          }),
          tap(() => this.updateService.commitUpdates()),
          getSucceededRemoteData()
        ).subscribe(
          (rd: RemoteData<Item>) => {
            this.item = rd.payload;
            this.checkAndFixMetadataUUIDs();
            this.initializeOriginalFields();
            this.updates$ = this.objectUpdatesService.getFieldUpdates(this.url, this.item.metadataAsList);
            this.notificationsService.success(this.getNotificationTitle('saved'), this.getNotificationContent('saved'));
          }
        )
      } else {
        this.notificationsService.error(this.getNotificationTitle('invalid'), this.getNotificationContent('invalid'));
      }
    });
  }

  /**
   * Method to request all metadata fields and convert them to a list of strings
   */
  findMetadataFields(): Observable<string[]> {
    return this.metadataFieldService.getAllMetadataFields().pipe(
      getSucceededRemoteData(),
      take(1),
      map((remoteData$) => remoteData$.payload.page.map((field: MetadataField) => field.toString())));
  }

  /**
   * Check for empty metadata UUIDs and fix them (empty UUIDs would break the object-update service)
   */
  checkAndFixMetadataUUIDs() {
    const metadata = cloneDeep(this.item.metadata);
    Object.keys(this.item.metadata).forEach((key: string) => {
      metadata[key] = this.item.metadata[key].map((value) => hasValue(value.uuid) ? value : Object.assign(new MetadataValue(), value));
    });
    this.item.metadata = metadata;
  }
}<|MERGE_RESOLUTION|>--- conflicted
+++ resolved
@@ -1,8 +1,4 @@
-<<<<<<< HEAD
-import { Component, Inject, Input } from '@angular/core';
-=======
-import { Component } from '@angular/core';
->>>>>>> 199d4bf3
+import { Component, Input } from '@angular/core';
 import { Item } from '../../../core/shared/item.model';
 import { ItemDataService } from '../../../core/data/item-data.service';
 import { ObjectUpdatesService } from '../../../core/data/object-updates/object-updates.service';
