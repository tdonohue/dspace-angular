--- conflicted
+++ resolved
@@ -76,15 +76,11 @@
     ResourcePolicyCreateComponent,
   ],
   providers: [
-<<<<<<< HEAD
-    BundleDataService
+    BundleDataService,
+    ObjectValuesPipe
   ],
   exports: [
     ItemMetadataComponent
-=======
-    BundleDataService,
-    ObjectValuesPipe
->>>>>>> 199d4bf3
   ]
 })
 export class EditItemPageModule {
