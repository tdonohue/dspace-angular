--- conflicted
+++ resolved
@@ -19,7 +19,6 @@
 import { CollectionsComponent } from './field-components/collections/collections.component';
 import { FullItemPageComponent } from './full/full-item-page.component';
 import { FullFileSectionComponent } from './full/field-components/file-section/full-file-section.component';
-<<<<<<< HEAD
 import { RelatedEntitiesComponent } from './simple/related-entities/related-entities-component';
 import { SearchPageModule } from '../+search-page/search-page.module';
 import { PublicationComponent } from './simple/entity-types/publication/publication.component';
@@ -30,21 +29,15 @@
 import { JournalVolumeComponent } from './simple/entity-types/journal-volume/journal-volume.component';
 import { JournalIssueComponent } from './simple/entity-types/journal-issue/journal-issue.component';
 import { EntityComponent } from './simple/entity-types/shared/entity.component';
-=======
 import { EditItemPageModule } from './edit-item-page/edit-item-page.module';
->>>>>>> da1a97bd
 
 @NgModule({
   imports: [
     CommonModule,
     SharedModule,
-<<<<<<< HEAD
+    EditItemPageModule,
     ItemPageRoutingModule,
     SearchPageModule
-=======
-    EditItemPageModule,
-    ItemPageRoutingModule
->>>>>>> da1a97bd
   ],
   declarations: [
     ItemPageComponent,
