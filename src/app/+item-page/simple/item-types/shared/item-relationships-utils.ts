--- conflicted
+++ resolved
@@ -7,19 +7,15 @@
 import { Observable } from 'rxjs/internal/Observable';
 import { Relationship } from '../../../../core/shared/item-relationships/relationship.model';
 import { RelationshipType } from '../../../../core/shared/item-relationships/relationship-type.model';
-<<<<<<< HEAD
-import { distinctUntilChanged, filter, flatMap, map, tap } from 'rxjs/operators';
-import { of as observableOf, zip as observableZip, combineLatest as observableCombineLatest } from 'rxjs';
+import { distinctUntilChanged, flatMap, map, switchMap } from 'rxjs/operators';
+import {
+  combineLatest as observableCombineLatest,
+  of as observableOf,
+  zip as observableZip
+} from 'rxjs';
 import { ItemDataService } from '../../../../core/data/item-data.service';
 import { Item } from '../../../../core/shared/item.model';
-import { RemoteData } from '../../../../core/data/remote-data';
 import { RelationshipService } from '../../../../core/data/relationship.service';
-=======
-import { distinctUntilChanged, flatMap, map, switchMap } from 'rxjs/operators';
-import { of as observableOf, zip as observableZip, combineLatest as observableCombineLatest } from 'rxjs';
-import { ItemDataService } from '../../../../core/data/item-data.service';
-import { Item } from '../../../../core/shared/item.model';
->>>>>>> 81b19a96
 
 /**
  * Operator for comparing arrays using a mapping function
