--- conflicted
+++ resolved
@@ -1,13 +1,6 @@
-<<<<<<< HEAD
 import { combineLatest as observableCombineLatest, Observable, zip as observableZip } from 'rxjs';
 import { distinctUntilChanged, map, mergeMap, switchMap } from 'rxjs/operators';
-import { PaginatedList } from '../../../../core/data/paginated-list';
-=======
-import { combineLatest as observableCombineLatest, zip as observableZip } from 'rxjs';
-import { Observable } from 'rxjs/internal/Observable';
-import { distinctUntilChanged, flatMap, map, switchMap } from 'rxjs/operators';
 import { PaginatedList } from '../../../../core/data/paginated-list.model';
->>>>>>> 85303576
 import { RemoteData } from '../../../../core/data/remote-data';
 import { Relationship } from '../../../../core/shared/item-relationships/relationship.model';
 import { Item } from '../../../../core/shared/item.model';
