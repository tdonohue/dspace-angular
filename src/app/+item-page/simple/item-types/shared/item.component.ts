--- conflicted
+++ resolved
@@ -1,13 +1,7 @@
 import { Component, Input, OnInit } from '@angular/core';
 import { environment } from '../../../../../environments/environment';
 import { Item } from '../../../../core/shared/item.model';
-<<<<<<< HEAD
-import { takeUntilCompletedRemoteData } from '../../../../core/shared/operators';
-=======
->>>>>>> 0ee451f3
 import { getItemPageRoute } from '../../../item-page-routing-paths';
-import { BehaviorSubject } from 'rxjs/internal/BehaviorSubject';
-import { RemoteData } from '../../../../core/data/remote-data';
 
 @Component({
   selector: 'ds-item',
@@ -20,11 +14,6 @@
   @Input() object: Item;
 
   /**
-   * The Item's thumbnail
-   */
-  thumbnail$: BehaviorSubject<RemoteData<Bitstream>>;
-
-  /**
    * Route to the item page
    */
   itemPageRoute: string;
@@ -33,15 +22,5 @@
 
   ngOnInit(): void {
     this.itemPageRoute = getItemPageRoute(this.object);
-<<<<<<< HEAD
-
-    this.thumbnail$ = new BehaviorSubject<RemoteData<Bitstream>>(undefined);
-    this.bitstreamDataService.getThumbnailFor(this.object).pipe(
-      takeUntilCompletedRemoteData(),
-    ).subscribe((rd: RemoteData<Bitstream>) => {
-      this.thumbnail$.next(rd);
-    });
-=======
->>>>>>> 0ee451f3
   }
 }