<<<<<<< HEAD
import { ChangeDetectionStrategy, Component, OnInit } from '@angular/core';
import { Observable } from 'rxjs';
import { Item } from '../../../../core/shared/item.model';
import { ItemComponent } from '../shared/item.component';
import { MetadataRepresentation } from '../../../../core/shared/metadata-representation/metadata-representation.model';
import { getRelatedItemsByTypeLabel } from '../shared/item-relationships-utils';
import { ViewMode } from '../../../../core/shared/view-mode.model';
import { listableObjectComponent } from '../../../../shared/object-collection/shared/listable-object/listable-object.decorator';
=======
import { ChangeDetectionStrategy, Component } from '@angular/core';
import {
  DEFAULT_ITEM_TYPE, ItemViewMode,
  rendersItemType
} from '../../../../shared/items/item-type-decorator';
import { ItemComponent } from '../shared/item.component';
>>>>>>> 576b5328

/**
 * Component that represents a publication Item page
 */

@listableObjectComponent('Publication', ViewMode.StandalonePage)
@listableObjectComponent(Item, ViewMode.StandalonePage)
@Component({
  selector: 'ds-publication',
  styleUrls: ['./publication.component.scss'],
  templateUrl: './publication.component.html',
  changeDetection: ChangeDetectionStrategy.OnPush,
})
<<<<<<< HEAD
export class PublicationComponent extends ItemComponent implements OnInit {
  /**
   * The authors related to this publication
   */
  authors$: Observable<MetadataRepresentation[]>;

  /**
   * The projects related to this publication
   */
  projects$: Observable<Item[]>;

  /**
   * The organisation units related to this publication
   */
  orgUnits$: Observable<Item[]>;

  /**
   * The journal issues related to this publication
   */
  journalIssues$: Observable<Item[]>;

  /**
   * Initialize instance variables
   */
  ngOnInit(): void {
    super.ngOnInit();

    if (this.resolvedRelsAndTypes$) {

      this.authors$ = this.buildRepresentations('Person', 'dc.contributor.author');

      this.projects$ = this.resolvedRelsAndTypes$.pipe(
        getRelatedItemsByTypeLabel(this.object.id, 'isProjectOfPublication')
      );

      this.orgUnits$ = this.resolvedRelsAndTypes$.pipe(
        getRelatedItemsByTypeLabel(this.object.id, 'isOrgUnitOfPublication')
      );

      this.journalIssues$ = this.resolvedRelsAndTypes$.pipe(
        getRelatedItemsByTypeLabel(this.object.id, 'isJournalIssueOfPublication')
      );

    }
  }
=======
export class PublicationComponent extends ItemComponent {
>>>>>>> 576b5328
}<|MERGE_RESOLUTION|>--- conflicted
+++ resolved
@@ -1,20 +1,10 @@
-<<<<<<< HEAD
-import { ChangeDetectionStrategy, Component, OnInit } from '@angular/core';
-import { Observable } from 'rxjs';
-import { Item } from '../../../../core/shared/item.model';
-import { ItemComponent } from '../shared/item.component';
-import { MetadataRepresentation } from '../../../../core/shared/metadata-representation/metadata-representation.model';
-import { getRelatedItemsByTypeLabel } from '../shared/item-relationships-utils';
-import { ViewMode } from '../../../../core/shared/view-mode.model';
-import { listableObjectComponent } from '../../../../shared/object-collection/shared/listable-object/listable-object.decorator';
-=======
 import { ChangeDetectionStrategy, Component } from '@angular/core';
 import {
   DEFAULT_ITEM_TYPE, ItemViewMode,
   rendersItemType
 } from '../../../../shared/items/item-type-decorator';
 import { ItemComponent } from '../shared/item.component';
->>>>>>> 576b5328
+import { listableObjectComponent } from '../../../../shared/object-collection/shared/listable-object/listable-object.decorator';
 
 /**
  * Component that represents a publication Item page
@@ -28,53 +18,5 @@
   templateUrl: './publication.component.html',
   changeDetection: ChangeDetectionStrategy.OnPush,
 })
-<<<<<<< HEAD
-export class PublicationComponent extends ItemComponent implements OnInit {
-  /**
-   * The authors related to this publication
-   */
-  authors$: Observable<MetadataRepresentation[]>;
-
-  /**
-   * The projects related to this publication
-   */
-  projects$: Observable<Item[]>;
-
-  /**
-   * The organisation units related to this publication
-   */
-  orgUnits$: Observable<Item[]>;
-
-  /**
-   * The journal issues related to this publication
-   */
-  journalIssues$: Observable<Item[]>;
-
-  /**
-   * Initialize instance variables
-   */
-  ngOnInit(): void {
-    super.ngOnInit();
-
-    if (this.resolvedRelsAndTypes$) {
-
-      this.authors$ = this.buildRepresentations('Person', 'dc.contributor.author');
-
-      this.projects$ = this.resolvedRelsAndTypes$.pipe(
-        getRelatedItemsByTypeLabel(this.object.id, 'isProjectOfPublication')
-      );
-
-      this.orgUnits$ = this.resolvedRelsAndTypes$.pipe(
-        getRelatedItemsByTypeLabel(this.object.id, 'isOrgUnitOfPublication')
-      );
-
-      this.journalIssues$ = this.resolvedRelsAndTypes$.pipe(
-        getRelatedItemsByTypeLabel(this.object.id, 'isJournalIssueOfPublication')
-      );
-
-    }
-  }
-=======
 export class PublicationComponent extends ItemComponent {
->>>>>>> 576b5328
 }