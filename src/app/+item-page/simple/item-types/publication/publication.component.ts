--- conflicted
+++ resolved
@@ -4,10 +4,6 @@
   rendersItemType
 } from '../../../../shared/items/item-type-decorator';
 import { ItemComponent } from '../shared/item.component';
-<<<<<<< HEAD
-import { MetadataRepresentation } from '../../../../core/shared/metadata-representation/metadata-representation.model';
-=======
->>>>>>> 76636933
 
 @rendersItemType('Publication', ItemViewMode.Detail)
 @rendersItemType(DEFAULT_ITEM_TYPE, ItemViewMode.Detail)
@@ -17,40 +13,5 @@
   templateUrl: './publication.component.html',
   changeDetection: ChangeDetectionStrategy.OnPush,
 })
-<<<<<<< HEAD
-export class PublicationComponent extends ItemComponent implements OnInit {
-  /**
-   * The authors related to this publication
-   */
-  authors$: Observable<MetadataRepresentation[]>;
-
-  /**
-   * The projects related to this publication
-   */
-  projects$: Observable<Item[]>;
-
-  /**
-   * The organisation units related to this publication
-   */
-  orgUnits$: Observable<Item[]>;
-
-  /**
-   * The journal issues related to this publication
-   */
-  journalIssues$: Observable<Item[]>;
-
-  ngOnInit(): void {
-    super.ngOnInit();
-
-    this.authors$ = this.buildRepresentations('Person', 'dc.contributor.author');
-
-    this.projects$ = this.relationshipService.getRelatedItemsByLabel(this.item, 'isProjectOfPublication');
-
-    this.orgUnits$ = this.relationshipService.getRelatedItemsByLabel(this.item, 'isOrgUnitOfPublication');
-
-    this.journalIssues$ = this.relationshipService.getRelatedItemsByLabel(this.item, 'isJournalIssueOfPublication');
-  }
-=======
 export class PublicationComponent extends ItemComponent {
->>>>>>> 76636933
 }