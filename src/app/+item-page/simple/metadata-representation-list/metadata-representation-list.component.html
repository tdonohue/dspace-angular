--- conflicted
+++ resolved
@@ -1,9 +1,8 @@
-<<<<<<< HEAD
 <ds-metadata-field-wrapper [label]="label">
   <ng-container *ngVar="(representations$ | async) as representations">
-    <ds-item-type-switcher *ngFor="let rep of representations"
-                             [object]="rep" [viewMode]="viewMode">
-    </ds-item-type-switcher>
+    <ds-metadata-representation-loader *ngFor="let rep of representations"
+                                       [mdRepresentation]="rep">
+    </ds-metadata-representation-loader>
     <ds-loading *ngIf="loading" message="{{'loading.default' | translate}}"></ds-loading>
     <div class="d-inline-block w-100 mt-2" *ngIf="representations?.length > 0">
       <div *ngIf="representations?.length < total" class="float-left">
@@ -16,16 +15,4 @@
       </div>
     </div>
   </ng-container>
-=======
-<ds-metadata-field-wrapper *ngIf="representations$ && (representations$ | async)?.length > 0" [label]="label">
-  <ds-metadata-representation-loader *ngFor="let rep of (representations$ | async)"
-                         [mdRepresentation]="rep">
-  </ds-metadata-representation-loader>
-  <div *ngIf="(representations$ | async)?.length < total" class="mt-2">
-    <a [routerLink]="" (click)="viewMore()">{{'item.page.related-items.view-more' | translate}}</a>
-  </div>
-  <div *ngIf="limit > originalLimit" class="mt-2">
-    <a [routerLink]="" (click)="viewLess()">{{'item.page.related-items.view-less' | translate}}</a>
-  </div>
->>>>>>> 7f44c775
 </ds-metadata-field-wrapper>