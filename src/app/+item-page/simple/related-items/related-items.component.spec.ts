import { async, ComponentFixture, TestBed } from '@angular/core/testing';
import { ChangeDetectionStrategy, NO_ERRORS_SCHEMA } from '@angular/core';
import { RelatedItemsComponent } from './related-items-component';
import { Item } from '../../../core/shared/item.model';
import { PaginatedList } from '../../../core/data/paginated-list';
import { PageInfo } from '../../../core/shared/page-info.model';
import { By } from '@angular/platform-browser';
import { createRelationshipsObservable } from '../item-types/shared/item.component.spec';
import { createSuccessfulRemoteDataObject$ } from '../../../shared/testing/utils';
import { RelationshipService } from '../../../core/data/relationship.service';
import { TranslateModule } from '@ngx-translate/core';

const parentItem: Item = Object.assign(new Item(), {
<<<<<<< HEAD
  bitstreams: createSuccessfulRemoteDataObject$(new PaginatedList(new PageInfo(), [])),
=======
  bundles: createSuccessfulRemoteDataObject$(new PaginatedList(new PageInfo(), [])),
>>>>>>> 3c0adf9b
  metadata: [],
  relationships: createRelationshipsObservable()
});
const mockItem1: Item = Object.assign(new Item(), {
  bundles: createSuccessfulRemoteDataObject$(new PaginatedList(new PageInfo(), [])),
  metadata: [],
  relationships: createRelationshipsObservable()
});
const mockItem2: Item = Object.assign(new Item(), {
  bundles: createSuccessfulRemoteDataObject$(new PaginatedList(new PageInfo(), [])),
  metadata: [],
  relationships: createRelationshipsObservable()
});
const mockItems = [mockItem1, mockItem2];
const relationType = 'isItemOfItem';
let relationshipService: RelationshipService;

describe('RelatedItemsComponent', () => {
  let comp: RelatedItemsComponent;
  let fixture: ComponentFixture<RelatedItemsComponent>;

  beforeEach(async(() => {
    relationshipService = jasmine.createSpyObj('relationshipService',
      {
        getRelatedItemsByLabel: createSuccessfulRemoteDataObject$(new PaginatedList(new PageInfo(), mockItems)),
      }
    );

    TestBed.configureTestingModule({
      imports: [TranslateModule.forRoot()],
      declarations: [RelatedItemsComponent],
      providers: [
        { provide: RelationshipService, useValue: relationshipService }
      ],
      schemas: [NO_ERRORS_SCHEMA]
    }).overrideComponent(RelatedItemsComponent, {
      set: {changeDetection: ChangeDetectionStrategy.Default}
    }).compileComponents();
  }));

  beforeEach(async(() => {
    fixture = TestBed.createComponent(RelatedItemsComponent);
    comp = fixture.componentInstance;
    comp.parentItem = parentItem;
    comp.relationType = relationType;
    fixture.detectChanges();
  }));

  it(`should load ${mockItems.length} item-type-switcher components`, () => {
    const fields = fixture.debugElement.queryAll(By.css('ds-listable-object-component-loader'));
    expect(fields.length).toBe(mockItems.length);
  });

  describe('when viewMore is called', () => {
    beforeEach(() => {
      comp.viewMore();
    });

    it('should call relationship-service\'s getRelatedItemsByLabel with the correct arguments', () => {
      expect(relationshipService.getRelatedItemsByLabel).toHaveBeenCalledWith(parentItem, relationType, comp.allOptions);
    });

    it('should set showingAll to true', () => {
      expect(comp.showingAll).toEqual(true);
    });
  });

  describe('when viewLess is called', () => {
    beforeEach(() => {
      comp.viewLess();
    });

    it('should call relationship-service\'s getRelatedItemsByLabel with the correct arguments', () => {
      expect(relationshipService.getRelatedItemsByLabel).toHaveBeenCalledWith(parentItem, relationType, comp.options);
    });

    it('should set showingAll to false', () => {
      expect(comp.showingAll).toEqual(false);
    });
  });

});<|MERGE_RESOLUTION|>--- conflicted
+++ resolved
@@ -11,11 +11,7 @@
 import { TranslateModule } from '@ngx-translate/core';
 
 const parentItem: Item = Object.assign(new Item(), {
-<<<<<<< HEAD
-  bitstreams: createSuccessfulRemoteDataObject$(new PaginatedList(new PageInfo(), [])),
-=======
   bundles: createSuccessfulRemoteDataObject$(new PaginatedList(new PageInfo(), [])),
->>>>>>> 3c0adf9b
   metadata: [],
   relationships: createRelationshipsObservable()
 });
