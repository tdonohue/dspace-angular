import { NgModule } from '@angular/core';
import { RouterModule } from '@angular/router';
import { AuthBlockingGuard } from './core/auth/auth-blocking.guard';

import { AuthenticatedGuard } from './core/auth/authenticated.guard';
import { SiteAdministratorGuard } from './core/data/feature-authorization/feature-authorization-guard/site-administrator.guard';
import {
  ACCESS_CONTROL_MODULE_PATH,
  ADMIN_MODULE_PATH,
  BITSTREAM_MODULE_PATH,
  FORBIDDEN_PATH,
  FORGOT_PASSWORD_PATH,
  INFO_MODULE_PATH,
  PROFILE_MODULE_PATH,
  REGISTER_PATH,
  WORKFLOW_ITEM_MODULE_PATH,
  LEGACY_BITSTREAM_MODULE_PATH, REQUEST_COPY_MODULE_PATH,
} from './app-routing-paths';
import { COLLECTION_MODULE_PATH } from './collection-page/collection-page-routing-paths';
import { COMMUNITY_MODULE_PATH } from './community-page/community-page-routing-paths';
import { ITEM_MODULE_PATH } from './item-page/item-page-routing-paths';
import { PROCESS_MODULE_PATH } from './process-page/process-page-routing.paths';
import { ReloadGuard } from './core/reload/reload.guard';
import { EndUserAgreementCurrentUserGuard } from './core/end-user-agreement/end-user-agreement-current-user.guard';
import { SiteRegisterGuard } from './core/data/feature-authorization/feature-authorization-guard/site-register.guard';
import { ThemedPageNotFoundComponent } from './pagenotfound/themed-pagenotfound.component';
import { ThemedForbiddenComponent } from './forbidden/themed-forbidden.component';
import { GroupAdministratorGuard } from './core/data/feature-authorization/feature-authorization-guard/group-administrator.guard';

@NgModule({
  imports: [
    RouterModule.forRoot([{
      path: '', canActivate: [AuthBlockingGuard],
        children: [
          { path: '', redirectTo: '/home', pathMatch: 'full' },
          { path: 'reload/:rnd', component: ThemedPageNotFoundComponent, pathMatch: 'full', canActivate: [ReloadGuard] },
          {
            path: 'home',
            loadChildren: () => import('./home-page/home-page.module')
              .then((m) => m.HomePageModule),
            data: { showBreadcrumbs: false },
            canActivate: [EndUserAgreementCurrentUserGuard]
          },
          {
            path: 'community-list',
            loadChildren: () => import('./community-list-page/community-list-page.module')
              .then((m) => m.CommunityListPageModule),
            canActivate: [EndUserAgreementCurrentUserGuard]
          },
          {
            path: 'id',
            loadChildren: () => import('./lookup-by-id/lookup-by-id.module')
              .then((m) => m.LookupIdModule),
            canActivate: [EndUserAgreementCurrentUserGuard]
          },
          {
            path: 'handle',
            loadChildren: () => import('./lookup-by-id/lookup-by-id.module')
              .then((m) => m.LookupIdModule),
            canActivate: [EndUserAgreementCurrentUserGuard]
          },
          {
            path: REGISTER_PATH,
            loadChildren: () => import('./register-page/register-page.module')
              .then((m) => m.RegisterPageModule),
            canActivate: [SiteRegisterGuard]
          },
          {
            path: FORGOT_PASSWORD_PATH,
            loadChildren: () => import('./forgot-password/forgot-password.module')
              .then((m) => m.ForgotPasswordModule),
            canActivate: [EndUserAgreementCurrentUserGuard]
          },
          {
            path: COMMUNITY_MODULE_PATH,
            loadChildren: () => import('./community-page/community-page.module')
              .then((m) => m.CommunityPageModule),
            canActivate: [EndUserAgreementCurrentUserGuard]
          },
          {
            path: COLLECTION_MODULE_PATH,
            loadChildren: () => import('./collection-page/collection-page.module')
              .then((m) => m.CollectionPageModule),
            canActivate: [EndUserAgreementCurrentUserGuard]
          },
          {
            path: ITEM_MODULE_PATH,
            loadChildren: () => import('./item-page/item-page.module')
              .then((m) => m.ItemPageModule),
            canActivate: [EndUserAgreementCurrentUserGuard]
          },
          { path: 'entities/:entity-type',
            loadChildren: () => import('./item-page/item-page.module')
              .then((m) => m.ItemPageModule),
            canActivate: [EndUserAgreementCurrentUserGuard]
          },
          {
            path: LEGACY_BITSTREAM_MODULE_PATH,
            loadChildren: () => import('./bitstream-page/bitstream-page.module')
              .then((m) => m.BitstreamPageModule),
            canActivate: [EndUserAgreementCurrentUserGuard]
          },
          {
            path: BITSTREAM_MODULE_PATH,
            loadChildren: () => import('./bitstream-page/bitstream-page.module')
              .then((m) => m.BitstreamPageModule),
            canActivate: [EndUserAgreementCurrentUserGuard]
          },
          {
            path: 'mydspace',
            loadChildren: () => import('./my-dspace-page/my-dspace-page.module')
              .then((m) => m.MyDSpacePageModule),
            canActivate: [AuthenticatedGuard, EndUserAgreementCurrentUserGuard]
          },
          {
            path: 'search',
            loadChildren: () => import('./search-page/search-page-routing.module')
              .then((m) => m.SearchPageRoutingModule),
            canActivate: [EndUserAgreementCurrentUserGuard]
          },
          {
            path: 'browse',
            loadChildren: () => import('./browse-by/browse-by-page.module')
              .then((m) => m.BrowseByPageModule),
            canActivate: [EndUserAgreementCurrentUserGuard]
          },
          {
            path: ADMIN_MODULE_PATH,
            loadChildren: () => import('./admin/admin.module')
              .then((m) => m.AdminModule),
            canActivate: [SiteAdministratorGuard, EndUserAgreementCurrentUserGuard]
          },
          {
            path: 'login',
            loadChildren: () => import('./login-page/login-page.module')
              .then((m) => m.LoginPageModule),
          },
          {
            path: 'logout',
            loadChildren: () => import('./logout-page/logout-page.module')
              .then((m) => m.LogoutPageModule),
          },
          {
            path: 'submit',
            loadChildren: () => import('./submit-page/submit-page.module')
              .then((m) => m.SubmitPageModule),
            canActivate: [EndUserAgreementCurrentUserGuard]
          },
          {
            path: 'import-external',
            loadChildren: () => import('./import-external-page/import-external-page.module')
              .then((m) => m.ImportExternalPageModule),
            canActivate: [EndUserAgreementCurrentUserGuard]
          },
          {
            path: 'workspaceitems',
            loadChildren: () => import('./workspaceitems-edit-page/workspaceitems-edit-page.module')
              .then((m) => m.WorkspaceitemsEditPageModule),
            canActivate: [EndUserAgreementCurrentUserGuard]
          },
          {
            path: WORKFLOW_ITEM_MODULE_PATH,
            loadChildren: () => import('./workflowitems-edit-page/workflowitems-edit-page.module')
              .then((m) => m.WorkflowItemsEditPageModule),
            canActivate: [EndUserAgreementCurrentUserGuard]
          },
          {
            path: PROFILE_MODULE_PATH,
            loadChildren: () => import('./profile-page/profile-page.module')
              .then((m) => m.ProfilePageModule),
            canActivate: [AuthenticatedGuard, EndUserAgreementCurrentUserGuard]
          },
          {
            path: PROCESS_MODULE_PATH,
            loadChildren: () => import('./process-page/process-page.module')
              .then((m) => m.ProcessPageModule),
            canActivate: [AuthenticatedGuard, EndUserAgreementCurrentUserGuard]
          },
          {
            path: INFO_MODULE_PATH,
            loadChildren: () => import('./info/info.module').then((m) => m.InfoModule),
          },
          {
            path: REQUEST_COPY_MODULE_PATH,
            loadChildren: () => import('./request-copy/request-copy.module').then((m) => m.RequestCopyModule),
            canActivate: [AuthenticatedGuard, EndUserAgreementCurrentUserGuard]
          },
          {
            path: FORBIDDEN_PATH,
            component: ThemedForbiddenComponent
          },
          {
            path: 'statistics',
            loadChildren: () => import('./statistics-page/statistics-page-routing.module')
              .then((m) => m.StatisticsPageRoutingModule),
          },
          {
            path: ACCESS_CONTROL_MODULE_PATH,
            loadChildren: () => import('./access-control/access-control.module').then((m) => m.AccessControlModule),
            canActivate: [GroupAdministratorGuard],
          },
          { path: '**', pathMatch: 'full', component: ThemedPageNotFoundComponent },
      ]}
    ],{
    onSameUrlNavigation: 'reload',
<<<<<<< HEAD
    relativeLinkResolution: 'legacy'
=======
>>>>>>> 4ace0715
})
  ],
  exports: [RouterModule],
})
export class AppRoutingModule {

}<|MERGE_RESOLUTION|>--- conflicted
+++ resolved
@@ -203,10 +203,6 @@
       ]}
     ],{
     onSameUrlNavigation: 'reload',
-<<<<<<< HEAD
-    relativeLinkResolution: 'legacy'
-=======
->>>>>>> 4ace0715
 })
   ],
   exports: [RouterModule],
