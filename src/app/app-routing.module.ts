--- conflicted
+++ resolved
@@ -96,48 +96,6 @@
 @NgModule({
   imports: [
     RouterModule.forRoot([
-<<<<<<< HEAD
-      { path: '', redirectTo: '/home', pathMatch: 'full' },
-      { path: 'reload/:rnd', component: PageNotFoundComponent, pathMatch: 'full', canActivate: [ReloadGuard] },
-      { path: 'home', loadChildren: './+home-page/home-page.module#HomePageModule', data: { showBreadcrumbs: false } },
-      { path: 'community-list', loadChildren: './community-list-page/community-list-page.module#CommunityListPageModule' },
-      { path: 'id', loadChildren: './+lookup-by-id/lookup-by-id.module#LookupIdModule' },
-      { path: 'handle', loadChildren: './+lookup-by-id/lookup-by-id.module#LookupIdModule' },
-      { path: REGISTER_PATH, loadChildren: './register-page/register-page.module#RegisterPageModule' },
-      { path: FORGOT_PASSWORD_PATH, loadChildren: './forgot-password/forgot-password.module#ForgotPasswordModule' },
-      { path: COMMUNITY_MODULE_PATH, loadChildren: './+community-page/community-page.module#CommunityPageModule' },
-      { path: COLLECTION_MODULE_PATH, loadChildren: './+collection-page/collection-page.module#CollectionPageModule' },
-      { path: ITEM_MODULE_PATH, loadChildren: './+item-page/item-page.module#ItemPageModule' },
-      { path: BITSTREAM_MODULE_PATH, loadChildren: './+bitstream-page/bitstream-page.module#BitstreamPageModule' },
-      {
-        path: 'mydspace',
-        loadChildren: './+my-dspace-page/my-dspace-page.module#MyDSpacePageModule',
-        canActivate: [AuthenticatedGuard, EndUserAgreementGuard]
-      },
-      { path: 'search', loadChildren: './+search-page/search-page-routing.module#SearchPageRoutingModule' },
-      { path: 'browse', loadChildren: './+browse-by/browse-by.module#BrowseByModule'},
-      { path: ADMIN_MODULE_PATH, loadChildren: './+admin/admin.module#AdminModule', canActivate: [SiteAdministratorGuard, EndUserAgreementGuard] },
-      { path: 'login', loadChildren: './+login-page/login-page.module#LoginPageModule' },
-      { path: 'logout', loadChildren: './+logout-page/logout-page.module#LogoutPageModule' },
-      { path: 'submit', loadChildren: './+submit-page/submit-page.module#SubmitPageModule' },
-      {
-        path: 'workspaceitems',
-        loadChildren: './+workspaceitems-edit-page/workspaceitems-edit-page.module#WorkspaceitemsEditPageModule'
-      },
-      {
-        path: WORKFLOW_ITEM_MODULE_PATH,
-        loadChildren: './+workflowitems-edit-page/workflowitems-edit-page.module#WorkflowItemsEditPageModule'
-      },
-      {
-        path: PROFILE_MODULE_PATH,
-        loadChildren: './profile-page/profile-page.module#ProfilePageModule', canActivate: [AuthenticatedGuard, EndUserAgreementGuard]
-      },
-      { path: 'processes', loadChildren: './process-page/process-page.module#ProcessPageModule', canActivate: [AuthenticatedGuard, EndUserAgreementGuard] },
-      { path: INFO_MODULE_PATH, loadChildren: './info/info.module#InfoModule' },
-      { path: UNAUTHORIZED_PATH, component: UnauthorizedComponent },
-      { path: '**', pathMatch: 'full', component: PageNotFoundComponent },
-    ],
-=======
         { path: '', canActivate: [AuthBlockingGuard],
           children: [
             { path: '', redirectTo: '/home', pathMatch: 'full' },
@@ -155,11 +113,11 @@
             {
               path: 'mydspace',
               loadChildren: './+my-dspace-page/my-dspace-page.module#MyDSpacePageModule',
-              canActivate: [AuthenticatedGuard]
+              canActivate: [AuthenticatedGuard, EndUserAgreementGuard]
             },
             { path: 'search', loadChildren: './+search-page/search-page-routing.module#SearchPageRoutingModule' },
             { path: 'browse', loadChildren: './+browse-by/browse-by.module#BrowseByModule'},
-            { path: ADMIN_MODULE_PATH, loadChildren: './+admin/admin.module#AdminModule', canActivate: [SiteAdministratorGuard] },
+            { path: ADMIN_MODULE_PATH, loadChildren: './+admin/admin.module#AdminModule', canActivate: [SiteAdministratorGuard, EndUserAgreementGuard] },
             { path: 'login', loadChildren: './+login-page/login-page.module#LoginPageModule' },
             { path: 'logout', loadChildren: './+logout-page/logout-page.module#LogoutPageModule' },
             { path: 'submit', loadChildren: './+submit-page/submit-page.module#SubmitPageModule' },
@@ -173,14 +131,14 @@
             },
             {
               path: PROFILE_MODULE_PATH,
-              loadChildren: './profile-page/profile-page.module#ProfilePageModule', canActivate: [AuthenticatedGuard]
+              loadChildren: './profile-page/profile-page.module#ProfilePageModule', canActivate: [AuthenticatedGuard, EndUserAgreementGuard]
             },
-            { path: 'processes', loadChildren: './process-page/process-page.module#ProcessPageModule', canActivate: [AuthenticatedGuard] },
+            { path: 'processes', loadChildren: './process-page/process-page.module#ProcessPageModule', canActivate: [AuthenticatedGuard, EndUserAgreementGuard] },
+            { path: INFO_MODULE_PATH, loadChildren: './info/info.module#InfoModule' },
             { path: UNAUTHORIZED_PATH, component: UnauthorizedComponent },
             { path: '**', pathMatch: 'full', component: PageNotFoundComponent },
           ]}
       ],
->>>>>>> 17249e95
     {
       onSameUrlNavigation: 'reload',
     })
