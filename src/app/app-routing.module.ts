--- conflicted
+++ resolved
@@ -49,12 +49,8 @@
             { path: ADMIN_MODULE_PATH, loadChildren: './+admin/admin.module#AdminModule', canActivate: [SiteAdministratorGuard, EndUserAgreementCurrentUserGuard] },
             { path: 'login', loadChildren: './+login-page/login-page.module#LoginPageModule' },
             { path: 'logout', loadChildren: './+logout-page/logout-page.module#LogoutPageModule' },
-<<<<<<< HEAD
             { path: 'submit', loadChildren: './+submit-page/submit-page.module#SubmitPageModule', canActivate: [EndUserAgreementCurrentUserGuard] },
-=======
-            { path: 'submit', loadChildren: './+submit-page/submit-page.module#SubmitPageModule' },
-            { path: 'import-external', loadChildren: './+import-external-page/import-external-page.module#ImportExternalPageModule' },
->>>>>>> 4141ae7a
+            { path: 'import-external', loadChildren: './+import-external-page/import-external-page.module#ImportExternalPageModule', canActivate: [EndUserAgreementCurrentUserGuard] },
             {
               path: 'workspaceitems',
               loadChildren: './+workspaceitems-edit-page/workspaceitems-edit-page.module#WorkspaceitemsEditPageModule',
