import { NgModule } from '@angular/core';
import { RouterModule } from '@angular/router';
import { AuthBlockingGuard } from './core/auth/auth-blocking.guard';

import { PageNotFoundComponent } from './pagenotfound/pagenotfound.component';
import { AuthenticatedGuard } from './core/auth/authenticated.guard';
import { SiteAdministratorGuard } from './core/data/feature-authorization/feature-authorization-guard/site-administrator.guard';
import { UnauthorizedComponent } from './unauthorized/unauthorized.component';
<<<<<<< HEAD
import { SiteRegisterGuard } from './core/data/feature-authorization/feature-authorization-guard/site-register.guard';

const ITEM_MODULE_PATH = 'items';

export function getItemModulePath() {
  return `/${ITEM_MODULE_PATH}`;
}

const COLLECTION_MODULE_PATH = 'collections';

export function getCollectionModulePath() {
  return `/${COLLECTION_MODULE_PATH}`;
}

const COMMUNITY_MODULE_PATH = 'communities';

export function getCommunityModulePath() {
  return `/${COMMUNITY_MODULE_PATH}`;
}
const BITSTREAM_MODULE_PATH = 'bitstreams';
export function getBitstreamModulePath() {
  return `/${BITSTREAM_MODULE_PATH}`;
}

export const ADMIN_MODULE_PATH = 'admin';

export function getAdminModulePath() {
  return `/${ADMIN_MODULE_PATH}`;
}

const PROFILE_MODULE_PATH = 'profile';

export function getProfileModulePath() {
  return `/${PROFILE_MODULE_PATH}`;
}

const REGISTER_PATH = 'register';

export function getRegisterPath() {
  return `/${REGISTER_PATH}`;

}

const FORGOT_PASSWORD_PATH = 'forgot';

export function getForgotPasswordPath() {
  return `/${FORGOT_PASSWORD_PATH}`;

}

const WORKFLOW_ITEM_MODULE_PATH = 'workflowitems';

export function getWorkflowItemModulePath() {
  return `/${WORKFLOW_ITEM_MODULE_PATH}`;
}

export function getDSOPath(dso: DSpaceObject): string {
  switch ((dso as any).type) {
    case Community.type.value:
      return getCommunityPageRoute(dso.uuid);
    case Collection.type.value:
      return getCollectionPageRoute(dso.uuid);
    case Item.type.value:
      return getItemPageRoute(dso.uuid);
  }
}

const UNAUTHORIZED_PATH = 'unauthorized';

export function getUnauthorizedPath() {
  return `/${UNAUTHORIZED_PATH}`;
}
=======
import {
  UNAUTHORIZED_PATH,
  WORKFLOW_ITEM_MODULE_PATH,
  FORGOT_PASSWORD_PATH,
  REGISTER_PATH,
  PROFILE_MODULE_PATH,
  ADMIN_MODULE_PATH,
  BITSTREAM_MODULE_PATH,
  INFO_MODULE_PATH
} from './app-routing-paths';
import { COLLECTION_MODULE_PATH } from './+collection-page/collection-page-routing-paths';
import { COMMUNITY_MODULE_PATH } from './+community-page/community-page-routing-paths';
import { ITEM_MODULE_PATH } from './+item-page/item-page-routing-paths';
import { ReloadGuard } from './core/reload/reload.guard';
import { EndUserAgreementCurrentUserGuard } from './core/end-user-agreement/end-user-agreement-current-user.guard';
>>>>>>> 9f396f71

@NgModule({
  imports: [
    RouterModule.forRoot([
<<<<<<< HEAD
      { path: '', redirectTo: '/home', pathMatch: 'full' },
      { path: 'reload/:rnd', redirectTo: '/home', pathMatch: 'full' },
      { path: 'home', loadChildren: './+home-page/home-page.module#HomePageModule', data: { showBreadcrumbs: false } },
      { path: 'community-list', loadChildren: './community-list-page/community-list-page.module#CommunityListPageModule' },
      { path: 'id', loadChildren: './+lookup-by-id/lookup-by-id.module#LookupIdModule' },
      { path: 'handle', loadChildren: './+lookup-by-id/lookup-by-id.module#LookupIdModule' },
      { path: REGISTER_PATH, loadChildren: './register-page/register-page.module#RegisterPageModule', canActivate: [SiteRegisterGuard] },
      { path: FORGOT_PASSWORD_PATH, loadChildren: './forgot-password/forgot-password.module#ForgotPasswordModule' },
      { path: COMMUNITY_MODULE_PATH, loadChildren: './+community-page/community-page.module#CommunityPageModule' },
      { path: COLLECTION_MODULE_PATH, loadChildren: './+collection-page/collection-page.module#CollectionPageModule' },
      { path: ITEM_MODULE_PATH, loadChildren: './+item-page/item-page.module#ItemPageModule' },
      { path: BITSTREAM_MODULE_PATH, loadChildren: './+bitstream-page/bitstream-page.module#BitstreamPageModule' },
      {
        path: 'mydspace',
        loadChildren: './+my-dspace-page/my-dspace-page.module#MyDSpacePageModule',
        canActivate: [AuthenticatedGuard]
      },
      { path: 'search', loadChildren: './+search-page/search-page-routing.module#SearchPageRoutingModule' },
      { path: 'browse', loadChildren: './+browse-by/browse-by.module#BrowseByModule'},
      { path: ADMIN_MODULE_PATH, loadChildren: './+admin/admin.module#AdminModule', canActivate: [SiteAdministratorGuard] },
      { path: 'login', loadChildren: './+login-page/login-page.module#LoginPageModule' },
      { path: 'logout', loadChildren: './+logout-page/logout-page.module#LogoutPageModule' },
      { path: 'submit', loadChildren: './+submit-page/submit-page.module#SubmitPageModule' },
      {
        path: 'workspaceitems',
        loadChildren: './+workspaceitems-edit-page/workspaceitems-edit-page.module#WorkspaceitemsEditPageModule'
      },
      {
        path: WORKFLOW_ITEM_MODULE_PATH,
        loadChildren: './+workflowitems-edit-page/workflowitems-edit-page.module#WorkflowItemsEditPageModule'
      },
      {
        path: PROFILE_MODULE_PATH,
        loadChildren: './profile-page/profile-page.module#ProfilePageModule', canActivate: [AuthenticatedGuard]
      },
      { path: 'processes', loadChildren: './process-page/process-page.module#ProcessPageModule', canActivate: [AuthenticatedGuard] },
      { path: UNAUTHORIZED_PATH, component: UnauthorizedComponent },
      { path: '**', pathMatch: 'full', component: PageNotFoundComponent },
    ],
=======
        { path: '', canActivate: [AuthBlockingGuard],
          children: [
            { path: '', redirectTo: '/home', pathMatch: 'full' },
            { path: 'reload/:rnd', component: PageNotFoundComponent, pathMatch: 'full', canActivate: [ReloadGuard] },
            { path: 'home', loadChildren: './+home-page/home-page.module#HomePageModule', data: { showBreadcrumbs: false }, canActivate: [EndUserAgreementCurrentUserGuard] },
            { path: 'community-list', loadChildren: './community-list-page/community-list-page.module#CommunityListPageModule', canActivate: [EndUserAgreementCurrentUserGuard] },
            { path: 'id', loadChildren: './+lookup-by-id/lookup-by-id.module#LookupIdModule', canActivate: [EndUserAgreementCurrentUserGuard] },
            { path: 'handle', loadChildren: './+lookup-by-id/lookup-by-id.module#LookupIdModule', canActivate: [EndUserAgreementCurrentUserGuard] },
            { path: REGISTER_PATH, loadChildren: './register-page/register-page.module#RegisterPageModule' },
            { path: FORGOT_PASSWORD_PATH, loadChildren: './forgot-password/forgot-password.module#ForgotPasswordModule', canActivate: [EndUserAgreementCurrentUserGuard] },
            { path: COMMUNITY_MODULE_PATH, loadChildren: './+community-page/community-page.module#CommunityPageModule', canActivate: [EndUserAgreementCurrentUserGuard] },
            { path: COLLECTION_MODULE_PATH, loadChildren: './+collection-page/collection-page.module#CollectionPageModule', canActivate: [EndUserAgreementCurrentUserGuard] },
            { path: ITEM_MODULE_PATH, loadChildren: './+item-page/item-page.module#ItemPageModule', canActivate: [EndUserAgreementCurrentUserGuard] },
            { path: BITSTREAM_MODULE_PATH, loadChildren: './+bitstream-page/bitstream-page.module#BitstreamPageModule', canActivate: [EndUserAgreementCurrentUserGuard] },
            {
              path: 'mydspace',
              loadChildren: './+my-dspace-page/my-dspace-page.module#MyDSpacePageModule',
              canActivate: [AuthenticatedGuard, EndUserAgreementCurrentUserGuard]
            },
            { path: 'search', loadChildren: './+search-page/search-page-routing.module#SearchPageRoutingModule', canActivate: [EndUserAgreementCurrentUserGuard] },
            { path: 'browse', loadChildren: './+browse-by/browse-by.module#BrowseByModule', canActivate: [EndUserAgreementCurrentUserGuard] },
            { path: ADMIN_MODULE_PATH, loadChildren: './+admin/admin.module#AdminModule', canActivate: [SiteAdministratorGuard, EndUserAgreementCurrentUserGuard] },
            { path: 'login', loadChildren: './+login-page/login-page.module#LoginPageModule' },
            { path: 'logout', loadChildren: './+logout-page/logout-page.module#LogoutPageModule' },
            { path: 'submit', loadChildren: './+submit-page/submit-page.module#SubmitPageModule', canActivate: [EndUserAgreementCurrentUserGuard] },
            { path: 'import-external', loadChildren: './+import-external-page/import-external-page.module#ImportExternalPageModule', canActivate: [EndUserAgreementCurrentUserGuard] },
            {
              path: 'workspaceitems',
              loadChildren: './+workspaceitems-edit-page/workspaceitems-edit-page.module#WorkspaceitemsEditPageModule',
              canActivate: [EndUserAgreementCurrentUserGuard]
            },
            {
              path: WORKFLOW_ITEM_MODULE_PATH,
              loadChildren: './+workflowitems-edit-page/workflowitems-edit-page.module#WorkflowItemsEditPageModule',
              canActivate: [EndUserAgreementCurrentUserGuard]
            },
            {
              path: PROFILE_MODULE_PATH,
              loadChildren: './profile-page/profile-page.module#ProfilePageModule', canActivate: [AuthenticatedGuard, EndUserAgreementCurrentUserGuard]
            },
            { path: 'processes', loadChildren: './process-page/process-page.module#ProcessPageModule', canActivate: [AuthenticatedGuard, EndUserAgreementCurrentUserGuard] },
            { path: INFO_MODULE_PATH, loadChildren: './info/info.module#InfoModule' },
            { path: UNAUTHORIZED_PATH, component: UnauthorizedComponent },
            { path: '**', pathMatch: 'full', component: PageNotFoundComponent },
          ]}
      ],
>>>>>>> 9f396f71
    {
      onSameUrlNavigation: 'reload',
    })
  ],
  exports: [RouterModule],
})
export class AppRoutingModule {

}<|MERGE_RESOLUTION|>--- conflicted
+++ resolved
@@ -6,80 +6,6 @@
 import { AuthenticatedGuard } from './core/auth/authenticated.guard';
 import { SiteAdministratorGuard } from './core/data/feature-authorization/feature-authorization-guard/site-administrator.guard';
 import { UnauthorizedComponent } from './unauthorized/unauthorized.component';
-<<<<<<< HEAD
-import { SiteRegisterGuard } from './core/data/feature-authorization/feature-authorization-guard/site-register.guard';
-
-const ITEM_MODULE_PATH = 'items';
-
-export function getItemModulePath() {
-  return `/${ITEM_MODULE_PATH}`;
-}
-
-const COLLECTION_MODULE_PATH = 'collections';
-
-export function getCollectionModulePath() {
-  return `/${COLLECTION_MODULE_PATH}`;
-}
-
-const COMMUNITY_MODULE_PATH = 'communities';
-
-export function getCommunityModulePath() {
-  return `/${COMMUNITY_MODULE_PATH}`;
-}
-const BITSTREAM_MODULE_PATH = 'bitstreams';
-export function getBitstreamModulePath() {
-  return `/${BITSTREAM_MODULE_PATH}`;
-}
-
-export const ADMIN_MODULE_PATH = 'admin';
-
-export function getAdminModulePath() {
-  return `/${ADMIN_MODULE_PATH}`;
-}
-
-const PROFILE_MODULE_PATH = 'profile';
-
-export function getProfileModulePath() {
-  return `/${PROFILE_MODULE_PATH}`;
-}
-
-const REGISTER_PATH = 'register';
-
-export function getRegisterPath() {
-  return `/${REGISTER_PATH}`;
-
-}
-
-const FORGOT_PASSWORD_PATH = 'forgot';
-
-export function getForgotPasswordPath() {
-  return `/${FORGOT_PASSWORD_PATH}`;
-
-}
-
-const WORKFLOW_ITEM_MODULE_PATH = 'workflowitems';
-
-export function getWorkflowItemModulePath() {
-  return `/${WORKFLOW_ITEM_MODULE_PATH}`;
-}
-
-export function getDSOPath(dso: DSpaceObject): string {
-  switch ((dso as any).type) {
-    case Community.type.value:
-      return getCommunityPageRoute(dso.uuid);
-    case Collection.type.value:
-      return getCollectionPageRoute(dso.uuid);
-    case Item.type.value:
-      return getItemPageRoute(dso.uuid);
-  }
-}
-
-const UNAUTHORIZED_PATH = 'unauthorized';
-
-export function getUnauthorizedPath() {
-  return `/${UNAUTHORIZED_PATH}`;
-}
-=======
 import {
   UNAUTHORIZED_PATH,
   WORKFLOW_ITEM_MODULE_PATH,
@@ -95,52 +21,11 @@
 import { ITEM_MODULE_PATH } from './+item-page/item-page-routing-paths';
 import { ReloadGuard } from './core/reload/reload.guard';
 import { EndUserAgreementCurrentUserGuard } from './core/end-user-agreement/end-user-agreement-current-user.guard';
->>>>>>> 9f396f71
+import { SiteRegisterGuard } from './core/data/feature-authorization/feature-authorization-guard/site-register.guard';
 
 @NgModule({
   imports: [
     RouterModule.forRoot([
-<<<<<<< HEAD
-      { path: '', redirectTo: '/home', pathMatch: 'full' },
-      { path: 'reload/:rnd', redirectTo: '/home', pathMatch: 'full' },
-      { path: 'home', loadChildren: './+home-page/home-page.module#HomePageModule', data: { showBreadcrumbs: false } },
-      { path: 'community-list', loadChildren: './community-list-page/community-list-page.module#CommunityListPageModule' },
-      { path: 'id', loadChildren: './+lookup-by-id/lookup-by-id.module#LookupIdModule' },
-      { path: 'handle', loadChildren: './+lookup-by-id/lookup-by-id.module#LookupIdModule' },
-      { path: REGISTER_PATH, loadChildren: './register-page/register-page.module#RegisterPageModule', canActivate: [SiteRegisterGuard] },
-      { path: FORGOT_PASSWORD_PATH, loadChildren: './forgot-password/forgot-password.module#ForgotPasswordModule' },
-      { path: COMMUNITY_MODULE_PATH, loadChildren: './+community-page/community-page.module#CommunityPageModule' },
-      { path: COLLECTION_MODULE_PATH, loadChildren: './+collection-page/collection-page.module#CollectionPageModule' },
-      { path: ITEM_MODULE_PATH, loadChildren: './+item-page/item-page.module#ItemPageModule' },
-      { path: BITSTREAM_MODULE_PATH, loadChildren: './+bitstream-page/bitstream-page.module#BitstreamPageModule' },
-      {
-        path: 'mydspace',
-        loadChildren: './+my-dspace-page/my-dspace-page.module#MyDSpacePageModule',
-        canActivate: [AuthenticatedGuard]
-      },
-      { path: 'search', loadChildren: './+search-page/search-page-routing.module#SearchPageRoutingModule' },
-      { path: 'browse', loadChildren: './+browse-by/browse-by.module#BrowseByModule'},
-      { path: ADMIN_MODULE_PATH, loadChildren: './+admin/admin.module#AdminModule', canActivate: [SiteAdministratorGuard] },
-      { path: 'login', loadChildren: './+login-page/login-page.module#LoginPageModule' },
-      { path: 'logout', loadChildren: './+logout-page/logout-page.module#LogoutPageModule' },
-      { path: 'submit', loadChildren: './+submit-page/submit-page.module#SubmitPageModule' },
-      {
-        path: 'workspaceitems',
-        loadChildren: './+workspaceitems-edit-page/workspaceitems-edit-page.module#WorkspaceitemsEditPageModule'
-      },
-      {
-        path: WORKFLOW_ITEM_MODULE_PATH,
-        loadChildren: './+workflowitems-edit-page/workflowitems-edit-page.module#WorkflowItemsEditPageModule'
-      },
-      {
-        path: PROFILE_MODULE_PATH,
-        loadChildren: './profile-page/profile-page.module#ProfilePageModule', canActivate: [AuthenticatedGuard]
-      },
-      { path: 'processes', loadChildren: './process-page/process-page.module#ProcessPageModule', canActivate: [AuthenticatedGuard] },
-      { path: UNAUTHORIZED_PATH, component: UnauthorizedComponent },
-      { path: '**', pathMatch: 'full', component: PageNotFoundComponent },
-    ],
-=======
         { path: '', canActivate: [AuthBlockingGuard],
           children: [
             { path: '', redirectTo: '/home', pathMatch: 'full' },
@@ -149,7 +34,7 @@
             { path: 'community-list', loadChildren: './community-list-page/community-list-page.module#CommunityListPageModule', canActivate: [EndUserAgreementCurrentUserGuard] },
             { path: 'id', loadChildren: './+lookup-by-id/lookup-by-id.module#LookupIdModule', canActivate: [EndUserAgreementCurrentUserGuard] },
             { path: 'handle', loadChildren: './+lookup-by-id/lookup-by-id.module#LookupIdModule', canActivate: [EndUserAgreementCurrentUserGuard] },
-            { path: REGISTER_PATH, loadChildren: './register-page/register-page.module#RegisterPageModule' },
+            { path: REGISTER_PATH, loadChildren: './register-page/register-page.module#RegisterPageModule', canActivate: [SiteRegisterGuard] },
             { path: FORGOT_PASSWORD_PATH, loadChildren: './forgot-password/forgot-password.module#ForgotPasswordModule', canActivate: [EndUserAgreementCurrentUserGuard] },
             { path: COMMUNITY_MODULE_PATH, loadChildren: './+community-page/community-page.module#CommunityPageModule', canActivate: [EndUserAgreementCurrentUserGuard] },
             { path: COLLECTION_MODULE_PATH, loadChildren: './+collection-page/collection-page.module#CollectionPageModule', canActivate: [EndUserAgreementCurrentUserGuard] },
@@ -187,7 +72,6 @@
             { path: '**', pathMatch: 'full', component: PageNotFoundComponent },
           ]}
       ],
->>>>>>> 9f396f71
     {
       onSameUrlNavigation: 'reload',
     })
