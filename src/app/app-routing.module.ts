import { NgModule } from '@angular/core';
import { RouterModule } from '@angular/router';

import { PageNotFoundComponent } from './pagenotfound/pagenotfound.component';
import { AuthenticatedGuard } from './core/auth/authenticated.guard';

const ITEM_MODULE_PATH = 'items';
export function getItemModulePath() {
  return `/${ITEM_MODULE_PATH}`;
}
const COLLECTION_MODULE_PATH = 'collections';
export function getCollectionModulePath() {
  return `/${COLLECTION_MODULE_PATH}`;
}
const COMMUNITY_MODULE_PATH = 'communities';
export function getCommunityModulePath() {
  return `/${COMMUNITY_MODULE_PATH}`;
}
<<<<<<< HEAD
const BITSTREAM_MODULE_PATH = 'bitstreams';
export function getBitstreamModulePath() {
  return `/${BITSTREAM_MODULE_PATH}`;
}
=======

const  ADMIN_MODULE_PATH = 'admin';
export function getAdminModulePath() {
  return `/${ADMIN_MODULE_PATH}`;
}

>>>>>>> 80706b9f
@NgModule({
  imports: [
    RouterModule.forRoot([
      { path: '', redirectTo: '/home', pathMatch: 'full' },
      { path: 'home', loadChildren: './+home-page/home-page.module#HomePageModule' },
      { path: COMMUNITY_MODULE_PATH, loadChildren: './+community-page/community-page.module#CommunityPageModule' },
      { path: COLLECTION_MODULE_PATH, loadChildren: './+collection-page/collection-page.module#CollectionPageModule' },
      { path: ITEM_MODULE_PATH, loadChildren: './+item-page/item-page.module#ItemPageModule' },
      { path: BITSTREAM_MODULE_PATH, loadChildren: './+bitstream-page/bitstream-page.module#BitstreamPageModule' },
      { path: 'mydspace', loadChildren: './+my-dspace-page/my-dspace-page.module#MyDSpacePageModule', canActivate: [AuthenticatedGuard] },
      { path: 'search', loadChildren: './+search-page/search-page.module#SearchPageModule' },
      { path: 'browse', loadChildren: './+browse-by/browse-by.module#BrowseByModule' },
      { path: ADMIN_MODULE_PATH, loadChildren: './+admin/admin.module#AdminModule', canActivate: [AuthenticatedGuard] },
      { path: 'login', loadChildren: './+login-page/login-page.module#LoginPageModule' },
      { path: 'logout', loadChildren: './+logout-page/logout-page.module#LogoutPageModule' },
      { path: 'submit', loadChildren: './+submit-page/submit-page.module#SubmitPageModule' },
      { path: 'workspaceitems', loadChildren: './+workspaceitems-edit-page/workspaceitems-edit-page.module#WorkspaceitemsEditPageModule' },
      { path: 'workflowitems', loadChildren: './+workflowitems-edit-page/workflowitems-edit-page.module#WorkflowItemsEditPageModule' },
      { path: '**', pathMatch: 'full', component: PageNotFoundComponent },
    ])
  ],
  exports: [RouterModule]
})
export class AppRoutingModule {

}<|MERGE_RESOLUTION|>--- conflicted
+++ resolved
@@ -16,19 +16,16 @@
 export function getCommunityModulePath() {
   return `/${COMMUNITY_MODULE_PATH}`;
 }
-<<<<<<< HEAD
 const BITSTREAM_MODULE_PATH = 'bitstreams';
 export function getBitstreamModulePath() {
   return `/${BITSTREAM_MODULE_PATH}`;
 }
-=======
 
 const  ADMIN_MODULE_PATH = 'admin';
 export function getAdminModulePath() {
   return `/${ADMIN_MODULE_PATH}`;
 }
 
->>>>>>> 80706b9f
 @NgModule({
   imports: [
     RouterModule.forRoot([
