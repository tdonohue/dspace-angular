--- conflicted
+++ resolved
@@ -6,80 +6,6 @@
 import { AuthenticatedGuard } from './core/auth/authenticated.guard';
 import { SiteAdministratorGuard } from './core/data/feature-authorization/feature-authorization-guard/site-administrator.guard';
 import { UnauthorizedComponent } from './unauthorized/unauthorized.component';
-<<<<<<< HEAD
-import { ReloadGuard } from './core/reload/reload.guard';
-
-const ITEM_MODULE_PATH = 'items';
-
-export function getItemModulePath() {
-  return `/${ITEM_MODULE_PATH}`;
-}
-
-const COLLECTION_MODULE_PATH = 'collections';
-
-export function getCollectionModulePath() {
-  return `/${COLLECTION_MODULE_PATH}`;
-}
-
-const COMMUNITY_MODULE_PATH = 'communities';
-
-export function getCommunityModulePath() {
-  return `/${COMMUNITY_MODULE_PATH}`;
-}
-const BITSTREAM_MODULE_PATH = 'bitstreams';
-export function getBitstreamModulePath() {
-  return `/${BITSTREAM_MODULE_PATH}`;
-}
-
-export const ADMIN_MODULE_PATH = 'admin';
-
-export function getAdminModulePath() {
-  return `/${ADMIN_MODULE_PATH}`;
-}
-
-const PROFILE_MODULE_PATH = 'profile';
-
-export function getProfileModulePath() {
-  return `/${PROFILE_MODULE_PATH}`;
-}
-
-const REGISTER_PATH = 'register';
-
-export function getRegisterPath() {
-  return `/${REGISTER_PATH}`;
-
-}
-
-const FORGOT_PASSWORD_PATH = 'forgot';
-
-export function getForgotPasswordPath() {
-  return `/${FORGOT_PASSWORD_PATH}`;
-
-}
-
-const WORKFLOW_ITEM_MODULE_PATH = 'workflowitems';
-
-export function getWorkflowItemModulePath() {
-  return `/${WORKFLOW_ITEM_MODULE_PATH}`;
-}
-
-export function getDSOPath(dso: DSpaceObject): string {
-  switch ((dso as any).type) {
-    case Community.type.value:
-      return getCommunityPageRoute(dso.uuid);
-    case Collection.type.value:
-      return getCollectionPageRoute(dso.uuid);
-    case Item.type.value:
-      return getItemPageRoute(dso.uuid);
-  }
-}
-
-const UNAUTHORIZED_PATH = 'unauthorized';
-
-export function getUnauthorizedPath() {
-  return `/${UNAUTHORIZED_PATH}`;
-}
-=======
 import {
   UNAUTHORIZED_PATH,
   WORKFLOW_ITEM_MODULE_PATH,
@@ -92,7 +18,7 @@
 import { COLLECTION_MODULE_PATH } from './+collection-page/collection-page-routing-paths';
 import { COMMUNITY_MODULE_PATH } from './+community-page/community-page-routing-paths';
 import { ITEM_MODULE_PATH } from './+item-page/item-page-routing-paths';
->>>>>>> cd6c5b70
+import { ReloadGuard } from './core/reload/reload.guard';
 
 @NgModule({
   imports: [
