import { trigger } from '@angular/animations';
import {
  Component,
  OnDestroy,
  OnInit,
} from '@angular/core';
import {
  combineLatest,
  Observable,
  of,
  Subject,
} from 'rxjs';
import {
  take,
  takeUntil,
} from 'rxjs/operators';

import { SuggestionTarget } from '../../core/notifications/models/suggestion-target.model';
<<<<<<< HEAD
import { AsyncPipe, NgForOf, NgIf } from '@angular/common';
import { TranslateModule } from '@ngx-translate/core';
import { RouterLink } from '@angular/router';
=======
import { fromTopEnter } from '../../shared/animations/fromTop';
import { isNotEmpty } from '../../shared/empty.util';
import { SuggestionTargetsStateService } from '../suggestion-targets/suggestion-targets.state.service';
import { SuggestionsService } from '../suggestions.service';
>>>>>>> a8f31948

/**
 * Show suggestions on a popover window, used on the homepage
 */
@Component({
  selector: 'ds-suggestions-popup',
  templateUrl: './suggestions-popup.component.html',
  styleUrls: ['./suggestions-popup.component.scss'],
  animations: [
    trigger('enterLeave', [
      fromTopEnter,
    ]),
  ],
  imports: [
    AsyncPipe,
    TranslateModule,
    RouterLink,
    NgIf,
    NgForOf
  ],
  standalone: true
})
export class SuggestionsPopupComponent implements OnInit, OnDestroy {

  labelPrefix = 'notification.';

  subscription;

  suggestionsRD$: Observable<SuggestionTarget[]>;


  constructor(
    private suggestionTargetsStateService: SuggestionTargetsStateService,
    private suggestionsService: SuggestionsService,
  ) { }

  ngOnInit() {
    this.initializePopup();
  }

  public initializePopup() {
    const notifier = new Subject();
    this.subscription = combineLatest([
      this.suggestionTargetsStateService.getCurrentUserSuggestionTargets().pipe(take(2)),
      this.suggestionTargetsStateService.hasUserVisitedSuggestions(),
    ]).pipe(takeUntil(notifier)).subscribe(([suggestions, visited]) => {
      this.suggestionTargetsStateService.dispatchRefreshUserSuggestionsAction();
      if (isNotEmpty(suggestions)) {
        if (!visited) {
          this.suggestionsRD$ = of(suggestions);
          this.suggestionTargetsStateService.dispatchMarkUserSuggestionsAsVisitedAction();
          notifier.next(null);
          notifier.complete();
        }
      }
    });
  }

  ngOnDestroy() {
    if (this.subscription) {
      this.subscription.unsubscribe();
    }
  }

  /**
   * Interpolated params to build the notification suggestions notification.
   * @param suggestionTarget
   */
  public getNotificationSuggestionInterpolation(suggestionTarget: SuggestionTarget): any {
    return this.suggestionsService.getNotificationSuggestionInterpolation(suggestionTarget);
  }

  /**
   * Hide popup from view
   */
  public removePopup() {
    this.suggestionsRD$ = null;
  }
}<|MERGE_RESOLUTION|>--- conflicted
+++ resolved
@@ -1,31 +1,16 @@
 import { trigger } from '@angular/animations';
-import {
-  Component,
-  OnDestroy,
-  OnInit,
-} from '@angular/core';
-import {
-  combineLatest,
-  Observable,
-  of,
-  Subject,
-} from 'rxjs';
-import {
-  take,
-  takeUntil,
-} from 'rxjs/operators';
+import { Component, OnDestroy, OnInit, } from '@angular/core';
+import { combineLatest, Observable, of, Subject, } from 'rxjs';
+import { take, takeUntil, } from 'rxjs/operators';
 
 import { SuggestionTarget } from '../../core/notifications/models/suggestion-target.model';
-<<<<<<< HEAD
 import { AsyncPipe, NgForOf, NgIf } from '@angular/common';
 import { TranslateModule } from '@ngx-translate/core';
 import { RouterLink } from '@angular/router';
-=======
 import { fromTopEnter } from '../../shared/animations/fromTop';
 import { isNotEmpty } from '../../shared/empty.util';
 import { SuggestionTargetsStateService } from '../suggestion-targets/suggestion-targets.state.service';
 import { SuggestionsService } from '../suggestions.service';
->>>>>>> a8f31948
 
 /**
  * Show suggestions on a popover window, used on the homepage
