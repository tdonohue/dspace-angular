--- conflicted
+++ resolved
@@ -35,18 +35,10 @@
     providers: [
         { provide: SuggestionTargetsStateService, useValue: suggestionStateService },
         { provide: SuggestionsService, useValue: suggestionService },
-<<<<<<< HEAD
     ],
-    schemas: [NO_ERRORS_SCHEMA]
+    schemas: [NO_ERRORS_SCHEMA],
 })
     .compileComponents();
-=======
-      ],
-      schemas: [NO_ERRORS_SCHEMA],
-
-    })
-      .compileComponents();
->>>>>>> a8f31948
   }));
 
   describe('should create', () => {
