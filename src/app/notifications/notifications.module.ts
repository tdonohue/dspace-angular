import { NgModule } from '@angular/core';
import { CommonModule } from '@angular/common';
import { Action, StoreConfig, StoreModule } from '@ngrx/store';
import { EffectsModule } from '@ngrx/effects';

import { CoreModule } from '../core/core.module';
import { storeModuleConfig } from '../app.reducer';
import { QualityAssuranceTopicsComponent } from './qa/topics/quality-assurance-topics.component';
import { QualityAssuranceEventsComponent } from './qa/events/quality-assurance-events.component';
import { NotificationsStateService } from './notifications-state.service';
import { suggestionNotificationsReducers, SuggestionNotificationsState } from './notifications.reducer';
import { notificationsEffects } from './notifications-effects';
import { QualityAssuranceTopicsService } from './qa/topics/quality-assurance-topics.service';
import {
  QualityAssuranceTopicDataService
} from '../core/notifications/qa/topics/quality-assurance-topic-data.service';
import {
  QualityAssuranceEventDataService
} from '../core/notifications/qa/events/quality-assurance-event-data.service';
import { ProjectEntryImportModalComponent } from './qa/project-entry-import-modal/project-entry-import-modal.component';
import { TranslateModule } from '@ngx-translate/core';
import { SearchModule } from '../shared/search/search.module';
import { QualityAssuranceSourceComponent } from './qa/source/quality-assurance-source.component';
import { QualityAssuranceSourceService } from './qa/source/quality-assurance-source.service';
import {
  QualityAssuranceSourceDataService
} from '../core/notifications/qa/source/quality-assurance-source-data.service';
import { EPersonDataComponent } from './qa/events/ePerson-data/ePerson-data.component';
import { SuggestionActionsComponent } from './suggestion-actions/suggestion-actions.component';
import { PublicationClaimComponent } from './suggestion-targets/publication-claim/publication-claim.component';
import { SuggestionListElementComponent } from './suggestion-list-element/suggestion-list-element.component';
import {
  SuggestionEvidencesComponent
} from './suggestion-list-element/suggestion-evidences/suggestion-evidences.component';
import { SuggestionsPopupComponent } from './suggestions-popup/suggestions-popup.component';
import { SuggestionsNotificationComponent } from './suggestions-notification/suggestions-notification.component';
import { SuggestionsService } from './suggestions.service';
import { SuggestionSourceDataService } from '../core/notifications/source/suggestion-source-data.service';
import { SuggestionTargetDataService } from '../core/notifications/target/suggestion-target-data.service';
import { SuggestionTargetsStateService } from './suggestion-targets/suggestion-targets.state.service';
import { SuggestionsDataService } from '../core/notifications/suggestions-data.service';



const MODULES = [
  CommonModule,
  SearchModule,
  CoreModule.forRoot(),
  StoreModule.forFeature('suggestionNotifications', suggestionNotificationsReducers, storeModuleConfig as StoreConfig<SuggestionNotificationsState, Action>),
  EffectsModule.forFeature(notificationsEffects),
  TranslateModule
];

const COMPONENTS = [
  QualityAssuranceTopicsComponent,
  QualityAssuranceEventsComponent,
  QualityAssuranceSourceComponent,
  EPersonDataComponent,
  PublicationClaimComponent,
  SuggestionActionsComponent,
  SuggestionListElementComponent,
  SuggestionEvidencesComponent,
  SuggestionsPopupComponent,
  SuggestionsNotificationComponent
];

const DIRECTIVES = [ ];

const ENTRY_COMPONENTS = [
  ProjectEntryImportModalComponent
];

const PROVIDERS = [
  NotificationsStateService,
  QualityAssuranceTopicsService,
  QualityAssuranceSourceService,
  QualityAssuranceTopicDataService,
  QualityAssuranceSourceDataService,
  QualityAssuranceEventDataService,
  SuggestionsService,
  SuggestionSourceDataService,
  SuggestionTargetDataService,
  SuggestionTargetsStateService,
  SuggestionsDataService
];

@NgModule({
    imports: [
        ...MODULES,
        ...COMPONENTS,
        ...DIRECTIVES,
        ...ENTRY_COMPONENTS
    ],
<<<<<<< HEAD
    providers: [
        ...PROVIDERS
    ],
    entryComponents: [
        ...ENTRY_COMPONENTS
    ],
    exports: [
        ...COMPONENTS,
        ...DIRECTIVES
    ]
=======
  declarations: [
    ...COMPONENTS,
    ...DIRECTIVES,
    ...ENTRY_COMPONENTS,
  ],
  providers: [
    ...PROVIDERS
  ],
  entryComponents: [
    ...ENTRY_COMPONENTS
  ],
  exports: [
    ...COMPONENTS,
    ...DIRECTIVES,
  ]
>>>>>>> 061129ec
})

/**
 * This module handles all components that are necessary for the OpenAIRE components
 */
export class NotificationsModule {
}<|MERGE_RESOLUTION|>--- conflicted
+++ resolved
@@ -89,9 +89,8 @@
         ...MODULES,
         ...COMPONENTS,
         ...DIRECTIVES,
-        ...ENTRY_COMPONENTS
+    ...ENTRY_COMPONENTS,
     ],
-<<<<<<< HEAD
     providers: [
         ...PROVIDERS
     ],
@@ -100,25 +99,8 @@
     ],
     exports: [
         ...COMPONENTS,
-        ...DIRECTIVES
+    ...DIRECTIVES,
     ]
-=======
-  declarations: [
-    ...COMPONENTS,
-    ...DIRECTIVES,
-    ...ENTRY_COMPONENTS,
-  ],
-  providers: [
-    ...PROVIDERS
-  ],
-  entryComponents: [
-    ...ENTRY_COMPONENTS
-  ],
-  exports: [
-    ...COMPONENTS,
-    ...DIRECTIVES,
-  ]
->>>>>>> 061129ec
 })
 
 /**
