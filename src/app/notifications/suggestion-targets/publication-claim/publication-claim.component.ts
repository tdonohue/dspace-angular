--- conflicted
+++ resolved
@@ -1,22 +1,7 @@
-<<<<<<< HEAD
-import { Component, Input, OnInit } from '@angular/core';
+import { Component, Input, OnInit, } from '@angular/core';
 import { Router, RouterLink } from '@angular/router';
-=======
-import {
-  Component,
-  Input,
-  OnInit,
-} from '@angular/core';
-import { Router } from '@angular/router';
-import {
-  Observable,
-  Subscription,
-} from 'rxjs';
-import {
-  distinctUntilChanged,
-  take,
-} from 'rxjs/operators';
->>>>>>> a8f31948
+import { Observable, Subscription, } from 'rxjs';
+import { distinctUntilChanged, take, } from 'rxjs/operators';
 
 import { SuggestionTarget } from '../../../core/notifications/models/suggestion-target.model';
 import { PaginationService } from '../../../core/pagination/pagination.service';
@@ -24,14 +9,11 @@
 import { PaginationComponentOptions } from '../../../shared/pagination/pagination-component-options.model';
 import { getSuggestionPageRoute } from '../../../suggestions-page/suggestions-page-routing-paths';
 import { SuggestionsService } from '../../suggestions.service';
-<<<<<<< HEAD
+import { SuggestionTargetsStateService } from '../suggestion-targets.state.service';
 import { LoadingComponent } from '../../../shared/loading/loading.component';
 import { AsyncPipe, NgIf } from '@angular/common';
 import { TranslateModule } from '@ngx-translate/core';
 import { PaginationComponent } from '../../../shared/pagination/pagination.component';
-=======
-import { SuggestionTargetsStateService } from '../suggestion-targets.state.service';
->>>>>>> a8f31948
 
 /**
  * Component to display the Suggestion Target list.
