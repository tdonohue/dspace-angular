--- conflicted
+++ resolved
@@ -6,28 +6,21 @@
 
 import { EPersonDataService } from '../../../../core/eperson/eperson-data.service';
 import { EPerson } from '../../../../core/eperson/models/eperson.model';
-<<<<<<< HEAD
-import { AsyncPipe, NgIf } from '@angular/common';
-=======
 import {
   getFirstCompletedRemoteData,
   getRemoteDataPayload,
 } from '../../../../core/shared/operators';
->>>>>>> a8f31948
+import { AsyncPipe, NgIf } from '@angular/common';
 
 @Component({
   selector: 'ds-eperson-data',
   templateUrl: './ePerson-data.component.html',
-<<<<<<< HEAD
   standalone: true,
   imports: [
     NgIf,
     AsyncPipe
   ],
-  styleUrls: ['./ePerson-data.component.scss']
-=======
   styleUrls: ['./ePerson-data.component.scss'],
->>>>>>> a8f31948
 })
 /**
  * Represents the component for displaying ePerson data.
