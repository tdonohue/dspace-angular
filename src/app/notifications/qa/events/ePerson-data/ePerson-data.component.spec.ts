--- conflicted
+++ resolved
@@ -17,23 +17,13 @@
 
   beforeEach(waitForAsync(() => {
     TestBed.configureTestingModule({
-<<<<<<< HEAD
     imports: [EPersonDataComponent],
     providers: [{
             provide: EPersonDataService,
-            useValue: ePersonDataService
-        }]
+        useValue: ePersonDataService,
+      } ],
 })
     .compileComponents();
-=======
-      declarations: [ EPersonDataComponent ],
-      providers: [ {
-        provide: EPersonDataService,
-        useValue: ePersonDataService,
-      } ],
-    })
-      .compileComponents();
->>>>>>> a8f31948
   }));
 
   beforeEach(() => {
