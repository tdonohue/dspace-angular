import { Component, NO_ERRORS_SCHEMA } from '@angular/core';
import { ActivatedRoute } from '@angular/router';
import { CommonModule } from '@angular/common';
import { ComponentFixture, inject, TestBed, waitForAsync } from '@angular/core/testing';
import { TranslateModule, TranslateService } from '@ngx-translate/core';
import { NgbModal } from '@ng-bootstrap/ng-bootstrap';
import { of as observableOf } from 'rxjs';
import {
  QualityAssuranceEventDataService
} from '../../../core/notifications/qa/events/quality-assurance-event-data.service';
import { QualityAssuranceEventsComponent } from './quality-assurance-events.component';
import {
  getMockQualityAssuranceEventRestService,
  ItemMockPid10,
  ItemMockPid8,
  ItemMockPid9,
  NotificationsMockDspaceObject,
  qualityAssuranceEventObjectMissingProjectFound,
  qualityAssuranceEventObjectMissingProjectNotFound
} from '../../../shared/mocks/notifications.mock';
import { NotificationsServiceStub } from '../../../shared/testing/notifications-service.stub';
import { NotificationsService } from '../../../shared/notifications/notifications.service';
import { getMockTranslateService } from '../../../shared/mocks/translate.service.mock';
import { createTestComponent } from '../../../shared/testing/utils.test';
import { ActivatedRouteStub } from '../../../shared/testing/active-router.stub';
import { PaginationComponentOptions } from '../../../shared/pagination/pagination-component-options.model';
import {
  QualityAssuranceEventObject
} from '../../../core/notifications/qa/models/quality-assurance-event.model';
import { QualityAssuranceEventData } from '../project-entry-import-modal/project-entry-import-modal.component';
import { TestScheduler } from 'rxjs/testing';
import { cold, getTestScheduler } from 'jasmine-marbles';
import { followLink } from '../../../shared/utils/follow-link-config.model';
import { PageInfo } from '../../../core/shared/page-info.model';
import { buildPaginatedList } from '../../../core/data/paginated-list.model';
import {
  createNoContentRemoteDataObject$,
  createSuccessfulRemoteDataObject,
  createSuccessfulRemoteDataObject$
} from '../../../shared/remote-data.utils';
import { SortDirection, SortOptions } from '../../../core/cache/models/sort-options.model';
import { PaginationService } from '../../../core/pagination/pagination.service';
import { PaginationServiceStub } from '../../../shared/testing/pagination-service.stub';
import { FindListOptions } from '../../../core/data/find-list-options.model';
import { ItemDataService } from 'src/app/core/data/item-data.service';
<<<<<<< HEAD
import { Item } from '../../../core/shared/item.model';
=======
import { AuthorizationDataService } from 'src/app/core/data/feature-authorization/authorization-data.service';
>>>>>>> cd6a00e4

describe('QualityAssuranceEventsComponent test suite', () => {
  let fixture: ComponentFixture<QualityAssuranceEventsComponent>;
  let comp: QualityAssuranceEventsComponent;
  let compAsAny: any;
  let scheduler: TestScheduler;

  const item = Object.assign(new Item(), {
    id: '1234-1234',
    uuid: '1234-1234',
    bundles: observableOf({}),
    metadata: {
      'dc.title': [
        {
          language: 'en_US',
          value: 'This is just another title'
        }
      ],
      'dc.type': [
        {
          language: null,
          value: 'Article'
        }
      ],
      'dc.contributor.author': [
        {
          language: 'en_US',
          value: 'Smith, Donald'
        }
      ],
      'dc.date.issued': [
        {
          language: null,
          value: '2015-06-26'
        }
      ]
    }
  });

  const modalStub = {
      open: () => ( {result: new Promise((res, rej) => 'do')} ),
      close: () => null,
      dismiss: () => null
  };
  const qualityAssuranceEventRestServiceStub: any = getMockQualityAssuranceEventRestService();
  const activatedRouteParams = {
    qualityAssuranceEventsParams: {
      currentPage: 0,
      pageSize: 10
    }
  };
  const activatedRouteParamsMap = {
    id: 'ENRICH!MISSING!PROJECT'
  };

  const events: QualityAssuranceEventObject[] = [
    qualityAssuranceEventObjectMissingProjectFound,
    qualityAssuranceEventObjectMissingProjectNotFound
  ];
  const paginationService = new PaginationServiceStub();

  function getQualityAssuranceEventData1(): QualityAssuranceEventData {
    return {
      event: qualityAssuranceEventObjectMissingProjectFound,
      id: qualityAssuranceEventObjectMissingProjectFound.id,
      title: qualityAssuranceEventObjectMissingProjectFound.title,
      hasProject: true,
      projectTitle: qualityAssuranceEventObjectMissingProjectFound.message.title,
      projectId: ItemMockPid10.id,
      handle: ItemMockPid10.handle,
      reason: null,
      isRunning: false,
      target: ItemMockPid8
    };
  }

  function getQualityAssuranceEventData2(): QualityAssuranceEventData {
    return {
      event: qualityAssuranceEventObjectMissingProjectNotFound,
      id: qualityAssuranceEventObjectMissingProjectNotFound.id,
      title: qualityAssuranceEventObjectMissingProjectNotFound.title,
      hasProject: false,
      projectTitle: null,
      projectId: null,
      handle: null,
      reason: null,
      isRunning: false,
      target: ItemMockPid9
    };
  }

  beforeEach(waitForAsync(() => {
    TestBed.configureTestingModule({
      imports: [
        CommonModule,
        TranslateModule.forRoot(),
      ],
      declarations: [
        QualityAssuranceEventsComponent,
        TestComponent,
      ],
      providers: [
        { provide: ActivatedRoute, useValue: new ActivatedRouteStub(activatedRouteParamsMap, activatedRouteParams) },
        { provide: QualityAssuranceEventDataService, useValue: qualityAssuranceEventRestServiceStub },
        { provide: NgbModal, useValue: modalStub },
        { provide: NotificationsService, useValue: new NotificationsServiceStub() },
        { provide: TranslateService, useValue: getMockTranslateService() },
        { provide: PaginationService, useValue: paginationService },
        { provide: ItemDataService, useValue: {} },
        { provide: AuthorizationDataService, useValue: {} },
        QualityAssuranceEventsComponent
      ],
      schemas: [NO_ERRORS_SCHEMA]
    }).compileComponents().then();
    scheduler = getTestScheduler();
  }));

  // First test to check the correct component creation
  describe('', () => {
    let testComp: TestComponent;
    let testFixture: ComponentFixture<TestComponent>;

    // synchronous beforeEach
    beforeEach(() => {
      const html = `
        <ds-quality-assurance-event></ds-quality-assurance-event>`;
      testFixture = createTestComponent(html, TestComponent) as ComponentFixture<TestComponent>;
      testComp = testFixture.componentInstance;
    });

    afterEach(() => {
      testFixture.destroy();
    });

    it('should create QualityAssuranceEventsComponent', inject([QualityAssuranceEventsComponent], (app: QualityAssuranceEventsComponent) => {
      expect(app).toBeDefined();
    }));
  });

  describe('Main tests', () => {
    beforeEach(() => {
      fixture = TestBed.createComponent(QualityAssuranceEventsComponent);
      comp = fixture.componentInstance;
      compAsAny = comp;
    });

    afterEach(() => {
      fixture.destroy();
      comp = null;
      compAsAny = null;
    });

    describe('fetchEvents', () => {
      it('should fetch events', () => {
        const result = compAsAny.fetchEvents(events);
        const expected = cold('(a|)', {
          a: [
            getQualityAssuranceEventData1(),
            getQualityAssuranceEventData2()
          ]
        });
        expect(result).toBeObservable(expected);
      });
    });

    describe('modalChoice', () => {
      beforeEach(() => {
        spyOn(comp, 'executeAction');
        spyOn(comp, 'openModal');
      });

      it('should call executeAction if a project is present', () => {
        const action = 'ACCEPTED';
        comp.modalChoice(action, getQualityAssuranceEventData1(), modalStub);
        expect(comp.executeAction).toHaveBeenCalledWith(action, getQualityAssuranceEventData1());
      });

      it('should call openModal if a project is not present', () => {
        const action = 'ACCEPTED';
        comp.modalChoice(action, getQualityAssuranceEventData2(), modalStub);
        expect(comp.openModal).toHaveBeenCalledWith(action, getQualityAssuranceEventData2(), modalStub);
      });
    });

    describe('openModal', () => {
      it('should call modalService.open', () => {
        const action = 'ACCEPTED';
        comp.selectedReason = null;
        spyOn(compAsAny.modalService, 'open').and.returnValue({ result: new Promise((res, rej) => 'do' ) });
        spyOn(comp, 'executeAction');

        comp.openModal(action, getQualityAssuranceEventData1(), modalStub);
        expect(compAsAny.modalService.open).toHaveBeenCalled();
      });
    });

    describe('openModalLookup', () => {
      it('should call modalService.open', () => {
        spyOn(comp, 'boundProject');
        spyOn(compAsAny.modalService, 'open').and.returnValue(
          {
            componentInstance: {
              externalSourceEntry: null,
              label: null,
              importedObject: observableOf({
                indexableObject: NotificationsMockDspaceObject
              })
            }
          }
        );
        scheduler.schedule(() => {
          comp.openModalLookup(getQualityAssuranceEventData1());
        });
        scheduler.flush();

        expect(compAsAny.modalService.open).toHaveBeenCalled();
        expect(compAsAny.boundProject).toHaveBeenCalled();
      });
    });

    describe('executeAction', () => {
      it('should call getQualityAssuranceEvents on 200 response from REST', () => {
        const action = 'ACCEPTED';
        spyOn(compAsAny, 'getQualityAssuranceEvents').and.returnValue(observableOf([
          getQualityAssuranceEventData1(),
          getQualityAssuranceEventData2()
        ]));
        qualityAssuranceEventRestServiceStub.patchEvent.and.returnValue(createSuccessfulRemoteDataObject$({}));

        scheduler.schedule(() => {
          comp.executeAction(action, getQualityAssuranceEventData1());
        });
        scheduler.flush();

        expect(compAsAny.getQualityAssuranceEvents).toHaveBeenCalled();
      });
    });

    describe('boundProject', () => {
      it('should populate the project data inside "eventData"', () => {
        const eventData = getQualityAssuranceEventData2();
        const projectId = 'UUID-23943-34u43-38344';
        const projectName = 'Test Project';
        const projectHandle = '1000/1000';
        qualityAssuranceEventRestServiceStub.boundProject.and.returnValue(createSuccessfulRemoteDataObject$({}));

        scheduler.schedule(() => {
          comp.boundProject(eventData, projectId, projectName, projectHandle);
        });
        scheduler.flush();

        expect(eventData.hasProject).toEqual(true);
        expect(eventData.projectId).toEqual(projectId);
        expect(eventData.projectTitle).toEqual(projectName);
        expect(eventData.handle).toEqual(projectHandle);
      });
    });

    describe('removeProject', () => {
      it('should remove the project data inside "eventData"', () => {
        const eventData = getQualityAssuranceEventData1();
        qualityAssuranceEventRestServiceStub.removeProject.and.returnValue(createNoContentRemoteDataObject$());

        scheduler.schedule(() => {
          comp.removeProject(eventData);
        });
        scheduler.flush();

        expect(eventData.hasProject).toEqual(false);
        expect(eventData.projectId).toBeNull();
        expect(eventData.projectTitle).toBeNull();
        expect(eventData.handle).toBeNull();
      });
    });

    describe('getItemPageRoute', () => {
      it('should get item page route"', () => {
        expect(comp.getItemPageRoute(item)).toEqual('/items/1234-1234');
      });
    });

    describe('getQualityAssuranceEvents', () => {
      it('should call the "qualityAssuranceEventRestService.getEventsByTopic" to take data and "fetchEvents" to populate eventData', () => {
        comp.paginationConfig = new PaginationComponentOptions();
        comp.paginationConfig.currentPage = 1;
        comp.paginationConfig.pageSize = 20;
        comp.paginationSortConfig = new SortOptions('trust', SortDirection.DESC);
        comp.topic = activatedRouteParamsMap.id;
        const options: FindListOptions = Object.assign(new FindListOptions(), {
          currentPage: comp.paginationConfig.currentPage,
          elementsPerPage: comp.paginationConfig.pageSize
        });

        const pageInfo = new PageInfo({
          elementsPerPage: comp.paginationConfig.pageSize,
          totalElements: 2,
          totalPages: 1,
          currentPage: comp.paginationConfig.currentPage
        });
        const array =  [
          qualityAssuranceEventObjectMissingProjectFound,
          qualityAssuranceEventObjectMissingProjectNotFound,
        ];
        const paginatedList = buildPaginatedList(pageInfo, array);
        const paginatedListRD = createSuccessfulRemoteDataObject(paginatedList);
        qualityAssuranceEventRestServiceStub.getEventsByTopic.and.returnValue(observableOf(paginatedListRD));
        spyOn(compAsAny, 'fetchEvents').and.returnValue(observableOf([
          getQualityAssuranceEventData1(),
          getQualityAssuranceEventData2()
        ]));

        scheduler.schedule(() => {
          compAsAny.getQualityAssuranceEvents().subscribe();
        });
        scheduler.flush();

        expect(compAsAny.qualityAssuranceEventRestService.getEventsByTopic).toHaveBeenCalledWith(
          activatedRouteParamsMap.id,
          options,
          followLink('target'),followLink('related')
        );
        expect(compAsAny.fetchEvents).toHaveBeenCalled();
      });
    });

  });
});

// declare a test component
@Component({
  selector: 'ds-test-cmp',
  template: ``
})
class TestComponent {

}<|MERGE_RESOLUTION|>--- conflicted
+++ resolved
@@ -43,49 +43,13 @@
 import { PaginationServiceStub } from '../../../shared/testing/pagination-service.stub';
 import { FindListOptions } from '../../../core/data/find-list-options.model';
 import { ItemDataService } from 'src/app/core/data/item-data.service';
-<<<<<<< HEAD
-import { Item } from '../../../core/shared/item.model';
-=======
 import { AuthorizationDataService } from 'src/app/core/data/feature-authorization/authorization-data.service';
->>>>>>> cd6a00e4
 
 describe('QualityAssuranceEventsComponent test suite', () => {
   let fixture: ComponentFixture<QualityAssuranceEventsComponent>;
   let comp: QualityAssuranceEventsComponent;
   let compAsAny: any;
   let scheduler: TestScheduler;
-
-  const item = Object.assign(new Item(), {
-    id: '1234-1234',
-    uuid: '1234-1234',
-    bundles: observableOf({}),
-    metadata: {
-      'dc.title': [
-        {
-          language: 'en_US',
-          value: 'This is just another title'
-        }
-      ],
-      'dc.type': [
-        {
-          language: null,
-          value: 'Article'
-        }
-      ],
-      'dc.contributor.author': [
-        {
-          language: 'en_US',
-          value: 'Smith, Donald'
-        }
-      ],
-      'dc.date.issued': [
-        {
-          language: null,
-          value: '2015-06-26'
-        }
-      ]
-    }
-  });
 
   const modalStub = {
       open: () => ( {result: new Promise((res, rej) => 'do')} ),
@@ -323,12 +287,6 @@
       });
     });
 
-    describe('getItemPageRoute', () => {
-      it('should get item page route"', () => {
-        expect(comp.getItemPageRoute(item)).toEqual('/items/1234-1234');
-      });
-    });
-
     describe('getQualityAssuranceEvents', () => {
       it('should call the "qualityAssuranceEventRestService.getEventsByTopic" to take data and "fetchEvents" to populate eventData', () => {
         comp.paginationConfig = new PaginationComponentOptions();
