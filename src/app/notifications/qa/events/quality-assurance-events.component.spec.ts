import { Component, NO_ERRORS_SCHEMA } from '@angular/core';
import { ActivatedRoute } from '@angular/router';
import { CommonModule } from '@angular/common';
import { ComponentFixture, inject, TestBed, waitForAsync } from '@angular/core/testing';
import { TranslateModule, TranslateService } from '@ngx-translate/core';
import { NgbModal } from '@ng-bootstrap/ng-bootstrap';
import { of as observableOf } from 'rxjs';
import {
  QualityAssuranceEventDataService
} from '../../../core/notifications/qa/events/quality-assurance-event-data.service';
import { QualityAssuranceEventsComponent } from './quality-assurance-events.component';
import {
  getMockQualityAssuranceEventRestService,
  ItemMockPid10,
  ItemMockPid8,
  ItemMockPid9,
  NotificationsMockDspaceObject,
  qualityAssuranceEventObjectMissingProjectFound,
  qualityAssuranceEventObjectMissingProjectNotFound
} from '../../../shared/mocks/notifications.mock';
import { NotificationsServiceStub } from '../../../shared/testing/notifications-service.stub';
import { NotificationsService } from '../../../shared/notifications/notifications.service';
import { getMockTranslateService } from '../../../shared/mocks/translate.service.mock';
import { createTestComponent } from '../../../shared/testing/utils.test';
import { ActivatedRouteStub } from '../../../shared/testing/active-router.stub';
import { PaginationComponentOptions } from '../../../shared/pagination/pagination-component-options.model';
import {
  QualityAssuranceEventObject
} from '../../../core/notifications/qa/models/quality-assurance-event.model';
import { QualityAssuranceEventData } from '../project-entry-import-modal/project-entry-import-modal.component';
import { TestScheduler } from 'rxjs/testing';
import { cold, getTestScheduler } from 'jasmine-marbles';
import { followLink } from '../../../shared/utils/follow-link-config.model';
import { PageInfo } from '../../../core/shared/page-info.model';
import { buildPaginatedList } from '../../../core/data/paginated-list.model';
import {
  createNoContentRemoteDataObject$,
  createSuccessfulRemoteDataObject,
  createSuccessfulRemoteDataObject$
} from '../../../shared/remote-data.utils';
import { SortDirection, SortOptions } from '../../../core/cache/models/sort-options.model';
import { PaginationService } from '../../../core/pagination/pagination.service';
import { PaginationServiceStub } from '../../../shared/testing/pagination-service.stub';
import { FindListOptions } from '../../../core/data/find-list-options.model';
import { ItemDataService } from 'src/app/core/data/item-data.service';
<<<<<<< HEAD
=======
import { AuthorizationDataService } from 'src/app/core/data/feature-authorization/authorization-data.service';
>>>>>>> 0d63a851

describe('QualityAssuranceEventsComponent test suite', () => {
  let fixture: ComponentFixture<QualityAssuranceEventsComponent>;
  let comp: QualityAssuranceEventsComponent;
  let compAsAny: any;
  let scheduler: TestScheduler;

  const modalStub = {
      open: () => ( {result: new Promise((res, rej) => 'do')} ),
      close: () => null,
      dismiss: () => null
  };
  const qualityAssuranceEventRestServiceStub: any = getMockQualityAssuranceEventRestService();
  const activatedRouteParams = {
    qualityAssuranceEventsParams: {
      currentPage: 0,
      pageSize: 10
    }
  };
  const activatedRouteParamsMap = {
    id: 'ENRICH!MISSING!PROJECT'
  };

  const events: QualityAssuranceEventObject[] = [
    qualityAssuranceEventObjectMissingProjectFound,
    qualityAssuranceEventObjectMissingProjectNotFound
  ];
  const paginationService = new PaginationServiceStub();

  function getQualityAssuranceEventData1(): QualityAssuranceEventData {
    return {
      event: qualityAssuranceEventObjectMissingProjectFound,
      id: qualityAssuranceEventObjectMissingProjectFound.id,
      title: qualityAssuranceEventObjectMissingProjectFound.title,
      hasProject: true,
      projectTitle: qualityAssuranceEventObjectMissingProjectFound.message.title,
      projectId: ItemMockPid10.id,
      handle: ItemMockPid10.handle,
      reason: null,
      isRunning: false,
      target: ItemMockPid8
    };
  }

  function getQualityAssuranceEventData2(): QualityAssuranceEventData {
    return {
      event: qualityAssuranceEventObjectMissingProjectNotFound,
      id: qualityAssuranceEventObjectMissingProjectNotFound.id,
      title: qualityAssuranceEventObjectMissingProjectNotFound.title,
      hasProject: false,
      projectTitle: null,
      projectId: null,
      handle: null,
      reason: null,
      isRunning: false,
      target: ItemMockPid9
    };
  }

  beforeEach(waitForAsync(() => {
    TestBed.configureTestingModule({
      imports: [
        CommonModule,
        TranslateModule.forRoot(),
      ],
      declarations: [
        QualityAssuranceEventsComponent,
        TestComponent,
      ],
      providers: [
        { provide: ActivatedRoute, useValue: new ActivatedRouteStub(activatedRouteParamsMap, activatedRouteParams) },
        { provide: QualityAssuranceEventDataService, useValue: qualityAssuranceEventRestServiceStub },
        { provide: NgbModal, useValue: modalStub },
        { provide: NotificationsService, useValue: new NotificationsServiceStub() },
        { provide: TranslateService, useValue: getMockTranslateService() },
        { provide: PaginationService, useValue: paginationService },
        { provide: ItemDataService, useValue: {} },
<<<<<<< HEAD
=======
        { provide: AuthorizationDataService, useValue: {} },
>>>>>>> 0d63a851
        QualityAssuranceEventsComponent
      ],
      schemas: [NO_ERRORS_SCHEMA]
    }).compileComponents().then();
    scheduler = getTestScheduler();
  }));

  // First test to check the correct component creation
  describe('', () => {
    let testComp: TestComponent;
    let testFixture: ComponentFixture<TestComponent>;

    // synchronous beforeEach
    beforeEach(() => {
      const html = `
        <ds-quality-assurance-event></ds-quality-assurance-event>`;
      testFixture = createTestComponent(html, TestComponent) as ComponentFixture<TestComponent>;
      testComp = testFixture.componentInstance;
    });

    afterEach(() => {
      testFixture.destroy();
    });

    it('should create QualityAssuranceEventsComponent', inject([QualityAssuranceEventsComponent], (app: QualityAssuranceEventsComponent) => {
      expect(app).toBeDefined();
    }));
  });

  describe('Main tests', () => {
    beforeEach(() => {
      fixture = TestBed.createComponent(QualityAssuranceEventsComponent);
      comp = fixture.componentInstance;
      compAsAny = comp;
    });

    afterEach(() => {
      fixture.destroy();
      comp = null;
      compAsAny = null;
    });

    describe('fetchEvents', () => {
      it('should fetch events', () => {
        const result = compAsAny.fetchEvents(events);
        const expected = cold('(a|)', {
          a: [
            getQualityAssuranceEventData1(),
            getQualityAssuranceEventData2()
          ]
        });
        expect(result).toBeObservable(expected);
      });
    });

    describe('modalChoice', () => {
      beforeEach(() => {
        spyOn(comp, 'executeAction');
        spyOn(comp, 'openModal');
      });

      it('should call executeAction if a project is present', () => {
        const action = 'ACCEPTED';
        comp.modalChoice(action, getQualityAssuranceEventData1(), modalStub);
        expect(comp.executeAction).toHaveBeenCalledWith(action, getQualityAssuranceEventData1());
      });

      it('should call openModal if a project is not present', () => {
        const action = 'ACCEPTED';
        comp.modalChoice(action, getQualityAssuranceEventData2(), modalStub);
        expect(comp.openModal).toHaveBeenCalledWith(action, getQualityAssuranceEventData2(), modalStub);
      });
    });

    describe('openModal', () => {
      it('should call modalService.open', () => {
        const action = 'ACCEPTED';
        comp.selectedReason = null;
        spyOn(compAsAny.modalService, 'open').and.returnValue({ result: new Promise((res, rej) => 'do' ) });
        spyOn(comp, 'executeAction');

        comp.openModal(action, getQualityAssuranceEventData1(), modalStub);
        expect(compAsAny.modalService.open).toHaveBeenCalled();
      });
    });

    describe('openModalLookup', () => {
      it('should call modalService.open', () => {
        spyOn(comp, 'boundProject');
        spyOn(compAsAny.modalService, 'open').and.returnValue(
          {
            componentInstance: {
              externalSourceEntry: null,
              label: null,
              importedObject: observableOf({
                indexableObject: NotificationsMockDspaceObject
              })
            }
          }
        );
        scheduler.schedule(() => {
          comp.openModalLookup(getQualityAssuranceEventData1());
        });
        scheduler.flush();

        expect(compAsAny.modalService.open).toHaveBeenCalled();
        expect(compAsAny.boundProject).toHaveBeenCalled();
      });
    });

    describe('executeAction', () => {
      it('should call getQualityAssuranceEvents on 200 response from REST', () => {
        const action = 'ACCEPTED';
        spyOn(compAsAny, 'getQualityAssuranceEvents').and.returnValue(observableOf([
          getQualityAssuranceEventData1(),
          getQualityAssuranceEventData2()
        ]));
        qualityAssuranceEventRestServiceStub.patchEvent.and.returnValue(createSuccessfulRemoteDataObject$({}));

        scheduler.schedule(() => {
          comp.executeAction(action, getQualityAssuranceEventData1());
        });
        scheduler.flush();

        expect(compAsAny.getQualityAssuranceEvents).toHaveBeenCalled();
      });
    });

    describe('boundProject', () => {
      it('should populate the project data inside "eventData"', () => {
        const eventData = getQualityAssuranceEventData2();
        const projectId = 'UUID-23943-34u43-38344';
        const projectName = 'Test Project';
        const projectHandle = '1000/1000';
        qualityAssuranceEventRestServiceStub.boundProject.and.returnValue(createSuccessfulRemoteDataObject$({}));

        scheduler.schedule(() => {
          comp.boundProject(eventData, projectId, projectName, projectHandle);
        });
        scheduler.flush();

        expect(eventData.hasProject).toEqual(true);
        expect(eventData.projectId).toEqual(projectId);
        expect(eventData.projectTitle).toEqual(projectName);
        expect(eventData.handle).toEqual(projectHandle);
      });
    });

    describe('removeProject', () => {
      it('should remove the project data inside "eventData"', () => {
        const eventData = getQualityAssuranceEventData1();
        qualityAssuranceEventRestServiceStub.removeProject.and.returnValue(createNoContentRemoteDataObject$());

        scheduler.schedule(() => {
          comp.removeProject(eventData);
        });
        scheduler.flush();

        expect(eventData.hasProject).toEqual(false);
        expect(eventData.projectId).toBeNull();
        expect(eventData.projectTitle).toBeNull();
        expect(eventData.handle).toBeNull();
      });
    });

    describe('getQualityAssuranceEvents', () => {
      it('should call the "qualityAssuranceEventRestService.getEventsByTopic" to take data and "fetchEvents" to populate eventData', () => {
        comp.paginationConfig = new PaginationComponentOptions();
        comp.paginationConfig.currentPage = 1;
        comp.paginationConfig.pageSize = 20;
        comp.paginationSortConfig = new SortOptions('trust', SortDirection.DESC);
        comp.topic = activatedRouteParamsMap.id;
        const options: FindListOptions = Object.assign(new FindListOptions(), {
          currentPage: comp.paginationConfig.currentPage,
          elementsPerPage: comp.paginationConfig.pageSize
        });

        const pageInfo = new PageInfo({
          elementsPerPage: comp.paginationConfig.pageSize,
          totalElements: 2,
          totalPages: 1,
          currentPage: comp.paginationConfig.currentPage
        });
        const array =  [
          qualityAssuranceEventObjectMissingProjectFound,
          qualityAssuranceEventObjectMissingProjectNotFound,
        ];
        const paginatedList = buildPaginatedList(pageInfo, array);
        const paginatedListRD = createSuccessfulRemoteDataObject(paginatedList);
        qualityAssuranceEventRestServiceStub.getEventsByTopic.and.returnValue(observableOf(paginatedListRD));
        spyOn(compAsAny, 'fetchEvents').and.returnValue(observableOf([
          getQualityAssuranceEventData1(),
          getQualityAssuranceEventData2()
        ]));

        scheduler.schedule(() => {
          compAsAny.getQualityAssuranceEvents().subscribe();
        });
        scheduler.flush();

        expect(compAsAny.qualityAssuranceEventRestService.getEventsByTopic).toHaveBeenCalledWith(
          activatedRouteParamsMap.id,
          options,
          followLink('target'),followLink('related')
        );
        expect(compAsAny.fetchEvents).toHaveBeenCalled();
      });
    });

  });
});

// declare a test component
@Component({
  selector: 'ds-test-cmp',
  template: ``
})
class TestComponent {

}<|MERGE_RESOLUTION|>--- conflicted
+++ resolved
@@ -43,10 +43,7 @@
 import { PaginationServiceStub } from '../../../shared/testing/pagination-service.stub';
 import { FindListOptions } from '../../../core/data/find-list-options.model';
 import { ItemDataService } from 'src/app/core/data/item-data.service';
-<<<<<<< HEAD
-=======
 import { AuthorizationDataService } from 'src/app/core/data/feature-authorization/authorization-data.service';
->>>>>>> 0d63a851
 
 describe('QualityAssuranceEventsComponent test suite', () => {
   let fixture: ComponentFixture<QualityAssuranceEventsComponent>;
@@ -124,10 +121,7 @@
         { provide: TranslateService, useValue: getMockTranslateService() },
         { provide: PaginationService, useValue: paginationService },
         { provide: ItemDataService, useValue: {} },
-<<<<<<< HEAD
-=======
         { provide: AuthorizationDataService, useValue: {} },
->>>>>>> 0d63a851
         QualityAssuranceEventsComponent
       ],
       schemas: [NO_ERRORS_SCHEMA]
