--- conflicted
+++ resolved
@@ -1,15 +1,6 @@
-import {
-  Component,
-  EventEmitter,
-  Input,
-  OnInit,
-} from '@angular/core';
+import { Component, EventEmitter, Input, OnInit, } from '@angular/core';
 import { NgbActiveModal } from '@ng-bootstrap/ng-bootstrap';
-import {
-  Observable,
-  of as observableOf,
-  Subscription,
-} from 'rxjs';
+import { Observable, of as observableOf, Subscription, } from 'rxjs';
 
 import { PaginatedList } from '../../../core/data/paginated-list.model';
 import { RemoteData } from '../../../core/data/remote-data';
@@ -20,27 +11,21 @@
 import { Context } from '../../../core/shared/context.model';
 import { DSpaceObject } from '../../../core/shared/dspace-object.model';
 import { Item } from '../../../core/shared/item.model';
-<<<<<<< HEAD
 import { TranslateModule } from '@ngx-translate/core';
 import { AlertComponent } from '../../../shared/alert/alert.component';
 import { ThemedSearchResultsComponent } from '../../../shared/search/search-results/themed-search-results.component';
 import { LoadingComponent } from '../../../shared/loading/loading.component';
 import { FormsModule } from '@angular/forms';
-import { NgIf, AsyncPipe } from '@angular/common';
+import { AsyncPipe, NgIf } from '@angular/common';
 import { RouterLink } from '@angular/router';
-=======
 import { SearchService } from '../../../core/shared/search/search.service';
-import {
-  hasValue,
-  isNotEmpty,
-} from '../../../shared/empty.util';
+import { hasValue, isNotEmpty, } from '../../../shared/empty.util';
 import { CollectionElementLinkType } from '../../../shared/object-collection/collection-element-link.type';
 import { ListableObject } from '../../../shared/object-collection/shared/listable-object.model';
 import { SelectableListService } from '../../../shared/object-list/selectable-list/selectable-list.service';
 import { PaginationComponentOptions } from '../../../shared/pagination/pagination-component-options.model';
 import { PaginatedSearchOptions } from '../../../shared/search/models/paginated-search-options.model';
 import { SearchResult } from '../../../shared/search/models/search-result.model';
->>>>>>> a8f31948
 
 /**
  * The possible types of import for the external entry
@@ -100,17 +85,11 @@
 }
 
 @Component({
-<<<<<<< HEAD
     selector: 'ds-project-entry-import-modal',
     styleUrls: ['./project-entry-import-modal.component.scss'],
     templateUrl: './project-entry-import-modal.component.html',
     standalone: true,
     imports: [RouterLink, NgIf, FormsModule, LoadingComponent, ThemedSearchResultsComponent, AlertComponent, AsyncPipe, TranslateModule]
-=======
-  selector: 'ds-project-entry-import-modal',
-  styleUrls: ['./project-entry-import-modal.component.scss'],
-  templateUrl: './project-entry-import-modal.component.html',
->>>>>>> a8f31948
 })
 /**
  * Component to display a modal window for linking a project to an Quality Assurance event
