--- conflicted
+++ resolved
@@ -7,11 +7,7 @@
     </div>
     <div class="row">
       <div class="col-12">
-<<<<<<< HEAD
-        <h2 class="border-bottom pb-2">{{'quality-assurance.source'| translate}}</h2>
-=======
-        <h3 class="h4 border-bottom pb-2">{{'quality-assurance.source'| translate}}</h3>
->>>>>>> 7611635a
+        <h2 class="h4 border-bottom pb-2">{{'quality-assurance.source'| translate}}</h2>
 
         <ds-loading class="container" *ngIf="(isSourceLoading() | async)" message="{{'quality-assurance.loading' | translate}}"></ds-loading>
         <ds-pagination *ngIf="(isSourceLoading() | async) !== true"
