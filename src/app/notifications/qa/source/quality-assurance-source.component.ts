--- conflicted
+++ resolved
@@ -1,36 +1,22 @@
-import {
-  Component,
-  OnInit,
-} from '@angular/core';
-import {
-  Observable,
-  Subscription,
-} from 'rxjs';
-import {
-  distinctUntilChanged,
-  take,
-} from 'rxjs/operators';
+import { Component, OnInit, } from '@angular/core';
+import { Observable, Subscription, } from 'rxjs';
+import { distinctUntilChanged, take, } from 'rxjs/operators';
 
 import { SortOptions } from '../../../core/cache/models/sort-options.model';
 import { QualityAssuranceSourceObject } from '../../../core/notifications/qa/models/quality-assurance-source.model';
 import { PaginationService } from '../../../core/pagination/pagination.service';
-import { QualityAssuranceSourcePageParams } from '../../../quality-assurance-notifications-pages/quality-assurance-source-page-component/quality-assurance-source-page-resolver.service';
+import {
+  QualityAssuranceSourcePageParams
+} from '../../../quality-assurance-notifications-pages/quality-assurance-source-page-component/quality-assurance-source-page-resolver.service';
 import { hasValue } from '../../../shared/empty.util';
 import { PaginationComponentOptions } from '../../../shared/pagination/pagination-component-options.model';
 import { NotificationsStateService } from '../../notifications-state.service';
-<<<<<<< HEAD
-import { hasValue } from '../../../shared/empty.util';
 import { TranslateModule } from '@ngx-translate/core';
 import { RouterLink } from '@angular/router';
 import { PaginationComponent } from '../../../shared/pagination/pagination.component';
 import { LoadingComponent } from '../../../shared/loading/loading.component';
-import { NgIf, NgFor, AsyncPipe, DatePipe } from '@angular/common';
+import { AsyncPipe, DatePipe, NgFor, NgIf } from '@angular/common';
 import { AlertComponent } from '../../../shared/alert/alert.component';
-import {
-  QualityAssuranceSourcePageParams
-} from '../../../quality-assurance-notifications-pages/quality-assurance-source-page-component/quality-assurance-source-page-resolver.service';
-=======
->>>>>>> a8f31948
 
 /**
  * Component to display the Quality Assurance source list.
@@ -39,24 +25,15 @@
   selector: 'ds-quality-assurance-source',
   templateUrl: './quality-assurance-source.component.html',
   styleUrls: ['./quality-assurance-source.component.scss'],
-<<<<<<< HEAD
   standalone: true,
   imports: [AlertComponent, NgIf, LoadingComponent, PaginationComponent, NgFor, RouterLink, AsyncPipe, TranslateModule, DatePipe]
-=======
->>>>>>> a8f31948
 })
 export class QualityAssuranceSourceComponent implements OnInit {
 
   /**
-<<<<<<< HEAD
    * The pagination system configuration for HTML listing.
    * @type {PaginationComponentOptions}
    */
-=======
-  * The pagination system configuration for HTML listing.
-  * @type {PaginationComponentOptions}
-  */
->>>>>>> a8f31948
   public paginationConfig: PaginationComponentOptions = Object.assign(new PaginationComponentOptions(), {
     id: 'btp',
     pageSize: 10,
