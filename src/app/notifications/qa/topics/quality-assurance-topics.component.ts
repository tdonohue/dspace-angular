import { AfterViewInit, Component, OnDestroy, OnInit } from '@angular/core';

import { Observable, Subscription } from 'rxjs';
import { distinctUntilChanged, map, take, tap } from 'rxjs/operators';

import { SortOptions } from '../../../core/cache/models/sort-options.model';
import {
  QualityAssuranceTopicObject
} from '../../../core/notifications/qa/models/quality-assurance-topic.model';
import { hasValue } from '../../../shared/empty.util';
import { PaginationComponentOptions } from '../../../shared/pagination/pagination-component-options.model';
import { NotificationsStateService } from '../../notifications-state.service';
import { PaginationService } from '../../../core/pagination/pagination.service';
<<<<<<< HEAD
import { ActivatedRoute } from '@angular/router';
=======
import { ActivatedRoute, Router } from '@angular/router';
>>>>>>> 0d63a851
import { ItemDataService } from '../../../core/data/item-data.service';
import { getFirstCompletedRemoteData, getRemoteDataPayload } from '../../../core/shared/operators';
import { Item } from '../../../core/shared/item.model';
import { getItemPageRoute } from '../../../item-page/item-page-routing-paths';
import { getNotificatioQualityAssuranceRoute } from '../../../admin/admin-routing-paths';
<<<<<<< HEAD
import { QualityAssuranceTopicsPageParams } from '../../../quality-assurance-notifications-pages/quality-assurance-topics-page/quality-assurance-topics-page-resolver.service';
=======
>>>>>>> 0d63a851

/**
 * Component to display the Quality Assurance topic list.
 */
@Component({
  selector: 'ds-quality-assurance-topic',
  templateUrl: './quality-assurance-topics.component.html',
  styleUrls: ['./quality-assurance-topics.component.scss'],
})
export class QualityAssuranceTopicsComponent implements OnInit, OnDestroy, AfterViewInit {
  /**
   * The pagination system configuration for HTML listing.
   * @type {PaginationComponentOptions}
   */
  public paginationConfig: PaginationComponentOptions = Object.assign(new PaginationComponentOptions(), {
    id: 'btp',
    pageSize: 10,
    pageSizeOptions: [5, 10, 20, 40, 60]
  });
  /**
   * The Quality Assurance topic list sort options.
   * @type {SortOptions}
   */
  public paginationSortConfig: SortOptions;
  /**
   * The Quality Assurance topic list.
   */
  public topics$: Observable<QualityAssuranceTopicObject[]>;
  /**
   * The total number of Quality Assurance topics.
   */
  public totalElements$: Observable<number>;
  /**
   * Array to track all the component subscriptions. Useful to unsubscribe them with 'onDestroy'.
   * @type {Array}
   */
  protected subs: Subscription[] = [];

  /**
   * This property represents a sourceId which is used to retrive a topic
   * @type {string}
   */
  public sourceId: string;

  /**
   * This property represents a targetId (item-id) which is used to retrive a topic
   * @type {string}
   */
  public targetId: string;

  /**
   * The URL of the item page.
   */
  public itemPageUrl: string;

  /**
   * Initialize the component variables.
   * @param {PaginationService} paginationService
   * @param {ActivatedRoute} activatedRoute
   * @param {NotificationsStateService} notificationsStateService
   */
  constructor(
    private paginationService: PaginationService,
    private activatedRoute: ActivatedRoute,
    private itemService: ItemDataService,
    private notificationsStateService: NotificationsStateService,
<<<<<<< HEAD
=======
    private router: Router,
>>>>>>> 0d63a851
  ) {
    this.sourceId = this.activatedRoute.snapshot.params.sourceId;
    this.targetId = this.activatedRoute.snapshot.params.targetId;
  }

  /**
   * Component initialization.
   */
  ngOnInit(): void {
<<<<<<< HEAD
    this.topics$ = this.notificationsStateService.getQualityAssuranceTopics();
=======
    this.topics$ = this.notificationsStateService.getQualityAssuranceTopics().pipe(
      tap((topics: QualityAssuranceTopicObject[]) => {
        const forward = this.activatedRoute.snapshot.queryParams?.forward === 'true';
        if (topics.length === 1 && forward) {
          // If there is only one topic, navigate to the first topic automatically
          this.router.navigate([this.getQualityAssuranceRoute(), this.sourceId, topics[0].id]);
        }
      })
    );
>>>>>>> 0d63a851
    this.totalElements$ = this.notificationsStateService.getQualityAssuranceTopicsTotals();
  }

  /**
   * First Quality Assurance topics loading after view initialization.
   */
  ngAfterViewInit(): void {
    this.subs.push(
      this.notificationsStateService.isQualityAssuranceTopicsLoaded().pipe(
        take(1)
      ).subscribe(() => {
        this.getQualityAssuranceTopics(this.sourceId, this.targetId);
      })
    );
  }

  /**
   * Returns the information about the loading status of the Quality Assurance topics (if it's running or not).
   *
   * @return Observable<boolean>
   *    'true' if the topics are loading, 'false' otherwise.
   */
  public isTopicsLoading(): Observable<boolean> {
    return this.notificationsStateService.isQualityAssuranceTopicsLoading();
  }

  /**
   * Returns the information about the processing status of the Quality Assurance topics (if it's running or not).
   *
   * @return Observable<boolean>
   *    'true' if there are operations running on the topics (ex.: a REST call), 'false' otherwise.
   */
  public isTopicsProcessing(): Observable<boolean> {
    return this.notificationsStateService.isQualityAssuranceTopicsProcessing();
  }

  /**
   * Dispatch the Quality Assurance topics retrival.
   */
  public getQualityAssuranceTopics(source: string, target?: string): void {
<<<<<<< HEAD
    this.paginationService.getCurrentPagination(this.paginationConfig.id, this.paginationConfig).pipe(
=======
    this.subs.push(this.paginationService.getCurrentPagination(this.paginationConfig.id, this.paginationConfig).pipe(
>>>>>>> 0d63a851
      distinctUntilChanged(),
    ).subscribe((options: PaginationComponentOptions) => {
      this.notificationsStateService.dispatchRetrieveQualityAssuranceTopics(
        options.pageSize,
        options.currentPage,
        source,
        target
      );
    }));
  }

  /**
   * Update pagination Config from route params
   *
   * @param eventsRouteParams
   */
  protected updatePaginationFromRouteParams(eventsRouteParams: QualityAssuranceTopicsPageParams) {
    if (eventsRouteParams.currentPage) {
      this.paginationConfig.currentPage = eventsRouteParams.currentPage;
    }
    if (eventsRouteParams.pageSize) {
      if (this.paginationConfig.pageSizeOptions.includes(eventsRouteParams.pageSize)) {
        this.paginationConfig.pageSize = eventsRouteParams.pageSize;
      } else {
        this.paginationConfig.pageSize = this.paginationConfig.pageSizeOptions[0];
      }
    }
  }

  /**
   * Returns an Observable that emits the title of the target item.
   * The target item is retrieved by its ID using the itemService.
   * The title is extracted from the first metadata value of the item.
   * The item page URL is also set in the component.
   * @returns An Observable that emits the title of the target item.
   */
  getTargetItemTitle(): Observable<string> {
    return this.itemService.findById(this.targetId).pipe(
      take(1),
      getFirstCompletedRemoteData(),
      getRemoteDataPayload(),
      tap((item: Item) => this.itemPageUrl = getItemPageRoute(item)),
      map((item: Item) => item.firstMetadataValue('dc.title'))
    );
  }

  /**
   * Returns the page route for the given item.
   * @param item The item to get the page route for.
   * @returns The page route for the given item.
   */
  getItemPageRoute(item: Item): string {
    return getItemPageRoute(item);
  }

  /**
   * Returns the quality assurance route.
   * @returns The quality assurance route.
   */
  getQualityAssuranceRoute(): string {
    return getNotificatioQualityAssuranceRoute();
  }

  /**
   * Unsubscribe from all subscriptions.
   */
  ngOnDestroy(): void {
    this.subs
      .filter((sub) => hasValue(sub))
      .forEach((sub) => sub.unsubscribe());
  }
}<|MERGE_RESOLUTION|>--- conflicted
+++ resolved
@@ -10,21 +10,16 @@
 import { hasValue } from '../../../shared/empty.util';
 import { PaginationComponentOptions } from '../../../shared/pagination/pagination-component-options.model';
 import { NotificationsStateService } from '../../notifications-state.service';
+import {
+  AdminQualityAssuranceTopicsPageParams
+} from '../../../admin/admin-notifications/admin-quality-assurance-topics-page/admin-quality-assurance-topics-page-resolver.service';
 import { PaginationService } from '../../../core/pagination/pagination.service';
-<<<<<<< HEAD
-import { ActivatedRoute } from '@angular/router';
-=======
 import { ActivatedRoute, Router } from '@angular/router';
->>>>>>> 0d63a851
 import { ItemDataService } from '../../../core/data/item-data.service';
 import { getFirstCompletedRemoteData, getRemoteDataPayload } from '../../../core/shared/operators';
 import { Item } from '../../../core/shared/item.model';
 import { getItemPageRoute } from '../../../item-page/item-page-routing-paths';
 import { getNotificatioQualityAssuranceRoute } from '../../../admin/admin-routing-paths';
-<<<<<<< HEAD
-import { QualityAssuranceTopicsPageParams } from '../../../quality-assurance-notifications-pages/quality-assurance-topics-page/quality-assurance-topics-page-resolver.service';
-=======
->>>>>>> 0d63a851
 
 /**
  * Component to display the Quality Assurance topic list.
@@ -85,16 +80,14 @@
    * @param {PaginationService} paginationService
    * @param {ActivatedRoute} activatedRoute
    * @param {NotificationsStateService} notificationsStateService
+   * @param {QualityAssuranceTopicsService} qualityAssuranceTopicsService
    */
   constructor(
     private paginationService: PaginationService,
     private activatedRoute: ActivatedRoute,
     private itemService: ItemDataService,
     private notificationsStateService: NotificationsStateService,
-<<<<<<< HEAD
-=======
     private router: Router,
->>>>>>> 0d63a851
   ) {
     this.sourceId = this.activatedRoute.snapshot.params.sourceId;
     this.targetId = this.activatedRoute.snapshot.params.targetId;
@@ -104,9 +97,6 @@
    * Component initialization.
    */
   ngOnInit(): void {
-<<<<<<< HEAD
-    this.topics$ = this.notificationsStateService.getQualityAssuranceTopics();
-=======
     this.topics$ = this.notificationsStateService.getQualityAssuranceTopics().pipe(
       tap((topics: QualityAssuranceTopicObject[]) => {
         const forward = this.activatedRoute.snapshot.queryParams?.forward === 'true';
@@ -116,7 +106,6 @@
         }
       })
     );
->>>>>>> 0d63a851
     this.totalElements$ = this.notificationsStateService.getQualityAssuranceTopicsTotals();
   }
 
@@ -157,11 +146,7 @@
    * Dispatch the Quality Assurance topics retrival.
    */
   public getQualityAssuranceTopics(source: string, target?: string): void {
-<<<<<<< HEAD
-    this.paginationService.getCurrentPagination(this.paginationConfig.id, this.paginationConfig).pipe(
-=======
     this.subs.push(this.paginationService.getCurrentPagination(this.paginationConfig.id, this.paginationConfig).pipe(
->>>>>>> 0d63a851
       distinctUntilChanged(),
     ).subscribe((options: PaginationComponentOptions) => {
       this.notificationsStateService.dispatchRetrieveQualityAssuranceTopics(
@@ -178,7 +163,7 @@
    *
    * @param eventsRouteParams
    */
-  protected updatePaginationFromRouteParams(eventsRouteParams: QualityAssuranceTopicsPageParams) {
+  protected updatePaginationFromRouteParams(eventsRouteParams: AdminQualityAssuranceTopicsPageParams) {
     if (eventsRouteParams.currentPage) {
       this.paginationConfig.currentPage = eventsRouteParams.currentPage;
     }
