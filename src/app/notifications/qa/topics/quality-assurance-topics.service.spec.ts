import { TestBed } from '@angular/core/testing';
import { of as observableOf } from 'rxjs';
import { QualityAssuranceTopicsService } from './quality-assurance-topics.service';
import { SortDirection, SortOptions } from '../../../core/cache/models/sort-options.model';
import {
  QualityAssuranceTopicDataService
} from '../../../core/notifications/qa/topics/quality-assurance-topic-data.service';
import { PageInfo } from '../../../core/shared/page-info.model';
import {
  getMockQualityAssuranceTopicRestService,
  qualityAssuranceTopicObjectMoreAbstract,
  qualityAssuranceTopicObjectMorePid
} from '../../../shared/mocks/notifications.mock';
import { createSuccessfulRemoteDataObject } from '../../../shared/remote-data.utils';
import { cold } from 'jasmine-marbles';
import { buildPaginatedList } from '../../../core/data/paginated-list.model';
import { RequestParam } from '../../../core/cache/models/request-param.model';
import { FindListOptions } from '../../../core/data/find-list-options.model';

describe('QualityAssuranceTopicsService', () => {
  let service: QualityAssuranceTopicsService;
  let restService: QualityAssuranceTopicDataService;
  let serviceAsAny: any;
  let restServiceAsAny: any;

  const pageInfo = new PageInfo();
  const array = [ qualityAssuranceTopicObjectMorePid, qualityAssuranceTopicObjectMoreAbstract ];
  const paginatedList = buildPaginatedList(pageInfo, array);
  const paginatedListRD = createSuccessfulRemoteDataObject(paginatedList);
  const elementsPerPage = 3;
  const currentPage = 0;

  beforeEach(async () => {
    TestBed.configureTestingModule({
      providers: [
        { provide: QualityAssuranceTopicDataService, useClass: getMockQualityAssuranceTopicRestService },
        { provide: QualityAssuranceTopicsService, useValue: service }
      ]
    }).compileComponents();
  });

  beforeEach(() => {
    restService = TestBed.inject(QualityAssuranceTopicDataService);
    restServiceAsAny = restService;
    restServiceAsAny.searchTopicsBySource.and.returnValue(observableOf(paginatedListRD));
    restServiceAsAny.searchTopicsByTarget.and.returnValue(observableOf(paginatedListRD));
    service = new QualityAssuranceTopicsService(restService);
    serviceAsAny = service;
  });

<<<<<<< HEAD
  describe('getTopicsBySource', () => {
=======
  describe('getTopics', () => {
>>>>>>> 0d63a851
    it('should proxy the call to qualityAssuranceTopicRestService.searchTopicsBySource', () => {
      const sortOptions = new SortOptions('name', SortDirection.ASC);
      const findListOptions: FindListOptions = {
        elementsPerPage: elementsPerPage,
        currentPage: currentPage,
        sort: sortOptions,
        searchParams: [new RequestParam('source', 'openaire')]
      };
<<<<<<< HEAD
      const result = service.getTopics(elementsPerPage, currentPage, 'openaire');
=======
      service.getTopics(elementsPerPage, currentPage, 'openaire');
>>>>>>> 0d63a851
      expect((service as any).qualityAssuranceTopicRestService.searchTopicsBySource).toHaveBeenCalledWith(findListOptions);
    });

    it('should return a paginated list of Quality Assurance topics', () => {
      const expected = cold('(a|)', {
        a: paginatedList
      });
      const result = service.getTopics(elementsPerPage, currentPage, 'openaire');
      expect(result).toBeObservable(expected);
    });

    it('should include targetId in searchParams if set', () => {
      const sortOptions = new SortOptions('name', SortDirection.ASC);
      const findListOptions: FindListOptions = {
        elementsPerPage: elementsPerPage,
        currentPage: currentPage,
        sort: sortOptions,
        searchParams: [
          new RequestParam('source', 'openaire'),
          new RequestParam('target', '0000-0000-0000-0000-0000')
        ]
      };
      const result = service.getTopics(elementsPerPage, currentPage,'openaire', '0000-0000-0000-0000-0000');
      expect((service as any).qualityAssuranceTopicRestService.searchTopicsByTarget).toHaveBeenCalledWith(findListOptions);
    });
  });
});<|MERGE_RESOLUTION|>--- conflicted
+++ resolved
@@ -48,11 +48,7 @@
     serviceAsAny = service;
   });
 
-<<<<<<< HEAD
-  describe('getTopicsBySource', () => {
-=======
   describe('getTopics', () => {
->>>>>>> 0d63a851
     it('should proxy the call to qualityAssuranceTopicRestService.searchTopicsBySource', () => {
       const sortOptions = new SortOptions('name', SortDirection.ASC);
       const findListOptions: FindListOptions = {
@@ -61,11 +57,7 @@
         sort: sortOptions,
         searchParams: [new RequestParam('source', 'openaire')]
       };
-<<<<<<< HEAD
-      const result = service.getTopics(elementsPerPage, currentPage, 'openaire');
-=======
       service.getTopics(elementsPerPage, currentPage, 'openaire');
->>>>>>> 0d63a851
       expect((service as any).qualityAssuranceTopicRestService.searchTopicsBySource).toHaveBeenCalledWith(findListOptions);
     });
 
@@ -76,20 +68,5 @@
       const result = service.getTopics(elementsPerPage, currentPage, 'openaire');
       expect(result).toBeObservable(expected);
     });
-
-    it('should include targetId in searchParams if set', () => {
-      const sortOptions = new SortOptions('name', SortDirection.ASC);
-      const findListOptions: FindListOptions = {
-        elementsPerPage: elementsPerPage,
-        currentPage: currentPage,
-        sort: sortOptions,
-        searchParams: [
-          new RequestParam('source', 'openaire'),
-          new RequestParam('target', '0000-0000-0000-0000-0000')
-        ]
-      };
-      const result = service.getTopics(elementsPerPage, currentPage,'openaire', '0000-0000-0000-0000-0000');
-      expect((service as any).qualityAssuranceTopicRestService.searchTopicsByTarget).toHaveBeenCalledWith(findListOptions);
-    });
   });
 });