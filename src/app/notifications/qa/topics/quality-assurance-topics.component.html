<div class="container">
  <div class="row">
    <div class="col-12">
      <h2 class="border-bottom pb-2">{{'quality-assurance.title'| translate}}</h2>
      <ds-alert *ngIf="!targetId" [type]="'alert-info'">{{'quality-assurance.topics.description'| translate:{source: sourceId} }}</ds-alert>
      <ds-alert *ngIf="targetId" [type]="'alert-info'">
        {{'quality-assurance.topics.description-with-target'| translate:{source: sourceId} }}
        <a [routerLink]="itemPageUrl">{{(getTargetItemTitle() | async)}}</a>
      </ds-alert>
    </div>
  </div>
  <div class="row">
    <div class="col-12">
      <h4 class="border-bottom pb-2">{{'quality-assurance.topics'| translate}}</h4>

      <ds-loading class="container" *ngIf="(isTopicsLoading() | async)" message="{{'quality-assurance.loading' | translate}}"></ds-loading>
      <ds-pagination *ngIf="!(isTopicsLoading() | async)"
                     [paginationOptions]="paginationConfig"
                     [collectionSize]="(totalElements$ | async)"
                     [hideGear]="false"
                     [hideSortOptions]="true"
                     (paginationChange)="getQualityAssuranceTopics(sourceId, targetId)">

        <ds-loading class="container" *ngIf="(isTopicsProcessing() | async)" message="'quality-assurance.loading' | translate"></ds-loading>
        <ng-container *ngIf="!(isTopicsProcessing() | async)">
          <div *ngIf="(topics$|async)?.length == 0" class="alert alert-info w-100 mb-2 mt-2" role="alert">
            {{'quality-assurance.noTopics' | translate}}
          </div>
          <div *ngIf="(topics$|async)?.length != 0" class="table-responsive mt-2">
            <table id="epeople" class="table table-striped table-hover table-bordered">
              <thead>
              <tr>
                <th scope="col">{{'quality-assurance.table.topic' | translate}}</th>
                <th scope="col">{{'quality-assurance.table.last-event' | translate}}</th>
                <th scope="col">{{'quality-assurance.table.actions' | translate}}</th>
              </tr>
              </thead>
              <tbody>
                <tr *ngFor="let topicElement of (topics$ | async); let i = index">
                  <td>{{topicElement.name}}</td>
                  <td>{{topicElement.lastEvent | date: 'dd/MM/yyyy hh:mm' }}</td>
                  <td>
                    <div class="btn-group edit-field">
                      <button
                              class="btn btn-outline-primary btn-sm"
<<<<<<< HEAD
                              title="{{'quality-assurance.button.detail' | translate }}"
=======
                              title="{{'quality-assurance.topics-list.button.detail' | translate : { param: topicElement.name } }}"
>>>>>>> 0d63a851
                              [routerLink]="[getQualityAssuranceRoute(), sourceId, topicElement.id]">
                        <span class="badge badge-info">{{topicElement.totalEvents}}</span>
                        <i class="fas fa-info fa-fw"></i>
                      </button>
                    </div>
                  </td>
                </tr>
              </tbody>
            </table>
          </div>
        </ng-container>
      </ds-pagination>
    </div>
  </div>
</div><|MERGE_RESOLUTION|>--- conflicted
+++ resolved
@@ -43,11 +43,7 @@
                     <div class="btn-group edit-field">
                       <button
                               class="btn btn-outline-primary btn-sm"
-<<<<<<< HEAD
-                              title="{{'quality-assurance.button.detail' | translate }}"
-=======
                               title="{{'quality-assurance.topics-list.button.detail' | translate : { param: topicElement.name } }}"
->>>>>>> 0d63a851
                               [routerLink]="[getQualityAssuranceRoute(), sourceId, topicElement.id]">
                         <span class="badge badge-info">{{topicElement.totalEvents}}</span>
                         <i class="fas fa-info fa-fw"></i>
