/* eslint-disable no-empty, @typescript-eslint/no-empty-function */
import { CommonModule } from '@angular/common';
import {
  Component,
  NO_ERRORS_SCHEMA,
} from '@angular/core';
import {
  ComponentFixture,
  inject,
  TestBed,
  waitForAsync,
} from '@angular/core/testing';
import { ActivatedRoute } from '@angular/router';
import { TranslateModule } from '@ngx-translate/core';
import { cold } from 'jasmine-marbles';
import { of as observableOf } from 'rxjs';

import { PaginationService } from '../../../core/pagination/pagination.service';
import {
  getMockNotificationsStateService,
  qualityAssuranceTopicObjectMoreAbstract,
  qualityAssuranceTopicObjectMorePid,
} from '../../../shared/mocks/notifications.mock';
import { PaginationServiceStub } from '../../../shared/testing/pagination-service.stub';
<<<<<<< HEAD
import { createTestComponent } from '../../../shared/testing/utils.test';
import { NotificationsStateService } from '../../notifications-state.service';
import { QualityAssuranceTopicsComponent } from './quality-assurance-topics.component';
import { QualityAssuranceTopicsService } from './quality-assurance-topics.service';
=======
import { PaginationService } from '../../../core/pagination/pagination.service';
import { ItemDataService } from 'src/app/core/data/item-data.service';
>>>>>>> 230055ce

describe('QualityAssuranceTopicsComponent test suite', () => {
  let fixture: ComponentFixture<QualityAssuranceTopicsComponent>;
  let comp: QualityAssuranceTopicsComponent;
  let compAsAny: any;
  const mockNotificationsStateService = getMockNotificationsStateService();
  const activatedRouteParams = {
    qualityAssuranceTopicsParams: {
      currentPage: 0,
      pageSize: 5,
    },
  };
  const paginationService = new PaginationServiceStub();

  beforeEach(waitForAsync(() => {
    TestBed.configureTestingModule({
      imports: [
        CommonModule,
        TranslateModule.forRoot(),
      ],
      declarations: [
        QualityAssuranceTopicsComponent,
        TestComponent,
      ],
      providers: [
        { provide: NotificationsStateService, useValue: mockNotificationsStateService },
        { provide: ActivatedRoute, useValue: { data: observableOf(activatedRouteParams), snapshot: {
          params: {
            sourceId: 'openaire',
            targetId: null
          },
        } } },
        { provide: PaginationService, useValue: paginationService },
        { provide: ItemDataService, useValue: {} },
        QualityAssuranceTopicsComponent,
<<<<<<< HEAD
        // tslint:disable-next-line: no-empty
        { provide: QualityAssuranceTopicsService, useValue: { setSourceId: (sourceId: string) => { } } },
=======
>>>>>>> 230055ce
      ],
      schemas: [NO_ERRORS_SCHEMA],
    }).compileComponents().then(() => {
      mockNotificationsStateService.getQualityAssuranceTopics.and.returnValue(observableOf([
        qualityAssuranceTopicObjectMorePid,
        qualityAssuranceTopicObjectMoreAbstract,
      ]));
      mockNotificationsStateService.getQualityAssuranceTopicsTotalPages.and.returnValue(observableOf(1));
      mockNotificationsStateService.getQualityAssuranceTopicsCurrentPage.and.returnValue(observableOf(0));
      mockNotificationsStateService.getQualityAssuranceTopicsTotals.and.returnValue(observableOf(2));
      mockNotificationsStateService.isQualityAssuranceTopicsLoaded.and.returnValue(observableOf(true));
      mockNotificationsStateService.isQualityAssuranceTopicsLoading.and.returnValue(observableOf(false));
      mockNotificationsStateService.isQualityAssuranceTopicsProcessing.and.returnValue(observableOf(false));
    });
  }));

  // First test to check the correct component creation
  describe('', () => {
    let testComp: TestComponent;
    let testFixture: ComponentFixture<TestComponent>;

    // synchronous beforeEach
    beforeEach(() => {
      const html = `
        <ds-quality-assurance-topic></ds-quality-assurance-topic>`;
      testFixture = createTestComponent(html, TestComponent) as ComponentFixture<TestComponent>;
      testComp = testFixture.componentInstance;
    });

    afterEach(() => {
      testFixture.destroy();
    });

    it('should create QualityAssuranceTopicsComponent', inject([QualityAssuranceTopicsComponent], (app: QualityAssuranceTopicsComponent) => {
      expect(app).toBeDefined();
    }));
  });

  describe('Main tests running with two topics', () => {
    beforeEach(() => {
      fixture = TestBed.createComponent(QualityAssuranceTopicsComponent);
      comp = fixture.componentInstance;
      compAsAny = comp;

    });

    afterEach(() => {
      fixture.destroy();
      comp = null;
      compAsAny = null;
    });

    it(('Should init component properly'), () => {
      comp.ngOnInit();
      fixture.detectChanges();

      expect(comp.topics$).toBeObservable(cold('(a|)', {
        a: [
          qualityAssuranceTopicObjectMorePid,
          qualityAssuranceTopicObjectMoreAbstract,
        ],
      }));
      expect(comp.totalElements$).toBeObservable(cold('(a|)', {
        a: 2,
      }));
    });

    it(('Should set data properly after the view init'), () => {
      spyOn(compAsAny, 'getQualityAssuranceTopics');

      comp.ngAfterViewInit();
      fixture.detectChanges();

      expect(compAsAny.getQualityAssuranceTopics).toHaveBeenCalled();
    });

    it(('isTopicsLoading should return FALSE'), () => {
      expect(comp.isTopicsLoading()).toBeObservable(cold('(a|)', {
        a: false,
      }));
    });

    it(('isTopicsProcessing should return FALSE'), () => {
      expect(comp.isTopicsProcessing()).toBeObservable(cold('(a|)', {
        a: false,
      }));
    });

    it(('getQualityAssuranceTopics should call the service to dispatch a STATE change'), () => {
      comp.ngOnInit();
      fixture.detectChanges();

      compAsAny.notificationsStateService.dispatchRetrieveQualityAssuranceTopics(comp.paginationConfig.pageSize, comp.paginationConfig.currentPage).and.callThrough();
      expect(compAsAny.notificationsStateService.dispatchRetrieveQualityAssuranceTopics).toHaveBeenCalledWith(comp.paginationConfig.pageSize, comp.paginationConfig.currentPage);
    });
  });
});

// declare a test component
@Component({
  selector: 'ds-test-cmp',
  template: ``,
})
class TestComponent {

}<|MERGE_RESOLUTION|>--- conflicted
+++ resolved
@@ -1,36 +1,19 @@
 /* eslint-disable no-empty, @typescript-eslint/no-empty-function */
 import { CommonModule } from '@angular/common';
-import {
-  Component,
-  NO_ERRORS_SCHEMA,
-} from '@angular/core';
-import {
-  ComponentFixture,
-  inject,
-  TestBed,
-  waitForAsync,
-} from '@angular/core/testing';
+import { Component, NO_ERRORS_SCHEMA } from '@angular/core';
+import { ComponentFixture, inject, TestBed, waitForAsync } from '@angular/core/testing';
 import { ActivatedRoute } from '@angular/router';
 import { TranslateModule } from '@ngx-translate/core';
 import { cold } from 'jasmine-marbles';
 import { of as observableOf } from 'rxjs';
 
 import { PaginationService } from '../../../core/pagination/pagination.service';
-import {
-  getMockNotificationsStateService,
-  qualityAssuranceTopicObjectMoreAbstract,
-  qualityAssuranceTopicObjectMorePid,
-} from '../../../shared/mocks/notifications.mock';
+import { getMockNotificationsStateService, qualityAssuranceTopicObjectMoreAbstract, qualityAssuranceTopicObjectMorePid } from '../../../shared/mocks/notifications.mock';
 import { PaginationServiceStub } from '../../../shared/testing/pagination-service.stub';
-<<<<<<< HEAD
 import { createTestComponent } from '../../../shared/testing/utils.test';
 import { NotificationsStateService } from '../../notifications-state.service';
+import { ItemDataService } from 'src/app/core/data/item-data.service';
 import { QualityAssuranceTopicsComponent } from './quality-assurance-topics.component';
-import { QualityAssuranceTopicsService } from './quality-assurance-topics.service';
-=======
-import { PaginationService } from '../../../core/pagination/pagination.service';
-import { ItemDataService } from 'src/app/core/data/item-data.service';
->>>>>>> 230055ce
 
 describe('QualityAssuranceTopicsComponent test suite', () => {
   let fixture: ComponentFixture<QualityAssuranceTopicsComponent>;
@@ -66,11 +49,6 @@
         { provide: PaginationService, useValue: paginationService },
         { provide: ItemDataService, useValue: {} },
         QualityAssuranceTopicsComponent,
-<<<<<<< HEAD
-        // tslint:disable-next-line: no-empty
-        { provide: QualityAssuranceTopicsService, useValue: { setSourceId: (sourceId: string) => { } } },
-=======
->>>>>>> 230055ce
       ],
       schemas: [NO_ERRORS_SCHEMA],
     }).compileComponents().then(() => {
