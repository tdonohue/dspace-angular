import { Injectable } from '@angular/core';
import { Observable } from 'rxjs';
import { map } from 'rxjs/operators';

import { RequestParam } from '../../../core/cache/models/request-param.model';
import {
  SortDirection,
  SortOptions,
} from '../../../core/cache/models/sort-options.model';
import { FindListOptions } from '../../../core/data/find-list-options.model';
import { PaginatedList } from '../../../core/data/paginated-list.model';
import { RemoteData } from '../../../core/data/remote-data';
import { QualityAssuranceTopicObject } from '../../../core/notifications/qa/models/quality-assurance-topic.model';
import { QualityAssuranceTopicDataService } from '../../../core/notifications/qa/topics/quality-assurance-topic-data.service';
import { getFirstCompletedRemoteData } from '../../../core/shared/operators';
import { hasValue } from '../../../shared/empty.util';

/**
 * The service handling all Quality Assurance topic requests to the REST service.
 */
@Injectable()
export class QualityAssuranceTopicsService {

  /**
   * Initialize the service variables.
   * @param {QualityAssuranceTopicDataService} qualityAssuranceTopicRestService
   */
  constructor(
    private qualityAssuranceTopicRestService: QualityAssuranceTopicDataService,
  ) { }


  /**
   * Return the list of Quality Assurance topics managing pagination and errors.
   *
   * @param elementsPerPage
   *    The number of the topics per page
   * @param currentPage
   *    The page number to retrieve
   * @return Observable<PaginatedList<QualityAssuranceTopicObject>>
   *    The list of Quality Assurance topics.
   */
  public getTopics(elementsPerPage, currentPage, source: string, target?: string): Observable<PaginatedList<QualityAssuranceTopicObject>> {
    const sortOptions = new SortOptions('name', SortDirection.ASC);
    const findListOptions: FindListOptions = {
      elementsPerPage: elementsPerPage,
      currentPage: currentPage,
      sort: sortOptions,
<<<<<<< HEAD
      searchParams: [new RequestParam('source', this.sourceId)],
=======
      searchParams: [new RequestParam('source', source)]
>>>>>>> 230055ce
    };

    let request$: Observable<RemoteData<PaginatedList<QualityAssuranceTopicObject>>>;

    if (hasValue(target)) {
      findListOptions.searchParams.push(new RequestParam('target', target));
      request$ = this.qualityAssuranceTopicRestService.searchTopicsByTarget(findListOptions);
    } else {
      request$ = this.qualityAssuranceTopicRestService.searchTopicsBySource(findListOptions);
    }

    return request$.pipe(
      getFirstCompletedRemoteData(),
      map((rd: RemoteData<PaginatedList<QualityAssuranceTopicObject>>) => {
        if (rd.hasSucceeded) {
          return rd.payload;
        } else {
          throw new Error('Can\'t retrieve Quality Assurance topics from the Broker topics REST service');
        }
      }),
    );
  }
}<|MERGE_RESOLUTION|>--- conflicted
+++ resolved
@@ -3,10 +3,7 @@
 import { map } from 'rxjs/operators';
 
 import { RequestParam } from '../../../core/cache/models/request-param.model';
-import {
-  SortDirection,
-  SortOptions,
-} from '../../../core/cache/models/sort-options.model';
+import { SortDirection, SortOptions } from '../../../core/cache/models/sort-options.model';
 import { FindListOptions } from '../../../core/data/find-list-options.model';
 import { PaginatedList } from '../../../core/data/paginated-list.model';
 import { RemoteData } from '../../../core/data/remote-data';
@@ -46,11 +43,7 @@
       elementsPerPage: elementsPerPage,
       currentPage: currentPage,
       sort: sortOptions,
-<<<<<<< HEAD
-      searchParams: [new RequestParam('source', this.sourceId)],
-=======
       searchParams: [new RequestParam('source', source)]
->>>>>>> 230055ce
     };
 
     let request$: Observable<RemoteData<PaginatedList<QualityAssuranceTopicObject>>>;
