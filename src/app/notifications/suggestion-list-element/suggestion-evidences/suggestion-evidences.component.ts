--- conflicted
+++ resolved
@@ -1,18 +1,13 @@
-<<<<<<< HEAD
-import { Component, Input } from '@angular/core';
-import { fadeIn } from '../../../shared/animations/fade';
+import {
+  Component,
+  Input,
+} from '@angular/core';
+
 import { SuggestionEvidences } from '../../../core/notifications/models/suggestion.model';
 import { TranslateModule } from '@ngx-translate/core';
 import { NgIf } from '@angular/common';
 import { ObjectKeysPipe } from '../../../shared/utils/object-keys-pipe';
-=======
-import {
-  Component,
-  Input,
-} from '@angular/core';
->>>>>>> a8f31948
 
-import { SuggestionEvidences } from '../../../core/notifications/models/suggestion.model';
 import { fadeIn } from '../../../shared/animations/fade';
 
 /**
@@ -23,15 +18,12 @@
   styleUrls: ['./suggestion-evidences.component.scss'],
   templateUrl: './suggestion-evidences.component.html',
   animations: [fadeIn],
-<<<<<<< HEAD
   imports: [
     TranslateModule,
     NgIf,
     ObjectKeysPipe
   ],
   standalone: true
-=======
->>>>>>> a8f31948
 })
 export class SuggestionEvidencesComponent {
 
