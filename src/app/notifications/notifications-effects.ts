--- conflicted
+++ resolved
@@ -5,8 +5,5 @@
 export const notificationsEffects = [
   QualityAssuranceTopicsEffects,
   QualityAssuranceSourceEffects,
-<<<<<<< HEAD
-=======
   SuggestionTargetsEffects
->>>>>>> 230055ce
 ];