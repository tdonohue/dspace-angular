import { Component, Optional } from '@angular/core';
import { hasValue } from '../shared/empty.util';
import { KlaroService } from '../shared/cookies/klaro.service';
import { environment } from '../../environments/environment';
<<<<<<< HEAD
import { NotifyInfoService } from '../core/coar-notify/notify-info/notify-info.service';
=======
import { Observable } from 'rxjs';
import { AuthorizationDataService } from '../core/data/feature-authorization/authorization-data.service';
import { FeatureID } from '../core/data/feature-authorization/feature-id';
>>>>>>> 9b556fd7

@Component({
  selector: 'ds-footer',
  styleUrls: ['footer.component.scss'],
  templateUrl: 'footer.component.html'
})
export class FooterComponent {
  dateObj: number = Date.now();

  /**
   * A boolean representing if to show or not the top footer container
   */
  showTopFooter = false;
  showPrivacyPolicy = environment.info.enablePrivacyStatement;
  showEndUserAgreement = environment.info.enableEndUserAgreement;
<<<<<<< HEAD
  coarLdnEnabled: boolean;

  constructor(@Optional()
              private cookies: KlaroService,
              private notifyInfoService: NotifyInfoService
  ) {
    this.notifyInfoService.isCoarConfigEnabled().subscribe(coarLdnEnabled => {
      this.coarLdnEnabled = coarLdnEnabled;
    });
=======
  showSendFeedback$: Observable<boolean>;

  constructor(
    @Optional() private cookies: KlaroService,
    private authorizationService: AuthorizationDataService,
  ) {
    this.showSendFeedback$ = this.authorizationService.isAuthorized(FeatureID.CanSendFeedback);
>>>>>>> 9b556fd7
  }

  showCookieSettings() {
    if (hasValue(this.cookies)) {
      this.cookies.showSettings();
    }
    return false;
  }
}<|MERGE_RESOLUTION|>--- conflicted
+++ resolved
@@ -2,13 +2,10 @@
 import { hasValue } from '../shared/empty.util';
 import { KlaroService } from '../shared/cookies/klaro.service';
 import { environment } from '../../environments/environment';
-<<<<<<< HEAD
 import { NotifyInfoService } from '../core/coar-notify/notify-info/notify-info.service';
-=======
 import { Observable } from 'rxjs';
 import { AuthorizationDataService } from '../core/data/feature-authorization/authorization-data.service';
 import { FeatureID } from '../core/data/feature-authorization/feature-id';
->>>>>>> 9b556fd7
 
 @Component({
   selector: 'ds-footer',
@@ -24,25 +21,18 @@
   showTopFooter = false;
   showPrivacyPolicy = environment.info.enablePrivacyStatement;
   showEndUserAgreement = environment.info.enableEndUserAgreement;
-<<<<<<< HEAD
+  showSendFeedback$: Observable<boolean>;
   coarLdnEnabled: boolean;
-
-  constructor(@Optional()
-              private cookies: KlaroService,
-              private notifyInfoService: NotifyInfoService
-  ) {
-    this.notifyInfoService.isCoarConfigEnabled().subscribe(coarLdnEnabled => {
-      this.coarLdnEnabled = coarLdnEnabled;
-    });
-=======
-  showSendFeedback$: Observable<boolean>;
 
   constructor(
     @Optional() private cookies: KlaroService,
     private authorizationService: AuthorizationDataService,
+    private notifyInfoService: NotifyInfoService
   ) {
     this.showSendFeedback$ = this.authorizationService.isAuthorized(FeatureID.CanSendFeedback);
->>>>>>> 9b556fd7
+    this.notifyInfoService.isCoarConfigEnabled().subscribe(coarLdnEnabled => {
+      this.coarLdnEnabled = coarLdnEnabled;
+    });
   }
 
   showCookieSettings() {
