import {
  Component,
  Optional,
} from '@angular/core';
import { Observable } from 'rxjs';

import { environment } from '../../environments/environment';
import { NotifyInfoService } from '../core/coar-notify/notify-info/notify-info.service';
import { AuthorizationDataService } from '../core/data/feature-authorization/authorization-data.service';
import { FeatureID } from '../core/data/feature-authorization/feature-id';
<<<<<<< HEAD
import { TranslateModule } from '@ngx-translate/core';
import { RouterLink } from '@angular/router';
import { NgIf, AsyncPipe, DatePipe } from '@angular/common';

@Component({
    selector: 'ds-footer',
    styleUrls: ['footer.component.scss'],
    templateUrl: 'footer.component.html',
    standalone: true,
    imports: [NgIf, RouterLink, AsyncPipe, DatePipe, TranslateModule]
=======
import { KlaroService } from '../shared/cookies/klaro.service';
import { hasValue } from '../shared/empty.util';

@Component({
  selector: 'ds-footer',
  styleUrls: ['footer.component.scss'],
  templateUrl: 'footer.component.html',
>>>>>>> a8f31948
})
export class FooterComponent {
  dateObj: number = Date.now();

  /**
   * A boolean representing if to show or not the top footer container
   */
  showTopFooter = false;
  showPrivacyPolicy = environment.info.enablePrivacyStatement;
  showEndUserAgreement = environment.info.enableEndUserAgreement;
  showSendFeedback$: Observable<boolean>;
  coarLdnEnabled: boolean;

  constructor(
    @Optional() private cookies: KlaroService,
    private authorizationService: AuthorizationDataService,
    private notifyInfoService: NotifyInfoService,
  ) {
    this.showSendFeedback$ = this.authorizationService.isAuthorized(FeatureID.CanSendFeedback);
    this.notifyInfoService.isCoarConfigEnabled().subscribe(coarLdnEnabled => {
      this.coarLdnEnabled = coarLdnEnabled;
    });
  }

  showCookieSettings() {
    if (hasValue(this.cookies)) {
      this.cookies.showSettings();
    }
    return false;
  }
}<|MERGE_RESOLUTION|>--- conflicted
+++ resolved
@@ -8,10 +8,11 @@
 import { NotifyInfoService } from '../core/coar-notify/notify-info/notify-info.service';
 import { AuthorizationDataService } from '../core/data/feature-authorization/authorization-data.service';
 import { FeatureID } from '../core/data/feature-authorization/feature-id';
-<<<<<<< HEAD
 import { TranslateModule } from '@ngx-translate/core';
 import { RouterLink } from '@angular/router';
 import { NgIf, AsyncPipe, DatePipe } from '@angular/common';
+import { KlaroService } from '../shared/cookies/klaro.service';
+import { hasValue } from '../shared/empty.util';
 
 @Component({
     selector: 'ds-footer',
@@ -19,15 +20,6 @@
     templateUrl: 'footer.component.html',
     standalone: true,
     imports: [NgIf, RouterLink, AsyncPipe, DatePipe, TranslateModule]
-=======
-import { KlaroService } from '../shared/cookies/klaro.service';
-import { hasValue } from '../shared/empty.util';
-
-@Component({
-  selector: 'ds-footer',
-  styleUrls: ['footer.component.scss'],
-  templateUrl: 'footer.component.html',
->>>>>>> a8f31948
 })
 export class FooterComponent {
   dateObj: number = Date.now();
