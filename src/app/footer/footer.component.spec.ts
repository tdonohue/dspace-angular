// ... test imports
import { CommonModule } from '@angular/common';
import {
  CUSTOM_ELEMENTS_SCHEMA,
  DebugElement,
} from '@angular/core';
import {
  ComponentFixture,
  fakeAsync,
  inject,
  TestBed,
  waitForAsync,
} from '@angular/core/testing';
import { By } from '@angular/platform-browser';
import { StoreModule } from '@ngrx/store';
import {
  TranslateLoader,
  TranslateModule,
} from '@ngx-translate/core';
import { of } from 'rxjs';
import { environment } from 'src/environments/environment';

import { storeModuleConfig } from '../app.reducer';
import { NotifyInfoService } from '../core/coar-notify/notify-info/notify-info.service';
import { AuthorizationDataService } from '../core/data/feature-authorization/authorization-data.service';
import { TranslateLoaderMock } from '../shared/mocks/translate-loader.mock';
import { AuthorizationDataServiceStub } from '../shared/testing/authorization-service.stub';
// Load the implementations that should be tested
import { FooterComponent } from './footer.component';

let comp: FooterComponent;
let compAny: any;
let fixture: ComponentFixture<FooterComponent>;
let de: DebugElement;
let el: HTMLElement;

let notifyInfoService = {
  isCoarConfigEnabled: () => of(true),
};

describe('Footer component', () => {
  beforeEach(waitForAsync(() => {
    return TestBed.configureTestingModule({
<<<<<<< HEAD
    imports: [CommonModule, StoreModule.forRoot({}, storeModuleConfig), TranslateModule.forRoot({
            loader: {
                provide: TranslateLoader,
                useClass: TranslateLoaderMock
            }
        }), FooterComponent],
    providers: [
        FooterComponent,
        { provide: AuthorizationDataService, useClass: AuthorizationDataServiceStub },
        { provide: NotifyInfoService, useValue: notifyInfoService }
    ],
    schemas: [CUSTOM_ELEMENTS_SCHEMA]
});
=======
      imports: [CommonModule, StoreModule.forRoot({}, storeModuleConfig), TranslateModule.forRoot({
        loader: {
          provide: TranslateLoader,
          useClass: TranslateLoaderMock,
        },
      })],
      declarations: [FooterComponent], // declare the test component
      providers: [
        FooterComponent,
        { provide: AuthorizationDataService, useClass: AuthorizationDataServiceStub },
        { provide: NotifyInfoService, useValue: notifyInfoService },
      ],
      schemas: [CUSTOM_ELEMENTS_SCHEMA],
    });
>>>>>>> a8f31948
  }));

  // synchronous beforeEach
  beforeEach(() => {
    fixture = TestBed.createComponent(FooterComponent);
    comp = fixture.componentInstance;
    compAny = comp as any;
    // query for the title <p> by CSS element selector
    de = fixture.debugElement.query(By.css('p'));
    el = de.nativeElement;
  });

  it('should create footer', inject([FooterComponent], (app: FooterComponent) => {
    // Perform test using fixture and service
    expect(app).toBeTruthy();
  }));


  it('should set showPrivacyPolicy to the value of environment.info.enablePrivacyStatement', () => {
    expect(comp.showPrivacyPolicy).toBe(environment.info.enablePrivacyStatement);
  });

  it('should set showEndUserAgreement to the value of environment.info.enableEndUserAgreement', () => {
    expect(comp.showEndUserAgreement).toBe(environment.info.enableEndUserAgreement);
  });

  describe('showCookieSettings', () => {
    it('should call cookies.showSettings() if cookies is defined', () => {
      const cookies = jasmine.createSpyObj('cookies', ['showSettings']);
      compAny.cookies = cookies;
      comp.showCookieSettings();
      expect(cookies.showSettings).toHaveBeenCalled();
    });

    it('should not call cookies.showSettings() if cookies is undefined', () => {
      compAny.cookies = undefined;
      expect(() => comp.showCookieSettings()).not.toThrow();
    });

    it('should return false', () => {
      expect(comp.showCookieSettings()).toBeFalse();
    });
  });

  describe('when coarLdnEnabled is true', () => {
    beforeEach(() => {
      spyOn(notifyInfoService, 'isCoarConfigEnabled').and.returnValue(of(true));
      fixture.detectChanges();
    });

    it('should set coarLdnEnabled based on notifyInfoService', () => {
      expect(comp.coarLdnEnabled).toBeTruthy();
      // Check if COAR Notify section is rendered
      const notifySection = fixture.debugElement.query(By.css('.notify-enabled'));
      expect(notifySection).toBeTruthy();
    });

    it('should redirect to info/coar-notify-support', () => {
      // Check if the link to the COAR Notify support page is present
      const routerLink = fixture.debugElement.query(By.css('a[routerLink="info/coar-notify-support"].coar-notify-support-route'));
      expect(routerLink).toBeTruthy();
    });

    it('should have an img tag with the class "n-coar" when coarLdnEnabled is true', fakeAsync(() => {
      // Check if the img tag with the class "n-coar" is present
      const imgTag = fixture.debugElement.query(By.css('.notify-enabled img.n-coar'));
      expect(imgTag).toBeTruthy();
    }));
  });
});<|MERGE_RESOLUTION|>--- conflicted
+++ resolved
@@ -41,36 +41,19 @@
 describe('Footer component', () => {
   beforeEach(waitForAsync(() => {
     return TestBed.configureTestingModule({
-<<<<<<< HEAD
     imports: [CommonModule, StoreModule.forRoot({}, storeModuleConfig), TranslateModule.forRoot({
             loader: {
                 provide: TranslateLoader,
-                useClass: TranslateLoaderMock
-            }
+                useClass: TranslateLoaderMock,
+            },
         }), FooterComponent],
     providers: [
         FooterComponent,
         { provide: AuthorizationDataService, useClass: AuthorizationDataServiceStub },
-        { provide: NotifyInfoService, useValue: notifyInfoService }
+        { provide: NotifyInfoService, useValue: notifyInfoService },
     ],
-    schemas: [CUSTOM_ELEMENTS_SCHEMA]
+      schemas: [CUSTOM_ELEMENTS_SCHEMA],
 });
-=======
-      imports: [CommonModule, StoreModule.forRoot({}, storeModuleConfig), TranslateModule.forRoot({
-        loader: {
-          provide: TranslateLoader,
-          useClass: TranslateLoaderMock,
-        },
-      })],
-      declarations: [FooterComponent], // declare the test component
-      providers: [
-        FooterComponent,
-        { provide: AuthorizationDataService, useClass: AuthorizationDataServiceStub },
-        { provide: NotifyInfoService, useValue: notifyInfoService },
-      ],
-      schemas: [CUSTOM_ELEMENTS_SCHEMA],
-    });
->>>>>>> a8f31948
   }));
 
   // synchronous beforeEach
