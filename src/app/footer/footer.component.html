<footer>
  @if (showTopFooter) {
    <div class="top-footer">
      <!-- Grid container -->
      <div class=" container p-4">
        <!--Grid row-->
        <div class="row">
          <!--Grid column-->
          <div class="col-lg-4 col-md-6 mb-4 mb-lg-0">
            <h5 class="text-uppercase">Footer Content</h5>
            <ul class="list-unstyled mb-0">
              <li>
                <a routerLink="./" class="">Lorem ipsum</a>
              </li>
              <li>
                <a routerLink="./" class="">Ut facilisis</a>
              </li>
              <li>
                <a routerLink="./" class="">Aenean sit</a>
              </li>
            </ul>
          </div>
          <!--Grid column-->
          <!--Grid column-->
          <div class="col-lg-4 col-md-6 mb-4 mb-lg-0">
            <h5 class="text-uppercase">Footer Content</h5>
            <ul class="list-unstyled mb-0">
              <li>
                <a routerLink="./" class="">Suspendisse potenti</a>
              </li>
            </ul>
          </div>
          <!--Grid column-->
          <!--Grid column-->
          <div class="col-lg-4 col-md-12 mb-4 mb-md-0">
            <h5 class="text-uppercase">Footer Content</h5>
            <p>
              Lorem ipsum dolor sit amet consectetur, adipisicing elit. Iste atque ea quis
              molestias. Fugiat pariatur maxime quis culpa corporis vitae repudiandae aliquam
              voluptatem veniam, est atque cumque eum delectus sint!
            </p>
          </div>
          <!--Grid column-->
        </div>
        <!--Grid row-->
      </div>
    </div>
  }
  <!-- Grid container -->

  <!-- Copyright -->
  <div class="bottom-footer p-1 d-flex justify-content-center align-items-center text-white">
    <div class="content-container">
      <p class="m-0">
        <a class="text-white"
        href="http://www.dspace.org/">{{ 'footer.link.dspace' | translate}}</a>
        {{ 'footer.copyright' | translate:{year: dateObj | date:'y'} }}
        <a class="text-white"
        href="https://www.lyrasis.org/">{{ 'footer.link.lyrasis' | translate}}</a>
      </p>
      <ul class="footer-info list-unstyled d-flex justify-content-center mb-0">
        <li>
          <button class="btn btn-link text-white" type="button" (click)="showCookieSettings()">
            {{ 'footer.link.cookies' | translate}}
          </button>
        </li>
<<<<<<< HEAD
        <li>
          <a class="text-white"
             routerLink="info/accessibility">{{ 'footer.link.accessibility' | translate }}</a>
        </li>
        <li *ngIf="showPrivacyPolicy">
          <a class="btn text-white"
             routerLink="info/privacy">{{ 'footer.link.privacy-policy' | translate}}</a>
        </li>
        <li *ngIf="showEndUserAgreement">
          <a class="btn text-white"
             routerLink="info/end-user-agreement">{{ 'footer.link.end-user-agreement' | translate}}</a>
        </li>
        <li *ngIf="showSendFeedback$ | async">
          <a class="btn text-white"
             routerLink="info/feedback">{{ 'footer.link.feedback' | translate}}</a>
        </li>
=======
        @if (showPrivacyPolicy) {
          <li>
            <a class="btn text-white"
            routerLink="info/privacy">{{ 'footer.link.privacy-policy' | translate}}</a>
          </li>
        }
        @if (showEndUserAgreement) {
          <li>
            <a class="btn text-white"
            routerLink="info/end-user-agreement">{{ 'footer.link.end-user-agreement' | translate}}</a>
          </li>
        }
        @if (showSendFeedback$ | async) {
          <li>
            <a class="btn text-white"
            routerLink="info/feedback">{{ 'footer.link.feedback' | translate}}</a>
          </li>
        }
>>>>>>> a18e03d7
      </ul>
    </div>
    @if (coarLdnEnabled$ | async) {
      <div class="notify-enabled text-white">
        <a class="coar-notify-support-route" routerLink="info/coar-notify-support">
          <img class="n-coar" src="assets/images/n-coar.svg" [attr.alt]="'menu.header.image.logo' | translate" />
          {{ 'footer.link.coar-notify-support' | translate }}
        </a>
      </div>
    }
  </div>
  <!-- Copyright -->
</footer><|MERGE_RESOLUTION|>--- conflicted
+++ resolved
@@ -64,24 +64,10 @@
             {{ 'footer.link.cookies' | translate}}
           </button>
         </li>
-<<<<<<< HEAD
         <li>
           <a class="text-white"
              routerLink="info/accessibility">{{ 'footer.link.accessibility' | translate }}</a>
         </li>
-        <li *ngIf="showPrivacyPolicy">
-          <a class="btn text-white"
-             routerLink="info/privacy">{{ 'footer.link.privacy-policy' | translate}}</a>
-        </li>
-        <li *ngIf="showEndUserAgreement">
-          <a class="btn text-white"
-             routerLink="info/end-user-agreement">{{ 'footer.link.end-user-agreement' | translate}}</a>
-        </li>
-        <li *ngIf="showSendFeedback$ | async">
-          <a class="btn text-white"
-             routerLink="info/feedback">{{ 'footer.link.feedback' | translate}}</a>
-        </li>
-=======
         @if (showPrivacyPolicy) {
           <li>
             <a class="btn text-white"
@@ -100,7 +86,6 @@
             routerLink="info/feedback">{{ 'footer.link.feedback' | translate}}</a>
           </li>
         }
->>>>>>> a18e03d7
       </ul>
     </div>
     @if (coarLdnEnabled$ | async) {
