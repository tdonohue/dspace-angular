--- conflicted
+++ resolved
@@ -15,18 +15,12 @@
  * Themed wrapper for ConfigurationSearchPageComponent
  */
 @Component({
-<<<<<<< HEAD
   selector: 'ds-configuration-search-page',
-  styleUrls: [],
-=======
-  selector: 'ds-themed-configuration-search-page',
->>>>>>> 0a1764c6
   templateUrl: '../shared/theme-support/themed.component.html',
   standalone: true,
   imports: [ConfigurationSearchPageComponent],
 })
 export class ThemedConfigurationSearchPageComponent extends ThemedComponent<ConfigurationSearchPageComponent> {
-<<<<<<< HEAD
   /**
    * The list of available configuration options
    */
@@ -42,29 +36,24 @@
    * The configuration to use for the search options
    * If empty, 'default' is used
    */
-  @Input() configuration;
-=======
+  @Input() configuration: string;
 
-  @Input() configurationList: SearchConfigurationOption[] = [];
-
-  @Input() context: Context;
-
-  @Input() configuration: string;
->>>>>>> 0a1764c6
-
+  /**
+   * The actual query for the fixed filter.
+   * If empty, the query will be determined by the route parameter called 'filter'
+   */
   @Input() fixedFilterQuery: string;
 
-<<<<<<< HEAD
   /**
    * If this is true, the request will only be sent if there's
    * no valid cached version. Defaults to true
    */
-  @Input() useCachedVersionIfAvailable;
+  @Input() useCachedVersionIfAvailable: boolean;
 
   /**
    * True when the search component should show results on the current page
    */
-  @Input() inPlaceSearch;
+  @Input() inPlaceSearch: boolean;
 
   /**
    * The link type of the listed search results
@@ -74,27 +63,27 @@
   /**
    * The pagination id used in the search
    */
-  @Input() paginationId;
+  @Input() paginationId: string;
 
   /**
    * Whether or not the search bar should be visible
    */
-  @Input() searchEnabled;
+  @Input() searchEnabled: boolean;
 
   /**
    * The width of the sidebar (bootstrap columns)
    */
-  @Input() sideBarWidth;
+  @Input() sideBarWidth: number;
 
   /**
    * The placeholder of the search form input
    */
-  @Input() searchFormPlaceholder;
+  @Input() searchFormPlaceholder: string;
 
   /**
    * A boolean representing if result entries are selectable
    */
-  @Input() selectable;
+  @Input() selectable: boolean;
 
   /**
    * The config option used for selection functionality
@@ -104,22 +93,22 @@
   /**
    * A boolean representing if show csv export button
    */
-  @Input() showCsvExport;
+  @Input() showCsvExport: boolean;
 
   /**
    * A boolean representing if show search sidebar button
    */
-  @Input() showSidebar;
+  @Input() showSidebar: boolean;
 
   /**
    * Whether to show the thumbnail preview
    */
-  @Input() showThumbnails;
+  @Input() showThumbnails: boolean;
 
   /**
    * Whether to show the view mode switch
    */
-  @Input() showViewModes;
+  @Input() showViewModes: boolean;
 
   /**
    * List of available view mode
@@ -134,12 +123,12 @@
   /**
    * Defines whether or not to show the scope selector
    */
-  @Input() showScopeSelector;
+  @Input() showScopeSelector: boolean;
 
   /**
    * Whether or not to track search statistics by sending updates to the rest api
    */
-  @Input() trackStatistics;
+  @Input() trackStatistics: boolean;
 
   /**
    * The default value for the search query when none is already defined in the {@link SearchConfigurationService}
@@ -154,49 +143,6 @@
   /**
    * Hides the scope in the url, this can be useful when you hardcode the scope in another way
    */
-  @Input() hideScopeInUrl: boolean;
-
-  protected inAndOutputNames: (keyof ConfigurationSearchPageComponent & keyof this)[] =
-    ['context', 'configuration', 'fixedFilterQuery', 'inPlaceSearch', 'searchEnabled', 'sideBarWidth'];
-=======
-  @Input() useCachedVersionIfAvailable: boolean;
-
-  @Input() inPlaceSearch: boolean;
-
-  @Input() linkType: CollectionElementLinkType;
-
-  @Input() paginationId: string;
-
-  @Input() searchEnabled: boolean;
-
-  @Input() sideBarWidth: number;
-
-  @Input() searchFormPlaceholder: string;
-
-  @Input() selectable: boolean;
-
-  @Input() selectionConfig: SelectionConfig;
-
-  @Input() showCsvExport: boolean;
-
-  @Input() showSidebar: boolean;
-
-  @Input() showThumbnails: boolean;
-
-  @Input() showViewModes: boolean;
-
-  @Input() useUniquePageId: boolean;
-
-  @Input() viewModeList: ViewMode[];
-
-  @Input() showScopeSelector: boolean;
-
-  @Input() trackStatistics: boolean;
-
-  @Input() query: string;
-
-  @Input() scope: string;
-
   @Input() hideScopeInUrl: boolean;
 
   protected inAndOutputNames: (keyof ConfigurationSearchPageComponent & keyof this)[] = [
@@ -225,7 +171,6 @@
     'scope',
     'hideScopeInUrl',
   ];
->>>>>>> 0a1764c6
 
   protected getComponentName(): string {
     return 'ConfigurationSearchPageComponent';
