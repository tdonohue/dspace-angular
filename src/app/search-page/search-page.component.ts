--- conflicted
+++ resolved
@@ -24,26 +24,19 @@
 })
 export class SearchPageComponent implements OnInit, OnDestroy {
   private sub;
-  private currentParams = {};
-  private pagination = new PaginationComponentOptions();
   query: string;
+  private scope: string;
   scopeObject: RemoteData<DSpaceObject>;
+  private page: number;
   results: RemoteData<Array<SearchResult<DSpaceObject>>>;
-<<<<<<< HEAD
   currentParams = {};
-=======
->>>>>>> e632e9d8
   searchOptions: SearchOptions;
   scopeList: RemoteData<Community[]>;
 
   constructor(private service: SearchService,
               private route: ActivatedRoute,
               private communityService: CommunityDataService,) {
-<<<<<<< HEAD
     this.scopeList = communityService.findAll();
-=======
-    this.pagination.id = 'search-results-pagination';
->>>>>>> e632e9d8
   }
 
   ngOnInit(): void {
@@ -52,34 +45,24 @@
       .subscribe((params) => {
           // Save current parameters
           this.currentParams = params;
-          // Update scope object
-          this.scopeObject = hasValue(params.scope) ? this.communityService.findById(params.scope) : undefined;
-          // Prepare search parameters
           this.query = params.query || '';
-<<<<<<< HEAD
           this.scope = params.scope;
           this.page = +params.page || 1;
+          // Prepare search parameters
           const pagination: PaginationComponentOptions = new PaginationComponentOptions();
           pagination.id = 'search-results-pagination';
           pagination.currentPage = this.page;
           pagination.pageSize = +params.pageSize || 10;
           const sort: SortOptions = new SortOptions(params.sortField, params.sortDirection);
+          // Create search options
           this.searchOptions = { pagination: pagination, sort: sort };
-          this.results = this.service.search(this.query, this.scope, this.searchOptions);
+          // Resolve search results
+          this.results = this.service.search(this.query, params.scope, this.searchOptions);
           if (isNotEmpty(this.scope)) {
             this.scopeObject = this.communityService.findById(this.scope);
           } else {
             this.scopeObject = undefined;
           }
-=======
-          this.pagination.currentPage = +params.page || 1;
-          this.pagination.pageSize = +params.pageSize || 10;
-          const sort: SortOptions = new SortOptions(params.sortField, params.sortDirection);
-          // Create search options
-          this.searchOptions = { pagination: this.pagination, sort: sort };
-          // Resolve search results
-          this.results = this.service.search(this.query, params.scope, this.searchOptions);
->>>>>>> e632e9d8
         }
       );
   }
