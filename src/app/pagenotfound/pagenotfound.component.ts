--- conflicted
+++ resolved
@@ -12,16 +12,6 @@
   changeDetection: ChangeDetectionStrategy.Default
 })
 export class PageNotFoundComponent implements OnInit {
-<<<<<<< HEAD
-  constructor(private authservice: AuthService, private responseService: ServerResponseService) {
-    this.responseService.setNotFound();
-  }
-
-  ngOnInit(): void {
-    this.authservice.clearRedirectUrl();
-  }
-
-=======
 
   /**
    * Initialize instance variables
@@ -40,5 +30,4 @@
     this.authservice.clearRedirectUrl();
   }
 
->>>>>>> 2013eade
 }