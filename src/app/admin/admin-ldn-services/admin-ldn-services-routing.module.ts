import {NgModule} from '@angular/core';
import {RouterModule, Routes} from '@angular/router';
import {LdnServicesOverviewComponent} from './ldn-services-directory/ldn-services-directory.component';
<<<<<<< HEAD
import {LdnServiceNewComponent} from './ldn-service-new/ldn-service-new.component';
import {LdnServiceFormEditComponent} from './ldn-service-form-edit/ldn-service-form-edit.component';
import {NavigationBreadcrumbResolver} from '../../core/breadcrumbs/navigation-breadcrumb.resolver';
import {I18nBreadcrumbResolver} from '../../core/breadcrumbs/i18n-breadcrumb.resolver';


const moduleRoutes: Routes = [
  {
    path: '',
    pathMatch: 'full',
    component: LdnServicesOverviewComponent,
    resolve: {breadcrumb: I18nBreadcrumbResolver},
    data: {title: 'ldn-registered-services.title', breadcrumbKey: 'ldn-registered-services.new'},
  },
  {
    path: 'new',
    resolve: {breadcrumb: NavigationBreadcrumbResolver},
    component: LdnServiceNewComponent,
    data: {title: 'ldn-register-new-service.title', breadcrumbKey: 'ldn-register-new-service'}
  },
  {
    path: 'edit/:serviceId',
    resolve: {breadcrumb: NavigationBreadcrumbResolver},
    component: LdnServiceFormEditComponent,
    data: {title: 'ldn-edit-service.title', breadcrumbKey: 'ldn-edit-service'}
  },
];


@NgModule({
  imports: [
    RouterModule.forChild(moduleRoutes.map(route => {
      return {...route, data: {
          ...route.data,
          relatedRoutes: moduleRoutes.filter(relatedRoute => relatedRoute.path !== route.path)
            .map((relatedRoute) => {
              return {path: relatedRoute.path, data: relatedRoute.data};
            })
      }};
    }))
=======
import {LdnServiceFormComponent} from './ldn-service-form/ldn-service-form.component';

@NgModule({
  imports: [
    RouterModule.forChild([
      {
        path: '',
        pathMatch: 'full',
        component: LdnServicesOverviewComponent,
        resolve: {breadcrumb: I18nBreadcrumbResolver},
        data: {title: 'ldn-registered-services.title', breadcrumbKey: 'ldn-registered-services.new'},
      },
      {
        path: 'new',
        resolve: {breadcrumb: I18nBreadcrumbResolver},
        component: LdnServiceFormComponent,
        data: {title: 'ldn-register-new-service.title', breadcrumbKey: 'ldn-register-new-service'}
      },
      {
        path: 'edit/:serviceId',
        resolve: {breadcrumb: I18nBreadcrumbResolver},
        component: LdnServiceFormComponent,
        data: {title: 'ldn-edit-service.title', breadcrumbKey: 'ldn-edit-service'}
      },
    ]),
>>>>>>> 8c6daf74
  ]
})
export class AdminLdnServicesRoutingModule {

}<|MERGE_RESOLUTION|>--- conflicted
+++ resolved
@@ -1,11 +1,9 @@
 import {NgModule} from '@angular/core';
 import {RouterModule, Routes} from '@angular/router';
 import {LdnServicesOverviewComponent} from './ldn-services-directory/ldn-services-directory.component';
-<<<<<<< HEAD
-import {LdnServiceNewComponent} from './ldn-service-new/ldn-service-new.component';
-import {LdnServiceFormEditComponent} from './ldn-service-form-edit/ldn-service-form-edit.component';
 import {NavigationBreadcrumbResolver} from '../../core/breadcrumbs/navigation-breadcrumb.resolver';
 import {I18nBreadcrumbResolver} from '../../core/breadcrumbs/i18n-breadcrumb.resolver';
+import { LdnServiceFormComponent } from './ldn-service-form/ldn-service-form.component';
 
 
 const moduleRoutes: Routes = [
@@ -19,13 +17,13 @@
   {
     path: 'new',
     resolve: {breadcrumb: NavigationBreadcrumbResolver},
-    component: LdnServiceNewComponent,
+    component: LdnServiceFormComponent,
     data: {title: 'ldn-register-new-service.title', breadcrumbKey: 'ldn-register-new-service'}
   },
   {
     path: 'edit/:serviceId',
     resolve: {breadcrumb: NavigationBreadcrumbResolver},
-    component: LdnServiceFormEditComponent,
+    component: LdnServiceFormComponent,
     data: {title: 'ldn-edit-service.title', breadcrumbKey: 'ldn-edit-service'}
   },
 ];
@@ -42,33 +40,6 @@
             })
       }};
     }))
-=======
-import {LdnServiceFormComponent} from './ldn-service-form/ldn-service-form.component';
-
-@NgModule({
-  imports: [
-    RouterModule.forChild([
-      {
-        path: '',
-        pathMatch: 'full',
-        component: LdnServicesOverviewComponent,
-        resolve: {breadcrumb: I18nBreadcrumbResolver},
-        data: {title: 'ldn-registered-services.title', breadcrumbKey: 'ldn-registered-services.new'},
-      },
-      {
-        path: 'new',
-        resolve: {breadcrumb: I18nBreadcrumbResolver},
-        component: LdnServiceFormComponent,
-        data: {title: 'ldn-register-new-service.title', breadcrumbKey: 'ldn-register-new-service'}
-      },
-      {
-        path: 'edit/:serviceId',
-        resolve: {breadcrumb: I18nBreadcrumbResolver},
-        component: LdnServiceFormComponent,
-        data: {title: 'ldn-edit-service.title', breadcrumbKey: 'ldn-edit-service'}
-      },
-    ]),
->>>>>>> 8c6daf74
   ]
 })
 export class AdminLdnServicesRoutingModule {
