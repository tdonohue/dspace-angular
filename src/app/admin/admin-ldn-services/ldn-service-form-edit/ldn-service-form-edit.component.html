<div class="container">
  <form (ngSubmit)="onSubmit()" [formGroup]="formModel">
    <div class="d-flex">
      <h2 class="flex-grow-1">{{ 'ldn-edit-registered-service.title' | translate }}</h2>
    </div>
    <!-- In the toggle section -->
    <div class="toggle-switch-container">
      <label class="status-label" for="enabled">{{ 'ldn-service-status' | translate }}</label>
      <div>
        <input formControlName="enabled" hidden id="enabled" name="enabled" type="checkbox">
        <div (click)="toggleEnabled()" [class.checked]="formModel.get('enabled').value" class="toggle-switch">
          <div class="slider"></div>
        </div>
      </div>
    </div>

<<<<<<< HEAD
    <div class="mb-2">
=======
    <div class="mb-5">
>>>>>>> 0361dd27
      <label for="name">{{ 'ldn-new-service.form.label.name' | translate }}</label>
      <input [class.invalid-field]="formModel.get('name').invalid && formModel.get('name').touched"
             [placeholder]="'ldn-new-service.form.placeholder.name' | translate" formControlName="name" id="name"
             name="name"
<<<<<<< HEAD
             type="text"
             class="form-control">
    </div>

    <div class="mb-4">
      &nbsp;
    </div>

    <!-- In the description section -->
    <div class="mb-2 d-flex flex-column">
      <label for="description">{{ 'ldn-new-service.form.label.description' | translate }}</label>
      <textarea [placeholder]="'ldn-new-service.form.placeholder.description' | translate"
                formControlName="description" id="description" name="description" class="form-control"></textarea>
    </div>

    <div class="mb-4">
      &nbsp;
    </div>

    <!-- In the url section -->
    <div class="mb-2">
      <label for="url">{{ 'ldn-new-service.form.label.url' | translate }}</label>
      <input [class.invalid-field]="formModel.get('url').invalid && formModel.get('url').touched"
             [placeholder]="'ldn-new-service.form.placeholder.url' | translate" formControlName="url" id="url"
             name="url"
             type="text"
             class="form-control">
    </div>

    <div class="mb-4">
      &nbsp;
    </div>

    <!-- In the ldnUrl section -->
    <div class="mb-2">
      <label for="ldnUrl">{{ 'ldn-new-service.form.label.ldnUrl' | translate }}</label>
      <input [class.invalid-field]="formModel.get('ldnUrl').invalid && formModel.get('ldnUrl').touched"
             [placeholder]="'ldn-new-service.form.placeholder.ldnUrl' | translate" formControlName="ldnUrl"
             id="ldnUrl"
             name="ldnUrl"
             type="text"
             class="form-control">
    </div>

    <div class="mb-4">
      &nbsp;
    </div>

    <div class="row">
      <div class="col">
        <label>{{ 'ldn-new-service.form.label.inboundPattern' | translate }} </label>
      </div>
      <ng-container *ngIf="!!(formModel.get('notifyServiceInboundPatterns')['controls'][0]?.value?.pattern)">
        <div class="col">
          <label>{{ 'ldn-new-service.form.label.ItemFilter' | translate }}</label>
        </div>
        <div class="col-sm-1">
          <label class="">{{ 'ldn-new-service.form.label.automatic' | translate }}</label>
        </div>
      </ng-container>
=======
             type="text">
      <div *ngIf="formModel.get('name').invalid && formModel.get('name').touched" class="error-text">
        {{ 'ldn-new-service.form.error.name' | translate }}
      </div>
    </div>

    <!-- In the description section -->
    <div class="mb-5 mt-5 d-flex flex-column">
      <label for="description">{{ 'ldn-new-service.form.label.description' | translate }}</label>
      <textarea [placeholder]="'ldn-new-service.form.placeholder.description' | translate"
                formControlName="description" id="description" name="description"></textarea>
    </div>

    <!-- In the url section -->
    <div class="mb-5 mt-5">
      <label for="url">{{ 'ldn-new-service.form.label.url' | translate }}</label>
      <input [class.invalid-field]="formModel.get('url').invalid && formModel.get('url').touched"
             [placeholder]="'ldn-new-service.form.placeholder.url' | translate" formControlName="url" id="url"
             name="url"
             type="text">
      <div *ngIf="formModel.get('url').invalid && formModel.get('url').touched" class="error-text">
        {{ 'ldn-new-service.form.error.url' | translate }}
      </div>
    </div>


    <!-- In the ldnUrl section -->
    <div class="mb-5 mt-5">
      <label for="ldnUrl">{{ 'ldn-new-service.form.label.ldnUrl' | translate }}</label>
      <input [class.invalid-field]="formModel.get('ldnUrl').invalid && formModel.get('ldnUrl').touched"
             [placeholder]="'ldn-new-service.form.placeholder.ldnUrl' | translate" formControlName="ldnUrl"
             id="ldnUrl"
             name="ldnUrl"
             type="text">
      <div *ngIf="formModel.get('ldnUrl').invalid && formModel.get('ldnUrl').touched" class="error-text">
        {{ 'ldn-new-service.form.error.ldnurl' | translate }}
      </div>
    </div>

    <!-- In the score section -->
    <div class="mb-2">
      <label for="score">{{ 'ldn-new-service.form.label.score' | translate }}</label>
      <input [class.invalid-field]="formModel.get('score').invalid && formModel.get('score').touched"
             [placeholder]="'ldn-new-service.form.placeholder.score' | translate" formControlName="score"
             id="score"
             name="score"
             type="text">
      <div *ngIf="formModel.get('score').invalid && formModel.get('score').touched" class="error-text">
        {{ 'ldn-new-service.form.error.score' | translate }}
      </div>
    </div>


    <div class="row mb-1 mt-5">
      <div class="col">
        <label>{{ 'ldn-new-service.form.label.inboundPattern' | translate }} </label>
      </div>
      <div class="col">
        <label class="label-box">{{ 'ldn-new-service.form.label.ItemFilter' | translate }}</label>
      </div>
      <div class="col-sm1 ">
        <label class="label-box-2">{{ 'ldn-new-service.form.label.automatic' | translate }}</label>
      </div>
>>>>>>> 0361dd27
      <div class="col-sm-2">
      </div>
    </div>

    <div *ngFor="let patternGroup of formModel.get('notifyServiceInboundPatterns')['controls']; let i = index"
         [class.marked-for-deletion]="markedForDeletionInboundPattern.includes(i)"
         formGroupName="notifyServiceInboundPatterns">

      <ng-container [formGroupName]="i">


        <div class="row mb-1">
          <div class="col">
<<<<<<< HEAD
            <div #inboundPatternDropdown="ngbDropdown" class="w-80" display="dynamic" id="additionalInboundPattern{{i}}"
                 ngbDropdown placement="bottom-start">
              <div class="position-relative right-addon" role="combobox">
                <i aria-hidden="true" class="position-absolute scrollable-dropdown-toggle"
                   ngbDropdownToggle></i>
                <input
                  (click)="inboundPatternDropdown.open();"
                  [readonly]="true"
                  class="form-control w-80 scrollable-dropdown-input"
                  formControlName="patternLabel"
                  id="inboundPatternDropdownButton"
                  ngbDropdownAnchor
                  type="text"
                />
                <!-- TODO: infinite scroll with 3 selects -->
                <div aria-labelledby="inboundPatternDropdownButton" ngbDropdownMenu class="dropdown-menu scrollable-dropdown-menu w-100 " >
                  <div  class="scrollable-menu" role="listbox">
                  <button (click)="selectInboundPattern(pattern, i); $event.stopPropagation()" class="dropdown-item collection-item text-truncate w-100"
                          *ngFor="let pattern of inboundPatterns; let internalIndex = index"
                          ngbDropdownItem
                          type="button"
                          [title]="'ldn-service.form.pattern.' + pattern + '.description' | translate">
                    <div>{{ 'ldn-service.form.pattern.' + pattern + '.label' | translate }}</div>
                    <div
                      class="small-text">{{ 'ldn-service.form.pattern.' + pattern + '.description' | translate }}</div>
                  </button>
                  </div>
                </div>
              </div>
            </div>
          </div>

          <div class="col">
            <ng-container *ngIf="!!(formModel.get('notifyServiceInboundPatterns')['controls'][i].value.pattern)">
              <div #inboundItemfilterDropdown="ngbDropdown" class="w-100" id="constraint{{i}}" ngbDropdown
                   placement="bottom-start">
                <div class="position-relative right-addon" role="combobox">
                  <i aria-hidden="true" class="position-absolute scrollable-dropdown-toggle"
                     ngbDropdownToggle></i>
                  <input
                    (click)="inboundItemfilterDropdown.open();"
                    [readonly]="true"
                    [value]="selectedInboundItemfilters"
                    class="form-control w-100 scrollable-dropdown-input"
                    formControlName="constraint"
                    id="inboundItemfilterDropdown"
                    ngbDropdownAnchor
                    type="text"
                  />
                  <!-- TODO: infinite scroll with 3 selects -->
                  <div aria-labelledby="inboundItemfilterDropdownButton" ngbDropdownMenu class="dropdown-menu scrollable-dropdown-menu w-100 " >
                    <div  class="scrollable-menu" role="listbox">
                    <button (click)="selectInboundItemFilter(constraint.id, i); $event.stopPropagation()" class="dropdown-item collection-item text-truncate w-100"
                            *ngFor="let constraint of (itemfiltersRD$ | async)?.payload?.page; let internalIndex = index"
                            ngbDropdownItem
                            type="button">
                      <div>{{ constraint.id }}</div>
                    </button>
                    </div>
                  </div>
                </div>
              </div>
            </ng-container>
          </div>

          <div
            [style.visibility]="formModel.get('notifyServiceInboundPatterns')['controls'][i].value.pattern ? 'visible' : 'hidden'"
            class="col-sm-1">
            <input formControlName="automatic" hidden id="automatic{{i}}" name="automatic{{i}}"
                   type="checkbox">
            <div (click)="toggleAutomatic(i)"
                 [class.checked]="formModel.get('notifyServiceInboundPatterns.' + i + '.automatic').value"
                 class="toggle-switch">
              <div class="slider"></div>
            </div>
          </div>


          <div class="col-sm-2">
            <button (click)="markForInboundPatternDeletion(i)" class="btn btn-outline-dark"
                    type="button">
              <i class="fas fa-trash"></i>
            </button>


            <button (click)="unmarkForInboundPatternDeletion(i)" *ngIf="markedForDeletionInboundPattern.includes(i)"
                    class="btn btn-warning ml-2"
                    type="button">
              <i class="fas fa-undo"></i>
            </button>
          </div>
        </div>

=======
            <select #inboundPattern formControlName="pattern" id="additionalInboundPattern{{i}}"
                    name="additionalInboundPattern{{i}}" required>
              <option value="">{{ 'ldn-new-service.form.label.placeholder.inboundPattern' | translate }}</option>
              <option *ngFor="let pattern of inboundPatterns"
                      [value]="pattern">{{ 'ldn-service.form.pattern.' + pattern + '.label' | translate }} </option>
            </select>
          </div>

          <div class="col">
            <ng-container *ngIf="inboundPattern.value">
              <select formControlName="constraint" id="constraint{{i}}" name="constraint{{i}}">
                <option value="">{{ 'ldn-new-service.form.label.placeholder.selectedItemFilter' | translate }}</option>
                <option *ngFor="let itemFilter of (itemfiltersRD$ | async)?.payload?.page"
                        [value]="itemFilter.id">{{ itemFilter.id }}</option>
              </select>
            </ng-container>
          </div>

          <div [style.visibility]="inboundPattern.value ? 'visible' : 'hidden'" class="col-sm1">
            <input formControlName="automatic" hidden id="automatic{{i}}" name="automatic{{i}}"
                   type="checkbox">
            <div (click)="toggleAutomatic(i)"
                 [class.checked]="formModel.get('notifyServiceInboundPatterns.' + i + '.automatic').value"
                 class="toggle-switch">
              <div class="slider"></div>
            </div>
          </div>


          <div class="col-sm-2">
            <div class="btn-group">
              <button (click)="markForInboundPatternDeletion(i)" class="btn btn-outline-dark trash-button"
                      type="button">
                <i class="fas fa-trash"></i>
              </button>
              <button (click)="unmarkForInboundPatternDeletion(i)" *ngIf="markedForDeletionInboundPattern.includes(i)"
                      class="btn btn-warning"
                      type="button">
                <i class="fas fa-undo"></i>
              </button>
            </div>
          </div>
        </div>
>>>>>>> 0361dd27
      </ng-container>
    </div>


    <span (click)="addInboundPattern()"
          class="add-pattern-link mb-2">{{ 'ldn-new-service.form.label.addPattern' | translate }}</span>

<<<<<<< HEAD
    <div class="mb-4">
      &nbsp;
    </div>

    <div class="row">
      <div class="col">
        <label>{{ 'ldn-new-service.form.label.outboundPattern' | translate }}</label>
      </div>
      <ng-container *ngIf="!!(formModel.get('notifyServiceOutboundPatterns')['controls'][0]?.value?.pattern)">
        <div class="col">
          <label class="">{{ 'ldn-new-service.form.label.ItemFilter' | translate }}</label>
        </div>
      </ng-container>
      <div class="col-sm-1 ">
        <label class="label-box-2"></label>
      </div>
      <div class="col-sm-2 ">
=======

    <div class="row mb-1 mt-5">
      <div class="col">
        <label>{{ 'ldn-new-service.form.label.outboundPattern' | translate }} </label>
      </div>
      <div class="col">
        <label class="label-box">{{ 'ldn-new-service.form.label.ItemFilter' | translate }}</label>
      </div>
      <div class="col-sm1 ">
        <label class="label-box-2" style="visibility: hidden;">
          {{ 'ldn-new-service.form.label.automatic' | translate }}
        </label>
      </div>
      <div class="col-sm-2">
>>>>>>> 0361dd27
      </div>
    </div>

    <div *ngFor="let patternGroup of formModel.get('notifyServiceOutboundPatterns')['controls']; let i = index"
         [class.marked-for-deletion]="markedForDeletionOutboundPattern.includes(i)"
         formGroupName="notifyServiceOutboundPatterns">

      <ng-container [formGroupName]="i">

        <!-- Input elements in a separate row -->
        <div class="row mb-1">
          <div class="col">
<<<<<<< HEAD
            <div #outboundPatternDropdown="ngbDropdown" class="w-100" id="additionalOutboundPattern{{i}}" ngbDropdown
                 placement="bottom-start">
              <div class="position-relative right-addon" role="combobox">
                <i aria-hidden="true" class="position-absolute scrollable-dropdown-toggle"
                   ngbDropdownToggle></i>
                <input
                  (click)="outboundPatternDropdown.open();"
                  [readonly]="true"
                  [value]="selectedOutboundPatterns"
                  class="form-control w-100 scrollable-dropdown-input"
                  formControlName="patternLabel"
                  id="outboundPatternDropdownButton"
                  ngbDropdownAnchor
                  type="text"
                />
                <!-- TODO: infinite scroll with 3-5 selects -->
                <div aria-labelledby="outboundPatternDropdownButton" ngbDropdownMenu class="dropdown-menu scrollable-dropdown-menu w-100 " >
                  <div  class="scrollable-menu" role="listbox">
                  <button (click)="selectOutboundPattern(pattern, i); $event.stopPropagation()" class="dropdown-item collection-item text-truncate w-100"
                          *ngFor="let pattern of outboundPatterns; let internalIndex = index"
                          ngbDropdownItem
                          type="button"
                          [title]="'ldn-service.form.pattern.' + pattern + '.description' | translate">
                    <div>{{ 'ldn-service.form.pattern.' + pattern + '.label' | translate }}</div>
                    <div
                      class="small-text">{{ 'ldn-service.form.pattern.' + pattern + '.description' | translate }}</div>
                  </button>
                  </div>
                </div>
              </div>
            </div>
          </div>
          <div class="col">
            <ng-container *ngIf="!!(formModel.get('notifyServiceOutboundPatterns')['controls'][i].value.pattern)">
              <div #outboundItemfilterDropdown="ngbDropdown" class="w-100" id="constraint{{i}}" ngbDropdown
                   placement="bottom-start">
                <div class="position-relative right-addon" role="combobox">
                  <i aria-hidden="true" class="position-absolute scrollable-dropdown-toggle"
                     ngbDropdownToggle></i>
                  <input
                    (click)="outboundItemfilterDropdown.open();"
                    [readonly]="true"
                    [value]="selectedOutboundItemfilters"
                    class="form-control w-100 scrollable-dropdown-input"
                    formControlName="constraint"
                    id="outboundItemfilterDropdown"
                    ngbDropdownAnchor
                    type="text"
                  />
                  <!-- TODO: infinite scroll with 3 selects -->
                  <div aria-labelledby="outboundItemfilterDropdownButton" ngbDropdownMenu class="dropdown-menu scrollable-dropdown-menu w-100 " >
                    <div  class="scrollable-menu" role="listbox">
                    <button (click)="selectOutboundItemFilter(constraint.id, i); $event.stopPropagation()" class="dropdown-item collection-item text-truncate w-100"
                            *ngFor="let constraint of (itemfiltersRD$ | async)?.payload?.page; let internalIndex = index"
                            ngbDropdownItem
                            type="button">
                      <div>{{ constraint.id }}</div>
                    </button>
                    </div>
                  </div>
                </div>
              </div>
            </ng-container>
          </div>

          <div [style.visibility]="'hidden'" class="col-sm-1">
=======
            <select #outboundPattern formControlName="pattern" id="additionalOutboundPattern{{i}}"
                    name="additionalOutboundPattern{{i}}"
                    required>
              <option value="">{{ 'ldn-new-service.form.label.placeholder.outboundPattern' | translate }}</option>
              <option *ngFor="let pattern of outboundPatterns"
                      [value]="pattern">{{ 'ldn-service.form.pattern.' + pattern + '.label' | translate }} </option>
            </select>
          </div>
          <div class="col">
            <ng-container *ngIf="outboundPattern.value">
              <select formControlName="constraint" id="constraint{{i}}" name="constraint{{i}}">
                <option value="">{{ 'ldn-new-service.form.label.placeholder.selectedItemFilter' | translate }}</option>
                <option *ngFor="let itemFilter of (itemfiltersRD$ | async)?.payload?.page"
                        [value]="itemFilter.id">{{ itemFilter.id }}</option>
              </select>
            </ng-container>
          </div>

          <div [style.visibility]="'hidden'" class="col-sm1">
>>>>>>> 0361dd27
            <input hidden id="automatic{{i}}" name="automatic{{i}}" type="checkbox">
            <div
              class="toggle-switch">
              <div class="slider"></div>
            </div>
          </div>
<<<<<<< HEAD

          <div class="col-sm-2">
            <button (click)="markForOutboundPatternDeletion(i)" class="btn btn-outline-dark trash-button" type="button">
              <i class="fas fa-trash"></i>
            </button>
            <button (click)="unmarkForOutboundPatternDeletion(i)" *ngIf="markedForDeletionOutboundPattern.includes(i)"
                    class="btn btn-warning ml-2"
                    type="button">
              <i class="fas fa-undo"></i>
            </button>
          </div>
        </div>
      </ng-container>
    </div>

=======

          <div class="col-sm-2">
            <div class="btn-group">
              <button (click)="markForOutboundPatternDeletion(i)" class="btn btn-outline-dark trash-button"
                      type="button">
                <i class="fas fa-trash"></i>
              </button>
              <button (click)="unmarkForOutboundPatternDeletion(i)" *ngIf="markedForDeletionOutboundPattern.includes(i)"
                      class="btn btn-warning"
                      type="button">
                <i class="fas fa-undo"></i>
              </button>
            </div>
          </div>
        </div>
      </ng-container>
    </div>

>>>>>>> 0361dd27
    <span
      (click)="addOutboundPattern()"
      class="add-pattern-link mb-2">{{ 'ldn-new-service.form.label.addPattern' | translate }}
    </span>
<<<<<<< HEAD

    <div class="mb-5">
      &nbsp;
    </div>
=======
>>>>>>> 0361dd27
    <div aria-label="Basic example" class="submission-form-footer mt-1 mb-1 position-sticky" role="group">
      <button class="btn btn-primary" type="submit">
        <span><i class="fas fa-save"></i> {{ 'ldn-new-service.form.label.submit' | translate }}</span>
      </button>
      <div class="d-flex">
<<<<<<< HEAD
        <button (click)="openResetFormModal(resetFormModal)" class="btn btn-danger" type="button">
=======
        <button (click)="this.openResetFormModal(this.resetFormModal)" class="btn btn-danger" type="button">
>>>>>>> 0361dd27
          <span><i class="fas fa-trash"></i> {{ 'submission.general.discard.submit' | translate }}</span>
        </button>
      </div>
    </div>
  </form>
</div>
<ng-template #confirmModal>

  <div>

    <div class="modal-header">
      <div>
        <h4>{{'service.overview.edit.modal' | translate }}</h4>
      </div>
      <button (click)="closeModal()" aria-label="Close"
              class="close" type="button">
        <span aria-hidden="true">×</span>
      </button>
    </div>

    <div class="modal-body">
      <div>
        {{ 'service.overview.edit.body' | translate }}
      </div>
      <div class="mt-4">
        <button (click)="closeModal()" class="btn btn-danger mr-2"
                id="delete-confirm">{{ 'service.detail.return' | translate }}
        </button>
<<<<<<< HEAD
        <button (click)="patchService()"
=======
        <button (click)="this.patchService()"
>>>>>>> 0361dd27
                class="btn btn-primary custom-btn">{{ 'service.detail.update' | translate }}
        </button>
      </div>
    </div>
  </div>
</ng-template>

<ng-template #resetFormModal>

  <div>

    <div class="modal-header">
      <div>
        <h4>{{'service.overview.reset-form.modal' | translate }}</h4>
      </div>
      <button (click)="closeModal()" aria-label="Close"
              class="close" type="button">
        <span aria-hidden="true">×</span>
      </button>
    </div>

    <div class="modal-body">
      <div>
        {{ 'service.overview.reset-form.body' | translate }}
      </div>
      <div class="mt-4">
        <button (click)="closeModal()" class="mr-2 btn btn-danger"
                id="reset-delete">{{ 'service.overview.reset-form.reset-confirm' | translate }}
        </button>
        <button (click)="resetFormAndLeave()"
                class="btn btn-primary custom-btn"
                id="reset-confirm">{{ 'service.overview.reset-form.reset-return' | translate }}
        </button>
      </div>
    </div>
  </div>
</ng-template>
<|MERGE_RESOLUTION|>--- conflicted
+++ resolved
@@ -14,51 +14,40 @@
       </div>
     </div>
 
-<<<<<<< HEAD
-    <div class="mb-2">
-=======
     <div class="mb-5">
->>>>>>> 0361dd27
       <label for="name">{{ 'ldn-new-service.form.label.name' | translate }}</label>
       <input [class.invalid-field]="formModel.get('name').invalid && formModel.get('name').touched"
              [placeholder]="'ldn-new-service.form.placeholder.name' | translate" formControlName="name" id="name"
              name="name"
-<<<<<<< HEAD
              type="text"
              class="form-control">
-    </div>
-
-    <div class="mb-4">
-      &nbsp;
+    <div *ngIf="formModel.get('name').invalid && formModel.get('name').touched" class="error-text">
+        {{ 'ldn-new-service.form.error.name' | translate }}
+    </div>
     </div>
 
     <!-- In the description section -->
-    <div class="mb-2 d-flex flex-column">
+    <div class="mb-5 mt-5 d-flex flex-column">
       <label for="description">{{ 'ldn-new-service.form.label.description' | translate }}</label>
       <textarea [placeholder]="'ldn-new-service.form.placeholder.description' | translate"
                 formControlName="description" id="description" name="description" class="form-control"></textarea>
     </div>
 
-    <div class="mb-4">
-      &nbsp;
-    </div>
-
     <!-- In the url section -->
-    <div class="mb-2">
+    <div class="mb-5 mt-5">
       <label for="url">{{ 'ldn-new-service.form.label.url' | translate }}</label>
       <input [class.invalid-field]="formModel.get('url').invalid && formModel.get('url').touched"
              [placeholder]="'ldn-new-service.form.placeholder.url' | translate" formControlName="url" id="url"
              name="url"
              type="text"
              class="form-control">
-    </div>
-
-    <div class="mb-4">
-      &nbsp;
+    <div *ngIf="formModel.get('url').invalid && formModel.get('url').touched" class="error-text">
+        {{ 'ldn-new-service.form.error.url' | translate }}
+    </div>
     </div>
 
     <!-- In the ldnUrl section -->
-    <div class="mb-2">
+    <div class="mb-5 mt-5">
       <label for="ldnUrl">{{ 'ldn-new-service.form.label.ldnUrl' | translate }}</label>
       <input [class.invalid-field]="formModel.get('ldnUrl').invalid && formModel.get('ldnUrl').touched"
              [placeholder]="'ldn-new-service.form.placeholder.ldnUrl' | translate" formControlName="ldnUrl"
@@ -66,62 +55,9 @@
              name="ldnUrl"
              type="text"
              class="form-control">
-    </div>
-
-    <div class="mb-4">
-      &nbsp;
-    </div>
-
-    <div class="row">
-      <div class="col">
-        <label>{{ 'ldn-new-service.form.label.inboundPattern' | translate }} </label>
-      </div>
-      <ng-container *ngIf="!!(formModel.get('notifyServiceInboundPatterns')['controls'][0]?.value?.pattern)">
-        <div class="col">
-          <label>{{ 'ldn-new-service.form.label.ItemFilter' | translate }}</label>
-        </div>
-        <div class="col-sm-1">
-          <label class="">{{ 'ldn-new-service.form.label.automatic' | translate }}</label>
-        </div>
-      </ng-container>
-=======
-             type="text">
-      <div *ngIf="formModel.get('name').invalid && formModel.get('name').touched" class="error-text">
-        {{ 'ldn-new-service.form.error.name' | translate }}
-      </div>
-    </div>
-
-    <!-- In the description section -->
-    <div class="mb-5 mt-5 d-flex flex-column">
-      <label for="description">{{ 'ldn-new-service.form.label.description' | translate }}</label>
-      <textarea [placeholder]="'ldn-new-service.form.placeholder.description' | translate"
-                formControlName="description" id="description" name="description"></textarea>
-    </div>
-
-    <!-- In the url section -->
-    <div class="mb-5 mt-5">
-      <label for="url">{{ 'ldn-new-service.form.label.url' | translate }}</label>
-      <input [class.invalid-field]="formModel.get('url').invalid && formModel.get('url').touched"
-             [placeholder]="'ldn-new-service.form.placeholder.url' | translate" formControlName="url" id="url"
-             name="url"
-             type="text">
-      <div *ngIf="formModel.get('url').invalid && formModel.get('url').touched" class="error-text">
-        {{ 'ldn-new-service.form.error.url' | translate }}
-      </div>
-    </div>
-
-
-    <!-- In the ldnUrl section -->
-    <div class="mb-5 mt-5">
-      <label for="ldnUrl">{{ 'ldn-new-service.form.label.ldnUrl' | translate }}</label>
-      <input [class.invalid-field]="formModel.get('ldnUrl').invalid && formModel.get('ldnUrl').touched"
-             [placeholder]="'ldn-new-service.form.placeholder.ldnUrl' | translate" formControlName="ldnUrl"
-             id="ldnUrl"
-             name="ldnUrl"
-             type="text">
-      <div *ngIf="formModel.get('ldnUrl').invalid && formModel.get('ldnUrl').touched" class="error-text">
+    <div *ngIf="formModel.get('ldnUrl').invalid && formModel.get('ldnUrl').touched" class="error-text">
         {{ 'ldn-new-service.form.error.ldnurl' | translate }}
-      </div>
+    </div>
     </div>
 
     <!-- In the score section -->
@@ -142,13 +78,14 @@
       <div class="col">
         <label>{{ 'ldn-new-service.form.label.inboundPattern' | translate }} </label>
       </div>
-      <div class="col">
-        <label class="label-box">{{ 'ldn-new-service.form.label.ItemFilter' | translate }}</label>
-      </div>
-      <div class="col-sm1 ">
-        <label class="label-box-2">{{ 'ldn-new-service.form.label.automatic' | translate }}</label>
-      </div>
->>>>>>> 0361dd27
+      <ng-container *ngIf="!!(formModel.get('notifyServiceInboundPatterns')['controls'][0]?.value?.pattern)">
+        <div class="col">
+          <label>{{ 'ldn-new-service.form.label.ItemFilter' | translate }}</label>
+        </div>
+        <div class="col-sm-1">
+          <label class="">{{ 'ldn-new-service.form.label.automatic' | translate }}</label>
+        </div>
+      </ng-container>
       <div class="col-sm-2">
       </div>
     </div>
@@ -162,7 +99,6 @@
 
         <div class="row mb-1">
           <div class="col">
-<<<<<<< HEAD
             <div #inboundPatternDropdown="ngbDropdown" class="w-80" display="dynamic" id="additionalInboundPattern{{i}}"
                  ngbDropdown placement="bottom-start">
               <div class="position-relative right-addon" role="combobox">
@@ -242,65 +178,21 @@
 
 
           <div class="col-sm-2">
-            <button (click)="markForInboundPatternDeletion(i)" class="btn btn-outline-dark"
+            <div class="btn-group">
+              <button (click)="markForInboundPatternDeletion(i)" class="btn btn-outline-dark trash-button"
                     type="button">
               <i class="fas fa-trash"></i>
             </button>
 
 
             <button (click)="unmarkForInboundPatternDeletion(i)" *ngIf="markedForDeletionInboundPattern.includes(i)"
-                    class="btn btn-warning ml-2"
+                    class="btn btn-warning "
                     type="button">
               <i class="fas fa-undo"></i>
             </button>
           </div>
         </div>
-
-=======
-            <select #inboundPattern formControlName="pattern" id="additionalInboundPattern{{i}}"
-                    name="additionalInboundPattern{{i}}" required>
-              <option value="">{{ 'ldn-new-service.form.label.placeholder.inboundPattern' | translate }}</option>
-              <option *ngFor="let pattern of inboundPatterns"
-                      [value]="pattern">{{ 'ldn-service.form.pattern.' + pattern + '.label' | translate }} </option>
-            </select>
-          </div>
-
-          <div class="col">
-            <ng-container *ngIf="inboundPattern.value">
-              <select formControlName="constraint" id="constraint{{i}}" name="constraint{{i}}">
-                <option value="">{{ 'ldn-new-service.form.label.placeholder.selectedItemFilter' | translate }}</option>
-                <option *ngFor="let itemFilter of (itemfiltersRD$ | async)?.payload?.page"
-                        [value]="itemFilter.id">{{ itemFilter.id }}</option>
-              </select>
-            </ng-container>
-          </div>
-
-          <div [style.visibility]="inboundPattern.value ? 'visible' : 'hidden'" class="col-sm1">
-            <input formControlName="automatic" hidden id="automatic{{i}}" name="automatic{{i}}"
-                   type="checkbox">
-            <div (click)="toggleAutomatic(i)"
-                 [class.checked]="formModel.get('notifyServiceInboundPatterns.' + i + '.automatic').value"
-                 class="toggle-switch">
-              <div class="slider"></div>
-            </div>
-          </div>
-
-
-          <div class="col-sm-2">
-            <div class="btn-group">
-              <button (click)="markForInboundPatternDeletion(i)" class="btn btn-outline-dark trash-button"
-                      type="button">
-                <i class="fas fa-trash"></i>
-              </button>
-              <button (click)="unmarkForInboundPatternDeletion(i)" *ngIf="markedForDeletionInboundPattern.includes(i)"
-                      class="btn btn-warning"
-                      type="button">
-                <i class="fas fa-undo"></i>
-              </button>
-            </div>
-          </div>
-        </div>
->>>>>>> 0361dd27
+</div>
       </ng-container>
     </div>
 
@@ -308,40 +200,22 @@
     <span (click)="addInboundPattern()"
           class="add-pattern-link mb-2">{{ 'ldn-new-service.form.label.addPattern' | translate }}</span>
 
-<<<<<<< HEAD
-    <div class="mb-4">
-      &nbsp;
-    </div>
-
-    <div class="row">
-      <div class="col">
-        <label>{{ 'ldn-new-service.form.label.outboundPattern' | translate }}</label>
-      </div>
-      <ng-container *ngIf="!!(formModel.get('notifyServiceOutboundPatterns')['controls'][0]?.value?.pattern)">
-        <div class="col">
-          <label class="">{{ 'ldn-new-service.form.label.ItemFilter' | translate }}</label>
-        </div>
-      </ng-container>
-      <div class="col-sm-1 ">
-        <label class="label-box-2"></label>
-      </div>
-      <div class="col-sm-2 ">
-=======
 
     <div class="row mb-1 mt-5">
       <div class="col">
         <label>{{ 'ldn-new-service.form.label.outboundPattern' | translate }} </label>
       </div>
-      <div class="col">
-        <label class="label-box">{{ 'ldn-new-service.form.label.ItemFilter' | translate }}</label>
-      </div>
-      <div class="col-sm1 ">
+        <ng-container *ngIf="!!(formModel.get('notifyServiceOutboundPatterns')['controls'][0]?.value?.pattern)">
+        <div class="col">
+        <label>{{ 'ldn-new-service.form.label.ItemFilter' | translate }}</label>
+      </div>
+        </ng-container>
+        <div class="col-sm-1 ">
         <label class="label-box-2" style="visibility: hidden;">
-          {{ 'ldn-new-service.form.label.automatic' | translate }}
+            {{ 'ldn-new-service.form.label.automatic' | translate }}
         </label>
       </div>
-      <div class="col-sm-2">
->>>>>>> 0361dd27
+    <div class="col-sm-2 ">
       </div>
     </div>
 
@@ -354,7 +228,6 @@
         <!-- Input elements in a separate row -->
         <div class="row mb-1">
           <div class="col">
-<<<<<<< HEAD
             <div #outboundPatternDropdown="ngbDropdown" class="w-100" id="additionalOutboundPattern{{i}}" ngbDropdown
                  placement="bottom-start">
               <div class="position-relative right-addon" role="combobox">
@@ -421,90 +294,40 @@
           </div>
 
           <div [style.visibility]="'hidden'" class="col-sm-1">
-=======
-            <select #outboundPattern formControlName="pattern" id="additionalOutboundPattern{{i}}"
-                    name="additionalOutboundPattern{{i}}"
-                    required>
-              <option value="">{{ 'ldn-new-service.form.label.placeholder.outboundPattern' | translate }}</option>
-              <option *ngFor="let pattern of outboundPatterns"
-                      [value]="pattern">{{ 'ldn-service.form.pattern.' + pattern + '.label' | translate }} </option>
-            </select>
-          </div>
-          <div class="col">
-            <ng-container *ngIf="outboundPattern.value">
-              <select formControlName="constraint" id="constraint{{i}}" name="constraint{{i}}">
-                <option value="">{{ 'ldn-new-service.form.label.placeholder.selectedItemFilter' | translate }}</option>
-                <option *ngFor="let itemFilter of (itemfiltersRD$ | async)?.payload?.page"
-                        [value]="itemFilter.id">{{ itemFilter.id }}</option>
-              </select>
-            </ng-container>
-          </div>
-
-          <div [style.visibility]="'hidden'" class="col-sm1">
->>>>>>> 0361dd27
             <input hidden id="automatic{{i}}" name="automatic{{i}}" type="checkbox">
             <div
               class="toggle-switch">
               <div class="slider"></div>
             </div>
           </div>
-<<<<<<< HEAD
 
           <div class="col-sm-2">
-            <button (click)="markForOutboundPatternDeletion(i)" class="btn btn-outline-dark trash-button" type="button">
+            <div class="btn-group">
+              <button (click)="markForOutboundPatternDeletion(i)" class="btn btn-outline-dark trash-button" type="button">
               <i class="fas fa-trash"></i>
             </button>
             <button (click)="unmarkForOutboundPatternDeletion(i)" *ngIf="markedForDeletionOutboundPattern.includes(i)"
-                    class="btn btn-warning ml-2"
+                    class="btn btn-warning "
                     type="button">
               <i class="fas fa-undo"></i>
-            </button>
+            </button></div>
           </div>
         </div>
       </ng-container>
     </div>
 
-=======
-
-          <div class="col-sm-2">
-            <div class="btn-group">
-              <button (click)="markForOutboundPatternDeletion(i)" class="btn btn-outline-dark trash-button"
-                      type="button">
-                <i class="fas fa-trash"></i>
-              </button>
-              <button (click)="unmarkForOutboundPatternDeletion(i)" *ngIf="markedForDeletionOutboundPattern.includes(i)"
-                      class="btn btn-warning"
-                      type="button">
-                <i class="fas fa-undo"></i>
-              </button>
-            </div>
-          </div>
-        </div>
-      </ng-container>
-    </div>
-
->>>>>>> 0361dd27
     <span
       (click)="addOutboundPattern()"
       class="add-pattern-link mb-2">{{ 'ldn-new-service.form.label.addPattern' | translate }}
     </span>
-<<<<<<< HEAD
-
-    <div class="mb-5">
-      &nbsp;
-    </div>
-=======
->>>>>>> 0361dd27
+
+
     <div aria-label="Basic example" class="submission-form-footer mt-1 mb-1 position-sticky" role="group">
       <button class="btn btn-primary" type="submit">
         <span><i class="fas fa-save"></i> {{ 'ldn-new-service.form.label.submit' | translate }}</span>
       </button>
       <div class="d-flex">
-<<<<<<< HEAD
         <button (click)="openResetFormModal(resetFormModal)" class="btn btn-danger" type="button">
-=======
-        <button (click)="this.openResetFormModal(this.resetFormModal)" class="btn btn-danger" type="button">
->>>>>>> 0361dd27
           <span><i class="fas fa-trash"></i> {{ 'submission.general.discard.submit' | translate }}</span>
         </button>
       </div>
@@ -533,11 +356,7 @@
         <button (click)="closeModal()" class="btn btn-danger mr-2"
                 id="delete-confirm">{{ 'service.detail.return' | translate }}
         </button>
-<<<<<<< HEAD
         <button (click)="patchService()"
-=======
-        <button (click)="this.patchService()"
->>>>>>> 0361dd27
                 class="btn btn-primary custom-btn">{{ 'service.detail.update' | translate }}
         </button>
       </div>
