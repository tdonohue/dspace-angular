@import '../../../shared/form/builder/ds-dynamic-form-ui/models/scrollable-dropdown/dynamic-scrollable-dropdown.component.scss';
@import '../../../shared/form/form.component.scss';

form {
  font-size: 14px;
  position: relative;
<<<<<<< HEAD
}

label {
  font-weight: bold;
=======
>>>>>>> 0361dd27
}

input[type="text"],
select {
  max-width: 100%;
  width: 100%;
  padding: 8px;
  font-size: 14px;
}

option:not(:first-child) {
  font-weight: bold;
}

.trash-button {
  width: 40px;
  height: 40px;
}

textarea {
  height: 200px;
  resize: none;
}

.add-pattern-link {
  color: #0048ff;
  cursor: pointer;
}

.remove-pattern-link {
  color: #e34949;
  cursor: pointer;
  margin-left: 10px;
}

.small-text {
  font-size: 0.7em;
  color: #888;
}

.status-checkbox {
  margin-top: 5px;
}


.invalid-field {
  border: 1px solid red;
  color: #000000;
}

.error-text {
  color: red;
  font-size: 0.8em;
  margin-top: 5px;
}

.toggle-switch {
  display: flex;
  align-items: center;
  opacity: 0.8;
  position: relative;
  width: 60px;
  height: 30px;
  background-color: #ccc;
  border-radius: 15px;
  cursor: pointer;
  transition: background-color 0.3s;
}

.toggle-switch.checked {
  background-color: #24cc9a;
}

.slider {
  position: absolute;
  width: 30px;
  height: 30px;
  border-radius: 50%;
  background-color: #fff;
  transition: transform 0.3s;
}


.toggle-switch .slider {
  width: 22px;
  height: 22px;
  border-radius: 50%;
  margin: 0 auto;
}

.toggle-switch.checked .slider {
  transform: translateX(30px);
}

.toggle-switch-container {
  display: flex;
  flex-direction: column;
  justify-content: flex-start;
  align-items: flex-end;
  margin-top: 10px;
}

.toggle-switch {
  cursor: pointer;
}

form button.btn.btn-primary[type="submit"] {
  position: absolute;
  bottom: 0;
  right: -10px;
}

.submission-form-footer {
  border-radius: var(--bs-card-border-radius);
  bottom: 0;
  background-color: var(--bs-gray-400);
  padding: calc(var(--bs-spacer) / 2);
  z-index: var(--ds-submission-footer-z-index);
}




<|MERGE_RESOLUTION|>--- conflicted
+++ resolved
@@ -4,13 +4,10 @@
 form {
   font-size: 14px;
   position: relative;
-<<<<<<< HEAD
 }
 
 label {
   font-weight: bold;
-=======
->>>>>>> 0361dd27
 }
 
 input[type="text"],
