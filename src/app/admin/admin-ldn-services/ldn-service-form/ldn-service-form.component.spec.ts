import {
  ChangeDetectorRef,
  EventEmitter,
} from '@angular/core';
import {
  ComponentFixture,
  fakeAsync,
  TestBed,
  tick,
} from '@angular/core/testing';
import {
  FormArray,
  FormBuilder,
  FormControl,
  FormGroup,
  ReactiveFormsModule,
} from '@angular/forms';
import { By } from '@angular/platform-browser';
import {
  ActivatedRoute,
  Router,
} from '@angular/router';
import {
  NgbDropdownModule,
  NgbModal,
} from '@ng-bootstrap/ng-bootstrap';
import { provideMockStore } from '@ngrx/store/testing';
import {
  TranslateModule,
  TranslateService,
} from '@ngx-translate/core';
import { PaginationService } from 'ngx-pagination';
import {
  of as observableOf,
  of,
} from 'rxjs';

import { RouteService } from '../../../core/services/route.service';
import { MockActivatedRoute } from '../../../shared/mocks/active-router.mock';
import { NotificationsService } from '../../../shared/notifications/notifications.service';
import { createSuccessfulRemoteDataObject$ } from '../../../shared/remote-data.utils';
import { NotificationsServiceStub } from '../../../shared/testing/notifications-service.stub';
import { RouterStub } from '../../../shared/testing/router.stub';
import { LdnItemfiltersService } from '../ldn-services-data/ldn-itemfilters-data.service';
import { LdnServicesService } from '../ldn-services-data/ldn-services-data.service';
import { LdnServiceFormComponent } from './ldn-service-form.component';

describe('LdnServiceFormEditComponent', () => {
  let component: LdnServiceFormComponent;
  let fixture: ComponentFixture<LdnServiceFormComponent>;

  let ldnServicesService: LdnServicesService;
  let ldnItemfiltersService: any;
  let cdRefStub: any;
  let modalService: any;
  let activatedRoute: MockActivatedRoute;

  const testId = '1234';
  const routeParams = {
    serviceId: testId,
  };
  const routeUrlSegments = [{ path: 'path' }];
  const formMockValue = {
    'id': '',
    'name': 'name',
    'description': 'description',
    'url': 'www.test.com',
    'ldnUrl': 'https://test.com',
    'lowerIp': '127.0.0.1',
    'upperIp': '100.100.100.100',
    'score': 1,
    'inboundPattern': '',
    'constraintPattern': '',
    'enabled': '',
    'type': 'ldnservice',
    'notifyServiceInboundPatterns': [
      {
        'pattern': '',
        'patternLabel': 'Select a pattern',
        'constraint': '',
        'automatic': false,
      },
    ],
  };


  const translateServiceStub = {
    get: () => of('translated-text'),
    instant: () => 'translated-text',
    onLangChange: new EventEmitter(),
    onTranslationChange: new EventEmitter(),
    onDefaultLangChange: new EventEmitter(),
  };

  beforeEach(async () => {
    ldnServicesService = jasmine.createSpyObj('ldnServicesService', {
      create: observableOf(null),
      update: observableOf(null),
      findById: createSuccessfulRemoteDataObject$({}),
    });

    ldnItemfiltersService = {
      findAll: () => of(['item1', 'item2']),
    };
    cdRefStub = Object.assign({
      detectChanges: () => fixture.detectChanges(),
    });
    modalService = {
      open: () => {/*comment*/
      },
    };


    activatedRoute = new MockActivatedRoute(routeParams, routeUrlSegments);

    await TestBed.configureTestingModule({
<<<<<<< HEAD
    imports: [ReactiveFormsModule, TranslateModule.forRoot(), NgbDropdownModule, LdnServiceFormComponent],
    providers: [
=======
      imports: [ReactiveFormsModule, TranslateModule.forRoot(), NgbDropdownModule],
      declarations: [LdnServiceFormComponent],
      providers: [
>>>>>>> a8f31948
        { provide: LdnServicesService, useValue: ldnServicesService },
        { provide: LdnItemfiltersService, useValue: ldnItemfiltersService },
        { provide: Router, useValue: new RouterStub() },
        { provide: ActivatedRoute, useValue: activatedRoute },
        { provide: ChangeDetectorRef, useValue: cdRefStub },
        { provide: NgbModal, useValue: modalService },
        { provide: NotificationsService, useValue: new NotificationsServiceStub() },
        { provide: TranslateService, useValue: translateServiceStub },
        { provide: PaginationService, useValue: {} },
        FormBuilder,
        RouteService,
        provideMockStore({}),
<<<<<<< HEAD
    ]
})
=======
      ],
    })
>>>>>>> a8f31948
      .compileComponents();

    fixture = TestBed.createComponent(LdnServiceFormComponent);
    component = fixture.componentInstance;
    spyOn(component, 'filterPatternObjectsAndAssignLabel').and.callFake((a) => a);
    fixture.detectChanges();
  });

  it('should create', () => {
    expect(component).toBeTruthy();
    expect(component.formModel instanceof FormGroup).toBeTruthy();
  });

  it('should init properties correctly', fakeAsync(() => {
    spyOn(component, 'fetchServiceData');
    spyOn(component, 'setItemfilters');
    component.ngOnInit();
    tick(100);
    expect((component as any).serviceId).toEqual(testId);
    expect(component.isNewService).toBeFalsy();
    expect(component.areControlsInitialized).toBeTruthy();
    expect(component.formModel.controls.notifyServiceInboundPatterns).toBeDefined();
    expect(component.fetchServiceData).toHaveBeenCalledWith(testId);
    expect(component.setItemfilters).toHaveBeenCalled();
  }));

  it('should unsubscribe on destroy', () => {
    spyOn((component as any).routeSubscription, 'unsubscribe');
    component.ngOnDestroy();
    expect((component as any).routeSubscription.unsubscribe).toHaveBeenCalled();
  });

  it('should handle create service with valid form', () => {
    spyOn(component, 'fetchServiceData').and.callFake((a) => a);
    component.formModel.addControl('notifyServiceInboundPatterns', (component as any).formBuilder.array([{ pattern: 'patternValue' }]));
    const nameInput = fixture.debugElement.query(By.css('#name'));
    const descriptionInput = fixture.debugElement.query(By.css('#description'));
    const urlInput = fixture.debugElement.query(By.css('#url'));
    const scoreInput = fixture.debugElement.query(By.css('#score'));
    const lowerIpInput = fixture.debugElement.query(By.css('#lowerIp'));
    const upperIpInput = fixture.debugElement.query(By.css('#upperIp'));
    const ldnUrlInput = fixture.debugElement.query(By.css('#ldnUrl'));
    component.formModel.patchValue(formMockValue);

    nameInput.nativeElement.value = 'testName';
    descriptionInput.nativeElement.value = 'testDescription';
    urlInput.nativeElement.value = 'tetsUrl.com';
    ldnUrlInput.nativeElement.value = 'tetsLdnUrl.com';
    scoreInput.nativeElement.value = 1;
    lowerIpInput.nativeElement.value = '127.0.0.1';
    upperIpInput.nativeElement.value = '127.0.0.1';

    fixture.detectChanges();

    expect(component.formModel.valid).toBeTruthy();
  });

  it('should handle create service with invalid form', () => {
    const nameInput = fixture.debugElement.query(By.css('#name'));

    nameInput.nativeElement.value = 'testName';
    fixture.detectChanges();

    expect(component.formModel.valid).toBeFalsy();
  });

  it('should not create service with invalid form', () => {
    spyOn(component.formModel, 'markAllAsTouched');
    spyOn(component, 'closeModal');
    component.createService();

    expect(component.formModel.markAllAsTouched).toHaveBeenCalled();
    expect(component.closeModal).toHaveBeenCalled();
  });

  it('should create service with valid form', () => {
    spyOn(component.formModel, 'markAllAsTouched');
    spyOn(component, 'closeModal');
    spyOn(component, 'checkPatterns').and.callFake(() => true);
    component.formModel.addControl('notifyServiceInboundPatterns', (component as any).formBuilder.array([{ pattern: 'patternValue' }]));
    component.formModel.patchValue(formMockValue);
    component.createService();

    expect(component.formModel.markAllAsTouched).toHaveBeenCalled();
    expect(component.closeModal).not.toHaveBeenCalled();
    expect(ldnServicesService.create).toHaveBeenCalled();
  });

  it('should check patterns', () => {
    const arrValid = new FormArray([
      new FormGroup({
        pattern: new FormControl('pattern'),
      }),
    ]);

    const arrInvalid = new FormArray([
      new FormGroup({
        pattern: new FormControl(''),
      }),
    ]);

    expect(component.checkPatterns(arrValid)).toBeTruthy();
    expect(component.checkPatterns(arrInvalid)).toBeFalsy();
  });

  it('should fetch service data', () => {
    component.fetchServiceData(testId);
    expect(ldnServicesService.findById).toHaveBeenCalledWith(testId);
    expect(component.filterPatternObjectsAndAssignLabel).toHaveBeenCalled();
    expect((component as any).ldnService).toEqual({});
  });

  it('should generate patch operations', () => {
    spyOn(component as any, 'createReplaceOperation');
    spyOn(component as any, 'handlePatterns');
    component.generatePatchOperations();
    expect((component as any).createReplaceOperation).toHaveBeenCalledTimes(7);
    expect((component as any).handlePatterns).toHaveBeenCalled();
  });

  it('should open modal on submit', () => {
    spyOn(component, 'openConfirmModal');
    component.onSubmit();
    expect(component.openConfirmModal).toHaveBeenCalled();
  });


  it('should reset form and leave', () => {
    spyOn(component as any, 'sendBack');

    component.resetFormAndLeave();
    expect((component as any).sendBack).toHaveBeenCalled();
  });
});<|MERGE_RESOLUTION|>--- conflicted
+++ resolved
@@ -114,14 +114,8 @@
     activatedRoute = new MockActivatedRoute(routeParams, routeUrlSegments);
 
     await TestBed.configureTestingModule({
-<<<<<<< HEAD
     imports: [ReactiveFormsModule, TranslateModule.forRoot(), NgbDropdownModule, LdnServiceFormComponent],
     providers: [
-=======
-      imports: [ReactiveFormsModule, TranslateModule.forRoot(), NgbDropdownModule],
-      declarations: [LdnServiceFormComponent],
-      providers: [
->>>>>>> a8f31948
         { provide: LdnServicesService, useValue: ldnServicesService },
         { provide: LdnItemfiltersService, useValue: ldnItemfiltersService },
         { provide: Router, useValue: new RouterStub() },
@@ -134,13 +128,8 @@
         FormBuilder,
         RouteService,
         provideMockStore({}),
-<<<<<<< HEAD
-    ]
+      ],
 })
-=======
-      ],
-    })
->>>>>>> a8f31948
       .compileComponents();
 
     fixture = TestBed.createComponent(LdnServiceFormComponent);
