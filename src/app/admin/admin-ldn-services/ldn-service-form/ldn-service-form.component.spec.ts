--- conflicted
+++ resolved
@@ -37,11 +37,7 @@
   const formMockValue = {
     'id': '',
     'name': 'name',
-<<<<<<< HEAD
-    'description': '',
-=======
     'description': 'description',
->>>>>>> cd6a00e4
     'url': 'www.test.com',
     'ldnUrl': 'https://test.com',
     'lowerIp': '127.0.0.1',
@@ -122,29 +118,18 @@
     expect(component.formModel instanceof FormGroup).toBeTruthy();
   });
 
-<<<<<<< HEAD
-  it('should init properties correctly', () => {
-    spyOn(component, 'fetchServiceData');
-    spyOn(component, 'setItemfilters');
-    component.ngOnInit();
-=======
   it('should init properties correctly', fakeAsync(() => {
     spyOn(component, 'fetchServiceData');
     spyOn(component, 'setItemfilters');
     component.ngOnInit();
     tick(100);
->>>>>>> cd6a00e4
     expect((component as any).serviceId).toEqual(testId);
     expect(component.isNewService).toBeFalsy();
     expect(component.areControlsInitialized).toBeTruthy();
     expect(component.formModel.controls.notifyServiceInboundPatterns).toBeDefined();
     expect(component.fetchServiceData).toHaveBeenCalledWith(testId);
     expect(component.setItemfilters).toHaveBeenCalled();
-<<<<<<< HEAD
-  });
-=======
   }));
->>>>>>> cd6a00e4
 
   it('should unsubscribe on destroy', () => {
     spyOn((component as any).routeSubscription, 'unsubscribe');
@@ -199,11 +184,7 @@
     spyOn(component.formModel, 'markAllAsTouched');
     spyOn(component, 'closeModal');
     spyOn(component, 'checkPatterns').and.callFake(() => true);
-<<<<<<< HEAD
-
-=======
     component.formModel.addControl('notifyServiceInboundPatterns', (component as any).formBuilder.array([{pattern: 'patternValue'}]));
->>>>>>> cd6a00e4
     component.formModel.patchValue(formMockValue);
     component.createService();
 
@@ -253,15 +234,8 @@
 
   it('should reset form and leave', () => {
     spyOn(component as any, 'sendBack');
-<<<<<<< HEAD
-    spyOn(component as any, 'closeModal');
 
     component.resetFormAndLeave();
-    expect((component as any).closeModal).toHaveBeenCalled();
-=======
-
-    component.resetFormAndLeave();
->>>>>>> cd6a00e4
     expect((component as any).sendBack).toHaveBeenCalled();
   });
 });