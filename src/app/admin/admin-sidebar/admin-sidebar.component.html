<nav class="navbar navbar-dark p-0 vh-100"
     id="admin-sidebar"
     [attr.aria-label]="'menu.header.nav.description' | translate"
     [ngClass]="{'expanded': sidebarOpen, 'collapsed': sidebarClosed, 'transitioning': sidebarTransitioning}"
     [@slideSidebar]="{
<<<<<<< HEAD
      value: ((sidebarExpanded | async) === false ? 'collapsed' : 'expanded'),
      params: {sidebarWidth: (sidebarWidth | async)}
=======
      value: (!(sidebarExpanded | async) ? 'collapsed' : 'expanded'),
      params: { collapsedWidth: (collapsedSidebarWidth$ | async), expandedWidth: (expandedSidebarWidth$ | async) }
>>>>>>> 230055ce
     }" (@slideSidebar.done)="finishSlide($event)" (@slideSidebar.start)="startSlide($event)"
     *ngIf="menuVisible | async"
     (mouseenter)="handleMouseEnter($event)"
     (mouseleave)="handleMouseLeave($event)">

<<<<<<< HEAD
            <li *ngFor="let section of (sections | async)">
                <ng-container
                        *ngComponentOutlet="(sectionMap$ | async).get(section.id).component; injector: (sectionMap$ | async).get(section.id).injector;"></ng-container>
            </li>
        </ul>
    </div>
    <div class="navbar-nav">
        <div class="sidebar-section" id="sidebar-collapse-toggle">
            <button class="nav-item nav-link sidebar-section d-flex flex-row flex-nowrap border-0" type="button"
               (click)="toggle($event)"
               (keyup.space)="toggle($event)"
            >
              <span class="shortcut-icon">
                <i *ngIf="(menuCollapsed | async)" class="fas fa-fw fa-angle-double-right"
                   [title]="'menu.section.icon.pin' | translate"></i>
                <i *ngIf="(menuCollapsed | async) === false" class="fas fa-fw fa-angle-double-left"
                   [title]="'menu.section.icon.unpin' | translate"></i>
              </span>
              <span class="sidebar-collapsible text-left">
                <span *ngIf="menuCollapsed | async" class="section-header-text">{{'menu.section.pin' | translate }}</span>
                <span *ngIf="(menuCollapsed | async) === false" class="section-header-text">{{'menu.section.unpin' | translate }}</span>
              </span>
            </button>
=======
  <!-- HEADER -->

  <div class="sidebar-full-width-container" id="sidebar-header-container" aria-hidden="true">
    <div class="sidebar-section-wrapper">
      <div class="sidebar-fixed-element-wrapper">
        <img id="admin-sidebar-logo" src="assets/images/dspace-logo-mini.svg" [alt]="('menu.header.image.logo') | translate" aria-hidden="true">
      </div>
      <div class="sidebar-collapsible-element-outer-wrapper">
        <div class="sidebar-collapsible-element-inner-wrapper sidebar-item">
          <h4 class="my-1">{{ 'menu.header.admin' | translate }}</h4>
>>>>>>> 230055ce
        </div>
      </div>
    </div>
  </div>

  <!-- ITEMS -->

  <div class="sidebar-full-width-container" id="sidebar-top-level-items-container">
    <div class="sidebar-full-width-container" id="sidebar-top-level-items" role="menubar"
        [attr.aria-label]="'menu.header.admin.description' |translate">
      <ng-container *ngFor="let section of (sections | async)">
        <ng-container
          *ngComponentOutlet="(sectionMap$ | async).get(section.id).component; injector: (sectionMap$ | async).get(section.id).injector;"></ng-container>
      </ng-container>
    </div>
  </div>

  <!-- TOGGLER -->

  <div class="sidebar-full-width-container" id="sidebar-collapse-toggle-container">
    <a class="sidebar-section-wrapper sidebar-full-width-container"
       id="sidebar-collapse-toggle"
       href="javascript:void(0);"
       (click)="toggle($event)"
       (keyup.space)="toggle($event)"
    >
      <div class="sidebar-fixed-element-wrapper">
        <i *ngIf="(menuCollapsed | async)" class="fas fa-fw fa-angle-double-right"
           [title]="'menu.section.icon.pin' | translate"></i>
        <i *ngIf="!(menuCollapsed | async)" class="fas fa-fw fa-angle-double-left"
           [title]="'menu.section.icon.unpin' | translate"></i>
      </div>
      <div class="sidebar-collapsible-element-outer-wrapper">
        <div class="sidebar-collapsible-element-inner-wrapper sidebar-item">
          {{ ((menuCollapsed | async) ? 'menu.section.pin' : 'menu.section.unpin' ) | translate }}
        </div>
      </div>
    </a>
  </div>

</nav><|MERGE_RESOLUTION|>--- conflicted
+++ resolved
@@ -3,43 +3,13 @@
      [attr.aria-label]="'menu.header.nav.description' | translate"
      [ngClass]="{'expanded': sidebarOpen, 'collapsed': sidebarClosed, 'transitioning': sidebarTransitioning}"
      [@slideSidebar]="{
-<<<<<<< HEAD
       value: ((sidebarExpanded | async) === false ? 'collapsed' : 'expanded'),
-      params: {sidebarWidth: (sidebarWidth | async)}
-=======
-      value: (!(sidebarExpanded | async) ? 'collapsed' : 'expanded'),
       params: { collapsedWidth: (collapsedSidebarWidth$ | async), expandedWidth: (expandedSidebarWidth$ | async) }
->>>>>>> 230055ce
      }" (@slideSidebar.done)="finishSlide($event)" (@slideSidebar.start)="startSlide($event)"
      *ngIf="menuVisible | async"
      (mouseenter)="handleMouseEnter($event)"
      (mouseleave)="handleMouseLeave($event)">
 
-<<<<<<< HEAD
-            <li *ngFor="let section of (sections | async)">
-                <ng-container
-                        *ngComponentOutlet="(sectionMap$ | async).get(section.id).component; injector: (sectionMap$ | async).get(section.id).injector;"></ng-container>
-            </li>
-        </ul>
-    </div>
-    <div class="navbar-nav">
-        <div class="sidebar-section" id="sidebar-collapse-toggle">
-            <button class="nav-item nav-link sidebar-section d-flex flex-row flex-nowrap border-0" type="button"
-               (click)="toggle($event)"
-               (keyup.space)="toggle($event)"
-            >
-              <span class="shortcut-icon">
-                <i *ngIf="(menuCollapsed | async)" class="fas fa-fw fa-angle-double-right"
-                   [title]="'menu.section.icon.pin' | translate"></i>
-                <i *ngIf="(menuCollapsed | async) === false" class="fas fa-fw fa-angle-double-left"
-                   [title]="'menu.section.icon.unpin' | translate"></i>
-              </span>
-              <span class="sidebar-collapsible text-left">
-                <span *ngIf="menuCollapsed | async" class="section-header-text">{{'menu.section.pin' | translate }}</span>
-                <span *ngIf="(menuCollapsed | async) === false" class="section-header-text">{{'menu.section.unpin' | translate }}</span>
-              </span>
-            </button>
-=======
   <!-- HEADER -->
 
   <div class="sidebar-full-width-container" id="sidebar-header-container" aria-hidden="true">
@@ -50,7 +20,6 @@
       <div class="sidebar-collapsible-element-outer-wrapper">
         <div class="sidebar-collapsible-element-inner-wrapper sidebar-item">
           <h4 class="my-1">{{ 'menu.header.admin' | translate }}</h4>
->>>>>>> 230055ce
         </div>
       </div>
     </div>
@@ -80,7 +49,7 @@
       <div class="sidebar-fixed-element-wrapper">
         <i *ngIf="(menuCollapsed | async)" class="fas fa-fw fa-angle-double-right"
            [title]="'menu.section.icon.pin' | translate"></i>
-        <i *ngIf="!(menuCollapsed | async)" class="fas fa-fw fa-angle-double-left"
+                <i *ngIf="(menuCollapsed | async) === false" class="fas fa-fw fa-angle-double-left"
            [title]="'menu.section.icon.unpin' | translate"></i>
       </div>
       <div class="sidebar-collapsible-element-outer-wrapper">
