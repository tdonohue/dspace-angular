--- conflicted
+++ resolved
@@ -46,15 +46,9 @@
               </span>
               <span class="sidebar-collapsible text-left">
                 <span *ngIf="menuCollapsed | async" class="section-header-text">{{'menu.section.pin' | translate }}</span>
-<<<<<<< HEAD
                 <span *ngIf="(menuCollapsed | async) === false" class="section-header-text">{{'menu.section.unpin' | translate }}</span>
-              </div>
-            </a>
-=======
-                <span *ngIf="!(menuCollapsed | async)" class="section-header-text">{{'menu.section.unpin' | translate }}</span>
               </span>
             </button>
->>>>>>> 8ba14aa3
         </div>
     </div>
 </nav>