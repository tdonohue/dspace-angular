import {
  Component,
  Inject,
  Injector,
  OnInit,
} from '@angular/core';
import { Router } from '@angular/router';

import { isEmpty } from '../../../shared/empty.util';
import { MenuService } from '../../../shared/menu/menu.service';
<<<<<<< HEAD
=======
import { MenuID } from '../../../shared/menu/menu-id.model';
>>>>>>> a8f31948
import { LinkMenuItemModel } from '../../../shared/menu/menu-item/models/link.model';
import { rendersSectionForMenu } from '../../../shared/menu/menu-section.decorator';
import { MenuSection } from '../../../shared/menu/menu-section.model';
<<<<<<< HEAD
import { MenuID } from '../../../shared/menu/menu-id.model';
import { isEmpty } from '../../../shared/empty.util';
import { Router, RouterLink } from '@angular/router';
import { TranslateModule } from '@ngx-translate/core';
import { NgClass } from '@angular/common';
=======
import { MenuSectionComponent } from '../../../shared/menu/menu-section/menu-section.component';
>>>>>>> a8f31948

/**
 * Represents a non-expandable section in the admin sidebar
 */
@Component({
  selector: 'ds-admin-sidebar-section',
  templateUrl: './admin-sidebar-section.component.html',
  styleUrls: ['./admin-sidebar-section.component.scss'],
  standalone: true,
  imports: [NgClass, RouterLink, TranslateModule]

})
export class AdminSidebarSectionComponent extends MenuSectionComponent implements OnInit {

  /**
   * This section resides in the Admin Sidebar
   */
  menuID: MenuID = MenuID.ADMIN;
  itemModel;

  /**
   * Boolean to indicate whether this section is disabled
   */
  isDisabled: boolean;

  constructor(
    @Inject('sectionDataProvider') menuSection: MenuSection,
    protected menuService: MenuService,
    protected injector: Injector,
    protected router: Router,
  ) {
    super(menuSection, menuService, injector);
    this.itemModel = menuSection.model as LinkMenuItemModel;
  }

  ngOnInit(): void {
    this.isDisabled = this.itemModel?.disabled || isEmpty(this.itemModel?.link);
    super.ngOnInit();
  }

  navigate(event: any): void {
    event.preventDefault();
    if (!this.isDisabled) {
      this.router.navigate(this.itemModel.link);
    }
  }

  adminMenuSectionId(sectionId: string) {
    return `admin-menu-section-${sectionId}`;
  }

  adminMenuSectionTitleId(sectionId: string) {
    return `admin-menu-section-${sectionId}-title`;
  }
}<|MERGE_RESOLUTION|>--- conflicted
+++ resolved
@@ -8,22 +8,15 @@
 
 import { isEmpty } from '../../../shared/empty.util';
 import { MenuService } from '../../../shared/menu/menu.service';
-<<<<<<< HEAD
-=======
-import { MenuID } from '../../../shared/menu/menu-id.model';
->>>>>>> a8f31948
 import { LinkMenuItemModel } from '../../../shared/menu/menu-item/models/link.model';
 import { rendersSectionForMenu } from '../../../shared/menu/menu-section.decorator';
 import { MenuSection } from '../../../shared/menu/menu-section.model';
-<<<<<<< HEAD
 import { MenuID } from '../../../shared/menu/menu-id.model';
 import { isEmpty } from '../../../shared/empty.util';
 import { Router, RouterLink } from '@angular/router';
 import { TranslateModule } from '@ngx-translate/core';
 import { NgClass } from '@angular/common';
-=======
 import { MenuSectionComponent } from '../../../shared/menu/menu-section/menu-section.component';
->>>>>>> a8f31948
 
 /**
  * Represents a non-expandable section in the admin sidebar
