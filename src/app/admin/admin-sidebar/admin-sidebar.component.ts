--- conflicted
+++ resolved
@@ -63,23 +63,15 @@
 
   inFocus$: BehaviorSubject<boolean>;
 
-  constructor(protected menuService: MenuService,
-<<<<<<< HEAD
-              protected injector: Injector,
-              protected variableService: CSSVariableService,
-              protected authService: AuthService,
-              protected modalService: NgbModal,
-              protected authorizationService: AuthorizationDataService,
-              protected scriptDataService: ScriptDataService,
-=======
+  constructor(
+    protected menuService: MenuService,
     protected injector: Injector,
-    private variableService: CSSVariableService,
-    private authService: AuthService,
-    private modalService: NgbModal,
+    protected variableService: CSSVariableService,
+    protected authService: AuthService,
+    protected modalService: NgbModal,
     public authorizationService: AuthorizationDataService,
-    private scriptDataService: ScriptDataService,
+    protected scriptDataService: ScriptDataService,
     public route: ActivatedRoute
->>>>>>> e4f483c3
   ) {
     super(menuService, injector, authorizationService, route);
     this.inFocus$ = new BehaviorSubject(false);
