import { Component, HostListener, Injector, OnInit } from '@angular/core';
import { NgbModal } from '@ng-bootstrap/ng-bootstrap';
import { BehaviorSubject, combineLatest as observableCombineLatest, combineLatest, Observable } from 'rxjs';
import { debounceTime, distinctUntilChanged, filter, first, map, take, withLatestFrom } from 'rxjs/operators';
import { AuthService } from '../../core/auth/auth.service';
import {
  METADATA_EXPORT_SCRIPT_NAME,
  METADATA_IMPORT_SCRIPT_NAME,
  ScriptDataService
} from '../../core/data/processes/script-data.service';
import { slideHorizontal, slideSidebar } from '../../shared/animations/slide';
import {
  CreateCollectionParentSelectorComponent
} from '../../shared/dso-selector/modal-wrappers/create-collection-parent-selector/create-collection-parent-selector.component';
import {
  CreateCommunityParentSelectorComponent
} from '../../shared/dso-selector/modal-wrappers/create-community-parent-selector/create-community-parent-selector.component';
import {
  CreateItemParentSelectorComponent
} from '../../shared/dso-selector/modal-wrappers/create-item-parent-selector/create-item-parent-selector.component';
import {
  EditCollectionSelectorComponent
} from '../../shared/dso-selector/modal-wrappers/edit-collection-selector/edit-collection-selector.component';
import {
  EditCommunitySelectorComponent
} from '../../shared/dso-selector/modal-wrappers/edit-community-selector/edit-community-selector.component';
import {
  EditItemSelectorComponent
} from '../../shared/dso-selector/modal-wrappers/edit-item-selector/edit-item-selector.component';
import {
  ExportMetadataSelectorComponent
} from '../../shared/dso-selector/modal-wrappers/export-metadata-selector/export-metadata-selector.component';
import { LinkMenuItemModel } from '../../shared/menu/menu-item/models/link.model';
import { OnClickMenuItemModel } from '../../shared/menu/menu-item/models/onclick.model';
import { TextMenuItemModel } from '../../shared/menu/menu-item/models/text.model';
import { MenuComponent } from '../../shared/menu/menu.component';
import { MenuService } from '../../shared/menu/menu.service';
import { CSSVariableService } from '../../shared/sass-helper/sass-helper.service';
import { AuthorizationDataService } from '../../core/data/feature-authorization/authorization-data.service';
import { FeatureID } from '../../core/data/feature-authorization/feature-id';
import { MenuID } from '../../shared/menu/menu-id.model';
import { MenuItemType } from '../../shared/menu/menu-item-type.model';
import { ActivatedRoute } from '@angular/router';

/**
 * Component representing the admin sidebar
 */
@Component({
  selector: 'ds-admin-sidebar',
  templateUrl: './admin-sidebar.component.html',
  styleUrls: ['./admin-sidebar.component.scss'],
  animations: [slideHorizontal, slideSidebar]
})
export class AdminSidebarComponent extends MenuComponent implements OnInit {
  /**
   * The menu ID of the Navbar is PUBLIC
   * @type {MenuID.ADMIN}
   */
  menuID = MenuID.ADMIN;

  /**
   * Observable that emits the width of the collapsible menu sections
   */
  sidebarWidth: Observable<string>;

  /**
   * Is true when the sidebar is open, is false when the sidebar is animating or closed
   * @type {boolean}
   */
  sidebarOpen = true; // Open in UI, animation finished

  /**
   * Is true when the sidebar is closed, is false when the sidebar is animating or open
   * @type {boolean}
   */
  sidebarClosed = !this.sidebarOpen; // Closed in UI, animation finished

  /**
   * Emits true when either the menu OR the menu's preview is expanded, else emits false
   */
  sidebarExpanded: Observable<boolean>;

  inFocus$: BehaviorSubject<boolean>;

  constructor(
    protected menuService: MenuService,
    protected injector: Injector,
<<<<<<< HEAD
    private variableService: CSSVariableService,
    private authService: AuthService,
    public authorizationService: AuthorizationDataService,
=======
    protected variableService: CSSVariableService,
    protected authService: AuthService,
    protected modalService: NgbModal,
    public authorizationService: AuthorizationDataService,
    protected scriptDataService: ScriptDataService,
>>>>>>> 7278b151
    public route: ActivatedRoute
  ) {
    super(menuService, injector, authorizationService, route);
    this.inFocus$ = new BehaviorSubject(false);
  }

  /**
   * Set and calculate all initial values of the instance variables
   */
  ngOnInit(): void {
    super.ngOnInit();
    this.sidebarWidth = this.variableService.getVariable('sidebarItemsWidth');
    this.authService.isAuthenticated()
      .subscribe((loggedIn: boolean) => {
        if (loggedIn) {
          this.createMenu();
          this.menuService.showMenu(this.menuID);
        }
      });
    this.menuCollapsed.pipe(first())
      .subscribe((collapsed: boolean) => {
        this.sidebarOpen = !collapsed;
        this.sidebarClosed = collapsed;
      });
    this.sidebarExpanded = combineLatest([this.menuCollapsed, this.menuPreviewCollapsed])
      .pipe(
        map(([collapsed, previewCollapsed]) => (!collapsed || !previewCollapsed))
      );
    this.inFocus$.pipe(
      debounceTime(50),
      distinctUntilChanged(),  // disregard focusout in situations like --(focusout)-(focusin)--
      withLatestFrom(
        combineLatest([this.menuCollapsed, this.menuPreviewCollapsed])
      ),
    ).subscribe(([inFocus, [collapsed, previewCollapsed]]) => {
      if (collapsed) {
        if (inFocus && previewCollapsed) {
          this.expandPreview(new Event('focusin → expand'));
        } else if (!inFocus && !previewCollapsed) {
          this.collapsePreview(new Event('focusout → collapse'));
        }
      }
    });
  }

<<<<<<< HEAD
=======
  /**
   * Initialize all menu sections and items for this menu
   */
  createMenu() {
    this.createMainMenuSections();
    this.createSiteAdministratorMenuSections();
    this.createExportMenuSections();
    this.createImportMenuSections();
    this.createAccessControlMenuSections();
  }

  /**
   * Initialize the main menu sections.
   * edit_community / edit_collection is only included if the current user is a Community or Collection admin
   */
  createMainMenuSections() {
    combineLatest([
      this.authorizationService.isAuthorized(FeatureID.IsCollectionAdmin),
      this.authorizationService.isAuthorized(FeatureID.IsCommunityAdmin),
      this.authorizationService.isAuthorized(FeatureID.AdministratorOf)
    ]).subscribe(([isCollectionAdmin, isCommunityAdmin, isSiteAdmin]) => {
      const menuList = [
        /* News */
        {
          id: 'new',
          active: false,
          visible: true,
          model: {
            type: MenuItemType.TEXT,
            text: 'menu.section.new'
          } as TextMenuItemModel,
          icon: 'plus',
          index: 0
        },
        {
          id: 'new_community',
          parentID: 'new',
          active: false,
          visible: isCommunityAdmin,
          model: {
            type: MenuItemType.ONCLICK,
            text: 'menu.section.new_community',
            function: () => {
              this.modalService.open(CreateCommunityParentSelectorComponent);
            }
          } as OnClickMenuItemModel,
        },
        {
          id: 'new_collection',
          parentID: 'new',
          active: false,
          visible: isCommunityAdmin,
          model: {
            type: MenuItemType.ONCLICK,
            text: 'menu.section.new_collection',
            function: () => {
              this.modalService.open(CreateCollectionParentSelectorComponent);
            }
          } as OnClickMenuItemModel,
        },
        {
          id: 'new_item',
          parentID: 'new',
          active: false,
          visible: true,
          model: {
            type: MenuItemType.ONCLICK,
            text: 'menu.section.new_item',
            function: () => {
              this.modalService.open(CreateItemParentSelectorComponent);
            }
          } as OnClickMenuItemModel,
        },
        {
          id: 'new_process',
          parentID: 'new',
          active: false,
          visible: isCollectionAdmin,
          model: {
            type: MenuItemType.LINK,
            text: 'menu.section.new_process',
            link: '/processes/new'
          } as LinkMenuItemModel,
        },
        // TODO: enable this menu item once the feature has been implemented
        // {
        //   id: 'new_item_version',
        //   parentID: 'new',
        //   active: false,
        //   visible: true,
        //   model: {
        //     type: MenuItemType.LINK,
        //     text: 'menu.section.new_item_version',
        //     link: ''
        //   } as LinkMenuItemModel,
        // },

        /* Edit */
        {
          id: 'edit',
          active: false,
          visible: true,
          model: {
            type: MenuItemType.TEXT,
            text: 'menu.section.edit'
          } as TextMenuItemModel,
          icon: 'pencil-alt',
          index: 1
        },
        {
          id: 'edit_community',
          parentID: 'edit',
          active: false,
          visible: isCommunityAdmin,
          model: {
            type: MenuItemType.ONCLICK,
            text: 'menu.section.edit_community',
            function: () => {
              this.modalService.open(EditCommunitySelectorComponent);
            }
          } as OnClickMenuItemModel,
        },
        {
          id: 'edit_collection',
          parentID: 'edit',
          active: false,
          visible: isCollectionAdmin,
          model: {
            type: MenuItemType.ONCLICK,
            text: 'menu.section.edit_collection',
            function: () => {
              this.modalService.open(EditCollectionSelectorComponent);
            }
          } as OnClickMenuItemModel,
        },
        {
          id: 'edit_item',
          parentID: 'edit',
          active: false,
          visible: true,
          model: {
            type: MenuItemType.ONCLICK,
            text: 'menu.section.edit_item',
            function: () => {
              this.modalService.open(EditItemSelectorComponent);
            }
          } as OnClickMenuItemModel,
        },

        /* Statistics */
        // TODO: enable this menu item once the feature has been implemented
        // {
        //   id: 'statistics_task',
        //   active: false,
        //   visible: true,
        //   model: {
        //     type: MenuItemType.LINK,
        //     text: 'menu.section.statistics_task',
        //     link: ''
        //   } as LinkMenuItemModel,
        //   icon: 'chart-bar',
        //   index: 8
        // },

        /* Control Panel */
        // TODO: enable this menu item once the feature has been implemented
        // {
        //   id: 'control_panel',
        //   active: false,
        //   visible: isSiteAdmin,
        //   model: {
        //     type: MenuItemType.LINK,
        //     text: 'menu.section.control_panel',
        //     link: ''
        //   } as LinkMenuItemModel,
        //   icon: 'cogs',
        //   index: 9
        // },

        /* Processes */
        {
          id: 'processes',
          active: false,
          visible: isSiteAdmin,
          model: {
            type: MenuItemType.LINK,
            text: 'menu.section.processes',
            link: '/processes'
          } as LinkMenuItemModel,
          icon: 'terminal',
          index: 10
        },
      ];
      menuList.forEach((menuSection) => this.menuService.addSection(this.menuID, Object.assign(menuSection, {
        shouldPersistOnRouteChange: true
      })));
    });
  }

  /**
   * Create menu sections dependent on whether or not the current user is a site administrator and on whether or not
   * the export scripts exist and the current user is allowed to execute them
   */
  createExportMenuSections() {
    const menuList = [
      // TODO: enable this menu item once the feature has been implemented
      // {
      //   id: 'export_community',
      //   parentID: 'export',
      //   active: false,
      //   visible: true,
      //   model: {
      //     type: MenuItemType.LINK,
      //     text: 'menu.section.export_community',
      //     link: ''
      //   } as LinkMenuItemModel,
      //   shouldPersistOnRouteChange: true
      // },
      // TODO: enable this menu item once the feature has been implemented
      // {
      //   id: 'export_collection',
      //   parentID: 'export',
      //   active: false,
      //   visible: true,
      //   model: {
      //     type: MenuItemType.LINK,
      //     text: 'menu.section.export_collection',
      //     link: ''
      //   } as LinkMenuItemModel,
      //   shouldPersistOnRouteChange: true
      // },
      // TODO: enable this menu item once the feature has been implemented
      // {
      //   id: 'export_item',
      //   parentID: 'export',
      //   active: false,
      //   visible: true,
      //   model: {
      //     type: MenuItemType.LINK,
      //     text: 'menu.section.export_item',
      //     link: ''
      //   } as LinkMenuItemModel,
      //   shouldPersistOnRouteChange: true
      // },
    ];
    menuList.forEach((menuSection) => this.menuService.addSection(this.menuID, menuSection));

    observableCombineLatest([
      this.authorizationService.isAuthorized(FeatureID.AdministratorOf),
      this.scriptDataService.scriptWithNameExistsAndCanExecute(METADATA_EXPORT_SCRIPT_NAME)
    ]).pipe(
      filter(([authorized, metadataExportScriptExists]: boolean[]) => authorized && metadataExportScriptExists),
      take(1)
    ).subscribe(() => {
      // Hides the export menu for unauthorised people
      // If in the future more sub-menus are added,
      // it should be reviewed if they need to be in this subscribe
      this.menuService.addSection(this.menuID, {
          id: 'export',
          active: false,
          visible: true,
          model: {
            type: MenuItemType.TEXT,
            text: 'menu.section.export'
          } as TextMenuItemModel,
          icon: 'file-export',
          index: 3,
          shouldPersistOnRouteChange: true
        });
      this.menuService.addSection(this.menuID, {
        id: 'export_metadata',
        parentID: 'export',
        active: true,
        visible: true,
        model: {
          type: MenuItemType.ONCLICK,
          text: 'menu.section.export_metadata',
          function: () => {
            this.modalService.open(ExportMetadataSelectorComponent);
          }
        } as OnClickMenuItemModel,
        shouldPersistOnRouteChange: true
      });
    });
  }

  /**
   * Create menu sections dependent on whether or not the current user is a site administrator and on whether or not
   * the import scripts exist and the current user is allowed to execute them
   */
  createImportMenuSections() {
    const menuList = [
      // TODO: enable this menu item once the feature has been implemented
      // {
      //   id: 'import_batch',
      //   parentID: 'import',
      //   active: false,
      //   visible: true,
      //   model: {
      //     type: MenuItemType.LINK,
      //     text: 'menu.section.import_batch',
      //     link: ''
      //   } as LinkMenuItemModel,
      // }
    ];
    menuList.forEach((menuSection) => this.menuService.addSection(this.menuID, Object.assign(menuSection, {
      shouldPersistOnRouteChange: true
    })));

    observableCombineLatest([
      this.authorizationService.isAuthorized(FeatureID.AdministratorOf),
      this.scriptDataService.scriptWithNameExistsAndCanExecute(METADATA_IMPORT_SCRIPT_NAME)
    ]).pipe(
      filter(([authorized, metadataImportScriptExists]: boolean[]) => authorized && metadataImportScriptExists),
      take(1)
    ).subscribe(() => {
      // Hides the import menu for unauthorised people
      // If in the future more sub-menus are added,
      // it should be reviewed if they need to be in this subscribe
      this.menuService.addSection(this.menuID, {
          id: 'import',
          active: false,
          visible: true,
          model: {
            type: MenuItemType.TEXT,
            text: 'menu.section.import'
          } as TextMenuItemModel,
          icon: 'file-import',
          index: 2
        });
      this.menuService.addSection(this.menuID, {
        id: 'import_metadata',
        parentID: 'import',
        active: true,
        visible: true,
        model: {
          type: MenuItemType.LINK,
          text: 'menu.section.import_metadata',
          link: '/admin/metadata-import'
        } as LinkMenuItemModel,
        shouldPersistOnRouteChange: true
      });
    });
  }

  /**
   * Create menu sections dependent on whether or not the current user is a site administrator
   */
  createSiteAdministratorMenuSections() {
    this.authorizationService.isAuthorized(FeatureID.AdministratorOf).subscribe((authorized) => {
      const menuList = [
        /*  Admin Search */
        {
          id: 'admin_search',
          active: false,
          visible: authorized,
          model: {
            type: MenuItemType.LINK,
            text: 'menu.section.admin_search',
            link: '/admin/search'
          } as LinkMenuItemModel,
          icon: 'search',
          index: 5
        },
        /*  Registries */
        {
          id: 'registries',
          active: false,
          visible: authorized,
          model: {
            type: MenuItemType.TEXT,
            text: 'menu.section.registries'
          } as TextMenuItemModel,
          icon: 'list',
          index: 6
        },
        {
          id: 'registries_metadata',
          parentID: 'registries',
          active: false,
          visible: authorized,
          model: {
            type: MenuItemType.LINK,
            text: 'menu.section.registries_metadata',
            link: 'admin/registries/metadata'
          } as LinkMenuItemModel,
        },
        {
          id: 'registries_format',
          parentID: 'registries',
          active: false,
          visible: authorized,
          model: {
            type: MenuItemType.LINK,
            text: 'menu.section.registries_format',
            link: 'admin/registries/bitstream-formats'
          } as LinkMenuItemModel,
        },

        /* Curation tasks */
        {
          id: 'curation_tasks',
          active: false,
          visible: authorized,
          model: {
            type: MenuItemType.LINK,
            text: 'menu.section.curation_task',
            link: 'admin/curation-tasks'
          } as LinkMenuItemModel,
          icon: 'filter',
          index: 7
        },

        /* Workflow */
        {
          id: 'workflow',
          active: false,
          visible: authorized,
          model: {
            type: MenuItemType.LINK,
            text: 'menu.section.workflow',
            link: '/admin/workflow'
          } as LinkMenuItemModel,
          icon: 'user-check',
          index: 11
        },
      ];

      menuList.forEach((menuSection) => this.menuService.addSection(this.menuID, Object.assign(menuSection, {
        shouldPersistOnRouteChange: true
      })));
    });
  }

  /**
   * Create menu sections dependent on whether or not the current user can manage access control groups
   */
  createAccessControlMenuSections() {
    observableCombineLatest([
      this.authorizationService.isAuthorized(FeatureID.AdministratorOf),
      this.authorizationService.isAuthorized(FeatureID.CanManageGroups)
    ]).subscribe(([isSiteAdmin, canManageGroups]) => {
      const menuList = [
        /* Access Control */
        {
          id: 'access_control_people',
          parentID: 'access_control',
          active: false,
          visible: isSiteAdmin,
          model: {
            type: MenuItemType.LINK,
            text: 'menu.section.access_control_people',
            link: '/access-control/epeople'
          } as LinkMenuItemModel,
        },
        {
          id: 'access_control_groups',
          parentID: 'access_control',
          active: false,
          visible: canManageGroups,
          model: {
            type: MenuItemType.LINK,
            text: 'menu.section.access_control_groups',
            link: '/access-control/groups'
          } as LinkMenuItemModel,
        },
        // TODO: enable this menu item once the feature has been implemented
        // {
        //   id: 'access_control_authorizations',
        //   parentID: 'access_control',
        //   active: false,
        //   visible: authorized,
        //   model: {
        //     type: MenuItemType.LINK,
        //     text: 'menu.section.access_control_authorizations',
        //     link: ''
        //   } as LinkMenuItemModel,
        // },
        {
          id: 'access_control',
          active: false,
          visible: canManageGroups || isSiteAdmin,
          model: {
            type: MenuItemType.TEXT,
            text: 'menu.section.access_control'
          } as TextMenuItemModel,
          icon: 'key',
          index: 4
        },
      ];

      menuList.forEach((menuSection) => this.menuService.addSection(this.menuID, Object.assign(menuSection, {
        shouldPersistOnRouteChange: true,
      })));
    });
  }

>>>>>>> 7278b151
  @HostListener('focusin')
  public handleFocusIn() {
    this.inFocus$.next(true);
  }

  @HostListener('focusout')
  public handleFocusOut() {
    this.inFocus$.next(false);
  }

  public handleMouseEnter(event: any) {
    if (!this.inFocus$.getValue()) {
      this.expandPreview(event);
    } else {
      event.preventDefault();
    }
  }

  public handleMouseLeave(event: any) {
    if (!this.inFocus$.getValue()) {
      this.collapsePreview(event);
    } else {
      event.preventDefault();
    }
  }

  /**
   * Method to change this.collapsed to false when the slide animation ends and is sliding open
   * @param event The animation event
   */
  startSlide(event: any): void {
    if (event.toState === 'expanded') {
      this.sidebarClosed = false;
    } else if (event.toState === 'collapsed') {
      this.sidebarOpen = false;
    }
  }

  /**
   * Method to change this.collapsed to false when the slide animation ends and is sliding open
   * @param event The animation event
   */
  finishSlide(event: any): void {
    if (event.fromState === 'expanded') {
      this.sidebarClosed = true;
    } else if (event.fromState === 'collapsed') {
      this.sidebarOpen = true;
    }
  }
}<|MERGE_RESOLUTION|>--- conflicted
+++ resolved
@@ -1,45 +1,13 @@
 import { Component, HostListener, Injector, OnInit } from '@angular/core';
-import { NgbModal } from '@ng-bootstrap/ng-bootstrap';
-import { BehaviorSubject, combineLatest as observableCombineLatest, combineLatest, Observable } from 'rxjs';
-import { debounceTime, distinctUntilChanged, filter, first, map, take, withLatestFrom } from 'rxjs/operators';
+import { BehaviorSubject, combineLatest, Observable } from 'rxjs';
+import { debounceTime, distinctUntilChanged, first, map, withLatestFrom } from 'rxjs/operators';
 import { AuthService } from '../../core/auth/auth.service';
-import {
-  METADATA_EXPORT_SCRIPT_NAME,
-  METADATA_IMPORT_SCRIPT_NAME,
-  ScriptDataService
-} from '../../core/data/processes/script-data.service';
 import { slideHorizontal, slideSidebar } from '../../shared/animations/slide';
-import {
-  CreateCollectionParentSelectorComponent
-} from '../../shared/dso-selector/modal-wrappers/create-collection-parent-selector/create-collection-parent-selector.component';
-import {
-  CreateCommunityParentSelectorComponent
-} from '../../shared/dso-selector/modal-wrappers/create-community-parent-selector/create-community-parent-selector.component';
-import {
-  CreateItemParentSelectorComponent
-} from '../../shared/dso-selector/modal-wrappers/create-item-parent-selector/create-item-parent-selector.component';
-import {
-  EditCollectionSelectorComponent
-} from '../../shared/dso-selector/modal-wrappers/edit-collection-selector/edit-collection-selector.component';
-import {
-  EditCommunitySelectorComponent
-} from '../../shared/dso-selector/modal-wrappers/edit-community-selector/edit-community-selector.component';
-import {
-  EditItemSelectorComponent
-} from '../../shared/dso-selector/modal-wrappers/edit-item-selector/edit-item-selector.component';
-import {
-  ExportMetadataSelectorComponent
-} from '../../shared/dso-selector/modal-wrappers/export-metadata-selector/export-metadata-selector.component';
-import { LinkMenuItemModel } from '../../shared/menu/menu-item/models/link.model';
-import { OnClickMenuItemModel } from '../../shared/menu/menu-item/models/onclick.model';
-import { TextMenuItemModel } from '../../shared/menu/menu-item/models/text.model';
 import { MenuComponent } from '../../shared/menu/menu.component';
 import { MenuService } from '../../shared/menu/menu.service';
 import { CSSVariableService } from '../../shared/sass-helper/sass-helper.service';
 import { AuthorizationDataService } from '../../core/data/feature-authorization/authorization-data.service';
-import { FeatureID } from '../../core/data/feature-authorization/feature-id';
 import { MenuID } from '../../shared/menu/menu-id.model';
-import { MenuItemType } from '../../shared/menu/menu-item-type.model';
 import { ActivatedRoute } from '@angular/router';
 
 /**
@@ -85,17 +53,9 @@
   constructor(
     protected menuService: MenuService,
     protected injector: Injector,
-<<<<<<< HEAD
     private variableService: CSSVariableService,
     private authService: AuthService,
     public authorizationService: AuthorizationDataService,
-=======
-    protected variableService: CSSVariableService,
-    protected authService: AuthService,
-    protected modalService: NgbModal,
-    public authorizationService: AuthorizationDataService,
-    protected scriptDataService: ScriptDataService,
->>>>>>> 7278b151
     public route: ActivatedRoute
   ) {
     super(menuService, injector, authorizationService, route);
@@ -111,7 +71,6 @@
     this.authService.isAuthenticated()
       .subscribe((loggedIn: boolean) => {
         if (loggedIn) {
-          this.createMenu();
           this.menuService.showMenu(this.menuID);
         }
       });
@@ -141,506 +100,6 @@
     });
   }
 
-<<<<<<< HEAD
-=======
-  /**
-   * Initialize all menu sections and items for this menu
-   */
-  createMenu() {
-    this.createMainMenuSections();
-    this.createSiteAdministratorMenuSections();
-    this.createExportMenuSections();
-    this.createImportMenuSections();
-    this.createAccessControlMenuSections();
-  }
-
-  /**
-   * Initialize the main menu sections.
-   * edit_community / edit_collection is only included if the current user is a Community or Collection admin
-   */
-  createMainMenuSections() {
-    combineLatest([
-      this.authorizationService.isAuthorized(FeatureID.IsCollectionAdmin),
-      this.authorizationService.isAuthorized(FeatureID.IsCommunityAdmin),
-      this.authorizationService.isAuthorized(FeatureID.AdministratorOf)
-    ]).subscribe(([isCollectionAdmin, isCommunityAdmin, isSiteAdmin]) => {
-      const menuList = [
-        /* News */
-        {
-          id: 'new',
-          active: false,
-          visible: true,
-          model: {
-            type: MenuItemType.TEXT,
-            text: 'menu.section.new'
-          } as TextMenuItemModel,
-          icon: 'plus',
-          index: 0
-        },
-        {
-          id: 'new_community',
-          parentID: 'new',
-          active: false,
-          visible: isCommunityAdmin,
-          model: {
-            type: MenuItemType.ONCLICK,
-            text: 'menu.section.new_community',
-            function: () => {
-              this.modalService.open(CreateCommunityParentSelectorComponent);
-            }
-          } as OnClickMenuItemModel,
-        },
-        {
-          id: 'new_collection',
-          parentID: 'new',
-          active: false,
-          visible: isCommunityAdmin,
-          model: {
-            type: MenuItemType.ONCLICK,
-            text: 'menu.section.new_collection',
-            function: () => {
-              this.modalService.open(CreateCollectionParentSelectorComponent);
-            }
-          } as OnClickMenuItemModel,
-        },
-        {
-          id: 'new_item',
-          parentID: 'new',
-          active: false,
-          visible: true,
-          model: {
-            type: MenuItemType.ONCLICK,
-            text: 'menu.section.new_item',
-            function: () => {
-              this.modalService.open(CreateItemParentSelectorComponent);
-            }
-          } as OnClickMenuItemModel,
-        },
-        {
-          id: 'new_process',
-          parentID: 'new',
-          active: false,
-          visible: isCollectionAdmin,
-          model: {
-            type: MenuItemType.LINK,
-            text: 'menu.section.new_process',
-            link: '/processes/new'
-          } as LinkMenuItemModel,
-        },
-        // TODO: enable this menu item once the feature has been implemented
-        // {
-        //   id: 'new_item_version',
-        //   parentID: 'new',
-        //   active: false,
-        //   visible: true,
-        //   model: {
-        //     type: MenuItemType.LINK,
-        //     text: 'menu.section.new_item_version',
-        //     link: ''
-        //   } as LinkMenuItemModel,
-        // },
-
-        /* Edit */
-        {
-          id: 'edit',
-          active: false,
-          visible: true,
-          model: {
-            type: MenuItemType.TEXT,
-            text: 'menu.section.edit'
-          } as TextMenuItemModel,
-          icon: 'pencil-alt',
-          index: 1
-        },
-        {
-          id: 'edit_community',
-          parentID: 'edit',
-          active: false,
-          visible: isCommunityAdmin,
-          model: {
-            type: MenuItemType.ONCLICK,
-            text: 'menu.section.edit_community',
-            function: () => {
-              this.modalService.open(EditCommunitySelectorComponent);
-            }
-          } as OnClickMenuItemModel,
-        },
-        {
-          id: 'edit_collection',
-          parentID: 'edit',
-          active: false,
-          visible: isCollectionAdmin,
-          model: {
-            type: MenuItemType.ONCLICK,
-            text: 'menu.section.edit_collection',
-            function: () => {
-              this.modalService.open(EditCollectionSelectorComponent);
-            }
-          } as OnClickMenuItemModel,
-        },
-        {
-          id: 'edit_item',
-          parentID: 'edit',
-          active: false,
-          visible: true,
-          model: {
-            type: MenuItemType.ONCLICK,
-            text: 'menu.section.edit_item',
-            function: () => {
-              this.modalService.open(EditItemSelectorComponent);
-            }
-          } as OnClickMenuItemModel,
-        },
-
-        /* Statistics */
-        // TODO: enable this menu item once the feature has been implemented
-        // {
-        //   id: 'statistics_task',
-        //   active: false,
-        //   visible: true,
-        //   model: {
-        //     type: MenuItemType.LINK,
-        //     text: 'menu.section.statistics_task',
-        //     link: ''
-        //   } as LinkMenuItemModel,
-        //   icon: 'chart-bar',
-        //   index: 8
-        // },
-
-        /* Control Panel */
-        // TODO: enable this menu item once the feature has been implemented
-        // {
-        //   id: 'control_panel',
-        //   active: false,
-        //   visible: isSiteAdmin,
-        //   model: {
-        //     type: MenuItemType.LINK,
-        //     text: 'menu.section.control_panel',
-        //     link: ''
-        //   } as LinkMenuItemModel,
-        //   icon: 'cogs',
-        //   index: 9
-        // },
-
-        /* Processes */
-        {
-          id: 'processes',
-          active: false,
-          visible: isSiteAdmin,
-          model: {
-            type: MenuItemType.LINK,
-            text: 'menu.section.processes',
-            link: '/processes'
-          } as LinkMenuItemModel,
-          icon: 'terminal',
-          index: 10
-        },
-      ];
-      menuList.forEach((menuSection) => this.menuService.addSection(this.menuID, Object.assign(menuSection, {
-        shouldPersistOnRouteChange: true
-      })));
-    });
-  }
-
-  /**
-   * Create menu sections dependent on whether or not the current user is a site administrator and on whether or not
-   * the export scripts exist and the current user is allowed to execute them
-   */
-  createExportMenuSections() {
-    const menuList = [
-      // TODO: enable this menu item once the feature has been implemented
-      // {
-      //   id: 'export_community',
-      //   parentID: 'export',
-      //   active: false,
-      //   visible: true,
-      //   model: {
-      //     type: MenuItemType.LINK,
-      //     text: 'menu.section.export_community',
-      //     link: ''
-      //   } as LinkMenuItemModel,
-      //   shouldPersistOnRouteChange: true
-      // },
-      // TODO: enable this menu item once the feature has been implemented
-      // {
-      //   id: 'export_collection',
-      //   parentID: 'export',
-      //   active: false,
-      //   visible: true,
-      //   model: {
-      //     type: MenuItemType.LINK,
-      //     text: 'menu.section.export_collection',
-      //     link: ''
-      //   } as LinkMenuItemModel,
-      //   shouldPersistOnRouteChange: true
-      // },
-      // TODO: enable this menu item once the feature has been implemented
-      // {
-      //   id: 'export_item',
-      //   parentID: 'export',
-      //   active: false,
-      //   visible: true,
-      //   model: {
-      //     type: MenuItemType.LINK,
-      //     text: 'menu.section.export_item',
-      //     link: ''
-      //   } as LinkMenuItemModel,
-      //   shouldPersistOnRouteChange: true
-      // },
-    ];
-    menuList.forEach((menuSection) => this.menuService.addSection(this.menuID, menuSection));
-
-    observableCombineLatest([
-      this.authorizationService.isAuthorized(FeatureID.AdministratorOf),
-      this.scriptDataService.scriptWithNameExistsAndCanExecute(METADATA_EXPORT_SCRIPT_NAME)
-    ]).pipe(
-      filter(([authorized, metadataExportScriptExists]: boolean[]) => authorized && metadataExportScriptExists),
-      take(1)
-    ).subscribe(() => {
-      // Hides the export menu for unauthorised people
-      // If in the future more sub-menus are added,
-      // it should be reviewed if they need to be in this subscribe
-      this.menuService.addSection(this.menuID, {
-          id: 'export',
-          active: false,
-          visible: true,
-          model: {
-            type: MenuItemType.TEXT,
-            text: 'menu.section.export'
-          } as TextMenuItemModel,
-          icon: 'file-export',
-          index: 3,
-          shouldPersistOnRouteChange: true
-        });
-      this.menuService.addSection(this.menuID, {
-        id: 'export_metadata',
-        parentID: 'export',
-        active: true,
-        visible: true,
-        model: {
-          type: MenuItemType.ONCLICK,
-          text: 'menu.section.export_metadata',
-          function: () => {
-            this.modalService.open(ExportMetadataSelectorComponent);
-          }
-        } as OnClickMenuItemModel,
-        shouldPersistOnRouteChange: true
-      });
-    });
-  }
-
-  /**
-   * Create menu sections dependent on whether or not the current user is a site administrator and on whether or not
-   * the import scripts exist and the current user is allowed to execute them
-   */
-  createImportMenuSections() {
-    const menuList = [
-      // TODO: enable this menu item once the feature has been implemented
-      // {
-      //   id: 'import_batch',
-      //   parentID: 'import',
-      //   active: false,
-      //   visible: true,
-      //   model: {
-      //     type: MenuItemType.LINK,
-      //     text: 'menu.section.import_batch',
-      //     link: ''
-      //   } as LinkMenuItemModel,
-      // }
-    ];
-    menuList.forEach((menuSection) => this.menuService.addSection(this.menuID, Object.assign(menuSection, {
-      shouldPersistOnRouteChange: true
-    })));
-
-    observableCombineLatest([
-      this.authorizationService.isAuthorized(FeatureID.AdministratorOf),
-      this.scriptDataService.scriptWithNameExistsAndCanExecute(METADATA_IMPORT_SCRIPT_NAME)
-    ]).pipe(
-      filter(([authorized, metadataImportScriptExists]: boolean[]) => authorized && metadataImportScriptExists),
-      take(1)
-    ).subscribe(() => {
-      // Hides the import menu for unauthorised people
-      // If in the future more sub-menus are added,
-      // it should be reviewed if they need to be in this subscribe
-      this.menuService.addSection(this.menuID, {
-          id: 'import',
-          active: false,
-          visible: true,
-          model: {
-            type: MenuItemType.TEXT,
-            text: 'menu.section.import'
-          } as TextMenuItemModel,
-          icon: 'file-import',
-          index: 2
-        });
-      this.menuService.addSection(this.menuID, {
-        id: 'import_metadata',
-        parentID: 'import',
-        active: true,
-        visible: true,
-        model: {
-          type: MenuItemType.LINK,
-          text: 'menu.section.import_metadata',
-          link: '/admin/metadata-import'
-        } as LinkMenuItemModel,
-        shouldPersistOnRouteChange: true
-      });
-    });
-  }
-
-  /**
-   * Create menu sections dependent on whether or not the current user is a site administrator
-   */
-  createSiteAdministratorMenuSections() {
-    this.authorizationService.isAuthorized(FeatureID.AdministratorOf).subscribe((authorized) => {
-      const menuList = [
-        /*  Admin Search */
-        {
-          id: 'admin_search',
-          active: false,
-          visible: authorized,
-          model: {
-            type: MenuItemType.LINK,
-            text: 'menu.section.admin_search',
-            link: '/admin/search'
-          } as LinkMenuItemModel,
-          icon: 'search',
-          index: 5
-        },
-        /*  Registries */
-        {
-          id: 'registries',
-          active: false,
-          visible: authorized,
-          model: {
-            type: MenuItemType.TEXT,
-            text: 'menu.section.registries'
-          } as TextMenuItemModel,
-          icon: 'list',
-          index: 6
-        },
-        {
-          id: 'registries_metadata',
-          parentID: 'registries',
-          active: false,
-          visible: authorized,
-          model: {
-            type: MenuItemType.LINK,
-            text: 'menu.section.registries_metadata',
-            link: 'admin/registries/metadata'
-          } as LinkMenuItemModel,
-        },
-        {
-          id: 'registries_format',
-          parentID: 'registries',
-          active: false,
-          visible: authorized,
-          model: {
-            type: MenuItemType.LINK,
-            text: 'menu.section.registries_format',
-            link: 'admin/registries/bitstream-formats'
-          } as LinkMenuItemModel,
-        },
-
-        /* Curation tasks */
-        {
-          id: 'curation_tasks',
-          active: false,
-          visible: authorized,
-          model: {
-            type: MenuItemType.LINK,
-            text: 'menu.section.curation_task',
-            link: 'admin/curation-tasks'
-          } as LinkMenuItemModel,
-          icon: 'filter',
-          index: 7
-        },
-
-        /* Workflow */
-        {
-          id: 'workflow',
-          active: false,
-          visible: authorized,
-          model: {
-            type: MenuItemType.LINK,
-            text: 'menu.section.workflow',
-            link: '/admin/workflow'
-          } as LinkMenuItemModel,
-          icon: 'user-check',
-          index: 11
-        },
-      ];
-
-      menuList.forEach((menuSection) => this.menuService.addSection(this.menuID, Object.assign(menuSection, {
-        shouldPersistOnRouteChange: true
-      })));
-    });
-  }
-
-  /**
-   * Create menu sections dependent on whether or not the current user can manage access control groups
-   */
-  createAccessControlMenuSections() {
-    observableCombineLatest([
-      this.authorizationService.isAuthorized(FeatureID.AdministratorOf),
-      this.authorizationService.isAuthorized(FeatureID.CanManageGroups)
-    ]).subscribe(([isSiteAdmin, canManageGroups]) => {
-      const menuList = [
-        /* Access Control */
-        {
-          id: 'access_control_people',
-          parentID: 'access_control',
-          active: false,
-          visible: isSiteAdmin,
-          model: {
-            type: MenuItemType.LINK,
-            text: 'menu.section.access_control_people',
-            link: '/access-control/epeople'
-          } as LinkMenuItemModel,
-        },
-        {
-          id: 'access_control_groups',
-          parentID: 'access_control',
-          active: false,
-          visible: canManageGroups,
-          model: {
-            type: MenuItemType.LINK,
-            text: 'menu.section.access_control_groups',
-            link: '/access-control/groups'
-          } as LinkMenuItemModel,
-        },
-        // TODO: enable this menu item once the feature has been implemented
-        // {
-        //   id: 'access_control_authorizations',
-        //   parentID: 'access_control',
-        //   active: false,
-        //   visible: authorized,
-        //   model: {
-        //     type: MenuItemType.LINK,
-        //     text: 'menu.section.access_control_authorizations',
-        //     link: ''
-        //   } as LinkMenuItemModel,
-        // },
-        {
-          id: 'access_control',
-          active: false,
-          visible: canManageGroups || isSiteAdmin,
-          model: {
-            type: MenuItemType.TEXT,
-            text: 'menu.section.access_control'
-          } as TextMenuItemModel,
-          icon: 'key',
-          index: 4
-        },
-      ];
-
-      menuList.forEach((menuSection) => this.menuService.addSection(this.menuID, Object.assign(menuSection, {
-        shouldPersistOnRouteChange: true,
-      })));
-    });
-  }
-
->>>>>>> 7278b151
   @HostListener('focusin')
   public handleFocusIn() {
     this.inFocus$.next(true);
