<div *ngIf="hasSubSections$ | async"
     [ngClass]="{'expanded': (isExpanded$ | async)}"
     [@bgColor]="{
     value: ((isExpanded$ | async) ? 'endBackground' : 'startBackground'),
     params: {endColor: (sidebarActiveBg$ | async)}
     }">
  <a class="sidebar-section-wrapper"
<<<<<<< HEAD
     role="menuitem" tabindex="0"
     aria-haspopup="menu"
     [attr.aria-controls]="adminMenuSectionId(section)"
     [attr.aria-expanded]="isExpanded$ | async"
     [attr.aria-label]="('menu.section.toggle.' + section.id) | translate"
     [class.disabled]="section.model?.disabled"
     (click)="toggleSection($event)"
     (keyup.space)="toggleSection($event)"
     href="javascript:void(0);"
  >
=======
    role="menuitem" tabindex="0"
    aria-haspopup="menu"
    [attr.aria-controls]="adminMenuSectionId(section.id)"
    [attr.aria-expanded]="isExpanded$ | async"
    [attr.aria-label]="('menu.section.toggle.' + section.id) | translate"
    [class.disabled]="section.model?.disabled"
    (click)="toggleSection($event)"
    (keyup.space)="toggleSection($event)"
    href="javascript:void(0);"
    >
>>>>>>> 4b921a64
    <div class="sidebar-fixed-element-wrapper" data-test="sidebar-section-icon" aria-hidden="true">
      <i class="fas fa-{{section.icon ?? 'notdef'}} fa-fw"></i>
    </div>
    <div class="sidebar-collapsible-element-outer-wrapper">
      <div class="sidebar-collapsible-element-inner-wrapper sidebar-item toggler-wrapper">
        <span [id]="adminMenuSectionTitleAccessibilityHandle(section)" [attr.data-test]="adminMenuSectionTitleAccessibilityHandle(section) | dsBrowserOnly">
          <ng-container
          *ngComponentOutlet="(sectionMap$ | async).get(section.id).component; injector: (sectionMap$ | async).get(section.id).injector;"></ng-container>
        </span>
        <i class="fas fa-chevron-right fa-xs" aria-hidden="true"
          [@rotate]="(isExpanded$ | async) ? 'expanded' : 'collapsed'"
        ></i>
      </div>
    </div>
  </a>
<<<<<<< HEAD
  <div class="sidebar-section-wrapper subsection" @slide *ngIf="(isExpanded$ | async)">
    <div class="sidebar-fixed-element-wrapper"></div>
    <div class="sidebar-collapsible-element-outer-wrapper">
      <div class="sidebar-collapsible-element-inner-wrapper">
        <div class="sidebar-sub-level-item-list" role="menu" [id]="adminMenuSectionId(section)" [attr.aria-label]="('menu.section.' + section.id) | translate">
          <div class="sidebar-item" *ngFor="let subSection of (subSections$ | async)">
            <ng-container
              *ngComponentOutlet="(sectionMap$ | async).get(subSection.id).component; injector: (sectionMap$ | async).get(subSection.id).injector;"></ng-container>
=======
  @if ((isExpanded$ | async)) {
    <div class="sidebar-section-wrapper subsection" @slide>
      <div class="sidebar-fixed-element-wrapper"></div>
      <div class="sidebar-collapsible-element-outer-wrapper">
        <div class="sidebar-collapsible-element-inner-wrapper">
          <div class="sidebar-sub-level-item-list" role="menu" [id]="adminMenuSectionId(section.id)" [attr.aria-label]="('menu.section.' + section.id) | translate">
            @for (subSection of (subSections$ | async); track subSection) {
              <div class="sidebar-item">
                <ng-container
                *ngComponentOutlet="(sectionMap$ | async).get(subSection.id).component; injector: (sectionMap$ | async).get(subSection.id).injector;"></ng-container>
              </div>
            }
>>>>>>> 4b921a64
          </div>
        </div>
      </div>
    </div>
  }
</div><|MERGE_RESOLUTION|>--- conflicted
+++ resolved
@@ -5,21 +5,9 @@
      params: {endColor: (sidebarActiveBg$ | async)}
      }">
   <a class="sidebar-section-wrapper"
-<<<<<<< HEAD
-     role="menuitem" tabindex="0"
-     aria-haspopup="menu"
-     [attr.aria-controls]="adminMenuSectionId(section)"
-     [attr.aria-expanded]="isExpanded$ | async"
-     [attr.aria-label]="('menu.section.toggle.' + section.id) | translate"
-     [class.disabled]="section.model?.disabled"
-     (click)="toggleSection($event)"
-     (keyup.space)="toggleSection($event)"
-     href="javascript:void(0);"
-  >
-=======
     role="menuitem" tabindex="0"
     aria-haspopup="menu"
-    [attr.aria-controls]="adminMenuSectionId(section.id)"
+     [attr.aria-controls]="adminMenuSectionId(section)"
     [attr.aria-expanded]="isExpanded$ | async"
     [attr.aria-label]="('menu.section.toggle.' + section.id) | translate"
     [class.disabled]="section.model?.disabled"
@@ -27,7 +15,6 @@
     (keyup.space)="toggleSection($event)"
     href="javascript:void(0);"
     >
->>>>>>> 4b921a64
     <div class="sidebar-fixed-element-wrapper" data-test="sidebar-section-icon" aria-hidden="true">
       <i class="fas fa-{{section.icon ?? 'notdef'}} fa-fw"></i>
     </div>
@@ -43,29 +30,18 @@
       </div>
     </div>
   </a>
-<<<<<<< HEAD
-  <div class="sidebar-section-wrapper subsection" @slide *ngIf="(isExpanded$ | async)">
-    <div class="sidebar-fixed-element-wrapper"></div>
-    <div class="sidebar-collapsible-element-outer-wrapper">
-      <div class="sidebar-collapsible-element-inner-wrapper">
-        <div class="sidebar-sub-level-item-list" role="menu" [id]="adminMenuSectionId(section)" [attr.aria-label]="('menu.section.' + section.id) | translate">
-          <div class="sidebar-item" *ngFor="let subSection of (subSections$ | async)">
-            <ng-container
-              *ngComponentOutlet="(sectionMap$ | async).get(subSection.id).component; injector: (sectionMap$ | async).get(subSection.id).injector;"></ng-container>
-=======
   @if ((isExpanded$ | async)) {
     <div class="sidebar-section-wrapper subsection" @slide>
       <div class="sidebar-fixed-element-wrapper"></div>
       <div class="sidebar-collapsible-element-outer-wrapper">
         <div class="sidebar-collapsible-element-inner-wrapper">
-          <div class="sidebar-sub-level-item-list" role="menu" [id]="adminMenuSectionId(section.id)" [attr.aria-label]="('menu.section.' + section.id) | translate">
+          <div class="sidebar-sub-level-item-list" role="menu" [id]="adminMenuSectionId(section)" [attr.aria-label]="('menu.section.' + section.id) | translate">
             @for (subSection of (subSections$ | async); track subSection) {
               <div class="sidebar-item">
                 <ng-container
                 *ngComponentOutlet="(sectionMap$ | async).get(subSection.id).component; injector: (sectionMap$ | async).get(subSection.id).injector;"></ng-container>
               </div>
             }
->>>>>>> 4b921a64
           </div>
         </div>
       </div>
