import {
  Component,
  Inject,
  Injector,
  OnInit,
} from '@angular/core';
import { Router } from '@angular/router';
import {
  combineLatest as combineLatestObservable,
  Observable,
} from 'rxjs';
import { map } from 'rxjs/operators';

import { bgColor } from '../../../shared/animations/bgColor';
import { rotate } from '../../../shared/animations/rotate';
import { slide } from '../../../shared/animations/slide';
import { MenuService } from '../../../shared/menu/menu.service';
import { MenuID } from '../../../shared/menu/menu-id.model';
import { rendersSectionForMenu } from '../../../shared/menu/menu-section.decorator';
import { CSSVariableService } from '../../../shared/sass-helper/css-variable.service';
import { AdminSidebarSectionComponent } from '../admin-sidebar-section/admin-sidebar-section.component';

/**
 * Represents a expandable section in the sidebar
 */
@Component({
  selector: 'ds-expandable-admin-sidebar-section',
  templateUrl: './expandable-admin-sidebar-section.component.html',
  styleUrls: ['./expandable-admin-sidebar-section.component.scss'],
  animations: [rotate, slide, bgColor],
})

@rendersSectionForMenu(MenuID.ADMIN, true)
export class ExpandableAdminSidebarSectionComponent extends AdminSidebarSectionComponent implements OnInit {
  /**
   * This section resides in the Admin Sidebar
   */
  menuID = MenuID.ADMIN;

  /**
   * The background color of the section when it's active
   */
  sidebarActiveBg$: Observable<string>;

  /**
   * Emits true when the sidebar is currently collapsed, true when it's expanded
   */
  isSidebarCollapsed$: Observable<boolean>;

  /**
   * Emits true when the sidebar's preview is currently collapsed, true when it's expanded
   */
  isSidebarPreviewCollapsed$: Observable<boolean>;

  /**
   * Emits true when the menu section is expanded, else emits false
   * This is true when the section is active AND either the sidebar or it's preview is open
   */
  isExpanded$: Observable<boolean>;

  constructor(
    @Inject('sectionDataProvider') menuSection,
    protected menuService: MenuService,
    private variableService: CSSVariableService,
    protected injector: Injector,
    protected router: Router,
  ) {
    super(menuSection, menuService, injector, router);
  }

  /**
   * Set initial values for instance variables
   */
  ngOnInit(): void {
    super.ngOnInit();
<<<<<<< HEAD
    this.sidebarActiveBg = this.variableService.getVariable('--ds-admin-sidebar-active-bg');
    this.sidebarCollapsed = this.menuService.isMenuCollapsed(this.menuID);
    this.sidebarPreviewCollapsed = this.menuService.isMenuPreviewCollapsed(this.menuID);
    this.expanded = combineLatestObservable(this.active, this.sidebarCollapsed, this.sidebarPreviewCollapsed)
      .pipe(
        map(([active, sidebarCollapsed, sidebarPreviewCollapsed]) => (active && (!sidebarCollapsed || !sidebarPreviewCollapsed))),
      );
=======
    this.sidebarActiveBg$ = this.variableService.getVariable('--ds-admin-sidebar-active-bg');
    this.isSidebarCollapsed$ = this.menuService.isMenuCollapsed(this.menuID);
    this.isSidebarPreviewCollapsed$ = this.menuService.isMenuPreviewCollapsed(this.menuID);
    this.isExpanded$ = combineLatestObservable([this.active, this.isSidebarCollapsed$, this.isSidebarPreviewCollapsed$]).pipe(
      map(([active, sidebarCollapsed, sidebarPreviewCollapsed]) => (active && (!sidebarCollapsed || !sidebarPreviewCollapsed)))
    );
  }

  toggleSection($event: Event) {
    this.menuService.expandMenuPreview(this.menuID); // fixes accessibility issue
    super.toggleSection($event);
  }

  adminMenuSubsectionId(sectionId: string, subsectionId: string) {
    return `admin-menu-section-${sectionId}-${subsectionId}`;
>>>>>>> 230055ce
  }
}<|MERGE_RESOLUTION|>--- conflicted
+++ resolved
@@ -1,14 +1,6 @@
-import {
-  Component,
-  Inject,
-  Injector,
-  OnInit,
-} from '@angular/core';
+import { Component, Inject, Injector, OnInit } from '@angular/core';
 import { Router } from '@angular/router';
-import {
-  combineLatest as combineLatestObservable,
-  Observable,
-} from 'rxjs';
+import { combineLatest as combineLatestObservable, Observable } from 'rxjs';
 import { map } from 'rxjs/operators';
 
 import { bgColor } from '../../../shared/animations/bgColor';
@@ -73,15 +65,6 @@
    */
   ngOnInit(): void {
     super.ngOnInit();
-<<<<<<< HEAD
-    this.sidebarActiveBg = this.variableService.getVariable('--ds-admin-sidebar-active-bg');
-    this.sidebarCollapsed = this.menuService.isMenuCollapsed(this.menuID);
-    this.sidebarPreviewCollapsed = this.menuService.isMenuPreviewCollapsed(this.menuID);
-    this.expanded = combineLatestObservable(this.active, this.sidebarCollapsed, this.sidebarPreviewCollapsed)
-      .pipe(
-        map(([active, sidebarCollapsed, sidebarPreviewCollapsed]) => (active && (!sidebarCollapsed || !sidebarPreviewCollapsed))),
-      );
-=======
     this.sidebarActiveBg$ = this.variableService.getVariable('--ds-admin-sidebar-active-bg');
     this.isSidebarCollapsed$ = this.menuService.isMenuCollapsed(this.menuID);
     this.isSidebarPreviewCollapsed$ = this.menuService.isMenuPreviewCollapsed(this.menuID);
@@ -97,6 +80,5 @@
 
   adminMenuSubsectionId(sectionId: string, subsectionId: string) {
     return `admin-menu-section-${sectionId}-${subsectionId}`;
->>>>>>> 230055ce
   }
 }