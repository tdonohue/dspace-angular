--- conflicted
+++ resolved
@@ -4,12 +4,6 @@
 
 export const REGISTRIES_MODULE_PATH = 'registries';
 export const NOTIFICATIONS_MODULE_PATH = 'notifications';
-<<<<<<< HEAD
-
-export const NOTIFY_DASHBOARD_MODULE_PATH = 'notify-dashboard';
-
-=======
->>>>>>> cd6a00e4
 export const LDN_PATH = 'ldn';
 export const REPORTS_MODULE_PATH = 'reports';
 
