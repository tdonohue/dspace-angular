--- conflicted
+++ resolved
@@ -1,4 +1,7 @@
 import { NO_ERRORS_SCHEMA } from '@angular/core';
+import { ConfigurationSearchPageComponent } from '../../search-page/configuration-search-page.component';
+import { ActivatedRoute } from '@angular/router';
+import { ActivatedRouteStub } from '../../shared/testing/active-router.stub';
 import {
   ComponentFixture,
   TestBed,
@@ -6,19 +9,11 @@
 } from '@angular/core/testing';
 
 import { AdminSearchPageComponent } from './admin-search-page.component';
-<<<<<<< HEAD
-import { NO_ERRORS_SCHEMA } from '@angular/core';
-import { ConfigurationSearchPageComponent } from '../../search-page/configuration-search-page.component';
-import { ActivatedRoute } from '@angular/router';
-import { ActivatedRouteStub } from '../../shared/testing/active-router.stub';
-=======
->>>>>>> a8f31948
 
 describe('AdminSearchPageComponent', () => {
   let component: AdminSearchPageComponent;
   let fixture: ComponentFixture<AdminSearchPageComponent>;
 
-<<<<<<< HEAD
   beforeEach(waitForAsync(async () => {
     await TestBed.configureTestingModule({
       imports: [AdminSearchPageComponent],
@@ -30,12 +25,6 @@
       remove: {
         imports: [ConfigurationSearchPageComponent]
       }
-=======
-  beforeEach(waitForAsync(() => {
-    TestBed.configureTestingModule({
-      declarations: [AdminSearchPageComponent],
-      schemas: [NO_ERRORS_SCHEMA],
->>>>>>> a8f31948
     })
       .compileComponents();
   }));
