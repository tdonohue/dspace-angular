--- conflicted
+++ resolved
@@ -4,17 +4,11 @@
 import { ConfigurationSearchPageComponent } from '../../search-page/configuration-search-page.component';
 
 @Component({
-<<<<<<< HEAD
     selector: 'ds-admin-search-page',
     templateUrl: './admin-search-page.component.html',
     styleUrls: ['./admin-search-page.component.scss'],
     standalone: true,
     imports: [ConfigurationSearchPageComponent]
-=======
-  selector: 'ds-admin-search-page',
-  templateUrl: './admin-search-page.component.html',
-  styleUrls: ['./admin-search-page.component.scss'],
->>>>>>> a8f31948
 })
 
 /**
