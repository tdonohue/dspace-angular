import { ComponentFixture, TestBed, waitForAsync } from '@angular/core/testing';
import { NoopAnimationsModule } from '@angular/platform-browser/animations';
import { BitstreamDataService } from '../../../../../core/data/bitstream-data.service';
import { mockTruncatableService } from '../../../../../shared/mocks/mock-trucatable.service';
import { SharedModule } from '../../../../../shared/shared.module';
import { CollectionAdminSearchResultGridElementComponent } from './collection-admin-search-result-grid-element.component';
import { TranslateModule } from '@ngx-translate/core';
import { TruncatableService } from '../../../../../shared/truncatable/truncatable.service';
import { CollectionElementLinkType } from '../../../../../shared/object-collection/collection-element-link.type';
import { ViewMode } from '../../../../../core/shared/view-mode.model';
import { CollectionSearchResult } from '../../../../../shared/object-collection/shared/collection-search-result.model';
import { Collection } from '../../../../../core/shared/collection.model';
import { By } from '@angular/platform-browser';
import { RouterTestingModule } from '@angular/router/testing';
import { getCollectionEditRoute } from '../../../../../collection-page/collection-page-routing-paths';
import { LinkService } from '../../../../../core/cache/builders/link.service';
<<<<<<< HEAD
=======
import { AuthService } from '../../../../../core/auth/auth.service';
import { AuthServiceStub } from '../../../../../shared/testing/auth-service.stub';
import { FileService } from '../../../../../core/shared/file.service';
import { FileServiceStub } from '../../../../../shared/testing/file-service.stub';
import { AuthorizationDataService } from '../../../../../core/data/feature-authorization/authorization-data.service';
import { AuthorizationDataServiceStub } from '../../../../../shared/testing/authorization-service.stub';
>>>>>>> ca864379
import { ThemeService } from '../../../../../shared/theme-support/theme.service';
import { getMockThemeService } from '../../../../../shared/mocks/theme-service.mock';

describe('CollectionAdminSearchResultGridElementComponent', () => {
  let component: CollectionAdminSearchResultGridElementComponent;
  let fixture: ComponentFixture<CollectionAdminSearchResultGridElementComponent>;
  let id;
  let searchResult;

  function init() {
    id = '780b2588-bda5-4112-a1cd-0b15000a5339';
    searchResult = new CollectionSearchResult();
    searchResult.indexableObject = new Collection();
    searchResult.indexableObject.uuid = id;
  }

  const linkService = jasmine.createSpyObj('linkService', {
    resolveLink: {}
  });

  beforeEach(waitForAsync(() => {
    init();
    TestBed.configureTestingModule({
      imports: [
        NoopAnimationsModule,
        TranslateModule.forRoot(),
        RouterTestingModule.withRoutes([]),
        SharedModule
      ],
      declarations: [CollectionAdminSearchResultGridElementComponent],
      providers: [
        { provide: TruncatableService, useValue: mockTruncatableService },
        { provide: BitstreamDataService, useValue: {} },
        { provide: LinkService, useValue: linkService },
<<<<<<< HEAD
=======
        { provide: AuthService, useClass: AuthServiceStub },
        { provide: FileService, useClass: FileServiceStub },
        { provide: AuthorizationDataService, useClass: AuthorizationDataServiceStub },
>>>>>>> ca864379
        { provide: ThemeService, useValue: getMockThemeService() },
      ]
    })
      .compileComponents();
  }));

  beforeEach(() => {
    fixture = TestBed.createComponent(CollectionAdminSearchResultGridElementComponent);
    component = fixture.componentInstance;
    component.object = searchResult;
    component.linkTypes = CollectionElementLinkType;
    component.index = 0;
    component.viewModes = ViewMode;
    fixture.detectChanges();
  });

  it('should create', () => {
    expect(component).toBeTruthy();
  });

  it('should render an edit button with the correct link', () => {
    const a = fixture.debugElement.query(By.css('a.edit-link'));
    const link = a.nativeElement.href;
    expect(link).toContain(getCollectionEditRoute(id));
  });
});<|MERGE_RESOLUTION|>--- conflicted
+++ resolved
@@ -14,15 +14,12 @@
 import { RouterTestingModule } from '@angular/router/testing';
 import { getCollectionEditRoute } from '../../../../../collection-page/collection-page-routing-paths';
 import { LinkService } from '../../../../../core/cache/builders/link.service';
-<<<<<<< HEAD
-=======
 import { AuthService } from '../../../../../core/auth/auth.service';
 import { AuthServiceStub } from '../../../../../shared/testing/auth-service.stub';
 import { FileService } from '../../../../../core/shared/file.service';
 import { FileServiceStub } from '../../../../../shared/testing/file-service.stub';
 import { AuthorizationDataService } from '../../../../../core/data/feature-authorization/authorization-data.service';
 import { AuthorizationDataServiceStub } from '../../../../../shared/testing/authorization-service.stub';
->>>>>>> ca864379
 import { ThemeService } from '../../../../../shared/theme-support/theme.service';
 import { getMockThemeService } from '../../../../../shared/mocks/theme-service.mock';
 
@@ -57,12 +54,9 @@
         { provide: TruncatableService, useValue: mockTruncatableService },
         { provide: BitstreamDataService, useValue: {} },
         { provide: LinkService, useValue: linkService },
-<<<<<<< HEAD
-=======
         { provide: AuthService, useClass: AuthServiceStub },
         { provide: FileService, useClass: FileServiceStub },
         { provide: AuthorizationDataService, useClass: AuthorizationDataServiceStub },
->>>>>>> ca864379
         { provide: ThemeService, useValue: getMockThemeService() },
       ]
     })
