<<<<<<< HEAD
import { Component, ElementRef, OnInit, ViewChild } from '@angular/core';
=======
import {
  Component,
  ComponentRef,
  ElementRef,
  OnDestroy,
  OnInit,
  ViewChild,
} from '@angular/core';

import { DSONameService } from '../../../../../core/breadcrumbs/dso-name.service';
import { BitstreamDataService } from '../../../../../core/data/bitstream-data.service';
import { Context } from '../../../../../core/shared/context.model';
import { GenericConstructor } from '../../../../../core/shared/generic-constructor';
>>>>>>> 5fc2ed92
import { Item } from '../../../../../core/shared/item.model';
import { ViewMode } from '../../../../../core/shared/view-mode.model';
import { DynamicComponentLoaderDirective } from '../../../../../shared/abstract-component-loader/dynamic-component-loader.directive';
import { hasValue } from '../../../../../shared/empty.util';
import { ItemSearchResult } from '../../../../../shared/object-collection/shared/item-search-result.model';
import {
  getListableObjectComponent,
  listableObjectComponent,
} from '../../../../../shared/object-collection/shared/listable-object/listable-object.decorator';
import { SearchResultGridElementComponent } from '../../../../../shared/object-grid/search-result-grid-element/search-result-grid-element.component';
import { ThemeService } from '../../../../../shared/theme-support/theme.service';
import { TruncatableService } from '../../../../../shared/truncatable/truncatable.service';
import { ItemAdminSearchResultActionsComponent } from '../../item-admin-search-result-actions.component';

@listableObjectComponent(ItemSearchResult, ViewMode.GridElement, Context.AdminSearch)
@Component({
  selector: 'ds-item-admin-search-result-grid-element',
  styleUrls: ['./item-admin-search-result-grid-element.component.scss'],
  templateUrl: './item-admin-search-result-grid-element.component.html',
  standalone: true,
  imports: [ItemAdminSearchResultActionsComponent, DynamicComponentLoaderDirective],
})
/**
 * The component for displaying a list element for an item search result on the admin search page
 */
export class ItemAdminSearchResultGridElementComponent extends SearchResultGridElementComponent<ItemSearchResult, Item> implements OnDestroy, OnInit {
  @ViewChild(DynamicComponentLoaderDirective, { static: true }) dynamicComponentLoaderDirective: DynamicComponentLoaderDirective;
  @ViewChild('badges', { static: true }) badges: ElementRef;
  @ViewChild('buttons', { static: true }) buttons: ElementRef;

  protected compRef: ComponentRef<Component>;

  constructor(
    public dsoNameService: DSONameService,
    protected truncatableService: TruncatableService,
    protected bitstreamDataService: BitstreamDataService,
    private themeService: ThemeService,
  ) {
    super(dsoNameService, truncatableService, bitstreamDataService);
  }

  /**
   * Setup the dynamic child component
   */
  ngOnInit(): void {
    super.ngOnInit();
<<<<<<< HEAD
    const viewContainerRef = this.listableObjectDirective.viewContainerRef;
    viewContainerRef.clear();

    const componentRef = viewContainerRef.createComponent(
      this.getComponent(),
      {
=======
    const component: GenericConstructor<Component> = this.getComponent();

    const viewContainerRef = this.dynamicComponentLoaderDirective.viewContainerRef;
    viewContainerRef.clear();

    this.compRef = viewContainerRef.createComponent(
      component, {
>>>>>>> 5fc2ed92
        index: 0,
        injector: undefined,
        projectableNodes: [
          [this.badges.nativeElement],
<<<<<<< HEAD
          [this.buttons.nativeElement]
        ]
      }
    );

    (componentRef.instance as any).object = this.object;
    (componentRef.instance as any).index = this.index;
    (componentRef.instance as any).linkType = this.linkType;
    (componentRef.instance as any).listID = this.listID;
=======
          [this.buttons.nativeElement],
        ],
      },
    );
    this.compRef.setInput('object',this.object);
    this.compRef.setInput('index', this.index);
    this.compRef.setInput('linkType', this.linkType);
    this.compRef.setInput('listID', this.listID);
  }

  ngOnDestroy(): void {
    if (hasValue(this.compRef)) {
      this.compRef.destroy();
      this.compRef = undefined;
    }
>>>>>>> 5fc2ed92
  }

  /**
   * Fetch the component depending on the item's entity type, view mode and context
   * @returns {GenericConstructor<Component>}
   */
  private getComponent(): GenericConstructor<Component> {
    return getListableObjectComponent(this.object.getRenderTypes(), ViewMode.GridElement, undefined, this.themeService.getThemeName());
  }
}<|MERGE_RESOLUTION|>--- conflicted
+++ resolved
@@ -1,30 +1,23 @@
-<<<<<<< HEAD
-import { Component, ElementRef, OnInit, ViewChild } from '@angular/core';
-=======
-import {
-  Component,
-  ComponentRef,
-  ElementRef,
-  OnDestroy,
-  OnInit,
-  ViewChild,
-} from '@angular/core';
+import { Component, ComponentRef, ElementRef, OnDestroy, OnInit, ViewChild, } from '@angular/core';
 
 import { DSONameService } from '../../../../../core/breadcrumbs/dso-name.service';
 import { BitstreamDataService } from '../../../../../core/data/bitstream-data.service';
 import { Context } from '../../../../../core/shared/context.model';
 import { GenericConstructor } from '../../../../../core/shared/generic-constructor';
->>>>>>> 5fc2ed92
 import { Item } from '../../../../../core/shared/item.model';
 import { ViewMode } from '../../../../../core/shared/view-mode.model';
-import { DynamicComponentLoaderDirective } from '../../../../../shared/abstract-component-loader/dynamic-component-loader.directive';
+import {
+  DynamicComponentLoaderDirective
+} from '../../../../../shared/abstract-component-loader/dynamic-component-loader.directive';
 import { hasValue } from '../../../../../shared/empty.util';
 import { ItemSearchResult } from '../../../../../shared/object-collection/shared/item-search-result.model';
 import {
   getListableObjectComponent,
   listableObjectComponent,
 } from '../../../../../shared/object-collection/shared/listable-object/listable-object.decorator';
-import { SearchResultGridElementComponent } from '../../../../../shared/object-grid/search-result-grid-element/search-result-grid-element.component';
+import {
+  SearchResultGridElementComponent
+} from '../../../../../shared/object-grid/search-result-grid-element/search-result-grid-element.component';
 import { ThemeService } from '../../../../../shared/theme-support/theme.service';
 import { TruncatableService } from '../../../../../shared/truncatable/truncatable.service';
 import { ItemAdminSearchResultActionsComponent } from '../../item-admin-search-result-actions.component';
@@ -61,14 +54,6 @@
    */
   ngOnInit(): void {
     super.ngOnInit();
-<<<<<<< HEAD
-    const viewContainerRef = this.listableObjectDirective.viewContainerRef;
-    viewContainerRef.clear();
-
-    const componentRef = viewContainerRef.createComponent(
-      this.getComponent(),
-      {
-=======
     const component: GenericConstructor<Component> = this.getComponent();
 
     const viewContainerRef = this.dynamicComponentLoaderDirective.viewContainerRef;
@@ -76,22 +61,10 @@
 
     this.compRef = viewContainerRef.createComponent(
       component, {
->>>>>>> 5fc2ed92
         index: 0,
         injector: undefined,
         projectableNodes: [
           [this.badges.nativeElement],
-<<<<<<< HEAD
-          [this.buttons.nativeElement]
-        ]
-      }
-    );
-
-    (componentRef.instance as any).object = this.object;
-    (componentRef.instance as any).index = this.index;
-    (componentRef.instance as any).linkType = this.linkType;
-    (componentRef.instance as any).listID = this.listID;
-=======
           [this.buttons.nativeElement],
         ],
       },
@@ -107,7 +80,6 @@
       this.compRef.destroy();
       this.compRef = undefined;
     }
->>>>>>> 5fc2ed92
   }
 
   /**
