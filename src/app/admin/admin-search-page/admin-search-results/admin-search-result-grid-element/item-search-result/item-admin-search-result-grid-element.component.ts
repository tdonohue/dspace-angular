<<<<<<< HEAD
import {
  Component,
  ComponentFactoryResolver,
  ElementRef,
  OnInit,
  ViewChild,
} from '@angular/core';

import { DSONameService } from '../../../../../core/breadcrumbs/dso-name.service';
import { BitstreamDataService } from '../../../../../core/data/bitstream-data.service';
import { Context } from '../../../../../core/shared/context.model';
import { GenericConstructor } from '../../../../../core/shared/generic-constructor';
=======
import { Component, ComponentRef, ElementRef, OnDestroy, OnInit, ViewChild } from '@angular/core';
>>>>>>> 230055ce
import { Item } from '../../../../../core/shared/item.model';
import { ViewMode } from '../../../../../core/shared/view-mode.model';
import { ItemSearchResult } from '../../../../../shared/object-collection/shared/item-search-result.model';
import {
  getListableObjectComponent,
  listableObjectComponent,
} from '../../../../../shared/object-collection/shared/listable-object/listable-object.decorator';
<<<<<<< HEAD
import { ListableObjectDirective } from '../../../../../shared/object-collection/shared/listable-object/listable-object.directive';
import { SearchResultGridElementComponent } from '../../../../../shared/object-grid/search-result-grid-element/search-result-grid-element.component';
import { ThemeService } from '../../../../../shared/theme-support/theme.service';
import { TruncatableService } from '../../../../../shared/truncatable/truncatable.service';
=======
import { Context } from '../../../../../core/shared/context.model';
import { ItemSearchResult } from '../../../../../shared/object-collection/shared/item-search-result.model';
import { SearchResultGridElementComponent } from '../../../../../shared/object-grid/search-result-grid-element/search-result-grid-element.component';
import { TruncatableService } from '../../../../../shared/truncatable/truncatable.service';
import { BitstreamDataService } from '../../../../../core/data/bitstream-data.service';
import { GenericConstructor } from '../../../../../core/shared/generic-constructor';
import { DynamicComponentLoaderDirective } from '../../../../../shared/abstract-component-loader/dynamic-component-loader.directive';
import { ThemeService } from '../../../../../shared/theme-support/theme.service';
import { DSONameService } from '../../../../../core/breadcrumbs/dso-name.service';
import { hasValue } from '../../../../../shared/empty.util';
>>>>>>> 230055ce

@listableObjectComponent(ItemSearchResult, ViewMode.GridElement, Context.AdminSearch)
@Component({
  selector: 'ds-item-admin-search-result-grid-element',
  styleUrls: ['./item-admin-search-result-grid-element.component.scss'],
  templateUrl: './item-admin-search-result-grid-element.component.html',
})
/**
 * The component for displaying a list element for an item search result on the admin search page
 */
export class ItemAdminSearchResultGridElementComponent extends SearchResultGridElementComponent<ItemSearchResult, Item> implements OnDestroy, OnInit {
  @ViewChild(DynamicComponentLoaderDirective, { static: true }) dynamicComponentLoaderDirective: DynamicComponentLoaderDirective;
  @ViewChild('badges', { static: true }) badges: ElementRef;
  @ViewChild('buttons', { static: true }) buttons: ElementRef;

  protected compRef: ComponentRef<Component>;

  constructor(
    public dsoNameService: DSONameService,
    protected truncatableService: TruncatableService,
    protected bitstreamDataService: BitstreamDataService,
    private themeService: ThemeService,
  ) {
    super(dsoNameService, truncatableService, bitstreamDataService);
  }

  /**
   * Setup the dynamic child component
   */
  ngOnInit(): void {
    super.ngOnInit();
    const component: GenericConstructor<Component> = this.getComponent();

    const viewContainerRef = this.dynamicComponentLoaderDirective.viewContainerRef;
    viewContainerRef.clear();

<<<<<<< HEAD
    const componentRef = viewContainerRef.createComponent(
      componentFactory,
      0,
      undefined,
      [
        [this.badges.nativeElement],
        [this.buttons.nativeElement],
      ]);
    (componentRef.instance as any).object = this.object;
    (componentRef.instance as any).index = this.index;
    (componentRef.instance as any).linkType = this.linkType;
    (componentRef.instance as any).listID = this.listID;
=======
    this.compRef = viewContainerRef.createComponent(
      component, {
        index: 0,
        injector: undefined,
        projectableNodes: [
          [this.badges.nativeElement],
          [this.buttons.nativeElement],
        ],
      },
    );
    this.compRef.setInput('object',this.object);
    this.compRef.setInput('index', this.index);
    this.compRef.setInput('linkType', this.linkType);
    this.compRef.setInput('listID', this.listID);
  }

  ngOnDestroy(): void {
    if (hasValue(this.compRef)) {
      this.compRef.destroy();
      this.compRef = undefined;
    }
>>>>>>> 230055ce
  }

  /**
   * Fetch the component depending on the item's entity type, view mode and context
   * @returns {GenericConstructor<Component>}
   */
  private getComponent(): GenericConstructor<Component> {
    return getListableObjectComponent(this.object.getRenderTypes(), ViewMode.GridElement, undefined, this.themeService.getThemeName());
  }
}<|MERGE_RESOLUTION|>--- conflicted
+++ resolved
@@ -1,43 +1,18 @@
-<<<<<<< HEAD
-import {
-  Component,
-  ComponentFactoryResolver,
-  ElementRef,
-  OnInit,
-  ViewChild,
-} from '@angular/core';
+import { Component, ComponentRef, ElementRef, OnDestroy, OnInit, ViewChild } from '@angular/core';
 
 import { DSONameService } from '../../../../../core/breadcrumbs/dso-name.service';
 import { BitstreamDataService } from '../../../../../core/data/bitstream-data.service';
 import { Context } from '../../../../../core/shared/context.model';
 import { GenericConstructor } from '../../../../../core/shared/generic-constructor';
-=======
-import { Component, ComponentRef, ElementRef, OnDestroy, OnInit, ViewChild } from '@angular/core';
->>>>>>> 230055ce
 import { Item } from '../../../../../core/shared/item.model';
 import { ViewMode } from '../../../../../core/shared/view-mode.model';
 import { ItemSearchResult } from '../../../../../shared/object-collection/shared/item-search-result.model';
-import {
-  getListableObjectComponent,
-  listableObjectComponent,
-} from '../../../../../shared/object-collection/shared/listable-object/listable-object.decorator';
-<<<<<<< HEAD
-import { ListableObjectDirective } from '../../../../../shared/object-collection/shared/listable-object/listable-object.directive';
+import { getListableObjectComponent, listableObjectComponent } from '../../../../../shared/object-collection/shared/listable-object/listable-object.decorator';
 import { SearchResultGridElementComponent } from '../../../../../shared/object-grid/search-result-grid-element/search-result-grid-element.component';
 import { ThemeService } from '../../../../../shared/theme-support/theme.service';
 import { TruncatableService } from '../../../../../shared/truncatable/truncatable.service';
-=======
-import { Context } from '../../../../../core/shared/context.model';
-import { ItemSearchResult } from '../../../../../shared/object-collection/shared/item-search-result.model';
-import { SearchResultGridElementComponent } from '../../../../../shared/object-grid/search-result-grid-element/search-result-grid-element.component';
-import { TruncatableService } from '../../../../../shared/truncatable/truncatable.service';
-import { BitstreamDataService } from '../../../../../core/data/bitstream-data.service';
-import { GenericConstructor } from '../../../../../core/shared/generic-constructor';
 import { DynamicComponentLoaderDirective } from '../../../../../shared/abstract-component-loader/dynamic-component-loader.directive';
-import { ThemeService } from '../../../../../shared/theme-support/theme.service';
-import { DSONameService } from '../../../../../core/breadcrumbs/dso-name.service';
 import { hasValue } from '../../../../../shared/empty.util';
->>>>>>> 230055ce
 
 @listableObjectComponent(ItemSearchResult, ViewMode.GridElement, Context.AdminSearch)
 @Component({
@@ -74,20 +49,6 @@
     const viewContainerRef = this.dynamicComponentLoaderDirective.viewContainerRef;
     viewContainerRef.clear();
 
-<<<<<<< HEAD
-    const componentRef = viewContainerRef.createComponent(
-      componentFactory,
-      0,
-      undefined,
-      [
-        [this.badges.nativeElement],
-        [this.buttons.nativeElement],
-      ]);
-    (componentRef.instance as any).object = this.object;
-    (componentRef.instance as any).index = this.index;
-    (componentRef.instance as any).linkType = this.linkType;
-    (componentRef.instance as any).listID = this.listID;
-=======
     this.compRef = viewContainerRef.createComponent(
       component, {
         index: 0,
@@ -109,7 +70,6 @@
       this.compRef.destroy();
       this.compRef = undefined;
     }
->>>>>>> 230055ce
   }
 
   /**
