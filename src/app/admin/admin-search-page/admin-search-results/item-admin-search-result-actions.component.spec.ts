import { NO_ERRORS_SCHEMA } from '@angular/core';
import {
  ComponentFixture,
  TestBed,
  waitForAsync,
} from '@angular/core/testing';
import { By } from '@angular/platform-browser';
import { RouterTestingModule } from '@angular/router/testing';
import { TranslateModule } from '@ngx-translate/core';

import { Item } from '../../../core/shared/item.model';
import { URLCombiner } from '../../../core/url-combiner/url-combiner';
import {
  ITEM_EDIT_DELETE_PATH,
  ITEM_EDIT_MOVE_PATH,
  ITEM_EDIT_PRIVATE_PATH,
  ITEM_EDIT_PUBLIC_PATH,
  ITEM_EDIT_REINSTATE_PATH,
  ITEM_EDIT_WITHDRAW_PATH,
} from '../../../item-page/edit-item-page/edit-item-page.routing-paths';
import { getItemEditRoute } from '../../../item-page/item-page-routing-paths';
import { ItemAdminSearchResultActionsComponent } from './item-admin-search-result-actions.component';

describe('ItemAdminSearchResultActionsComponent', () => {
  let component: ItemAdminSearchResultActionsComponent;
  let fixture: ComponentFixture<ItemAdminSearchResultActionsComponent>;
  let id;
  let item;

  function init() {
    id = '780b2588-bda5-4112-a1cd-0b15000a5339';
    item = new Item();
    item.uuid = id;
  }

  beforeEach(waitForAsync(() => {
    init();
    TestBed.configureTestingModule({
    imports: [
        TranslateModule.forRoot(),
        RouterTestingModule.withRoutes([]),
<<<<<<< HEAD
        ItemAdminSearchResultActionsComponent
    ],
    schemas: [NO_ERRORS_SCHEMA]
})
=======
      ],
      declarations: [ItemAdminSearchResultActionsComponent],
      schemas: [NO_ERRORS_SCHEMA],
    })
>>>>>>> a8f31948
      .compileComponents();
  }));

  beforeEach(() => {
    fixture = TestBed.createComponent(ItemAdminSearchResultActionsComponent);
    component = fixture.componentInstance;
    component.item = item;
    fixture.detectChanges();
  });

  it('should create', () => {
    expect(component).toBeTruthy();
  });

  it('should render an edit button with the correct link', () => {
    const button = fixture.debugElement.query(By.css('a.edit-link'));
    const link = button.nativeElement.href;
    expect(link).toContain(getItemEditRoute(item));
  });

  it('should render a delete button with the correct link', () => {
    const button = fixture.debugElement.query(By.css('a.delete-link'));
    const link = button.nativeElement.href;
    expect(link).toContain(new URLCombiner(getItemEditRoute(item), ITEM_EDIT_DELETE_PATH).toString());
  });

  it('should render a move button with the correct link', () => {
    const a = fixture.debugElement.query(By.css('a.move-link'));
    const link = a.nativeElement.href;
    expect(link).toContain(new URLCombiner(getItemEditRoute(item), ITEM_EDIT_MOVE_PATH).toString());
  });

  describe('when the item is not withdrawn', () => {
    beforeEach(() => {
      component.item.isWithdrawn = false;
      fixture.detectChanges();
    });

    it('should render a withdraw button with the correct link', () => {
      const a = fixture.debugElement.query(By.css('a.withdraw-link'));
      const link = a.nativeElement.href;
      expect(link).toContain(new URLCombiner(getItemEditRoute(item), ITEM_EDIT_WITHDRAW_PATH).toString());
    });

    it('should not render a reinstate button with the correct link', () => {
      const a = fixture.debugElement.query(By.css('a.reinstate-link'));
      expect(a).toBeNull();
    });
  });

  describe('when the item is withdrawn', () => {
    beforeEach(() => {
      component.item.isWithdrawn = true;
      fixture.detectChanges();
    });

    it('should not render a withdraw button with the correct link', () => {
      const a = fixture.debugElement.query(By.css('a.withdraw-link'));
      expect(a).toBeNull();
    });

    it('should render a reinstate button with the correct link', () => {
      const a = fixture.debugElement.query(By.css('a.reinstate-link'));
      const link = a.nativeElement.href;
      expect(link).toContain(new URLCombiner(getItemEditRoute(item), ITEM_EDIT_REINSTATE_PATH).toString());
    });
  });

  describe('when the item is not private', () => {
    beforeEach(() => {
      component.item.isDiscoverable = true;
      fixture.detectChanges();
    });

    it('should render a make private button with the correct link', () => {
      const a = fixture.debugElement.query(By.css('a.private-link'));
      const link = a.nativeElement.href;
      expect(link).toContain(new URLCombiner(getItemEditRoute(item), ITEM_EDIT_PRIVATE_PATH).toString());
    });

    it('should not render a make public button with the correct link', () => {
      const a = fixture.debugElement.query(By.css('a.public-link'));
      expect(a).toBeNull();
    });
  });

  describe('when the item is private', () => {
    beforeEach(() => {
      component.item.isDiscoverable = false;
      fixture.detectChanges();
    });

    it('should not render a make private button with the correct link', () => {
      const a = fixture.debugElement.query(By.css('a.private-link'));
      expect(a).toBeNull();
    });

    it('should render a make private button with the correct link', () => {
      const a = fixture.debugElement.query(By.css('a.public-link'));
      const link = a.nativeElement.href;
      expect(link).toContain(new URLCombiner(getItemEditRoute(item), ITEM_EDIT_PUBLIC_PATH).toString());
    });
  });
});<|MERGE_RESOLUTION|>--- conflicted
+++ resolved
@@ -39,17 +39,10 @@
     imports: [
         TranslateModule.forRoot(),
         RouterTestingModule.withRoutes([]),
-<<<<<<< HEAD
         ItemAdminSearchResultActionsComponent
     ],
-    schemas: [NO_ERRORS_SCHEMA]
+    schemas: [NO_ERRORS_SCHEMA],
 })
-=======
-      ],
-      declarations: [ItemAdminSearchResultActionsComponent],
-      schemas: [NO_ERRORS_SCHEMA],
-    })
->>>>>>> a8f31948
       .compileComponents();
   }));
 
