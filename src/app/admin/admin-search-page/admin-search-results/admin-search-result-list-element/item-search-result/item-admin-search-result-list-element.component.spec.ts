--- conflicted
+++ resolved
@@ -1,9 +1,5 @@
 import { NO_ERRORS_SCHEMA } from '@angular/core';
-import {
-  ComponentFixture,
-  TestBed,
-  waitForAsync,
-} from '@angular/core/testing';
+import { ComponentFixture, TestBed, waitForAsync, } from '@angular/core/testing';
 import { RouterTestingModule } from '@angular/router/testing';
 import { TranslateModule } from '@ngx-translate/core';
 
@@ -17,19 +13,11 @@
 import { ItemSearchResult } from '../../../../../shared/object-collection/shared/item-search-result.model';
 import { TruncatableService } from '../../../../../shared/truncatable/truncatable.service';
 import { ItemAdminSearchResultListElementComponent } from './item-admin-search-result-list-element.component';
-<<<<<<< HEAD
-import { Item } from '../../../../../core/shared/item.model';
-import { DSONameService } from '../../../../../core/breadcrumbs/dso-name.service';
-import { DSONameServiceMock } from '../../../../../shared/mocks/dso-name.service.mock';
-import { APP_CONFIG } from '../../../../../../config/app-config.interface';
-import { environment } from '../../../../../../environments/environment';
 import { mockTruncatableService } from '../../../../../shared/mocks/mock-trucatable.service';
 import {
   ListableObjectComponentLoaderComponent
 } from '../../../../../shared/object-collection/shared/listable-object/listable-object-component-loader.component';
 import { ItemAdminSearchResultActionsComponent } from '../../item-admin-search-result-actions.component';
-=======
->>>>>>> a8f31948
 
 describe('ItemAdminSearchResultListElementComponent', () => {
   let component: ItemAdminSearchResultListElementComponent;
@@ -50,7 +38,6 @@
     imports: [
         TranslateModule.forRoot(),
         RouterTestingModule.withRoutes([]),
-<<<<<<< HEAD
         ItemAdminSearchResultListElementComponent
     ],
     providers: [
@@ -58,20 +45,11 @@
         { provide: DSONameService, useClass: DSONameServiceMock },
         { provide: APP_CONFIG, useValue: environment }
     ],
-    schemas: [NO_ERRORS_SCHEMA]
+    schemas: [NO_ERRORS_SCHEMA],
 })
       .overrideComponent(ItemAdminSearchResultListElementComponent, {
         remove: { imports: [ListableObjectComponentLoaderComponent, ItemAdminSearchResultActionsComponent]}
       })
-=======
-      ],
-      declarations: [ItemAdminSearchResultListElementComponent],
-      providers: [{ provide: TruncatableService, useValue: {} },
-        { provide: DSONameService, useClass: DSONameServiceMock },
-        { provide: APP_CONFIG, useValue: environment }],
-      schemas: [NO_ERRORS_SCHEMA],
-    })
->>>>>>> a8f31948
       .compileComponents();
   }));
 
