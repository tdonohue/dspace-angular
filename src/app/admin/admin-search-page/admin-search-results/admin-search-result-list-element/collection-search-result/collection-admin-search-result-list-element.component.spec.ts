--- conflicted
+++ resolved
@@ -1,20 +1,10 @@
 import { NO_ERRORS_SCHEMA } from '@angular/core';
 import {
-<<<<<<< HEAD
-  CollectionAdminSearchResultListElementComponent
-} from './collection-admin-search-result-list-element.component';
-import { TranslateModule } from '@ngx-translate/core';
-import { TruncatableService } from '../../../../../shared/truncatable/truncatable.service';
-import { CollectionElementLinkType } from '../../../../../shared/object-collection/collection-element-link.type';
-import { ViewMode } from '../../../../../core/shared/view-mode.model';
-import { CollectionSearchResult } from '../../../../../shared/object-collection/shared/collection-search-result.model';
-import { Collection } from '../../../../../core/shared/collection.model';
-=======
+
   ComponentFixture,
   TestBed,
   waitForAsync,
 } from '@angular/core/testing';
->>>>>>> a8f31948
 import { By } from '@angular/platform-browser';
 import { RouterTestingModule } from '@angular/router/testing';
 import { TranslateModule } from '@ngx-translate/core';
@@ -26,18 +16,13 @@
 import { Collection } from '../../../../../core/shared/collection.model';
 import { ViewMode } from '../../../../../core/shared/view-mode.model';
 import { DSONameServiceMock } from '../../../../../shared/mocks/dso-name.service.mock';
-<<<<<<< HEAD
-import { APP_CONFIG } from '../../../../../../config/app-config.interface';
-import { environment } from '../../../../../../environments/environment';
-import { mockTruncatableService } from '../../../../../shared/mocks/mock-trucatable.service';
-import { getMockThemeService } from '../../../../../shared/mocks/theme-service.mock';
-import { ThemeService } from '../../../../../shared/theme-support/theme.service';
-=======
 import { CollectionElementLinkType } from '../../../../../shared/object-collection/collection-element-link.type';
 import { CollectionSearchResult } from '../../../../../shared/object-collection/shared/collection-search-result.model';
 import { TruncatableService } from '../../../../../shared/truncatable/truncatable.service';
 import { CollectionAdminSearchResultListElementComponent } from './collection-admin-search-result-list-element.component';
->>>>>>> a8f31948
+import { mockTruncatableService } from '../../../../../shared/mocks/mock-trucatable.service';
+import { getMockThemeService } from '../../../../../shared/mocks/theme-service.mock';
+import { ThemeService } from '../../../../../shared/theme-support/theme.service';
 
 describe('CollectionAdminSearchResultListElementComponent', () => {
   let component: CollectionAdminSearchResultListElementComponent;
@@ -58,7 +43,6 @@
     imports: [
         TranslateModule.forRoot(),
         RouterTestingModule.withRoutes([]),
-<<<<<<< HEAD
         CollectionAdminSearchResultListElementComponent
     ],
     providers: [
@@ -67,17 +51,8 @@
         { provide: APP_CONFIG, useValue: environment },
         { provide: ThemeService, useValue: getMockThemeService() }
     ],
-    schemas: [NO_ERRORS_SCHEMA]
+    schemas: [NO_ERRORS_SCHEMA],
 })
-=======
-      ],
-      declarations: [CollectionAdminSearchResultListElementComponent],
-      providers: [{ provide: TruncatableService, useValue: {} },
-        { provide: DSONameService, useClass: DSONameServiceMock },
-        { provide: APP_CONFIG, useValue: environment }],
-      schemas: [NO_ERRORS_SCHEMA],
-    })
->>>>>>> a8f31948
       .compileComponents();
   }));
 
