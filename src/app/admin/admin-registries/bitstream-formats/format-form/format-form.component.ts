import {
  Component,
  EventEmitter,
  Input,
  OnInit,
  Output,
} from '@angular/core';
import { Router } from '@angular/router';
import {
  DynamicCheckboxModel,
  DynamicFormArrayModel,
  DynamicFormControlLayout,
  DynamicFormControlModel,
  DynamicInputModel,
  DynamicSelectModel,
  DynamicTextAreaModel,
} from '@ng-dynamic-forms/core';
<<<<<<< HEAD
import { Router } from '@angular/router';
import { hasValue, isEmpty } from '../../../../shared/empty.util';
import { getBitstreamFormatsModuleRoute } from '../../admin-registries-routing-paths';
import { environment } from '../../../../../environments/environment';
import { FormComponent } from '../../../../shared/form/form.component';
import { NgIf } from '@angular/common';
=======
import { TranslateService } from '@ngx-translate/core';

import { environment } from '../../../../../environments/environment';
import { BitstreamFormat } from '../../../../core/shared/bitstream-format.model';
import { BitstreamFormatSupportLevel } from '../../../../core/shared/bitstream-format-support-level';
import {
  hasValue,
  isEmpty,
} from '../../../../shared/empty.util';
import { getBitstreamFormatsModuleRoute } from '../../admin-registries-routing-paths';
>>>>>>> a8f31948

/**
 * The component responsible for rendering the form to create/edit a bitstream format
 */
@Component({
  selector: 'ds-bitstream-format-form',
  templateUrl: './format-form.component.html',
<<<<<<< HEAD
  imports: [
    FormComponent,
    NgIf
  ],
  standalone: true
=======
>>>>>>> a8f31948
})
export class FormatFormComponent implements OnInit {

  /**
   * The current bitstream format
   * This can either be and existing one or a new one
   */
  @Input() bitstreamFormat: BitstreamFormat = new BitstreamFormat();

  /**
   * EventEmitter that will emit the updated bitstream format
   */
  @Output() updatedFormat: EventEmitter<BitstreamFormat> = new EventEmitter<BitstreamFormat>();

  /**
   * The different supported support level of the bitstream format
   */
  supportLevelOptions = [{ label: BitstreamFormatSupportLevel.Known, value: BitstreamFormatSupportLevel.Known },
    { label: BitstreamFormatSupportLevel.Unknown, value: BitstreamFormatSupportLevel.Unknown },
    { label: BitstreamFormatSupportLevel.Supported, value: BitstreamFormatSupportLevel.Supported }];

  /**
   * Styling element for repeatable field
   */
  arrayElementLayout: DynamicFormControlLayout = {
    grid: {
      group: 'form-row',
    },
  };

  /**
   * Styling element for element of repeatable field
   */
  arrayInputElementLayout: DynamicFormControlLayout = {
    grid: {
      host: 'col',
    },
  };

  /**
   * The form model representing the bitstream format
   */
  formModel: DynamicFormControlModel[] = [
    new DynamicInputModel({
      id: 'shortDescription',
      name: 'shortDescription',
      label: 'admin.registries.bitstream-formats.edit.shortDescription.label',
      hint: 'admin.registries.bitstream-formats.edit.shortDescription.hint',
      required: true,
      validators: {
        required: null,
      },
      errorMessages: {
        required: 'Please enter a name for this bitstream format',
      },
    }),
    new DynamicInputModel({
      id: 'mimetype',
      name: 'mimetype',
      label: 'admin.registries.bitstream-formats.edit.mimetype.label',
      hint: 'admin.registries.bitstream-formats.edit.mimetype.hint',

    }),
    new DynamicTextAreaModel({
      id: 'description',
      name: 'description',
      label: 'admin.registries.bitstream-formats.edit.description.label',
      hint: 'admin.registries.bitstream-formats.edit.description.hint',
      spellCheck: environment.form.spellCheck,

    }),
    new DynamicSelectModel({
      id: 'supportLevel',
      name: 'supportLevel',
      options: this.supportLevelOptions,
      label: 'admin.registries.bitstream-formats.edit.supportLevel.label',
      hint: 'admin.registries.bitstream-formats.edit.supportLevel.hint',
      value: this.supportLevelOptions[0].value,

    }),
    new DynamicCheckboxModel({
      id: 'internal',
      name: 'internal',
      label: 'Internal',
      hint: 'admin.registries.bitstream-formats.edit.internal.hint',
    }),
    new DynamicFormArrayModel({
      id: 'extensions',
      name: 'extensions',
      label: 'admin.registries.bitstream-formats.edit.extensions.label',
      groupFactory: () => [
        new DynamicInputModel({
          id: 'extension',
          placeholder: 'admin.registries.bitstream-formats.edit.extensions.placeholder',
        }, this.arrayInputElementLayout),
      ],
    }, this.arrayElementLayout),
  ];

  constructor(private router: Router) {

  }

  ngOnInit(): void {

    this.initValues();
  }

  /**
   * Initializes the form based on the provided bitstream format
   */
  initValues() {
    this.formModel.forEach(
      (fieldModel: DynamicFormControlModel) => {
        if (fieldModel.name === 'extensions') {
          if (hasValue(this.bitstreamFormat.extensions)) {
            const extenstions = this.bitstreamFormat.extensions;
            const formArray = (fieldModel as DynamicFormArrayModel);
            for (let i = 0; i < extenstions.length; i++) {
              formArray.insertGroup(i).group[0] = new DynamicInputModel({
                id: `extension-${i}`,
                value: extenstions[i],
              }, this.arrayInputElementLayout);
            }
          }
        } else {
          if (hasValue(this.bitstreamFormat[fieldModel.name])) {
            (fieldModel as DynamicInputModel).value = this.bitstreamFormat[fieldModel.name];
          }
        }
      });
  }

  /**
   * Creates an updated bistream format based on the current values in the form
   * Emits the updated bitstream format trouhg the updatedFormat emitter
   */
  onSubmit() {
    const updatedBitstreamFormat = Object.assign(new BitstreamFormat(),
      {
        id: this.bitstreamFormat.id,
      });

    this.formModel.forEach(
      (fieldModel: DynamicFormControlModel) => {
        if (fieldModel.name === 'extensions') {
          const formArray = (fieldModel as DynamicFormArrayModel);
          const extensions = [];
          for (let i = 0; i < formArray.groups.length; i++) {
            const value = (formArray.get(i).get(0) as DynamicInputModel).value;
            if (!isEmpty(value)) {
              extensions.push((formArray.get(i).get(0) as DynamicInputModel).value);
            }
          }
          updatedBitstreamFormat.extensions = extensions;
        } else {
          updatedBitstreamFormat[fieldModel.name] = (fieldModel as DynamicInputModel).value;
        }
      });
    this.updatedFormat.emit(updatedBitstreamFormat);
  }

  /**
   * Cancels the edit/create action of the bitstream format and navigates back to the bitstream format registry
   */
  onCancel() {
    this.router.navigate([getBitstreamFormatsModuleRoute()]);
  }
}<|MERGE_RESOLUTION|>--- conflicted
+++ resolved
@@ -1,10 +1,4 @@
-import {
-  Component,
-  EventEmitter,
-  Input,
-  OnInit,
-  Output,
-} from '@angular/core';
+import { Component, EventEmitter, Input, OnInit, Output, } from '@angular/core';
 import { Router } from '@angular/router';
 import {
   DynamicCheckboxModel,
@@ -15,25 +9,14 @@
   DynamicSelectModel,
   DynamicTextAreaModel,
 } from '@ng-dynamic-forms/core';
-<<<<<<< HEAD
-import { Router } from '@angular/router';
 import { hasValue, isEmpty } from '../../../../shared/empty.util';
-import { getBitstreamFormatsModuleRoute } from '../../admin-registries-routing-paths';
-import { environment } from '../../../../../environments/environment';
-import { FormComponent } from '../../../../shared/form/form.component';
-import { NgIf } from '@angular/common';
-=======
-import { TranslateService } from '@ngx-translate/core';
 
 import { environment } from '../../../../../environments/environment';
 import { BitstreamFormat } from '../../../../core/shared/bitstream-format.model';
 import { BitstreamFormatSupportLevel } from '../../../../core/shared/bitstream-format-support-level';
-import {
-  hasValue,
-  isEmpty,
-} from '../../../../shared/empty.util';
 import { getBitstreamFormatsModuleRoute } from '../../admin-registries-routing-paths';
->>>>>>> a8f31948
+import { FormComponent } from '../../../../shared/form/form.component';
+import { NgIf } from '@angular/common';
 
 /**
  * The component responsible for rendering the form to create/edit a bitstream format
@@ -41,14 +24,11 @@
 @Component({
   selector: 'ds-bitstream-format-form',
   templateUrl: './format-form.component.html',
-<<<<<<< HEAD
   imports: [
     FormComponent,
     NgIf
   ],
   standalone: true
-=======
->>>>>>> a8f31948
 })
 export class FormatFormComponent implements OnInit {
 
