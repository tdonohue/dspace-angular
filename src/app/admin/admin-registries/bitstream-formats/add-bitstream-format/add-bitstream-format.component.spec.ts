--- conflicted
+++ resolved
@@ -22,15 +22,12 @@
 import { NotificationsServiceStub } from '../../../../shared/testing/notifications-service.stub';
 import { RouterStub } from '../../../../shared/testing/router.stub';
 import { AddBitstreamFormatComponent } from './add-bitstream-format.component';
-<<<<<<< HEAD
 import { createFailedRemoteDataObject$, createSuccessfulRemoteDataObject$ } from '../../../../shared/remote-data.utils';
 import { FormService } from '../../../../shared/form/form.service';
 import { getMockFormService } from '../../../../shared/mocks/form-service.mock';
 import { FormBuilderService } from '../../../../shared/form/builder/form-builder.service';
 import { FormatFormComponent } from '../format-form/format-form.component';
 import { getMockFormBuilderService } from '../../../../shared/mocks/form-builder-service.mock';
-=======
->>>>>>> a8f31948
 
 describe('AddBitstreamFormatComponent', () => {
   let comp: AddBitstreamFormatComponent;
@@ -67,8 +64,7 @@
         { provide: FormService, useValue: getMockFormService() },
         { provide: FormBuilderService, useValue: getMockFormBuilderService() },
       ],
-<<<<<<< HEAD
-      schemas: [CUSTOM_ELEMENTS_SCHEMA]
+      schemas: [CUSTOM_ELEMENTS_SCHEMA],
     })
     .overrideComponent(AddBitstreamFormatComponent, {
       remove: {
@@ -76,10 +72,6 @@
       }
     })
     .compileComponents();
-=======
-      schemas: [CUSTOM_ELEMENTS_SCHEMA],
-    }).compileComponents();
->>>>>>> a8f31948
   };
 
   const initBeforeEach = () => {
@@ -119,8 +111,7 @@
           { provide: FormService, useValue: getMockFormService() },
           { provide: FormBuilderService, useValue: getMockFormBuilderService() },
         ],
-<<<<<<< HEAD
-        schemas: [CUSTOM_ELEMENTS_SCHEMA]
+        schemas: [CUSTOM_ELEMENTS_SCHEMA],
       })
       .overrideComponent(AddBitstreamFormatComponent, {
         remove: {
@@ -128,10 +119,6 @@
         }
       })
       .compileComponents();
-=======
-        schemas: [CUSTOM_ELEMENTS_SCHEMA],
-      }).compileComponents();
->>>>>>> a8f31948
     }));
     beforeEach(initBeforeEach);
     it('should send the updated form to the service, show a notification and navigate to ', () => {
