--- conflicted
+++ resolved
@@ -1,10 +1,4 @@
-import {
-  Component,
-  EventEmitter,
-  OnDestroy,
-  OnInit,
-  Output,
-} from '@angular/core';
+import { Component, EventEmitter, OnDestroy, OnInit, Output, } from '@angular/core';
 import { UntypedFormGroup } from '@angular/forms';
 import {
   DynamicFormControlModel,
@@ -12,37 +6,19 @@
   DynamicFormLayout,
   DynamicInputModel,
 } from '@ng-dynamic-forms/core';
-<<<<<<< HEAD
-import { UntypedFormGroup } from '@angular/forms';
-import { RegistryService } from '../../../../core/registry/registry.service';
-import { FormBuilderService } from '../../../../shared/form/builder/form-builder.service';
-import { switchMap, take, tap } from 'rxjs/operators';
 import { TranslateModule, TranslateService } from '@ngx-translate/core';
-import { Observable, combineLatest } from 'rxjs';
-import { MetadataSchema } from '../../../../core/metadata/metadata-schema.model';
-import { AsyncPipe, NgIf } from '@angular/common';
-import { FormComponent } from '../../../../shared/form/form.component';
-=======
-import { TranslateService } from '@ngx-translate/core';
-import {
-  combineLatest,
-  Observable,
-} from 'rxjs';
-import {
-  switchMap,
-  take,
-  tap,
-} from 'rxjs/operators';
+import { combineLatest, Observable, } from 'rxjs';
+import { switchMap, take, tap, } from 'rxjs/operators';
 
 import { MetadataSchema } from '../../../../core/metadata/metadata-schema.model';
 import { RegistryService } from '../../../../core/registry/registry.service';
 import { FormBuilderService } from '../../../../shared/form/builder/form-builder.service';
->>>>>>> a8f31948
+import { AsyncPipe, NgIf } from '@angular/common';
+import { FormComponent } from '../../../../shared/form/form.component';
 
 @Component({
   selector: 'ds-metadata-schema-form',
   templateUrl: './metadata-schema-form.component.html',
-<<<<<<< HEAD
   imports: [
     NgIf,
     AsyncPipe,
@@ -50,8 +26,6 @@
     FormComponent
   ],
   standalone: true
-=======
->>>>>>> a8f31948
 })
 /**
  * A form used for creating and editing metadata schemas
