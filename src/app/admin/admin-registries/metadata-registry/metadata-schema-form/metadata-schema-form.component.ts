--- conflicted
+++ resolved
@@ -8,14 +8,8 @@
 import { UntypedFormGroup } from '@angular/forms';
 import { RegistryService } from '../../../../core/registry/registry.service';
 import { FormBuilderService } from '../../../../shared/form/builder/form-builder.service';
-<<<<<<< HEAD
-import { switchMap, take, tap } from 'rxjs/operators';
+import { map, switchMap, take } from 'rxjs/operators';
 import { TranslateService } from '@ngx-translate/core';
-import { Observable, combineLatest } from 'rxjs';
-=======
-import { take, switchMap } from 'rxjs/operators';
-import { TranslateService } from '@ngx-translate/core';
->>>>>>> 8849f140
 import { MetadataSchema } from '../../../../core/metadata/metadata-schema.model';
 import { Subscription, Observable } from 'rxjs';
 
@@ -160,74 +154,29 @@
    * Emit the updated/created schema using the EventEmitter submitForm
    */
   onSubmit(): void {
-<<<<<<< HEAD
-        this.registryService
-          .getActiveMetadataSchema()
-          .pipe(
-            take(1),
-            switchMap((schema: MetadataSchema) => {
-              const metadataValues = {
-                prefix: this.name.value,
-                namespace: this.namespace.value,
-              };
-
-              let createOrUpdate$: Observable<MetadataSchema>;
-
-              if (schema == null) {
-                createOrUpdate$ =
-                  this.registryService.createOrUpdateMetadataSchema(
-                    Object.assign(new MetadataSchema(), metadataValues)
-                  );
-              } else {
-                const updatedSchema = Object.assign(
-                  new MetadataSchema(),
-                  schema,
-                  {
-                    namespace: metadataValues.namespace,
-                  }
-                );
-                createOrUpdate$ =
-                  this.registryService.createOrUpdateMetadataSchema(
-                    updatedSchema
-                  );
-              }
-
-              return createOrUpdate$;
-            }),
-            tap(() => {
-              this.registryService.clearMetadataSchemaRequests().subscribe();
-            })
-          )
-          .subscribe((updatedOrCreatedSchema: MetadataSchema) => {
-            this.submitForm.emit(updatedOrCreatedSchema);
-            this.clearFields();
-            this.registryService.cancelEditMetadataSchema();
-          });
-=======
-    this.registryService.clearMetadataSchemaRequests().subscribe();
-    this.subscriptions.push(this.activeMetadataSchema$.pipe(
+    this.activeMetadataSchema$.pipe(
       take(1),
       switchMap((schema: MetadataSchema) => {
-        const values = {
+        const metadataValues = {
           prefix: this.name.value,
-          namespace: this.namespace.value
+          namespace: this.namespace.value,
         };
         if (schema == null) {
-          return this.registryService.createOrUpdateMetadataSchema(Object.assign(new MetadataSchema(), values));
+          return this.registryService.createOrUpdateMetadataSchema(Object.assign(new MetadataSchema(), metadataValues));
         } else {
           return this.registryService.createOrUpdateMetadataSchema(Object.assign(new MetadataSchema(), schema, {
-            id: schema.id,
-            prefix: schema.prefix,
-            namespace: values.namespace,
+            namespace: metadataValues.namespace,
           }));
         }
       }),
-    ).subscribe((schema: MetadataSchema) => {
+      switchMap((updatedOrCreatedSchema: MetadataSchema) => this.registryService.clearMetadataSchemaRequests().pipe(
+        map(() => updatedOrCreatedSchema),
+      )),
+    ).subscribe((updatedOrCreatedSchema: MetadataSchema) => {
+      this.submitForm.emit(updatedOrCreatedSchema);
       this.clearFields();
       this.registryService.cancelEditMetadataSchema();
-      this.submitForm.emit(schema);
-    }));
->>>>>>> 8849f140
+    });
   }
 
   /**
