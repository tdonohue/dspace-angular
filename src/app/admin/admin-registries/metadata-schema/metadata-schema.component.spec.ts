--- conflicted
+++ resolved
@@ -1,6 +1,5 @@
 import { CommonModule } from '@angular/common';
-<<<<<<< HEAD
-import { NO_ERRORS_SCHEMA } from '@angular/core';
+import { CUSTOM_ELEMENTS_SCHEMA } from '@angular/core';
 import {
   ComponentFixture,
   inject,
@@ -8,35 +7,15 @@
   waitForAsync,
 } from '@angular/core/testing';
 import { By } from '@angular/platform-browser';
-import {
-  ActivatedRoute,
-  Router,
-} from '@angular/router';
+import { ActivatedRoute } from '@angular/router';
 import { RouterTestingModule } from '@angular/router/testing';
 import { NgbModule } from '@ng-bootstrap/ng-bootstrap';
 import { TranslateModule } from '@ngx-translate/core';
 import { of as observableOf } from 'rxjs';
 
-import { RestResponse } from '../../../core/cache/response.models';
 import { ConfigurationDataService } from '../../../core/data/configuration-data.service';
 import { buildPaginatedList } from '../../../core/data/paginated-list.model';
 import { GroupDataService } from '../../../core/eperson/group-data.service';
-=======
-import { ActivatedRoute } from '@angular/router';
-import { By } from '@angular/platform-browser';
-import { RegistryService } from '../../../core/registry/registry.service';
-import { NgbModule } from '@ng-bootstrap/ng-bootstrap';
-import { EnumKeysPipe } from '../../../shared/utils/enum-keys-pipe';
-import { PaginationComponent } from '../../../shared/pagination/pagination.component';
-import { HostWindowServiceStub } from '../../../shared/testing/host-window-service.stub';
-import { HostWindowService } from '../../../shared/host-window.service';
-import { RouterTestingModule } from '@angular/router/testing';
-import { ActivatedRouteStub } from '../../../shared/testing/active-router.stub';
-import { CUSTOM_ELEMENTS_SCHEMA } from '@angular/core';
-import { NotificationsService } from '../../../shared/notifications/notifications.service';
-import { NotificationsServiceStub } from '../../../shared/testing/notifications-service.stub';
-import { MetadataSchema } from '../../../core/metadata/metadata-schema.model';
->>>>>>> f03ed896
 import { MetadataField } from '../../../core/metadata/metadata-field.model';
 import { MetadataSchema } from '../../../core/metadata/metadata-schema.model';
 import { PaginationService } from '../../../core/pagination/pagination.service';
@@ -51,17 +30,13 @@
 import { HostWindowServiceStub } from '../../../shared/testing/host-window-service.stub';
 import { NotificationsServiceStub } from '../../../shared/testing/notifications-service.stub';
 import { PaginationServiceStub } from '../../../shared/testing/pagination-service.stub';
-<<<<<<< HEAD
-import { RouterStub } from '../../../shared/testing/router.stub';
+import { RegistryServiceStub } from '../../../shared/testing/registry.service.stub';
 import { SearchConfigurationServiceStub } from '../../../shared/testing/search-configuration-service.stub';
 import { createPaginatedList } from '../../../shared/testing/utils.test';
 import { EnumKeysPipe } from '../../../shared/utils/enum-keys-pipe';
 import { VarDirective } from '../../../shared/utils/var.directive';
 import { MetadataFieldFormComponent } from './metadata-field-form/metadata-field-form.component';
 import { MetadataSchemaComponent } from './metadata-schema.component';
-=======
-import { RegistryServiceStub } from '../../../shared/testing/registry.service.stub';
->>>>>>> f03ed896
 
 describe('MetadataSchemaComponent', () => {
   let comp: MetadataSchemaComponent;
@@ -90,17 +65,10 @@
         },
       },
       prefix: 'mock',
-<<<<<<< HEAD
       namespace: 'http://dspace.org/mockschema',
     },
-  ];
-  const mockFieldsList = [
-=======
-      namespace: 'http://dspace.org/mockschema'
-    }
   ] as MetadataSchema[];
   const mockFieldsList: MetadataField[] = [
->>>>>>> f03ed896
     {
       id: 1,
       _links: {
@@ -147,42 +115,10 @@
       element: 'contributor',
       qualifier: 'illustrator',
       scopeNote: null,
-<<<<<<< HEAD
       schema: createSuccessfulRemoteDataObject$(mockSchemasList[1]),
     },
-  ];
-  const mockSchemas = createSuccessfulRemoteDataObject$(buildPaginatedList(null, mockSchemasList));
-  /* eslint-disable no-empty,@typescript-eslint/no-empty-function */
-  const registryServiceStub = {
-    getMetadataSchemas: () => mockSchemas,
-    getMetadataFieldsBySchema: (schema: MetadataSchema) => createSuccessfulRemoteDataObject$(buildPaginatedList(null, mockFieldsList.filter((value) => value.id === 3 || value.id === 4))),
-    getMetadataSchemaByPrefix: (schemaName: string) => createSuccessfulRemoteDataObject$(mockSchemasList.filter((value) => value.prefix === schemaName)[0]),
-    getActiveMetadataField: () => observableOf(undefined),
-    getSelectedMetadataFields: () => observableOf([]),
-    editMetadataField: (schema) => {
-    },
-    cancelEditMetadataField: () => {
-    },
-    deleteMetadataField: () => observableOf(new RestResponse(true, 200, 'OK')),
-    deselectAllMetadataField: () => {
-    },
-    clearMetadataFieldRequests: () => observableOf(undefined),
-  };
-  /* eslint-enable no-empty, @typescript-eslint/no-empty-function */
-  const schemaNameParam = 'mock';
-  const activatedRouteStub = Object.assign(new ActivatedRouteStub(), {
-    params: observableOf({
-      schemaName: schemaNameParam,
-    }),
-  });
-
-  const paginationService = new PaginationServiceStub();
-=======
-      schema: createSuccessfulRemoteDataObject$(mockSchemasList[1])
-    }
   ] as MetadataField[];
   const schemaNameParam = 'mock';
->>>>>>> f03ed896
 
   const configurationDataService = jasmine.createSpyObj('configurationDataService', {
     findByPropertyName: createSuccessfulRemoteDataObject$(Object.assign(new ConfigurationProperty(), {
@@ -233,8 +169,7 @@
         { provide: ConfigurationDataService, useValue: configurationDataService },
         { provide: SearchConfigurationService, useValue: new SearchConfigurationServiceStub()  },
       ],
-<<<<<<< HEAD
-      schemas: [NO_ERRORS_SCHEMA],
+      schemas: [CUSTOM_ELEMENTS_SCHEMA],
     })
       .overrideComponent(MetadataSchemaComponent, {
         remove: {
@@ -242,10 +177,6 @@
         },
       })
       .compileComponents();
-=======
-      schemas: [CUSTOM_ELEMENTS_SCHEMA],
-    }).compileComponents();
->>>>>>> f03ed896
   }));
 
   beforeEach(() => {
