--- conflicted
+++ resolved
@@ -1,16 +1,8 @@
 import { CommonModule } from '@angular/common';
 import { NO_ERRORS_SCHEMA } from '@angular/core';
-import {
-  ComponentFixture,
-  inject,
-  TestBed,
-  waitForAsync,
-} from '@angular/core/testing';
+import { ComponentFixture, inject, TestBed, waitForAsync, } from '@angular/core/testing';
 import { By } from '@angular/platform-browser';
-import {
-  ActivatedRoute,
-  Router,
-} from '@angular/router';
+import { ActivatedRoute, Router, } from '@angular/router';
 import { RouterTestingModule } from '@angular/router/testing';
 import { NgbModule } from '@ng-bootstrap/ng-bootstrap';
 import { TranslateModule } from '@ngx-translate/core';
@@ -30,7 +22,6 @@
 import { HostWindowServiceStub } from '../../../shared/testing/host-window-service.stub';
 import { NotificationsServiceStub } from '../../../shared/testing/notifications-service.stub';
 import { PaginationServiceStub } from '../../../shared/testing/pagination-service.stub';
-<<<<<<< HEAD
 import { MetadataFieldFormComponent } from './metadata-field-form/metadata-field-form.component';
 import { GroupDataService } from '../../../core/eperson/group-data.service';
 import { ConfigurationDataService } from '../../../core/data/configuration-data.service';
@@ -38,12 +29,10 @@
 import { SearchConfigurationServiceStub } from '../../../shared/testing/search-configuration-service.stub';
 import { ConfigurationProperty } from '../../../core/shared/configuration-property.model';
 import { createPaginatedList } from '../../../shared/testing/utils.test';
-=======
 import { RouterStub } from '../../../shared/testing/router.stub';
 import { EnumKeysPipe } from '../../../shared/utils/enum-keys-pipe';
 import { VarDirective } from '../../../shared/utils/var.directive';
 import { MetadataSchemaComponent } from './metadata-schema.component';
->>>>>>> a8f31948
 
 describe('MetadataSchemaComponent', () => {
   let comp: MetadataSchemaComponent;
@@ -182,7 +171,6 @@
         { provide: HostWindowService, useValue: new HostWindowServiceStub(0) },
         { provide: Router, useValue: new RouterStub() },
         { provide: PaginationService, useValue: paginationService },
-<<<<<<< HEAD
         {
           provide: NotificationsService,
           useValue: new NotificationsServiceStub(),
@@ -199,12 +187,6 @@
         },
       })
       .compileComponents();
-=======
-        { provide: NotificationsService, useValue: new NotificationsServiceStub() },
-      ],
-      schemas: [NO_ERRORS_SCHEMA],
-    }).compileComponents();
->>>>>>> a8f31948
   }));
 
   beforeEach(() => {
