import { AsyncPipe } from '@angular/common';
import {
  Component,
  EventEmitter,
  Input,
  OnDestroy,
  OnInit,
  Output,
} from '@angular/core';
import { UntypedFormGroup } from '@angular/forms';
import {
  DynamicFormControlModel,
  DynamicFormGroupModel,
  DynamicFormLayout,
  DynamicInputModel,
  DynamicTextAreaModel,
} from '@ng-dynamic-forms/core';
<<<<<<< HEAD
import {
  TranslateModule,
  TranslateService,
} from '@ngx-translate/core';
import { combineLatest } from 'rxjs';
import { take } from 'rxjs/operators';

=======
import { UntypedFormGroup } from '@angular/forms';
import { RegistryService } from '../../../../core/registry/registry.service';
import { FormBuilderService } from '../../../../shared/form/builder/form-builder.service';
import { take } from 'rxjs/operators';
import { TranslateService } from '@ngx-translate/core';
import { Observable } from 'rxjs';
import { MetadataSchema } from '../../../../core/metadata/metadata-schema.model';
>>>>>>> dc8b1059
import { MetadataField } from '../../../../core/metadata/metadata-field.model';
import { MetadataSchema } from '../../../../core/metadata/metadata-schema.model';
import { RegistryService } from '../../../../core/registry/registry.service';
import { FormBuilderService } from '../../../../shared/form/builder/form-builder.service';
import { FormComponent } from '../../../../shared/form/form.component';

@Component({
  selector: 'ds-metadata-field-form',
  templateUrl: './metadata-field-form.component.html',
  imports: [
    FormComponent,
    TranslateModule,
    AsyncPipe,
  ],
  standalone: true,
})
/**
 * A form used for creating and editing metadata fields
 */
export class MetadataFieldFormComponent implements OnInit, OnDestroy {

  /**
   * A unique id used for ds-form
   */
  formId = 'metadata-field-form';

  /**
   * The prefix for all messages related to this form
   */
  messagePrefix = 'admin.registries.schema.form';

  /**
   * The metadata schema this field is attached to
   */
  @Input() metadataSchema: MetadataSchema;

  /**
   * A dynamic input model for the element field
   */
  element: DynamicInputModel;

  /**
   * A dynamic input model for the qualifier field
   */
  qualifier: DynamicInputModel;

  /**
   * A dynamic input model for the scopeNote field
   */
  scopeNote: DynamicTextAreaModel;

  /**
   * A list of all dynamic input models
   */
  formModel: DynamicFormControlModel[];

  /**
   * Layout used for structuring the form inputs
   */
  formLayout: DynamicFormLayout = {
    element: {
      grid: {
        host: 'col col-sm-6 d-inline-block',
      },
    },
    qualifier: {
      grid: {
        host: 'col col-sm-6 d-inline-block',
      },
    },
    scopeNote: {
      grid: {
        host: 'col col-sm-12 d-inline-block',
      },
    },
  };

  /**
   * A FormGroup that combines all inputs
   */
  formGroup: UntypedFormGroup;

  /**
   * An EventEmitter that's fired whenever the form is being submitted
   */
  @Output() submitForm: EventEmitter<any> = new EventEmitter();

  activeMetadataField$: Observable<MetadataField>;

  constructor(public registryService: RegistryService,
              private formBuilderService: FormBuilderService,
              private translateService: TranslateService) {
  }

  /**
   * Initialize the component, setting up the necessary Models for the dynamic form
   */
<<<<<<< HEAD
  ngOnInit() {
    combineLatest([
      this.translateService.get(`${this.messagePrefix}.element`),
      this.translateService.get(`${this.messagePrefix}.qualifier`),
      this.translateService.get(`${this.messagePrefix}.scopenote`),
    ]).subscribe(([element, qualifier, scopenote]) => {
      this.element = new DynamicInputModel({
        id: 'element',
        label: element,
        name: 'element',
        validators: {
          required: null,
          pattern: '^[^. ,]*$',
          maxLength: 64,
        },
        required: true,
        errorMessages: {
          pattern: 'error.validation.metadata.element.invalid-pattern',
          maxLength: 'error.validation.metadata.element.max-length',
        },
      });
      this.qualifier = new DynamicInputModel({
        id: 'qualifier',
        label: qualifier,
        name: 'qualifier',
        validators: {
          pattern: '^[^. ,]*$',
          maxLength: 64,
        },
        required: false,
        errorMessages: {
          pattern: 'error.validation.metadata.qualifier.invalid-pattern',
          maxLength: 'error.validation.metadata.qualifier.max-length',
        },
      });
      this.scopeNote = new DynamicTextAreaModel({
        id: 'scopeNote',
        label: scopenote,
        name: 'scopeNote',
        required: false,
        rows: 5,
      });
      this.formModel = [
        new DynamicFormGroupModel(
          {
            id: 'metadatadatafieldgroup',
            group:[this.element, this.qualifier, this.scopeNote],
          }),
      ];
      this.formGroup = this.formBuilderService.createFormGroup(this.formModel);
      this.registryService.getActiveMetadataField().subscribe((field: MetadataField): void => {
        if (field == null) {
          this.clearFields();
        } else {
          this.formGroup.patchValue({
            metadatadatafieldgroup: {
              element: field.element,
              qualifier: field.qualifier,
              scopeNote: field.scopeNote,
            },
          });
          this.element.disabled = true;
          this.qualifier.disabled = true;
        }
      });
=======
  ngOnInit(): void {
    this.activeMetadataField$ = this.registryService.getActiveMetadataField();
    this.element = new DynamicInputModel({
      id: 'element',
      label: this.translateService.instant(`${this.messagePrefix}.element`),
      name: 'element',
      validators: {
        required: null,
        pattern: '^[^. ,]*$',
        maxLength: 64,
      },
      required: true,
      errorMessages: {
        pattern: 'error.validation.metadata.element.invalid-pattern',
        maxLength: 'error.validation.metadata.element.max-length',
      },
    });
    this.qualifier = new DynamicInputModel({
      id: 'qualifier',
      label: this.translateService.instant(`${this.messagePrefix}.qualifier`),
      name: 'qualifier',
      validators: {
        pattern: '^[^. ,]*$',
        maxLength: 64,
      },
      required: false,
      errorMessages: {
        pattern: 'error.validation.metadata.qualifier.invalid-pattern',
        maxLength: 'error.validation.metadata.qualifier.max-length',
      },
    });
    this.scopeNote = new DynamicInputModel({
      id: 'scopeNote',
      label: this.translateService.instant(`${this.messagePrefix}.scopenote`),
      name: 'scopeNote',
      required: false,
    });
    this.formModel = [
      new DynamicFormGroupModel(
      {
        id: 'metadatadatafieldgroup',
        group:[this.element, this.qualifier, this.scopeNote]
      })
    ];
    this.formGroup = this.formBuilderService.createFormGroup(this.formModel);
    this.registryService.getActiveMetadataField().subscribe((field: MetadataField): void => {
      if (field == null) {
        this.clearFields();
      } else {
        this.formGroup.patchValue({
          metadatadatafieldgroup: {
            element: field.element,
            qualifier: field.qualifier,
            scopeNote: field.scopeNote,
          },
        });
        this.element.disabled = true;
        this.qualifier.disabled = true;
      }
>>>>>>> dc8b1059
    });
  }

  /**
   * Stop editing the currently selected metadata field
   */
  onCancel() {
    this.registryService.cancelEditMetadataField();
  }

  /**
   * Submit the form
   * When the field has an id attached -> Edit the field
   * When the field has no id attached -> Create new field
   * Emit the updated/created field using the EventEmitter submitForm
   */
  onSubmit(): void {
    this.registryService.getActiveMetadataField().pipe(take(1)).subscribe(
      (field: MetadataField) => {
        if (field == null) {
          this.registryService.createMetadataField(Object.assign(new MetadataField(), {
            element: this.element.value,
            qualifier: this.qualifier.value,
            scopeNote: this.scopeNote.value,
          }), this.metadataSchema).subscribe((newField: MetadataField) => {
            this.submitForm.emit(newField);
          });
        } else {
          this.registryService.updateMetadataField(Object.assign(new MetadataField(), field, {
            id: field.id,
            element: field.element,
            qualifier: field.qualifier,
            scopeNote: this.scopeNote.value,
          })).subscribe((updatedField: MetadataField) => {
            this.submitForm.emit(updatedField);
          });
        }
        this.clearFields();
        this.registryService.cancelEditMetadataField();
      },
    );
  }

  /**
   * Reset all input-fields to be empty
   */
  clearFields(): void {
    this.formGroup.reset('metadatadatafieldgroup');
    this.element.disabled = false;
    this.qualifier.disabled = false;
  }

  /**
   * Cancel the current edit when component is destroyed
   */
  ngOnDestroy(): void {
    this.onCancel();
  }
}<|MERGE_RESOLUTION|>--- conflicted
+++ resolved
@@ -15,23 +15,13 @@
   DynamicInputModel,
   DynamicTextAreaModel,
 } from '@ng-dynamic-forms/core';
-<<<<<<< HEAD
 import {
   TranslateModule,
   TranslateService,
 } from '@ngx-translate/core';
-import { combineLatest } from 'rxjs';
+import { Observable } from 'rxjs';
 import { take } from 'rxjs/operators';
 
-=======
-import { UntypedFormGroup } from '@angular/forms';
-import { RegistryService } from '../../../../core/registry/registry.service';
-import { FormBuilderService } from '../../../../shared/form/builder/form-builder.service';
-import { take } from 'rxjs/operators';
-import { TranslateService } from '@ngx-translate/core';
-import { Observable } from 'rxjs';
-import { MetadataSchema } from '../../../../core/metadata/metadata-schema.model';
->>>>>>> dc8b1059
 import { MetadataField } from '../../../../core/metadata/metadata-field.model';
 import { MetadataSchema } from '../../../../core/metadata/metadata-schema.model';
 import { RegistryService } from '../../../../core/registry/registry.service';
@@ -129,73 +119,6 @@
   /**
    * Initialize the component, setting up the necessary Models for the dynamic form
    */
-<<<<<<< HEAD
-  ngOnInit() {
-    combineLatest([
-      this.translateService.get(`${this.messagePrefix}.element`),
-      this.translateService.get(`${this.messagePrefix}.qualifier`),
-      this.translateService.get(`${this.messagePrefix}.scopenote`),
-    ]).subscribe(([element, qualifier, scopenote]) => {
-      this.element = new DynamicInputModel({
-        id: 'element',
-        label: element,
-        name: 'element',
-        validators: {
-          required: null,
-          pattern: '^[^. ,]*$',
-          maxLength: 64,
-        },
-        required: true,
-        errorMessages: {
-          pattern: 'error.validation.metadata.element.invalid-pattern',
-          maxLength: 'error.validation.metadata.element.max-length',
-        },
-      });
-      this.qualifier = new DynamicInputModel({
-        id: 'qualifier',
-        label: qualifier,
-        name: 'qualifier',
-        validators: {
-          pattern: '^[^. ,]*$',
-          maxLength: 64,
-        },
-        required: false,
-        errorMessages: {
-          pattern: 'error.validation.metadata.qualifier.invalid-pattern',
-          maxLength: 'error.validation.metadata.qualifier.max-length',
-        },
-      });
-      this.scopeNote = new DynamicTextAreaModel({
-        id: 'scopeNote',
-        label: scopenote,
-        name: 'scopeNote',
-        required: false,
-        rows: 5,
-      });
-      this.formModel = [
-        new DynamicFormGroupModel(
-          {
-            id: 'metadatadatafieldgroup',
-            group:[this.element, this.qualifier, this.scopeNote],
-          }),
-      ];
-      this.formGroup = this.formBuilderService.createFormGroup(this.formModel);
-      this.registryService.getActiveMetadataField().subscribe((field: MetadataField): void => {
-        if (field == null) {
-          this.clearFields();
-        } else {
-          this.formGroup.patchValue({
-            metadatadatafieldgroup: {
-              element: field.element,
-              qualifier: field.qualifier,
-              scopeNote: field.scopeNote,
-            },
-          });
-          this.element.disabled = true;
-          this.qualifier.disabled = true;
-        }
-      });
-=======
   ngOnInit(): void {
     this.activeMetadataField$ = this.registryService.getActiveMetadataField();
     this.element = new DynamicInputModel({
@@ -227,18 +150,18 @@
         maxLength: 'error.validation.metadata.qualifier.max-length',
       },
     });
-    this.scopeNote = new DynamicInputModel({
+    this.scopeNote = new DynamicTextAreaModel({
       id: 'scopeNote',
       label: this.translateService.instant(`${this.messagePrefix}.scopenote`),
       name: 'scopeNote',
       required: false,
+      rows: 5,
     });
     this.formModel = [
-      new DynamicFormGroupModel(
-      {
+      new DynamicFormGroupModel({
         id: 'metadatadatafieldgroup',
-        group:[this.element, this.qualifier, this.scopeNote]
-      })
+        group:[this.element, this.qualifier, this.scopeNote],
+      }),
     ];
     this.formGroup = this.formBuilderService.createFormGroup(this.formModel);
     this.registryService.getActiveMetadataField().subscribe((field: MetadataField): void => {
@@ -255,7 +178,6 @@
         this.element.disabled = true;
         this.qualifier.disabled = true;
       }
->>>>>>> dc8b1059
     });
   }
 
