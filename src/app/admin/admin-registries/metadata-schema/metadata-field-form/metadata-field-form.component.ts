import {
  Component,
  EventEmitter,
  Input,
  OnDestroy,
  OnInit,
  Output,
} from '@angular/core';
import { UntypedFormGroup } from '@angular/forms';
import {
  DynamicFormControlModel,
  DynamicFormGroupModel,
  DynamicFormLayout,
  DynamicInputModel,
  DynamicTextAreaModel,
} from '@ng-dynamic-forms/core';
<<<<<<< HEAD
import { UntypedFormGroup } from '@angular/forms';
import { RegistryService } from '../../../../core/registry/registry.service';
import { FormBuilderService } from '../../../../shared/form/builder/form-builder.service';
import { take } from 'rxjs/operators';
import { TranslateModule, TranslateService } from '@ngx-translate/core';
=======
import { TranslateService } from '@ngx-translate/core';
>>>>>>> a8f31948
import { combineLatest } from 'rxjs';
import { take } from 'rxjs/operators';

import { MetadataField } from '../../../../core/metadata/metadata-field.model';
<<<<<<< HEAD
import { AsyncPipe, NgIf } from '@angular/common';
import { FormComponent } from '../../../../shared/form/form.component';
=======
import { MetadataSchema } from '../../../../core/metadata/metadata-schema.model';
import { RegistryService } from '../../../../core/registry/registry.service';
import { FormBuilderService } from '../../../../shared/form/builder/form-builder.service';
>>>>>>> a8f31948

@Component({
  selector: 'ds-metadata-field-form',
  templateUrl: './metadata-field-form.component.html',
<<<<<<< HEAD
  imports: [
    NgIf,
    FormComponent,
    TranslateModule,
    AsyncPipe
  ],
  standalone: true
=======
>>>>>>> a8f31948
})
/**
 * A form used for creating and editing metadata fields
 */
export class MetadataFieldFormComponent implements OnInit, OnDestroy {

  /**
   * A unique id used for ds-form
   */
  formId = 'metadata-field-form';

  /**
   * The prefix for all messages related to this form
   */
  messagePrefix = 'admin.registries.schema.form';

  /**
   * The metadata schema this field is attached to
   */
  @Input() metadataSchema: MetadataSchema;

  /**
   * A dynamic input model for the element field
   */
  element: DynamicInputModel;

  /**
   * A dynamic input model for the qualifier field
   */
  qualifier: DynamicInputModel;

  /**
   * A dynamic input model for the scopeNote field
   */
  scopeNote: DynamicTextAreaModel;

  /**
   * A list of all dynamic input models
   */
  formModel: DynamicFormControlModel[];

  /**
   * Layout used for structuring the form inputs
   */
  formLayout: DynamicFormLayout = {
    element: {
      grid: {
        host: 'col col-sm-6 d-inline-block',
      },
    },
    qualifier: {
      grid: {
        host: 'col col-sm-6 d-inline-block',
      },
    },
    scopeNote: {
      grid: {
        host: 'col col-sm-12 d-inline-block',
      },
    },
  };

  /**
   * A FormGroup that combines all inputs
   */
  formGroup: UntypedFormGroup;

  /**
   * An EventEmitter that's fired whenever the form is being submitted
   */
  @Output() submitForm: EventEmitter<any> = new EventEmitter();

  constructor(public registryService: RegistryService,
              private formBuilderService: FormBuilderService,
              private translateService: TranslateService) {
  }

  /**
   * Initialize the component, setting up the necessary Models for the dynamic form
   */
  ngOnInit() {
    combineLatest([
      this.translateService.get(`${this.messagePrefix}.element`),
      this.translateService.get(`${this.messagePrefix}.qualifier`),
      this.translateService.get(`${this.messagePrefix}.scopenote`),
    ]).subscribe(([element, qualifier, scopenote]) => {
      this.element = new DynamicInputModel({
        id: 'element',
        label: element,
        name: 'element',
        validators: {
          required: null,
          pattern: '^[^. ,]*$',
          maxLength: 64,
        },
        required: true,
        errorMessages: {
          pattern: 'error.validation.metadata.element.invalid-pattern',
          maxLength: 'error.validation.metadata.element.max-length',
        },
      });
      this.qualifier = new DynamicInputModel({
        id: 'qualifier',
        label: qualifier,
        name: 'qualifier',
        validators: {
          pattern: '^[^. ,]*$',
          maxLength: 64,
        },
        required: false,
        errorMessages: {
          pattern: 'error.validation.metadata.qualifier.invalid-pattern',
          maxLength: 'error.validation.metadata.qualifier.max-length',
        },
      });
      this.scopeNote = new DynamicTextAreaModel({
        id: 'scopeNote',
        label: scopenote,
        name: 'scopeNote',
        required: false,
        rows: 5,
      });
      this.formModel = [
        new DynamicFormGroupModel(
          {
            id: 'metadatadatafieldgroup',
            group:[this.element, this.qualifier, this.scopeNote],
          }),
      ];
      this.formGroup = this.formBuilderService.createFormGroup(this.formModel);
      this.registryService.getActiveMetadataField().subscribe((field: MetadataField): void => {
        if (field == null) {
          this.clearFields();
        } else {
          this.formGroup.patchValue({
            metadatadatafieldgroup: {
              element: field.element,
              qualifier: field.qualifier,
              scopeNote: field.scopeNote,
            },
          });
          this.element.disabled = true;
          this.qualifier.disabled = true;
        }
      });
    });
  }

  /**
   * Stop editing the currently selected metadata field
   */
  onCancel() {
    this.registryService.cancelEditMetadataField();
  }

  /**
   * Submit the form
   * When the field has an id attached -> Edit the field
   * When the field has no id attached -> Create new field
   * Emit the updated/created field using the EventEmitter submitForm
   */
  onSubmit(): void {
    this.registryService.getActiveMetadataField().pipe(take(1)).subscribe(
      (field: MetadataField) => {
        if (field == null) {
          this.registryService.createMetadataField(Object.assign(new MetadataField(), {
            element: this.element.value,
            qualifier: this.qualifier.value,
            scopeNote: this.scopeNote.value,
          }), this.metadataSchema).subscribe((newField: MetadataField) => {
            this.submitForm.emit(newField);
          });
        } else {
          this.registryService.updateMetadataField(Object.assign(new MetadataField(), field, {
            id: field.id,
            element: field.element,
            qualifier: field.qualifier,
            scopeNote: this.scopeNote.value,
          })).subscribe((updatedField: MetadataField) => {
            this.submitForm.emit(updatedField);
          });
        }
        this.clearFields();
        this.registryService.cancelEditMetadataField();
      },
    );
  }

  /**
   * Reset all input-fields to be empty
   */
  clearFields(): void {
    this.formGroup.reset('metadatadatafieldgroup');
    this.element.disabled = false;
    this.qualifier.disabled = false;
  }

  /**
   * Cancel the current edit when component is destroyed
   */
  ngOnDestroy(): void {
    this.onCancel();
  }
}<|MERGE_RESOLUTION|>--- conflicted
+++ resolved
@@ -14,32 +14,20 @@
   DynamicInputModel,
   DynamicTextAreaModel,
 } from '@ng-dynamic-forms/core';
-<<<<<<< HEAD
-import { UntypedFormGroup } from '@angular/forms';
-import { RegistryService } from '../../../../core/registry/registry.service';
-import { FormBuilderService } from '../../../../shared/form/builder/form-builder.service';
-import { take } from 'rxjs/operators';
 import { TranslateModule, TranslateService } from '@ngx-translate/core';
-=======
-import { TranslateService } from '@ngx-translate/core';
->>>>>>> a8f31948
 import { combineLatest } from 'rxjs';
 import { take } from 'rxjs/operators';
 
 import { MetadataField } from '../../../../core/metadata/metadata-field.model';
-<<<<<<< HEAD
-import { AsyncPipe, NgIf } from '@angular/common';
-import { FormComponent } from '../../../../shared/form/form.component';
-=======
 import { MetadataSchema } from '../../../../core/metadata/metadata-schema.model';
 import { RegistryService } from '../../../../core/registry/registry.service';
 import { FormBuilderService } from '../../../../shared/form/builder/form-builder.service';
->>>>>>> a8f31948
+import { AsyncPipe, NgIf } from '@angular/common';
+import { FormComponent } from '../../../../shared/form/form.component';
 
 @Component({
   selector: 'ds-metadata-field-form',
   templateUrl: './metadata-field-form.component.html',
-<<<<<<< HEAD
   imports: [
     NgIf,
     FormComponent,
@@ -47,8 +35,6 @@
     AsyncPipe
   ],
   standalone: true
-=======
->>>>>>> a8f31948
 })
 /**
  * A form used for creating and editing metadata fields
