--- conflicted
+++ resolved
@@ -1,5 +1,5 @@
 import { CommonModule } from '@angular/common';
-import { NO_ERRORS_SCHEMA } from '@angular/core';
+import { CUSTOM_ELEMENTS_SCHEMA } from '@angular/core';
 import {
   ComponentFixture,
   inject,
@@ -8,7 +8,6 @@
 } from '@angular/core/testing';
 import { RouterTestingModule } from '@angular/router/testing';
 import { NgbModule } from '@ng-bootstrap/ng-bootstrap';
-<<<<<<< HEAD
 import { TranslateModule } from '@ngx-translate/core';
 import { of as observableOf } from 'rxjs';
 
@@ -18,17 +17,9 @@
 import { FormBuilderService } from '../../../../shared/form/builder/form-builder.service';
 import { FormComponent } from '../../../../shared/form/form.component';
 import { getMockFormBuilderService } from '../../../../shared/mocks/form-builder-service.mock';
+import { RegistryServiceStub } from '../../../../shared/testing/registry.service.stub';
 import { EnumKeysPipe } from '../../../../shared/utils/enum-keys-pipe';
 import { MetadataFieldFormComponent } from './metadata-field-form.component';
-=======
-import { EnumKeysPipe } from '../../../../shared/utils/enum-keys-pipe';
-import { FormBuilderService } from '../../../../shared/form/builder/form-builder.service';
-import { CUSTOM_ELEMENTS_SCHEMA } from '@angular/core';
-import { MetadataField } from '../../../../core/metadata/metadata-field.model';
-import { MetadataSchema } from '../../../../core/metadata/metadata-schema.model';
-import { getMockFormBuilderService } from '../../../../shared/mocks/form-builder-service.mock';
-import { RegistryServiceStub } from '../../../../shared/testing/registry.service.stub';
->>>>>>> f03ed896
 
 describe('MetadataFieldFormComponent', () => {
   let component: MetadataFieldFormComponent;
@@ -42,55 +33,21 @@
     prefix: 'fake',
   });
 
-<<<<<<< HEAD
-  /* eslint-disable no-empty,@typescript-eslint/no-empty-function */
-  const registryServiceStub = {
-    getActiveMetadataField: () => observableOf(undefined),
-    createMetadataField: (field: MetadataField) => observableOf(field),
-    updateMetadataField: (field: MetadataField) => observableOf(field),
-    cancelEditMetadataField: () => {
-    },
-    cancelEditMetadataSchema: () => {
-    },
-    clearMetadataFieldRequests: () => observableOf(undefined),
-  };
-  const formBuilderServiceStub = {
-    createFormGroup: () => {
-      return {
-        patchValue: () => {
-        },
-        reset(_value?: any, _options?: { onlySelf?: boolean; emitEvent?: boolean; }): void {
-        },
-      };
-    },
-  };
-  /* eslint-enable no-empty, @typescript-eslint/no-empty-function */
-
-=======
->>>>>>> f03ed896
   beforeEach(waitForAsync(() => {
     registryService = new RegistryServiceStub();
 
     return TestBed.configureTestingModule({
       imports: [CommonModule, RouterTestingModule.withRoutes([]), TranslateModule.forRoot(), NgbModule, MetadataFieldFormComponent, EnumKeysPipe],
       providers: [
-<<<<<<< HEAD
-        { provide: RegistryService, useValue: registryServiceStub },
+        { provide: RegistryService, useValue: registryService },
         { provide: FormBuilderService, useValue: getMockFormBuilderService() },
       ],
-      schemas: [NO_ERRORS_SCHEMA],
+      schemas: [CUSTOM_ELEMENTS_SCHEMA],
     })
       .overrideComponent(MetadataFieldFormComponent, {
         remove: { imports: [FormComponent] },
       })
       .compileComponents();
-=======
-        { provide: RegistryService, useValue: registryService },
-        { provide: FormBuilderService, useValue: getMockFormBuilderService() }
-      ],
-      schemas: [CUSTOM_ELEMENTS_SCHEMA]
-    }).compileComponents();
->>>>>>> f03ed896
   }));
 
   beforeEach(() => {
