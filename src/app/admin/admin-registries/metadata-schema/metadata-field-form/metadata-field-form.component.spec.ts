import { CommonModule } from '@angular/common';
import { NO_ERRORS_SCHEMA } from '@angular/core';
import {
  ComponentFixture,
  inject,
  TestBed,
  waitForAsync,
} from '@angular/core/testing';
import { RouterTestingModule } from '@angular/router/testing';
import { NgbModule } from '@ng-bootstrap/ng-bootstrap';
import { TranslateModule } from '@ngx-translate/core';
import { of as observableOf } from 'rxjs';

import { MetadataField } from '../../../../core/metadata/metadata-field.model';
import { MetadataSchema } from '../../../../core/metadata/metadata-schema.model';
<<<<<<< HEAD
import { FormComponent } from '../../../../shared/form/form.component';
import { getMockFormBuilderService } from '../../../../shared/mocks/form-builder-service.mock';
=======
import { RegistryService } from '../../../../core/registry/registry.service';
import { FormBuilderService } from '../../../../shared/form/builder/form-builder.service';
import { EnumKeysPipe } from '../../../../shared/utils/enum-keys-pipe';
import { MetadataFieldFormComponent } from './metadata-field-form.component';
>>>>>>> a8f31948

describe('MetadataFieldFormComponent', () => {
  let component: MetadataFieldFormComponent;
  let fixture: ComponentFixture<MetadataFieldFormComponent>;
  let registryService: RegistryService;

  const metadataSchema = Object.assign(new MetadataSchema(), {
    id: 1,
    namespace: 'fake schema',
    prefix: 'fake',
  });

  /* eslint-disable no-empty,@typescript-eslint/no-empty-function */
  const registryServiceStub = {
    getActiveMetadataField: () => observableOf(undefined),
    createMetadataField: (field: MetadataField) => observableOf(field),
    updateMetadataField: (field: MetadataField) => observableOf(field),
    cancelEditMetadataField: () => {
    },
    cancelEditMetadataSchema: () => {
    },
    clearMetadataFieldRequests: () => observableOf(undefined),
  };
<<<<<<< HEAD
=======
  const formBuilderServiceStub = {
    createFormGroup: () => {
      return {
        patchValue: () => {
        },
        reset(_value?: any, _options?: { onlySelf?: boolean; emitEvent?: boolean; }): void {
        },
      };
    },
  };
>>>>>>> a8f31948
  /* eslint-enable no-empty, @typescript-eslint/no-empty-function */

  beforeEach(waitForAsync(() => {
    return TestBed.configureTestingModule({
    imports: [CommonModule, RouterTestingModule.withRoutes([]), TranslateModule.forRoot(), NgbModule, MetadataFieldFormComponent, EnumKeysPipe],
    providers: [
        { provide: RegistryService, useValue: registryServiceStub },
<<<<<<< HEAD
        { provide: FormBuilderService, useValue: getMockFormBuilderService() }
    ],
    schemas: [NO_ERRORS_SCHEMA]
})
      .overrideComponent(MetadataFieldFormComponent, {
        remove: { imports: [FormComponent]}
      })
      .compileComponents();
=======
        { provide: FormBuilderService, useValue: formBuilderServiceStub },
      ],
      schemas: [NO_ERRORS_SCHEMA],
    }).compileComponents();
>>>>>>> a8f31948
  }));

  beforeEach(() => {
    fixture = TestBed.createComponent(MetadataFieldFormComponent);
    component = fixture.componentInstance;
    component.metadataSchema = metadataSchema;
    fixture.detectChanges();
  });

  beforeEach(inject([RegistryService], (s) => {
    registryService = s;
  }));

  afterEach(() => {
    component = null;
    registryService = null;
  });

  describe('when submitting the form', () => {
    const element = 'fakeElement';
    const qualifier = 'fakeQualifier';
    const scopeNote = 'fakeScopeNote';

    const expected = Object.assign(new MetadataField(), {
      element: element,
      qualifier: qualifier,
      scopeNote: scopeNote,
    });

    beforeEach(() => {
      spyOn(component.submitForm, 'emit');
      component.element.value = element;
      component.qualifier.value = qualifier;
      component.scopeNote.value = scopeNote;
    });

    describe('without an active field', () => {
      beforeEach(() => {
        spyOn(registryService, 'getActiveMetadataField').and.returnValue(observableOf(undefined));
        component.onSubmit();
        fixture.detectChanges();
      });

      it('should emit a new field using the correct values', async () => {
        await fixture.whenStable();
        expect(component.submitForm.emit).toHaveBeenCalledWith(expected);
      });
    });

    describe('with an active field', () => {
      const expectedWithId = Object.assign(new MetadataField(), {
        id: 1,
        schema: metadataSchema,
        element: element,
        qualifier: qualifier,
        scopeNote: scopeNote,
      });

      beforeEach(() => {
        spyOn(registryService, 'getActiveMetadataField').and.returnValue(observableOf(expectedWithId));
        component.onSubmit();
        fixture.detectChanges();
      });

      it('should edit the existing field using the correct values', async () => {
        await fixture.whenStable();
        expect(component.submitForm.emit).toHaveBeenCalledWith(expectedWithId);
      });
    });
  });
});<|MERGE_RESOLUTION|>--- conflicted
+++ resolved
@@ -1,11 +1,6 @@
 import { CommonModule } from '@angular/common';
 import { NO_ERRORS_SCHEMA } from '@angular/core';
-import {
-  ComponentFixture,
-  inject,
-  TestBed,
-  waitForAsync,
-} from '@angular/core/testing';
+import { ComponentFixture, inject, TestBed, waitForAsync, } from '@angular/core/testing';
 import { RouterTestingModule } from '@angular/router/testing';
 import { NgbModule } from '@ng-bootstrap/ng-bootstrap';
 import { TranslateModule } from '@ngx-translate/core';
@@ -13,15 +8,12 @@
 
 import { MetadataField } from '../../../../core/metadata/metadata-field.model';
 import { MetadataSchema } from '../../../../core/metadata/metadata-schema.model';
-<<<<<<< HEAD
 import { FormComponent } from '../../../../shared/form/form.component';
 import { getMockFormBuilderService } from '../../../../shared/mocks/form-builder-service.mock';
-=======
 import { RegistryService } from '../../../../core/registry/registry.service';
 import { FormBuilderService } from '../../../../shared/form/builder/form-builder.service';
 import { EnumKeysPipe } from '../../../../shared/utils/enum-keys-pipe';
 import { MetadataFieldFormComponent } from './metadata-field-form.component';
->>>>>>> a8f31948
 
 describe('MetadataFieldFormComponent', () => {
   let component: MetadataFieldFormComponent;
@@ -45,8 +37,6 @@
     },
     clearMetadataFieldRequests: () => observableOf(undefined),
   };
-<<<<<<< HEAD
-=======
   const formBuilderServiceStub = {
     createFormGroup: () => {
       return {
@@ -57,7 +47,6 @@
       };
     },
   };
->>>>>>> a8f31948
   /* eslint-enable no-empty, @typescript-eslint/no-empty-function */
 
   beforeEach(waitForAsync(() => {
@@ -65,7 +54,6 @@
     imports: [CommonModule, RouterTestingModule.withRoutes([]), TranslateModule.forRoot(), NgbModule, MetadataFieldFormComponent, EnumKeysPipe],
     providers: [
         { provide: RegistryService, useValue: registryServiceStub },
-<<<<<<< HEAD
         { provide: FormBuilderService, useValue: getMockFormBuilderService() }
     ],
     schemas: [NO_ERRORS_SCHEMA]
@@ -74,12 +62,6 @@
         remove: { imports: [FormComponent]}
       })
       .compileComponents();
-=======
-        { provide: FormBuilderService, useValue: formBuilderServiceStub },
-      ],
-      schemas: [NO_ERRORS_SCHEMA],
-    }).compileComponents();
->>>>>>> a8f31948
   }));
 
   beforeEach(() => {
