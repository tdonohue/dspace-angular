--- conflicted
+++ resolved
@@ -31,22 +31,12 @@
               </thead>
               <tbody>
               <tr *ngFor="let field of fields?.page"
-<<<<<<< HEAD
-                  [ngClass]="{'table-primary' : isActive(field) | async}">
-                <td *ngVar="(isSelected(field) | async) as selected">
+                  [ngClass]="{'table-primary' : (activeField$ | async)?.id === field.id}">
+                <td *ngVar="(selectedMetadataFieldIDs$ | async)?.includes(field.id) as selected">
                   <input type="checkbox"
                          [attr.aria-label]="(selected ? 'admin.registries.schema.fields.deselect' : 'admin.registries.schema.fields.select') | translate"
                          [checked]="selected"
                          (change)="selectMetadataField(field, $event)">
-=======
-                  [ngClass]="{'table-primary' : (activeField$ | async)?.id === field.id}">
-                <td>
-                  <label class="mb-0">
-                    <input type="checkbox"
-                           [checked]="(selectedMetadataFieldIDs$ | async)?.includes(field.id)"
-                           (change)="selectMetadataField(field, $event)">
-                  </label>
->>>>>>> f03ed896
                 </td>
                 <td class="selectable-row" (click)="editField(field)">{{field.id}}</td>
                 <td class="selectable-row" (click)="editField(field)">{{schema?.prefix}}.{{field.element}}{{field.qualifier ? '.' + field.qualifier : ''}}</td>
