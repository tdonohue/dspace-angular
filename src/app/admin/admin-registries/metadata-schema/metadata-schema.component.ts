<<<<<<< HEAD
import {
  Component,
  OnInit,
} from '@angular/core';
import {
  ActivatedRoute,
  Router,
} from '@angular/router';
import { TranslateService } from '@ngx-translate/core';
=======
import { Component, OnInit, OnDestroy } from '@angular/core';
import { RegistryService } from '../../../core/registry/registry.service';
import { ActivatedRoute } from '@angular/router';
>>>>>>> 8ba14aa3
import {
  BehaviorSubject,
  combineLatest,
  combineLatest as observableCombineLatest,
  Observable,
  of as observableOf,
  zip,
} from 'rxjs';
import {
  map,
  switchMap,
  take,
} from 'rxjs/operators';

import { PaginatedList } from '../../../core/data/paginated-list.model';
import { RemoteData } from '../../../core/data/remote-data';
import { MetadataField } from '../../../core/metadata/metadata-field.model';
import { MetadataSchema } from '../../../core/metadata/metadata-schema.model';
import { PaginationService } from '../../../core/pagination/pagination.service';
import { RegistryService } from '../../../core/registry/registry.service';
import { NoContent } from '../../../core/shared/NoContent.model';
import {
  getFirstCompletedRemoteData,
  getFirstSucceededRemoteDataPayload,
} from '../../../core/shared/operators';
import { hasValue } from '../../../shared/empty.util';
import { NotificationsService } from '../../../shared/notifications/notifications.service';
import { toFindListOptions } from '../../../shared/pagination/pagination.utils';
import { PaginationComponentOptions } from '../../../shared/pagination/pagination-component-options.model';

@Component({
  selector: 'ds-metadata-schema',
  templateUrl: './metadata-schema.component.html',
  styleUrls: ['./metadata-schema.component.scss'],
})
/**
 * A component used for managing all existing metadata fields within the current metadata schema.
 * The admin can create, edit or delete metadata fields here.
 */
export class MetadataSchemaComponent implements OnInit, OnDestroy {
  /**
   * The metadata schema
   */
  metadataSchema$: Observable<MetadataSchema>;

  /**
   * A list of all the fields attached to this metadata schema
   */
  metadataFields$: Observable<RemoteData<PaginatedList<MetadataField>>>;

  /**
   * Pagination config used to display the list of metadata fields
   */
  config: PaginationComponentOptions = Object.assign(new PaginationComponentOptions(), {
    id: 'rm',
    pageSize: 25,
    pageSizeOptions: [25, 50, 100, 200],
  });

  /**
   * Whether or not the list of MetadataFields needs an update
   */
  needsUpdate$: BehaviorSubject<boolean> = new BehaviorSubject<boolean>(true);

  constructor(private registryService: RegistryService,
              private route: ActivatedRoute,
              private notificationsService: NotificationsService,
              private paginationService: PaginationService,
              private translateService: TranslateService) {

  }

  ngOnInit(): void {
    this.route.params.subscribe((params) => {
      this.initialize(params);
    });
  }

  /**
   * Initialize the component using the params within the url (schemaName)
   * @param params
   */
  initialize(params) {
    this.metadataSchema$ = this.registryService.getMetadataSchemaByPrefix(params.schemaName).pipe(getFirstSucceededRemoteDataPayload());
    this.updateFields();
  }

  /**
   * Update the list of fields by fetching it from the rest api or cache
   */
  private updateFields() {
    this.metadataFields$ = this.paginationService.getCurrentPagination(this.config.id, this.config).pipe(
      switchMap((currentPagination) => combineLatest([this.metadataSchema$, this.needsUpdate$, observableOf(currentPagination)])),
      switchMap(([schema, update, currentPagination]: [MetadataSchema, boolean, PaginationComponentOptions]) => {
        if (update) {
          this.needsUpdate$.next(false);
        }
        return this.registryService.getMetadataFieldsBySchema(schema, toFindListOptions(currentPagination), !update, true);
      }),
    );
  }

  /**
   * Force-update the list of fields by first clearing the cache related to metadata fields, then performing
   * a new REST call
   */
  public forceUpdateFields() {
    this.registryService.clearMetadataFieldRequests();
    this.needsUpdate$.next(true);
  }

  /**
   * Start editing the selected metadata field
   * @param field
   */
  editField(field: MetadataField) {
    this.getActiveField().pipe(take(1)).subscribe((activeField) => {
      if (field === activeField) {
        this.registryService.cancelEditMetadataField();
      } else {
        this.registryService.editMetadataField(field);
      }
    });
  }

  /**
   * Checks whether the given metadata field is active (being edited)
   * @param field
   */
  isActive(field: MetadataField): Observable<boolean> {
    return this.getActiveField().pipe(
      map((activeField) => field === activeField),
    );
  }

  /**
   * Gets the active metadata field (being edited)
   */
  getActiveField(): Observable<MetadataField> {
    return this.registryService.getActiveMetadataField();
  }

  /**
   * Select a metadata field within the list (checkbox)
   * @param field
   * @param event
   */
  selectMetadataField(field: MetadataField, event) {
    event.target.checked ?
      this.registryService.selectMetadataField(field) :
      this.registryService.deselectMetadataField(field);
  }

  /**
   * Checks whether a given metadata field is selected in the list (checkbox)
   * @param field
   */
  isSelected(field: MetadataField): Observable<boolean> {
    return this.registryService.getSelectedMetadataFields().pipe(
      map((fields) => fields.find((selectedField) => selectedField === field) != null),
    );
  }

  /**
   * Delete all the selected metadata fields
   */
  deleteFields() {
    this.registryService.getSelectedMetadataFields().pipe(take(1)).subscribe(
      (fields) => {
        const tasks$ = [];
        for (const field of fields) {
          if (hasValue(field.id)) {
            tasks$.push(this.registryService.deleteMetadataField(field.id).pipe(getFirstCompletedRemoteData()));
          }
        }
        zip(...tasks$).subscribe((responses: RemoteData<NoContent>[]) => {
          const successResponses = responses.filter((response: RemoteData<NoContent>) => response.hasSucceeded);
          const failedResponses = responses.filter((response: RemoteData<NoContent>) => response.hasFailed);
          if (successResponses.length > 0) {
            this.showNotification(true, successResponses.length);
          }
          if (failedResponses.length > 0) {
            this.showNotification(false, failedResponses.length);
          }
          this.registryService.deselectAllMetadataField();
          this.registryService.cancelEditMetadataField();
        });
      },
    );
  }

  /**
   * Show notifications for an amount of deleted metadata fields
   * @param success   Whether or not the notification should be a success message (error message when false)
   * @param amount    The amount of deleted metadata fields
   */
  showNotification(success: boolean, amount: number) {
    const prefix = 'admin.registries.schema.notification';
    const suffix = success ? 'success' : 'failure';
    const messages = observableCombineLatest([
      this.translateService.get(success ? `${prefix}.${suffix}` : `${prefix}.${suffix}`),
<<<<<<< HEAD
      this.translateService.get(`${prefix}.field.deleted.${suffix}`, { amount: amount }),
    );
=======
      this.translateService.get(`${prefix}.field.deleted.${suffix}`, { amount: amount })
    ]);
>>>>>>> 8ba14aa3
    messages.subscribe(([head, content]) => {
      if (success) {
        this.notificationsService.success(head, content);
      } else {
        this.notificationsService.error(head, content);
      }
    });
  }
  ngOnDestroy(): void {
    this.paginationService.clearPagination(this.config.id);
    this.registryService.deselectAllMetadataField();
  }

}<|MERGE_RESOLUTION|>--- conflicted
+++ resolved
@@ -1,18 +1,10 @@
-<<<<<<< HEAD
 import {
   Component,
+  OnDestroy,
   OnInit,
 } from '@angular/core';
-import {
-  ActivatedRoute,
-  Router,
-} from '@angular/router';
+import { ActivatedRoute } from '@angular/router';
 import { TranslateService } from '@ngx-translate/core';
-=======
-import { Component, OnInit, OnDestroy } from '@angular/core';
-import { RegistryService } from '../../../core/registry/registry.service';
-import { ActivatedRoute } from '@angular/router';
->>>>>>> 8ba14aa3
 import {
   BehaviorSubject,
   combineLatest,
@@ -214,13 +206,8 @@
     const suffix = success ? 'success' : 'failure';
     const messages = observableCombineLatest([
       this.translateService.get(success ? `${prefix}.${suffix}` : `${prefix}.${suffix}`),
-<<<<<<< HEAD
       this.translateService.get(`${prefix}.field.deleted.${suffix}`, { amount: amount }),
-    );
-=======
-      this.translateService.get(`${prefix}.field.deleted.${suffix}`, { amount: amount })
     ]);
->>>>>>> 8ba14aa3
     messages.subscribe(([head, content]) => {
       if (success) {
         this.notificationsService.success(head, content);
