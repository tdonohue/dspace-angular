--- conflicted
+++ resolved
@@ -31,11 +31,7 @@
  * A component used for managing all existing metadata fields within the current metadata schema.
  * The admin can create, edit or delete metadata fields here.
  */
-<<<<<<< HEAD
-export class MetadataSchemaComponent implements OnInit, OnDestroy {
-=======
 export class MetadataSchemaComponent implements OnDestroy, OnInit {
->>>>>>> 8849f140
   /**
    * The metadata schema
    */
@@ -60,18 +56,10 @@
    */
   needsUpdate$: BehaviorSubject<boolean> = new BehaviorSubject<boolean>(true);
 
-<<<<<<< HEAD
-  constructor(private registryService: RegistryService,
-              private route: ActivatedRoute,
-              private notificationsService: NotificationsService,
-              private paginationService: PaginationService,
-              private translateService: TranslateService) {
-=======
   /**
    * The current {@link MetadataField} that is being edited
    */
   activeField$: Observable<MetadataField>;
->>>>>>> 8849f140
 
   /**
    * The selected {@link MetadataField} IDs
@@ -176,19 +164,6 @@
   showNotification(success: boolean, amount: number) {
     const prefix = 'admin.registries.schema.notification';
     const suffix = success ? 'success' : 'failure';
-<<<<<<< HEAD
-    const messages = observableCombineLatest([
-      this.translateService.get(success ? `${prefix}.${suffix}` : `${prefix}.${suffix}`),
-      this.translateService.get(`${prefix}.field.deleted.${suffix}`, { amount: amount })
-    ]);
-    messages.subscribe(([head, content]) => {
-      if (success) {
-        this.notificationsService.success(head, content);
-      } else {
-        this.notificationsService.error(head, content);
-      }
-    });
-=======
     const head = this.translateService.instant(success ? `${prefix}.${suffix}` : `${prefix}.${suffix}`);
     const content = this.translateService.instant(`${prefix}.field.deleted.${suffix}`, { amount: amount });
     if (success) {
@@ -196,16 +171,12 @@
     } else {
       this.notificationsService.error(head, content);
     }
->>>>>>> 8849f140
   }
 
   ngOnDestroy(): void {
     this.paginationService.clearPagination(this.config.id);
-<<<<<<< HEAD
     this.registryService.deselectAllMetadataField();
-=======
     this.subscriptions.forEach((subscription: Subscription) => subscription.unsubscribe());
->>>>>>> 8849f140
   }
 
 }