<<<<<<< HEAD
import { Component, OnInit, OnDestroy } from '@angular/core';
import { RegistryService } from '../../../core/registry/registry.service';
import { ActivatedRoute, RouterLink } from '@angular/router';
=======
import {
  Component,
  OnDestroy,
  OnInit,
} from '@angular/core';
import { ActivatedRoute } from '@angular/router';
import { TranslateService } from '@ngx-translate/core';
>>>>>>> a8f31948
import {
  BehaviorSubject,
  combineLatest,
  combineLatest as observableCombineLatest,
  Observable,
  of as observableOf,
  zip,
} from 'rxjs';
import {
  map,
  switchMap,
  take,
} from 'rxjs/operators';

import { PaginatedList } from '../../../core/data/paginated-list.model';
<<<<<<< HEAD
import { PaginationComponentOptions } from '../../../shared/pagination/pagination-component-options.model';
import { map, switchMap, take } from 'rxjs/operators';
import { hasValue } from '../../../shared/empty.util';
import { NotificationsService } from '../../../shared/notifications/notifications.service';
import { TranslateModule, TranslateService } from '@ngx-translate/core';
=======
import { RemoteData } from '../../../core/data/remote-data';
>>>>>>> a8f31948
import { MetadataField } from '../../../core/metadata/metadata-field.model';
import { MetadataSchema } from '../../../core/metadata/metadata-schema.model';
import { PaginationService } from '../../../core/pagination/pagination.service';
<<<<<<< HEAD
import { AsyncPipe, NgClass, NgForOf, NgIf } from '@angular/common';
import { VarDirective } from '../../../shared/utils/var.directive';
import { MetadataFieldFormComponent } from './metadata-field-form/metadata-field-form.component';
import { PaginationComponent } from '../../../shared/pagination/pagination.component';
=======
import { RegistryService } from '../../../core/registry/registry.service';
import { NoContent } from '../../../core/shared/NoContent.model';
import {
  getFirstCompletedRemoteData,
  getFirstSucceededRemoteDataPayload,
} from '../../../core/shared/operators';
import { hasValue } from '../../../shared/empty.util';
import { NotificationsService } from '../../../shared/notifications/notifications.service';
import { toFindListOptions } from '../../../shared/pagination/pagination.utils';
import { PaginationComponentOptions } from '../../../shared/pagination/pagination-component-options.model';
>>>>>>> a8f31948

@Component({
  selector: 'ds-metadata-schema',
  templateUrl: './metadata-schema.component.html',
  styleUrls: ['./metadata-schema.component.scss'],
<<<<<<< HEAD
  imports: [
    AsyncPipe,
    VarDirective,
    MetadataFieldFormComponent,
    TranslateModule,
    PaginationComponent,
    NgIf,
    NgForOf,
    NgClass,
    RouterLink
  ],
  standalone: true
=======
>>>>>>> a8f31948
})
/**
 * A component used for managing all existing metadata fields within the current metadata schema.
 * The admin can create, edit or delete metadata fields here.
 */
export class MetadataSchemaComponent implements OnInit, OnDestroy {
  /**
   * The metadata schema
   */
  metadataSchema$: Observable<MetadataSchema>;

  /**
   * A list of all the fields attached to this metadata schema
   */
  metadataFields$: Observable<RemoteData<PaginatedList<MetadataField>>>;

  /**
   * Pagination config used to display the list of metadata fields
   */
  config: PaginationComponentOptions = Object.assign(new PaginationComponentOptions(), {
    id: 'rm',
    pageSize: 25,
    pageSizeOptions: [25, 50, 100, 200],
  });

  /**
   * Whether or not the list of MetadataFields needs an update
   */
  needsUpdate$: BehaviorSubject<boolean> = new BehaviorSubject<boolean>(true);

  constructor(private registryService: RegistryService,
              private route: ActivatedRoute,
              private notificationsService: NotificationsService,
              private paginationService: PaginationService,
              private translateService: TranslateService) {

  }

  ngOnInit(): void {
    this.route.params.subscribe((params) => {
      this.initialize(params);
    });
  }

  /**
   * Initialize the component using the params within the url (schemaName)
   * @param params
   */
  initialize(params) {
    this.metadataSchema$ = this.registryService.getMetadataSchemaByPrefix(params.schemaName).pipe(getFirstSucceededRemoteDataPayload());
    this.updateFields();
  }

  /**
   * Update the list of fields by fetching it from the rest api or cache
   */
  private updateFields() {
    this.metadataFields$ = this.paginationService.getCurrentPagination(this.config.id, this.config).pipe(
      switchMap((currentPagination) => combineLatest([this.metadataSchema$, this.needsUpdate$, observableOf(currentPagination)])),
      switchMap(([schema, update, currentPagination]: [MetadataSchema, boolean, PaginationComponentOptions]) => {
        if (update) {
          this.needsUpdate$.next(false);
        }
        return this.registryService.getMetadataFieldsBySchema(schema, toFindListOptions(currentPagination), !update, true);
      }),
    );
  }

  /**
   * Force-update the list of fields by first clearing the cache related to metadata fields, then performing
   * a new REST call
   */
  public forceUpdateFields() {
    this.registryService.clearMetadataFieldRequests();
    this.needsUpdate$.next(true);
  }

  /**
   * Start editing the selected metadata field
   * @param field
   */
  editField(field: MetadataField) {
    this.getActiveField().pipe(take(1)).subscribe((activeField) => {
      if (field === activeField) {
        this.registryService.cancelEditMetadataField();
      } else {
        this.registryService.editMetadataField(field);
      }
    });
  }

  /**
   * Checks whether the given metadata field is active (being edited)
   * @param field
   */
  isActive(field: MetadataField): Observable<boolean> {
    return this.getActiveField().pipe(
      map((activeField) => field === activeField),
    );
  }

  /**
   * Gets the active metadata field (being edited)
   */
  getActiveField(): Observable<MetadataField> {
    return this.registryService.getActiveMetadataField();
  }

  /**
   * Select a metadata field within the list (checkbox)
   * @param field
   * @param event
   */
  selectMetadataField(field: MetadataField, event) {
    event.target.checked ?
      this.registryService.selectMetadataField(field) :
      this.registryService.deselectMetadataField(field);
  }

  /**
   * Checks whether a given metadata field is selected in the list (checkbox)
   * @param field
   */
  isSelected(field: MetadataField): Observable<boolean> {
    return this.registryService.getSelectedMetadataFields().pipe(
      map((fields) => fields.find((selectedField) => selectedField === field) != null),
    );
  }

  /**
   * Delete all the selected metadata fields
   */
  deleteFields() {
    this.registryService.getSelectedMetadataFields().pipe(take(1)).subscribe(
      (fields) => {
        const tasks$ = [];
        for (const field of fields) {
          if (hasValue(field.id)) {
            tasks$.push(this.registryService.deleteMetadataField(field.id).pipe(getFirstCompletedRemoteData()));
          }
        }
        zip(...tasks$).subscribe((responses: RemoteData<NoContent>[]) => {
          const successResponses = responses.filter((response: RemoteData<NoContent>) => response.hasSucceeded);
          const failedResponses = responses.filter((response: RemoteData<NoContent>) => response.hasFailed);
          if (successResponses.length > 0) {
            this.showNotification(true, successResponses.length);
          }
          if (failedResponses.length > 0) {
            this.showNotification(false, failedResponses.length);
          }
          this.registryService.deselectAllMetadataField();
          this.registryService.cancelEditMetadataField();
        });
      },
    );
  }

  /**
   * Show notifications for an amount of deleted metadata fields
   * @param success   Whether or not the notification should be a success message (error message when false)
   * @param amount    The amount of deleted metadata fields
   */
  showNotification(success: boolean, amount: number) {
    const prefix = 'admin.registries.schema.notification';
    const suffix = success ? 'success' : 'failure';
    const messages = observableCombineLatest([
      this.translateService.get(success ? `${prefix}.${suffix}` : `${prefix}.${suffix}`),
      this.translateService.get(`${prefix}.field.deleted.${suffix}`, { amount: amount }),
    ]);
    messages.subscribe(([head, content]) => {
      if (success) {
        this.notificationsService.success(head, content);
      } else {
        this.notificationsService.error(head, content);
      }
    });
  }
  ngOnDestroy(): void {
    this.paginationService.clearPagination(this.config.id);
    this.registryService.deselectAllMetadataField();
  }

}<|MERGE_RESOLUTION|>--- conflicted
+++ resolved
@@ -1,16 +1,6 @@
-<<<<<<< HEAD
-import { Component, OnInit, OnDestroy } from '@angular/core';
-import { RegistryService } from '../../../core/registry/registry.service';
+import { Component, OnDestroy, OnInit, } from '@angular/core';
 import { ActivatedRoute, RouterLink } from '@angular/router';
-=======
-import {
-  Component,
-  OnDestroy,
-  OnInit,
-} from '@angular/core';
-import { ActivatedRoute } from '@angular/router';
-import { TranslateService } from '@ngx-translate/core';
->>>>>>> a8f31948
+import { TranslateModule, TranslateService } from '@ngx-translate/core';
 import {
   BehaviorSubject,
   combineLatest,
@@ -19,48 +9,29 @@
   of as observableOf,
   zip,
 } from 'rxjs';
-import {
-  map,
-  switchMap,
-  take,
-} from 'rxjs/operators';
+import { map, switchMap, take, } from 'rxjs/operators';
 
 import { PaginatedList } from '../../../core/data/paginated-list.model';
-<<<<<<< HEAD
-import { PaginationComponentOptions } from '../../../shared/pagination/pagination-component-options.model';
-import { map, switchMap, take } from 'rxjs/operators';
-import { hasValue } from '../../../shared/empty.util';
-import { NotificationsService } from '../../../shared/notifications/notifications.service';
-import { TranslateModule, TranslateService } from '@ngx-translate/core';
-=======
 import { RemoteData } from '../../../core/data/remote-data';
->>>>>>> a8f31948
 import { MetadataField } from '../../../core/metadata/metadata-field.model';
 import { MetadataSchema } from '../../../core/metadata/metadata-schema.model';
 import { PaginationService } from '../../../core/pagination/pagination.service';
-<<<<<<< HEAD
+import { RegistryService } from '../../../core/registry/registry.service';
+import { NoContent } from '../../../core/shared/NoContent.model';
+import { getFirstCompletedRemoteData, getFirstSucceededRemoteDataPayload, } from '../../../core/shared/operators';
+import { hasValue } from '../../../shared/empty.util';
+import { NotificationsService } from '../../../shared/notifications/notifications.service';
+import { toFindListOptions } from '../../../shared/pagination/pagination.utils';
+import { PaginationComponentOptions } from '../../../shared/pagination/pagination-component-options.model';
 import { AsyncPipe, NgClass, NgForOf, NgIf } from '@angular/common';
 import { VarDirective } from '../../../shared/utils/var.directive';
 import { MetadataFieldFormComponent } from './metadata-field-form/metadata-field-form.component';
 import { PaginationComponent } from '../../../shared/pagination/pagination.component';
-=======
-import { RegistryService } from '../../../core/registry/registry.service';
-import { NoContent } from '../../../core/shared/NoContent.model';
-import {
-  getFirstCompletedRemoteData,
-  getFirstSucceededRemoteDataPayload,
-} from '../../../core/shared/operators';
-import { hasValue } from '../../../shared/empty.util';
-import { NotificationsService } from '../../../shared/notifications/notifications.service';
-import { toFindListOptions } from '../../../shared/pagination/pagination.utils';
-import { PaginationComponentOptions } from '../../../shared/pagination/pagination-component-options.model';
->>>>>>> a8f31948
 
 @Component({
   selector: 'ds-metadata-schema',
   templateUrl: './metadata-schema.component.html',
   styleUrls: ['./metadata-schema.component.scss'],
-<<<<<<< HEAD
   imports: [
     AsyncPipe,
     VarDirective,
@@ -73,8 +44,6 @@
     RouterLink
   ],
   standalone: true
-=======
->>>>>>> a8f31948
 })
 /**
  * A component used for managing all existing metadata fields within the current metadata schema.
