<<<<<<< HEAD
import {
  AsyncPipe,
  NgClass,
  NgForOf,
  NgIf,
} from '@angular/common';
import {
  Component,
  OnDestroy,
  OnInit,
} from '@angular/core';
import {
  ActivatedRoute,
  RouterLink,
} from '@angular/router';
import {
  TranslateModule,
  TranslateService,
} from '@ngx-translate/core';
=======
import { Component, OnInit, OnDestroy } from '@angular/core';
import { RegistryService } from '../../../core/registry/registry.service';
import { ActivatedRoute } from '@angular/router';
>>>>>>> 5ee721f2
import {
  BehaviorSubject,
  combineLatest,
  combineLatest as observableCombineLatest,
  Observable,
  of as observableOf,
  zip,
<<<<<<< HEAD
=======
  Subscription,
>>>>>>> 5ee721f2
} from 'rxjs';
import {
  map,
  switchMap,
  take,
} from 'rxjs/operators';

import { PaginatedList } from '../../../core/data/paginated-list.model';
<<<<<<< HEAD
import { RemoteData } from '../../../core/data/remote-data';
=======
import { PaginationComponentOptions } from '../../../shared/pagination/pagination-component-options.model';
import { map, switchMap, take } from 'rxjs/operators';
import { NotificationsService } from '../../../shared/notifications/notifications.service';
import { TranslateService } from '@ngx-translate/core';
>>>>>>> 5ee721f2
import { MetadataField } from '../../../core/metadata/metadata-field.model';
import { MetadataSchema } from '../../../core/metadata/metadata-schema.model';
import { PaginationService } from '../../../core/pagination/pagination.service';
import { RegistryService } from '../../../core/registry/registry.service';
import { NoContent } from '../../../core/shared/NoContent.model';
import {
  getFirstCompletedRemoteData,
  getFirstSucceededRemoteDataPayload,
} from '../../../core/shared/operators';
import { hasValue } from '../../../shared/empty.util';
import { NotificationsService } from '../../../shared/notifications/notifications.service';
import { PaginationComponent } from '../../../shared/pagination/pagination.component';
import { toFindListOptions } from '../../../shared/pagination/pagination.utils';
import { PaginationComponentOptions } from '../../../shared/pagination/pagination-component-options.model';
import { VarDirective } from '../../../shared/utils/var.directive';
import { MetadataFieldFormComponent } from './metadata-field-form/metadata-field-form.component';

@Component({
  selector: 'ds-metadata-schema',
  templateUrl: './metadata-schema.component.html',
  styleUrls: ['./metadata-schema.component.scss'],
  imports: [
    AsyncPipe,
    VarDirective,
    MetadataFieldFormComponent,
    TranslateModule,
    PaginationComponent,
    NgIf,
    NgForOf,
    NgClass,
    RouterLink,
  ],
  standalone: true,
})
/**
 * A component used for managing all existing metadata fields within the current metadata schema.
 * The admin can create, edit or delete metadata fields here.
 */
<<<<<<< HEAD
export class MetadataSchemaComponent implements OnInit, OnDestroy {
=======
export class MetadataSchemaComponent implements OnDestroy, OnInit {
>>>>>>> 5ee721f2
  /**
   * The metadata schema
   */
  metadataSchema$: Observable<MetadataSchema>;

  /**
   * A list of all the fields attached to this metadata schema
   */
  metadataFields$: Observable<RemoteData<PaginatedList<MetadataField>>>;

  /**
   * Pagination config used to display the list of metadata fields
   */
  config: PaginationComponentOptions = Object.assign(new PaginationComponentOptions(), {
    id: 'rm',
    pageSize: 25,
    pageSizeOptions: [25, 50, 100, 200],
  });

  /**
   * Whether or not the list of MetadataFields needs an update
   */
  needsUpdate$: BehaviorSubject<boolean> = new BehaviorSubject<boolean>(true);

<<<<<<< HEAD
  constructor(private registryService: RegistryService,
              private route: ActivatedRoute,
              private notificationsService: NotificationsService,
              private paginationService: PaginationService,
              private translateService: TranslateService) {
=======
  /**
   * The current {@link MetadataField} that is being edited
   */
  activeField$: Observable<MetadataField>;
>>>>>>> 5ee721f2

  /**
   * The selected {@link MetadataField} IDs
   */
  selectedMetadataFieldIDs$: Observable<number[]>;

  subscriptions: Subscription[] = [];

  constructor(
    protected registryService: RegistryService,
    protected route: ActivatedRoute,
    protected notificationsService: NotificationsService,
    protected paginationService: PaginationService,
    protected translateService: TranslateService,
  ) {
  }

  ngOnInit(): void {
    this.metadataSchema$ = this.registryService.getMetadataSchemaByPrefix(this.route.snapshot.params.schemaName).pipe(getFirstSucceededRemoteDataPayload());
    this.activeField$ = this.registryService.getActiveMetadataField();
    this.selectedMetadataFieldIDs$ = this.registryService.getSelectedMetadataFields().pipe(
      map((metadataFields: MetadataField[]) => metadataFields.map((metadataField: MetadataField) => metadataField.id)),
    );
    this.updateFields();
  }

  /**
   * Update the list of fields by fetching it from the rest api or cache
   */
  private updateFields() {
    this.metadataFields$ = this.paginationService.getCurrentPagination(this.config.id, this.config).pipe(
      switchMap((currentPagination) => combineLatest([this.metadataSchema$, this.needsUpdate$, observableOf(currentPagination)])),
      switchMap(([schema, update, currentPagination]: [MetadataSchema, boolean, PaginationComponentOptions]) => {
        if (update) {
          this.needsUpdate$.next(false);
        }
        return this.registryService.getMetadataFieldsBySchema(schema, toFindListOptions(currentPagination), !update, true);
      }),
    );
  }

  /**
   * Force-update the list of fields by first clearing the cache related to metadata fields, then performing
   * a new REST call
   */
  public forceUpdateFields() {
    this.registryService.clearMetadataFieldRequests();
    this.needsUpdate$.next(true);
  }

  /**
   * Start editing the selected metadata field
   * @param field
   */
  editField(field: MetadataField) {
    this.subscriptions.push(this.activeField$.pipe(take(1)).subscribe((activeField) => {
      if (field === activeField) {
        this.registryService.cancelEditMetadataField();
      } else {
        this.registryService.editMetadataField(field);
      }
<<<<<<< HEAD
    });
  }

  /**
   * Checks whether the given metadata field is active (being edited)
   * @param field
   */
  isActive(field: MetadataField): Observable<boolean> {
    return this.getActiveField().pipe(
      map((activeField) => field === activeField),
    );
  }

  /**
   * Gets the active metadata field (being edited)
   */
  getActiveField(): Observable<MetadataField> {
    return this.registryService.getActiveMetadataField();
=======
    }));
>>>>>>> 5ee721f2
  }

  /**
   * Select a metadata field within the list (checkbox)
   * @param field
   * @param event
   */
  selectMetadataField(field: MetadataField, event) {
    event.target.checked ?
      this.registryService.selectMetadataField(field) :
      this.registryService.deselectMetadataField(field);
  }

  /**
<<<<<<< HEAD
   * Checks whether a given metadata field is selected in the list (checkbox)
   * @param field
   */
  isSelected(field: MetadataField): Observable<boolean> {
    return this.registryService.getSelectedMetadataFields().pipe(
      map((fields) => fields.find((selectedField) => selectedField === field) != null),
    );
  }

  /**
   * Delete all the selected metadata fields
   */
  deleteFields() {
    this.registryService.getSelectedMetadataFields().pipe(take(1)).subscribe(
      (fields) => {
        const tasks$ = [];
        for (const field of fields) {
          if (hasValue(field.id)) {
            tasks$.push(this.registryService.deleteMetadataField(field.id).pipe(getFirstCompletedRemoteData()));
          }
        }
        zip(...tasks$).subscribe((responses: RemoteData<NoContent>[]) => {
          const successResponses = responses.filter((response: RemoteData<NoContent>) => response.hasSucceeded);
          const failedResponses = responses.filter((response: RemoteData<NoContent>) => response.hasFailed);
          if (successResponses.length > 0) {
            this.showNotification(true, successResponses.length);
          }
          if (failedResponses.length > 0) {
            this.showNotification(false, failedResponses.length);
          }
          this.registryService.deselectAllMetadataField();
          this.registryService.cancelEditMetadataField();
        });
      },
    );
=======
   * Delete all the selected metadata fields
   */
  deleteFields() {
    this.subscriptions.push(this.selectedMetadataFieldIDs$.pipe(
      take(1),
      switchMap((fieldIDs) => zip(fieldIDs.map((fieldID) => this.registryService.deleteMetadataField(fieldID).pipe(getFirstCompletedRemoteData())))),
    ).subscribe((responses: RemoteData<NoContent>[]) => {
      const successResponses = responses.filter((response: RemoteData<NoContent>) => response.hasSucceeded);
      const failedResponses = responses.filter((response: RemoteData<NoContent>) => response.hasFailed);
      if (successResponses.length > 0) {
        this.showNotification(true, successResponses.length);
      }
      if (failedResponses.length > 0) {
        this.showNotification(false, failedResponses.length);
      }
      this.registryService.deselectAllMetadataField();
      this.registryService.cancelEditMetadataField();
    }));
>>>>>>> 5ee721f2
  }

  /**
   * Show notifications for an amount of deleted metadata fields
   * @param success   Whether or not the notification should be a success message (error message when false)
   * @param amount    The amount of deleted metadata fields
   */
  showNotification(success: boolean, amount: number) {
    const prefix = 'admin.registries.schema.notification';
    const suffix = success ? 'success' : 'failure';
<<<<<<< HEAD
    const messages = observableCombineLatest([
      this.translateService.get(success ? `${prefix}.${suffix}` : `${prefix}.${suffix}`),
      this.translateService.get(`${prefix}.field.deleted.${suffix}`, { amount: amount }),
    ]);
    messages.subscribe(([head, content]) => {
      if (success) {
        this.notificationsService.success(head, content);
      } else {
        this.notificationsService.error(head, content);
      }
    });
=======
    const head = this.translateService.instant(success ? `${prefix}.${suffix}` : `${prefix}.${suffix}`);
    const content = this.translateService.instant(`${prefix}.field.deleted.${suffix}`, { amount: amount });
    if (success) {
      this.notificationsService.success(head, content);
    } else {
      this.notificationsService.error(head, content);
    }
>>>>>>> 5ee721f2
  }

  ngOnDestroy(): void {
    this.paginationService.clearPagination(this.config.id);
<<<<<<< HEAD
    this.registryService.deselectAllMetadataField();
=======
    this.subscriptions.forEach((subscription: Subscription) => subscription.unsubscribe());
>>>>>>> 5ee721f2
  }

}<|MERGE_RESOLUTION|>--- conflicted
+++ resolved
@@ -1,4 +1,3 @@
-<<<<<<< HEAD
 import {
   AsyncPipe,
   NgClass,
@@ -18,22 +17,13 @@
   TranslateModule,
   TranslateService,
 } from '@ngx-translate/core';
-=======
-import { Component, OnInit, OnDestroy } from '@angular/core';
-import { RegistryService } from '../../../core/registry/registry.service';
-import { ActivatedRoute } from '@angular/router';
->>>>>>> 5ee721f2
 import {
   BehaviorSubject,
   combineLatest,
-  combineLatest as observableCombineLatest,
   Observable,
   of as observableOf,
+  Subscription,
   zip,
-<<<<<<< HEAD
-=======
-  Subscription,
->>>>>>> 5ee721f2
 } from 'rxjs';
 import {
   map,
@@ -42,14 +32,7 @@
 } from 'rxjs/operators';
 
 import { PaginatedList } from '../../../core/data/paginated-list.model';
-<<<<<<< HEAD
 import { RemoteData } from '../../../core/data/remote-data';
-=======
-import { PaginationComponentOptions } from '../../../shared/pagination/pagination-component-options.model';
-import { map, switchMap, take } from 'rxjs/operators';
-import { NotificationsService } from '../../../shared/notifications/notifications.service';
-import { TranslateService } from '@ngx-translate/core';
->>>>>>> 5ee721f2
 import { MetadataField } from '../../../core/metadata/metadata-field.model';
 import { MetadataSchema } from '../../../core/metadata/metadata-schema.model';
 import { PaginationService } from '../../../core/pagination/pagination.service';
@@ -59,7 +42,6 @@
   getFirstCompletedRemoteData,
   getFirstSucceededRemoteDataPayload,
 } from '../../../core/shared/operators';
-import { hasValue } from '../../../shared/empty.util';
 import { NotificationsService } from '../../../shared/notifications/notifications.service';
 import { PaginationComponent } from '../../../shared/pagination/pagination.component';
 import { toFindListOptions } from '../../../shared/pagination/pagination.utils';
@@ -88,11 +70,7 @@
  * A component used for managing all existing metadata fields within the current metadata schema.
  * The admin can create, edit or delete metadata fields here.
  */
-<<<<<<< HEAD
-export class MetadataSchemaComponent implements OnInit, OnDestroy {
-=======
 export class MetadataSchemaComponent implements OnDestroy, OnInit {
->>>>>>> 5ee721f2
   /**
    * The metadata schema
    */
@@ -117,18 +95,10 @@
    */
   needsUpdate$: BehaviorSubject<boolean> = new BehaviorSubject<boolean>(true);
 
-<<<<<<< HEAD
-  constructor(private registryService: RegistryService,
-              private route: ActivatedRoute,
-              private notificationsService: NotificationsService,
-              private paginationService: PaginationService,
-              private translateService: TranslateService) {
-=======
   /**
    * The current {@link MetadataField} that is being edited
    */
   activeField$: Observable<MetadataField>;
->>>>>>> 5ee721f2
 
   /**
    * The selected {@link MetadataField} IDs
@@ -190,28 +160,7 @@
       } else {
         this.registryService.editMetadataField(field);
       }
-<<<<<<< HEAD
-    });
-  }
-
-  /**
-   * Checks whether the given metadata field is active (being edited)
-   * @param field
-   */
-  isActive(field: MetadataField): Observable<boolean> {
-    return this.getActiveField().pipe(
-      map((activeField) => field === activeField),
-    );
-  }
-
-  /**
-   * Gets the active metadata field (being edited)
-   */
-  getActiveField(): Observable<MetadataField> {
-    return this.registryService.getActiveMetadataField();
-=======
     }));
->>>>>>> 5ee721f2
   }
 
   /**
@@ -226,43 +175,6 @@
   }
 
   /**
-<<<<<<< HEAD
-   * Checks whether a given metadata field is selected in the list (checkbox)
-   * @param field
-   */
-  isSelected(field: MetadataField): Observable<boolean> {
-    return this.registryService.getSelectedMetadataFields().pipe(
-      map((fields) => fields.find((selectedField) => selectedField === field) != null),
-    );
-  }
-
-  /**
-   * Delete all the selected metadata fields
-   */
-  deleteFields() {
-    this.registryService.getSelectedMetadataFields().pipe(take(1)).subscribe(
-      (fields) => {
-        const tasks$ = [];
-        for (const field of fields) {
-          if (hasValue(field.id)) {
-            tasks$.push(this.registryService.deleteMetadataField(field.id).pipe(getFirstCompletedRemoteData()));
-          }
-        }
-        zip(...tasks$).subscribe((responses: RemoteData<NoContent>[]) => {
-          const successResponses = responses.filter((response: RemoteData<NoContent>) => response.hasSucceeded);
-          const failedResponses = responses.filter((response: RemoteData<NoContent>) => response.hasFailed);
-          if (successResponses.length > 0) {
-            this.showNotification(true, successResponses.length);
-          }
-          if (failedResponses.length > 0) {
-            this.showNotification(false, failedResponses.length);
-          }
-          this.registryService.deselectAllMetadataField();
-          this.registryService.cancelEditMetadataField();
-        });
-      },
-    );
-=======
    * Delete all the selected metadata fields
    */
   deleteFields() {
@@ -281,7 +193,6 @@
       this.registryService.deselectAllMetadataField();
       this.registryService.cancelEditMetadataField();
     }));
->>>>>>> 5ee721f2
   }
 
   /**
@@ -292,19 +203,6 @@
   showNotification(success: boolean, amount: number) {
     const prefix = 'admin.registries.schema.notification';
     const suffix = success ? 'success' : 'failure';
-<<<<<<< HEAD
-    const messages = observableCombineLatest([
-      this.translateService.get(success ? `${prefix}.${suffix}` : `${prefix}.${suffix}`),
-      this.translateService.get(`${prefix}.field.deleted.${suffix}`, { amount: amount }),
-    ]);
-    messages.subscribe(([head, content]) => {
-      if (success) {
-        this.notificationsService.success(head, content);
-      } else {
-        this.notificationsService.error(head, content);
-      }
-    });
-=======
     const head = this.translateService.instant(success ? `${prefix}.${suffix}` : `${prefix}.${suffix}`);
     const content = this.translateService.instant(`${prefix}.field.deleted.${suffix}`, { amount: amount });
     if (success) {
@@ -312,16 +210,12 @@
     } else {
       this.notificationsService.error(head, content);
     }
->>>>>>> 5ee721f2
   }
 
   ngOnDestroy(): void {
     this.paginationService.clearPagination(this.config.id);
-<<<<<<< HEAD
     this.registryService.deselectAllMetadataField();
-=======
     this.subscriptions.forEach((subscription: Subscription) => subscription.unsubscribe());
->>>>>>> 5ee721f2
   }
 
 }