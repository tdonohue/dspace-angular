--- conflicted
+++ resolved
@@ -1,74 +1,31 @@
-<<<<<<< HEAD
-=======
-import { Component, ElementRef, ViewChild, OnInit, OnDestroy, ComponentRef } from '@angular/core';
+import { Component, ComponentRef, ElementRef, OnDestroy, OnInit, ViewChild } from '@angular/core';
 
 import { BehaviorSubject, Observable } from 'rxjs';
 import { map, mergeMap, take, tap } from 'rxjs/operators';
 
 import { Item } from '../../../../../core/shared/item.model';
 import { ViewMode } from '../../../../../core/shared/view-mode.model';
->>>>>>> 230055ce
-import {
-  Component,
-  ComponentFactoryResolver,
-  ElementRef,
-  OnInit,
-  ViewChild,
-} from '@angular/core';
-import {
-<<<<<<< HEAD
-  BehaviorSubject,
-  Observable,
-} from 'rxjs';
-import {
-  map,
-  mergeMap,
-  take,
-  tap,
-} from 'rxjs/operators';
-
-import { DSONameService } from '../../../../../core/breadcrumbs/dso-name.service';
-=======
-  SearchResultGridElementComponent
-} from '../../../../../shared/object-grid/search-result-grid-element/search-result-grid-element.component';
+import { SearchResultGridElementComponent } from '../../../../../shared/object-grid/search-result-grid-element/search-result-grid-element.component';
 import { TruncatableService } from '../../../../../shared/truncatable/truncatable.service';
 import { BitstreamDataService } from '../../../../../core/data/bitstream-data.service';
 import { GenericConstructor } from '../../../../../core/shared/generic-constructor';
 import { DynamicComponentLoaderDirective } from '../../../../../shared/abstract-component-loader/dynamic-component-loader.directive';
 import { WorkspaceItem } from '../../../../../core/submission/models/workspaceitem.model';
->>>>>>> 230055ce
+
+import { DSONameService } from '../../../../../core/breadcrumbs/dso-name.service';
 import { LinkService } from '../../../../../core/cache/builders/link.service';
-import { BitstreamDataService } from '../../../../../core/data/bitstream-data.service';
 import { PaginatedList } from '../../../../../core/data/paginated-list.model';
 import { RemoteData } from '../../../../../core/data/remote-data';
 import { Context } from '../../../../../core/shared/context.model';
 import { DSpaceObject } from '../../../../../core/shared/dspace-object.model';
-import { GenericConstructor } from '../../../../../core/shared/generic-constructor';
-import { Item } from '../../../../../core/shared/item.model';
-import {
-  getAllSucceededRemoteData,
-  getFirstCompletedRemoteData,
-  getRemoteDataPayload,
-} from '../../../../../core/shared/operators';
-import { ViewMode } from '../../../../../core/shared/view-mode.model';
-import { WorkspaceItem } from '../../../../../core/submission/models/workspaceitem.model';
+import { getAllSucceededRemoteData, getFirstCompletedRemoteData, getRemoteDataPayload } from '../../../../../core/shared/operators';
 import { SupervisionOrder } from '../../../../../core/supervision-order/models/supervision-order.model';
 import { SupervisionOrderDataService } from '../../../../../core/supervision-order/supervision-order-data.service';
-<<<<<<< HEAD
-import {
-  getListableObjectComponent,
-  listableObjectComponent,
-} from '../../../../../shared/object-collection/shared/listable-object/listable-object.decorator';
-import { ListableObjectDirective } from '../../../../../shared/object-collection/shared/listable-object/listable-object.directive';
+import { getListableObjectComponent, listableObjectComponent } from '../../../../../shared/object-collection/shared/listable-object/listable-object.decorator';
 import { WorkspaceItemSearchResult } from '../../../../../shared/object-collection/shared/workspace-item-search-result.model';
-import { SearchResultGridElementComponent } from '../../../../../shared/object-grid/search-result-grid-element/search-result-grid-element.component';
 import { ThemeService } from '../../../../../shared/theme-support/theme.service';
-import { TruncatableService } from '../../../../../shared/truncatable/truncatable.service';
+import { hasValue } from '../../../../../shared/empty.util';
 import { followLink } from '../../../../../shared/utils/follow-link-config.model';
-=======
-import { DSONameService } from '../../../../../core/breadcrumbs/dso-name.service';
-import { hasValue } from '../../../../../shared/empty.util';
->>>>>>> 230055ce
 
 @listableObjectComponent(WorkspaceItemSearchResult, ViewMode.GridElement, Context.AdminWorkflowSearch)
 @Component({
@@ -136,47 +93,25 @@
     this.dso = this.linkService.resolveLink(this.dso, followLink('item'));
     this.item$ = (this.dso.item as Observable<RemoteData<Item>>).pipe(getAllSucceededRemoteData(), getRemoteDataPayload());
     this.item$.pipe(take(1)).subscribe((item: Item) => {
-<<<<<<< HEAD
-      const componentFactory = this.componentFactoryResolver.resolveComponentFactory(this.getComponent(item));
-
-      const viewContainerRef = this.listableObjectDirective.viewContainerRef;
-      viewContainerRef.clear();
-
-      const componentRef = viewContainerRef.createComponent(
-        componentFactory,
-        0,
-        undefined,
-        [
-          [this.badges.nativeElement],
-          [this.buttons.nativeElement],
-        ]);
-      (componentRef.instance as any).object = item;
-      (componentRef.instance as any).index = this.index;
-      (componentRef.instance as any).linkType = this.linkType;
-      (componentRef.instance as any).listID = this.listID;
-      componentRef.changeDetectorRef.detectChanges();
-    },
-=======
         const component: GenericConstructor<Component> = this.getComponent(item);
 
         const viewContainerRef = this.dynamicComponentLoaderDirective.viewContainerRef;
-        viewContainerRef.clear();
+      viewContainerRef.clear();
 
         this.compRef = viewContainerRef.createComponent(
           component, {
           index: 0,
           projectableNodes: [
-            [this.badges.nativeElement],
-            [this.buttons.nativeElement]
-          ],
-        });
+          [this.badges.nativeElement],
+          [this.buttons.nativeElement],
+        ],
+      });
         this.compRef.setInput('object', item);
-        this.compRef.setInput('index', this.index);
-        this.compRef.setInput('linkType', this.linkType);
-        this.compRef.setInput('listID', this.listID);
-        this.compRef.changeDetectorRef.detectChanges();
-      }
->>>>>>> 230055ce
+      this.compRef.setInput('index', this.index);
+      this.compRef.setInput('linkType', this.linkType);
+      this.compRef.setInput('listID', this.listID);
+      this.compRef.changeDetectorRef.detectChanges();
+    },
     );
 
     this.item$.pipe(
