--- conflicted
+++ resolved
@@ -1,8 +1,4 @@
-<<<<<<< HEAD
-import { Component, ComponentFactoryResolver, ElementRef, OnInit, ViewChild } from '@angular/core';
-=======
-import { Component, ElementRef, ViewChild, OnInit, OnDestroy, ComponentRef } from '@angular/core';
->>>>>>> 061129ec
+import { Component, ComponentFactoryResolver, ElementRef, OnInit, ViewChild, OnDestroy, ComponentRef } from '@angular/core';
 
 import { BehaviorSubject, Observable } from 'rxjs';
 import { map, mergeMap, take, tap } from 'rxjs/operators';
