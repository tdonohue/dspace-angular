import { Component, ElementRef, ViewChild, ComponentRef, OnDestroy, OnInit } from '@angular/core';
import { Item } from '../../../../../core/shared/item.model';
import { ViewMode } from '../../../../../core/shared/view-mode.model';
import {
  getListableObjectComponent,
  listableObjectComponent
} from '../../../../../shared/object-collection/shared/listable-object/listable-object.decorator';
import { Context } from '../../../../../core/shared/context.model';
import { SearchResultGridElementComponent } from '../../../../../shared/object-grid/search-result-grid-element/search-result-grid-element.component';
import { TruncatableService } from '../../../../../shared/truncatable/truncatable.service';
import { BitstreamDataService } from '../../../../../core/data/bitstream-data.service';
import { GenericConstructor } from '../../../../../core/shared/generic-constructor';
import { DynamicComponentLoaderDirective } from '../../../../../shared/abstract-component-loader/dynamic-component-loader.directive';
import { WorkflowItem } from '../../../../../core/submission/models/workflowitem.model';
import { Observable } from 'rxjs';
import { LinkService } from '../../../../../core/cache/builders/link.service';
import { followLink } from '../../../../../shared/utils/follow-link-config.model';
import { RemoteData } from '../../../../../core/data/remote-data';
import {
  getAllSucceededRemoteData,
  getRemoteDataPayload
} from '../../../../../core/shared/operators';
import { take } from 'rxjs/operators';
import { WorkflowItemSearchResult } from '../../../../../shared/object-collection/shared/workflow-item-search-result.model';
import { ThemeService } from '../../../../../shared/theme-support/theme.service';
import { DSONameService } from '../../../../../core/breadcrumbs/dso-name.service';
import { hasValue } from '../../../../../shared/empty.util';

@listableObjectComponent(WorkflowItemSearchResult, ViewMode.GridElement, Context.AdminWorkflowSearch)
@Component({
  selector: 'ds-workflow-item-search-result-admin-workflow-grid-element',
  styleUrls: ['./workflow-item-search-result-admin-workflow-grid-element.component.scss'],
  templateUrl: './workflow-item-search-result-admin-workflow-grid-element.component.html'
})
/**
 * The component for displaying a grid element for an workflow item on the admin workflow search page
 */
export class WorkflowItemSearchResultAdminWorkflowGridElementComponent extends SearchResultGridElementComponent<WorkflowItemSearchResult, WorkflowItem> implements OnDestroy, OnInit {
  /**
   * Directive used to render the dynamic component in
   */
  @ViewChild(DynamicComponentLoaderDirective, { static: true }) dynamicComponentLoaderDirective: DynamicComponentLoaderDirective;

  /**
   * The html child that contains the badges html
   */
  @ViewChild('badges', { static: true }) badges: ElementRef;

  /**
   * The html child that contains the button html
   */
  @ViewChild('buttons', { static: true }) buttons: ElementRef;

  /**
   * The item linked to the workflow item
   */
  public item$: Observable<Item>;

  protected compRef: ComponentRef<Component>;

  constructor(
    public dsoNameService: DSONameService,
    private linkService: LinkService,
    protected truncatableService: TruncatableService,
    private themeService: ThemeService,
    protected bitstreamDataService: BitstreamDataService
  ) {
    super(dsoNameService, truncatableService, bitstreamDataService);
  }

  /**
   * Setup the dynamic child component
   * Initialize the item object from the workflow item
   */
  ngOnInit(): void {
    super.ngOnInit();
    this.dso = this.linkService.resolveLink(this.dso, followLink('item'));
    this.item$ = (this.dso.item as Observable<RemoteData<Item>>).pipe(getAllSucceededRemoteData(), getRemoteDataPayload());
    this.item$.pipe(take(1)).subscribe((item: Item) => {
      const component: GenericConstructor<Component> = this.getComponent(item);

<<<<<<< HEAD
        const viewContainerRef = this.dynamicComponentLoaderDirective.viewContainerRef;
        viewContainerRef.clear();
=======
      const viewContainerRef = this.listableObjectDirective.viewContainerRef;
      viewContainerRef.clear();
>>>>>>> 6497a156

      this.compRef = viewContainerRef.createComponent(
        component, {
          index: 0,
          injector: undefined,
          projectableNodes: [
            [this.badges.nativeElement],
            [this.buttons.nativeElement],
          ],
        },
      );
      this.compRef.setInput('object', item);
      this.compRef.setInput('index', this.index);
      this.compRef.setInput('linkType', this.linkType);
      this.compRef.setInput('listID', this.listID);
      this.compRef.changeDetectorRef.detectChanges();
    });
  }

  ngOnDestroy(): void {
    if (hasValue(this.compRef)) {
      this.compRef.destroy();
      this.compRef = undefined;
    }
  }

  /**
   * Fetch the component depending on the item's entity type, view mode and context
   * @returns {GenericConstructor<Component>}
   */
  private getComponent(item: Item): GenericConstructor<Component> {
    return getListableObjectComponent(item.getRenderTypes(), ViewMode.GridElement, undefined, this.themeService.getThemeName());
  }

}<|MERGE_RESOLUTION|>--- conflicted
+++ resolved
@@ -79,13 +79,8 @@
     this.item$.pipe(take(1)).subscribe((item: Item) => {
       const component: GenericConstructor<Component> = this.getComponent(item);
 
-<<<<<<< HEAD
-        const viewContainerRef = this.dynamicComponentLoaderDirective.viewContainerRef;
-        viewContainerRef.clear();
-=======
-      const viewContainerRef = this.listableObjectDirective.viewContainerRef;
+      const viewContainerRef = this.dynamicComponentLoaderDirective.viewContainerRef;
       viewContainerRef.clear();
->>>>>>> 6497a156
 
       this.compRef = viewContainerRef.createComponent(
         component, {
