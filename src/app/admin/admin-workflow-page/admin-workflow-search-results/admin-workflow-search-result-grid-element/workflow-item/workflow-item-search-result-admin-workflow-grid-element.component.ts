<<<<<<< HEAD
import {
  Component,
  ComponentFactoryResolver,
  ElementRef,
  ViewChild,
} from '@angular/core';
=======
import { Component, ElementRef, ViewChild, ComponentRef, OnDestroy, OnInit } from '@angular/core';
import { Item } from '../../../../../core/shared/item.model';
import { ViewMode } from '../../../../../core/shared/view-mode.model';
import {
  getListableObjectComponent,
  listableObjectComponent
} from '../../../../../shared/object-collection/shared/listable-object/listable-object.decorator';
import { Context } from '../../../../../core/shared/context.model';
import { SearchResultGridElementComponent } from '../../../../../shared/object-grid/search-result-grid-element/search-result-grid-element.component';
import { TruncatableService } from '../../../../../shared/truncatable/truncatable.service';
import { BitstreamDataService } from '../../../../../core/data/bitstream-data.service';
import { GenericConstructor } from '../../../../../core/shared/generic-constructor';
import { DynamicComponentLoaderDirective } from '../../../../../shared/abstract-component-loader/dynamic-component-loader.directive';
import { WorkflowItem } from '../../../../../core/submission/models/workflowitem.model';
>>>>>>> 230055ce
import { Observable } from 'rxjs';
import { take } from 'rxjs/operators';

import { DSONameService } from '../../../../../core/breadcrumbs/dso-name.service';
import { LinkService } from '../../../../../core/cache/builders/link.service';
import { BitstreamDataService } from '../../../../../core/data/bitstream-data.service';
import { RemoteData } from '../../../../../core/data/remote-data';
import { Context } from '../../../../../core/shared/context.model';
import { GenericConstructor } from '../../../../../core/shared/generic-constructor';
import { Item } from '../../../../../core/shared/item.model';
import {
  getAllSucceededRemoteData,
  getRemoteDataPayload,
} from '../../../../../core/shared/operators';
import { ViewMode } from '../../../../../core/shared/view-mode.model';
import { WorkflowItem } from '../../../../../core/submission/models/workflowitem.model';
import {
  getListableObjectComponent,
  listableObjectComponent,
} from '../../../../../shared/object-collection/shared/listable-object/listable-object.decorator';
import { ListableObjectDirective } from '../../../../../shared/object-collection/shared/listable-object/listable-object.directive';
import { WorkflowItemSearchResult } from '../../../../../shared/object-collection/shared/workflow-item-search-result.model';
import { SearchResultGridElementComponent } from '../../../../../shared/object-grid/search-result-grid-element/search-result-grid-element.component';
import { ThemeService } from '../../../../../shared/theme-support/theme.service';
<<<<<<< HEAD
import { TruncatableService } from '../../../../../shared/truncatable/truncatable.service';
import { followLink } from '../../../../../shared/utils/follow-link-config.model';
=======
import { DSONameService } from '../../../../../core/breadcrumbs/dso-name.service';
import { hasValue } from '../../../../../shared/empty.util';
>>>>>>> 230055ce

@listableObjectComponent(WorkflowItemSearchResult, ViewMode.GridElement, Context.AdminWorkflowSearch)
@Component({
  selector: 'ds-workflow-item-search-result-admin-workflow-grid-element',
  styleUrls: ['./workflow-item-search-result-admin-workflow-grid-element.component.scss'],
  templateUrl: './workflow-item-search-result-admin-workflow-grid-element.component.html',
})
/**
 * The component for displaying a grid element for an workflow item on the admin workflow search page
 */
export class WorkflowItemSearchResultAdminWorkflowGridElementComponent extends SearchResultGridElementComponent<WorkflowItemSearchResult, WorkflowItem> implements OnDestroy, OnInit {
  /**
   * Directive used to render the dynamic component in
   */
  @ViewChild(DynamicComponentLoaderDirective, { static: true }) dynamicComponentLoaderDirective: DynamicComponentLoaderDirective;

  /**
   * The html child that contains the badges html
   */
  @ViewChild('badges', { static: true }) badges: ElementRef;

  /**
   * The html child that contains the button html
   */
  @ViewChild('buttons', { static: true }) buttons: ElementRef;

  /**
   * The item linked to the workflow item
   */
  public item$: Observable<Item>;

  protected compRef: ComponentRef<Component>;

  constructor(
    public dsoNameService: DSONameService,
    private linkService: LinkService,
    protected truncatableService: TruncatableService,
    private themeService: ThemeService,
    protected bitstreamDataService: BitstreamDataService,
  ) {
    super(dsoNameService, truncatableService, bitstreamDataService);
  }

  /**
   * Setup the dynamic child component
   * Initialize the item object from the workflow item
   */
  ngOnInit(): void {
    super.ngOnInit();
    this.dso = this.linkService.resolveLink(this.dso, followLink('item'));
    this.item$ = (this.dso.item as Observable<RemoteData<Item>>).pipe(getAllSucceededRemoteData(), getRemoteDataPayload());
    this.item$.pipe(take(1)).subscribe((item: Item) => {
<<<<<<< HEAD
      const componentFactory = this.componentFactoryResolver.resolveComponentFactory(this.getComponent(item));

      const viewContainerRef = this.listableObjectDirective.viewContainerRef;
      viewContainerRef.clear();

      const componentRef = viewContainerRef.createComponent(
        componentFactory,
        0,
        undefined,
        [
          [this.badges.nativeElement],
          [this.buttons.nativeElement],
        ]);
      (componentRef.instance as any).object = item;
      (componentRef.instance as any).index = this.index;
      (componentRef.instance as any).linkType = this.linkType;
      (componentRef.instance as any).listID = this.listID;
      componentRef.changeDetectorRef.detectChanges();
    },
    );
=======
      const component: GenericConstructor<Component> = this.getComponent(item);

      const viewContainerRef = this.dynamicComponentLoaderDirective.viewContainerRef;
      viewContainerRef.clear();

      this.compRef = viewContainerRef.createComponent(
        component, {
          index: 0,
          injector: undefined,
          projectableNodes: [
            [this.badges.nativeElement],
            [this.buttons.nativeElement],
          ],
        },
      );
      this.compRef.setInput('object', item);
      this.compRef.setInput('index', this.index);
      this.compRef.setInput('linkType', this.linkType);
      this.compRef.setInput('listID', this.listID);
      this.compRef.changeDetectorRef.detectChanges();
    });
  }

  ngOnDestroy(): void {
    if (hasValue(this.compRef)) {
      this.compRef.destroy();
      this.compRef = undefined;
    }
>>>>>>> 230055ce
  }

  /**
   * Fetch the component depending on the item's entity type, view mode and context
   * @returns {GenericConstructor<Component>}
   */
  private getComponent(item: Item): GenericConstructor<Component> {
    return getListableObjectComponent(item.getRenderTypes(), ViewMode.GridElement, undefined, this.themeService.getThemeName());
  }

}<|MERGE_RESOLUTION|>--- conflicted
+++ resolved
@@ -1,18 +1,7 @@
-<<<<<<< HEAD
-import {
-  Component,
-  ComponentFactoryResolver,
-  ElementRef,
-  ViewChild,
-} from '@angular/core';
-=======
-import { Component, ElementRef, ViewChild, ComponentRef, OnDestroy, OnInit } from '@angular/core';
+import { Component, ComponentRef, ElementRef, OnDestroy, OnInit, ViewChild } from '@angular/core';
 import { Item } from '../../../../../core/shared/item.model';
 import { ViewMode } from '../../../../../core/shared/view-mode.model';
-import {
-  getListableObjectComponent,
-  listableObjectComponent
-} from '../../../../../shared/object-collection/shared/listable-object/listable-object.decorator';
+import { getListableObjectComponent, listableObjectComponent } from '../../../../../shared/object-collection/shared/listable-object/listable-object.decorator';
 import { Context } from '../../../../../core/shared/context.model';
 import { SearchResultGridElementComponent } from '../../../../../shared/object-grid/search-result-grid-element/search-result-grid-element.component';
 import { TruncatableService } from '../../../../../shared/truncatable/truncatable.service';
@@ -20,38 +9,17 @@
 import { GenericConstructor } from '../../../../../core/shared/generic-constructor';
 import { DynamicComponentLoaderDirective } from '../../../../../shared/abstract-component-loader/dynamic-component-loader.directive';
 import { WorkflowItem } from '../../../../../core/submission/models/workflowitem.model';
->>>>>>> 230055ce
 import { Observable } from 'rxjs';
 import { take } from 'rxjs/operators';
 
 import { DSONameService } from '../../../../../core/breadcrumbs/dso-name.service';
 import { LinkService } from '../../../../../core/cache/builders/link.service';
-import { BitstreamDataService } from '../../../../../core/data/bitstream-data.service';
 import { RemoteData } from '../../../../../core/data/remote-data';
-import { Context } from '../../../../../core/shared/context.model';
-import { GenericConstructor } from '../../../../../core/shared/generic-constructor';
-import { Item } from '../../../../../core/shared/item.model';
-import {
-  getAllSucceededRemoteData,
-  getRemoteDataPayload,
-} from '../../../../../core/shared/operators';
-import { ViewMode } from '../../../../../core/shared/view-mode.model';
-import { WorkflowItem } from '../../../../../core/submission/models/workflowitem.model';
-import {
-  getListableObjectComponent,
-  listableObjectComponent,
-} from '../../../../../shared/object-collection/shared/listable-object/listable-object.decorator';
-import { ListableObjectDirective } from '../../../../../shared/object-collection/shared/listable-object/listable-object.directive';
+import { getAllSucceededRemoteData, getRemoteDataPayload } from '../../../../../core/shared/operators';
 import { WorkflowItemSearchResult } from '../../../../../shared/object-collection/shared/workflow-item-search-result.model';
-import { SearchResultGridElementComponent } from '../../../../../shared/object-grid/search-result-grid-element/search-result-grid-element.component';
 import { ThemeService } from '../../../../../shared/theme-support/theme.service';
-<<<<<<< HEAD
-import { TruncatableService } from '../../../../../shared/truncatable/truncatable.service';
+import { hasValue } from '../../../../../shared/empty.util';
 import { followLink } from '../../../../../shared/utils/follow-link-config.model';
-=======
-import { DSONameService } from '../../../../../core/breadcrumbs/dso-name.service';
-import { hasValue } from '../../../../../shared/empty.util';
->>>>>>> 230055ce
 
 @listableObjectComponent(WorkflowItemSearchResult, ViewMode.GridElement, Context.AdminWorkflowSearch)
 @Component({
@@ -104,28 +72,6 @@
     this.dso = this.linkService.resolveLink(this.dso, followLink('item'));
     this.item$ = (this.dso.item as Observable<RemoteData<Item>>).pipe(getAllSucceededRemoteData(), getRemoteDataPayload());
     this.item$.pipe(take(1)).subscribe((item: Item) => {
-<<<<<<< HEAD
-      const componentFactory = this.componentFactoryResolver.resolveComponentFactory(this.getComponent(item));
-
-      const viewContainerRef = this.listableObjectDirective.viewContainerRef;
-      viewContainerRef.clear();
-
-      const componentRef = viewContainerRef.createComponent(
-        componentFactory,
-        0,
-        undefined,
-        [
-          [this.badges.nativeElement],
-          [this.buttons.nativeElement],
-        ]);
-      (componentRef.instance as any).object = item;
-      (componentRef.instance as any).index = this.index;
-      (componentRef.instance as any).linkType = this.linkType;
-      (componentRef.instance as any).listID = this.listID;
-      componentRef.changeDetectorRef.detectChanges();
-    },
-    );
-=======
       const component: GenericConstructor<Component> = this.getComponent(item);
 
       const viewContainerRef = this.dynamicComponentLoaderDirective.viewContainerRef;
@@ -136,7 +82,7 @@
           index: 0,
           injector: undefined,
           projectableNodes: [
-            [this.badges.nativeElement],
+          [this.badges.nativeElement],
             [this.buttons.nativeElement],
           ],
         },
@@ -154,7 +100,6 @@
       this.compRef.destroy();
       this.compRef = undefined;
     }
->>>>>>> 230055ce
   }
 
   /**
