--- conflicted
+++ resolved
@@ -1,9 +1,5 @@
 import { NO_ERRORS_SCHEMA } from '@angular/core';
-import {
-  ComponentFixture,
-  TestBed,
-  waitForAsync,
-} from '@angular/core/testing';
+import { ComponentFixture, TestBed, waitForAsync, } from '@angular/core/testing';
 import { NoopAnimationsModule } from '@angular/platform-browser/animations';
 import { RouterTestingModule } from '@angular/router/testing';
 import { TranslateModule } from '@ngx-translate/core';
@@ -14,25 +10,30 @@
 import { Item } from '../../../../../core/shared/item.model';
 import { ViewMode } from '../../../../../core/shared/view-mode.model';
 import { WorkflowItem } from '../../../../../core/submission/models/workflowitem.model';
-import { DynamicComponentLoaderDirective } from '../../../../../shared/abstract-component-loader/dynamic-component-loader.directive';
+import {
+  DynamicComponentLoaderDirective
+} from '../../../../../shared/abstract-component-loader/dynamic-component-loader.directive';
 import { getMockLinkService } from '../../../../../shared/mocks/link-service.mock';
 import { getMockThemeService } from '../../../../../shared/mocks/theme-service.mock';
 import { CollectionElementLinkType } from '../../../../../shared/object-collection/collection-element-link.type';
-import { WorkflowItemSearchResult } from '../../../../../shared/object-collection/shared/workflow-item-search-result.model';
-import { ItemGridElementComponent } from '../../../../../shared/object-grid/item-grid-element/item-types/item/item-grid-element.component';
+import {
+  WorkflowItemSearchResult
+} from '../../../../../shared/object-collection/shared/workflow-item-search-result.model';
+import {
+  ItemGridElementComponent
+} from '../../../../../shared/object-grid/item-grid-element/item-types/item/item-grid-element.component';
 import { createSuccessfulRemoteDataObject$ } from '../../../../../shared/remote-data.utils';
 import { ThemeService } from '../../../../../shared/theme-support/theme.service';
-<<<<<<< HEAD
 import { AuthService } from '../../../../../core/auth/auth.service';
 import { AuthServiceMock } from '../../../../../shared/mocks/auth.service.mock';
 import { AuthorizationDataServiceStub } from '../../../../../shared/testing/authorization-service.stub';
 import { AuthorizationDataService } from '../../../../../core/data/feature-authorization/authorization-data.service';
 import { ListableModule } from '../../../../../core/shared/listable.module';
-=======
 import { TruncatableService } from '../../../../../shared/truncatable/truncatable.service';
 import { followLink } from '../../../../../shared/utils/follow-link-config.model';
-import { WorkflowItemSearchResultAdminWorkflowGridElementComponent } from './workflow-item-search-result-admin-workflow-grid-element.component';
->>>>>>> a8f31948
+import {
+  WorkflowItemSearchResultAdminWorkflowGridElementComponent
+} from './workflow-item-search-result-admin-workflow-grid-element.component';
 
 describe('WorkflowItemSearchResultAdminWorkflowGridElementComponent', () => {
   let component: WorkflowItemSearchResultAdminWorkflowGridElementComponent;
@@ -74,30 +75,15 @@
         { provide: ThemeService, useValue: themeService },
         {
             provide: TruncatableService, useValue: {
-<<<<<<< HEAD
                 isCollapsed: () => observableOf(true),
-            }
+            },
         },
         { provide: BitstreamDataService, useValue: {} },
         { provide: AuthService, useValue: new AuthServiceMock() },
         { provide: AuthorizationDataService, useClass: AuthorizationDataServiceStub },
     ],
-    schemas: [NO_ERRORS_SCHEMA]
+        schemas: [NO_ERRORS_SCHEMA],
 })
-=======
-              isCollapsed: () => observableOf(true),
-            },
-          },
-          { provide: BitstreamDataService, useValue: {} },
-        ],
-        schemas: [NO_ERRORS_SCHEMA],
-      })
-      .overrideComponent(WorkflowItemSearchResultAdminWorkflowGridElementComponent, {
-        set: {
-          entryComponents: [ItemGridElementComponent],
-        },
-      })
->>>>>>> a8f31948
       .compileComponents();
   }));
 
