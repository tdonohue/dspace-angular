--- conflicted
+++ resolved
@@ -1,9 +1,5 @@
 import { NO_ERRORS_SCHEMA } from '@angular/core';
-import {
-  ComponentFixture,
-  TestBed,
-  waitForAsync,
-} from '@angular/core/testing';
+import { ComponentFixture, TestBed, waitForAsync, } from '@angular/core/testing';
 import { NoopAnimationsModule } from '@angular/platform-browser/animations';
 import { RouterTestingModule } from '@angular/router/testing';
 import { TranslateModule } from '@ngx-translate/core';
@@ -16,24 +12,23 @@
 import { ViewMode } from '../../../../../core/shared/view-mode.model';
 import { WorkflowItem } from '../../../../../core/submission/models/workflowitem.model';
 import { DSONameServiceMock } from '../../../../../shared/mocks/dso-name.service.mock';
-<<<<<<< HEAD
-import { APP_CONFIG } from '../../../../../../config/app-config.interface';
-import { environment } from '../../../../../../environments/environment';
+import { getMockLinkService } from '../../../../../shared/mocks/link-service.mock';
+import { mockTruncatableService } from '../../../../../shared/mocks/mock-trucatable.service';
+import { CollectionElementLinkType } from '../../../../../shared/object-collection/collection-element-link.type';
+import {
+  WorkflowItemSearchResult
+} from '../../../../../shared/object-collection/shared/workflow-item-search-result.model';
+import { createSuccessfulRemoteDataObject$ } from '../../../../../shared/remote-data.utils';
+import { TruncatableService } from '../../../../../shared/truncatable/truncatable.service';
+import { followLink } from '../../../../../shared/utils/follow-link-config.model';
+import {
+  WorkflowItemSearchResultAdminWorkflowListElementComponent
+} from './workflow-item-search-result-admin-workflow-list-element.component';
 import { ThemeService } from '../../../../../shared/theme-support/theme.service';
 import { getMockThemeService } from '../../../../../shared/mocks/theme-service.mock';
 import { AuthService } from '../../../../../core/auth/auth.service';
 import { AuthServiceMock } from '../../../../../shared/mocks/auth.service.mock';
 import { AuthorizationDataService } from '../../../../../core/data/feature-authorization/authorization-data.service';
-=======
-import { getMockLinkService } from '../../../../../shared/mocks/link-service.mock';
-import { mockTruncatableService } from '../../../../../shared/mocks/mock-trucatable.service';
-import { CollectionElementLinkType } from '../../../../../shared/object-collection/collection-element-link.type';
-import { WorkflowItemSearchResult } from '../../../../../shared/object-collection/shared/workflow-item-search-result.model';
-import { createSuccessfulRemoteDataObject$ } from '../../../../../shared/remote-data.utils';
-import { TruncatableService } from '../../../../../shared/truncatable/truncatable.service';
-import { followLink } from '../../../../../shared/utils/follow-link-config.model';
-import { WorkflowItemSearchResultAdminWorkflowListElementComponent } from './workflow-item-search-result-admin-workflow-list-element.component';
->>>>>>> a8f31948
 
 describe('WorkflowItemSearchResultAdminWorkflowListElementComponent', () => {
   let component: WorkflowItemSearchResultAdminWorkflowListElementComponent;
@@ -58,7 +53,6 @@
     init();
     TestBed.configureTestingModule(
       {
-<<<<<<< HEAD
     imports: [
         NoopAnimationsModule,
         TranslateModule.forRoot(),
@@ -74,24 +68,8 @@
         { provide: AuthService, useValue: new AuthServiceMock() },
         { provide: AuthorizationDataService, useValue: {} },
     ],
-    schemas: [NO_ERRORS_SCHEMA]
+        schemas: [NO_ERRORS_SCHEMA],
 })
-=======
-        declarations: [WorkflowItemSearchResultAdminWorkflowListElementComponent],
-        imports: [
-          NoopAnimationsModule,
-          TranslateModule.forRoot(),
-          RouterTestingModule.withRoutes([]),
-        ],
-        providers: [
-          { provide: TruncatableService, useValue: mockTruncatableService },
-          { provide: LinkService, useValue: linkService },
-          { provide: DSONameService, useClass: DSONameServiceMock },
-          { provide: APP_CONFIG, useValue: environment },
-        ],
-        schemas: [NO_ERRORS_SCHEMA],
-      })
->>>>>>> a8f31948
       .compileComponents();
   }));
 
