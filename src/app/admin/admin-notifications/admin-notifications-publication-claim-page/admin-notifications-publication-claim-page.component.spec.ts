import { CommonModule } from '@angular/common';
import { NO_ERRORS_SCHEMA } from '@angular/core';
import {
  async,
  ComponentFixture,
  TestBed,
} from '@angular/core/testing';
import { TranslateModule } from '@ngx-translate/core';

import { NotificationsSuggestionTargetsPageComponent } from '../../../quality-assurance-notifications-pages/notifications-suggestion-targets-page/notifications-suggestion-targets-page.component';

describe('NotificationsSuggestionTargetsPageComponent', () => {
  let component: NotificationsSuggestionTargetsPageComponent;
  let fixture: ComponentFixture<NotificationsSuggestionTargetsPageComponent>;

  beforeEach(async(() => {
    TestBed.configureTestingModule({
    imports: [
        CommonModule,
        TranslateModule.forRoot(),
<<<<<<< HEAD
        NotificationsSuggestionTargetsPageComponent
    ],
    providers: [
        NotificationsSuggestionTargetsPageComponent
    ],
    schemas: [NO_ERRORS_SCHEMA]
})
    .compileComponents();
=======
      ],
      declarations: [
        NotificationsSuggestionTargetsPageComponent,
      ],
      providers: [
        NotificationsSuggestionTargetsPageComponent,
      ],
      schemas: [NO_ERRORS_SCHEMA],
    })
      .compileComponents();
>>>>>>> a8f31948
  }));

  beforeEach(() => {
    fixture = TestBed.createComponent(NotificationsSuggestionTargetsPageComponent);
    component = fixture.componentInstance;
    fixture.detectChanges();
  });

  it('should create', () => {
    expect(component).toBeTruthy();
  });
});<|MERGE_RESOLUTION|>--- conflicted
+++ resolved
@@ -18,27 +18,14 @@
     imports: [
         CommonModule,
         TranslateModule.forRoot(),
-<<<<<<< HEAD
-        NotificationsSuggestionTargetsPageComponent
+        NotificationsSuggestionTargetsPageComponent,
     ],
     providers: [
-        NotificationsSuggestionTargetsPageComponent
+        NotificationsSuggestionTargetsPageComponent,
     ],
-    schemas: [NO_ERRORS_SCHEMA]
+      schemas: [NO_ERRORS_SCHEMA],
 })
     .compileComponents();
-=======
-      ],
-      declarations: [
-        NotificationsSuggestionTargetsPageComponent,
-      ],
-      providers: [
-        NotificationsSuggestionTargetsPageComponent,
-      ],
-      schemas: [NO_ERRORS_SCHEMA],
-    })
-      .compileComponents();
->>>>>>> a8f31948
   }));
 
   beforeEach(() => {
