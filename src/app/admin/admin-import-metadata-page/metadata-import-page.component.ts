import { Location } from '@angular/common';
import { Component } from '@angular/core';
import { Router } from '@angular/router';
<<<<<<< HEAD
import { TranslateModule, TranslateService } from '@ngx-translate/core';
import { METADATA_IMPORT_SCRIPT_NAME, ScriptDataService } from '../../core/data/processes/script-data.service';
import { ProcessParameter } from '../../process-page/processes/process-parameter.model';
import { isNotEmpty } from '../../shared/empty.util';
import { NotificationsService } from '../../shared/notifications/notifications.service';
=======
import { TranslateService } from '@ngx-translate/core';

import {
  METADATA_IMPORT_SCRIPT_NAME,
  ScriptDataService,
} from '../../core/data/processes/script-data.service';
>>>>>>> a8f31948
import { RemoteData } from '../../core/data/remote-data';
import { getFirstCompletedRemoteData } from '../../core/shared/operators';
import { getProcessDetailRoute } from '../../process-page/process-page-routing.paths';
<<<<<<< HEAD
import { FormsModule } from '@angular/forms';
import {
  FileDropzoneNoUploaderComponent
} from '../../shared/upload/file-dropzone-no-uploader/file-dropzone-no-uploader.component';
=======
import { Process } from '../../process-page/processes/process.model';
import { ProcessParameter } from '../../process-page/processes/process-parameter.model';
import { isNotEmpty } from '../../shared/empty.util';
import { NotificationsService } from '../../shared/notifications/notifications.service';
>>>>>>> a8f31948

@Component({
  selector: 'ds-metadata-import-page',
  templateUrl: './metadata-import-page.component.html',
<<<<<<< HEAD
  imports: [
    TranslateModule,
    FormsModule,
    FileDropzoneNoUploaderComponent
  ],
  standalone: true
=======
>>>>>>> a8f31948
})

/**
 * Component that represents a metadata import page for administrators
 */
export class MetadataImportPageComponent {

  /**
   * The current value of the file
   */
  fileObject: File;

  /**
   * The validate only flag
   */
  validateOnly = true;

  public constructor(private location: Location,
                     protected translate: TranslateService,
                     protected notificationsService: NotificationsService,
                     private scriptDataService: ScriptDataService,
                     private router: Router) {
  }

  /**
   * Set file
   * @param file
   */
  setFile(file) {
    this.fileObject = file;
  }

  /**
   * When return button is pressed go to previous location
   */
  public onReturn() {
    this.location.back();
  }

  /**
   * Starts import-metadata script with -f fileName (and the selected file)
   */
  public importMetadata() {
    if (this.fileObject == null) {
      this.notificationsService.error(this.translate.get('admin.metadata-import.page.error.addFile'));
    } else {
      const parameterValues: ProcessParameter[] = [
        Object.assign(new ProcessParameter(), { name: '-f', value: this.fileObject.name }),
      ];
      if (this.validateOnly) {
        parameterValues.push(Object.assign(new ProcessParameter(), { name: '-v', value: true }));
      }

      this.scriptDataService.invoke(METADATA_IMPORT_SCRIPT_NAME, parameterValues, [this.fileObject]).pipe(
        getFirstCompletedRemoteData(),
      ).subscribe((rd: RemoteData<Process>) => {
        if (rd.hasSucceeded) {
          const title = this.translate.get('process.new.notification.success.title');
          const content = this.translate.get('process.new.notification.success.content');
          this.notificationsService.success(title, content);
          if (isNotEmpty(rd.payload)) {
            this.router.navigateByUrl(getProcessDetailRoute(rd.payload.processId));
          }
        } else {
          const title = this.translate.get('process.new.notification.error.title');
          const content = this.translate.get('process.new.notification.error.content');
          this.notificationsService.error(title, content);
        }
      });
    }
  }
}<|MERGE_RESOLUTION|>--- conflicted
+++ resolved
@@ -1,47 +1,33 @@
 import { Location } from '@angular/common';
 import { Component } from '@angular/core';
 import { Router } from '@angular/router';
-<<<<<<< HEAD
 import { TranslateModule, TranslateService } from '@ngx-translate/core';
-import { METADATA_IMPORT_SCRIPT_NAME, ScriptDataService } from '../../core/data/processes/script-data.service';
-import { ProcessParameter } from '../../process-page/processes/process-parameter.model';
-import { isNotEmpty } from '../../shared/empty.util';
-import { NotificationsService } from '../../shared/notifications/notifications.service';
-=======
-import { TranslateService } from '@ngx-translate/core';
 
 import {
   METADATA_IMPORT_SCRIPT_NAME,
   ScriptDataService,
 } from '../../core/data/processes/script-data.service';
->>>>>>> a8f31948
 import { RemoteData } from '../../core/data/remote-data';
 import { getFirstCompletedRemoteData } from '../../core/shared/operators';
 import { getProcessDetailRoute } from '../../process-page/process-page-routing.paths';
-<<<<<<< HEAD
 import { FormsModule } from '@angular/forms';
 import {
   FileDropzoneNoUploaderComponent
 } from '../../shared/upload/file-dropzone-no-uploader/file-dropzone-no-uploader.component';
-=======
 import { Process } from '../../process-page/processes/process.model';
 import { ProcessParameter } from '../../process-page/processes/process-parameter.model';
 import { isNotEmpty } from '../../shared/empty.util';
 import { NotificationsService } from '../../shared/notifications/notifications.service';
->>>>>>> a8f31948
 
 @Component({
   selector: 'ds-metadata-import-page',
   templateUrl: './metadata-import-page.component.html',
-<<<<<<< HEAD
   imports: [
     TranslateModule,
     FormsModule,
     FileDropzoneNoUploaderComponent
   ],
   standalone: true
-=======
->>>>>>> a8f31948
 })
 
 /**
