--- conflicted
+++ resolved
@@ -4,26 +4,12 @@
 import { I18nBreadcrumbResolver } from '../core/breadcrumbs/i18n-breadcrumb.resolver';
 import { I18nBreadcrumbsService } from '../core/breadcrumbs/i18n-breadcrumbs.service';
 import { AdminCurationTasksComponent } from './admin-curation-tasks/admin-curation-tasks.component';
-<<<<<<< HEAD
 import { BatchImportPageComponent } from './admin-import-batch-page/batch-import-page.component';
 import { MetadataImportPageComponent } from './admin-import-metadata-page/metadata-import-page.component';
-import {
-  NOTIFICATIONS_MODULE_PATH,
-  REGISTRIES_MODULE_PATH,
-} from './admin-routing-paths';
+import { LDN_PATH, NOTIFICATIONS_MODULE_PATH, NOTIFY_DASHBOARD_MODULE_PATH, REGISTRIES_MODULE_PATH, REPORTS_MODULE_PATH } from './admin-routing-paths';
 import { AdminSearchPageComponent } from './admin-search-page/admin-search-page.component';
 import { AdminWorkflowPageComponent } from './admin-workflow-page/admin-workflow-page.component';
-=======
-import {
-  LDN_PATH,
-  NOTIFICATIONS_MODULE_PATH, NOTIFY_DASHBOARD_MODULE_PATH,
-  REGISTRIES_MODULE_PATH, REPORTS_MODULE_PATH,
-} from './admin-routing-paths';
-import { BatchImportPageComponent } from './admin-import-batch-page/batch-import-page.component';
-import {
-  SiteAdministratorGuard
-} from '../core/data/feature-authorization/feature-authorization-guard/site-administrator.guard';
->>>>>>> 230055ce
+import { SiteAdministratorGuard } from '../core/data/feature-authorization/feature-authorization-guard/site-administrator.guard';
 
 @NgModule({
   imports: [
@@ -44,58 +30,40 @@
         resolve: { breadcrumb: I18nBreadcrumbResolver },
         component: AdminSearchPageComponent,
         data: { title: 'admin.search.title', breadcrumbKey: 'admin.search' },
-<<<<<<< HEAD
-=======
         canActivate: [SiteAdministratorGuard]
->>>>>>> 230055ce
       },
       {
         path: 'workflow',
         resolve: { breadcrumb: I18nBreadcrumbResolver },
         component: AdminWorkflowPageComponent,
         data: { title: 'admin.workflow.title', breadcrumbKey: 'admin.workflow' },
-<<<<<<< HEAD
-=======
         canActivate: [SiteAdministratorGuard]
->>>>>>> 230055ce
       },
       {
         path: 'curation-tasks',
         resolve: { breadcrumb: I18nBreadcrumbResolver },
         component: AdminCurationTasksComponent,
         data: { title: 'admin.curation-tasks.title', breadcrumbKey: 'admin.curation-tasks' },
-<<<<<<< HEAD
-=======
         canActivate: [SiteAdministratorGuard]
->>>>>>> 230055ce
       },
       {
         path: 'metadata-import',
         resolve: { breadcrumb: I18nBreadcrumbResolver },
         component: MetadataImportPageComponent,
         data: { title: 'admin.metadata-import.title', breadcrumbKey: 'admin.metadata-import' },
-<<<<<<< HEAD
-=======
         canActivate: [SiteAdministratorGuard]
->>>>>>> 230055ce
       },
       {
         path: 'batch-import',
         resolve: { breadcrumb: I18nBreadcrumbResolver },
         component: BatchImportPageComponent,
         data: { title: 'admin.batch-import.title', breadcrumbKey: 'admin.batch-import' },
-<<<<<<< HEAD
-=======
         canActivate: [SiteAdministratorGuard]
->>>>>>> 230055ce
       },
       {
         path: 'system-wide-alert',
         resolve: { breadcrumb: I18nBreadcrumbResolver },
         loadChildren: () => import('../system-wide-alert/system-wide-alert.module').then((m) => m.SystemWideAlertModule),
-<<<<<<< HEAD
-        data: { title: 'admin.system-wide-alert.title', breadcrumbKey: 'admin.system-wide-alert' },
-=======
         data: {title: 'admin.system-wide-alert.title', breadcrumbKey: 'admin.system-wide-alert'},
         canActivate: [SiteAdministratorGuard]
       },
@@ -119,7 +87,6 @@
         path: NOTIFY_DASHBOARD_MODULE_PATH,
         loadChildren: () => import('./admin-notify-dashboard/admin-notify-dashboard.module')
           .then((m) => m.AdminNotifyDashboardModule),
->>>>>>> 230055ce
       },
     ]),
   ],
