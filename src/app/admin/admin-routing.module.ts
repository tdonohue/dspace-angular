--- conflicted
+++ resolved
@@ -6,17 +6,11 @@
 import { AdminWorkflowPageComponent } from './admin-workflow-page/admin-workflow-page.component';
 import { I18nBreadcrumbsService } from '../core/breadcrumbs/i18n-breadcrumbs.service';
 import { AdminCurationTasksComponent } from './admin-curation-tasks/admin-curation-tasks.component';
-<<<<<<< HEAD
-import { LDN_PATH, NOTIFICATIONS_MODULE_PATH, REGISTRIES_MODULE_PATH } from './admin-routing-paths';
-import { BatchImportPageComponent } from './admin-import-batch-page/batch-import-page.component';
-import { NotifyInfoGuard } from '../core/coar-notify/notify-info/notify-info.guard';
-=======
 import { REGISTRIES_MODULE_PATH } from './admin-routing-paths';
 import { BatchImportPageComponent } from './admin-import-batch-page/batch-import-page.component';
 import {
   SiteAdministratorGuard
 } from '../core/data/feature-authorization/feature-authorization-guard/site-administrator.guard';
->>>>>>> 0d63a851
 
 @NgModule({
   imports: [
@@ -63,25 +57,13 @@
         canActivate: [SiteAdministratorGuard]
       },
       {
-        path: LDN_PATH,
-        children: [
-          { path: '', pathMatch: 'full', redirectTo: 'services' },
-          {
-            path: 'services',
-            loadChildren: () => import('./admin-ldn-services/admin-ldn-services.module')
-                .then((m) => m.AdminLdnServicesModule),
-          }
-        ],
-        canActivate: [NotifyInfoGuard]
-      },
-      {
         path: 'system-wide-alert',
         resolve: { breadcrumb: I18nBreadcrumbResolver },
         loadChildren: () => import('../system-wide-alert/system-wide-alert.module').then((m) => m.SystemWideAlertModule),
         data: {title: 'admin.system-wide-alert.title', breadcrumbKey: 'admin.system-wide-alert'},
         canActivate: [SiteAdministratorGuard]
       },
-    ]),
+    ])
   ],
   providers: [
     I18nBreadcrumbResolver,
