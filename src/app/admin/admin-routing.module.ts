import { NgModule } from '@angular/core';
import { RouterModule } from '@angular/router';
import { MetadataImportPageComponent } from './admin-import-metadata-page/metadata-import-page.component';
import { AdminSearchPageComponent } from './admin-search-page/admin-search-page.component';
import { I18nBreadcrumbResolver } from '../core/breadcrumbs/i18n-breadcrumb.resolver';
import { AdminWorkflowPageComponent } from './admin-workflow-page/admin-workflow-page.component';
import { I18nBreadcrumbsService } from '../core/breadcrumbs/i18n-breadcrumbs.service';
import { AdminCurationTasksComponent } from './admin-curation-tasks/admin-curation-tasks.component';
<<<<<<< HEAD
import {
  LDN_PATH,
  REGISTRIES_MODULE_PATH,
  NOTIFICATIONS_MODULE_PATH,
  NOTIFY_DASHBOARD_MODULE_PATH
} from './admin-routing-paths';
=======
import { LDN_PATH, REGISTRIES_MODULE_PATH } from './admin-routing-paths';
>>>>>>> 20efab26
import { BatchImportPageComponent } from './admin-import-batch-page/batch-import-page.component';

@NgModule({
  imports: [
    RouterModule.forChild([
      {
        path: REGISTRIES_MODULE_PATH,
        loadChildren: () => import('./admin-registries/admin-registries.module')
          .then((m) => m.AdminRegistriesModule),
      },
      {
        path: 'search',
        resolve: { breadcrumb: I18nBreadcrumbResolver },
        component: AdminSearchPageComponent,
        data: { title: 'admin.search.title', breadcrumbKey: 'admin.search' }
      },
      {
        path: 'workflow',
        resolve: { breadcrumb: I18nBreadcrumbResolver },
        component: AdminWorkflowPageComponent,
        data: { title: 'admin.workflow.title', breadcrumbKey: 'admin.workflow' }
      },
      {
        path: 'curation-tasks',
        resolve: { breadcrumb: I18nBreadcrumbResolver },
        component: AdminCurationTasksComponent,
        data: { title: 'admin.curation-tasks.title', breadcrumbKey: 'admin.curation-tasks' }
      },
      {
        path: 'metadata-import',
        resolve: { breadcrumb: I18nBreadcrumbResolver },
        component: MetadataImportPageComponent,
        data: { title: 'admin.metadata-import.title', breadcrumbKey: 'admin.metadata-import' }
      },
      {
        path: 'batch-import',
        resolve: { breadcrumb: I18nBreadcrumbResolver },
        component: BatchImportPageComponent,
        data: { title: 'admin.batch-import.title', breadcrumbKey: 'admin.batch-import' }
      },
      {
        path: LDN_PATH,
        children: [
          { path: '', pathMatch: 'full', redirectTo: 'services' },
          {
            path: 'services',
            loadChildren: () => import('./admin-ldn-services/admin-ldn-services.module')
                .then((m) => m.AdminLdnServicesModule),
          }
        ]
      },
      {
        path: 'system-wide-alert',
        resolve: { breadcrumb: I18nBreadcrumbResolver },
        loadChildren: () => import('../system-wide-alert/system-wide-alert.module').then((m) => m.SystemWideAlertModule),
        data: {title: 'admin.system-wide-alert.title', breadcrumbKey: 'admin.system-wide-alert'}
      },
      {
        path: NOTIFY_DASHBOARD_MODULE_PATH,
        loadChildren: () => import('./admin-notify-dashboard/admin-notify-dashboard.module')
          .then((m) => m.AdminNotifyDashboardModule),
      },
    ]),
  ],
  providers: [
    I18nBreadcrumbResolver,
    I18nBreadcrumbsService
  ]
})
export class AdminRoutingModule {

}<|MERGE_RESOLUTION|>--- conflicted
+++ resolved
@@ -6,16 +6,7 @@
 import { AdminWorkflowPageComponent } from './admin-workflow-page/admin-workflow-page.component';
 import { I18nBreadcrumbsService } from '../core/breadcrumbs/i18n-breadcrumbs.service';
 import { AdminCurationTasksComponent } from './admin-curation-tasks/admin-curation-tasks.component';
-<<<<<<< HEAD
-import {
-  LDN_PATH,
-  REGISTRIES_MODULE_PATH,
-  NOTIFICATIONS_MODULE_PATH,
-  NOTIFY_DASHBOARD_MODULE_PATH
-} from './admin-routing-paths';
-=======
 import { LDN_PATH, REGISTRIES_MODULE_PATH } from './admin-routing-paths';
->>>>>>> 20efab26
 import { BatchImportPageComponent } from './admin-import-batch-page/batch-import-page.component';
 
 @NgModule({
@@ -73,11 +64,6 @@
         loadChildren: () => import('../system-wide-alert/system-wide-alert.module').then((m) => m.SystemWideAlertModule),
         data: {title: 'admin.system-wide-alert.title', breadcrumbKey: 'admin.system-wide-alert'}
       },
-      {
-        path: NOTIFY_DASHBOARD_MODULE_PATH,
-        loadChildren: () => import('./admin-notify-dashboard/admin-notify-dashboard.module')
-          .then((m) => m.AdminNotifyDashboardModule),
-      },
     ]),
   ],
   providers: [
