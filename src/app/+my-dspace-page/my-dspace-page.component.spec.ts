import { ChangeDetectionStrategy, NO_ERRORS_SCHEMA } from '@angular/core';
import { NoopAnimationsModule } from '@angular/platform-browser/animations';
import { ActivatedRoute } from '@angular/router';
import { By } from '@angular/platform-browser';
import { NgbCollapseModule } from '@ng-bootstrap/ng-bootstrap';
import { async, ComponentFixture, TestBed } from '@angular/core/testing';
import { RouterTestingModule } from '@angular/router/testing';

import { Store } from '@ngrx/store';
import { TranslateModule } from '@ngx-translate/core';
import { cold } from 'jasmine-marbles';
import { of as observableOf } from 'rxjs';

import { SortDirection, SortOptions } from '../core/cache/models/sort-options.model';
import { CommunityDataService } from '../core/data/community-data.service';
import { HostWindowService } from '../shared/host-window.service';
import { PaginationComponentOptions } from '../shared/pagination/pagination-component-options.model';
import { RemoteData } from '../core/data/remote-data';
import { MyDSpacePageComponent, SEARCH_CONFIG_SERVICE } from './my-dspace-page.component';
import { RouteService } from '../core/services/route.service';
import { routeServiceStub } from '../shared/testing/route-service-stub';
import { SearchConfigurationServiceStub } from '../shared/testing/search-configuration-service-stub';
import { SearchService } from '../core/shared/search/search.service';
import { SearchConfigurationService } from '../core/shared/search/search-configuration.service';
import { PaginatedSearchOptions } from '../shared/search/paginated-search-options.model';
import { SearchSidebarService } from '../core/shared/search/search-sidebar.service';
import { SearchFilterService } from '../core/shared/search/search-filter.service';
import { RoleDirective } from '../shared/roles/role.directive';
import { RoleService } from '../core/roles/role.service';
import { MockRoleService } from '../shared/mocks/mock-role-service';
import { createSuccessfulRemoteDataObject$ } from '../shared/testing/utils';

describe('MyDSpacePageComponent', () => {
  let comp: MyDSpacePageComponent;
  let fixture: ComponentFixture<MyDSpacePageComponent>;
  let searchServiceObject: SearchService;
  let searchConfigurationServiceObject: SearchConfigurationService;
  const store: Store<MyDSpacePageComponent> = jasmine.createSpyObj('store', {
    /* tslint:disable:no-empty */
    dispatch: {},
    /* tslint:enable:no-empty */
    select: observableOf(true)
  });
  const pagination: PaginationComponentOptions = new PaginationComponentOptions();
  pagination.id = 'mydspace-results-pagination';
  pagination.currentPage = 1;
  pagination.pageSize = 10;
  const sort: SortOptions = new SortOptions('score', SortDirection.DESC);
  const mockResults = createSuccessfulRemoteDataObject$(['test', 'data']);
  const searchServiceStub = jasmine.createSpyObj('SearchService', {
    search: mockResults,
    getSearchLink: '/mydspace',
    getScopes: observableOf(['test-scope']),
    setServiceOptions: {}
  });
  const configurationParam = 'default';
  const queryParam = 'test query';
  const scopeParam = '7669c72a-3f2a-451f-a3b9-9210e7a4c02f';
  const paginatedSearchOptions = new PaginatedSearchOptions({
    configuration: configurationParam,
    query: queryParam,
    scope: scopeParam,
    pagination,
    sort
  });
  const activatedRouteStub = {
    snapshot: {
      queryParamMap: new Map([
        ['query', queryParam],
        ['scope', scopeParam]
      ])
    },
    queryParams: observableOf({
      query: queryParam,
      scope: scopeParam
    })
  };
  const sidebarService = {
    isCollapsed: observableOf(true),
    collapse: () => this.isCollapsed = observableOf(true),
    expand: () => this.isCollapsed = observableOf(false)
  };
<<<<<<< HEAD
=======
  const mockFixedFilterService: SearchFixedFilterService = {
  } as SearchFixedFilterService;
>>>>>>> ddbe0c82

  beforeEach(async(() => {
    TestBed.configureTestingModule({
      imports: [TranslateModule.forRoot(), RouterTestingModule.withRoutes([]), NoopAnimationsModule, NgbCollapseModule.forRoot()],
      declarations: [MyDSpacePageComponent, RoleDirective],
      providers: [
        { provide: SearchService, useValue: searchServiceStub },
        {
          provide: CommunityDataService,
          useValue: jasmine.createSpyObj('communityService', ['findById', 'findAll'])
        },
        { provide: ActivatedRoute, useValue: activatedRouteStub },
        { provide: RouteService, useValue: routeServiceStub },
        {
          provide: Store, useValue: store
        },
        {
          provide: HostWindowService, useValue: jasmine.createSpyObj('hostWindowService',
            {
              isXs: observableOf(true),
              isSm: observableOf(false),
              isXsOrSm: observableOf(true)
            })
        },
        {
          provide: SearchSidebarService,
          useValue: sidebarService
        },
        {
          provide: SearchFilterService,
          useValue: {}
        }, {
          provide: SEARCH_CONFIG_SERVICE,
          useValue: new SearchConfigurationServiceStub()
        },
        {
          provide: RoleService,
          useValue: new MockRoleService()
        },
      ],
      schemas: [NO_ERRORS_SCHEMA]
    }).overrideComponent(MyDSpacePageComponent, {
      set: { changeDetection: ChangeDetectionStrategy.Default }
    }).compileComponents();
  }));

  beforeEach(() => {
    fixture = TestBed.createComponent(MyDSpacePageComponent);
    comp = fixture.componentInstance; // SearchPageComponent test instance
    fixture.detectChanges();
    searchServiceObject = (comp as any).service;
    searchConfigurationServiceObject = (comp as any).searchConfigService;
  });

  afterEach(() => {
    comp = null;
    searchServiceObject = null;
    searchConfigurationServiceObject = null;
  });

  it('should get the scope and query from the route parameters', () => {

    searchConfigurationServiceObject.paginatedSearchOptions.next(paginatedSearchOptions);
    expect(comp.searchOptions$).toBeObservable(cold('b', {
      b: paginatedSearchOptions
    }));

  });

  describe('when the open sidebar button is clicked in mobile view', () => {

    beforeEach(() => {
      spyOn(comp, 'openSidebar');
      const openSidebarButton = fixture.debugElement.query(By.css('.open-sidebar'));
      openSidebarButton.triggerEventHandler('click', null);
    });

    it('should trigger the openSidebar function', () => {
      expect(comp.openSidebar).toHaveBeenCalled();
    });

  });

  describe('when sidebarCollapsed is true in mobile view', () => {
    let menu: HTMLElement;

    beforeEach(() => {
      menu = fixture.debugElement.query(By.css('#search-sidebar-sm')).nativeElement;
      comp.isSidebarCollapsed = () => observableOf(true);
      fixture.detectChanges();
    });

    it('should close the sidebar', () => {
      expect(menu.classList).not.toContain('active');
    });

  });

  describe('when sidebarCollapsed is false in mobile view', () => {
    let menu: HTMLElement;

    beforeEach(() => {
      menu = fixture.debugElement.query(By.css('#search-sidebar-sm')).nativeElement;
      comp.isSidebarCollapsed = () => observableOf(false);
      fixture.detectChanges();
    });

    it('should open the menu', () => {
      expect(menu.classList).toContain('active');
    });

  });
});<|MERGE_RESOLUTION|>--- conflicted
+++ resolved
@@ -80,11 +80,6 @@
     collapse: () => this.isCollapsed = observableOf(true),
     expand: () => this.isCollapsed = observableOf(false)
   };
-<<<<<<< HEAD
-=======
-  const mockFixedFilterService: SearchFixedFilterService = {
-  } as SearchFixedFilterService;
->>>>>>> ddbe0c82
 
   beforeEach(async(() => {
     TestBed.configureTestingModule({
