<<<<<<< HEAD
import { APP_BASE_HREF, CommonModule, DOCUMENT } from '@angular/common';
import { HTTP_INTERCEPTORS, HttpClientModule } from '@angular/common/http';
import { APP_ID, NgModule } from '@angular/core';

=======
import {
  APP_BASE_HREF,
  CommonModule,
  DOCUMENT,
} from '@angular/common';
import {
  HTTP_INTERCEPTORS,
  HttpClientModule,
} from '@angular/common/http';
import { NgModule } from '@angular/core';
import { BrowserModule } from '@angular/platform-browser';
import {
  provideRouter,
  withRouterConfig,
} from '@angular/router';
>>>>>>> 5fc2ed92
import { NgbModule } from '@ng-bootstrap/ng-bootstrap';
import { DYNAMIC_MATCHER_PROVIDERS } from '@ng-dynamic-forms/core';
import { EffectsModule } from '@ngrx/effects';
import {
  RouterStateSerializer,
  StoreRouterConnectingModule,
} from '@ngrx/router-store';
import {
  MetaReducer,
  StoreModule,
  USER_PROVIDED_META_REDUCERS,
} from '@ngrx/store';
import { TranslateModule } from '@ngx-translate/core';
import { ScrollToModule } from '@nicky-lenaers/ngx-scroll-to';
import { NgxMaskModule } from 'ngx-mask';

import {
  APP_CONFIG,
  AppConfig,
} from '../config/app-config.interface';
import { StoreDevModules } from '../config/store/devtools';
import { environment } from '../environments/environment';
import { EagerThemesModule } from '../themes/eager-themes.module';
import { AppComponent } from './app.component';
import { appEffects } from './app.effects';
import {
  appMetaReducers,
  debugMetaReducers,
} from './app.metareducers';
import {
  appReducers,
  AppState,
  storeModuleConfig,
} from './app.reducer';
import {
  APP_ROUTES,
  APP_ROUTING_CONF,
} from './app-routes';
import { BROWSE_BY_DECORATOR_MAP } from './browse-by/browse-by-switcher/browse-by-decorator';
import { AuthInterceptor } from './core/auth/auth.interceptor';
import { LocaleInterceptor } from './core/locale/locale.interceptor';
import { LogInterceptor } from './core/log/log.interceptor';
import {
  models,
  provideCore,
} from './core/provide-core';
import { ClientCookieService } from './core/services/client-cookie.service';
import { ListableModule } from './core/shared/listable.module';
import { XsrfInterceptor } from './core/xsrf/xsrf.interceptor';
import { RootModule } from './root.module';
import { ThemedRootComponent } from './root/themed-root.component';
import { AUTH_METHOD_FOR_DECORATOR_MAP } from './shared/log-in/methods/log-in.methods-decorator';
import { METADATA_REPRESENTATION_COMPONENT_DECORATOR_MAP } from './shared/metadata-representation/metadata-representation.decorator';
import {
  ADVANCED_WORKFLOW_TASK_OPTION_DECORATOR_MAP,
  WORKFLOW_TASK_OPTION_DECORATOR_MAP,
} from './shared/mydspace-actions/claimed-task/switcher/claimed-task-actions-decorator';
import { DSpaceRouterStateSerializer } from './shared/ngrx/dspace-router-state-serializer';
import { STARTS_WITH_DECORATOR_MAP } from './shared/starts-with/starts-with-decorator';

export function getConfig() {
  return environment;
}

const getBaseHref = (document: Document, appConfig: AppConfig): string => {
  const baseTag = document.querySelector('head > base');
  baseTag.setAttribute('href', `${appConfig.ui.nameSpace}${appConfig.ui.nameSpace.endsWith('/') ? '' : '/'}`);
  return baseTag.getAttribute('href');
};

export function getMetaReducers(appConfig: AppConfig): MetaReducer<AppState>[] {
  return appConfig.debug ? [...appMetaReducers, ...debugMetaReducers] : appMetaReducers;
}

const IMPORTS = [
  CommonModule,
  HttpClientModule,
  ScrollToModule.forRoot(),
  NgbModule,
  TranslateModule.forRoot(),
  EffectsModule.forRoot(appEffects),
  StoreModule.forRoot(appReducers, storeModuleConfig),
  StoreRouterConnectingModule.forRoot(),
  StoreDevModules,
  EagerThemesModule,
  RootModule,
  ListableModule.withEntryComponents(),
];

const PROVIDERS = [
  provideRouter(APP_ROUTES, withRouterConfig(APP_ROUTING_CONF)),
  {
    provide: APP_BASE_HREF,
    useFactory: getBaseHref,
    deps: [DOCUMENT, APP_CONFIG],
  },
  {
    provide: USER_PROVIDED_META_REDUCERS,
    useFactory: getMetaReducers,
    deps: [APP_CONFIG],
  },
  {
    provide: RouterStateSerializer,
    useClass: DSpaceRouterStateSerializer,
  },
  ClientCookieService,
  // register AuthInterceptor as HttpInterceptor
  {
    provide: HTTP_INTERCEPTORS,
    useClass: AuthInterceptor,
    multi: true,
  },
  // register LocaleInterceptor as HttpInterceptor
  {
    provide: HTTP_INTERCEPTORS,
    useClass: LocaleInterceptor,
    multi: true,
  },
  // register XsrfInterceptor as HttpInterceptor
  {
    provide: HTTP_INTERCEPTORS,
    useClass: XsrfInterceptor,
    multi: true,
  },
  // register LogInterceptor as HttpInterceptor
  {
    provide: HTTP_INTERCEPTORS,
    useClass: LogInterceptor,
    multi: true,
  },
  // register the dynamic matcher used by form. MUST be provided by the app module
  ...DYNAMIC_MATCHER_PROVIDERS,
];


@NgModule({
  declarations: [
    AppComponent,
  ],
  imports: [
<<<<<<< HEAD
=======
    BrowserModule.withServerTransition({ appId: 'dspace-angular' }),
>>>>>>> 5fc2ed92
    ...IMPORTS,
    NgxMaskModule.forRoot(),
    ThemedRootComponent,
  ],
  providers: [
    ...PROVIDERS,
    {provide: APP_ID, useValue: 'dspace-angular'},
    provideCore(),
  ],
  bootstrap: [AppComponent],
})
export class AppModule {

  /* Use models object so all decorators are actually called */
  modelList = models;
  workflowTasks = WORKFLOW_TASK_OPTION_DECORATOR_MAP;
  advancedWorfklowTasks = ADVANCED_WORKFLOW_TASK_OPTION_DECORATOR_MAP;
  metadataRepresentations = METADATA_REPRESENTATION_COMPONENT_DECORATOR_MAP;
  startsWithDecoratorMap = STARTS_WITH_DECORATOR_MAP;
  browseByDecoratorMap = BROWSE_BY_DECORATOR_MAP;
  authMethodForDecoratorMap = AUTH_METHOD_FOR_DECORATOR_MAP;
}<|MERGE_RESOLUTION|>--- conflicted
+++ resolved
@@ -1,78 +1,40 @@
-<<<<<<< HEAD
-import { APP_BASE_HREF, CommonModule, DOCUMENT } from '@angular/common';
-import { HTTP_INTERCEPTORS, HttpClientModule } from '@angular/common/http';
+import { APP_BASE_HREF, CommonModule, DOCUMENT, } from '@angular/common';
+import { HTTP_INTERCEPTORS, HttpClientModule, } from '@angular/common/http';
 import { APP_ID, NgModule } from '@angular/core';
+import { provideRouter, withRouterConfig, } from '@angular/router';
 
-=======
-import {
-  APP_BASE_HREF,
-  CommonModule,
-  DOCUMENT,
-} from '@angular/common';
-import {
-  HTTP_INTERCEPTORS,
-  HttpClientModule,
-} from '@angular/common/http';
-import { NgModule } from '@angular/core';
-import { BrowserModule } from '@angular/platform-browser';
-import {
-  provideRouter,
-  withRouterConfig,
-} from '@angular/router';
->>>>>>> 5fc2ed92
 import { NgbModule } from '@ng-bootstrap/ng-bootstrap';
 import { DYNAMIC_MATCHER_PROVIDERS } from '@ng-dynamic-forms/core';
 import { EffectsModule } from '@ngrx/effects';
-import {
-  RouterStateSerializer,
-  StoreRouterConnectingModule,
-} from '@ngrx/router-store';
-import {
-  MetaReducer,
-  StoreModule,
-  USER_PROVIDED_META_REDUCERS,
-} from '@ngrx/store';
+import { RouterStateSerializer, StoreRouterConnectingModule, } from '@ngrx/router-store';
+import { MetaReducer, StoreModule, USER_PROVIDED_META_REDUCERS, } from '@ngrx/store';
 import { TranslateModule } from '@ngx-translate/core';
 import { ScrollToModule } from '@nicky-lenaers/ngx-scroll-to';
 import { NgxMaskModule } from 'ngx-mask';
 
-import {
-  APP_CONFIG,
-  AppConfig,
-} from '../config/app-config.interface';
+import { APP_CONFIG, AppConfig, } from '../config/app-config.interface';
 import { StoreDevModules } from '../config/store/devtools';
 import { environment } from '../environments/environment';
 import { EagerThemesModule } from '../themes/eager-themes.module';
 import { AppComponent } from './app.component';
 import { appEffects } from './app.effects';
-import {
-  appMetaReducers,
-  debugMetaReducers,
-} from './app.metareducers';
-import {
-  appReducers,
-  AppState,
-  storeModuleConfig,
-} from './app.reducer';
-import {
-  APP_ROUTES,
-  APP_ROUTING_CONF,
-} from './app-routes';
+import { appMetaReducers, debugMetaReducers, } from './app.metareducers';
+import { appReducers, AppState, storeModuleConfig, } from './app.reducer';
+import { APP_ROUTES, APP_ROUTING_CONF, } from './app-routes';
 import { BROWSE_BY_DECORATOR_MAP } from './browse-by/browse-by-switcher/browse-by-decorator';
 import { AuthInterceptor } from './core/auth/auth.interceptor';
 import { LocaleInterceptor } from './core/locale/locale.interceptor';
 import { LogInterceptor } from './core/log/log.interceptor';
-import {
-  models,
-  provideCore,
-} from './core/provide-core';
+import { models, provideCore, } from './core/provide-core';
 import { ClientCookieService } from './core/services/client-cookie.service';
 import { ListableModule } from './core/shared/listable.module';
 import { XsrfInterceptor } from './core/xsrf/xsrf.interceptor';
 import { RootModule } from './root.module';
 import { ThemedRootComponent } from './root/themed-root.component';
 import { AUTH_METHOD_FOR_DECORATOR_MAP } from './shared/log-in/methods/log-in.methods-decorator';
-import { METADATA_REPRESENTATION_COMPONENT_DECORATOR_MAP } from './shared/metadata-representation/metadata-representation.decorator';
+import {
+  METADATA_REPRESENTATION_COMPONENT_DECORATOR_MAP
+} from './shared/metadata-representation/metadata-representation.decorator';
 import {
   ADVANCED_WORKFLOW_TASK_OPTION_DECORATOR_MAP,
   WORKFLOW_TASK_OPTION_DECORATOR_MAP,
@@ -160,10 +122,6 @@
     AppComponent,
   ],
   imports: [
-<<<<<<< HEAD
-=======
-    BrowserModule.withServerTransition({ appId: 'dspace-angular' }),
->>>>>>> 5fc2ed92
     ...IMPORTS,
     NgxMaskModule.forRoot(),
     ThemedRootComponent,
