import { CommonModule } from '@angular/common';
import { CUSTOM_ELEMENTS_SCHEMA } from '@angular/core';
import {
  ComponentFixture,
  TestBed,
} from '@angular/core/testing';
import { NoopAnimationsModule } from '@angular/platform-browser/animations';
import {
  ActivatedRoute,
  Router,
} from '@angular/router';
import { StoreModule } from '@ngrx/store';
import { provideMockStore } from '@ngrx/store/testing';
import {
  TranslateLoader,
  TranslateModule,
} from '@ngx-translate/core';

import { storeModuleConfig } from '../app.reducer';
import { authReducer } from '../core/auth/auth.reducer';
import { AuthService } from '../core/auth/auth.service';
import { LocaleService } from '../core/locale/locale.service';
import { MetadataService } from '../core/metadata/metadata.service';
import { RouteService } from '../core/services/route.service';
import {
  NativeWindowRef,
  NativeWindowService,
} from '../core/services/window.service';
import { HostWindowService } from '../shared/host-window.service';
import { MenuService } from '../shared/menu/menu.service';
import { MockActivatedRoute } from '../shared/mocks/active-router.mock';
import { AngularticsProviderMock } from '../shared/mocks/angulartics-provider.service.mock';
import { AuthServiceMock } from '../shared/mocks/auth.service.mock';
import { MetadataServiceMock } from '../shared/mocks/metadata-service.mock';
import { RouterMock } from '../shared/mocks/router.mock';
import { TranslateLoaderMock } from '../shared/mocks/translate-loader.mock';
import { CSSVariableService } from '../shared/sass-helper/css-variable.service';
import { CSSVariableServiceStub } from '../shared/testing/css-variable-service.stub';
import { HostWindowServiceStub } from '../shared/testing/host-window-service.stub';
import { MenuServiceStub } from '../shared/testing/menu-service.stub';
<<<<<<< HEAD
import { NoopAnimationsModule } from '@angular/platform-browser/animations';
import { NotificationsBoardComponent } from '../shared/notifications/notifications-board/notifications-board.component';
import { SystemWideAlertBannerComponent } from '../system-wide-alert/alert-banner/system-wide-alert-banner.component';
import { ThemedAdminSidebarComponent } from '../admin/admin-sidebar/themed-admin-sidebar.component';
import { ThemedHeaderNavbarWrapperComponent } from '../header-nav-wrapper/themed-header-navbar-wrapper.component';
import { ThemedBreadcrumbsComponent } from '../breadcrumbs/themed-breadcrumbs.component';
import { ThemedLoadingComponent } from '../shared/loading/themed-loading.component';
import { ThemedFooterComponent } from '../footer/themed-footer.component';
=======
import { Angulartics2DSpace } from '../statistics/angulartics/dspace-provider';
import { RootComponent } from './root.component';
>>>>>>> a8f31948

describe('RootComponent', () => {
  let component: RootComponent;
  let fixture: ComponentFixture<RootComponent>;

  beforeEach(async () => {
    await TestBed.configureTestingModule({
    imports: [
        CommonModule,
        NoopAnimationsModule,
        StoreModule.forRoot(authReducer, storeModuleConfig),
        TranslateModule.forRoot({
<<<<<<< HEAD
            loader: {
                provide: TranslateLoader,
                useClass: TranslateLoaderMock
            }
=======
          loader: {
            provide: TranslateLoader,
            useClass: TranslateLoaderMock,
          },
>>>>>>> a8f31948
        }),
        RootComponent
    ],
    providers: [
        { provide: NativeWindowService, useValue: new NativeWindowRef() },
        { provide: MetadataService, useValue: new MetadataServiceMock() },
        { provide: Angulartics2DSpace, useValue: new AngularticsProviderMock() },
        { provide: AuthService, useValue: new AuthServiceMock() },
        { provide: Router, useValue: new RouterMock() },
        { provide: ActivatedRoute, useValue: new MockActivatedRoute() },
        { provide: MenuService, useValue: new MenuServiceStub() },
        { provide: CSSVariableService, useClass: CSSVariableServiceStub },
        { provide: HostWindowService, useValue: new HostWindowServiceStub(800) },
        { provide: LocaleService, useValue: {} },
        provideMockStore({ core: { auth: { loading: false } } } as any),
        RootComponent,
<<<<<<< HEAD
        RouteService
    ],
    schemas: [CUSTOM_ELEMENTS_SCHEMA]
})
.overrideComponent(RootComponent, {
  remove: {
    imports: [
      ThemedAdminSidebarComponent,
      SystemWideAlertBannerComponent,
      ThemedHeaderNavbarWrapperComponent,
      ThemedBreadcrumbsComponent,
      ThemedLoadingComponent,
      ThemedFooterComponent,
      NotificationsBoardComponent
    ]
  }
})
.compileComponents();
=======
        RouteService,
      ],
      schemas: [CUSTOM_ELEMENTS_SCHEMA],
    }).compileComponents();
>>>>>>> a8f31948
  });

  beforeEach(() => {
    fixture = TestBed.createComponent(RootComponent);
    component = fixture.componentInstance;
    fixture.detectChanges();
  });

  it('should create', () => {
    expect(component).toBeTruthy();
  });
});<|MERGE_RESOLUTION|>--- conflicted
+++ resolved
@@ -1,20 +1,11 @@
 import { CommonModule } from '@angular/common';
 import { CUSTOM_ELEMENTS_SCHEMA } from '@angular/core';
-import {
-  ComponentFixture,
-  TestBed,
-} from '@angular/core/testing';
+import { ComponentFixture, TestBed, } from '@angular/core/testing';
 import { NoopAnimationsModule } from '@angular/platform-browser/animations';
-import {
-  ActivatedRoute,
-  Router,
-} from '@angular/router';
+import { ActivatedRoute, Router, } from '@angular/router';
 import { StoreModule } from '@ngrx/store';
 import { provideMockStore } from '@ngrx/store/testing';
-import {
-  TranslateLoader,
-  TranslateModule,
-} from '@ngx-translate/core';
+import { TranslateLoader, TranslateModule, } from '@ngx-translate/core';
 
 import { storeModuleConfig } from '../app.reducer';
 import { authReducer } from '../core/auth/auth.reducer';
@@ -22,10 +13,7 @@
 import { LocaleService } from '../core/locale/locale.service';
 import { MetadataService } from '../core/metadata/metadata.service';
 import { RouteService } from '../core/services/route.service';
-import {
-  NativeWindowRef,
-  NativeWindowService,
-} from '../core/services/window.service';
+import { NativeWindowRef, NativeWindowService, } from '../core/services/window.service';
 import { HostWindowService } from '../shared/host-window.service';
 import { MenuService } from '../shared/menu/menu.service';
 import { MockActivatedRoute } from '../shared/mocks/active-router.mock';
@@ -38,8 +26,8 @@
 import { CSSVariableServiceStub } from '../shared/testing/css-variable-service.stub';
 import { HostWindowServiceStub } from '../shared/testing/host-window-service.stub';
 import { MenuServiceStub } from '../shared/testing/menu-service.stub';
-<<<<<<< HEAD
-import { NoopAnimationsModule } from '@angular/platform-browser/animations';
+import { Angulartics2DSpace } from '../statistics/angulartics/dspace-provider';
+import { RootComponent } from './root.component';
 import { NotificationsBoardComponent } from '../shared/notifications/notifications-board/notifications-board.component';
 import { SystemWideAlertBannerComponent } from '../system-wide-alert/alert-banner/system-wide-alert-banner.component';
 import { ThemedAdminSidebarComponent } from '../admin/admin-sidebar/themed-admin-sidebar.component';
@@ -47,10 +35,6 @@
 import { ThemedBreadcrumbsComponent } from '../breadcrumbs/themed-breadcrumbs.component';
 import { ThemedLoadingComponent } from '../shared/loading/themed-loading.component';
 import { ThemedFooterComponent } from '../footer/themed-footer.component';
-=======
-import { Angulartics2DSpace } from '../statistics/angulartics/dspace-provider';
-import { RootComponent } from './root.component';
->>>>>>> a8f31948
 
 describe('RootComponent', () => {
   let component: RootComponent;
@@ -63,17 +47,10 @@
         NoopAnimationsModule,
         StoreModule.forRoot(authReducer, storeModuleConfig),
         TranslateModule.forRoot({
-<<<<<<< HEAD
             loader: {
                 provide: TranslateLoader,
-                useClass: TranslateLoaderMock
-            }
-=======
-          loader: {
-            provide: TranslateLoader,
             useClass: TranslateLoaderMock,
           },
->>>>>>> a8f31948
         }),
         RootComponent
     ],
@@ -90,10 +67,9 @@
         { provide: LocaleService, useValue: {} },
         provideMockStore({ core: { auth: { loading: false } } } as any),
         RootComponent,
-<<<<<<< HEAD
-        RouteService
+        RouteService,
     ],
-    schemas: [CUSTOM_ELEMENTS_SCHEMA]
+    schemas: [CUSTOM_ELEMENTS_SCHEMA],
 })
 .overrideComponent(RootComponent, {
   remove: {
@@ -109,12 +85,6 @@
   }
 })
 .compileComponents();
-=======
-        RouteService,
-      ],
-      schemas: [CUSTOM_ELEMENTS_SCHEMA],
-    }).compileComponents();
->>>>>>> a8f31948
   });
 
   beforeEach(() => {
