<<<<<<< HEAD
import { map, startWith } from 'rxjs/operators';
import { Component, Input, OnInit } from '@angular/core';
import { Router } from '@angular/router';

import { combineLatest as combineLatestObservable, Observable, of } from 'rxjs';
import { CSSVariableService } from '../shared/sass-helper/css-variable.service';
import { MenuService } from '../shared/menu/menu.service';
import { HostWindowService } from '../shared/host-window.service';
import { ThemeConfig } from '../../config/theme.model';
=======
import {
  AsyncPipe,
  NgIf,
} from '@angular/common';
import {
  Component,
  Input,
  OnInit,
} from '@angular/core';
import {
  Router,
  RouterOutlet,
} from '@angular/router';
import { TranslateModule } from '@ngx-translate/core';
import {
  combineLatest as combineLatestObservable,
  Observable,
  of,
} from 'rxjs';
import {
  first,
  map,
  skipWhile,
  startWith,
} from 'rxjs/operators';
import { INotificationBoardOptions } from 'src/config/notifications-config.interfaces';

import { ThemeConfig } from '../../config/theme.config';
>>>>>>> 41eccbbf
import { environment } from '../../environments/environment';
import { ThemedAdminSidebarComponent } from '../admin/admin-sidebar/themed-admin-sidebar.component';
import { getPageInternalServerErrorRoute } from '../app-routing-paths';
import { ThemedBreadcrumbsComponent } from '../breadcrumbs/themed-breadcrumbs.component';
import { ThemedFooterComponent } from '../footer/themed-footer.component';
import { ThemedHeaderNavbarWrapperComponent } from '../header-nav-wrapper/themed-header-navbar-wrapper.component';
import { slideSidebarPadding } from '../shared/animations/slide';
import { HostWindowService } from '../shared/host-window.service';
import { ThemedLoadingComponent } from '../shared/loading/themed-loading.component';
import { MenuService } from '../shared/menu/menu.service';
import { MenuID } from '../shared/menu/menu-id.model';
import { NotificationsBoardComponent } from '../shared/notifications/notifications-board/notifications-board.component';
import { CSSVariableService } from '../shared/sass-helper/css-variable.service';
import { SystemWideAlertBannerComponent } from '../system-wide-alert/alert-banner/system-wide-alert-banner.component';

@Component({
  selector: 'ds-root',
  templateUrl: './root.component.html',
  styleUrls: ['./root.component.scss'],
  animations: [slideSidebarPadding],
  standalone: true,
  imports: [TranslateModule, ThemedAdminSidebarComponent, SystemWideAlertBannerComponent, ThemedHeaderNavbarWrapperComponent, ThemedBreadcrumbsComponent, NgIf, ThemedLoadingComponent, RouterOutlet, ThemedFooterComponent, NotificationsBoardComponent, AsyncPipe],
})
export class RootComponent implements OnInit {
  theme: Observable<ThemeConfig> = of({} as any);
  isSidebarVisible$: Observable<boolean>;
  slideSidebarOver$: Observable<boolean>;
  collapsedSidebarWidth$: Observable<string>;
  expandedSidebarWidth$: Observable<string>;
  notificationOptions: INotificationBoardOptions;
  models: any;

  /**
   * Whether or not to show a full screen loader
   */
  @Input() shouldShowFullscreenLoader: boolean;

  /**
   * Whether or not to show a loader across the router outlet
   */
  @Input() shouldShowRouteLoader: boolean;

  constructor(
    private router: Router,
    private cssService: CSSVariableService,
    private menuService: MenuService,
    private windowService: HostWindowService,
  ) {
    this.notificationOptions = environment.notifications;
  }

  ngOnInit() {
    this.isSidebarVisible$ = this.menuService.isMenuVisibleWithVisibleSections(MenuID.ADMIN);

    this.expandedSidebarWidth$ = this.cssService.getVariable('--ds-admin-sidebar-total-width').pipe(
      skipWhile((val) => !val),
      first(),
    );
    this.collapsedSidebarWidth$ = this.cssService.getVariable('--ds-admin-sidebar-fixed-element-width').pipe(
      skipWhile((val) => !val),
      first(),
    );

    const sidebarCollapsed = this.menuService.isMenuCollapsed(MenuID.ADMIN);
    this.slideSidebarOver$ = combineLatestObservable([sidebarCollapsed, this.windowService.isXsOrSm()])
      .pipe(
        map(([collapsed, mobile]) => collapsed || mobile),
        startWith(true),
      );

    if (this.router.url === getPageInternalServerErrorRoute()) {
      this.shouldShowRouteLoader = false;
    }
  }

  skipToMainContent() {
    const mainContent = document.getElementById('main-content');
    if (mainContent) {
      mainContent.tabIndex = -1;
      mainContent.focus();
    }
  }
}<|MERGE_RESOLUTION|>--- conflicted
+++ resolved
@@ -1,14 +1,3 @@
-<<<<<<< HEAD
-import { map, startWith } from 'rxjs/operators';
-import { Component, Input, OnInit } from '@angular/core';
-import { Router } from '@angular/router';
-
-import { combineLatest as combineLatestObservable, Observable, of } from 'rxjs';
-import { CSSVariableService } from '../shared/sass-helper/css-variable.service';
-import { MenuService } from '../shared/menu/menu.service';
-import { HostWindowService } from '../shared/host-window.service';
-import { ThemeConfig } from '../../config/theme.model';
-=======
 import {
   AsyncPipe,
   NgIf,
@@ -37,7 +26,6 @@
 import { INotificationBoardOptions } from 'src/config/notifications-config.interfaces';
 
 import { ThemeConfig } from '../../config/theme.config';
->>>>>>> 41eccbbf
 import { environment } from '../../environments/environment';
 import { ThemedAdminSidebarComponent } from '../admin/admin-sidebar/themed-admin-sidebar.component';
 import { getPageInternalServerErrorRoute } from '../app-routing-paths';
