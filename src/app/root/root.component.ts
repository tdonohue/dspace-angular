--- conflicted
+++ resolved
@@ -1,24 +1,3 @@
-<<<<<<< HEAD
-import {
-  Component,
-  Inject,
-  Input,
-  OnInit,
-} from '@angular/core';
-import { Router } from '@angular/router';
-import { Store } from '@ngrx/store';
-import { TranslateService } from '@ngx-translate/core';
-import {
-  combineLatest as combineLatestObservable,
-  Observable,
-  of,
-} from 'rxjs';
-import {
-  map,
-  startWith,
-} from 'rxjs/operators';
-
-=======
 import { first, map, skipWhile, startWith } from 'rxjs/operators';
 import { Component, Input, OnInit } from '@angular/core';
 import { Router } from '@angular/router';
@@ -27,28 +6,12 @@
 import { CSSVariableService } from '../shared/sass-helper/css-variable.service';
 import { MenuService } from '../shared/menu/menu.service';
 import { HostWindowService } from '../shared/host-window.service';
->>>>>>> 230055ce
 import { ThemeConfig } from '../../config/theme.config';
 import { environment } from '../../environments/environment';
 import { getPageInternalServerErrorRoute } from '../app-routing-paths';
-<<<<<<< HEAD
-import { AuthService } from '../core/auth/auth.service';
-import { MetadataService } from '../core/metadata/metadata.service';
-import {
-  NativeWindowRef,
-  NativeWindowService,
-} from '../core/services/window.service';
+import { INotificationBoardOptions } from 'src/config/notifications-config.interfaces';
 import { slideSidebarPadding } from '../shared/animations/slide';
-import { hasValueOperator } from '../shared/empty.util';
-import { HostWindowService } from '../shared/host-window.service';
-import { MenuService } from '../shared/menu/menu.service';
 import { MenuID } from '../shared/menu/menu-id.model';
-import { CSSVariableService } from '../shared/sass-helper/css-variable.service';
-import { HostWindowState } from '../shared/search/host-window.reducer';
-import { Angulartics2DSpace } from '../statistics/angulartics/dspace-provider';
-=======
-import { INotificationBoardOptions } from 'src/config/notifications-config.interfaces';
->>>>>>> 230055ce
 
 @Component({
   selector: 'ds-root',
