<button (click)="skipToMainContent()" class="sr-only" id="skip-to-main-content">
  {{ 'root.skip-to-content' | translate }}
</button>

<div class="outer-wrapper" [class.d-none]="shouldShowFullscreenLoader" [@slideSidebarPadding]="{
<<<<<<< HEAD
     value: ((sidebarVisible | async) === false ? 'hidden' : (slideSidebarOver | async) ? 'shown' : 'expanded'),
     params: {collapsedSidebarWidth: (collapsedSidebarWidth | async), totalSidebarWidth: (totalSidebarWidth | async)}
=======
     value: (!(isSidebarVisible$ | async) ? 'hidden' : (slideSidebarOver$ | async) ? 'unpinned' : 'pinned'),
     params: { collapsedWidth: (collapsedSidebarWidth$ | async), expandedWidth: (expandedSidebarWidth$ | async) }
>>>>>>> 230055ce
    }">
  <ds-themed-admin-sidebar [expandedSidebarWidth$]="expandedSidebarWidth$" [collapsedSidebarWidth$]="collapsedSidebarWidth$"></ds-themed-admin-sidebar>
  <div class="inner-wrapper">
    <ds-system-wide-alert-banner></ds-system-wide-alert-banner>
    <ds-themed-header-navbar-wrapper></ds-themed-header-navbar-wrapper>
    <ds-themed-breadcrumbs></ds-themed-breadcrumbs>
    <main class="my-cs" id="main-content">

      <div class="container d-flex justify-content-center align-items-center h-100" *ngIf="shouldShowRouteLoader">
        <ds-themed-loading [showMessage]="false"></ds-themed-loading>
      </div>
      <div [class.d-none]="shouldShowRouteLoader">
        <router-outlet></router-outlet>
      </div>
    </main>

    <ds-themed-footer></ds-themed-footer>
  </div>
</div>

<ds-notifications-board [options]="notificationOptions">
</ds-notifications-board>

<div class="ds-full-screen-loader" *ngIf="shouldShowFullscreenLoader">
  <ds-themed-loading [showMessage]="false"></ds-themed-loading>
</div><|MERGE_RESOLUTION|>--- conflicted
+++ resolved
@@ -3,13 +3,8 @@
 </button>
 
 <div class="outer-wrapper" [class.d-none]="shouldShowFullscreenLoader" [@slideSidebarPadding]="{
-<<<<<<< HEAD
-     value: ((sidebarVisible | async) === false ? 'hidden' : (slideSidebarOver | async) ? 'shown' : 'expanded'),
-     params: {collapsedSidebarWidth: (collapsedSidebarWidth | async), totalSidebarWidth: (totalSidebarWidth | async)}
-=======
-     value: (!(isSidebarVisible$ | async) ? 'hidden' : (slideSidebarOver$ | async) ? 'unpinned' : 'pinned'),
+     value: ((isSidebarVisible$ | async) === false ? 'hidden' : (slideSidebarOver$ | async) ? 'unpinned' : 'pinned'),
      params: { collapsedWidth: (collapsedSidebarWidth$ | async), expandedWidth: (expandedSidebarWidth$ | async) }
->>>>>>> 230055ce
     }">
   <ds-themed-admin-sidebar [expandedSidebarWidth$]="expandedSidebarWidth$" [collapsedSidebarWidth$]="collapsedSidebarWidth$"></ds-themed-admin-sidebar>
   <div class="inner-wrapper">
