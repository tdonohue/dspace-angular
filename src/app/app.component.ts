--- conflicted
+++ resolved
@@ -9,14 +9,10 @@
 import { MetadataService } from './core/metadata/metadata.service';
 import { HostWindowResizeAction } from './shared/host-window.actions';
 import { HostWindowState } from './shared/host-window.reducer';
-<<<<<<< HEAD
 import { NativeWindowRef, NativeWindowService } from './shared/services/window.service';
 import { isAuthenticated } from './core/auth/selectors';
 import { AuthService } from './core/auth/auth.service';
-=======
-import { NativeWindowRef, NativeWindowService } from './shared/window.service';
 import { Angulartics2GoogleAnalytics } from 'angulartics2/ga';
->>>>>>> 99f8d4f2
 
 @Component({
   selector: 'ds-app',
@@ -33,11 +29,8 @@
     private translate: TranslateService,
     private store: Store<HostWindowState>,
     private metadata: MetadataService,
-<<<<<<< HEAD
+    private angulartics2GoogleAnalytics: Angulartics2GoogleAnalytics,
     private authService: AuthService
-=======
-    private angulartics2GoogleAnalytics: Angulartics2GoogleAnalytics
->>>>>>> 99f8d4f2
   ) {
     // this language will be used as a fallback when a translation isn't found in the current language
     translate.setDefaultLang('en');
