--- conflicted
+++ resolved
@@ -13,10 +13,6 @@
   NavigationCancel,
   NavigationEnd,
   NavigationStart,
-<<<<<<< HEAD
-  ResolveEnd,
-=======
->>>>>>> e523583f
   Router,
 } from '@angular/router';
 
@@ -34,13 +30,8 @@
 import { models } from './core/core.module';
 import { ThemeService } from './shared/theme-support/theme.service';
 import { IdleModalComponent } from './shared/idle-modal/idle-modal.component';
-<<<<<<< HEAD
-import { getDefaultThemeConfig } from '../config/config.util';
-import { APP_CONFIG, AppConfig } from '../config/app-config.interface';
-=======
 import { distinctNext } from './core/shared/distinct-next';
 import { ModalBeforeDismiss } from './shared/interfaces/modal-before-dismiss.interface';
->>>>>>> e523583f
 
 @Component({
   selector: 'ds-app',
