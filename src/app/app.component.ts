import { ChangeDetectionStrategy, Component, HostListener, Inject, OnInit, ViewEncapsulation } from '@angular/core';

import { Store } from '@ngrx/store';

import { TranslateService } from '@ngx-translate/core';

import { GLOBAL_CONFIG, GlobalConfig } from '../config';

import { MetadataService } from './core/metadata/metadata.service';
import { HostWindowResizeAction } from './shared/host-window.actions';
import { HostWindowState } from './shared/host-window.reducer';
import { NativeWindowRef, NativeWindowService } from './shared/window.service';
import { Angulartics2GoogleAnalytics } from 'angulartics2/ga';

@Component({
  selector: 'ds-app',
  templateUrl: './app.component.html',
  styleUrls: ['./app.component.scss'],
  changeDetection: ChangeDetectionStrategy.OnPush,
  encapsulation: ViewEncapsulation.None
})
export class AppComponent implements OnInit {

<<<<<<< HEAD
  constructor(@Inject(GLOBAL_CONFIG) public config: GlobalConfig,
              @Inject(NativeWindowService) private _window: NativeWindowRef,
              private translate: TranslateService,
              private store: Store<HostWindowState>,
              private metadata: MetadataService) {
=======
  constructor(
    @Inject(GLOBAL_CONFIG) public config: GlobalConfig,
    @Inject(NativeWindowService) private _window: NativeWindowRef,
    private translate: TranslateService,
    private store: Store<HostWindowState>,
    private metadata: MetadataService,
    private angulartics2GoogleAnalytics: Angulartics2GoogleAnalytics
  ) {
>>>>>>> 99f8d4f2
    // this language will be used as a fallback when a translation isn't found in the current language
    translate.setDefaultLang('en');
    // the lang to use, if the lang isn't available, it will use the current loader to get them
    translate.use('en');

    metadata.listenForRouteChange();

    if (config.debug) {
      console.info(config);
    }
  }

  ngOnInit() {
    const env: string = this.config.production ? 'Production' : 'Development';
    const color: string = this.config.production ? 'red' : 'green';
    console.info(`Environment: %c${env}`, `color: ${color}; font-weight: bold;`);
    this.dispatchWindowSize(this._window.nativeWindow.innerWidth, this._window.nativeWindow.innerHeight);
  }

  @HostListener('window:resize', ['$event'])
  private onResize(event): void {
    this.dispatchWindowSize(event.target.innerWidth, event.target.innerHeight);
  }

  private dispatchWindowSize(width, height): void {
    this.store.dispatch(
      new HostWindowResizeAction(width, height)
    );
  }

}<|MERGE_RESOLUTION|>--- conflicted
+++ resolved
@@ -21,13 +21,6 @@
 })
 export class AppComponent implements OnInit {
 
-<<<<<<< HEAD
-  constructor(@Inject(GLOBAL_CONFIG) public config: GlobalConfig,
-              @Inject(NativeWindowService) private _window: NativeWindowRef,
-              private translate: TranslateService,
-              private store: Store<HostWindowState>,
-              private metadata: MetadataService) {
-=======
   constructor(
     @Inject(GLOBAL_CONFIG) public config: GlobalConfig,
     @Inject(NativeWindowService) private _window: NativeWindowRef,
@@ -36,7 +29,6 @@
     private metadata: MetadataService,
     private angulartics2GoogleAnalytics: Angulartics2GoogleAnalytics
   ) {
->>>>>>> 99f8d4f2
     // this language will be used as a fallback when a translation isn't found in the current language
     translate.setDefaultLang('en');
     // the lang to use, if the lang isn't available, it will use the current loader to get them
