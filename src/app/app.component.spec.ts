--- conflicted
+++ resolved
@@ -1,13 +1,22 @@
-import { async, ComponentFixture, inject, TestBed } from '@angular/core/testing';
+import {
+  async,
+  ComponentFixture,
+  inject,
+  TestBed
+} from '@angular/core/testing';
 
-import { CUSTOM_ELEMENTS_SCHEMA, DebugElement } from '@angular/core';
+import {
+  CUSTOM_ELEMENTS_SCHEMA,
+  DebugElement
+} from '@angular/core';
 
 import { CommonModule } from '@angular/common';
 
 import { By } from '@angular/platform-browser';
 
-import { TranslateLoader, TranslateModule } from '@ngx-translate/core';
+import { TranslateModule, TranslateLoader } from '@ngx-translate/core';
 import { Store, StoreModule } from '@ngrx/store';
+
 // Load the implementations that should be tested
 import { AppComponent } from './app.component';
 
@@ -16,8 +25,8 @@
 
 import { MetadataService } from './core/metadata/metadata.service';
 
-import { ENV_CONFIG, GLOBAL_CONFIG } from '../config';
-import { NativeWindowRef, NativeWindowService } from './shared/services/window.service';
+import { GLOBAL_CONFIG, ENV_CONFIG } from '../config';
+import { NativeWindowRef, NativeWindowService } from './shared/window.service';
 
 import { MockTranslateLoader } from './shared/mocks/mock-translate-loader';
 import { MockMetadataService } from './shared/mocks/mock-metadata-service';
@@ -46,16 +55,10 @@
       ],
       declarations: [AppComponent], // declare the test component
       providers: [
-<<<<<<< HEAD
-        {provide: GLOBAL_CONFIG, useValue: ENV_CONFIG},
-        {provide: NativeWindowService, useValue: new NativeWindowRef()},
-        {provide: MetadataService, useValue: new MockMetadataService()},
-=======
         { provide: GLOBAL_CONFIG, useValue: ENV_CONFIG },
         { provide: NativeWindowService, useValue: new NativeWindowRef() },
         { provide: MetadataService, useValue: new MockMetadataService() },
         { provide: Angulartics2GoogleAnalytics, useValue: new AngularticsMock() },
->>>>>>> 99f8d4f2
         AppComponent
       ],
       schemas: [CUSTOM_ELEMENTS_SCHEMA]
