import { CommonModule } from '@angular/common';
import {
  ComponentFixture,
  TestBed,
} from '@angular/core/testing';
import { By } from '@angular/platform-browser';
import { NgbNavModule } from '@ng-bootstrap/ng-bootstrap';
import {
  TranslateLoader,
  TranslateModule,
} from '@ngx-translate/core';
import { of } from 'rxjs';

import { RawRestResponse } from '../core/dspace-rest/raw-rest-response.model';
import {
  HealthInfoResponseObj,
  HealthResponseObj,
} from '../shared/mocks/health-endpoint.mocks';
import { TranslateLoaderMock } from '../shared/mocks/translate-loader.mock';
import { HealthService } from './health.service';
import { HealthPageComponent } from './health-page.component';

describe('HealthPageComponent', () => {
  let component: HealthPageComponent;
  let fixture: ComponentFixture<HealthPageComponent>;

  const healthService = jasmine.createSpyObj('healthDataService', {
    getHealth: jasmine.createSpy('getHealth'),
    getInfo: jasmine.createSpy('getInfo'),
  });

  const healthRestResponse$ = of({
    payload: HealthResponseObj,
    statusCode: 200,
    statusText: 'OK',
  } as RawRestResponse);

  const healthInfoRestResponse$ = of({
    payload: HealthInfoResponseObj,
    statusCode: 200,
    statusText: 'OK',
  } as RawRestResponse);

  beforeEach(async () => {
    await TestBed.configureTestingModule({
    imports: [
        CommonModule,
        NgbNavModule,
        TranslateModule.forRoot({
<<<<<<< HEAD
            loader: {
                provide: TranslateLoader,
                useClass: TranslateLoaderMock
            }
        }),
        HealthPageComponent
    ],
    providers: [
        { provide: HealthService, useValue: healthService }
    ]
})
    .compileComponents();
=======
          loader: {
            provide: TranslateLoader,
            useClass: TranslateLoaderMock,
          },
        }),
      ],
      declarations: [ HealthPageComponent ],
      providers: [
        { provide: HealthService, useValue: healthService },
      ],
    })
      .compileComponents();
>>>>>>> a8f31948
  });

  beforeEach(() => {
    fixture = TestBed.createComponent(HealthPageComponent);
    component = fixture.componentInstance;
    healthService.getHealth.and.returnValue(healthRestResponse$);
    healthService.getInfo.and.returnValue(healthInfoRestResponse$);
    fixture.detectChanges();
  });

  it('should create', () => {
    expect(component).toBeTruthy();
  });

  it('should create nav items properly', () => {
    const navItems = fixture.debugElement.queryAll(By.css('li.nav-item'));
    expect(navItems.length).toBe(2);
  });
});<|MERGE_RESOLUTION|>--- conflicted
+++ resolved
@@ -47,7 +47,6 @@
         CommonModule,
         NgbNavModule,
         TranslateModule.forRoot({
-<<<<<<< HEAD
             loader: {
                 provide: TranslateLoader,
                 useClass: TranslateLoaderMock
@@ -56,24 +55,10 @@
         HealthPageComponent
     ],
     providers: [
-        { provide: HealthService, useValue: healthService }
-    ]
+        { provide: HealthService, useValue: healthService },
+      ],
 })
     .compileComponents();
-=======
-          loader: {
-            provide: TranslateLoader,
-            useClass: TranslateLoaderMock,
-          },
-        }),
-      ],
-      declarations: [ HealthPageComponent ],
-      providers: [
-        { provide: HealthService, useValue: healthService },
-      ],
-    })
-      .compileComponents();
->>>>>>> a8f31948
   });
 
   beforeEach(() => {
