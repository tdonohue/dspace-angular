--- conflicted
+++ resolved
@@ -12,17 +12,11 @@
  * Show a health status object
  */
 @Component({
-<<<<<<< HEAD
     selector: 'ds-health-status',
     templateUrl: './health-status.component.html',
     styleUrls: ['./health-status.component.scss'],
     standalone: true,
     imports: [NgSwitch, NgSwitchCase, NgbTooltipModule, TranslateModule]
-=======
-  selector: 'ds-health-status',
-  templateUrl: './health-status.component.html',
-  styleUrls: ['./health-status.component.scss'],
->>>>>>> a8f31948
 })
 export class HealthStatusComponent {
   /**
