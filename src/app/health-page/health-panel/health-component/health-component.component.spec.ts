--- conflicted
+++ resolved
@@ -31,33 +31,17 @@
         NgbCollapseModule,
         NoopAnimationsModule,
         TranslateModule.forRoot({
-<<<<<<< HEAD
             loader: {
                 provide: TranslateLoader,
                 useClass: TranslateLoaderMock
             }
         }),
         HealthComponentComponent,
-        ObjNgFor
+        ObjNgFor,
     ],
-    schemas: [NO_ERRORS_SCHEMA]
+      schemas: [NO_ERRORS_SCHEMA],
   })
     .compileComponents();
-=======
-          loader: {
-            provide: TranslateLoader,
-            useClass: TranslateLoaderMock,
-          },
-        }),
-      ],
-      declarations: [
-        HealthComponentComponent,
-        ObjNgFor,
-      ],
-      schemas: [NO_ERRORS_SCHEMA],
-    })
-      .compileComponents();
->>>>>>> a8f31948
   });
 
   beforeEach(() => {
