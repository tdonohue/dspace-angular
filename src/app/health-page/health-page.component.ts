import {
  Component,
  OnInit,
} from '@angular/core';
import { BehaviorSubject } from 'rxjs';
import { take } from 'rxjs/operators';

<<<<<<< HEAD
import { HealthService } from './health.service';
import { HealthInfoResponse, HealthResponse } from './models/health-component.model';
import { TranslateModule } from '@ngx-translate/core';
import { AlertComponent } from '../shared/alert/alert.component';
import { HealthInfoComponent } from './health-info/health-info.component';
import { HealthPanelComponent } from './health-panel/health-panel.component';
import { NgbNavModule } from '@ng-bootstrap/ng-bootstrap';
import { NgIf, AsyncPipe } from '@angular/common';
=======
>>>>>>> a8f31948
import { AlertType } from '../shared/alert/alert-type';
import { HealthService } from './health.service';
import {
  HealthInfoResponse,
  HealthResponse,
} from './models/health-component.model';

@Component({
<<<<<<< HEAD
    selector: 'ds-health-page',
    templateUrl: './health-page.component.html',
    styleUrls: ['./health-page.component.scss'],
    standalone: true,
    imports: [NgIf, NgbNavModule, HealthPanelComponent, HealthInfoComponent, AlertComponent, AsyncPipe, TranslateModule]
=======
  selector: 'ds-health-page',
  templateUrl: './health-page.component.html',
  styleUrls: ['./health-page.component.scss'],
>>>>>>> a8f31948
})
export class HealthPageComponent implements OnInit {

  /**
   * Health info endpoint response
   */
  healthInfoResponse: BehaviorSubject<HealthInfoResponse> = new BehaviorSubject<HealthInfoResponse>(null);

  /**
   * Health endpoint response
   */
  healthResponse: BehaviorSubject<HealthResponse> = new BehaviorSubject<HealthResponse>(null);

  /**
   * Represent if the response from health status endpoint is already retrieved or not
   */
  healthResponseInitialised: BehaviorSubject<boolean> = new BehaviorSubject<boolean>(false);

  /**
   * Represent if the response from health info endpoint is already retrieved or not
   */
  healthInfoResponseInitialised: BehaviorSubject<boolean> = new BehaviorSubject<boolean>(false);

  readonly AlertType = AlertType;

  constructor(private healthDataService: HealthService) {
  }

  /**
   * Retrieve responses from rest
   */
  ngOnInit(): void {
    this.healthDataService.getHealth().pipe(take(1)).subscribe({
      next: (data: any) => {
        this.healthResponse.next(data.payload);
        this.healthResponseInitialised.next(true);
      },
      error: () => {
        this.healthResponse.next(null);
        this.healthResponseInitialised.next(true);
      },
    });

    this.healthDataService.getInfo().pipe(take(1)).subscribe({
      next: (data: any) => {
        this.healthInfoResponse.next(data.payload);
        this.healthInfoResponseInitialised.next(true);
      },
      error: () => {
        this.healthInfoResponse.next(null);
        this.healthInfoResponseInitialised.next(true);
      },
    });

  }
}<|MERGE_RESOLUTION|>--- conflicted
+++ resolved
@@ -1,11 +1,7 @@
-import {
-  Component,
-  OnInit,
-} from '@angular/core';
+import { Component, OnInit, } from '@angular/core';
 import { BehaviorSubject } from 'rxjs';
 import { take } from 'rxjs/operators';
 
-<<<<<<< HEAD
 import { HealthService } from './health.service';
 import { HealthInfoResponse, HealthResponse } from './models/health-component.model';
 import { TranslateModule } from '@ngx-translate/core';
@@ -13,28 +9,15 @@
 import { HealthInfoComponent } from './health-info/health-info.component';
 import { HealthPanelComponent } from './health-panel/health-panel.component';
 import { NgbNavModule } from '@ng-bootstrap/ng-bootstrap';
-import { NgIf, AsyncPipe } from '@angular/common';
-=======
->>>>>>> a8f31948
+import { AsyncPipe, NgIf } from '@angular/common';
 import { AlertType } from '../shared/alert/alert-type';
-import { HealthService } from './health.service';
-import {
-  HealthInfoResponse,
-  HealthResponse,
-} from './models/health-component.model';
 
 @Component({
-<<<<<<< HEAD
     selector: 'ds-health-page',
     templateUrl: './health-page.component.html',
     styleUrls: ['./health-page.component.scss'],
     standalone: true,
     imports: [NgIf, NgbNavModule, HealthPanelComponent, HealthInfoComponent, AlertComponent, AsyncPipe, TranslateModule]
-=======
-  selector: 'ds-health-page',
-  templateUrl: './health-page.component.html',
-  styleUrls: ['./health-page.component.scss'],
->>>>>>> a8f31948
 })
 export class HealthPageComponent implements OnInit {
 
