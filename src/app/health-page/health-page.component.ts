--- conflicted
+++ resolved
@@ -5,16 +5,12 @@
 import { BehaviorSubject } from 'rxjs';
 import { take } from 'rxjs/operators';
 
+import { AlertType } from '../shared/alert/alert-type';
 import { HealthService } from './health.service';
-<<<<<<< HEAD
 import {
   HealthInfoResponse,
   HealthResponse,
 } from './models/health-component.model';
-=======
-import { HealthInfoResponse, HealthResponse } from './models/health-component.model';
-import { AlertType } from '../shared/alert/alert-type';
->>>>>>> 8ba14aa3
 
 @Component({
   selector: 'ds-health-page',
