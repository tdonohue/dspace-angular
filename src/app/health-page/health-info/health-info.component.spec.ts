import { NO_ERRORS_SCHEMA } from '@angular/core';
import {
  ComponentFixture,
  TestBed,
} from '@angular/core/testing';
import { By } from '@angular/platform-browser';
import { NgbAccordionModule } from '@ng-bootstrap/ng-bootstrap';
import {
  TranslateLoader,
  TranslateModule,
} from '@ngx-translate/core';

import { HealthInfoResponseObj } from '../../shared/mocks/health-endpoint.mocks';
import { TranslateLoaderMock } from '../../shared/mocks/translate-loader.mock';
import { ObjNgFor } from '../../shared/utils/object-ngfor.pipe';
import { HealthInfoComponent } from './health-info.component';

describe('HealthInfoComponent', () => {
  let component: HealthInfoComponent;
  let fixture: ComponentFixture<HealthInfoComponent>;

  beforeEach(async () => {
    await TestBed.configureTestingModule({
    imports: [
        NgbAccordionModule,
        TranslateModule.forRoot({
<<<<<<< HEAD
            loader: {
                provide: TranslateLoader,
                useClass: TranslateLoaderMock
            }
        }),
        HealthInfoComponent,
        ObjNgFor
    ],
    schemas: [NO_ERRORS_SCHEMA]
})
    .compileComponents();
=======
          loader: {
            provide: TranslateLoader,
            useClass: TranslateLoaderMock,
          },
        }),
      ],
      declarations: [
        HealthInfoComponent,
        ObjNgFor,
      ],
      schemas: [NO_ERRORS_SCHEMA],
    })
      .compileComponents();
>>>>>>> a8f31948
  });

  beforeEach(() => {
    fixture = TestBed.createComponent(HealthInfoComponent);
    component = fixture.componentInstance;
    component.healthInfoResponse = HealthInfoResponseObj;
    fixture.detectChanges();
  });

  it('should create', () => {
    expect(component).toBeTruthy();
  });

  it('should create info component properly', () => {
    const components = fixture.debugElement.queryAll(By.css('[data-test="info-component"]'));
    expect(components.length).toBe(7);
  });
});<|MERGE_RESOLUTION|>--- conflicted
+++ resolved
@@ -24,33 +24,17 @@
     imports: [
         NgbAccordionModule,
         TranslateModule.forRoot({
-<<<<<<< HEAD
             loader: {
                 provide: TranslateLoader,
                 useClass: TranslateLoaderMock
             }
         }),
         HealthInfoComponent,
-        ObjNgFor
+        ObjNgFor,
     ],
-    schemas: [NO_ERRORS_SCHEMA]
+      schemas: [NO_ERRORS_SCHEMA],
 })
     .compileComponents();
-=======
-          loader: {
-            provide: TranslateLoader,
-            useClass: TranslateLoaderMock,
-          },
-        }),
-      ],
-      declarations: [
-        HealthInfoComponent,
-        ObjNgFor,
-      ],
-      schemas: [NO_ERRORS_SCHEMA],
-    })
-      .compileComponents();
->>>>>>> a8f31948
   });
 
   beforeEach(() => {
