--- conflicted
+++ resolved
@@ -32,23 +32,12 @@
         TranslateModule.forRoot({
           loader: {
             provide: TranslateLoader,
-<<<<<<< HEAD
             useClass: TranslateLoaderMock
           }
         }),
         HealthInfoComponentComponent,
         ObjNgFor,
-      ]
-=======
-            useClass: TranslateLoaderMock,
-          },
-        }),
       ],
-      declarations: [
-        HealthInfoComponentComponent,
-        ObjNgFor,
-      ],
->>>>>>> a8f31948
     })
       .compileComponents();
   });
