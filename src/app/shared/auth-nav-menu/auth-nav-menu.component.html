--- conflicted
+++ resolved
@@ -1,18 +1,11 @@
 <ul class="navbar-nav" [ngClass]="{'mr-auto': (isXsOrSm$ | async)}">
-<<<<<<< HEAD
   <li *ngIf="!(isAuthenticated | async) && !(isXsOrSm$ | async) && (showAuth | async)" class="nav-item"
       (click)="$event.stopPropagation();">
-    <div ngbDropdown placement="bottom-right" class="d-inline-block" @fadeInOut>
+    <div ngbDropdown display="dynamic" placement="bottom-right" class="d-inline-block" @fadeInOut>
       <a href="#" id="dropdownLogin" (click)="$event.preventDefault()" ngbDropdownToggle
          class="px-1">{{ 'nav.login' | translate }}</a>
       <div id="loginDropdownMenu" [ngClass]="{'pl-3 pr-3': (loading | async)}" ngbDropdownMenu
            aria-labelledby="dropdownLogin">
-=======
-  <li *ngIf="!(isAuthenticated | async) && !(isXsOrSm$ | async) && (showAuth | async)" class="nav-item" (click)="$event.stopPropagation();">
-    <div ngbDropdown display="dynamic" placement="bottom-right" class="d-inline-block" @fadeInOut>
-      <a href="#" id="dropdownLogin" (click)="$event.preventDefault()" ngbDropdownToggle class="px-1">{{ 'nav.login' | translate }}</a>
-      <div id="loginDropdownMenu" [ngClass]="{'pl-3 pr-3': (loading | async)}" ngbDropdownMenu aria-labelledby="dropdownLogin">
->>>>>>> 1ca1fe74
         <ds-log-in
           [isStandalonePage]="false"></ds-log-in>
       </div>
@@ -23,14 +16,9 @@
       class="sr-only">(current)</span></a>
   </li>
   <li *ngIf="(isAuthenticated | async) && !(isXsOrSm$ | async) && (showAuth | async)" class="nav-item">
-<<<<<<< HEAD
-    <div ngbDropdown placement="bottom-right" class="d-inline-block" @fadeInOut>
+    <div ngbDropdown display="dynamic" placement="bottom-right" class="d-inline-block" @fadeInOut>
       <a href="#" id="dropdownUser" (click)="$event.preventDefault()" class="px-1" ngbDropdownToggle><i
         class="fas fa-user-circle fa-lg fa-fw" [title]="'nav.logout' | translate"></i></a>
-=======
-    <div ngbDropdown display="dynamic" placement="bottom-right" class="d-inline-block" @fadeInOut>
-      <a href="#" id="dropdownUser" (click)="$event.preventDefault()" class="px-1" ngbDropdownToggle><i class="fas fa-user-circle fa-lg fa-fw" [title]="'nav.logout' | translate"></i></a>
->>>>>>> 1ca1fe74
       <div id="logoutDropdownMenu" ngbDropdownMenu aria-labelledby="dropdownUser">
         <ds-user-menu></ds-user-menu>
       </div>
