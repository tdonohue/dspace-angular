--- conflicted
+++ resolved
@@ -14,13 +14,8 @@
       </div>
     </div>
   </li>
-<<<<<<< HEAD
   <li *ngIf="(isAuthenticated | async) === false && (isXsOrSm$ | async)" class="nav-item">
-    <a routerLink="/login" routerLinkActive="active" class="loginLink px-1">
-=======
-  <li *ngIf="!(isAuthenticated | async) && (isXsOrSm$ | async)" class="nav-item">
     <a routerLink="/login" routerLinkActive="active" class="loginLink px-0.5">
->>>>>>> 8ba14aa3
       {{ 'nav.login' | translate }}<span class="sr-only">(current)</span>
     </a>
   </li>
