<ul class="navbar-nav" [ngClass]="{'mr-auto': (isXsOrSm$ | async)}">
  <li *ngIf="!(isAuthenticated | async) && !(isXsOrSm$ | async) && (showAuth | async)" class="nav-item"
      (click)="$event.stopPropagation();">
    <div ngbDropdown #loginDrop display="dynamic" placement="bottom-right" class="d-inline-block" @fadeInOut>
<<<<<<< HEAD
      <a href="javascript:void(0);" class="dropdownLogin px-0.5" [attr.aria-label]="'nav.login' |translate"
=======
      <button class="btn btn-link dropdownLogin px-0.5" [attr.aria-label]="'nav.login' |translate"
>>>>>>> 92a10ce9
         (click)="$event.preventDefault()" [attr.data-test]="'login-menu' | dsBrowserOnly"
         ngbDropdownToggle>
        {{ 'nav.login' | translate }}
      </button>
      <div class="loginDropdownMenu" [ngClass]="{'pl-3 pr-3': (loading | async)}" ngbDropdownMenu
           [attr.aria-label]="'nav.login' | translate">
        <ds-themed-log-in
          [isStandalonePage]="false"></ds-themed-log-in>
      </div>
    </div>
  </li>
  <li *ngIf="!(isAuthenticated | async) && (isXsOrSm$ | async)" class="nav-item">
    <a routerLink="/login" routerLinkActive="active" class="loginLink px-0.5">
      {{ 'nav.login' | translate }}<span class="sr-only">(current)</span>
    </a>
  </li>
  <li *ngIf="(isAuthenticated | async) && !(isXsOrSm$ | async) && (showAuth | async)" class="nav-item">
    <div ngbDropdown display="dynamic" placement="bottom-right" class="d-inline-block" @fadeInOut>
      <button role="button" [attr.aria-label]="'nav.user-profile-menu-and-logout' |translate" (click)="$event.preventDefault()" [title]="'nav.user-profile-menu-and-logout' | translate" class="btn btn-link dropdownLogout px-1" [attr.data-test]="'user-menu' | dsBrowserOnly" ngbDropdownToggle>
        <i class="fas fa-user-circle fa-lg fa-fw"></i>
      </button>
      <div class="logoutDropdownMenu" ngbDropdownMenu [attr.aria-label]="'nav.user-profile-menu-and-logout' |translate">
        <ds-themed-user-menu></ds-themed-user-menu>
      </div>
    </div>
  </li>
  <li *ngIf="(isAuthenticated | async) && (isXsOrSm$ | async)" class="nav-item">
    <a role="button" [attr.aria-label]="'nav.logout' |translate" [title]="'nav.logout' | translate" routerLink="/logout" routerLinkActive="active" class="logoutLink px-1">
      <i class="fas fa-sign-out-alt fa-lg fa-fw"></i>
      <span class="sr-only">(current)</span>
    </a>
  </li>
</ul>

<|MERGE_RESOLUTION|>--- conflicted
+++ resolved
@@ -2,11 +2,7 @@
   <li *ngIf="!(isAuthenticated | async) && !(isXsOrSm$ | async) && (showAuth | async)" class="nav-item"
       (click)="$event.stopPropagation();">
     <div ngbDropdown #loginDrop display="dynamic" placement="bottom-right" class="d-inline-block" @fadeInOut>
-<<<<<<< HEAD
-      <a href="javascript:void(0);" class="dropdownLogin px-0.5" [attr.aria-label]="'nav.login' |translate"
-=======
       <button class="btn btn-link dropdownLogin px-0.5" [attr.aria-label]="'nav.login' |translate"
->>>>>>> 92a10ce9
          (click)="$event.preventDefault()" [attr.data-test]="'login-menu' | dsBrowserOnly"
          ngbDropdownToggle>
         {{ 'nav.login' | translate }}
