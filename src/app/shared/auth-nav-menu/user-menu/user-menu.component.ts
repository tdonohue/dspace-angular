--- conflicted
+++ resolved
@@ -1,48 +1,29 @@
-import {
-  Component,
-  Input,
-  OnInit,
-} from '@angular/core';
-import {
-  select,
-  Store,
-} from '@ngrx/store';
+import { Component, Input, OnInit, } from '@angular/core';
+import { select, Store, } from '@ngrx/store';
 import { Observable } from 'rxjs';
 
 import { AppState } from '../../../app.reducer';
-import {
-  getProfileModuleRoute,
-  getSubscriptionsModuleRoute,
-} from '../../../app-routing-paths';
+import { getProfileModuleRoute, getSubscriptionsModuleRoute, } from '../../../app-routing-paths';
 import { AuthService } from '../../../core/auth/auth.service';
 import { isAuthenticationLoading } from '../../../core/auth/selectors';
 import { DSONameService } from '../../../core/breadcrumbs/dso-name.service';
-<<<<<<< HEAD
 import { TranslateModule } from '@ngx-translate/core';
 import { LogOutComponent } from '../../log-out/log-out.component';
-import { RouterLinkActive, RouterLink } from '@angular/router';
+import { RouterLink, RouterLinkActive } from '@angular/router';
 import { ThemedLoadingComponent } from '../../loading/themed-loading.component';
-import { NgIf, NgClass, AsyncPipe } from '@angular/common';
-=======
+import { AsyncPipe, NgClass, NgIf } from '@angular/common';
 import { EPerson } from '../../../core/eperson/models/eperson.model';
 import { MYDSPACE_ROUTE } from '../../../my-dspace-page/my-dspace-page.component';
->>>>>>> a8f31948
 
 /**
  * This component represents the user nav menu.
  */
 @Component({
-<<<<<<< HEAD
     selector: 'ds-user-menu',
     templateUrl: './user-menu.component.html',
     styleUrls: ['./user-menu.component.scss'],
     standalone: true,
     imports: [NgIf, ThemedLoadingComponent, RouterLinkActive, NgClass, RouterLink, LogOutComponent, AsyncPipe, TranslateModule]
-=======
-  selector: 'ds-user-menu',
-  templateUrl: './user-menu.component.html',
-  styleUrls: ['./user-menu.component.scss'],
->>>>>>> a8f31948
 })
 export class UserMenuComponent implements OnInit {
 
