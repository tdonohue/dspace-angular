import {
  Component,
  Input,
} from '@angular/core';

import { ThemedComponent } from '../../theme-support/themed.component';
import { UserMenuComponent } from './user-menu.component';

/**
 * This component represents the user nav menu.
 */
@Component({
  selector: 'ds-themed-user-menu',
  templateUrl: './../../theme-support/themed.component.html',
  styleUrls: [],
<<<<<<< HEAD
  standalone: true
=======
>>>>>>> a8f31948
})
export class ThemedUserMenuComponent extends ThemedComponent<UserMenuComponent>{

  /**
   * The input flag to show user details in navbar expandable menu
   */
  @Input() inExpandableNavbar: boolean;

  protected inAndOutputNames: (keyof UserMenuComponent & keyof this)[] = ['inExpandableNavbar'];

  protected getComponentName(): string {
    return 'UserMenuComponent';
  }

  protected importThemedComponent(themeName: string): Promise<any> {
    return import((`../../../../themes/${themeName}/app/shared/auth-nav-menu/user-menu/user-menu.component`));
  }

  protected importUnthemedComponent(): Promise<any> {
    return import('./user-menu.component');
  }
}<|MERGE_RESOLUTION|>--- conflicted
+++ resolved
@@ -13,10 +13,7 @@
   selector: 'ds-themed-user-menu',
   templateUrl: './../../theme-support/themed.component.html',
   styleUrls: [],
-<<<<<<< HEAD
   standalone: true
-=======
->>>>>>> a8f31948
 })
 export class ThemedUserMenuComponent extends ThemedComponent<UserMenuComponent>{
 
