#loginDropdownMenu, #logoutDropdownMenu {
  min-width: 330px;
  z-index: 1002;
}

<<<<<<< HEAD
#loginDropdownMenu {
  min-height: 260px;
=======
.loginDropdownMenu {
  min-height: 75px;
>>>>>>> a59f371e
}

.dropdown-item.active, .dropdown-item:active,
.dropdown-item:hover, .dropdown-item:focus {
  background-color: transparent !important;
}

.loginLink, .dropdownLogin, .logoutLink, .dropdownLogout {
  color: var(--ds-header-icon-color);

  &:hover, &:focus {
    color: var(--ds-header-icon-color-hover);
  }
}

.dropdownLogin, .dropdownLogout {
  &:not(:focus-visible).active,
  &:not(:focus-visible):active,
  &:not(:focus-visible).active:focus,
  &:not(:focus-visible):active:focus {
    box-shadow: unset;
  }
}<|MERGE_RESOLUTION|>--- conflicted
+++ resolved
@@ -3,13 +3,8 @@
   z-index: 1002;
 }
 
-<<<<<<< HEAD
 #loginDropdownMenu {
-  min-height: 260px;
-=======
-.loginDropdownMenu {
   min-height: 75px;
->>>>>>> a59f371e
 }
 
 .dropdown-item.active, .dropdown-item:active,
