<<<<<<< HEAD
import { Component, forwardRef, Input, OnInit } from '@angular/core';
import { UntypedFormControl, UntypedFormGroup, NG_VALUE_ACCESSOR, Validators, FormsModule, ReactiveFormsModule } from '@angular/forms';
=======
import {
  Component,
  forwardRef,
  Input,
  OnInit,
} from '@angular/core';
import {
  NG_VALUE_ACCESSOR,
  UntypedFormControl,
  UntypedFormGroup,
  Validators,
} from '@angular/forms';

>>>>>>> a8f31948
import { ObjectUpdatesService } from '../../../core/data/object-updates/object-updates.service';
import { MetadatumViewModel } from '../../../core/shared/metadata.models';
import { MetadataFieldValidator } from '../../utils/metadatafield-validator.directive';
import { InputSuggestionsComponent } from '../input-suggestions.component';
import { InputSuggestion } from '../input-suggestions.model';
import { NgClass, NgFor, AsyncPipe } from '@angular/common';
import { DebounceDirective } from '../../utils/debounce.directive';
import { ClickOutsideDirective } from '../../utils/click-outside.directive';
import { TranslateModule } from '@ngx-translate/core';

@Component({
<<<<<<< HEAD
    selector: 'ds-validation-suggestions',
    styleUrls: ['./../input-suggestions.component.scss'],
    templateUrl: './validation-suggestions.component.html',
    providers: [
        {
            provide: NG_VALUE_ACCESSOR,
            // Usage of forwardRef necessary https://github.com/angular/angular.io/issues/1151
            // eslint-disable-next-line @angular-eslint/no-forward-ref
            useExisting: forwardRef(() => ValidationSuggestionsComponent),
            multi: true
        }
    ],
    standalone: true,
    imports: [FormsModule, ReactiveFormsModule, ClickOutsideDirective, DebounceDirective, NgClass, NgFor, AsyncPipe, TranslateModule]
=======
  selector: 'ds-validation-suggestions',
  styleUrls: ['./../input-suggestions.component.scss'],
  templateUrl: './validation-suggestions.component.html',
  providers: [
    {
      provide: NG_VALUE_ACCESSOR,
      // Usage of forwardRef necessary https://github.com/angular/angular.io/issues/1151
      // eslint-disable-next-line @angular-eslint/no-forward-ref
      useExisting: forwardRef(() => ValidationSuggestionsComponent),
      multi: true,
    },
  ],
>>>>>>> a8f31948
})

/**
 * Component representing a form with a autocomplete functionality
 */
export class ValidationSuggestionsComponent extends InputSuggestionsComponent implements OnInit {

  form: UntypedFormGroup;

  /**
   * The current url of this page
   */
  @Input() url: string;

  /**
   * The metadatum of this field
   */
  @Input() metadata: MetadatumViewModel;

  /**
   * The suggestions that should be shown
   */
  @Input() suggestions: InputSuggestion[] = [];
  /**
   * The possibility to edit metadata
   */
  @Input() disable;
  constructor(private metadataFieldValidator: MetadataFieldValidator,
              private objectUpdatesService: ObjectUpdatesService) {
    super();
  }

  ngOnInit() {
    this.form = new UntypedFormGroup({
      metadataNameField: new UntypedFormControl(this._value, {
        asyncValidators: [this.metadataFieldValidator.validate.bind(this.metadataFieldValidator)],
        validators: [Validators.required],
      }),
    });
  }

  onSubmit(data) {
    this.value = data;
    this.submitSuggestion.emit(data);
  }

  onClickSuggestion(data) {
    this.value = data;
    this.clickSuggestion.emit(data);
    this.close();
    this.blockReopen = true;
    this.queryInput.nativeElement.focus();
    return false;
  }

  /**
   * Check if the input is valid according to validator and send (in)valid state to store
   * @param form  Form with input
   */
  checkIfValidInput(form) {
    this.valid = !(form.get('metadataNameField').status === 'INVALID' && (form.get('metadataNameField').dirty || form.get('metadataNameField').touched));
    this.objectUpdatesService.setValidFieldUpdate(this.url, this.metadata.uuid, this.valid);
    return this.valid;
  }

}<|MERGE_RESOLUTION|>--- conflicted
+++ resolved
@@ -1,33 +1,24 @@
-<<<<<<< HEAD
 import { Component, forwardRef, Input, OnInit } from '@angular/core';
-import { UntypedFormControl, UntypedFormGroup, NG_VALUE_ACCESSOR, Validators, FormsModule, ReactiveFormsModule } from '@angular/forms';
-=======
 import {
-  Component,
-  forwardRef,
-  Input,
-  OnInit,
-} from '@angular/core';
-import {
+  FormsModule,
   NG_VALUE_ACCESSOR,
+  ReactiveFormsModule,
   UntypedFormControl,
   UntypedFormGroup,
-  Validators,
+  Validators
 } from '@angular/forms';
 
->>>>>>> a8f31948
 import { ObjectUpdatesService } from '../../../core/data/object-updates/object-updates.service';
 import { MetadatumViewModel } from '../../../core/shared/metadata.models';
 import { MetadataFieldValidator } from '../../utils/metadatafield-validator.directive';
 import { InputSuggestionsComponent } from '../input-suggestions.component';
 import { InputSuggestion } from '../input-suggestions.model';
-import { NgClass, NgFor, AsyncPipe } from '@angular/common';
+import { AsyncPipe, NgClass, NgFor } from '@angular/common';
 import { DebounceDirective } from '../../utils/debounce.directive';
 import { ClickOutsideDirective } from '../../utils/click-outside.directive';
 import { TranslateModule } from '@ngx-translate/core';
 
 @Component({
-<<<<<<< HEAD
     selector: 'ds-validation-suggestions',
     styleUrls: ['./../input-suggestions.component.scss'],
     templateUrl: './validation-suggestions.component.html',
@@ -42,20 +33,6 @@
     ],
     standalone: true,
     imports: [FormsModule, ReactiveFormsModule, ClickOutsideDirective, DebounceDirective, NgClass, NgFor, AsyncPipe, TranslateModule]
-=======
-  selector: 'ds-validation-suggestions',
-  styleUrls: ['./../input-suggestions.component.scss'],
-  templateUrl: './validation-suggestions.component.html',
-  providers: [
-    {
-      provide: NG_VALUE_ACCESSOR,
-      // Usage of forwardRef necessary https://github.com/angular/angular.io/issues/1151
-      // eslint-disable-next-line @angular-eslint/no-forward-ref
-      useExisting: forwardRef(() => ValidationSuggestionsComponent),
-      multi: true,
-    },
-  ],
->>>>>>> a8f31948
 })
 
 /**
