--- conflicted
+++ resolved
@@ -10,23 +10,13 @@
   ViewChild,
   ViewChildren,
 } from '@angular/core';
-<<<<<<< HEAD
 import { BehaviorSubject } from 'rxjs';
 import { hasValue, isNotEmpty } from '../empty.util';
 import { ControlValueAccessor, FormsModule } from '@angular/forms';
-import { NgClass, NgFor, AsyncPipe } from '@angular/common';
+import { AsyncPipe, NgClass, NgFor } from '@angular/common';
 import { DebounceDirective } from '../utils/debounce.directive';
 import { ClickOutsideDirective } from '../utils/click-outside.directive';
 import { TranslateModule } from '@ngx-translate/core';
-=======
-import { ControlValueAccessor } from '@angular/forms';
-import { BehaviorSubject } from 'rxjs';
-
-import {
-  hasValue,
-  isNotEmpty,
-} from '../empty.util';
->>>>>>> a8f31948
 
 @Component({
     selector: 'ds-input-suggestions',
