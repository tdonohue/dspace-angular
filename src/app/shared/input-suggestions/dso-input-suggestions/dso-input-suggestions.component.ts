--- conflicted
+++ resolved
@@ -1,22 +1,16 @@
-<<<<<<< HEAD
-import { Component, forwardRef, Input } from '@angular/core';
-import { NG_VALUE_ACCESSOR, FormsModule } from '@angular/forms';
-import { InputSuggestionsComponent } from '../input-suggestions.component';
-=======
 import {
   Component,
   forwardRef,
   Input,
 } from '@angular/core';
-import { NG_VALUE_ACCESSOR } from '@angular/forms';
+import { NG_VALUE_ACCESSOR, FormsModule } from '@angular/forms';
 
 import { DSONameService } from '../../../core/breadcrumbs/dso-name.service';
->>>>>>> a8f31948
 import { DSpaceObject } from '../../../core/shared/dspace-object.model';
 import { ViewMode } from '../../../core/shared/view-mode.model';
 import { hasValue } from '../../empty.util';
-<<<<<<< HEAD
-import { DSONameService } from '../../../core/breadcrumbs/dso-name.service';
+import { CollectionElementLinkType } from '../../object-collection/collection-element-link.type';
+import { InputSuggestionsComponent } from '../input-suggestions.component';
 import { ListableObjectComponentLoaderComponent } from '../../object-collection/shared/listable-object/listable-object-component-loader.component';
 import { NgClass, NgFor, AsyncPipe } from '@angular/common';
 import { DebounceDirective } from '../../utils/debounce.directive';
@@ -38,24 +32,6 @@
     ],
     standalone: true,
     imports: [FormsModule, ClickOutsideDirective, DebounceDirective, NgClass, NgFor, ListableObjectComponentLoaderComponent, AsyncPipe, TranslateModule]
-=======
-import { CollectionElementLinkType } from '../../object-collection/collection-element-link.type';
-import { InputSuggestionsComponent } from '../input-suggestions.component';
-
-@Component({
-  selector: 'ds-dso-input-suggestions',
-  styleUrls: ['./../input-suggestions.component.scss'],
-  templateUrl: './dso-input-suggestions.component.html',
-  providers: [
-    {
-      provide: NG_VALUE_ACCESSOR,
-      // Usage of forwardRef necessary https://github.com/angular/angular.io/issues/1151
-      // eslint-disable-next-line @angular-eslint/no-forward-ref
-      useExisting: forwardRef(() => DsoInputSuggestionsComponent),
-      multi: true,
-    },
-  ],
->>>>>>> a8f31948
 })
 
 /**
