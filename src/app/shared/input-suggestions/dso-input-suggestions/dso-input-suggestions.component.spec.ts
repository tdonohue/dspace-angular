import {
  ChangeDetectionStrategy,
  DebugElement,
  NO_ERRORS_SCHEMA,
} from '@angular/core';
import {
  ComponentFixture,
  TestBed,
  waitForAsync,
} from '@angular/core/testing';
import { FormsModule } from '@angular/forms';
import { By } from '@angular/platform-browser';
import { NoopAnimationsModule } from '@angular/platform-browser/animations';
import { RouterTestingModule } from '@angular/router/testing';
import { TranslateModule } from '@ngx-translate/core';

import { DSpaceObject } from '../../../core/shared/dspace-object.model';
<<<<<<< HEAD
import { ThemeService } from '../../theme-support/theme.service';
import { getMockThemeService } from '../../mocks/theme-service.mock';
import { ClickOutsideDirective } from '../../utils/click-outside.directive';
import { DebounceDirective } from '../../utils/debounce.directive';
import { ListableObjectComponentLoaderComponent } from '../../object-collection/shared/listable-object/listable-object-component-loader.component';
=======
import { DsoInputSuggestionsComponent } from './dso-input-suggestions.component';
>>>>>>> a8f31948

describe('DsoInputSuggestionsComponent', () => {

  let comp: DsoInputSuggestionsComponent;
  let fixture: ComponentFixture<DsoInputSuggestionsComponent>;
  let de: DebugElement;
  let el: HTMLElement;

  const dso1 = {
    uuid: 'test-uuid-1',
    name: 'test-name-1',
  } as DSpaceObject;

  const dso2 = {
    uuid: 'test-uuid-2',
    name: 'test-name-2',
  } as DSpaceObject;

  const dso3 = {
    uuid: 'test-uuid-3',
    name: 'test-name-3',
  } as DSpaceObject;

  const suggestions = [dso1, dso2, dso3];

  beforeEach(waitForAsync(() => {
    TestBed.configureTestingModule({
<<<<<<< HEAD
      imports: [
        TranslateModule.forRoot(),
        RouterTestingModule.withRoutes([]),
        NoopAnimationsModule,
        FormsModule,
        DsoInputSuggestionsComponent,
      ],
      providers: [{ provide: ThemeService, useValue: getMockThemeService() }],
      schemas: [NO_ERRORS_SCHEMA],
    })
      .overrideComponent(DsoInputSuggestionsComponent, {
        remove: {
          imports: [
            ClickOutsideDirective,
            DebounceDirective,
            ListableObjectComponentLoaderComponent,
          ],
        },
        add: { changeDetection: ChangeDetectionStrategy.Default },
      })

      .compileComponents();
=======
      imports: [TranslateModule.forRoot(), RouterTestingModule.withRoutes([]), NoopAnimationsModule, FormsModule],
      declarations: [DsoInputSuggestionsComponent],
      providers: [],
      schemas: [NO_ERRORS_SCHEMA],
    }).overrideComponent(DsoInputSuggestionsComponent, {
      set: { changeDetection: ChangeDetectionStrategy.Default },
    }).compileComponents();
>>>>>>> a8f31948
  }));

  beforeEach(() => {
    fixture = TestBed.createComponent(DsoInputSuggestionsComponent);

    comp = fixture.componentInstance; // LoadingComponent test instance
    comp.suggestions = suggestions;
    // query for the message <label> by CSS element selector
    de = fixture.debugElement;
    el = de.nativeElement;
    comp.show.next(true);
    fixture.detectChanges();
  });

  describe('when an element is clicked', () => {
    const clickedIndex = 0;
    beforeEach(() => {
      spyOn(comp, 'onClickSuggestion');
      const clickedLink = de.query(By.css('.dropdown-list > div:nth-child(' + (clickedIndex + 1) + ') button'));
      clickedLink.triggerEventHandler('click', {});
      fixture.detectChanges();
    });
    it('should call onClickSuggestion() with the suggestion as a parameter', () => {
      expect(comp.onClickSuggestion).toHaveBeenCalledWith(suggestions[clickedIndex]);
    });
  });
});<|MERGE_RESOLUTION|>--- conflicted
+++ resolved
@@ -15,15 +15,13 @@
 import { TranslateModule } from '@ngx-translate/core';
 
 import { DSpaceObject } from '../../../core/shared/dspace-object.model';
-<<<<<<< HEAD
+import { DsoInputSuggestionsComponent } from './dso-input-suggestions.component';
+import { DSpaceObject } from '../../../core/shared/dspace-object.model';
 import { ThemeService } from '../../theme-support/theme.service';
 import { getMockThemeService } from '../../mocks/theme-service.mock';
 import { ClickOutsideDirective } from '../../utils/click-outside.directive';
 import { DebounceDirective } from '../../utils/debounce.directive';
 import { ListableObjectComponentLoaderComponent } from '../../object-collection/shared/listable-object/listable-object-component-loader.component';
-=======
-import { DsoInputSuggestionsComponent } from './dso-input-suggestions.component';
->>>>>>> a8f31948
 
 describe('DsoInputSuggestionsComponent', () => {
 
@@ -51,7 +49,6 @@
 
   beforeEach(waitForAsync(() => {
     TestBed.configureTestingModule({
-<<<<<<< HEAD
       imports: [
         TranslateModule.forRoot(),
         RouterTestingModule.withRoutes([]),
@@ -74,15 +71,6 @@
       })
 
       .compileComponents();
-=======
-      imports: [TranslateModule.forRoot(), RouterTestingModule.withRoutes([]), NoopAnimationsModule, FormsModule],
-      declarations: [DsoInputSuggestionsComponent],
-      providers: [],
-      schemas: [NO_ERRORS_SCHEMA],
-    }).overrideComponent(DsoInputSuggestionsComponent, {
-      set: { changeDetection: ChangeDetectionStrategy.Default },
-    }).compileComponents();
->>>>>>> a8f31948
   }));
 
   beforeEach(() => {
