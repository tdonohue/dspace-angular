import {
  Component,
  OnInit,
} from '@angular/core';
import {
  ActivatedRoute,
  Router,
} from '@angular/router';
import { TranslateService } from '@ngx-translate/core';
import {
  BehaviorSubject,
  Observable,
} from 'rxjs';
import {
  first,
  map,
} from 'rxjs/operators';

import { DSONameService } from '../../../../core/breadcrumbs/dso-name.service';
import { ComColDataService } from '../../../../core/data/comcol-data.service';
import { RemoteData } from '../../../../core/data/remote-data';
import { Collection } from '../../../../core/shared/collection.model';
import { Community } from '../../../../core/shared/community.model';
import { NoContent } from '../../../../core/shared/NoContent.model';
import { getFirstCompletedRemoteData } from '../../../../core/shared/operators';
import { NotificationsService } from '../../../notifications/notifications.service';

/**
 * Component representing the delete page for communities and collections
 */
@Component({
<<<<<<< HEAD
    selector: 'ds-delete-comcol',
    template: '',
    standalone: true
=======
  selector: 'ds-delete-comcol',
  template: '',
>>>>>>> a8f31948
})
export class DeleteComColPageComponent<TDomain extends Community | Collection> implements OnInit {
  /**
   * Frontend endpoint for this type of DSO
   */
  protected frontendURL: string;
  /**
   * The initial DSO object
   */
  public dsoRD$: Observable<RemoteData<TDomain>>;

  /**
   * A boolean representing if a delete operation is pending
   * @type {BehaviorSubject<boolean>}
   */
  public processing$: BehaviorSubject<boolean> = new BehaviorSubject<boolean>(false);

  public constructor(
    protected dsoDataService: ComColDataService<TDomain>,
    public dsoNameService: DSONameService,
    protected router: Router,
    protected route: ActivatedRoute,
    protected notifications: NotificationsService,
    protected translate: TranslateService,
  ) {
  }

  ngOnInit(): void {
    this.dsoRD$ = this.route.data.pipe(first(), map((data) => data.dso));
  }

  /**
   * @param {TDomain} dso The DSO to delete
   * Deletes an existing DSO and redirects to the home page afterwards, showing a notification that states whether or not the deletion was successful
   */
  onConfirm(dso: TDomain) {
    this.processing$.next(true);
    this.dsoDataService.delete(dso.id)
      .pipe(getFirstCompletedRemoteData())
      .subscribe((response: RemoteData<NoContent>) => {
        if (response.hasSucceeded) {
          const successMessage = this.translate.instant((dso as any).type + '.delete.notification.success');
          this.notifications.success(successMessage);
        } else {
          const errorMessage = this.translate.instant((dso as any).type + '.delete.notification.fail');
          this.notifications.error(errorMessage);
        }
        this.router.navigate(['/']);
      });
  }

  /**
   * @param {TDomain} dso The DSO for which the delete action was canceled
   * When a delete is canceled, the user is redirected to the DSO's edit page
   */
  onCancel(dso: TDomain) {
    this.router.navigate([this.frontendURL + '/' + dso.uuid + '/edit']);
  }
}<|MERGE_RESOLUTION|>--- conflicted
+++ resolved
@@ -29,14 +29,9 @@
  * Component representing the delete page for communities and collections
  */
 @Component({
-<<<<<<< HEAD
     selector: 'ds-delete-comcol',
     template: '',
     standalone: true
-=======
-  selector: 'ds-delete-comcol',
-  template: '',
->>>>>>> a8f31948
 })
 export class DeleteComColPageComponent<TDomain extends Community | Collection> implements OnInit {
   /**
