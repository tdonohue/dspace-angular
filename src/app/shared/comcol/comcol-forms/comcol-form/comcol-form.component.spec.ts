--- conflicted
+++ resolved
@@ -35,14 +35,11 @@
 import { NotificationsServiceStub } from '../../../testing/notifications-service.stub';
 import { VarDirective } from '../../../utils/var.directive';
 import { ComColFormComponent } from './comcol-form.component';
-<<<<<<< HEAD
 import { Operation } from 'fast-json-patch';
 import { createFailedRemoteDataObject$, createSuccessfulRemoteDataObject$ } from '../../../remote-data.utils';
 import { FormComponent } from '../../../form/form.component';
 import { UploaderComponent } from '../../../upload/uploader/uploader.component';
 import { ComcolPageLogoComponent } from '../../comcol-page-logo/comcol-page-logo.component';
-=======
->>>>>>> a8f31948
 
 describe('ComColFormComponent', () => {
   let comp: ComColFormComponent<any>;
@@ -103,15 +100,14 @@
     TestBed.configureTestingModule({
       imports: [TranslateModule.forRoot(), RouterTestingModule, ComColFormComponent, VarDirective],
       providers: [
-<<<<<<< HEAD
         {provide: Location, useValue: locationStub},
         {provide: DynamicFormService, useValue: formServiceStub},
         {provide: NotificationsService, useValue: notificationsService},
         {provide: AuthService, useValue: new AuthServiceMock()},
         {provide: RequestService, useValue: requestServiceStub},
-        {provide: ObjectCacheService, useValue: objectCacheStub}
+        { provide: ObjectCacheService, useValue: objectCacheStub },
       ],
-      schemas: [NO_ERRORS_SCHEMA]
+      schemas: [NO_ERRORS_SCHEMA],
     })
       .overrideComponent(ComColFormComponent, {
         remove: {
@@ -123,17 +119,6 @@
         }
       })
       .compileComponents();
-=======
-        { provide: Location, useValue: locationStub },
-        { provide: DynamicFormService, useValue: formServiceStub },
-        { provide: NotificationsService, useValue: notificationsService },
-        { provide: AuthService, useValue: new AuthServiceMock() },
-        { provide: RequestService, useValue: requestServiceStub },
-        { provide: ObjectCacheService, useValue: objectCacheStub },
-      ],
-      schemas: [NO_ERRORS_SCHEMA],
-    }).compileComponents();
->>>>>>> a8f31948
   }));
 
   describe('when the dso doesn\'t contain an ID (newly created)', () => {
