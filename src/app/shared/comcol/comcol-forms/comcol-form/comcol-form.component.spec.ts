import { Location } from '@angular/common';
import { NO_ERRORS_SCHEMA } from '@angular/core';
import {
  ComponentFixture,
  TestBed,
  waitForAsync,
} from '@angular/core/testing';
import {
  UntypedFormControl,
  UntypedFormGroup,
} from '@angular/forms';
import { By } from '@angular/platform-browser';
import { RouterTestingModule } from '@angular/router/testing';
import {
  DynamicFormControlModel,
  DynamicFormService,
  DynamicInputModel,
} from '@ng-dynamic-forms/core';
import { TranslateModule } from '@ngx-translate/core';
import { Operation } from 'fast-json-patch';
import { of as observableOf } from 'rxjs';

import { AuthService } from '../../../../core/auth/auth.service';
import { ObjectCacheService } from '../../../../core/cache/object-cache.service';
import { RequestService } from '../../../../core/data/request.service';
import { RestRequestMethod } from '../../../../core/data/rest-request-method';
import { Community } from '../../../../core/shared/community.model';
import { hasValue } from '../../../empty.util';
import { FormComponent } from '../../../form/form.component';
import { AuthServiceMock } from '../../../mocks/auth.service.mock';
import { NotificationsService } from '../../../notifications/notifications.service';
import {
  createFailedRemoteDataObject$,
  createSuccessfulRemoteDataObject$,
} from '../../../remote-data.utils';
import { NotificationsServiceStub } from '../../../testing/notifications-service.stub';
import { UploaderComponent } from '../../../upload/uploader/uploader.component';
import { VarDirective } from '../../../utils/var.directive';
import { ComcolPageLogoComponent } from '../../comcol-page-logo/comcol-page-logo.component';
import { ComColFormComponent } from './comcol-form.component';
<<<<<<< HEAD
import { Operation } from 'fast-json-patch';
import { createSuccessfulRemoteDataObject$ } from '../../../remote-data.utils';
=======
>>>>>>> c94be6bb

describe('ComColFormComponent', () => {
  let comp: ComColFormComponent<any>;
  let fixture: ComponentFixture<ComColFormComponent<any>>;
  let location: Location;
  const formServiceStub: any = {
    createFormGroup: (fModel: DynamicFormControlModel[]) => {
      const controls = {};
      if (hasValue(fModel)) {
        fModel.forEach((controlModel) => {
          controls[controlModel.id] = new UntypedFormControl((controlModel as any).value);
        });
        return new UntypedFormGroup(controls);
      }
      return undefined;
    },
  };
  const dcTitle = 'dc.title';
  const dcAbstract = 'dc.description.abstract';

  const abstractMD = { [dcAbstract]: [{ value: 'Community description', language: null }] };
  const newTitleMD = { [dcTitle]: [{ value: 'New Community Title', language: null }] };
  const formModel = [
    new DynamicInputModel({
      id: 'title',
      name: dcTitle,
      value: newTitleMD[dcTitle][0].value,
    }),
    new DynamicInputModel({
      id: 'abstract',
      name: dcAbstract,
      value: abstractMD[dcAbstract][0].value,
    }),
  ];

  const logo = {
    id: 'logo',
  };
  const logoEndpoint = 'rest/api/logo/endpoint';
  const dsoService = Object.assign({
    getLogoEndpoint: () => observableOf(logoEndpoint),
    deleteLogo: () => createSuccessfulRemoteDataObject$({}),
<<<<<<< HEAD
    findById: () => createSuccessfulRemoteDataObject$({})
=======
>>>>>>> c94be6bb
  });
  const notificationsService = new NotificationsServiceStub();

  /* eslint-disable no-empty,@typescript-eslint/no-empty-function */
  const locationStub = jasmine.createSpyObj('location', ['back']);
  /* eslint-enable no-empty, @typescript-eslint/no-empty-function */

  const requestServiceStub = jasmine.createSpyObj('requestService', {
    removeByHrefSubstring: {},
<<<<<<< HEAD
    setStaleByHrefSubstring: {}
=======
>>>>>>> c94be6bb
  });
  const objectCacheStub = jasmine.createSpyObj('objectCache', {
    remove: {},
  });

  beforeEach(waitForAsync(() => {
    TestBed.configureTestingModule({
      imports: [TranslateModule.forRoot(), RouterTestingModule, ComColFormComponent, VarDirective],
      providers: [
        { provide: Location, useValue: locationStub },
        { provide: DynamicFormService, useValue: formServiceStub },
        { provide: NotificationsService, useValue: notificationsService },
        { provide: AuthService, useValue: new AuthServiceMock() },
        { provide: RequestService, useValue: requestServiceStub },
        { provide: ObjectCacheService, useValue: objectCacheStub },
      ],
      schemas: [NO_ERRORS_SCHEMA],
    })
      .overrideComponent(ComColFormComponent, {
        remove: {
          imports: [
            FormComponent,
            UploaderComponent,
            ComcolPageLogoComponent,
          ],
        },
      })
      .compileComponents();
  }));

  describe('when the dso doesn\'t contain an ID (newly created)', () => {
    beforeEach(() => {
      initComponent(Object.assign(new Community(), {
        _links: { self: { href: 'community-self' } },
      }));
    });

    it('should initialize the uploadFilesOptions with a placeholder url', () => {
      expect(comp.uploadFilesOptions.url.length).toBeGreaterThan(0);
    });

    describe('onSubmit', () => {
      beforeEach(() => {
        spyOn(comp.submitForm, 'emit');
        comp.formModel = formModel;
      });

      it('should emit the new version of the community', () => {
        comp.dso = new Community();
        comp.onSubmit();

        const operations: Operation[] = [
          {
            op: 'replace',
            path: '/metadata/dc.title',
            value: {
              value: 'New Community Title',
              language: null,
            },
          },
          {
            op: 'replace',
            path: '/metadata/dc.description.abstract',
            value: {
              value: 'Community description',
              language: null,
            },
          },
        ];

        expect(comp.submitForm.emit).toHaveBeenCalledWith(
          {
            dso: Object.assign({}, comp.dso, {
              metadata: {
                'dc.title': [{
                  value: 'New Community Title',
                  language: null,
                }],
                'dc.description.abstract': [{
                  value: 'Community description',
                  language: null,
                }],
              },
              type: Community.type,
            },
            ),
            operations: operations,
          },
        );
      });
    });

    describe('onCompleteItem', () => {
      beforeEach(() => {
        comp.onCompleteItem();
      });

      it('should show a success notification', () => {
        expect(notificationsService.success).toHaveBeenCalled();
      });
    });

    describe('onUploadError', () => {
      beforeEach(() => {
        comp.onUploadError();
      });

      it('should show an error notification', () => {
        expect(notificationsService.error).toHaveBeenCalled();
      });
    });
  });

  describe('when the dso contains an ID (being edited)', () => {
    describe('and the dso doesn\'t contain a logo', () => {
      beforeEach(() => {
        initComponent(Object.assign(new Community(), {
          id: 'community-id',
          logo: createSuccessfulRemoteDataObject$(undefined),
          _links: { self: { href: 'community-self' } },
        }));
      });

      it('should initialize the uploadFilesOptions with the logo\'s endpoint url', () => {
        expect(comp.uploadFilesOptions.url).toEqual(logoEndpoint);
      });

      it('should initialize the uploadFilesOptions with a POST method', () => {
        expect(comp.uploadFilesOptions.method).toEqual(RestRequestMethod.POST);
      });

      it('should not show the delete logo button', () => {
        const button = fixture.debugElement.query(By.css('#logo-section .btn-danger'));
        expect(button).toBeFalsy();
      });
    });

    describe('and the dso contains a logo', () => {
      beforeEach(() => {
        initComponent(Object.assign(new Community(), {
          id: 'community-id',
          logo: createSuccessfulRemoteDataObject$(logo),
          _links: {
            self: { href: 'community-self' },
            logo: { href: 'community-logo' },
          },
        }));
      });

      it('should initialize the uploadFilesOptions with the logo\'s endpoint url', () => {
        expect(comp.uploadFilesOptions.url).toEqual(logoEndpoint);
      });

      it('should show the delete logo button', () => {
        const button = fixture.debugElement.query(By.css('#logo-section .btn-danger'));
        expect(button).toBeTruthy();
      });

      describe('when the delete logo button is clicked', () => {
        beforeEach(() => {
          spyOn(dsoService, 'deleteLogo').and.returnValue(createSuccessfulRemoteDataObject$({}));
          spyOn(comp, 'handleLogoDeletion').and.callThrough();
          spyOn(comp, 'createConfirmationModal').and.callThrough();
          spyOn(comp, 'subscribeToConfirmationResponse').and.callThrough();
          const deleteButton = fixture.debugElement.query(By.css('#logo-section .btn-danger'));
          deleteButton.nativeElement.click();
          fixture.detectChanges();
        });

        it('should create a confirmation modal with the correct labels and properties', () => {
          const modalServiceSpy = spyOn((comp as any).modalService, 'open').and.callThrough();

          const modalRef = comp.createConfirmationModal();

          expect(modalServiceSpy).toHaveBeenCalled();

          expect(modalRef).toBeDefined();
          expect(modalRef.componentInstance).toBeDefined();

          expect(modalRef.componentInstance.headerLabel).toBe('community-collection.edit.logo.delete.title');
          expect(modalRef.componentInstance.infoLabel).toBe('confirmation-modal.delete-community-collection-logo.info');
          expect(modalRef.componentInstance.cancelLabel).toBe('form.cancel');
          expect(modalRef.componentInstance.confirmLabel).toBe('community-collection.edit.logo.delete.title');
          expect(modalRef.componentInstance.confirmIcon).toBe('fas fa-trash');
        });

        it('should call createConfirmationModal method', () => {
          expect(comp.createConfirmationModal).toHaveBeenCalled();
        });

        it('should call subscribeToConfirmationResponse method', () => {
          expect(comp.subscribeToConfirmationResponse).toHaveBeenCalled();
        });

        describe('when the modal is closed', () => {

          let modalRef;

          beforeEach(() => {
            modalRef = comp.createConfirmationModal();
            comp.subscribeToConfirmationResponse(modalRef);
          });

          it('should call handleLogoDeletion and dsoService.deleteLogo methods when deletion is confirmed', waitForAsync(() => {
            modalRef.componentInstance.confirmPressed();

            expect(comp.handleLogoDeletion).toHaveBeenCalled();
            expect(dsoService.deleteLogo).toHaveBeenCalled();

          }));

          it('should not call handleLogoDeletion and dsoService.deleteLogo methods when deletion is refused', waitForAsync(() => {
            modalRef.componentInstance.cancelPressed();

            expect(comp.handleLogoDeletion).not.toHaveBeenCalled();
            expect(dsoService.deleteLogo).not.toHaveBeenCalled();
          }));

        });
      });
    });
  });

  function initComponent(dso: Community) {
    fixture = TestBed.createComponent(ComColFormComponent);
    comp = fixture.componentInstance;
    comp.formModel = [];
    comp.dso = dso;
    (comp as any).type = Community.type;
    comp.uploaderComponent = { uploader: {} } as any;

    (comp as any).dsoService = dsoService;
    fixture.detectChanges();
    location = (comp as any).location;
  }
});<|MERGE_RESOLUTION|>--- conflicted
+++ resolved
@@ -38,11 +38,8 @@
 import { VarDirective } from '../../../utils/var.directive';
 import { ComcolPageLogoComponent } from '../../comcol-page-logo/comcol-page-logo.component';
 import { ComColFormComponent } from './comcol-form.component';
-<<<<<<< HEAD
 import { Operation } from 'fast-json-patch';
 import { createSuccessfulRemoteDataObject$ } from '../../../remote-data.utils';
-=======
->>>>>>> c94be6bb
 
 describe('ComColFormComponent', () => {
   let comp: ComColFormComponent<any>;
@@ -85,10 +82,7 @@
   const dsoService = Object.assign({
     getLogoEndpoint: () => observableOf(logoEndpoint),
     deleteLogo: () => createSuccessfulRemoteDataObject$({}),
-<<<<<<< HEAD
     findById: () => createSuccessfulRemoteDataObject$({})
-=======
->>>>>>> c94be6bb
   });
   const notificationsService = new NotificationsServiceStub();
 
@@ -98,10 +92,7 @@
 
   const requestServiceStub = jasmine.createSpyObj('requestService', {
     removeByHrefSubstring: {},
-<<<<<<< HEAD
     setStaleByHrefSubstring: {}
-=======
->>>>>>> c94be6bb
   });
   const objectCacheStub = jasmine.createSpyObj('objectCache', {
     remove: {},
