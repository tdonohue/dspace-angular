import {
  Component,
  EventEmitter,
  Input,
  OnDestroy,
  OnInit,
  Output,
  ViewChild,
} from '@angular/core';
import { UntypedFormGroup } from '@angular/forms';
<<<<<<< HEAD
import { DynamicFormControlModel, DynamicFormService, DynamicInputModel } from '@ng-dynamic-forms/core';
import { TranslateModule, TranslateService } from '@ngx-translate/core';
=======
import {
  DynamicFormControlModel,
  DynamicFormService,
  DynamicInputModel,
} from '@ng-dynamic-forms/core';
import { TranslateService } from '@ngx-translate/core';
import { Operation } from 'fast-json-patch';
>>>>>>> a8f31948
import { FileUploader } from 'ng2-file-upload';
import {
  BehaviorSubject,
  combineLatest as observableCombineLatest,
  Subscription,
} from 'rxjs';

import { AuthService } from '../../../../core/auth/auth.service';
import { ObjectCacheService } from '../../../../core/cache/object-cache.service';
import { ComColDataService } from '../../../../core/data/comcol-data.service';
import { RemoteData } from '../../../../core/data/remote-data';
import { RequestService } from '../../../../core/data/request.service';
import { RestRequestMethod } from '../../../../core/data/rest-request-method';
import { Bitstream } from '../../../../core/shared/bitstream.model';
import { Collection } from '../../../../core/shared/collection.model';
import { Community } from '../../../../core/shared/community.model';
import {
  MetadataMap,
  MetadataValue,
} from '../../../../core/shared/metadata.models';
import { NoContent } from '../../../../core/shared/NoContent.model';
import { getFirstCompletedRemoteData } from '../../../../core/shared/operators';
import { ResourceType } from '../../../../core/shared/resource-type';
import {
  hasValue,
  isNotEmpty,
} from '../../../empty.util';
import { NotificationsService } from '../../../notifications/notifications.service';
import { UploaderComponent } from '../../../upload/uploader/uploader.component';
<<<<<<< HEAD
import { Operation } from 'fast-json-patch';
import { NoContent } from '../../../../core/shared/NoContent.model';
import { getFirstCompletedRemoteData } from '../../../../core/shared/operators';
import { FormComponent } from '../../../form/form.component';
import { AsyncPipe, NgClass, NgIf } from '@angular/common';
import { ComcolPageLogoComponent } from '../../comcol-page-logo/comcol-page-logo.component';
import { VarDirective } from '../../../utils/var.directive';
=======
import { UploaderOptions } from '../../../upload/uploader/uploader-options.model';
>>>>>>> a8f31948

/**
 * A form for creating and editing Communities or Collections
 */
@Component({
  selector: 'ds-comcol-form',
  styleUrls: ['./comcol-form.component.scss'],
  templateUrl: './comcol-form.component.html',
<<<<<<< HEAD
  imports: [
    FormComponent,
    TranslateModule,
    UploaderComponent,
    AsyncPipe,
    ComcolPageLogoComponent,
    NgIf,
    NgClass,
    VarDirective
  ],
  standalone: true
=======
>>>>>>> a8f31948
})
export class ComColFormComponent<T extends Collection | Community> implements OnInit, OnDestroy {

  /**
   * The logo uploader component
   */
  @ViewChild(UploaderComponent) uploaderComponent: UploaderComponent;

  /**
   * DSpaceObject that the form represents
   */
  @Input() dso: T;

  /**
   * Type of DSpaceObject that the form represents
   */
  type: ResourceType;

  /**
   * @type {string} Key prefix used to generate form labels
   */
  LABEL_KEY_PREFIX = '.form.';

  /**
   * @type {string} Key prefix used to generate form error messages
   */
  ERROR_KEY_PREFIX = '.form.errors.';

  /**
   * The form model that represents the fields in the form
   */
  formModel: DynamicFormControlModel[];

  /**
   * The form group of this form
   */
  formGroup: UntypedFormGroup;

  /**
   * The uploader configuration options
   * @type {UploaderOptions}
   */
  uploadFilesOptions: UploaderOptions = Object.assign(new UploaderOptions(), {
    autoUpload: false,
  });

  /**
   * Emits DSO and Uploader when the form is submitted
   */
  @Output() submitForm: EventEmitter<{
    dso: T,
    uploader: FileUploader,
    deleteLogo: boolean,
    operations: Operation[],
  }> = new EventEmitter();

  /**
   * Event emitted on back
   */
  @Output() back: EventEmitter<any> = new EventEmitter();

  /**
   * Fires an event when the logo has finished uploading (with or without errors) or was removed
   */
  @Output() finish: EventEmitter<any> = new EventEmitter();

  /**
   * Observable keeping track whether or not the uploader has finished initializing
   * Used to start rendering the uploader component
   */
  initializedUploaderOptions = new BehaviorSubject(false);

  /**
   * Is the logo marked to be deleted?
   */
  markLogoForDeletion = false;

  /**
   * Array to track all subscriptions and unsubscribe them onDestroy
   * @type {Array}
   */
  protected subs: Subscription[] = [];

  /**
   * The service used to fetch from or send data to
   */
  protected dsoService: ComColDataService<Community | Collection>;

  public constructor(protected formService: DynamicFormService,
                     protected translate: TranslateService,
                     protected notificationsService: NotificationsService,
                     protected authService: AuthService,
                     protected requestService: RequestService,
                     protected objectCache: ObjectCacheService) {
  }

  ngOnInit(): void {
    if (hasValue(this.formModel)) {
      this.formModel.forEach(
        (fieldModel: DynamicInputModel) => {
          fieldModel.value = this.dso.firstMetadataValue(fieldModel.name);
        },
      );
      this.formGroup = this.formService.createFormGroup(this.formModel);

      this.updateFieldTranslations();
      this.translate.onLangChange
        .subscribe(() => {
          this.updateFieldTranslations();
        });

      if (hasValue(this.dso.id)) {
        this.subs.push(
          observableCombineLatest([
            this.dsoService.getLogoEndpoint(this.dso.id),
            this.dso.logo,
          ]).subscribe(([href, logoRD]: [string, RemoteData<Bitstream>]) => {
            this.uploadFilesOptions.url = href;
            this.uploadFilesOptions.authToken = this.authService.buildAuthHeader();
            // If the object already contains a logo, send out a PUT request instead of POST for setting a new logo
            if (hasValue(logoRD.payload)) {
              this.uploadFilesOptions.method = RestRequestMethod.PUT;
            }
            this.initializedUploaderOptions.next(true);
          }),
        );
      } else {
        // Set a placeholder URL to not break the uploader component. This will be replaced once the object is created.
        this.uploadFilesOptions.url = 'placeholder';
        this.uploadFilesOptions.authToken = this.authService.buildAuthHeader();
        this.initializedUploaderOptions.next(true);
      }
    }
  }

  /**
   * Checks which new fields were added and sends the updated version of the DSO to the parent component
   */
  onSubmit() {
    if (this.markLogoForDeletion && hasValue(this.dso.id) && hasValue(this.dso._links.logo)) {
      this.dsoService.deleteLogo(this.dso).pipe(
        getFirstCompletedRemoteData(),
      ).subscribe((response: RemoteData<NoContent>) => {
        if (response.hasSucceeded) {
          this.notificationsService.success(
            this.translate.get(this.type.value + '.edit.logo.notifications.delete.success.title'),
            this.translate.get(this.type.value + '.edit.logo.notifications.delete.success.content'),
          );
        } else {
          this.notificationsService.error(
            this.translate.get(this.type.value + '.edit.logo.notifications.delete.error.title'),
            response.errorMessage,
          );
        }
        this.dso.logo = undefined;
        this.uploadFilesOptions.method = RestRequestMethod.POST;
        this.finish.emit();
      });
    }

    const formMetadata = {}  as MetadataMap;
    this.formModel.forEach((fieldModel: DynamicInputModel) => {
      const value: MetadataValue = {
        value: fieldModel.value as string,
        language: null,
      } as any;
      if (formMetadata.hasOwnProperty(fieldModel.name)) {
        formMetadata[fieldModel.name].push(value);
      } else {
        formMetadata[fieldModel.name] = [value];
      }
    });

    const updatedDSO = Object.assign({}, this.dso, {
      metadata: {
        ...this.dso.metadata,
        ...formMetadata,
      },
      type: Community.type,
    });

    const operations: Operation[] = [];
    this.formModel.forEach((fieldModel: DynamicInputModel) => {
      if (fieldModel.value !== this.dso.firstMetadataValue(fieldModel.name)) {
        operations.push({
          op: 'replace',
          path: `/metadata/${fieldModel.name}`,
          value: {
            value: fieldModel.value,
            language: null,
          },
        });
      }
    });

    this.submitForm.emit({
      dso: updatedDSO,
      uploader: hasValue(this.uploaderComponent) ? this.uploaderComponent.uploader : undefined,
      deleteLogo: this.markLogoForDeletion,
      operations: operations,
    });
  }

  /**
   * Used the update translations of errors and labels on init and on language change
   */
  private updateFieldTranslations() {
    this.formModel.forEach(
      (fieldModel: DynamicInputModel) => {
        fieldModel.label = this.translate.instant(this.type.value + this.LABEL_KEY_PREFIX + fieldModel.id);
        if (isNotEmpty(fieldModel.validators)) {
          fieldModel.errorMessages = {};
          Object.keys(fieldModel.validators).forEach((key) => {
            fieldModel.errorMessages[key] = this.translate.instant(this.type.value + this.ERROR_KEY_PREFIX + fieldModel.id + '.' + key);
          });
        }
      },
    );
  }

  /**
   * Mark the logo to be deleted
   * Send out a delete request to remove the logo from the community/collection and display notifications
   */
  deleteLogo() {
    this.markLogoForDeletion = true;
  }

  /**
   * Undo marking the logo to be deleted
   */
  undoDeleteLogo() {
    this.markLogoForDeletion = false;
  }

  /**
   * Refresh the object's cache to ensure the latest version
   */
  private refreshCache() {
    this.requestService.removeByHrefSubstring(this.dso._links.self.href);
    this.objectCache.remove(this.dso._links.self.href);
  }

  /**
   * The request was successful, display a success notification
   */
  public onCompleteItem() {
    if (hasValue(this.dso.id)) {
      this.refreshCache();
    }
    this.notificationsService.success(null, this.translate.get(this.type.value + '.edit.logo.notifications.add.success'));
    this.finish.emit();
  }

  /**
   * The request was unsuccessful, display an error notification
   */
  public onUploadError() {
    this.notificationsService.error(null, this.translate.get(this.type.value + '.edit.logo.notifications.add.error'));
    this.finish.emit();
  }

  /**
   * Unsubscribe from open subscriptions
   */
  ngOnDestroy(): void {
    this.subs
      .filter((subscription) => hasValue(subscription))
      .forEach((subscription) => subscription.unsubscribe());
  }
}<|MERGE_RESOLUTION|>--- conflicted
+++ resolved
@@ -8,18 +8,13 @@
   ViewChild,
 } from '@angular/core';
 import { UntypedFormGroup } from '@angular/forms';
-<<<<<<< HEAD
-import { DynamicFormControlModel, DynamicFormService, DynamicInputModel } from '@ng-dynamic-forms/core';
-import { TranslateModule, TranslateService } from '@ngx-translate/core';
-=======
 import {
   DynamicFormControlModel,
   DynamicFormService,
   DynamicInputModel,
 } from '@ng-dynamic-forms/core';
-import { TranslateService } from '@ngx-translate/core';
+import { TranslateModule, TranslateService } from '@ngx-translate/core';
 import { Operation } from 'fast-json-patch';
->>>>>>> a8f31948
 import { FileUploader } from 'ng2-file-upload';
 import {
   BehaviorSubject,
@@ -49,7 +44,6 @@
 } from '../../../empty.util';
 import { NotificationsService } from '../../../notifications/notifications.service';
 import { UploaderComponent } from '../../../upload/uploader/uploader.component';
-<<<<<<< HEAD
 import { Operation } from 'fast-json-patch';
 import { NoContent } from '../../../../core/shared/NoContent.model';
 import { getFirstCompletedRemoteData } from '../../../../core/shared/operators';
@@ -57,9 +51,7 @@
 import { AsyncPipe, NgClass, NgIf } from '@angular/common';
 import { ComcolPageLogoComponent } from '../../comcol-page-logo/comcol-page-logo.component';
 import { VarDirective } from '../../../utils/var.directive';
-=======
 import { UploaderOptions } from '../../../upload/uploader/uploader-options.model';
->>>>>>> a8f31948
 
 /**
  * A form for creating and editing Communities or Collections
@@ -68,7 +60,6 @@
   selector: 'ds-comcol-form',
   styleUrls: ['./comcol-form.component.scss'],
   templateUrl: './comcol-form.component.html',
-<<<<<<< HEAD
   imports: [
     FormComponent,
     TranslateModule,
@@ -80,8 +71,6 @@
     VarDirective
   ],
   standalone: true
-=======
->>>>>>> a8f31948
 })
 export class ComColFormComponent<T extends Collection | Community> implements OnInit, OnDestroy {
 
