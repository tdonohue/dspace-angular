--- conflicted
+++ resolved
@@ -32,14 +32,9 @@
  * Component representing the create page for communities and collections
  */
 @Component({
-<<<<<<< HEAD
     selector: 'ds-create-comcol',
     template: '',
     standalone: true
-=======
-  selector: 'ds-create-comcol',
-  template: '',
->>>>>>> a8f31948
 })
 export class CreateComColPageComponent<TDomain extends Collection | Community> implements OnInit {
   /**
