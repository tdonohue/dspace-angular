import {
  Component,
  OnInit,
} from '@angular/core';
import { Router } from '@angular/router';
import { TranslateService } from '@ngx-translate/core';
<<<<<<< HEAD
import { Observable } from 'rxjs';
import { map, mergeMap, take, tap } from 'rxjs/operators';
=======
import {
  BehaviorSubject,
  Observable,
} from 'rxjs';
import {
  mergeMap,
  take,
} from 'rxjs/operators';

import { DSONameService } from '../../../../core/breadcrumbs/dso-name.service';
import { RequestParam } from '../../../../core/cache/models/request-param.model';
>>>>>>> a525b066
import { ComColDataService } from '../../../../core/data/comcol-data.service';
import { CommunityDataService } from '../../../../core/data/community-data.service';
import { RemoteData } from '../../../../core/data/remote-data';
import { RequestService } from '../../../../core/data/request.service';
import { RouteService } from '../../../../core/services/route.service';
import { Collection } from '../../../../core/shared/collection.model';
import { Community } from '../../../../core/shared/community.model';
import { getFirstSucceededRemoteDataPayload } from '../../../../core/shared/operators';
import { ResourceType } from '../../../../core/shared/resource-type';
import {
  hasValue,
  isNotEmpty,
  isNotUndefined,
} from '../../../empty.util';
import { NotificationsService } from '../../../notifications/notifications.service';
<<<<<<< HEAD
import { RequestParam } from '../../../../core/cache/models/request-param.model';
import { RequestService } from '../../../../core/data/request.service';
import { Collection } from '../../../../core/shared/collection.model';
import { DSONameService } from '../../../../core/breadcrumbs/dso-name.service';
import { of } from 'rxjs/internal/observable/of';
import { getHomePageRoute } from '../../../../app-routing-paths';
=======
>>>>>>> a525b066

/**
 * Component representing the create page for communities and collections
 */
@Component({
  selector: 'ds-create-comcol',
  template: '',
  standalone: true,
})
export class CreateComColPageComponent<TDomain extends Collection | Community> implements OnInit {
  /**
   * Frontend endpoint for this type of DSO
   */
  protected frontendURL: string;

  /**
   * The provided UUID for the parent community
   */
  public parentUUID$: Observable<string>;

  /**
   * The parent community of the object that is to be created
   */
  public parentRD$: Observable<RemoteData<Community>>;

  /**
   * The UUID of the newly created object
   */
  private newUUID: string;

  /**
   * The type of the dso
   */
  protected type: ResourceType;

  /**
   * The
   */
  isLoading$: BehaviorSubject<boolean> = new BehaviorSubject<boolean>(false);

  public constructor(
    protected dsoDataService: ComColDataService<TDomain>,
    public dsoNameService: DSONameService,
    protected parentDataService: CommunityDataService,
    protected routeService: RouteService,
    protected router: Router,
    protected notificationsService: NotificationsService,
    protected translate: TranslateService,
    protected requestService: RequestService,
  ) {

  }

  ngOnInit(): void {
    this.parentUUID$ = this.routeService.getQueryParameterValue('parent');
    this.parentUUID$.pipe(take(1)).subscribe((parentID: string) => {
      if (isNotEmpty(parentID)) {
        this.parentRD$ = this.parentDataService.findById(parentID);
      }
    });
  }

  /**
   * Creates a new DSO based on the submitted user data and navigates to the new object's home page
   * @param event   The event returned by the community/collection form. Contains the new dso and logo uploader
   */
  onSubmit(event) {
    this.isLoading$.next(true);
    const dso = event.dso;
    const uploader = event.uploader;

    this.parentUUID$.pipe(
      take(1),
      mergeMap((uuid: string) => {
        const params = uuid ? [new RequestParam('parent', uuid)] : [];
        return this.dsoDataService.create(dso, ...params)
<<<<<<< HEAD
          .pipe(getFirstSucceededRemoteDataPayload()
          );
      }),
      mergeMap((dsoRD: TDomain) => {
=======
          .pipe(getFirstSucceededRemoteDataPayload(),
          );
      }))
      .subscribe((dsoRD: TDomain) => {
        this.isLoading$.next(false);
>>>>>>> a525b066
        if (isNotUndefined(dsoRD)) {
          this.newUUID = dsoRD.uuid;
          if (uploader.queue.length > 0) {
            return this.dsoDataService.getLogoEndpoint(this.newUUID).pipe(
              take(1),
              tap((href: string) => {
                uploader.options.url = href;
                uploader.onCompleteAll = () => {
                  this.navigateToNewPage();
                  this.notificationsService.success(null, this.translate.get(this.type.value + '.create.notifications.success'));
                };
                uploader.uploadAll();
              }),
              map(() => false)
            );
          } else {
            this.dsoDataService.refreshCache(dsoRD);
            return of(true);
          }
        }
      })
    ).subscribe((notify: boolean) => {
      if (notify) {
        this.navigateToNewPage();
        this.notificationsService.success(null, this.translate.get(this.type.value + '.create.notifications.success'));
      }
    });
  }

  /**
   * Navigate to home page
   */
  navigateToHome() {
    this.router.navigate([getHomePageRoute()]);
  }

  /**
   * Navigate to the page of the newly created object
   */
  navigateToNewPage() {
    if (hasValue(this.newUUID)) {
      this.router.navigate([this.frontendURL + this.newUUID]);
    }
  }
}<|MERGE_RESOLUTION|>--- conflicted
+++ resolved
@@ -4,10 +4,6 @@
 } from '@angular/core';
 import { Router } from '@angular/router';
 import { TranslateService } from '@ngx-translate/core';
-<<<<<<< HEAD
-import { Observable } from 'rxjs';
-import { map, mergeMap, take, tap } from 'rxjs/operators';
-=======
 import {
   BehaviorSubject,
   Observable,
@@ -19,7 +15,8 @@
 
 import { DSONameService } from '../../../../core/breadcrumbs/dso-name.service';
 import { RequestParam } from '../../../../core/cache/models/request-param.model';
->>>>>>> a525b066
+import { Observable } from 'rxjs';
+import { map, mergeMap, take, tap } from 'rxjs/operators';
 import { ComColDataService } from '../../../../core/data/comcol-data.service';
 import { CommunityDataService } from '../../../../core/data/community-data.service';
 import { RemoteData } from '../../../../core/data/remote-data';
@@ -35,15 +32,12 @@
   isNotUndefined,
 } from '../../../empty.util';
 import { NotificationsService } from '../../../notifications/notifications.service';
-<<<<<<< HEAD
 import { RequestParam } from '../../../../core/cache/models/request-param.model';
 import { RequestService } from '../../../../core/data/request.service';
 import { Collection } from '../../../../core/shared/collection.model';
 import { DSONameService } from '../../../../core/breadcrumbs/dso-name.service';
 import { of } from 'rxjs/internal/observable/of';
 import { getHomePageRoute } from '../../../../app-routing-paths';
-=======
->>>>>>> a525b066
 
 /**
  * Component representing the create page for communities and collections
@@ -120,18 +114,11 @@
       mergeMap((uuid: string) => {
         const params = uuid ? [new RequestParam('parent', uuid)] : [];
         return this.dsoDataService.create(dso, ...params)
-<<<<<<< HEAD
-          .pipe(getFirstSucceededRemoteDataPayload()
+          .pipe(getFirstSucceededRemoteDataPayload(),
           );
       }),
       mergeMap((dsoRD: TDomain) => {
-=======
-          .pipe(getFirstSucceededRemoteDataPayload(),
-          );
-      }))
-      .subscribe((dsoRD: TDomain) => {
         this.isLoading$.next(false);
->>>>>>> a525b066
         if (isNotUndefined(dsoRD)) {
           this.newUUID = dsoRD.uuid;
           if (uploader.queue.length > 0) {
