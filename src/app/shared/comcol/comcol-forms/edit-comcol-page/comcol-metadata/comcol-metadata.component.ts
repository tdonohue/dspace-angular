--- conflicted
+++ resolved
@@ -30,14 +30,9 @@
 import { NotificationsService } from '../../../../notifications/notifications.service';
 
 @Component({
-<<<<<<< HEAD
     selector: 'ds-comcol-metadata',
     template: '',
     standalone: true
-=======
-  selector: 'ds-comcol-metadata',
-  template: '',
->>>>>>> a8f31948
 })
 export class ComcolMetadataComponent<TDomain extends Community | Collection> implements OnInit {
   /**
