import { CommonModule } from '@angular/common';
import { NO_ERRORS_SCHEMA } from '@angular/core';
import {
  ComponentFixture,
  TestBed,
  waitForAsync,
} from '@angular/core/testing';
import {
  ActivatedRoute,
  Router,
} from '@angular/router';
import { RouterTestingModule } from '@angular/router/testing';
import { TranslateModule } from '@ngx-translate/core';
import { of as observableOf } from 'rxjs';

import { Community } from '../../../../core/shared/community.model';
<<<<<<< HEAD
import { CommonModule } from '@angular/common';
import { RouterTestingModule } from '@angular/router/testing';
import { NO_ERRORS_SCHEMA } from '@angular/core';
=======
>>>>>>> a8f31948
import { DSpaceObject } from '../../../../core/shared/dspace-object.model';
import { SharedModule } from '../../../shared.module';
import { EditComColPageComponent } from './edit-comcol-page.component';

describe('EditComColPageComponent', () => {
  let comp: EditComColPageComponent<DSpaceObject>;
  let fixture: ComponentFixture<EditComColPageComponent<DSpaceObject>>;
  let router: Router;

  let community;
  let routerStub;
  let routeStub;

  function initializeVars() {
    community = Object.assign(new Community(), {
      uuid: 'a20da287-e174-466a-9926-f66b9300d347',
      metadata: [{
        key: 'dc.title',
        value: 'test community',
      }],
    });

    routerStub = {
      navigate: (commands) => commands,
      events: observableOf({}),
      url: 'mockUrl',
    };

    routeStub = {
      data: observableOf({
        dso: community,
      }),
      routeConfig: {
        children: [
          {
            path: 'mockUrl',
            data: {
              hideReturnButton: false,
            },
          },
        ],
      },
      snapshot: {
        firstChild: {
          routeConfig: {
            path: 'mockUrl',
          },
        },
      },
    };

  }

  beforeEach(waitForAsync(() => {
    initializeVars();
    TestBed.configureTestingModule({
      imports: [TranslateModule.forRoot(), CommonModule, RouterTestingModule],
      providers: [
        { provide: Router, useValue: routerStub },
        { provide: ActivatedRoute, useValue: routeStub },
      ],
      schemas: [NO_ERRORS_SCHEMA],
    }).compileComponents();
  }));

  beforeEach(() => {
    fixture = TestBed.createComponent(EditComColPageComponent);
    comp = fixture.componentInstance;
    fixture.detectChanges();
    router = (comp as any).router;
  });

  describe('getPageUrl', () => {
    let url;
    beforeEach(() => {
      url = comp.getPageUrl(community);
    });
    it('should return the current url as a fallback', () => {
      expect(url).toEqual(routerStub.url);
    });
  });
});<|MERGE_RESOLUTION|>--- conflicted
+++ resolved
@@ -14,12 +14,10 @@
 import { of as observableOf } from 'rxjs';
 
 import { Community } from '../../../../core/shared/community.model';
-<<<<<<< HEAD
 import { CommonModule } from '@angular/common';
 import { RouterTestingModule } from '@angular/router/testing';
 import { NO_ERRORS_SCHEMA } from '@angular/core';
-=======
->>>>>>> a8f31948
+import { DSpaceObject } from '../../../../core/shared/dspace-object.model';
 import { DSpaceObject } from '../../../../core/shared/dspace-object.model';
 import { SharedModule } from '../../../shared.module';
 import { EditComColPageComponent } from './edit-comcol-page.component';
