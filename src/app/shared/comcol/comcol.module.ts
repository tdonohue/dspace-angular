--- conflicted
+++ resolved
@@ -2,7 +2,7 @@
 import { CommonModule } from '@angular/common';
 import { ComcolPageContentComponent } from './comcol-page-content/comcol-page-content.component';
 import { ComcolPageHandleComponent } from './comcol-page-handle/comcol-page-handle.component';
-import { ThemedComcolPageHandleComponent} from './comcol-page-handle/themed-comcol-page-handle.component';
+import { ThemedComcolPageHandleComponent } from './comcol-page-handle/themed-comcol-page-handle.component';
 
 import { ComcolPageHeaderComponent } from './comcol-page-header/comcol-page-header.component';
 import { ComcolPageLogoComponent } from './comcol-page-logo/comcol-page-logo.component';
@@ -38,33 +38,18 @@
 ];
 
 @NgModule({
-<<<<<<< HEAD
-    imports: [
-        CommonModule,
-        FormModule,
-        UploadModule,
-        ...COMPONENTS
-    ],
-    exports: [
-        ...COMPONENTS,
-        UploadModule,
-    ]
-=======
-  declarations: [
-    ...COMPONENTS
-  ],
   imports: [
     CommonModule,
     FormModule,
-    SharedModule,
     UploadModule,
     BrowseByModule,
     SearchModule,
+    ...COMPONENTS
   ],
   exports: [
     ...COMPONENTS,
     UploadModule,
   ]
->>>>>>> 061129ec
 })
-export class ComcolModule { }+export class ComcolModule {
+}