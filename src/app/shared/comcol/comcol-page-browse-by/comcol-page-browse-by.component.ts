<<<<<<< HEAD
import { Component, Input, OnDestroy, OnInit } from '@angular/core';
import { BehaviorSubject, combineLatest, Observable, Subscription } from 'rxjs';
import { map, take } from 'rxjs/operators';
import { EventType, Router, RouterLink, RouterLinkActive, Scroll } from '@angular/router';
import { getCommunityPageRoute } from '../../../community-page/community-page-routing-paths';
=======
import {
  Component,
  Input,
  OnDestroy,
  OnInit,
} from '@angular/core';
import {
  EventType,
  Router,
  Scroll,
} from '@angular/router';
import {
  BehaviorSubject,
  combineLatest,
  Observable,
  Subscription,
} from 'rxjs';
import {
  map,
  take,
} from 'rxjs/operators';

>>>>>>> a8f31948
import { getCollectionPageRoute } from '../../../collection-page/collection-page-routing-paths';
import { getCommunityPageRoute } from '../../../community-page/community-page-routing-paths';
import { BrowseService } from '../../../core/browse/browse.service';
import { PaginatedList } from '../../../core/data/paginated-list.model';
import { RemoteData } from '../../../core/data/remote-data';
<<<<<<< HEAD
import { BrowseService } from '../../../core/browse/browse.service';
import { FormsModule } from '@angular/forms';
import { AsyncPipe, NgForOf, NgIf } from '@angular/common';
import { TranslateModule } from '@ngx-translate/core';
=======
import { BrowseDefinition } from '../../../core/shared/browse-definition.model';
import { getFirstCompletedRemoteData } from '../../../core/shared/operators';
>>>>>>> a8f31948

export interface ComColPageNavOption {
  id: string;
  label: string;
  routerLink: string;
  params?: any;
}

/**
 * A component to display the "Browse By" section of a Community or Collection page
 * It expects the ID of the Community or Collection as input to be passed on as a scope
 */
@Component({
  selector: 'ds-comcol-page-browse-by',
  styleUrls: ['./comcol-page-browse-by.component.scss'],
  templateUrl: './comcol-page-browse-by.component.html',
<<<<<<< HEAD
  imports: [
    FormsModule,
    NgForOf,
    RouterLink,
    RouterLinkActive,
    TranslateModule,
    AsyncPipe,
    NgIf
  ],
  standalone: true
=======
>>>>>>> a8f31948
})
export class ComcolPageBrowseByComponent implements OnDestroy, OnInit {
  /**
   * The ID of the Community or Collection
   */
  @Input() id: string;
  @Input() contentType: string;

  allOptions$: Observable<ComColPageNavOption[]>;

  currentOption$: BehaviorSubject<ComColPageNavOption> = new BehaviorSubject(undefined);

  subs: Subscription[] = [];

  constructor(
    public router: Router,
    private browseService: BrowseService,
  ) {
  }

  ngOnInit(): void {
    this.allOptions$ = this.browseService.getBrowseDefinitions().pipe(
      getFirstCompletedRemoteData(),
      map((browseDefListRD: RemoteData<PaginatedList<BrowseDefinition>>) => {
        const allOptions: ComColPageNavOption[] = [];
        if (browseDefListRD.hasSucceeded) {
          let comColRoute: string;
          if (this.contentType === 'collection') {
            comColRoute = getCollectionPageRoute(this.id);
            allOptions.push({
              id: 'search',
              label: 'collection.page.browse.search.head',
              routerLink: comColRoute,
            });
          } else if (this.contentType === 'community') {
            comColRoute = getCommunityPageRoute(this.id);
            allOptions.push({
              id: 'search',
              label: 'collection.page.browse.search.head',
              routerLink: comColRoute,
            });
            allOptions.push({
              id: 'comcols',
              label: 'community.all-lists.head',
              routerLink: `${comColRoute}/subcoms-cols`,
            });
          }

          allOptions.push(...browseDefListRD.payload.page.map((config: BrowseDefinition) => ({
            id: `browse_${config.id}`,
            label: `browse.comcol.by.${config.id}`,
            routerLink: `${comColRoute}/browse/${config.id}`,
          })));
        }
        return allOptions;
      }),
    );

    this.subs.push(combineLatest([
      this.allOptions$,
      this.router.events,
    ]).subscribe(([navOptions, scrollEvent]: [ComColPageNavOption[], Scroll]) => {
      if (scrollEvent.type === EventType.Scroll) {
        for (const option of navOptions) {
          if (option.routerLink === scrollEvent.routerEvent.urlAfterRedirects.split('?')[0]) {
            this.currentOption$.next(option);
          }
        }
      }
    }));
  }

  ngOnDestroy(): void {
    this.subs.forEach((sub: Subscription) => sub.unsubscribe());
  }

  onSelectChange(event: any): void {
    this.allOptions$.pipe(
      take(1),
    ).subscribe((allOptions: ComColPageNavOption[]) => {
      for (const option of allOptions) {
        if (option.id === event.target.value) {
          this.currentOption$.next(option[0]);
          void this.router.navigate([option.routerLink], { queryParams: option.params });
          break;
        }
      }
    });
  }
}<|MERGE_RESOLUTION|>--- conflicted
+++ resolved
@@ -1,10 +1,7 @@
-<<<<<<< HEAD
-import { Component, Input, OnDestroy, OnInit } from '@angular/core';
 import { BehaviorSubject, combineLatest, Observable, Subscription } from 'rxjs';
 import { map, take } from 'rxjs/operators';
 import { EventType, Router, RouterLink, RouterLinkActive, Scroll } from '@angular/router';
 import { getCommunityPageRoute } from '../../../community-page/community-page-routing-paths';
-=======
 import {
   Component,
   Input,
@@ -27,21 +24,16 @@
   take,
 } from 'rxjs/operators';
 
->>>>>>> a8f31948
 import { getCollectionPageRoute } from '../../../collection-page/collection-page-routing-paths';
 import { getCommunityPageRoute } from '../../../community-page/community-page-routing-paths';
 import { BrowseService } from '../../../core/browse/browse.service';
 import { PaginatedList } from '../../../core/data/paginated-list.model';
 import { RemoteData } from '../../../core/data/remote-data';
-<<<<<<< HEAD
-import { BrowseService } from '../../../core/browse/browse.service';
+import { BrowseDefinition } from '../../../core/shared/browse-definition.model';
+import { getFirstCompletedRemoteData } from '../../../core/shared/operators';
 import { FormsModule } from '@angular/forms';
 import { AsyncPipe, NgForOf, NgIf } from '@angular/common';
 import { TranslateModule } from '@ngx-translate/core';
-=======
-import { BrowseDefinition } from '../../../core/shared/browse-definition.model';
-import { getFirstCompletedRemoteData } from '../../../core/shared/operators';
->>>>>>> a8f31948
 
 export interface ComColPageNavOption {
   id: string;
@@ -58,7 +50,6 @@
   selector: 'ds-comcol-page-browse-by',
   styleUrls: ['./comcol-page-browse-by.component.scss'],
   templateUrl: './comcol-page-browse-by.component.html',
-<<<<<<< HEAD
   imports: [
     FormsModule,
     NgForOf,
@@ -69,8 +60,6 @@
     NgIf
   ],
   standalone: true
-=======
->>>>>>> a8f31948
 })
 export class ComcolPageBrowseByComponent implements OnDestroy, OnInit {
   /**
