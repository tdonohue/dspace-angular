<<<<<<< HEAD
import {
  Component,
  Input,
  OnInit,
} from '@angular/core';
import {
  ActivatedRoute,
  Params,
  Router,
} from '@angular/router';
import { Observable } from 'rxjs';
import { map } from 'rxjs/operators';

=======
import { Component, Input, OnInit, OnDestroy } from '@angular/core';
import { BehaviorSubject, combineLatest, Observable, Subscription } from 'rxjs';
import { map, take } from 'rxjs/operators';
import { Router, EventType, Scroll } from '@angular/router';
import { getCommunityPageRoute } from '../../../community-page/community-page-routing-paths';
>>>>>>> 230055ce
import { getCollectionPageRoute } from '../../../collection-page/collection-page-routing-paths';
import { getCommunityPageRoute } from '../../../community-page/community-page-routing-paths';
import { BrowseService } from '../../../core/browse/browse.service';
import { PaginatedList } from '../../../core/data/paginated-list.model';
import { RemoteData } from '../../../core/data/remote-data';
import { BrowseDefinition } from '../../../core/shared/browse-definition.model';
import { getFirstCompletedRemoteData } from '../../../core/shared/operators';

export interface ComColPageNavOption {
  id: string;
  label: string;
  routerLink: string;
  params?: any;
}

/**
 * A component to display the "Browse By" section of a Community or Collection page
 * It expects the ID of the Community or Collection as input to be passed on as a scope
 */
@Component({
  selector: 'ds-comcol-page-browse-by',
  styleUrls: ['./comcol-page-browse-by.component.scss'],
  templateUrl: './comcol-page-browse-by.component.html',
})
export class ComcolPageBrowseByComponent implements OnDestroy, OnInit {
  /**
   * The ID of the Community or Collection
   */
  @Input() id: string;
  @Input() contentType: string;

  allOptions$: Observable<ComColPageNavOption[]>;

  currentOption$: BehaviorSubject<ComColPageNavOption> = new BehaviorSubject(undefined);

  subs: Subscription[] = [];

  constructor(
<<<<<<< HEAD
    private route: ActivatedRoute,
    private router: Router,
    private browseService: BrowseService,
=======
    public router: Router,
    private browseService: BrowseService
>>>>>>> 230055ce
  ) {
  }

  ngOnInit(): void {
    this.allOptions$ = this.browseService.getBrowseDefinitions().pipe(
      getFirstCompletedRemoteData(),
      map((browseDefListRD: RemoteData<PaginatedList<BrowseDefinition>>) => {
        const allOptions: ComColPageNavOption[] = [];
        if (browseDefListRD.hasSucceeded) {
<<<<<<< HEAD
          this.allOptions = browseDefListRD.payload.page
            .map((config: BrowseDefinition) => ({
              id: config.id,
              label: `browse.comcol.by.${config.id}`,
              routerLink: `/browse/${config.id}`,
              params: { scope: this.id },
            }));

          if (this.contentType === 'collection') {
            this.allOptions = [{
              id: this.id,
              label: 'collection.page.browse.recent.head',
              routerLink: getCollectionPageRoute(this.id),
            }, ...this.allOptions];
=======
          let comColRoute: string;
          if (this.contentType === 'collection') {
            comColRoute = getCollectionPageRoute(this.id);
            allOptions.push({
              id: 'search',
              label: 'collection.page.browse.search.head',
              routerLink: comColRoute,
            });
>>>>>>> 230055ce
          } else if (this.contentType === 'community') {
            comColRoute = getCommunityPageRoute(this.id);
            allOptions.push({
              id: 'search',
              label: 'collection.page.browse.search.head',
              routerLink: comColRoute,
            });
            allOptions.push({
              id: 'comcols',
              label: 'community.all-lists.head',
<<<<<<< HEAD
              routerLink: getCommunityPageRoute(this.id),
            }, ...this.allOptions];
=======
              routerLink: `${comColRoute}/subcoms-cols`,
            });
>>>>>>> 230055ce
          }

<<<<<<< HEAD
    this.currentOptionId$ = this.route.params.pipe(
      map((params: Params) => params.id),
=======
          allOptions.push(...browseDefListRD.payload.page.map((config: BrowseDefinition) => ({
            id: `browse_${config.id}`,
            label: `browse.comcol.by.${config.id}`,
            routerLink: `${comColRoute}/browse/${config.id}`,
          })));
        }
        return allOptions;
      }),
>>>>>>> 230055ce
    );

    this.subs.push(combineLatest([
      this.allOptions$,
      this.router.events,
    ]).subscribe(([navOptions, scrollEvent]: [ComColPageNavOption[], Scroll]) => {
      if (scrollEvent.type === EventType.Scroll) {
        for (let option of navOptions) {
          if (option.routerLink === scrollEvent.routerEvent.urlAfterRedirects.split('?')[0]) {
            this.currentOption$.next(option);
          }
        }
      }
    }));
  }

  ngOnDestroy(): void {
    this.subs.forEach((sub: Subscription) => sub.unsubscribe());
  }

  onSelectChange(event: any): void {
    this.allOptions$.pipe(
      take(1),
    ).subscribe((allOptions: ComColPageNavOption[]) => {
      for (let option of allOptions) {
        if (option.id === event.target.value) {
          this.currentOption$.next(option[0]);
          void this.router.navigate([option.routerLink], { queryParams: option.params });
          break;
        }
      }
    });
  }
}<|MERGE_RESOLUTION|>--- conflicted
+++ resolved
@@ -1,26 +1,9 @@
-<<<<<<< HEAD
-import {
-  Component,
-  Input,
-  OnInit,
-} from '@angular/core';
-import {
-  ActivatedRoute,
-  Params,
-  Router,
-} from '@angular/router';
-import { Observable } from 'rxjs';
-import { map } from 'rxjs/operators';
-
-=======
-import { Component, Input, OnInit, OnDestroy } from '@angular/core';
+import { Component, Input, OnDestroy, OnInit } from '@angular/core';
 import { BehaviorSubject, combineLatest, Observable, Subscription } from 'rxjs';
 import { map, take } from 'rxjs/operators';
-import { Router, EventType, Scroll } from '@angular/router';
+import { EventType, Router, Scroll } from '@angular/router';
 import { getCommunityPageRoute } from '../../../community-page/community-page-routing-paths';
->>>>>>> 230055ce
 import { getCollectionPageRoute } from '../../../collection-page/collection-page-routing-paths';
-import { getCommunityPageRoute } from '../../../community-page/community-page-routing-paths';
 import { BrowseService } from '../../../core/browse/browse.service';
 import { PaginatedList } from '../../../core/data/paginated-list.model';
 import { RemoteData } from '../../../core/data/remote-data';
@@ -57,14 +40,8 @@
   subs: Subscription[] = [];
 
   constructor(
-<<<<<<< HEAD
-    private route: ActivatedRoute,
-    private router: Router,
+    public router: Router,
     private browseService: BrowseService,
-=======
-    public router: Router,
-    private browseService: BrowseService
->>>>>>> 230055ce
   ) {
   }
 
@@ -74,22 +51,6 @@
       map((browseDefListRD: RemoteData<PaginatedList<BrowseDefinition>>) => {
         const allOptions: ComColPageNavOption[] = [];
         if (browseDefListRD.hasSucceeded) {
-<<<<<<< HEAD
-          this.allOptions = browseDefListRD.payload.page
-            .map((config: BrowseDefinition) => ({
-              id: config.id,
-              label: `browse.comcol.by.${config.id}`,
-              routerLink: `/browse/${config.id}`,
-              params: { scope: this.id },
-            }));
-
-          if (this.contentType === 'collection') {
-            this.allOptions = [{
-              id: this.id,
-              label: 'collection.page.browse.recent.head',
-              routerLink: getCollectionPageRoute(this.id),
-            }, ...this.allOptions];
-=======
           let comColRoute: string;
           if (this.contentType === 'collection') {
             comColRoute = getCollectionPageRoute(this.id);
@@ -98,7 +59,6 @@
               label: 'collection.page.browse.search.head',
               routerLink: comColRoute,
             });
->>>>>>> 230055ce
           } else if (this.contentType === 'community') {
             comColRoute = getCommunityPageRoute(this.id);
             allOptions.push({
@@ -109,19 +69,10 @@
             allOptions.push({
               id: 'comcols',
               label: 'community.all-lists.head',
-<<<<<<< HEAD
-              routerLink: getCommunityPageRoute(this.id),
-            }, ...this.allOptions];
-=======
               routerLink: `${comColRoute}/subcoms-cols`,
             });
->>>>>>> 230055ce
           }
 
-<<<<<<< HEAD
-    this.currentOptionId$ = this.route.params.pipe(
-      map((params: Params) => params.id),
-=======
           allOptions.push(...browseDefListRD.payload.page.map((config: BrowseDefinition) => ({
             id: `browse_${config.id}`,
             label: `browse.comcol.by.${config.id}`,
@@ -130,7 +81,6 @@
         }
         return allOptions;
       }),
->>>>>>> 230055ce
     );
 
     this.subs.push(combineLatest([
