--- conflicted
+++ resolved
@@ -16,14 +16,8 @@
 
   beforeEach(waitForAsync(() => {
     TestBed.configureTestingModule({
-<<<<<<< HEAD
-    imports: [TranslateModule.forRoot(), ComcolPageHandleComponent]
+    imports: [TranslateModule.forRoot(), ComcolPageHandleComponent],
 })
-=======
-      imports: [TranslateModule.forRoot()],
-      declarations: [ComcolPageHandleComponent],
-    })
->>>>>>> a8f31948
       .compileComponents();
   }));
 
