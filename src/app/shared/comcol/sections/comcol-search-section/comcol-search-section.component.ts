--- conflicted
+++ resolved
@@ -1,6 +1,3 @@
-<<<<<<< HEAD
-import { Component, Inject, OnInit } from '@angular/core';
-=======
 import {
   Component,
   Inject,
@@ -10,18 +7,14 @@
   ActivatedRoute,
   Data,
 } from '@angular/router';
->>>>>>> a8f31948
 import { Observable } from 'rxjs';
 import { map } from 'rxjs/operators';
-<<<<<<< HEAD
 import { SearchConfigurationService } from '../../../../core/shared/search/search-configuration.service';
-=======
 
 import {
   APP_CONFIG,
   AppConfig,
 } from '../../../../../config/app-config.interface';
->>>>>>> a8f31948
 import { RemoteData } from '../../../../core/data/remote-data';
 import { Collection } from '../../../../core/shared/collection.model';
 import { Community } from '../../../../core/shared/community.model';
