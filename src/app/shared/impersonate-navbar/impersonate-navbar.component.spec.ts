import { NO_ERRORS_SCHEMA } from '@angular/core';
import {
  ComponentFixture,
  TestBed,
  waitForAsync,
} from '@angular/core/testing';
import { By } from '@angular/platform-browser';
import { RouterTestingModule } from '@angular/router/testing';
import {
  Store,
  StoreModule,
} from '@ngrx/store';
import { provideMockStore } from '@ngrx/store/testing';
import { TranslateModule } from '@ngx-translate/core';
import { of as observableOf } from 'rxjs';

import {
  AppState,
  storeModuleConfig,
} from '../../app.reducer';
import { authReducer } from '../../core/auth/auth.reducer';
import { AuthService } from '../../core/auth/auth.service';
import { AuthTokenInfo } from '../../core/auth/models/auth-token-info.model';
import { EPersonMock } from '../testing/eperson.mock';
import { VarDirective } from '../utils/var.directive';
import { ImpersonateNavbarComponent } from './impersonate-navbar.component';

describe('ImpersonateNavbarComponent', () => {
  let component: ImpersonateNavbarComponent;
  let fixture: ComponentFixture<ImpersonateNavbarComponent>;
  let authService: AuthService;
  let initialState: any;
  let store: Store<AppState>;

  beforeEach(waitForAsync(() => {
    authService = jasmine.createSpyObj('authService', {
      isImpersonating: false,
      stopImpersonatingAndRefresh: {},
    });
    initialState = {
      core: {
        auth: {
          authenticated: true,
          loaded: true,
          blocking: false,
          loading: false,
          authToken: new AuthTokenInfo('test_token'),
          userId: EPersonMock.id,
          authMethods: [],
        },
      },
    };

    TestBed.configureTestingModule({
    imports: [
        TranslateModule.forRoot(),
        RouterTestingModule.withRoutes([]),
        StoreModule.forRoot({ auth: authReducer }, storeModuleConfig),
        ImpersonateNavbarComponent, VarDirective
    ],
    providers: [
        { provide: AuthService, useValue: authService },
        provideMockStore({ initialState }),
<<<<<<< HEAD
    ],
    schemas: [NO_ERRORS_SCHEMA]
}).compileComponents();
=======
      ],
      schemas: [NO_ERRORS_SCHEMA],
    }).compileComponents();
>>>>>>> a8f31948
  }));

  beforeEach(() => {
    store = TestBed.inject(Store);
    fixture = TestBed.createComponent(ImpersonateNavbarComponent);
    component = fixture.componentInstance;
    fixture.detectChanges();
  });

  describe('when the user is impersonating another user', () => {
    beforeEach(() => {
      component.isImpersonating$ = observableOf(true);
      fixture.detectChanges();
    });

    it('should display a button', () => {
      const button = fixture.debugElement.query(By.css('button'));
      expect(button).not.toBeNull();
    });

    it('should call authService\'s stopImpersonatingAndRefresh upon clicking the button', () => {
      const button = fixture.debugElement.query(By.css('button')).nativeElement;
      button.click();
      expect(authService.stopImpersonatingAndRefresh).toHaveBeenCalled();
    });
  });

  describe('when the user is not impersonating another user', () => {
    it('should not display a button', () => {
      const button = fixture.debugElement.query(By.css('button'));
      expect(button).toBeNull();
    });
  });
});<|MERGE_RESOLUTION|>--- conflicted
+++ resolved
@@ -61,15 +61,9 @@
     providers: [
         { provide: AuthService, useValue: authService },
         provideMockStore({ initialState }),
-<<<<<<< HEAD
     ],
-    schemas: [NO_ERRORS_SCHEMA]
+      schemas: [NO_ERRORS_SCHEMA],
 }).compileComponents();
-=======
-      ],
-      schemas: [NO_ERRORS_SCHEMA],
-    }).compileComponents();
->>>>>>> a8f31948
   }));
 
   beforeEach(() => {
