import {
  Component,
  EventEmitter,
  Output,
} from '@angular/core';
import { NgbActiveModal } from '@ng-bootstrap/ng-bootstrap';
import { BehaviorSubject } from 'rxjs';

import { AuthorizationDataService } from '../../core/data/feature-authorization/authorization-data.service';
<<<<<<< HEAD
import { TranslateModule } from '@ngx-translate/core';
import { LoadingComponent } from '../loading/loading.component';
import { FormsModule } from '@angular/forms';
import { AsyncPipe } from '@angular/common';
=======
import { ModalBeforeDismiss } from '../interfaces/modal-before-dismiss.interface';
>>>>>>> a8f31948

@Component({
  selector: 'ds-item-withdrawn-reinstate-modal',
  templateUrl: './item-withdrawn-reinstate-modal.component.html',
  styleUrls: ['./item-withdrawn-reinstate-modal.component.scss'],
<<<<<<< HEAD
  imports: [
    TranslateModule,
    LoadingComponent,
    FormsModule,
    AsyncPipe
  ],
  standalone: true
=======
>>>>>>> a8f31948
})
/**
 * Represents a modal component for withdrawing or reinstating an item.
 * Implements the ModalBeforeDismiss interface.
 */
export class ItemWithdrawnReinstateModalComponent implements ModalBeforeDismiss {

  /**
   * The reason for withdrawing or reinstating a suggestion.
   */
  reason: string;
  /**
   * Indicates whether the item can be withdrawn.
   */
  canWithdraw: boolean;
  /**
   * BehaviorSubject that represents the submitted state.
   * Emits a boolean value indicating whether the form has been submitted or not.
   */
  submitted$: BehaviorSubject<boolean> = new BehaviorSubject<boolean>(false);
  /**
   * Event emitter for creating a QA event.
   * @event createQAEvent
   */
  @Output() createQAEvent: EventEmitter<string> = new EventEmitter<string>();

  constructor(
    protected activeModal: NgbActiveModal,
    protected authorizationService: AuthorizationDataService,
  ) {}

  /**
   * Closes the modal.
   */
  onModalClose() {
    this.activeModal.close();
  }

  /**
   * Determines whether the modal can be dismissed.
   * @returns {boolean} True if the modal can be dismissed, false otherwise.
   */
  beforeDismiss(): boolean {
    // prevent the modal from being dismissed after version creation is initiated
    return !this.submitted$.getValue();
  }

  /**
   * Handles the submission of the modal form.
   * Emits the reason for withdrawal or reinstatement through the createQAEvent output.
   */
  onModalSubmit() {
    this.submitted$.next(true);
    this.createQAEvent.emit(this.reason);
  }

  /**
   * Sets the withdrawal state of the component.
   * @param state The new withdrawal state.
   */
  public setWithdraw(state: boolean) {
    this.canWithdraw = state;
  }
}<|MERGE_RESOLUTION|>--- conflicted
+++ resolved
@@ -1,26 +1,18 @@
-import {
-  Component,
-  EventEmitter,
-  Output,
-} from '@angular/core';
+import { Component, EventEmitter, Output, } from '@angular/core';
 import { NgbActiveModal } from '@ng-bootstrap/ng-bootstrap';
 import { BehaviorSubject } from 'rxjs';
 
 import { AuthorizationDataService } from '../../core/data/feature-authorization/authorization-data.service';
-<<<<<<< HEAD
 import { TranslateModule } from '@ngx-translate/core';
 import { LoadingComponent } from '../loading/loading.component';
 import { FormsModule } from '@angular/forms';
 import { AsyncPipe } from '@angular/common';
-=======
 import { ModalBeforeDismiss } from '../interfaces/modal-before-dismiss.interface';
->>>>>>> a8f31948
 
 @Component({
   selector: 'ds-item-withdrawn-reinstate-modal',
   templateUrl: './item-withdrawn-reinstate-modal.component.html',
   styleUrls: ['./item-withdrawn-reinstate-modal.component.scss'],
-<<<<<<< HEAD
   imports: [
     TranslateModule,
     LoadingComponent,
@@ -28,8 +20,6 @@
     AsyncPipe
   ],
   standalone: true
-=======
->>>>>>> a8f31948
 })
 /**
  * Represents a modal component for withdrawing or reinstating an item.
