--- conflicted
+++ resolved
@@ -1,46 +1,25 @@
-import {
-  Component,
-  EventEmitter,
-  Input,
-  OnDestroy,
-  OnInit,
-  Output,
-} from '@angular/core';
-import { Router } from '@angular/router';
+import { Component, EventEmitter, Input, OnDestroy, OnInit, Output, } from '@angular/core';
+import { Router, RouterLink, RouterLinkActive } from '@angular/router';
 import { Subscription } from 'rxjs';
 import { filter } from 'rxjs/operators';
 
 import { SearchService } from '../../core/shared/search/search.service';
 import { ViewMode } from '../../core/shared/view-mode.model';
-import {
-  isEmpty,
-  isNotEmpty,
-} from '../empty.util';
+import { isEmpty, isNotEmpty, } from '../empty.util';
 import { currentPath } from '../utils/route.utils';
-<<<<<<< HEAD
-import { Router, RouterLink, RouterLinkActive } from '@angular/router';
-import { filter } from 'rxjs/operators';
 import { BrowserOnlyPipe } from '../utils/browser-only.pipe';
 import { TranslateModule } from '@ngx-translate/core';
 import { NgIf } from '@angular/common';
-=======
->>>>>>> a8f31948
 
 /**
  * Component to switch between list and grid views.
  */
 @Component({
-<<<<<<< HEAD
     selector: 'ds-view-mode-switch',
     styleUrls: ['./view-mode-switch.component.scss'],
     templateUrl: './view-mode-switch.component.html',
     standalone: true,
     imports: [NgIf, RouterLink, RouterLinkActive, TranslateModule, BrowserOnlyPipe]
-=======
-  selector: 'ds-view-mode-switch',
-  styleUrls: ['./view-mode-switch.component.scss'],
-  templateUrl: './view-mode-switch.component.html',
->>>>>>> a8f31948
 })
 export class ViewModeSwitchComponent implements OnInit, OnDestroy {
 
