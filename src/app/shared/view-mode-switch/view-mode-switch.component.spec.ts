--- conflicted
+++ resolved
@@ -1,30 +1,14 @@
-import {
-  ChangeDetectionStrategy,
-  Component,
-} from '@angular/core';
-import {
-  ComponentFixture,
-  fakeAsync,
-  TestBed,
-  tick,
-  waitForAsync,
-} from '@angular/core/testing';
+import { ChangeDetectionStrategy, Component, } from '@angular/core';
+import { ComponentFixture, fakeAsync, TestBed, tick, waitForAsync, } from '@angular/core/testing';
 import { By } from '@angular/platform-browser';
 import { RouterTestingModule } from '@angular/router/testing';
-import {
-  TranslateLoader,
-  TranslateModule,
-} from '@ngx-translate/core';
+import { TranslateLoader, TranslateModule, } from '@ngx-translate/core';
 
 import { SearchService } from '../../core/shared/search/search.service';
 import { ViewMode } from '../../core/shared/view-mode.model';
-<<<<<<< HEAD
-=======
 import { TranslateLoaderMock } from '../mocks/translate-loader.mock';
-import { BrowserOnlyMockPipe } from '../testing/browser-only-mock.pipe';
 import { SearchServiceStub } from '../testing/search-service.stub';
 import { ViewModeSwitchComponent } from './view-mode-switch.component';
->>>>>>> a8f31948
 
 @Component({
     template: '',
@@ -44,41 +28,22 @@
     TestBed.configureTestingModule({
     imports: [
         TranslateModule.forRoot({
-<<<<<<< HEAD
             loader: {
                 provide: TranslateLoader,
-                useClass: TranslateLoaderMock
-            }
+            useClass: TranslateLoaderMock,
+          },
         }),
         RouterTestingModule.withRoutes([
             { path: 'search', component: DummyComponent, pathMatch: 'full' },
         ]),
-=======
-          loader: {
-            provide: TranslateLoader,
-            useClass: TranslateLoaderMock,
-          },
-        }),
-        RouterTestingModule.withRoutes([
-          { path: 'search', component: DummyComponent, pathMatch: 'full' },
-        ]),
-      ],
-      declarations: [
->>>>>>> a8f31948
         ViewModeSwitchComponent,
         DummyComponent
     ],
     providers: [
         { provide: SearchService, useValue: searchService },
-<<<<<<< HEAD
     ]
 }).overrideComponent(ViewModeSwitchComponent, {
-      set: { changeDetection: ChangeDetectionStrategy.Default }
-=======
-      ],
-    }).overrideComponent(ViewModeSwitchComponent, {
       set: { changeDetection: ChangeDetectionStrategy.Default },
->>>>>>> a8f31948
     }).compileComponents();
   }));
 
