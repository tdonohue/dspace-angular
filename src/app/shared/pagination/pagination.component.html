<div *ngIf="currentPageState === undefined || currentPageState === (currentPage$|async)" [id]="'p-' + id">
  <div *ngIf="(!hidePaginationDetail && collectionSize > 0) || !hideGear" class="pagination-masked clearfix top">
    <div class="row">
      <div *ngIf="!hidePaginationDetail && collectionSize > 0" class="col-auto pagination-info">
          <span class="align-middle hidden-xs-down">{{ 'pagination.showing.label' | translate }}</span>
          <span class="align-middle">{{ 'pagination.showing.detail' | translate:(getShowingDetails(collectionSize)|async)}}</span>
      </div>
      <div class="col">
        <div *ngIf="!hideGear" ngbDropdown #paginationControls="ngbDropdown" placement="bottom-right" class="d-inline-block float-right">
          <button class="btn btn-secondary" id="paginationControls" ngbDropdownToggle [title]="'pagination.options.description' | translate" [attr.aria-label]="'pagination.options.description' | translate"><i class="fas fa-cog" aria-hidden="true"></i></button>
          <div id="paginationControlsDropdownMenu" aria-labelledby="paginationControls" ngbDropdownMenu>
            <h6 class="dropdown-header">{{ 'pagination.results-per-page' | translate}}</h6>
<<<<<<< HEAD
            <button class="dropdown-item" *ngFor="let item of pageSizeOptions" (click)="doPageSizeChange(item)"><i [ngClass]="{'invisible': item !== (pageSize$|async)}" class="fas fa-check" aria-hidden="true"></i> {{item}} </button>
            <h6 class="dropdown-header">{{ 'pagination.sort-direction' | translate}}</h6>
            <button class="dropdown-item" *ngFor="let direction of (sortDirections | dsKeys)" (click)="doSortDirectionChange(direction.value)"><i [ngClass]="{'invisible': direction.value !== (sortDirection$ |async)}" class="fas fa-check" aria-hidden="true"></i> {{'sorting.' + direction.key | translate}} </button>
=======
            <button class="dropdown-item" *ngFor="let item of pageSizeOptions" (click)="doPageSizeChange(item)"><i [ngClass]="{'invisible': item != (pageSize$|async)}" class="fas fa-check" aria-hidden="true"></i> {{item}} </button>
            <ng-container *ngIf="!hideSortOptions">
              <h6 class="dropdown-header">{{ 'pagination.sort-direction' | translate}}</h6>
              <button class="dropdown-item" *ngFor="let direction of (sortDirections | dsKeys)" (click)="doSortDirectionChange(direction.value)"><i [ngClass]="{'invisible': direction.value !== (sortDirection$ |async)}" class="fas fa-check" aria-hidden="true"></i> {{'sorting.' + direction.key | translate}} </button>
            </ng-container>
>>>>>>> 92a10ce9
          </div>
        </div>
        <ds-rss></ds-rss>
      </div>
    </div>
  </div>
  <ng-content></ng-content>

  <div *ngIf="shouldShowBottomPager | async">
    <div *ngIf="showPaginator" class="pagination justify-content-center clearfix bottom">
      <ngb-pagination [boundaryLinks]="paginationOptions.boundaryLinks"
                      [collectionSize]="collectionSize"
                      [disabled]="paginationOptions.disabled"
                      [ellipses]="paginationOptions.ellipses"
                      [maxSize]="(isXs)?5:paginationOptions.maxSize"
                      [page]="(currentPage$|async)"
                      (pageChange)="doPageChange($event)"
                      [pageSize]="(pageSize$ |async)"
                      [rotate]="paginationOptions.rotate"
                      [size]="(isXs)?'sm':paginationOptions.size">
      </ngb-pagination>
    </div>

    <div *ngIf="!showPaginator" class="d-flex justify-content-between">
        <button id="nav-prev" type="button" class="btn btn-outline-primary float-left"
                (click)="goPrev()"
                [disabled]="(objects?.payload?.currentPage <= 1) && (paginationOptions?.currentPage <= 1)">
          <i class="fas fa-angle-left"></i> {{'pagination.previous.button' |translate}}
        </button>
      <button id="nav-next" type="button" class="btn btn-outline-primary float-right"
              (click)="goNext()"
              [disabled]="(objects?.payload?.currentPage >= objects?.payload?.totalPages) || (paginationOptions?.currentPage >= objects?.payload?.totalPages)">
          <span [ngbTooltip]="objects?.payload?.currentPage >= objects?.payload?.totalPages ? ('pagination.next.button.disabled.tooltip' |translate) : null">
            <i class="fas fa-angle-right"></i> {{'pagination.next.button' |translate}}
          </span>
      </button>
    </div>
  </div>
</div><|MERGE_RESOLUTION|>--- conflicted
+++ resolved
@@ -10,17 +10,11 @@
           <button class="btn btn-secondary" id="paginationControls" ngbDropdownToggle [title]="'pagination.options.description' | translate" [attr.aria-label]="'pagination.options.description' | translate"><i class="fas fa-cog" aria-hidden="true"></i></button>
           <div id="paginationControlsDropdownMenu" aria-labelledby="paginationControls" ngbDropdownMenu>
             <h6 class="dropdown-header">{{ 'pagination.results-per-page' | translate}}</h6>
-<<<<<<< HEAD
             <button class="dropdown-item" *ngFor="let item of pageSizeOptions" (click)="doPageSizeChange(item)"><i [ngClass]="{'invisible': item !== (pageSize$|async)}" class="fas fa-check" aria-hidden="true"></i> {{item}} </button>
-            <h6 class="dropdown-header">{{ 'pagination.sort-direction' | translate}}</h6>
-            <button class="dropdown-item" *ngFor="let direction of (sortDirections | dsKeys)" (click)="doSortDirectionChange(direction.value)"><i [ngClass]="{'invisible': direction.value !== (sortDirection$ |async)}" class="fas fa-check" aria-hidden="true"></i> {{'sorting.' + direction.key | translate}} </button>
-=======
-            <button class="dropdown-item" *ngFor="let item of pageSizeOptions" (click)="doPageSizeChange(item)"><i [ngClass]="{'invisible': item != (pageSize$|async)}" class="fas fa-check" aria-hidden="true"></i> {{item}} </button>
-            <ng-container *ngIf="!hideSortOptions">
+            <ng-container *ngIf="hideSortOptions === false">
               <h6 class="dropdown-header">{{ 'pagination.sort-direction' | translate}}</h6>
               <button class="dropdown-item" *ngFor="let direction of (sortDirections | dsKeys)" (click)="doSortDirectionChange(direction.value)"><i [ngClass]="{'invisible': direction.value !== (sortDirection$ |async)}" class="fas fa-check" aria-hidden="true"></i> {{'sorting.' + direction.key | translate}} </button>
             </ng-container>
->>>>>>> 92a10ce9
           </div>
         </div>
         <ds-rss></ds-rss>
