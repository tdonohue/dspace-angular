--- conflicted
+++ resolved
@@ -49,10 +49,9 @@
           </div>
         </div>
       </div>
-<<<<<<< HEAD
     }
     <ng-content></ng-content>
-    @if (shouldShowBottomPager | async) {
+    @if (showBottomPager$ | async) {
       <div>
         @if (showPaginator) {
           <div class="pagination justify-content-center clearfix bottom">
@@ -78,34 +77,6 @@
               <i class="fas fa-angle-left"></i> {{'pagination.previous.button' |translate}}
             </button>
             <button id="nav-next" type="button" class="btn btn-outline-primary float-end"
-=======
-    </div>
-  </div>
-  <ng-content></ng-content>
-
-  <div *ngIf="showBottomPager$ | async">
-    <div *ngIf="showPaginator" class="pagination justify-content-center clearfix bottom">
-      <ngb-pagination [boundaryLinks]="paginationOptions.boundaryLinks"
-                      [collectionSize]="collectionSize"
-                      [disabled]="paginationOptions.disabled"
-                      [ellipses]="paginationOptions.ellipses"
-                      [maxSize]="(isXs)?5:paginationOptions.maxSize"
-                      [page]="(currentPage$|async)"
-                      (pageChange)="doPageChange($event)"
-                      [pageSize]="(pageSize$ |async)"
-                      [rotate]="paginationOptions.rotate"
-                      [size]="(isXs)?'sm':paginationOptions.size">
-      </ngb-pagination>
-    </div>
-
-    <div *ngIf="!showPaginator" class="d-flex justify-content-between">
-        <button id="nav-prev" type="button" class="btn btn-outline-primary float-left"
-                (click)="goPrev()"
-                [disabled]="(objects?.payload?.currentPage <= 1) && (paginationOptions?.currentPage <= 1)">
-          <i class="fas fa-angle-left"></i> {{'pagination.previous.button' |translate}}
-        </button>
-      <button id="nav-next" type="button" class="btn btn-outline-primary float-right"
->>>>>>> dc8b1059
               (click)="goNext()"
               [dsBtnDisabled]="(objects?.payload?.currentPage >= objects?.payload?.totalPages) || (paginationOptions?.currentPage >= objects?.payload?.totalPages)">
               <span [ngbTooltip]="objects?.payload?.currentPage >= objects?.payload?.totalPages ? ('pagination.next.button.disabled.tooltip' |translate) : null">
