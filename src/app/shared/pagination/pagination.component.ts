import {
  AsyncPipe,
  NgClass,
} from '@angular/common';
import {
  ChangeDetectionStrategy,
  ChangeDetectorRef,
  Component,
  EventEmitter,
  Input,
  OnChanges,
  OnDestroy,
  OnInit,
  Output,
  SimpleChanges,
  ViewEncapsulation,
} from '@angular/core';
import {
  NgbDropdownModule,
  NgbPaginationModule,
  NgbTooltipModule,
} from '@ng-bootstrap/ng-bootstrap';
import { TranslateModule } from '@ngx-translate/core';
import {
  Observable,
  of as observableOf,
  Subscription,
} from 'rxjs';
import {
  map,
  startWith,
  switchMap,
  take,
} from 'rxjs/operators';

import {
  SortDirection,
  SortOptions,
} from '../../core/cache/models/sort-options.model';
import { PaginatedList } from '../../core/data/paginated-list.model';
import { RemoteData } from '../../core/data/remote-data';
import { PaginationService } from '../../core/pagination/pagination.service';
import { PaginationRouteParams } from '../../core/pagination/pagination-route-params.interface';
import { ViewMode } from '../../core/shared/view-mode.model';
import { BtnDisabledDirective } from '../btn-disabled.directive';
import {
  hasValue,
  hasValueOperator,
} from '../empty.util';
import { HostWindowService } from '../host-window.service';
import { ListableObject } from '../object-collection/shared/listable-object.model';
import { RSSComponent } from '../rss-feed/rss.component';
import { EnumKeysPipe } from '../utils/enum-keys-pipe';
import { PaginationComponentOptions } from './pagination-component-options.model';

interface PaginationDetails {
  range: string;
  total: number;
}

/**
 * The default pagination controls component.
 */
@Component({
  exportAs: 'paginationComponent',
  selector: 'ds-pagination',
  styleUrls: ['pagination.component.scss'],
  templateUrl: 'pagination.component.html',
  changeDetection: ChangeDetectionStrategy.Default,
  encapsulation: ViewEncapsulation.Emulated,
  standalone: true,
  imports: [NgbDropdownModule, NgClass, RSSComponent, NgbPaginationModule, NgbTooltipModule, AsyncPipe, TranslateModule, EnumKeysPipe, BtnDisabledDirective],
})
export class PaginationComponent implements OnChanges, OnDestroy, OnInit {
  /**
   * ViewMode that should be passed to {@link ListableObjectComponentLoaderComponent}.
   */
  viewMode: ViewMode = ViewMode.ListElement;

  /**
   * Number of items in collection.
   */
  @Input() collectionSize: number;

  /**
   * Configuration for the NgbPagination component.
   */
  @Input() paginationOptions: PaginationComponentOptions;

  /**
   * Sort configuration for this component.
   */
  @Input() sortOptions: SortOptions;

  /**
   * Whether or not the pagination should be rendered as simple previous and next buttons instead of the normal pagination
   */
  @Input() showPaginator = true;

  /**
   * The current pagination configuration
   */
   @Input() config?: PaginationComponentOptions;

  /**
   * The list of listable objects to render in this component
   */
  @Input() objects: RemoteData<PaginatedList<ListableObject>>;

  /**
   * The current sorting configuration
   */
  @Input() sortConfig: SortOptions;

  /**
   * An event fired when the page is changed.
   * Event's payload equals to the newly selected page.
   */
  @Output() pageChange: EventEmitter<number> = new EventEmitter<number>();

  /**
   * An event fired when the page wsize is changed.
   * Event's payload equals to the newly selected page size.
   */
  @Output() pageSizeChange: EventEmitter<number> = new EventEmitter<number>();

  /**
   * An event fired when the sort direction is changed.
   * Event's payload equals to the newly selected sort direction.
   */
  @Output() sortDirectionChange: EventEmitter<SortDirection> = new EventEmitter<SortDirection>();

  /**
   * An event fired when the sort field is changed.
   * Event's payload equals to the newly selected sort field.
   */
  @Output() sortFieldChange: EventEmitter<string> = new EventEmitter<string>();

  /**
   * An event fired when the pagination is changed.
   * Event's payload equals to the newly selected sort field.
   */
  @Output() paginationChange: EventEmitter<any> = new EventEmitter<any>();

  /**
   * Option for hiding the pagination detail
   */
  @Input() public hidePaginationDetail = false;

  /**
   * Option for hiding the gear
   */
  @Input() public hideGear = false;

  /**
   * Option for hiding the gear
   */
  @Input() public hideSortOptions = false;

  /**
   * Option for hiding the pager when there is less than 2 pages
   */
  @Input() public hidePagerWhenSinglePage = true;

  /**
   * Option for retaining the scroll position upon navigating to an url with updated params.
   * After the page update the page will scroll back to the current pagination component.
   */
  @Input() public retainScrollPosition = false;

  /**
   * Options for showing or hiding the RSS syndication feed. This is useful for e.g. top-level community lists
   * or other lists where an RSS feed doesn't make sense, but uses the same components as recent items or search result
   * lists.
   */
  @Input() public showRSS: SortOptions | boolean = false;

  /**
   * Current page.
   */
  public currentPage$: Observable<number>;

  /**
   * Current page in the state of a Remote paginated objects.
   */
  public currentPageState: number = undefined;

  /**
   * ID for the pagination instance. This ID is used in the routing to retrieve the pagination options.
   * This ID needs to be unique between different pagination components when more than one will be displayed on the same page.
   */
  public id: string;

  /**
   * A boolean that indicate if is an extra small devices viewport.
   */
  public isXs: boolean;

  /**
   * Number of items per page.
   */
  public pageSize$: Observable<number>;

  /**
   * Declare SortDirection enumeration to use it in the template
   */
  public sortDirections = SortDirection;

  /**
   * A number array that represents options for a context pagination limit.
   */
  public pageSizeOptions: number[];

  /**
   * Direction in which to sort: ascending or descending
   */
  public sortDirection$: Observable<SortDirection>;
  public defaultsortDirection: SortDirection = SortDirection.ASC;

  /**
   * Name of the field that's used to sort by
   */
  public sortField$: Observable<string>;
  public defaultSortField = 'name';


  public showingDetails$: Observable<PaginationDetails>;

  /**
   * Whether the current pagination should show a bottom pages
   */
  showBottomPager$: Observable<boolean>;

  /**
   * Array to track all subscriptions and unsubscribe them onDestroy
   * @type {Array}
   */
  private subs: Subscription[] = [];

  /**
   * If showPaginator is set to true, emit when the previous button is clicked
   */
  @Output() prev = new EventEmitter<boolean>();

  /**
   * If showPaginator is set to true, emit when the next button is clicked
   */
  @Output() next = new EventEmitter<boolean>();
  /**
   * Method provided by Angular. Invoked after the constructor.
   */
  ngOnInit() {
    this.subs.push(this.hostWindowService.isXs()
      .subscribe((status: boolean) => {
        this.isXs = status;
        this.cdRef.markForCheck();
      }));
    this.checkConfig(this.paginationOptions);
    this.initializeConfig();
  }

  ngOnChanges(changes: SimpleChanges): void {
    if (hasValue(changes.collectionSize)) {
      this.showingDetails$ = this.getShowingDetails(this.collectionSize);
    }
  }

  /**
   * Method provided by Angular. Invoked when the instance is destroyed.
   */
  ngOnDestroy() {
    this.subs
      .filter((sub) => hasValue(sub))
      .forEach((sub) => sub.unsubscribe());
  }

  /**
   * Initializes all default variables
   */
  private initializeConfig() {
    this.id = this.paginationOptions.id || null;
    this.pageSizeOptions = this.paginationOptions.pageSizeOptions;
    this.currentPage$ = this.paginationService.getCurrentPagination(this.id, this.paginationOptions).pipe(
      map((currentPagination) => currentPagination.currentPage),
    );
    this.pageSize$ = this.paginationService.getCurrentPagination(this.id, this.paginationOptions).pipe(
      map((currentPagination) => currentPagination.pageSize),
    );

    let sortOptions: SortOptions;
    if (this.sortOptions) {
      sortOptions = this.sortOptions;
    } else {
      sortOptions = new SortOptions(this.defaultSortField, this.defaultsortDirection);
    }
<<<<<<< HEAD
    this.sortDirection$ = this.paginationService.getCurrentSort(this.id, sortOptions).pipe(
      map((currentSort) => currentSort.direction),
    );
    this.sortField$ = this.paginationService.getCurrentSort(this.id, sortOptions).pipe(
      map((currentSort) => currentSort.field),
    );
=======
      this.sortDirection$ = this.paginationService.getCurrentSort(this.id, sortOptions).pipe(
        map((currentSort) => currentSort.direction)
      );
      this.sortField$ = this.paginationService.getCurrentSort(this.id, sortOptions).pipe(
        map((currentSort) => currentSort.field)
      );
    this.showBottomPager$ = this.shouldShowBottomPager;
>>>>>>> dc8b1059
  }

  constructor(
    protected cdRef: ChangeDetectorRef,
    protected paginationService: PaginationService,
    public hostWindowService: HostWindowService,
  ) {
  }

  /**
   * Method to change the route to the given page
   *
   * @param page
   *    The page being navigated to.
   */
  public doPageChange(page: number) {
    this.updateParams({ page: page });
    this.emitPaginationChange();
  }

  /**
   * Method to change the route to the given page size
   *
   * @param pageSize
   *    The page size being navigated to.
   */
  public doPageSizeChange(pageSize: number) {
    this.updateParams({ page: 1, pageSize: pageSize });
    this.emitPaginationChange();
  }

  /**
   * Method to change the route to the given sort direction
   *
   * @param sortDirection
   *    The sort direction being navigated to.
   */
  public doSortDirectionChange(sortDirection: SortDirection) {
    this.updateParams({ page: 1, sortDirection: sortDirection });
    this.emitPaginationChange();
  }

  /**
   * Method to emit a general pagination change event
   */
  private emitPaginationChange() {
    this.paginationChange.emit();
  }

  /**
   * Update the current query params and optionally update the route
   * @param params
   */
  private updateParams(params: PaginationRouteParams) {
    this.paginationService.updateRoute(this.id, params, {}, this.retainScrollPosition);
  }

  /**
   * Method to get pagination details of the current viewed page.
   */
  public getShowingDetails(collectionSize: number): Observable<PaginationDetails> {
    return observableOf(collectionSize).pipe(
      hasValueOperator(),
      switchMap(() => this.paginationService.getCurrentPagination(this.id, this.paginationOptions)),
      map((currentPaginationOptions) => {
        let lastItem: number;
        const pageMax = currentPaginationOptions.pageSize * currentPaginationOptions.currentPage;

        const firstItem: number = currentPaginationOptions.pageSize * (currentPaginationOptions.currentPage - 1) + 1;
        if (collectionSize > pageMax) {
          lastItem = pageMax;
        } else {
          lastItem = collectionSize;
        }
        return {
          range: `${firstItem} - ${lastItem}`,
          total: collectionSize,
        };
      }),
      startWith({
        range: `${null} - ${null}`,
        total: null,
      }),
    );
  }

  /**
   * Method to ensure options passed contains the required properties.
   *
   * @param paginateOptions
   *    The paginate options object.
   */
  private checkConfig(paginateOptions: any) {
    const required = ['id', 'currentPage', 'pageSize', 'pageSizeOptions'];
    const missing = required.filter((prop) => {
      return !(prop in paginateOptions);
    });
    if (0 < missing.length) {
      throw new Error('Paginate: Argument is missing the following required properties: ' + missing.join(', '));
    }
  }

  /**
   * Property to check whether the current pagination object has multiple pages
   * @returns true if there are multiple pages, else returns false
   */
  get hasMultiplePages(): Observable<boolean> {
    return this.paginationService.getCurrentPagination(this.id, this.paginationOptions).pipe(
      map((currentPaginationOptions) =>  this.collectionSize > currentPaginationOptions.pageSize),
    );
  }

  /**
   * Property to check whether the current pagination should show a bottom pages
   * @returns true if a bottom pages should be shown, else returns false
   */
  get shouldShowBottomPager(): Observable<boolean> {
    return this.hasMultiplePages.pipe(
      map((hasMultiplePages) => hasMultiplePages || !this.hidePagerWhenSinglePage),
    );
  }

  /**
   * Go to the previous page
   */
  goPrev() {
    this.prev.emit(true);
    this.updatePagination(-1);
  }

  /**
   * Go to the next page
   */
  goNext() {
    this.next.emit(true);
    this.updatePagination(1);
  }

  /**
   * Update page when next or prev button is clicked
   * @param value
   */
  updatePagination(value: number) {
    this.paginationService.getCurrentPagination(this.id, this.paginationOptions).pipe(take(1)).subscribe((currentPaginationOptions) => {
      this.updateParams({ page: (currentPaginationOptions.currentPage + value) });
    });
  }

  /**
   * Get the sort options to use for the RSS feed. Defaults to the sort options used for this pagination component
   * so it matches the search/browse context, but also allows more flexibility if, for example a top-level community
   * list is displayed in "title asc" order, but the RSS feed should default to an item list of "date desc" order.
   * If the SortOptions are null, incomplete or invalid, the pagination sortOptions will be used instead.
   */
  get rssSortOptions() {
    if (this.showRSS !== false && this.showRSS instanceof SortOptions
      && this.showRSS.direction !== null
      && this.showRSS.field !== null) {
      return this.showRSS;
    }
    return this.sortOptions;
  }

}<|MERGE_RESOLUTION|>--- conflicted
+++ resolved
@@ -293,22 +293,13 @@
     } else {
       sortOptions = new SortOptions(this.defaultSortField, this.defaultsortDirection);
     }
-<<<<<<< HEAD
     this.sortDirection$ = this.paginationService.getCurrentSort(this.id, sortOptions).pipe(
       map((currentSort) => currentSort.direction),
     );
     this.sortField$ = this.paginationService.getCurrentSort(this.id, sortOptions).pipe(
       map((currentSort) => currentSort.field),
     );
-=======
-      this.sortDirection$ = this.paginationService.getCurrentSort(this.id, sortOptions).pipe(
-        map((currentSort) => currentSort.direction)
-      );
-      this.sortField$ = this.paginationService.getCurrentSort(this.id, sortOptions).pipe(
-        map((currentSort) => currentSort.field)
-      );
     this.showBottomPager$ = this.shouldShowBottomPager;
->>>>>>> dc8b1059
   }
 
   constructor(
