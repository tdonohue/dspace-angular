import {
  AsyncPipe,
  NgClass,
  NgFor,
  NgIf,
} from '@angular/common';
import {
  ChangeDetectionStrategy,
  ChangeDetectorRef,
  Component,
  EventEmitter,
  Input,
  OnChanges,
  OnDestroy,
  OnInit,
  Output,
<<<<<<< HEAD
=======
  SimpleChanges,
>>>>>>> 5ee721f2
  ViewEncapsulation,
} from '@angular/core';
import {
  NgbDropdownModule,
  NgbPaginationModule,
  NgbTooltipModule,
} from '@ng-bootstrap/ng-bootstrap';
import { TranslateModule } from '@ngx-translate/core';
import {
  Observable,
  of as observableOf,
  Subscription,
} from 'rxjs';
import {
  map,
  take,
} from 'rxjs/operators';

<<<<<<< HEAD
import {
  SortDirection,
  SortOptions,
} from '../../core/cache/models/sort-options.model';
=======
import { Observable, of as observableOf, Subscription, switchMap } from 'rxjs';

import { HostWindowService } from '../host-window.service';
import { PaginationComponentOptions } from './pagination-component-options.model';
import { SortDirection, SortOptions } from '../../core/cache/models/sort-options.model';
import { hasValue, hasValueOperator } from '../empty.util';
import { PageInfo } from '../../core/shared/page-info.model';
import { PaginationService } from '../../core/pagination/pagination.service';
import { map, take, startWith } from 'rxjs/operators';
import { RemoteData } from '../../core/data/remote-data';
>>>>>>> 5ee721f2
import { PaginatedList } from '../../core/data/paginated-list.model';
import { RemoteData } from '../../core/data/remote-data';
import { PaginationService } from '../../core/pagination/pagination.service';
import { PaginationRouteParams } from '../../core/pagination/pagination-route-params.interface';
import { ViewMode } from '../../core/shared/view-mode.model';
import { hasValue } from '../empty.util';
import { HostWindowService } from '../host-window.service';
import { ListableObject } from '../object-collection/shared/listable-object.model';
import { RSSComponent } from '../rss-feed/rss.component';
import { EnumKeysPipe } from '../utils/enum-keys-pipe';
import { PaginationComponentOptions } from './pagination-component-options.model';

interface PaginationDetails {
  range: string;
  total: number;
}

/**
 * The default pagination controls component.
 */
@Component({
  exportAs: 'paginationComponent',
  selector: 'ds-pagination',
  styleUrls: ['pagination.component.scss'],
  templateUrl: 'pagination.component.html',
  changeDetection: ChangeDetectionStrategy.Default,
  encapsulation: ViewEncapsulation.Emulated,
  standalone: true,
  imports: [NgIf, NgbDropdownModule, NgFor, NgClass, RSSComponent, NgbPaginationModule, NgbTooltipModule, AsyncPipe, TranslateModule, EnumKeysPipe],
})
export class PaginationComponent implements OnChanges, OnDestroy, OnInit {
  /**
   * ViewMode that should be passed to {@link ListableObjectComponentLoaderComponent}.
   */
  viewMode: ViewMode = ViewMode.ListElement;

  /**
   * Number of items in collection.
   */
  @Input() collectionSize: number;

  /**
   * Configuration for the NgbPagination component.
   */
  @Input() paginationOptions: PaginationComponentOptions;

  /**
   * Sort configuration for this component.
   */
  @Input() sortOptions: SortOptions;

  /**
   * Whether or not the pagination should be rendered as simple previous and next buttons instead of the normal pagination
   */
  @Input() showPaginator = true;

  /**
   * The current pagination configuration
   */
   @Input() config?: PaginationComponentOptions;

  /**
   * The list of listable objects to render in this component
   */
  @Input() objects: RemoteData<PaginatedList<ListableObject>>;

  /**
   * The current sorting configuration
   */
  @Input() sortConfig: SortOptions;

  /**
   * An event fired when the page is changed.
   * Event's payload equals to the newly selected page.
   */
  @Output() pageChange: EventEmitter<number> = new EventEmitter<number>();

  /**
   * An event fired when the page wsize is changed.
   * Event's payload equals to the newly selected page size.
   */
  @Output() pageSizeChange: EventEmitter<number> = new EventEmitter<number>();

  /**
   * An event fired when the sort direction is changed.
   * Event's payload equals to the newly selected sort direction.
   */
  @Output() sortDirectionChange: EventEmitter<SortDirection> = new EventEmitter<SortDirection>();

  /**
   * An event fired when the sort field is changed.
   * Event's payload equals to the newly selected sort field.
   */
  @Output() sortFieldChange: EventEmitter<string> = new EventEmitter<string>();

  /**
   * An event fired when the pagination is changed.
   * Event's payload equals to the newly selected sort field.
   */
  @Output() paginationChange: EventEmitter<any> = new EventEmitter<any>();

  /**
   * Option for hiding the pagination detail
   */
  @Input() public hidePaginationDetail = false;

  /**
   * Option for hiding the gear
   */
  @Input() public hideGear = false;

  /**
   * Option for hiding the gear
   */
  @Input() public hideSortOptions = false;

  /**
   * Option for hiding the pager when there is less than 2 pages
   */
  @Input() public hidePagerWhenSinglePage = true;

  /**
   * Option for retaining the scroll position upon navigating to an url with updated params.
   * After the page update the page will scroll back to the current pagination component.
   */
  @Input() public retainScrollPosition = false;

  /**
   * Current page.
   */
  public currentPage$: Observable<number>;

  /**
   * Current page in the state of a Remote paginated objects.
   */
  public currentPageState: number = undefined;

  /**
   * ID for the pagination instance. This ID is used in the routing to retrieve the pagination options.
   * This ID needs to be unique between different pagination components when more than one will be displayed on the same page.
   */
  public id: string;

  /**
   * A boolean that indicate if is an extra small devices viewport.
   */
  public isXs: boolean;

  /**
   * Number of items per page.
   */
  public pageSize$: Observable<number>;

  /**
   * Declare SortDirection enumeration to use it in the template
   */
  public sortDirections = SortDirection;

  /**
   * A number array that represents options for a context pagination limit.
   */
  public pageSizeOptions: number[];

  /**
   * Direction in which to sort: ascending or descending
   */
  public sortDirection$: Observable<SortDirection>;
  public defaultsortDirection: SortDirection = SortDirection.ASC;

  /**
   * Name of the field that's used to sort by
   */
  public sortField$: Observable<string>;
  public defaultSortField = 'name';


  public showingDetails$: Observable<PaginationDetails>;

  /**
   * Array to track all subscriptions and unsubscribe them onDestroy
   * @type {Array}
   */
  private subs: Subscription[] = [];

  /**
   * If showPaginator is set to true, emit when the previous button is clicked
   */
  @Output() prev = new EventEmitter<boolean>();

  /**
   * If showPaginator is set to true, emit when the next button is clicked
   */
  @Output() next = new EventEmitter<boolean>();
  /**
   * Method provided by Angular. Invoked after the constructor.
   */
  ngOnInit() {
    this.subs.push(this.hostWindowService.isXs()
      .subscribe((status: boolean) => {
        this.isXs = status;
        this.cdRef.markForCheck();
      }));
    this.checkConfig(this.paginationOptions);
    this.initializeConfig();
  }

  ngOnChanges(changes: SimpleChanges): void {
    if (changes.collectionSize.currentValue !== changes.collectionSize.previousValue) {
      this.showingDetails$ = this.getShowingDetails(this.collectionSize);
    }
  }

  /**
   * Method provided by Angular. Invoked when the instance is destroyed.
   */
  ngOnDestroy() {
    this.subs
      .filter((sub) => hasValue(sub))
      .forEach((sub) => sub.unsubscribe());
  }

  /**
   * Initializes all default variables
   */
  private initializeConfig() {
    // Set initial values
    this.id = this.paginationOptions.id || null;
    this.pageSizeOptions = this.paginationOptions.pageSizeOptions;
    this.currentPage$ = this.paginationService.getCurrentPagination(this.id, this.paginationOptions).pipe(
      map((currentPagination) => currentPagination.currentPage),
    );
    this.pageSize$ = this.paginationService.getCurrentPagination(this.id, this.paginationOptions).pipe(
      map((currentPagination) => currentPagination.pageSize),
    );

    let sortOptions: SortOptions;
    if (this.sortOptions) {
      sortOptions = this.sortOptions;
    } else {
      sortOptions = new SortOptions(this.defaultSortField, this.defaultsortDirection);
    }
    this.sortDirection$ = this.paginationService.getCurrentSort(this.id, sortOptions).pipe(
      map((currentSort) => currentSort.direction),
    );
    this.sortField$ = this.paginationService.getCurrentSort(this.id, sortOptions).pipe(
      map((currentSort) => currentSort.field),
    );
  }

<<<<<<< HEAD
  constructor(private cdRef: ChangeDetectorRef,
              private paginationService: PaginationService,
              public hostWindowService: HostWindowService) {
=======
  constructor(
    protected cdRef: ChangeDetectorRef,
    protected paginationService: PaginationService,
    public hostWindowService: HostWindowService,
  ) {
>>>>>>> 5ee721f2
  }

  /**
   * Method to change the route to the given page
   *
   * @param page
   *    The page being navigated to.
   */
  public doPageChange(page: number) {
    this.updateParams({ page: page });
    this.emitPaginationChange();
  }

  /**
   * Method to change the route to the given page size
   *
   * @param pageSize
   *    The page size being navigated to.
   */
  public doPageSizeChange(pageSize: number) {
    this.updateParams({ page: 1, pageSize: pageSize });
    this.emitPaginationChange();
  }

  /**
   * Method to change the route to the given sort direction
   *
   * @param sortDirection
   *    The sort direction being navigated to.
   */
  public doSortDirectionChange(sortDirection: SortDirection) {
<<<<<<< HEAD
    this.updateParams({ page: 1, sortDirection: sortDirection });
=======
    this.updateParams({ pageId: this.id, page: 1, sortDirection: sortDirection });
>>>>>>> 5ee721f2
    this.emitPaginationChange();
  }

  /**
   * Method to emit a general pagination change event
   */
  private emitPaginationChange() {
    this.paginationChange.emit();
  }

  /**
   * Update the current query params and optionally update the route
   * @param params
   */
  private updateParams(params: PaginationRouteParams) {
    this.paginationService.updateRoute(this.id, params, {}, this.retainScrollPosition);
  }

  /**
   * Method to get pagination details of the current viewed page.
   */
<<<<<<< HEAD
  public getShowingDetails(collectionSize: number): Observable<any> {
    let showingDetails = observableOf({ range: null + ' - ' + null, total: null });
    if (collectionSize) {
      showingDetails = this.paginationService.getCurrentPagination(this.id, this.paginationOptions).pipe(
        map((currentPaginationOptions) => {
          let lastItem: number;
          const pageMax = currentPaginationOptions.pageSize * currentPaginationOptions.currentPage;

          const firstItem: number = currentPaginationOptions.pageSize * (currentPaginationOptions.currentPage - 1) + 1;
          if (collectionSize > pageMax) {
            lastItem = pageMax;
          } else {
            lastItem = collectionSize;
          }
          return { range: firstItem + ' - ' + lastItem, total: collectionSize };
        }),
      );
    }
    return showingDetails;
=======
  public getShowingDetails(collectionSize: number): Observable<PaginationDetails> {
    return observableOf(collectionSize).pipe(
      hasValueOperator(),
      switchMap(() => this.paginationService.getCurrentPagination(this.id, this.paginationOptions)),
      map((currentPaginationOptions) => {
        let firstItem: number;
        let lastItem: number;
        const pageMax = currentPaginationOptions.pageSize * currentPaginationOptions.currentPage;

        firstItem = currentPaginationOptions.pageSize * (currentPaginationOptions.currentPage - 1) + 1;
        if (collectionSize > pageMax) {
          lastItem = pageMax;
        } else {
          lastItem = collectionSize;
        }
        return {
          range: `${firstItem} - ${lastItem}`,
          total: collectionSize,
        };
      }),
      startWith({
        range: `${null} - ${null}`,
        total: null,
      }),
    );
>>>>>>> 5ee721f2
  }

  /**
   * Method to ensure options passed contains the required properties.
   *
   * @param paginateOptions
   *    The paginate options object.
   */
  private checkConfig(paginateOptions: any) {
    const required = ['id', 'currentPage', 'pageSize', 'pageSizeOptions'];
    const missing = required.filter((prop) => {
      return !(prop in paginateOptions);
    });
    if (0 < missing.length) {
      throw new Error('Paginate: Argument is missing the following required properties: ' + missing.join(', '));
    }
  }

  /**
   * Property to check whether the current pagination object has multiple pages
   * @returns true if there are multiple pages, else returns false
   */
  get hasMultiplePages(): Observable<boolean> {
    return this.paginationService.getCurrentPagination(this.id, this.paginationOptions).pipe(
      map((currentPaginationOptions) =>  this.collectionSize > currentPaginationOptions.pageSize),
    );
  }

  /**
   * Property to check whether the current pagination should show a bottom pages
   * @returns true if a bottom pages should be shown, else returns false
   */
  get shouldShowBottomPager(): Observable<boolean> {
    return this.hasMultiplePages.pipe(
      map((hasMultiplePages) => hasMultiplePages || !this.hidePagerWhenSinglePage),
    );
  }

  /**
   * Go to the previous page
   */
  goPrev() {
    this.prev.emit(true);
    this.updatePagination(-1);
  }

  /**
   * Go to the next page
   */
  goNext() {
    this.next.emit(true);
    this.updatePagination(1);
  }

  /**
   * Update page when next or prev button is clicked
   * @param value
   */
  updatePagination(value: number) {
    this.paginationService.getCurrentPagination(this.id, this.paginationOptions).pipe(take(1)).subscribe((currentPaginationOptions) => {
      this.updateParams({ page: (currentPaginationOptions.currentPage + value) });
    });
  }

}<|MERGE_RESOLUTION|>--- conflicted
+++ resolved
@@ -14,10 +14,7 @@
   OnDestroy,
   OnInit,
   Output,
-<<<<<<< HEAD
-=======
   SimpleChanges,
->>>>>>> 5ee721f2
   ViewEncapsulation,
 } from '@angular/core';
 import {
@@ -33,32 +30,24 @@
 } from 'rxjs';
 import {
   map,
+  startWith,
+  switchMap,
   take,
 } from 'rxjs/operators';
 
-<<<<<<< HEAD
 import {
   SortDirection,
   SortOptions,
 } from '../../core/cache/models/sort-options.model';
-=======
-import { Observable, of as observableOf, Subscription, switchMap } from 'rxjs';
-
-import { HostWindowService } from '../host-window.service';
-import { PaginationComponentOptions } from './pagination-component-options.model';
-import { SortDirection, SortOptions } from '../../core/cache/models/sort-options.model';
-import { hasValue, hasValueOperator } from '../empty.util';
-import { PageInfo } from '../../core/shared/page-info.model';
-import { PaginationService } from '../../core/pagination/pagination.service';
-import { map, take, startWith } from 'rxjs/operators';
-import { RemoteData } from '../../core/data/remote-data';
->>>>>>> 5ee721f2
 import { PaginatedList } from '../../core/data/paginated-list.model';
 import { RemoteData } from '../../core/data/remote-data';
 import { PaginationService } from '../../core/pagination/pagination.service';
 import { PaginationRouteParams } from '../../core/pagination/pagination-route-params.interface';
 import { ViewMode } from '../../core/shared/view-mode.model';
-import { hasValue } from '../empty.util';
+import {
+  hasValue,
+  hasValueOperator,
+} from '../empty.util';
 import { HostWindowService } from '../host-window.service';
 import { ListableObject } from '../object-collection/shared/listable-object.model';
 import { RSSComponent } from '../rss-feed/rss.component';
@@ -302,17 +291,11 @@
     );
   }
 
-<<<<<<< HEAD
-  constructor(private cdRef: ChangeDetectorRef,
-              private paginationService: PaginationService,
-              public hostWindowService: HostWindowService) {
-=======
   constructor(
     protected cdRef: ChangeDetectorRef,
     protected paginationService: PaginationService,
     public hostWindowService: HostWindowService,
   ) {
->>>>>>> 5ee721f2
   }
 
   /**
@@ -344,11 +327,7 @@
    *    The sort direction being navigated to.
    */
   public doSortDirectionChange(sortDirection: SortDirection) {
-<<<<<<< HEAD
     this.updateParams({ page: 1, sortDirection: sortDirection });
-=======
-    this.updateParams({ pageId: this.id, page: 1, sortDirection: sortDirection });
->>>>>>> 5ee721f2
     this.emitPaginationChange();
   }
 
@@ -370,37 +349,15 @@
   /**
    * Method to get pagination details of the current viewed page.
    */
-<<<<<<< HEAD
-  public getShowingDetails(collectionSize: number): Observable<any> {
-    let showingDetails = observableOf({ range: null + ' - ' + null, total: null });
-    if (collectionSize) {
-      showingDetails = this.paginationService.getCurrentPagination(this.id, this.paginationOptions).pipe(
-        map((currentPaginationOptions) => {
-          let lastItem: number;
-          const pageMax = currentPaginationOptions.pageSize * currentPaginationOptions.currentPage;
-
-          const firstItem: number = currentPaginationOptions.pageSize * (currentPaginationOptions.currentPage - 1) + 1;
-          if (collectionSize > pageMax) {
-            lastItem = pageMax;
-          } else {
-            lastItem = collectionSize;
-          }
-          return { range: firstItem + ' - ' + lastItem, total: collectionSize };
-        }),
-      );
-    }
-    return showingDetails;
-=======
   public getShowingDetails(collectionSize: number): Observable<PaginationDetails> {
     return observableOf(collectionSize).pipe(
       hasValueOperator(),
       switchMap(() => this.paginationService.getCurrentPagination(this.id, this.paginationOptions)),
       map((currentPaginationOptions) => {
-        let firstItem: number;
         let lastItem: number;
         const pageMax = currentPaginationOptions.pageSize * currentPaginationOptions.currentPage;
 
-        firstItem = currentPaginationOptions.pageSize * (currentPaginationOptions.currentPage - 1) + 1;
+        const firstItem: number = currentPaginationOptions.pageSize * (currentPaginationOptions.currentPage - 1) + 1;
         if (collectionSize > pageMax) {
           lastItem = pageMax;
         } else {
@@ -416,7 +373,6 @@
         total: null,
       }),
     );
->>>>>>> 5ee721f2
   }
 
   /**
