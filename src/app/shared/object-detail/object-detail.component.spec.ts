import {
  ChangeDetectionStrategy,
  NO_ERRORS_SCHEMA,
} from '@angular/core';
import {
  ComponentFixture,
  fakeAsync,
  TestBed,
  tick,
  waitForAsync,
} from '@angular/core/testing';
import { By } from '@angular/platform-browser';
import { NoopAnimationsModule } from '@angular/platform-browser/animations';
import {
  TranslateLoader,
  TranslateModule,
} from '@ngx-translate/core';

import { buildPaginatedList } from '../../core/data/paginated-list.model';
import { DSpaceObject } from '../../core/shared/dspace-object.model';
import { PageInfo } from '../../core/shared/page-info.model';
import { TranslateLoaderMock } from '../mocks/translate-loader.mock';
import { createSuccessfulRemoteDataObject } from '../remote-data.utils';
<<<<<<< HEAD
import { DSpaceObject } from '../../core/shared/dspace-object.model';
import { PaginationComponent } from '../pagination/pagination.component';
import { ThemedLoadingComponent } from '../loading/themed-loading.component';
import { ListableObjectComponentLoaderComponent } from '../object-collection/shared/listable-object/listable-object-component-loader.component';
=======
import { ObjectDetailComponent } from './object-detail.component';
>>>>>>> a8f31948

describe('ObjectDetailComponent', () => {
  let comp: ObjectDetailComponent;
  let fixture: ComponentFixture<ObjectDetailComponent>;
  const testEvent: any = { test: 'test' };

  const testObjects = [
    Object.assign(new DSpaceObject(), { one: 1 }),
    Object.assign(new DSpaceObject(), { two: 2 }),
    Object.assign(new DSpaceObject(), { three: 3 }),
    Object.assign(new DSpaceObject(), { four: 4 }),
    Object.assign(new DSpaceObject(), { five: 5 }),
    Object.assign(new DSpaceObject(), { six: 6 }),
    Object.assign(new DSpaceObject(), { seven: 7 }),
    Object.assign(new DSpaceObject(), { eight: 8 }),
    Object.assign(new DSpaceObject(), { nine: 9 }),
    Object.assign(new DSpaceObject(), { ten: 10 }),
  ];
  const pageInfo = Object.assign(new PageInfo(), {
    elementsPerPage: 1,
    totalElements: 10,
    totalPages: 10,
    currentPage: 1,
  });
  const mockRD = createSuccessfulRemoteDataObject(buildPaginatedList(pageInfo, testObjects));

  beforeEach(waitForAsync(async () => {
    await TestBed.configureTestingModule({
      imports: [
        NoopAnimationsModule,
        TranslateModule.forRoot({
          loader: {
            provide: TranslateLoader,
            useClass: TranslateLoaderMock,
          },
        }),
<<<<<<< HEAD
        ObjectDetailComponent,
      ],
      schemas: [NO_ERRORS_SCHEMA],
    })
      .overrideComponent(ObjectDetailComponent, {
        remove: {
          imports: [
            PaginationComponent,
            ThemedLoadingComponent,
            ListableObjectComponentLoaderComponent,
          ],
        },
        add: { changeDetection: ChangeDetectionStrategy.Default },
      })
      .compileComponents();
=======
      ],
      declarations: [ObjectDetailComponent],
      schemas: [NO_ERRORS_SCHEMA],
    }).overrideComponent(ObjectDetailComponent, {
      set: { changeDetection: ChangeDetectionStrategy.Default },
    }).compileComponents();
>>>>>>> a8f31948
  }));

  beforeEach(() => {
    fixture = TestBed.createComponent(ObjectDetailComponent);
    comp = fixture.componentInstance; // SearchPageComponent test instance
    comp.objects = mockRD;
    fixture.detectChanges();
  });

  describe('when the pageChange output on the pagination is triggered', () => {
    beforeEach(() => {
      spyOn(comp, 'onPageChange');
      const paginationEl = fixture.debugElement.query(By.css('ds-pagination'));
      paginationEl.triggerEventHandler('pageChange', testEvent);
    });

    it('should call onPageChange on the component', () => {
      expect(comp.onPageChange).toHaveBeenCalledWith(testEvent);
    });
  });

  describe('when the pageSizeChange output on the pagination is triggered', () => {
    beforeEach(() => {
      spyOn(comp, 'onPageSizeChange');
      const paginationEl = fixture.debugElement.query(By.css('ds-pagination'));
      paginationEl.triggerEventHandler('pageSizeChange', testEvent);
    });

    it('should call onPageSizeChange on the component', () => {
      expect(comp.onPageSizeChange).toHaveBeenCalledWith(testEvent);
    });
  });

  describe('when the sortDirectionChange output on the pagination is triggered', () => {
    beforeEach(() => {
      spyOn(comp, 'onSortDirectionChange');
      const paginationEl = fixture.debugElement.query(By.css('ds-pagination'));
      paginationEl.triggerEventHandler('sortDirectionChange', testEvent);
    });

    it('should call onSortDirectionChange on the component', () => {
      expect(comp.onSortDirectionChange).toHaveBeenCalledWith(testEvent);
    });
  });

  describe('when the sortFieldChange output on the pagination is triggered', () => {
    beforeEach(() => {
      spyOn(comp, 'onSortFieldChange');
      const paginationEl = fixture.debugElement.query(By.css('ds-pagination'));
      paginationEl.triggerEventHandler('sortFieldChange', testEvent);
    });

    it('should call onSortFieldChange on the component', () => {
      expect(comp.onSortFieldChange).toHaveBeenCalledWith(testEvent);
    });
  });

  describe('when the paginationChange output on the pagination is triggered', () => {
    beforeEach(() => {
      spyOn(comp, 'onPaginationChange');
      const paginationEl = fixture.debugElement.query(By.css('ds-pagination'));
      paginationEl.triggerEventHandler('paginationChange', testEvent);
    });

    it('should call onPaginationChange on the component', () => {
      expect(comp.onPaginationChange).toHaveBeenCalledWith(testEvent);
    });
  });

  describe('when onPageChange is triggered with an event', () => {
    beforeEach(() => {
      spyOn(comp.pageChange, 'emit');
      comp.onPageChange(testEvent);
    });

    it('should emit the value from the pageChange EventEmitter', fakeAsync(() => {
      tick(1);
      expect(comp.pageChange.emit).toHaveBeenCalled();
      expect(comp.pageChange.emit).toHaveBeenCalledWith(testEvent);
    }));
  });

  describe('when onPageSizeChange is triggered with an event', () => {
    beforeEach(() => {
      spyOn(comp.pageSizeChange, 'emit');
      comp.onPageSizeChange(testEvent);
    });

    it('should emit the value from the pageSizeChange EventEmitter', fakeAsync(() => {
      tick(1);
      expect(comp.pageSizeChange.emit).toHaveBeenCalled();
      expect(comp.pageSizeChange.emit).toHaveBeenCalledWith(testEvent);
    }));
  });

  describe('when onSortDirectionChange is triggered with an event', () => {
    beforeEach(() => {
      spyOn(comp.sortDirectionChange, 'emit');
      comp.onSortDirectionChange(testEvent);
    });

    it('should emit the value from the sortDirectionChange EventEmitter', fakeAsync(() => {
      tick(1);
      expect(comp.sortDirectionChange.emit).toHaveBeenCalled();
      expect(comp.sortDirectionChange.emit).toHaveBeenCalledWith(testEvent);
    }));
  });

  describe('when onSortFieldChange is triggered with an event', () => {
    beforeEach(() => {
      spyOn(comp.sortFieldChange, 'emit');
      comp.onSortFieldChange(testEvent);
    });

    it('should emit the value from the sortFieldChange EventEmitter', fakeAsync(() => {
      tick(1);
      expect(comp.sortFieldChange.emit).toHaveBeenCalled();
      expect(comp.sortFieldChange.emit).toHaveBeenCalledWith(testEvent);
    }));
  });

  describe('when onPaginationChange is triggered with an event', () => {
    beforeEach(() => {
      spyOn(comp.paginationChange, 'emit');
      comp.onPaginationChange(testEvent);
    });

    it('should emit the value from the paginationChange EventEmitter', fakeAsync(() => {
      tick(1);
      expect(comp.paginationChange.emit).toHaveBeenCalled();
      expect(comp.paginationChange.emit).toHaveBeenCalledWith(testEvent);
    }));
  });
});<|MERGE_RESOLUTION|>--- conflicted
+++ resolved
@@ -21,14 +21,10 @@
 import { PageInfo } from '../../core/shared/page-info.model';
 import { TranslateLoaderMock } from '../mocks/translate-loader.mock';
 import { createSuccessfulRemoteDataObject } from '../remote-data.utils';
-<<<<<<< HEAD
-import { DSpaceObject } from '../../core/shared/dspace-object.model';
+import { ObjectDetailComponent } from './object-detail.component';
 import { PaginationComponent } from '../pagination/pagination.component';
 import { ThemedLoadingComponent } from '../loading/themed-loading.component';
 import { ListableObjectComponentLoaderComponent } from '../object-collection/shared/listable-object/listable-object-component-loader.component';
-=======
-import { ObjectDetailComponent } from './object-detail.component';
->>>>>>> a8f31948
 
 describe('ObjectDetailComponent', () => {
   let comp: ObjectDetailComponent;
@@ -65,7 +61,6 @@
             useClass: TranslateLoaderMock,
           },
         }),
-<<<<<<< HEAD
         ObjectDetailComponent,
       ],
       schemas: [NO_ERRORS_SCHEMA],
@@ -81,14 +76,6 @@
         add: { changeDetection: ChangeDetectionStrategy.Default },
       })
       .compileComponents();
-=======
-      ],
-      declarations: [ObjectDetailComponent],
-      schemas: [NO_ERRORS_SCHEMA],
-    }).overrideComponent(ObjectDetailComponent, {
-      set: { changeDetection: ChangeDetectionStrategy.Default },
-    }).compileComponents();
->>>>>>> a8f31948
   }));
 
   beforeEach(() => {
