--- conflicted
+++ resolved
@@ -18,17 +18,10 @@
     <div class="row mt-2" *ngIf="objects?.hasSucceeded" @fadeIn>
       <div class="col"
            *ngFor="let object of objects?.payload?.page">
-<<<<<<< HEAD
-        <ds-listable-object-component-loader [object]="object"
-                                             [viewMode]="viewMode"
-                                             [context]="context"
-                                             (contentChange)="contentChange.emit($event)"></ds-listable-object-component-loader>
-=======
         <ds-themed-listable-object-component-loader [object]="object"
                                              [viewMode]="viewMode"
                                              [context]="context"
                                              (contentChange)="contentChange.emit($event)"></ds-themed-listable-object-component-loader>
->>>>>>> 5351ba6c
       </div>
     </div>
   <ds-error *ngIf="objects.hasFailed" message="{{'error.objects' | translate}}"></ds-error>
