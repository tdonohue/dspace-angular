--- conflicted
+++ resolved
@@ -71,17 +71,10 @@
         { provide: 'indexElementProvider', useValue: (compIndex) },
         { provide: LinkService, useValue: linkService },
         { provide: DSONameService, useClass: DSONameServiceMock },
-<<<<<<< HEAD
     ],
-    schemas: [NO_ERRORS_SCHEMA]
+      schemas: [NO_ERRORS_SCHEMA],
 }).overrideComponent(WorkflowItemSearchResultDetailElementComponent, {
-      add: { changeDetection: ChangeDetectionStrategy.Default }
-=======
-      ],
-      schemas: [NO_ERRORS_SCHEMA],
-    }).overrideComponent(WorkflowItemSearchResultDetailElementComponent, {
-      set: { changeDetection: ChangeDetectionStrategy.Default },
->>>>>>> a8f31948
+      add: { changeDetection: ChangeDetectionStrategy.Default },
     }).compileComponents();
   }));
 
