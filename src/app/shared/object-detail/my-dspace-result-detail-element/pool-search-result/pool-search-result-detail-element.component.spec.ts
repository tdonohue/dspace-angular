--- conflicted
+++ resolved
@@ -1,15 +1,5 @@
-import {
-  ChangeDetectionStrategy,
-  NO_ERRORS_SCHEMA,
-} from '@angular/core';
-import {
-  ComponentFixture,
-  fakeAsync,
-  flush,
-  TestBed,
-  tick,
-  waitForAsync,
-} from '@angular/core/testing';
+import { ChangeDetectionStrategy, NO_ERRORS_SCHEMA, } from '@angular/core';
+import { ComponentFixture, fakeAsync, flush, TestBed, tick, waitForAsync, } from '@angular/core/testing';
 import { By } from '@angular/platform-browser';
 import { NoopAnimationsModule } from '@angular/platform-browser/animations';
 import { of as observableOf } from 'rxjs';
@@ -26,17 +16,8 @@
 import { PoolTaskSearchResult } from '../../../object-collection/shared/pool-task-search-result.model';
 import { createSuccessfulRemoteDataObject } from '../../../remote-data.utils';
 import { VarDirective } from '../../../utils/var.directive';
-<<<<<<< HEAD
-import { LinkService } from '../../../../core/cache/builders/link.service';
-import { getMockLinkService } from '../../../mocks/link-service.mock';
-import { By } from '@angular/platform-browser';
-import { ObjectCacheService } from '../../../../core/cache/object-cache.service';
 import { Context } from '../../../../core/shared/context.model';
-import { DSONameService } from '../../../../core/breadcrumbs/dso-name.service';
-import { DSONameServiceMock } from '../../../mocks/dso-name.service.mock';
-=======
 import { PoolSearchResultDetailElementComponent } from './pool-search-result-detail-element.component';
->>>>>>> a8f31948
 
 let component: PoolSearchResultDetailElementComponent;
 let fixture: ComponentFixture<PoolSearchResultDetailElementComponent>;
@@ -93,19 +74,11 @@
         { provide: 'objectElementProvider', useValue: (mockResultObject) },
         { provide: 'indexElementProvider', useValue: (compIndex) },
         { provide: LinkService, useValue: linkService },
-<<<<<<< HEAD
-        { provide: ObjectCacheService, useValue: objectCacheServiceMock }
+        { provide: ObjectCacheService, useValue: objectCacheServiceMock },
     ],
-    schemas: [NO_ERRORS_SCHEMA]
+      schemas: [NO_ERRORS_SCHEMA],
 }).overrideComponent(PoolSearchResultDetailElementComponent, {
       add: { changeDetection: ChangeDetectionStrategy.Default }
-=======
-        { provide: ObjectCacheService, useValue: objectCacheServiceMock },
-      ],
-      schemas: [NO_ERRORS_SCHEMA],
-    }).overrideComponent(PoolSearchResultDetailElementComponent, {
-      set: { changeDetection: ChangeDetectionStrategy.Default },
->>>>>>> a8f31948
     }).compileComponents();
   }));
 
