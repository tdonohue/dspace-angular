--- conflicted
+++ resolved
@@ -31,71 +31,39 @@
               </ds-metadata-field-wrapper>
             }
             <ds-item-detail-preview-field [item]="item"
-              [object]="object"
-              [label]="('item.page.date' | translate)"
-              [metadata]="'dc.date.issued'"
-              [separator]="separator"
-            [placeholder]="('mydspace.results.no-date' | translate)"></ds-item-detail-preview-field>
+                                          [object]="object"
+                                          [label]="('item.page.date' | translate)"
+                                          [metadata]="'dc.date.issued'"
+                                          [separator]="separator"
+                                          [placeholder]="('mydspace.results.no-date' | translate)">
+            </ds-item-detail-preview-field>
             <ds-item-detail-preview-field [item]="item"
-              [object]="object"
-              [label]="('item.page.author' | translate)"
-              [metadata]="['dc.contributor', 'dc.creator', 'dc.contributor.*']"
-              [separator]="separator"
-            [placeholder]="('mydspace.results.no-authors' | translate)"></ds-item-detail-preview-field>
+                                          [object]="object"
+                                          [label]="('item.page.authors' | translate)"
+                                          [metadata]="['dc.contributor', 'dc.creator', 'dc.contributor.*']"
+                                          [separator]="separator"
+                                          [placeholder]="('mydspace.results.no-authors' | translate)">
+            </ds-item-detail-preview-field>
           </div>
           <div class="col-xs-12 col-md-6">
             <ds-item-detail-preview-field [item]="item"
-              [object]="object"
-              [label]="('item.page.abstract' | translate)"
-              [metadata]="'dc.description.abstract'"
-              [separator]="separator"
-            [placeholder]="('mydspace.results.no-abstract' | translate)"></ds-item-detail-preview-field>
+                                          [object]="object"
+                                          [label]="('item.page.abstract' | translate)"
+                                          [metadata]="'dc.description.abstract'"
+                                          [separator]="separator"
+                                          [placeholder]="('mydspace.results.no-abstract' | translate)">
+            </ds-item-detail-preview-field>
             <ds-item-detail-preview-field [item]="item"
-              [object]="object"
-              [label]="('item.page.uri' | translate)"
-              [metadata]="'dc.identifier.uri'"
-              [separator]="separator"
-            [placeholder]="('mydspace.results.no-uri' | translate)"></ds-item-detail-preview-field>
+                                          [object]="object"
+                                          [label]="('item.page.uri' | translate)"
+                                          [metadata]="'dc.identifier.uri'"
+                                          [separator]="separator"
+                                          [placeholder]="('mydspace.results.no-uri' | translate)">
+            </ds-item-detail-preview-field>
             <div>
               <ng-content></ng-content>
             </div>
-<<<<<<< HEAD
           </div>
-=======
-            <ng-container *ngIf="bitstreams?.length === 0">
-              <span class="text-muted">{{('mydspace.results.no-files' | translate)}}</span>
-            </ng-container>
-          </ds-metadata-field-wrapper>
-        </ng-container>
-        <ds-item-detail-preview-field [item]="item"
-                                      [object]="object"
-                                      [label]="('item.page.date' | translate)"
-                                      [metadata]="'dc.date.issued'"
-                                      [separator]="separator"
-                                      [placeholder]="('mydspace.results.no-date' | translate)"></ds-item-detail-preview-field>
-        <ds-item-detail-preview-field [item]="item"
-                                      [object]="object"
-                                      [label]="('item.page.authors' | translate)"
-                                      [metadata]="['dc.contributor', 'dc.creator', 'dc.contributor.*']"
-                                      [separator]="separator"
-                                      [placeholder]="('mydspace.results.no-authors' | translate)"></ds-item-detail-preview-field>
-      </div>
-      <div class="col-xs-12 col-md-6">
-        <ds-item-detail-preview-field [item]="item"
-                                      [object]="object"
-                                      [label]="('item.page.abstract' | translate)"
-                                      [metadata]="'dc.description.abstract'"
-                                      [separator]="separator"
-                                      [placeholder]="('mydspace.results.no-abstract' | translate)"></ds-item-detail-preview-field>
-        <ds-item-detail-preview-field [item]="item"
-                                      [object]="object"
-                                      [label]="('item.page.uri' | translate)"
-                                      [metadata]="'dc.identifier.uri'"
-                                      [separator]="separator"
-                                      [placeholder]="('mydspace.results.no-uri' | translate)"></ds-item-detail-preview-field>
-        <div>
-          <ng-content></ng-content>
->>>>>>> 27eeefae
         </div>
       </div>
     }
