--- conflicted
+++ resolved
@@ -78,13 +78,8 @@
     getThumbnailFor(item: Item): Observable<RemoteData<Bitstream>> {
       return createSuccessfulRemoteDataObject$(new Bitstream());
     },
-<<<<<<< HEAD
     findAllByItemAndBundleName(item: Item, bundleName: string, options?: FindListOptions, ...linksToFollow: FollowLinkConfig<Bitstream>[]): Observable<RemoteData<PaginatedList<Bitstream>>> {
-      return createSuccessfulRemoteDataObject$(new PaginatedList(new PageInfo(), []));
-=======
-    findAllByItemAndBundleName(item: Item, bundleName: string, options?: FindListOptions, ...linksToFollow: Array<FollowLinkConfig<Bitstream>>): Observable<RemoteData<PaginatedList<Bitstream>>> {
       return createSuccessfulRemoteDataObject$(createPaginatedList([]));
->>>>>>> 85303576
     },
   };
   beforeEach(async(() => {
