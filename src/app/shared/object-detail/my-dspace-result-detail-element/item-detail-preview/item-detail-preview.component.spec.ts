import { async, ComponentFixture, TestBed } from '@angular/core/testing';
import { ChangeDetectionStrategy, NO_ERRORS_SCHEMA } from '@angular/core';
import { NoopAnimationsModule } from '@angular/platform-browser/animations';

import { of as observableOf } from 'rxjs';
import { TranslateLoader, TranslateModule } from '@ngx-translate/core';

import { TruncatePipe } from '../../../utils/truncate.pipe';
import { Item } from '../../../../core/shared/item.model';
import { ItemDetailPreviewComponent } from './item-detail-preview.component';
import { MockTranslateLoader } from '../../../mocks/mock-translate-loader';
import { ItemDetailPreviewFieldComponent } from './item-detail-preview-field/item-detail-preview-field.component';
import { FileSizePipe } from '../../../utils/file-size-pipe';
import { VarDirective } from '../../../utils/var.directive';
import { FileService } from '../../../../core/shared/file.service';
import { HALEndpointService } from '../../../../core/shared/hal-endpoint.service';
import { HALEndpointServiceStub } from '../../../testing/hal-endpoint-service-stub';
import { RemoteData } from '../../../../core/data/remote-data';
import { PaginatedList } from '../../../../core/data/paginated-list';
import { PageInfo } from '../../../../core/shared/page-info.model';

function getMockFileService(): FileService {
  return jasmine.createSpyObj('FileService', {
    downloadFile: jasmine.createSpy('downloadFile'),
    getFileNameFromResponseContentDisposition: jasmine.createSpy('getFileNameFromResponseContentDisposition')
  });
}

let component: ItemDetailPreviewComponent;
let fixture: ComponentFixture<ItemDetailPreviewComponent>;

const mockItem: Item = Object.assign(new Item(), {
  bundles: observableOf(new RemoteData(false, false, true, undefined, new PaginatedList(new PageInfo(), []))),
  metadata: {
    'dc.contributor.author': [
      {
        language: 'en_US',
        value: 'Smith, Donald'
      }
    ],
    'dc.date.issued': [
      {
        language: null,
        value: '2015-06-26'
      }
    ],
    'dc.title': [
      {
        language: 'en_US',
        value: 'This is just another title'
      }
    ],
    'dc.type': [
      {
        language: null,
        value: 'Article'
      }
    ]
  }
});

describe('ItemDetailPreviewComponent', () => {
  beforeEach(async(() => {
    TestBed.configureTestingModule({
      imports: [
        NoopAnimationsModule,
        TranslateModule.forRoot({
          loader: {
            provide: TranslateLoader,
            useClass: MockTranslateLoader
          }
        }),
      ],
      declarations: [ItemDetailPreviewComponent, ItemDetailPreviewFieldComponent, TruncatePipe, FileSizePipe, VarDirective],
      providers: [
        { provide: FileService, useValue: getMockFileService() },
        { provide: HALEndpointService, useValue: new HALEndpointServiceStub('workspaceitems') }
      ],
      schemas: [NO_ERRORS_SCHEMA]
    }).overrideComponent(ItemDetailPreviewComponent, {
      set: { changeDetection: ChangeDetectionStrategy.Default }
    }).compileComponents();
  }));

  beforeEach(async(() => {
    fixture = TestBed.createComponent(ItemDetailPreviewComponent);
    component = fixture.componentInstance;
    component.object = { hitHighlights: {} } as any;
    component.item = mockItem;
    component.separator = ', ';
<<<<<<< HEAD
    spyOn(component.item, 'getFiles').and.returnValue(mockItem.bundles);
=======
    spyOn(component.item, 'getFiles').and.returnValue(mockItem.bundles as any);
>>>>>>> 1472bd7d
    fixture.detectChanges();

  }));

  it('should init thumbnail and bitstreams on init', () => {
    expect(component.thumbnail$).toBeDefined();
    expect(component.bitstreams$).toBeDefined();
  });
});<|MERGE_RESOLUTION|>--- conflicted
+++ resolved
@@ -88,11 +88,7 @@
     component.object = { hitHighlights: {} } as any;
     component.item = mockItem;
     component.separator = ', ';
-<<<<<<< HEAD
-    spyOn(component.item, 'getFiles').and.returnValue(mockItem.bundles);
-=======
     spyOn(component.item, 'getFiles').and.returnValue(mockItem.bundles as any);
->>>>>>> 1472bd7d
     fixture.detectChanges();
 
   }));
