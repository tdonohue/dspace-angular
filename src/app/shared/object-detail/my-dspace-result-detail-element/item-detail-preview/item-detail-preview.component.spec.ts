--- conflicted
+++ resolved
@@ -40,18 +40,13 @@
 import { TruncatePipe } from '../../../utils/truncate.pipe';
 import { VarDirective } from '../../../utils/var.directive';
 import { ItemDetailPreviewComponent } from './item-detail-preview.component';
-<<<<<<< HEAD
-import { createPaginatedList } from '../../../testing/utils.test';
-import { FindListOptions } from '../../../../core/data/find-list-options.model';
+import { ItemDetailPreviewFieldComponent } from './item-detail-preview-field/item-detail-preview-field.component';
 import { ThemeService } from '../../../../shared/theme-support/theme.service';
 import { getMockThemeService } from '../../../../shared/mocks/theme-service.mock';
 import { AuthService } from '../../../../core/auth/auth.service';
 import { AuthServiceMock } from '../../../../shared/mocks/auth.service.mock';
 import { SearchService } from '../../../../core/shared/search/search.service';
 import { SearchServiceStub } from '../../../../shared/testing/search-service.stub';
-=======
-import { ItemDetailPreviewFieldComponent } from './item-detail-preview-field/item-detail-preview-field.component';
->>>>>>> a8f31948
 
 function getMockFileService(): FileService {
   return jasmine.createSpyObj('FileService', {
@@ -107,17 +102,10 @@
     imports: [
         NoopAnimationsModule,
         TranslateModule.forRoot({
-<<<<<<< HEAD
             loader: {
                 provide: TranslateLoader,
-                useClass: TranslateLoaderMock
-            }
-=======
-          loader: {
-            provide: TranslateLoader,
             useClass: TranslateLoaderMock,
           },
->>>>>>> a8f31948
         }),
         ItemDetailPreviewComponent, ItemDetailPreviewFieldComponent, TruncatePipe, FileSizePipe, VarDirective
     ],
@@ -135,20 +123,13 @@
         { provide: DSOChangeAnalyzer, useValue: {} },
         { provide: DefaultChangeAnalyzer, useValue: {} },
         { provide: BitstreamDataService, useValue: mockBitstreamDataService },
-<<<<<<< HEAD
         { provide: ThemeService, useValue: getMockThemeService() },
         { provide: AuthService, useValue: new AuthServiceMock() },
         { provide: SearchService, useValue: new SearchServiceStub() },
     ],
-    schemas: [NO_ERRORS_SCHEMA]
+      schemas: [NO_ERRORS_SCHEMA],
 }).overrideComponent(ItemDetailPreviewComponent, {
-      set: { changeDetection: ChangeDetectionStrategy.Default }
-=======
-      ],
-      schemas: [NO_ERRORS_SCHEMA],
-    }).overrideComponent(ItemDetailPreviewComponent, {
       set: { changeDetection: ChangeDetectionStrategy.Default },
->>>>>>> a8f31948
     }).compileComponents();
   }));
 
