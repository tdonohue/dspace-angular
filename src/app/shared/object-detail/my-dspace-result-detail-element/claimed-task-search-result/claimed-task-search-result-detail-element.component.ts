--- conflicted
+++ resolved
@@ -16,11 +16,8 @@
 import { getFirstCompletedRemoteData } from '../../../../core/shared/operators';
 import { isNotEmpty } from '../../../empty.util';
 import { ObjectCacheService } from '../../../../core/cache/object-cache.service';
-<<<<<<< HEAD
+import { Context } from 'src/app/core/shared/context.model';
 import { DSONameService } from '../../../../core/breadcrumbs/dso-name.service';
-=======
-import { Context } from 'src/app/core/shared/context.model';
->>>>>>> 21b61fc0
 
 /**
  * This component renders claimed task object for the search result in the detail view.
