import {
  ChangeDetectionStrategy,
  NO_ERRORS_SCHEMA,
} from '@angular/core';
import {
  ComponentFixture,
  TestBed,
  waitForAsync,
} from '@angular/core/testing';
import { NoopAnimationsModule } from '@angular/platform-browser/animations';
import { of as observableOf } from 'rxjs';
<<<<<<< HEAD

import { Item } from '../../../../core/shared/item.model';
import { ItemSearchResultDetailElementComponent } from './item-search-result-detail-element.component';
import { ItemSearchResult } from '../../../object-collection/shared/item-search-result.model';
import { Context } from '../../../../core/shared/context.model';
=======
import { Context } from 'src/app/core/shared/context.model';

>>>>>>> a8f31948
import { DSONameService } from '../../../../core/breadcrumbs/dso-name.service';
import { Item } from '../../../../core/shared/item.model';
import { DSONameServiceMock } from '../../../mocks/dso-name.service.mock';
import { ItemSearchResult } from '../../../object-collection/shared/item-search-result.model';
import { ItemSearchResultDetailElementComponent } from './item-search-result-detail-element.component';

let component: ItemSearchResultDetailElementComponent;
let fixture: ComponentFixture<ItemSearchResultDetailElementComponent>;

const compIndex = 1;

const mockResultObject: ItemSearchResult = new ItemSearchResult();
mockResultObject.hitHighlights = {};

mockResultObject.indexableObject = Object.assign(new Item(), {
  bundles: observableOf({}),
  metadata: {
    'dc.title': [
      {
        language: 'en_US',
        value: 'This is just another title',
      },
    ],
    'dc.type': [
      {
        language: null,
        value: 'Article',
      },
    ],
    'dc.contributor.author': [
      {
        language: 'en_US',
        value: 'Smith, Donald',
      },
    ],
    'dc.date.issued': [
      {
        language: null,
        value: '2015-06-26',
      },
    ],
  },
});

describe('ItemSearchResultDetailElementComponent', () => {
  beforeEach(waitForAsync(() => {
    TestBed.configureTestingModule({
    imports: [NoopAnimationsModule, ItemSearchResultDetailElementComponent],
    providers: [
        { provide: DSONameService, useValue: new DSONameServiceMock() },
<<<<<<< HEAD
    ],
    schemas: [NO_ERRORS_SCHEMA]
}).overrideComponent(ItemSearchResultDetailElementComponent, {
      add: { changeDetection: ChangeDetectionStrategy.Default }
=======
      ],
      schemas: [NO_ERRORS_SCHEMA],
    }).overrideComponent(ItemSearchResultDetailElementComponent, {
      set: { changeDetection: ChangeDetectionStrategy.Default },
>>>>>>> a8f31948
    }).compileComponents();
  }));

  beforeEach(waitForAsync(() => {
    fixture = TestBed.createComponent(ItemSearchResultDetailElementComponent);
    component = fixture.componentInstance;
  }));

  beforeEach(() => {
    component.dso = mockResultObject.indexableObject;
    fixture.detectChanges();
  });

  it('should have the correct badge context', () => {
    expect(component.badgeContext).toEqual(Context.MyDSpaceArchived);
  });
});<|MERGE_RESOLUTION|>--- conflicted
+++ resolved
@@ -9,16 +9,7 @@
 } from '@angular/core/testing';
 import { NoopAnimationsModule } from '@angular/platform-browser/animations';
 import { of as observableOf } from 'rxjs';
-<<<<<<< HEAD
-
-import { Item } from '../../../../core/shared/item.model';
-import { ItemSearchResultDetailElementComponent } from './item-search-result-detail-element.component';
-import { ItemSearchResult } from '../../../object-collection/shared/item-search-result.model';
 import { Context } from '../../../../core/shared/context.model';
-=======
-import { Context } from 'src/app/core/shared/context.model';
-
->>>>>>> a8f31948
 import { DSONameService } from '../../../../core/breadcrumbs/dso-name.service';
 import { Item } from '../../../../core/shared/item.model';
 import { DSONameServiceMock } from '../../../mocks/dso-name.service.mock';
@@ -69,17 +60,10 @@
     imports: [NoopAnimationsModule, ItemSearchResultDetailElementComponent],
     providers: [
         { provide: DSONameService, useValue: new DSONameServiceMock() },
-<<<<<<< HEAD
     ],
-    schemas: [NO_ERRORS_SCHEMA]
+      schemas: [NO_ERRORS_SCHEMA],
 }).overrideComponent(ItemSearchResultDetailElementComponent, {
-      add: { changeDetection: ChangeDetectionStrategy.Default }
-=======
-      ],
-      schemas: [NO_ERRORS_SCHEMA],
-    }).overrideComponent(ItemSearchResultDetailElementComponent, {
-      set: { changeDetection: ChangeDetectionStrategy.Default },
->>>>>>> a8f31948
+      add: { changeDetection: ChangeDetectionStrategy.Default },
     }).compileComponents();
   }));
 
