import { CUSTOM_ELEMENTS_SCHEMA } from '@angular/core';
import {
  ComponentFixture,
  inject,
  TestBed,
  waitForAsync,
} from '@angular/core/testing';
import {
  FormsModule,
  ReactiveFormsModule,
} from '@angular/forms';
import { Router } from '@angular/router';
import {
  Store,
  StoreModule,
} from '@ngrx/store';
import { TranslateModule } from '@ngx-translate/core';

import { AppState } from '../../app.reducer';
import { authReducer } from '../../core/auth/auth.reducer';
import { EPerson } from '../../core/eperson/models/eperson.model';
<<<<<<< HEAD
import { TranslateModule } from '@ngx-translate/core';
import { Router } from '@angular/router';
import { AppState } from '../../app.reducer';
import { LogOutComponent } from './log-out.component';
import { RouterStub } from '../testing/router.stub';
=======
import { BrowserOnlyMockPipe } from '../testing/browser-only-mock.pipe';
import { EPersonMock } from '../testing/eperson.mock';
import { RouterStub } from '../testing/router.stub';
import { LogOutComponent } from './log-out.component';
>>>>>>> a8f31948

describe('LogOutComponent', () => {

  let component: LogOutComponent;
  let fixture: ComponentFixture<LogOutComponent>;
  let page: Page;
  let user: EPerson;

  const authState = {
    authenticated: false,
    loaded: false,
    loading: false,
  };
  const routerStub = new RouterStub();

  beforeEach(() => {
    user = EPersonMock;
  });

  beforeEach(waitForAsync(() => {
    // refine the test module by declaring the test component
    TestBed.configureTestingModule({
    imports: [
        FormsModule,
        ReactiveFormsModule,
        StoreModule.forRoot(authReducer, {
<<<<<<< HEAD
            runtimeChecks: {
                strictStateImmutability: false,
                strictActionImmutability: false
            }
        }),
        TranslateModule.forRoot(),
        LogOutComponent
    ],
    providers: [
        { provide: Router, useValue: routerStub },
    ],
    schemas: [
        CUSTOM_ELEMENTS_SCHEMA
    ]
})
=======
          runtimeChecks: {
            strictStateImmutability: false,
            strictActionImmutability: false,
          },
        }),
        TranslateModule.forRoot(),
      ],
      declarations: [
        LogOutComponent,
        BrowserOnlyMockPipe,
      ],
      providers: [
        { provide: Router, useValue: routerStub },
      ],
      schemas: [
        CUSTOM_ELEMENTS_SCHEMA,
      ],
    })
>>>>>>> a8f31948
      .compileComponents();

  }));

  beforeEach(inject([Store], (store: Store<AppState>) => {
    store
      .subscribe((state) => {
        (state as any).core = Object.create({});
        (state as any).core.auth = authState;
      });

    // create component and test fixture
    fixture = TestBed.createComponent(LogOutComponent);

    // get test component from the fixture
    component = fixture.componentInstance;

    // create page
    page = new Page(component, fixture);

  }));

  it('should create an instance', () => {
    expect(component).toBeTruthy();
  });

  it('should log out', () => {
    fixture.detectChanges();

    // submit form
    component.logOut();

    // verify Store.dispatch() is invoked
    expect(page.navigateSpy.calls.any()).toBe(true, 'Store.dispatch not invoked');
  });
});

/**
 * I represent the DOM elements and attach spies.
 *
 * @class Page
 */
class Page {

  public navigateSpy: jasmine.Spy;

  constructor(private component: LogOutComponent, private fixture: ComponentFixture<LogOutComponent>) {
    // use injector to get services
    const injector = fixture.debugElement.injector;
    const store = injector.get(Store);

    // add spies
    this.navigateSpy = spyOn(store, 'dispatch');
  }

}<|MERGE_RESOLUTION|>--- conflicted
+++ resolved
@@ -1,36 +1,16 @@
 import { CUSTOM_ELEMENTS_SCHEMA } from '@angular/core';
-import {
-  ComponentFixture,
-  inject,
-  TestBed,
-  waitForAsync,
-} from '@angular/core/testing';
-import {
-  FormsModule,
-  ReactiveFormsModule,
-} from '@angular/forms';
+import { ComponentFixture, inject, TestBed, waitForAsync, } from '@angular/core/testing';
+import { FormsModule, ReactiveFormsModule, } from '@angular/forms';
 import { Router } from '@angular/router';
-import {
-  Store,
-  StoreModule,
-} from '@ngrx/store';
+import { Store, StoreModule, } from '@ngrx/store';
 import { TranslateModule } from '@ngx-translate/core';
 
 import { AppState } from '../../app.reducer';
 import { authReducer } from '../../core/auth/auth.reducer';
 import { EPerson } from '../../core/eperson/models/eperson.model';
-<<<<<<< HEAD
-import { TranslateModule } from '@ngx-translate/core';
-import { Router } from '@angular/router';
-import { AppState } from '../../app.reducer';
-import { LogOutComponent } from './log-out.component';
-import { RouterStub } from '../testing/router.stub';
-=======
-import { BrowserOnlyMockPipe } from '../testing/browser-only-mock.pipe';
 import { EPersonMock } from '../testing/eperson.mock';
 import { RouterStub } from '../testing/router.stub';
 import { LogOutComponent } from './log-out.component';
->>>>>>> a8f31948
 
 describe('LogOutComponent', () => {
 
@@ -57,11 +37,10 @@
         FormsModule,
         ReactiveFormsModule,
         StoreModule.forRoot(authReducer, {
-<<<<<<< HEAD
             runtimeChecks: {
                 strictStateImmutability: false,
-                strictActionImmutability: false
-            }
+            strictActionImmutability: false,
+          },
         }),
         TranslateModule.forRoot(),
         LogOutComponent
@@ -70,29 +49,9 @@
         { provide: Router, useValue: routerStub },
     ],
     schemas: [
-        CUSTOM_ELEMENTS_SCHEMA
-    ]
-})
-=======
-          runtimeChecks: {
-            strictStateImmutability: false,
-            strictActionImmutability: false,
-          },
-        }),
-        TranslateModule.forRoot(),
-      ],
-      declarations: [
-        LogOutComponent,
-        BrowserOnlyMockPipe,
-      ],
-      providers: [
-        { provide: Router, useValue: routerStub },
-      ],
-      schemas: [
         CUSTOM_ELEMENTS_SCHEMA,
       ],
-    })
->>>>>>> a8f31948
+})
       .compileComponents();
 
   }));
