<ds-pagination
  [paginationOptions]="config"
  [pageInfoState]="objects?.payload"
  [collectionSize]="objects?.payload?.totalElements"
  [sortOptions]="sortConfig"
  [hideGear]="hideGear"
  [objects]="objects"
  [hidePagerWhenSinglePage]="hidePagerWhenSinglePage"
  [hidePaginationDetail]="hidePaginationDetail"
  [showPaginator]="showPaginator"
  (pageChange)="onPageChange($event)"
  (pageSizeChange)="onPageSizeChange($event)"
  (sortDirectionChange)="onSortDirectionChange($event)"
  (sortFieldChange)="onSortFieldChange($event)"
  (paginationChange)="onPaginationChange($event)"
  (prev)="goPrev()"
  (next)="goNext()"
  >
    <div class="card-columns row" *ngIf="objects?.hasSucceeded">
      <div class="card-column col col-sm-6 col-lg-4" *ngFor="let column of (columns$ | async)" @fadeIn>
<<<<<<< HEAD
        <div class="card-element" *ngFor="let object of column">
          <ds-themed-listable-object-component-loader [object]="object" [viewMode]="viewMode" [context]="context" [linkType]="linkType"></ds-themed-listable-object-component-loader>
=======
        <div class="card-element" *ngFor="let object of column" [attr.data-test]="'grid-object' | dsBrowserOnly">
          <ds-listable-object-component-loader [object]="object" [viewMode]="viewMode" [context]="context" [linkType]="linkType"></ds-listable-object-component-loader>
>>>>>>> ca864379
        </div>
      </div>
    </div>
  <ds-error *ngIf="objects.hasFailed" message="{{'error.objects' | translate}}"></ds-error>
  <ds-themed-loading *ngIf="objects.isLoading" message="{{'loading.objects' | translate}}"></ds-themed-loading>
</ds-pagination>

<|MERGE_RESOLUTION|>--- conflicted
+++ resolved
@@ -18,13 +18,8 @@
   >
     <div class="card-columns row" *ngIf="objects?.hasSucceeded">
       <div class="card-column col col-sm-6 col-lg-4" *ngFor="let column of (columns$ | async)" @fadeIn>
-<<<<<<< HEAD
-        <div class="card-element" *ngFor="let object of column">
+        <div class="card-element" *ngFor="let object of column" [attr.data-test]="'grid-object' | dsBrowserOnly">
           <ds-themed-listable-object-component-loader [object]="object" [viewMode]="viewMode" [context]="context" [linkType]="linkType"></ds-themed-listable-object-component-loader>
-=======
-        <div class="card-element" *ngFor="let object of column" [attr.data-test]="'grid-object' | dsBrowserOnly">
-          <ds-listable-object-component-loader [object]="object" [viewMode]="viewMode" [context]="context" [linkType]="linkType"></ds-listable-object-component-loader>
->>>>>>> ca864379
         </div>
       </div>
     </div>
