--- conflicted
+++ resolved
@@ -48,7 +48,6 @@
 describe('CommunityGridElementComponent', () => {
   beforeEach(waitForAsync(() => {
     TestBed.configureTestingModule({
-<<<<<<< HEAD
     imports: [
         TranslateModule.forRoot(),
         CommunityGridElementComponent
@@ -58,23 +57,9 @@
         { provide: LinkService, useValue: linkService },
         { provide: ActivatedRoute, useValue: new ActivatedRouteStub() },
     ],
-    schemas: [NO_ERRORS_SCHEMA]
+    schemas: [NO_ERRORS_SCHEMA],
 }).overrideComponent(CommunityGridElementComponent, {
-      add: { changeDetection: ChangeDetectionStrategy.Default }
-=======
-      imports: [
-        TranslateModule.forRoot(),
-      ],
-      declarations: [CommunityGridElementComponent],
-      providers: [
-        { provide: 'objectElementProvider', useValue: (mockCommunityWithAbstract) },
-        { provide: LinkService, useValue: linkService },
-      ],
-
-      schemas: [NO_ERRORS_SCHEMA],
-    }).overrideComponent(CommunityGridElementComponent, {
-      set: { changeDetection: ChangeDetectionStrategy.Default },
->>>>>>> a8f31948
+      add: { changeDetection: ChangeDetectionStrategy.Default },
     }).compileComponents();
   }));
 
