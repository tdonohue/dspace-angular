import { HttpClient } from '@angular/common/http';
import {
  ChangeDetectionStrategy,
  NO_ERRORS_SCHEMA,
} from '@angular/core';
import {
  ComponentFixture,
  TestBed,
  waitForAsync,
} from '@angular/core/testing';
import { By } from '@angular/platform-browser';
<<<<<<< HEAD
=======
import { Store } from '@ngrx/store';
import { TranslateModule } from '@ngx-translate/core';
>>>>>>> a8f31948
import { of as observableOf } from 'rxjs';

import { LinkService } from '../../../../core/cache/builders/link.service';
import { RemoteDataBuildService } from '../../../../core/cache/builders/remote-data-build.service';
import { ObjectCacheService } from '../../../../core/cache/object-cache.service';
import { BitstreamDataService } from '../../../../core/data/bitstream-data.service';
import { BitstreamFormatDataService } from '../../../../core/data/bitstream-format-data.service';
import { CommunityDataService } from '../../../../core/data/community-data.service';
import { DefaultChangeAnalyzer } from '../../../../core/data/default-change-analyzer.service';
import { DSOChangeAnalyzer } from '../../../../core/data/dso-change-analyzer.service';
import { Collection } from '../../../../core/shared/collection.model';
import { HALEndpointService } from '../../../../core/shared/hal-endpoint.service';
import { UUIDService } from '../../../../core/shared/uuid.service';
import { NotificationsService } from '../../../notifications/notifications.service';
import { CollectionSearchResult } from '../../../object-collection/shared/collection-search-result.model';
import { TruncatableService } from '../../../truncatable/truncatable.service';
import { TruncatePipe } from '../../../utils/truncate.pipe';
import { CollectionSearchResultGridElementComponent } from './collection-search-result-grid-element.component';
<<<<<<< HEAD
import { BitstreamFormatDataService } from '../../../../core/data/bitstream-format-data.service';
import { LinkService } from '../../../../core/cache/builders/link.service';
import { TranslateModule } from '@ngx-translate/core';
import { ActivatedRoute } from '@angular/router';
import { ActivatedRouteStub } from '../../../testing/active-router.stub';
import { provideMockStore } from '@ngrx/store/testing';
import { AuthService } from '../../../../core/auth/auth.service';
import { AuthServiceStub } from '../../../testing/auth-service.stub';
=======
>>>>>>> a8f31948

let collectionSearchResultGridElementComponent: CollectionSearchResultGridElementComponent;
let fixture: ComponentFixture<CollectionSearchResultGridElementComponent>;

const truncatableServiceStub: any = {
  isCollapsed: (id: number) => observableOf(true),
};

const mockCollectionWithAbstract: CollectionSearchResult = new CollectionSearchResult();
mockCollectionWithAbstract.hitHighlights = {};
mockCollectionWithAbstract.indexableObject = Object.assign(new Collection(), {
  metadata: {
    'dc.description.abstract': [
      {
        language: 'en_US',
        value: 'Short description',
      },
    ],
  },
});

const mockCollectionWithoutAbstract: CollectionSearchResult = new CollectionSearchResult();
mockCollectionWithoutAbstract.hitHighlights = {};
mockCollectionWithoutAbstract.indexableObject = Object.assign(new Collection(), {
  metadata: {
    'dc.title': [
      {
        language: 'en_US',
        value: 'Test title',
      },
    ],
  },
});
const linkService = jasmine.createSpyObj('linkService', {
  resolveLink: mockCollectionWithAbstract,
});

describe('CollectionSearchResultGridElementComponent', () => {
  beforeEach(waitForAsync(() => {
    TestBed.configureTestingModule({
<<<<<<< HEAD
    imports: [
        TranslateModule.forRoot(),
        TruncatePipe,
        CollectionSearchResultGridElementComponent
    ],
    providers: [
        { provide: ActivatedRoute, useValue: new ActivatedRouteStub() },
=======
      imports: [
        TranslateModule.forRoot(),
      ],
      declarations: [CollectionSearchResultGridElementComponent, TruncatePipe],
      providers: [
>>>>>>> a8f31948
        { provide: TruncatableService, useValue: truncatableServiceStub },
        { provide: 'objectElementProvider', useValue: (mockCollectionWithAbstract) },
        { provide: ObjectCacheService, useValue: {} },
        { provide: UUIDService, useValue: {} },
        { provide: ActivatedRoute, useValue: new ActivatedRouteStub() },
        { provide: AuthService, useValue: new AuthServiceStub() },
        { provide: RemoteDataBuildService, useValue: {} },
        { provide: BitstreamDataService, useValue: {} },
        { provide: CommunityDataService, useValue: {} },
        { provide: HALEndpointService, useValue: {} },
        { provide: NotificationsService, useValue: {} },
        { provide: HttpClient, useValue: {} },
        { provide: DSOChangeAnalyzer, useValue: {} },
        { provide: DefaultChangeAnalyzer, useValue: {} },
        { provide: BitstreamFormatDataService, useValue: {} },
        { provide: LinkService, useValue: linkService },
<<<<<<< HEAD
        provideMockStore({})
    ],
    schemas: [NO_ERRORS_SCHEMA]
}).overrideComponent(CollectionSearchResultGridElementComponent, {
      set: { changeDetection: ChangeDetectionStrategy.Default }
=======
      ],

      schemas: [NO_ERRORS_SCHEMA],
    }).overrideComponent(CollectionSearchResultGridElementComponent, {
      set: { changeDetection: ChangeDetectionStrategy.Default },
>>>>>>> a8f31948
    }).compileComponents();
  }));

  beforeEach(waitForAsync(() => {
    fixture = TestBed.createComponent(CollectionSearchResultGridElementComponent);
    collectionSearchResultGridElementComponent = fixture.componentInstance;
  }));

  describe('When the collection has an abstract', () => {
    beforeEach(() => {
      collectionSearchResultGridElementComponent.dso = mockCollectionWithAbstract.indexableObject;
      fixture.detectChanges();
    });

    it('should show the description paragraph', () => {
      const collectionAbstractField = fixture.debugElement.query(By.css('p.card-text'));
      expect(collectionAbstractField).not.toBeNull();
    });
  });

  describe('When the collection has no abstract', () => {
    beforeEach(() => {
      collectionSearchResultGridElementComponent.dso = mockCollectionWithoutAbstract.indexableObject;
      fixture.detectChanges();
    });

    it('should not show the description paragraph', () => {
      const collectionAbstractField = fixture.debugElement.query(By.css('p.card-text'));
      expect(collectionAbstractField).toBeNull();
    });
  });
});<|MERGE_RESOLUTION|>--- conflicted
+++ resolved
@@ -9,11 +9,8 @@
   waitForAsync,
 } from '@angular/core/testing';
 import { By } from '@angular/platform-browser';
-<<<<<<< HEAD
-=======
 import { Store } from '@ngrx/store';
 import { TranslateModule } from '@ngx-translate/core';
->>>>>>> a8f31948
 import { of as observableOf } from 'rxjs';
 
 import { LinkService } from '../../../../core/cache/builders/link.service';
@@ -32,7 +29,6 @@
 import { TruncatableService } from '../../../truncatable/truncatable.service';
 import { TruncatePipe } from '../../../utils/truncate.pipe';
 import { CollectionSearchResultGridElementComponent } from './collection-search-result-grid-element.component';
-<<<<<<< HEAD
 import { BitstreamFormatDataService } from '../../../../core/data/bitstream-format-data.service';
 import { LinkService } from '../../../../core/cache/builders/link.service';
 import { TranslateModule } from '@ngx-translate/core';
@@ -41,8 +37,6 @@
 import { provideMockStore } from '@ngrx/store/testing';
 import { AuthService } from '../../../../core/auth/auth.service';
 import { AuthServiceStub } from '../../../testing/auth-service.stub';
-=======
->>>>>>> a8f31948
 
 let collectionSearchResultGridElementComponent: CollectionSearchResultGridElementComponent;
 let fixture: ComponentFixture<CollectionSearchResultGridElementComponent>;
@@ -83,7 +77,6 @@
 describe('CollectionSearchResultGridElementComponent', () => {
   beforeEach(waitForAsync(() => {
     TestBed.configureTestingModule({
-<<<<<<< HEAD
     imports: [
         TranslateModule.forRoot(),
         TruncatePipe,
@@ -91,13 +84,6 @@
     ],
     providers: [
         { provide: ActivatedRoute, useValue: new ActivatedRouteStub() },
-=======
-      imports: [
-        TranslateModule.forRoot(),
-      ],
-      declarations: [CollectionSearchResultGridElementComponent, TruncatePipe],
-      providers: [
->>>>>>> a8f31948
         { provide: TruncatableService, useValue: truncatableServiceStub },
         { provide: 'objectElementProvider', useValue: (mockCollectionWithAbstract) },
         { provide: ObjectCacheService, useValue: {} },
@@ -114,19 +100,11 @@
         { provide: DefaultChangeAnalyzer, useValue: {} },
         { provide: BitstreamFormatDataService, useValue: {} },
         { provide: LinkService, useValue: linkService },
-<<<<<<< HEAD
         provideMockStore({})
     ],
-    schemas: [NO_ERRORS_SCHEMA]
+    schemas: [NO_ERRORS_SCHEMA],
 }).overrideComponent(CollectionSearchResultGridElementComponent, {
-      set: { changeDetection: ChangeDetectionStrategy.Default }
-=======
-      ],
-
-      schemas: [NO_ERRORS_SCHEMA],
-    }).overrideComponent(CollectionSearchResultGridElementComponent, {
       set: { changeDetection: ChangeDetectionStrategy.Default },
->>>>>>> a8f31948
     }).compileComponents();
   }));
 
