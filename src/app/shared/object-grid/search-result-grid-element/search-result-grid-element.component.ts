import {
  Component,
  OnInit,
} from '@angular/core';
import { Observable } from 'rxjs';

import { DSONameService } from '../../../core/breadcrumbs/dso-name.service';
import { BitstreamDataService } from '../../../core/data/bitstream-data.service';
import { DSpaceObject } from '../../../core/shared/dspace-object.model';
import { Metadata } from '../../../core/shared/metadata.utils';
import { hasValue } from '../../empty.util';
import { AbstractListableElementComponent } from '../../object-collection/shared/object-collection-element/abstract-listable-element.component';
import { SearchResult } from '../../search/models/search-result.model';
import { TruncatableService } from '../../truncatable/truncatable.service';

@Component({
<<<<<<< HEAD
    selector: 'ds-search-result-grid-element',
    template: ``,
    standalone: true
=======
  selector: 'ds-search-result-grid-element',
  template: ``,
>>>>>>> a8f31948
})
export class SearchResultGridElementComponent<T extends SearchResult<K>, K extends DSpaceObject> extends AbstractListableElementComponent<T> implements OnInit {
  /**
   * The DSpaceObject of the search result
   */
  dso: K;

  /**
   * Whether or not the grid element is currently collapsed
   */
  isCollapsed$: Observable<boolean>;

  public constructor(
    public dsoNameService: DSONameService,
    protected truncatableService: TruncatableService,
    protected bitstreamDataService: BitstreamDataService,
  ) {
    super(dsoNameService);
  }

  /**
   * Retrieve the dso from the search result
   */
  ngOnInit(): void {
    if (hasValue(this.object)) {
      this.dso = this.object.indexableObject;
      this.isCollapsed$ = this.isCollapsed();
    }
  }

  /**
   * Gets all matching metadata string values from hitHighlights or dso metadata, preferring hitHighlights.
   *
   * @param {string|string[]} keyOrKeys The metadata key(s) in scope. Wildcards are supported; see [[Metadata]].
   * @returns {string[]} the matching string values or an empty array.
   */
  allMetadataValues(keyOrKeys: string | string[]): string[] {
    return Metadata.allValues([this.object.hitHighlights, this.dso.metadata], keyOrKeys);
  }

  /**
   * Gets the first matching metadata string value from hitHighlights or dso metadata, preferring hitHighlights.
   *
   * @param {string|string[]} keyOrKeys The metadata key(s) in scope. Wildcards are supported; see [[Metadata]].
   * @returns {string} the first matching string value, or `undefined`.
   */
  firstMetadataValue(keyOrKeys: string | string[]): string {
    return Metadata.firstValue([this.object.hitHighlights, this.dso.metadata], keyOrKeys);
  }

  private isCollapsed(): Observable<boolean> {
    return this.truncatableService.isCollapsed(this.dso.id);
  }
}<|MERGE_RESOLUTION|>--- conflicted
+++ resolved
@@ -14,14 +14,9 @@
 import { TruncatableService } from '../../truncatable/truncatable.service';
 
 @Component({
-<<<<<<< HEAD
     selector: 'ds-search-result-grid-element',
     template: ``,
     standalone: true
-=======
-  selector: 'ds-search-result-grid-element',
-  template: ``,
->>>>>>> a8f31948
 })
 export class SearchResultGridElementComponent<T extends SearchResult<K>, K extends DSpaceObject> extends AbstractListableElementComponent<T> implements OnInit {
   /**
