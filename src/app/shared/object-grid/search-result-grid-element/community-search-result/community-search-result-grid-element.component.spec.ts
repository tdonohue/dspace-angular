--- conflicted
+++ resolved
@@ -29,7 +29,6 @@
 import { TruncatableService } from '../../../truncatable/truncatable.service';
 import { TruncatePipe } from '../../../utils/truncate.pipe';
 import { CommunitySearchResultGridElementComponent } from './community-search-result-grid-element.component';
-<<<<<<< HEAD
 import { BitstreamFormatDataService } from '../../../../core/data/bitstream-format-data.service';
 import { LinkService } from '../../../../core/cache/builders/link.service';
 import { TranslateModule } from '@ngx-translate/core';
@@ -40,8 +39,6 @@
 import { getMockThemeService } from '../../../../shared/mocks/theme-service.mock';
 import { AuthServiceMock } from '../../../../shared/mocks/auth.service.mock';
 import { AuthService } from '../../../../core/auth/auth.service';
-=======
->>>>>>> a8f31948
 
 let communitySearchResultGridElementComponent: CommunitySearchResultGridElementComponent;
 let fixture: ComponentFixture<CommunitySearchResultGridElementComponent>;
@@ -82,20 +79,12 @@
 describe('CommunitySearchResultGridElementComponent', () => {
   beforeEach(waitForAsync(() => {
     TestBed.configureTestingModule({
-<<<<<<< HEAD
     imports: [
         TranslateModule.forRoot(),
         TruncatePipe,
         CommunitySearchResultGridElementComponent
     ],
     providers: [
-=======
-      imports: [
-        TranslateModule.forRoot(),
-      ],
-      declarations: [CommunitySearchResultGridElementComponent, TruncatePipe],
-      providers: [
->>>>>>> a8f31948
         { provide: TruncatableService, useValue: truncatableServiceStub },
         { provide: 'objectElementProvider', useValue: (mockCommunityWithAbstract) },
         { provide: ObjectCacheService, useValue: {} },
@@ -111,21 +100,13 @@
         { provide: DefaultChangeAnalyzer, useValue: {} },
         { provide: BitstreamFormatDataService, useValue: {} },
         { provide: LinkService, useValue: linkService },
-<<<<<<< HEAD
         { provide: ActivatedRoute, useValue: new ActivatedRouteStub() },
         { provide: ThemeService, useValue: getMockThemeService() },
         { provide: AuthService, useValue: new AuthServiceMock() },
     ],
-    schemas: [NO_ERRORS_SCHEMA]
+    schemas: [NO_ERRORS_SCHEMA],
 }).overrideComponent(CommunitySearchResultGridElementComponent, {
-      set: { changeDetection: ChangeDetectionStrategy.Default }
-=======
-      ],
-
-      schemas: [NO_ERRORS_SCHEMA],
-    }).overrideComponent(CommunitySearchResultGridElementComponent, {
       set: { changeDetection: ChangeDetectionStrategy.Default },
->>>>>>> a8f31948
     }).compileComponents();
   }));
 
