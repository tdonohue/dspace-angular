<div class="card">
<<<<<<< HEAD
    <a *ngIf="linkType != linkTypes.None" [target]="(linkType == linkTypes.ExternalLink) ? '_blank' : '_self'" rel="noopener noreferrer" [routerLink]="['/communities/', dso.id]" class="card-img-top">
        <ds-themed-thumbnail [thumbnail]="(dso.logo | async)?.payload" [limitWidth]="false">
        </ds-themed-thumbnail>
=======
    <a *ngIf="linkType != linkTypes.None" [target]="(linkType == linkTypes.ExternalLink) ? '_blank' : '_self'" rel="noopener noreferrer" [routerLink]="['/communities/', dso.id]" class="card-img-top" [attr.title]="'search.results.view-result' | translate">
        <ds-thumbnail [thumbnail]="(dso.logo | async)?.payload" [limitWidth]="false">
        </ds-thumbnail>
>>>>>>> ca864379
    </a>
    <span *ngIf="linkType == linkTypes.None" class="card-img-top">
    <ds-themed-thumbnail [thumbnail]="(dso.logo | async)?.payload" [limitWidth]="false">
    </ds-themed-thumbnail>
  </span>
    <div class="card-body">
        <ds-type-badge *ngIf="showLabel" [object]="dso"></ds-type-badge>
        <h4 class="card-title">{{dso.name}}</h4>
        <p *ngIf="dso.shortDescription" class="card-text">{{dso.shortDescription}}</p>
        <div *ngIf="linkType != linkTypes.None" class="text-center">
            <a [target]="(linkType == linkTypes.ExternalLink) ? '_blank' : '_self'" rel="noopener noreferrer" [routerLink]="['/communities/', dso.id]" class="lead btn btn-primary viewButton">{{ 'search.results.view-result' | translate}}</a>
        </div>
    </div>
    <ng-content></ng-content>
</div><|MERGE_RESOLUTION|>--- conflicted
+++ resolved
@@ -1,13 +1,7 @@
 <div class="card">
-<<<<<<< HEAD
-    <a *ngIf="linkType != linkTypes.None" [target]="(linkType == linkTypes.ExternalLink) ? '_blank' : '_self'" rel="noopener noreferrer" [routerLink]="['/communities/', dso.id]" class="card-img-top">
+    <a *ngIf="linkType != linkTypes.None" [target]="(linkType == linkTypes.ExternalLink) ? '_blank' : '_self'" rel="noopener noreferrer" [routerLink]="['/communities/', dso.id]" class="card-img-top" [attr.title]="'search.results.view-result' | translate">
         <ds-themed-thumbnail [thumbnail]="(dso.logo | async)?.payload" [limitWidth]="false">
         </ds-themed-thumbnail>
-=======
-    <a *ngIf="linkType != linkTypes.None" [target]="(linkType == linkTypes.ExternalLink) ? '_blank' : '_self'" rel="noopener noreferrer" [routerLink]="['/communities/', dso.id]" class="card-img-top" [attr.title]="'search.results.view-result' | translate">
-        <ds-thumbnail [thumbnail]="(dso.logo | async)?.payload" [limitWidth]="false">
-        </ds-thumbnail>
->>>>>>> ca864379
     </a>
     <span *ngIf="linkType == linkTypes.None" class="card-img-top">
     <ds-themed-thumbnail [thumbnail]="(dso.logo | async)?.payload" [limitWidth]="false">
