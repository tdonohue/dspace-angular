--- conflicted
+++ resolved
@@ -2,13 +2,8 @@
     <div class="position-absolute ml-1">
         <ng-content></ng-content>
     </div>
-<<<<<<< HEAD
-    <a *ngIf="linkType != linkTypes.None" [target]="(linkType == linkTypes.ExternalLink) ? '_blank' : '_self'" [attr.rel]="(linkType == linkTypes.ExternalLink) ? 'noopener noreferrer' : null" [routerLink]="[itemPageRoute]"
+    <a *ngIf="linkType !== linkTypes.None" [target]="(linkType === linkTypes.ExternalLink) ? '_blank' : '_self'" [attr.rel]="(linkType === linkTypes.ExternalLink) ? 'noopener noreferrer' : null" [routerLink]="[itemPageRoute]"
         class="card-img-top full-width" tabindex="-1" [attr.title]="'search.results.view-result' | translate">
-=======
-    <a *ngIf="linkType !== linkTypes.None" [target]="(linkType === linkTypes.ExternalLink) ? '_blank' : '_self'" [attr.rel]="(linkType === linkTypes.ExternalLink) ? 'noopener noreferrer' : null" [routerLink]="[itemPageRoute]"
-        class="card-img-top full-width" [attr.title]="'search.results.view-result' | translate">
->>>>>>> 46394d4b
         <div>
               <ds-thumbnail [thumbnail]="dso?.thumbnail | async" [limitWidth]="false">
               </ds-thumbnail>
