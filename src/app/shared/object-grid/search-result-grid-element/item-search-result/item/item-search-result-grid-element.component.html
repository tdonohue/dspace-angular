<<<<<<< HEAD
<div class="card" [@focusShadow]="(isCollapsed$ | async)?'blur':'focus'">
  <div class="position-absolute ms-1">
    <ng-content></ng-content>
  </div>
  @if (linkType !== linkTypes.None) {
    <a [target]="(linkType === linkTypes.ExternalLink) ? '_blank' : '_self'" [attr.rel]="(linkType === linkTypes.ExternalLink) ? 'noopener noreferrer' : null" [routerLink]="[itemPageRoute]"
      class="card-img-top full-width" [attr.title]="'search.results.view-result' | translate">
      <div>
        <ds-thumbnail [thumbnail]="dso?.thumbnail | async" [limitWidth]="false">
        </ds-thumbnail>
      </div>
=======
  <div class="card" [@focusShadow]="(isCollapsed$ | async)?'blur':'focus'">
    <div class="position-absolute ml-1">
        <ng-content></ng-content>
    </div>
    <a *ngIf="linkType != linkTypes.None" [target]="(linkType == linkTypes.ExternalLink) ? '_blank' : '_self'" [attr.rel]="(linkType == linkTypes.ExternalLink) ? 'noopener noreferrer' : null" [routerLink]="[itemPageRoute]"
        class="card-img-top full-width" tabindex="-1" [attr.title]="'search.results.view-result' | translate">
        <div>
              <ds-themed-thumbnail [thumbnail]="dso?.thumbnail | async" [limitWidth]="false">
              </ds-themed-thumbnail>
        </div>
>>>>>>> 830be1f1
    </a>
  }
  @if (linkType === linkTypes.None) {
    <span class="card-img-top full-width">
      <div>
        <ds-thumbnail [thumbnail]="dso?.thumbnail | async" [limitWidth]="false">
        </ds-thumbnail>
      </div>
    </span>
  }
  <div class="card-body">
    @if (showLabel) {
      <ds-badges [object]="dso" [context]="context" [showAccessStatus]="true"></ds-badges>
    }
    <ds-truncatable [id]="dso.id">
      <ds-truncatable-part [id]="dso.id" [minLines]="3" type="h4">
        <h4 class="card-title" [innerHTML]="dsoTitle"></h4>
      </ds-truncatable-part>
      @if (dso.hasMetadata(['dc.contributor.author', 'dc.creator', 'dc.contributor.*'])) {
        <ds-truncatable-part [id]="dso.id" [minLines]="1">
          <p class="item-authors card-text text-muted">
            @if (dso.hasMetadata('dc.date.issued')) {
              <span class="item-date">{{firstMetadataValue('dc.date.issued')}}</span>
            }
            @for (author of allMetadataValues(['dc.contributor.author', 'dc.creator', 'dc.contributor.*']); track author) {
              <span>,
                <span [innerHTML]="author"></span>
              </span>
            }
          </p>
        </ds-truncatable-part>
      }
      @if (dso.hasMetadata('dc.description.abstract')) {
        <ds-truncatable-part [id]="dso.id" [minLines]="3">
          <p class="item-abstract card-text">
            <span [innerHTML]="firstMetadataValue('dc.description.abstract')"></span>
          </p>
        </ds-truncatable-part>
      }
    </ds-truncatable>
    @if (linkType !== linkTypes.None) {
      <div class="text-center">
        <a [target]="(linkType === linkTypes.ExternalLink) ? '_blank' : '_self'" [attr.rel]="(linkType === linkTypes.ExternalLink) ? 'noopener noreferrer' : null" [routerLink]="[itemPageRoute]"
        class="lead btn btn-primary viewButton">{{ 'search.results.view-result' | translate}}</a>
      </div>
    }
  </div>
  <ng-content></ng-content>
</div><|MERGE_RESOLUTION|>--- conflicted
+++ resolved
@@ -1,27 +1,14 @@
-<<<<<<< HEAD
 <div class="card" [@focusShadow]="(isCollapsed$ | async)?'blur':'focus'">
   <div class="position-absolute ms-1">
     <ng-content></ng-content>
   </div>
   @if (linkType !== linkTypes.None) {
     <a [target]="(linkType === linkTypes.ExternalLink) ? '_blank' : '_self'" [attr.rel]="(linkType === linkTypes.ExternalLink) ? 'noopener noreferrer' : null" [routerLink]="[itemPageRoute]"
-      class="card-img-top full-width" [attr.title]="'search.results.view-result' | translate">
+      class="card-img-top full-width" tabindex="-1" [attr.title]="'search.results.view-result' | translate">
       <div>
         <ds-thumbnail [thumbnail]="dso?.thumbnail | async" [limitWidth]="false">
         </ds-thumbnail>
       </div>
-=======
-  <div class="card" [@focusShadow]="(isCollapsed$ | async)?'blur':'focus'">
-    <div class="position-absolute ml-1">
-        <ng-content></ng-content>
-    </div>
-    <a *ngIf="linkType != linkTypes.None" [target]="(linkType == linkTypes.ExternalLink) ? '_blank' : '_self'" [attr.rel]="(linkType == linkTypes.ExternalLink) ? 'noopener noreferrer' : null" [routerLink]="[itemPageRoute]"
-        class="card-img-top full-width" tabindex="-1" [attr.title]="'search.results.view-result' | translate">
-        <div>
-              <ds-themed-thumbnail [thumbnail]="dso?.thumbnail | async" [limitWidth]="false">
-              </ds-themed-thumbnail>
-        </div>
->>>>>>> 830be1f1
     </a>
   }
   @if (linkType === linkTypes.None) {
