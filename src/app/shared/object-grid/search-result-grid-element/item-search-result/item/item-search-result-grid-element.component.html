--- conflicted
+++ resolved
@@ -18,35 +18,6 @@
         </ds-thumbnail>
       </div>
     </span>
-<<<<<<< HEAD
-    <div class="card-body">
-        <ds-themed-badges *ngIf="showLabel" [object]="dso" [context]="context" [showAccessStatus]="true"></ds-themed-badges>
-        <ds-truncatable [id]="dso.id">
-            <ds-truncatable-part [id]="dso.id" [minLines]="3" type="h4">
-                <h4 class="card-title" [innerHTML]="dsoTitle"></h4>
-            </ds-truncatable-part>
-            <ds-truncatable-part [id]="dso.id" [minLines]="1" *ngIf="dso.hasMetadata(['dc.contributor.author', 'dc.creator', 'dc.contributor.*'])">
-                <p class="item-authors card-text text-muted">
-                    <span *ngIf="dso.hasMetadata('dc.date.issued')" class="item-date">{{firstMetadataValue('dc.date.issued')}}</span>
-                    <span *ngFor="let author of allMetadataValues(['dc.contributor.author', 'dc.creator', 'dc.contributor.*']);">,
-                        <span [innerHTML]="author"></span>
-                    </span>
-                </p>
-            </ds-truncatable-part>
-            <ds-truncatable-part *ngIf="firstMetadataValue('dc.description.abstract') as abstract" [id]="dso.id" [minLines]="3">
-                <p class="item-abstract card-text">
-                    <span [innerHTML]="abstract"></span>
-                </p>
-            </ds-truncatable-part>
-        </ds-truncatable>
-        <div *ngIf="linkType !== linkTypes.None" class="text-center">
-            <a [target]="(linkType === linkTypes.ExternalLink) ? '_blank' : '_self'" [attr.rel]="(linkType === linkTypes.ExternalLink) ? 'noopener noreferrer' : null" [routerLink]="[itemPageRoute]"
-                class="lead btn btn-primary viewButton">{{ 'search.results.view-result' | translate}}</a>
-        </div>
-    </div>
-    <ng-content></ng-content>
-  </div>
-=======
   }
   <div class="card-body">
     @if (showLabel) {
@@ -86,5 +57,4 @@
     }
   </div>
   <ng-content></ng-content>
-</div>
->>>>>>> dba2d7a1
+</div>