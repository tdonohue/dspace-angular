import {
  Component,
  Input,
  OnChanges,
  OnInit,
  SimpleChanges,
} from '@angular/core';
import { Bitstream } from '../../../core/shared/bitstream.model';
import { hasValue } from '../../empty.util';

/**
 * This component renders a given Bitstream as a thumbnail.
 * One input parameter of type Bitstream is expected.
 * If no Bitstream is provided, a holderjs image will be rendered instead.
 */

@Component({
  selector: 'ds-grid-thumbnail',
  styleUrls: ['./grid-thumbnail.component.scss'],
  templateUrl: './grid-thumbnail.component.html',
})
export class GridThumbnailComponent implements OnInit, OnChanges {
  @Input() thumbnail: Bitstream;

  data: any = {};

  /**
   * The default 'holder.js' image
   */
  @Input() defaultImage? =
    'data:image/svg+xml;base64,PD94bWwgdmVyc2lvbj0iMS4wIiBlbmNvZGluZz0iVVRGLTgiIHN0YW5kYWxvbmU9InllcyI/PjxzdmcgeG1sbnM9Imh0dHA6Ly93d3cudzMub3JnLzIwMDAvc3ZnIiB3aWR0aD0iMjYwIiBoZWlnaHQ9IjE4MCIgdmlld0JveD0iMCAwIDI2MCAxODAiIHByZXNlcnZlQXNwZWN0UmF0aW89Im5vbmUiPjwhLS0KU291cmNlIFVSTDogaG9sZGVyLmpzLzEwMCV4MTgwL3RleHQ6Tm8gVGh1bWJuYWlsCkNyZWF0ZWQgd2l0aCBIb2xkZXIuanMgMi42LjAuCkxlYXJuIG1vcmUgYXQgaHR0cDovL2hvbGRlcmpzLmNvbQooYykgMjAxMi0yMDE1IEl2YW4gTWFsb3BpbnNreSAtIGh0dHA6Ly9pbXNreS5jbwotLT48ZGVmcz48c3R5bGUgdHlwZT0idGV4dC9jc3MiPjwhW0NEQVRBWyNob2xkZXJfMTVmNzJmMmFlMGIgdGV4dCB7IGZpbGw6I0FBQUFBQTtmb250LXdlaWdodDpib2xkO2ZvbnQtZmFtaWx5OkFyaWFsLCBIZWx2ZXRpY2EsIE9wZW4gU2Fucywgc2Fucy1zZXJpZiwgbW9ub3NwYWNlO2ZvbnQtc2l6ZToxM3B0IH0gXV0+PC9zdHlsZT48L2RlZnM+PGcgaWQ9ImhvbGRlcl8xNWY3MmYyYWUwYiI+PHJlY3Qgd2lkdGg9IjI2MCIgaGVpZ2h0PSIxODAiIGZpbGw9IiNFRUVFRUUiLz48Zz48dGV4dCB4PSI3Mi4yNDIxODc1IiB5PSI5NiI+Tm8gVGh1bWJuYWlsPC90ZXh0PjwvZz48L2c+PC9zdmc+';

  src: string;

  errorHandler(event) {
    event.currentTarget.src = this.defaultImage;
  }

  /**
   * Initialize the src
   */
  ngOnInit(): void {
<<<<<<< HEAD
    if (hasValue(this.thumbnail) && hasValue(this.thumbnail._links) && this.thumbnail._links.content.href) {
      this.src = this.thumbnail._links.content.href;
    } else {
      this.src = this.defaultImage;
=======
    this.src = this.defaultImage;

    this.checkThumbnail(this.thumbnail);
  }

  /**
   * If the old input is undefined and the new one is a bitsream then set src
   */
  ngOnChanges(changes: SimpleChanges): void {
    if (
      !hasValue(changes.thumbnail.previousValue) &&
      hasValue(changes.thumbnail.currentValue)
    ) {
      console.log('this.thumbnail', changes.thumbnail.currentValue);
      this.checkThumbnail(changes.thumbnail.currentValue);
>>>>>>> 32a29c4a
    }
  }

  /**
   * check if the Bitstream has any content than set the src
   */
  checkThumbnail(thumbnail: Bitstream) {
    if (
      hasValue(thumbnail) &&
      hasValue(thumbnail._links) &&
      thumbnail._links.content.href
    ) {
      this.src = thumbnail._links.content.href;
    }
  }
}<|MERGE_RESOLUTION|>--- conflicted
+++ resolved
@@ -40,12 +40,6 @@
    * Initialize the src
    */
   ngOnInit(): void {
-<<<<<<< HEAD
-    if (hasValue(this.thumbnail) && hasValue(this.thumbnail._links) && this.thumbnail._links.content.href) {
-      this.src = this.thumbnail._links.content.href;
-    } else {
-      this.src = this.defaultImage;
-=======
     this.src = this.defaultImage;
 
     this.checkThumbnail(this.thumbnail);
@@ -61,7 +55,6 @@
     ) {
       console.log('this.thumbnail', changes.thumbnail.currentValue);
       this.checkThumbnail(changes.thumbnail.currentValue);
->>>>>>> 32a29c4a
     }
   }
 
