import {
  ChangeDetectionStrategy,
  NO_ERRORS_SCHEMA,
} from '@angular/core';
import {
  ComponentFixture,
  TestBed,
  waitForAsync,
} from '@angular/core/testing';
import { By } from '@angular/platform-browser';
import { TranslateModule } from '@ngx-translate/core';
import { ActivatedRoute } from '@angular/router';
import { ActivatedRouteStub } from '../../testing/active-router.stub';
import { ThemeService } from '../../theme-support/theme.service';
import { getMockThemeService } from '../../mocks/theme-service.mock';
import { AuthService } from '../../../core/auth/auth.service';
import { AuthServiceMock } from '../../mocks/auth.service.mock';
import { AuthorizationDataService } from '../../../core/data/feature-authorization/authorization-data.service';

import { LinkService } from '../../../core/cache/builders/link.service';
import { Collection } from '../../../core/shared/collection.model';
import { CollectionGridElementComponent } from './collection-grid-element.component';

let collectionGridElementComponent: CollectionGridElementComponent;
let fixture: ComponentFixture<CollectionGridElementComponent>;

const mockCollectionWithAbstract: Collection = Object.assign(new Collection(), {
  metadata: {
    'dc.description.abstract': [
      {
        language: 'en_US',
        value: 'Short description',
      },
    ],
  },
});

const mockCollectionWithoutAbstract: Collection = Object.assign(new Collection(), {
  metadata: {
    'dc.title': [
      {
        language: 'en_US',
        value: 'Test title',
      },
    ],
  },
});

const linkService = jasmine.createSpyObj('linkService', {
  resolveLink: mockCollectionWithAbstract,
});

describe('CollectionGridElementComponent', () => {
  beforeEach(waitForAsync(() => {
    TestBed.configureTestingModule({
<<<<<<< HEAD
    imports: [
        TranslateModule.forRoot(),
        CollectionGridElementComponent
    ],
    providers: [
        { provide: 'objectElementProvider', useValue: (mockCollectionWithAbstract) },
        { provide: LinkService, useValue: linkService },
        { provide: ActivatedRoute, useValue: new ActivatedRouteStub() },
        { provide: ThemeService, useValue: getMockThemeService() },
        { provide: AuthService, useValue: new AuthServiceMock() },
        { provide: AuthorizationDataService, useValue: {} },
    ],
    schemas: [NO_ERRORS_SCHEMA]
}).overrideComponent(CollectionGridElementComponent, {
      set: { changeDetection: ChangeDetectionStrategy.Default }
=======
      imports: [
        TranslateModule.forRoot(),
      ],
      declarations: [CollectionGridElementComponent],
      providers: [
        { provide: 'objectElementProvider', useValue: (mockCollectionWithAbstract) },
        { provide: LinkService, useValue: linkService },
      ],

      schemas: [NO_ERRORS_SCHEMA],
    }).overrideComponent(CollectionGridElementComponent, {
      set: { changeDetection: ChangeDetectionStrategy.Default },
>>>>>>> a8f31948
    }).compileComponents();
  }));

  beforeEach(waitForAsync(() => {
    fixture = TestBed.createComponent(CollectionGridElementComponent);
    collectionGridElementComponent = fixture.componentInstance;
  }));

  describe('When the collection has an abstract', () => {
    beforeEach(() => {
      collectionGridElementComponent.object = mockCollectionWithAbstract;
      fixture.detectChanges();
    });

    it('should show the description paragraph', () => {
      const collectionAbstractField = fixture.debugElement.query(By.css('p.card-text'));
      expect(collectionAbstractField).not.toBeNull();
    });
  });

  describe('When the collection has no abstract', () => {
    beforeEach(() => {
      collectionGridElementComponent.object = mockCollectionWithoutAbstract;
      fixture.detectChanges();
    });

    it('should not show the description paragraph', () => {
      const collectionAbstractField = fixture.debugElement.query(By.css('p.card-text'));
      expect(collectionAbstractField).toBeNull();
    });
  });
});<|MERGE_RESOLUTION|>--- conflicted
+++ resolved
@@ -53,7 +53,6 @@
 describe('CollectionGridElementComponent', () => {
   beforeEach(waitForAsync(() => {
     TestBed.configureTestingModule({
-<<<<<<< HEAD
     imports: [
         TranslateModule.forRoot(),
         CollectionGridElementComponent
@@ -66,23 +65,9 @@
         { provide: AuthService, useValue: new AuthServiceMock() },
         { provide: AuthorizationDataService, useValue: {} },
     ],
-    schemas: [NO_ERRORS_SCHEMA]
+    schemas: [NO_ERRORS_SCHEMA],
 }).overrideComponent(CollectionGridElementComponent, {
-      set: { changeDetection: ChangeDetectionStrategy.Default }
-=======
-      imports: [
-        TranslateModule.forRoot(),
-      ],
-      declarations: [CollectionGridElementComponent],
-      providers: [
-        { provide: 'objectElementProvider', useValue: (mockCollectionWithAbstract) },
-        { provide: LinkService, useValue: linkService },
-      ],
-
-      schemas: [NO_ERRORS_SCHEMA],
-    }).overrideComponent(CollectionGridElementComponent, {
       set: { changeDetection: ChangeDetectionStrategy.Default },
->>>>>>> a8f31948
     }).compileComponents();
   }));
 
