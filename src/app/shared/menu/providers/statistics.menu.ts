--- conflicted
+++ resolved
@@ -7,39 +7,16 @@
  */
 
 import { Injectable } from '@angular/core';
-<<<<<<< HEAD
-import {
-  ActivatedRouteSnapshot,
-  RouterStateSnapshot,
-} from '@angular/router';
-import {
-  combineLatest,
-  map,
-  Observable,
-  of,
-} from 'rxjs';
+import { combineLatest, map, Observable, } from 'rxjs';
 
-import { getDSORoute } from '../../../app-routing-paths';
 import { AuthorizationDataService } from '../../../core/data/feature-authorization/authorization-data.service';
 import { FeatureID } from '../../../core/data/feature-authorization/feature-id';
-import { RemoteData } from '../../../core/data/remote-data';
-import { DSpaceObject } from '../../../core/shared/dspace-object.model';
-import {
-  hasNoValue,
-  hasValue,
-} from '../../empty.util';
-import { MenuItemType } from '../menu-item-type.model';
-import { PartialMenuSection } from '../menu-provider.model';
-import { AbstractRouteContextMenuProvider } from './helper-providers/route-context.menu';
-=======
-import { Observable, of, } from 'rxjs';
-import { hasValue } from '../../empty.util';
+import { hasValue, } from '../../empty.util';
 import { MenuItemType } from '../menu-item-type.model';
 import { PartialMenuSection } from '../menu-provider.model';
 import { DSpaceObject } from '../../../core/shared/dspace-object.model';
 import { getDSORoute } from '../../../app-routing-paths';
 import { DSpaceObjectPageMenuProvider } from './helper-providers/dso.menu';
->>>>>>> 276452e4
 
 /**
  * Menu provider to create the statistics menu section depending on the page it is on
@@ -47,31 +24,13 @@
  * In all other cases the menu section will contain a link to the repository wide statistics
  */
 @Injectable()
-<<<<<<< HEAD
-export class StatisticsMenuProvider extends AbstractRouteContextMenuProvider<DSpaceObject> {
+export class StatisticsMenuProvider extends DSpaceObjectPageMenuProvider {
+
   constructor(
     protected authorizationService: AuthorizationDataService,
   ) {
     super();
   }
-
-  public getRouteContext(route: ActivatedRouteSnapshot, state: RouterStateSnapshot): Observable<DSpaceObject> {
-    let dsoRD: RemoteData<DSpaceObject> = route.data.dso;
-    // Check if one of the parent routes has a DSO
-    while (hasValue(route.parent) && hasNoValue(dsoRD)) {
-      route = route.parent;
-      dsoRD = route.data.dso;
-    }
-
-    if (hasValue(dsoRD) && dsoRD.hasSucceeded && hasValue(dsoRD.payload)) {
-      return of(dsoRD.payload);
-    } else {
-      return of(undefined);
-    }
-  }
-=======
-export class StatisticsMenuProvider extends DSpaceObjectPageMenuProvider {
->>>>>>> 276452e4
 
   public getSectionsForContext(dso: DSpaceObject): Observable<PartialMenuSection[]> {
     return combineLatest([
@@ -102,12 +61,9 @@
       }),
     );
   }
-<<<<<<< HEAD
-=======
 
   protected isApplicable(dso: DSpaceObject): boolean {
     return true;
   }
 
->>>>>>> 276452e4
 }