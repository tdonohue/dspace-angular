/**
 * The contents of this file are subject to the license and copyright
 * detailed in the LICENSE and NOTICE files at the root of the source
 * tree and available online at
 *
 * http://www.dspace.org/license/
 */
import {
  combineLatest,
  Observable,
} from 'rxjs';
import { map } from 'rxjs/operators';

import {
  AbstractMenuProvider,
  PartialMenuSection,
} from '../../menu-provider.model';

/**
 * Helper provider for basic expandable menus
 */
export abstract class AbstractExpandableMenuProvider extends AbstractMenuProvider {

  alwaysRenderExpandable = true;

  /**
   * Get the top section for this expandable menu
   */
  abstract getTopSection(): Observable<PartialMenuSection>;

  /**
   * Get the subsections for this expandable menu
   */
  abstract getSubSections(): Observable<PartialMenuSection[]>;

  /**
   * Retrieve all sections
   * This method will combine both the top section and subsections
   */
  getSections(): Observable<PartialMenuSection[]> {
    return combineLatest([
      this.getTopSection(),
      this.getSubSections(),
    ]).pipe(
      map((
        [partialTopSection, partialSubSections]: [PartialMenuSection, PartialMenuSection[]],
      ) => {
        const subSections = partialSubSections.map((partialSub, index) => {
          return {
            ...partialSub,
            id: partialSub.id ?? `${this.menuProviderId}_${index}`,
            parentID: this.menuProviderId,
            alwaysRenderExpandable: false,
          };
        });

        return [
          ...subSections,
          {
            ...partialTopSection,
            id: this.menuProviderId,
            alwaysRenderExpandable: this.alwaysRenderExpandable,
          },
        ];
      }),
    );
  }

  protected getAutomatedSectionIdForTopSection(): string {
    return this.getAutomatedSectionId(0);
  }
  protected getAutomatedSectionIdForSubsection(indexOfSubSectionInProvider: number): string {
<<<<<<< HEAD
    return `${this.menuProviderId}_0_${indexOfSubSectionInProvider};`;
=======
    return `${this.menuProviderId}_0_${indexOfSubSectionInProvider}`;
>>>>>>> f6263f86
  }

}<|MERGE_RESOLUTION|>--- conflicted
+++ resolved
@@ -70,11 +70,7 @@
     return this.getAutomatedSectionId(0);
   }
   protected getAutomatedSectionIdForSubsection(indexOfSubSectionInProvider: number): string {
-<<<<<<< HEAD
-    return `${this.menuProviderId}_0_${indexOfSubSectionInProvider};`;
-=======
     return `${this.menuProviderId}_0_${indexOfSubSectionInProvider}`;
->>>>>>> f6263f86
   }
 
 }