/**
 * The contents of this file are subject to the license and copyright
 * detailed in the LICENSE and NOTICE files at the root of the source
 * tree and available online at
 *
 * http://www.dspace.org/license/
 */
<<<<<<< HEAD
import {
  ActivatedRouteSnapshot,
  RouterStateSnapshot,
} from '@angular/router';
import {
  Observable,
  of,
} from 'rxjs';

import { RemoteData } from '../../../../core/data/remote-data';
import { DSpaceObject } from '../../../../core/shared/dspace-object.model';
import { hasValue } from '../../../empty.util';
import { AbstractRouteContextMenuProvider } from './route-context.menu';
=======
import { ActivatedRouteSnapshot, RouterStateSnapshot, } from '@angular/router';
import { Observable, of } from 'rxjs';
import { DSpaceObject } from '../../../../core/shared/dspace-object.model';
import { hasNoValue, hasValue } from '../../../empty.util';
import { AbstractRouteContextMenuProvider } from './route-context.menu';
import { RemoteData } from '../../../../core/data/remote-data';
>>>>>>> 276452e4

/**
 * Helper provider for DSpace object page based menus
 */
export abstract class DSpaceObjectPageMenuProvider extends AbstractRouteContextMenuProvider<DSpaceObject> {

  /**
   * Retrieve the dso from the current route data
   */
  public getRouteContext(route: ActivatedRouteSnapshot, state: RouterStateSnapshot): Observable<DSpaceObject | undefined> {
    let dsoRD: RemoteData<DSpaceObject> = route.data.dso;
    // Check if one of the parent routes has a DSO
    while (hasValue(route.parent) && hasNoValue(dsoRD)) {
      route = route.parent;
      dsoRD = route.data.dso;
    }

    if (hasValue(dsoRD) && dsoRD.hasSucceeded && hasValue(dsoRD.payload)) {
      return of(dsoRD.payload);
    } else {
      return of(undefined);
    }
  }

  /**
   * Retrieve the dso or entity type for an object to be used in section messages
   */
  protected getDsoType(dso: DSpaceObject) {
    const renderType = dso.getRenderTypes()[0];
    if (typeof renderType === 'string' || renderType instanceof String) {
      return renderType.toLowerCase();
    } else {
      return dso.type.toString().toLowerCase();
    }
  }

  protected isApplicable(dso: DSpaceObject): boolean {
    return hasValue(dso);
  }
}<|MERGE_RESOLUTION|>--- conflicted
+++ resolved
@@ -5,7 +5,6 @@
  *
  * http://www.dspace.org/license/
  */
-<<<<<<< HEAD
 import {
   ActivatedRouteSnapshot,
   RouterStateSnapshot,
@@ -17,16 +16,8 @@
 
 import { RemoteData } from '../../../../core/data/remote-data';
 import { DSpaceObject } from '../../../../core/shared/dspace-object.model';
-import { hasValue } from '../../../empty.util';
-import { AbstractRouteContextMenuProvider } from './route-context.menu';
-=======
-import { ActivatedRouteSnapshot, RouterStateSnapshot, } from '@angular/router';
-import { Observable, of } from 'rxjs';
-import { DSpaceObject } from '../../../../core/shared/dspace-object.model';
 import { hasNoValue, hasValue } from '../../../empty.util';
 import { AbstractRouteContextMenuProvider } from './route-context.menu';
-import { RemoteData } from '../../../../core/data/remote-data';
->>>>>>> 276452e4
 
 /**
  * Helper provider for DSpace object page based menus
