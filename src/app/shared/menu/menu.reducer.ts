import { hasValue } from '../empty.util';
import { initialMenusState } from './initial-menus-state';
import {
  ActivateMenuSectionAction,
  AddMenuSectionAction,
  DeactivateMenuSectionAction,
  HideMenuSectionAction,
  MenuAction,
  MenuActionTypes,
  MenuSectionAction,
  RemoveMenuSectionAction,
  ShowMenuSectionAction,
  ToggleActiveMenuSectionAction,
} from './menu.actions';
<<<<<<< HEAD
import { MenuID } from './menu-id.model';
import { MenuSection } from './menu-section.model';
import { MenuSectionIndex } from './menu-section-Index.model';
=======
import { initialMenusState} from './initial-menus-state';
import { hasValue } from '../empty.util';
import { MenusState } from './menus-state.model';
import { MenuState } from './menu-state.model';
import { MenuSectionIndex } from './menu-section-index.model';
>>>>>>> 3f7c42c5
import { MenuSections } from './menu-sections.model';
import { MenuState } from './menu-state.model';
import { MenusState } from './menus-state.model';

/**
 * Reducer that handles MenuActions to update the MenusState
 * @param {MenusState} state The initial MenusState
 * @param {MenuAction} action The Action to be performed on the state
 * @returns {MenusState} The new, reducer MenusState
 */
export function menusReducer(state: MenusState = initialMenusState, action: MenuAction): MenusState {
  switch (action.type) {
    case MenuActionTypes.COLLAPSE_MENU: {
      const newMenuState = Object.assign({}, state[action.menuID], { collapsed: true });
      return Object.assign({}, state, { [action.menuID]: newMenuState });
    }
    case MenuActionTypes.EXPAND_MENU: {
      const newMenuState = Object.assign({}, state[action.menuID], { collapsed: false });
      return Object.assign({}, state, { [action.menuID]: newMenuState });
    }
    case MenuActionTypes.COLLAPSE_MENU_PREVIEW: {
      const newMenuState = Object.assign({}, state[action.menuID], { previewCollapsed: true });
      return Object.assign({}, state, { [action.menuID]: newMenuState });
    }
    case MenuActionTypes.EXPAND_MENU_PREVIEW: {
      const newMenuState = Object.assign({}, state[action.menuID], { previewCollapsed: false });
      return Object.assign({}, state, { [action.menuID]: newMenuState });
    }
    case MenuActionTypes.TOGGLE_MENU: {
      const menuState = state[action.menuID];
      const newMenuState = Object.assign({}, menuState, { collapsed: !menuState.collapsed });
      return Object.assign({}, state, { [action.menuID]: newMenuState });
    }
    case MenuActionTypes.SHOW_MENU: {
      const newMenuState = Object.assign({}, state[action.menuID], { visible: true });
      return Object.assign({}, state, { [action.menuID]: newMenuState });
    }
    case MenuActionTypes.HIDE_MENU: {
      const newMenuState = Object.assign({}, state[action.menuID], { visible: false });
      return Object.assign({}, state, { [action.menuID]: newMenuState });
    }
    case MenuActionTypes.REINIT_MENUS: {
      return Object.assign({}, initialMenusState);
    }
    case MenuActionTypes.ADD_SECTION: {
      return addSection(state, action as AddMenuSectionAction);
    }
    case MenuActionTypes.REMOVE_SECTION: {
      return removeSection(state, action as RemoveMenuSectionAction);
    }
    case MenuActionTypes.ACTIVATE_SECTION: {
      return activateSection(state, action as ActivateMenuSectionAction);
    }
    case MenuActionTypes.DEACTIVATE_SECTION: {
      return deactivateSection(state, action as DeactivateMenuSectionAction);
    }
    case MenuActionTypes.TOGGLE_ACTIVE_SECTION: {
      return toggleActiveSection(state, action as ToggleActiveMenuSectionAction);
    }
    case MenuActionTypes.HIDE_SECTION: {
      return hideSection(state, action as HideMenuSectionAction);
    }
    case MenuActionTypes.SHOW_SECTION: {
      return showSection(state, action as ShowMenuSectionAction);
    }

    default: {
      return state;
    }
  }
}

/**
 * Add a section the a certain menu
 * @param {MenusState} state The initial state
 * @param {AddMenuSectionAction} action Action containing the new section and the menu's ID
 * @returns {MenusState} The new reduced state
 */
function addSection(state: MenusState, action: AddMenuSectionAction) {
  // let newState = addToIndex(state, action.section, action.menuID);
  const newState = putSectionState(state, action, action.section);
  return reorderSections(newState, action);
}

/**
 * Reorder all sections based on their index field
 * @param {MenusState} state The initial state
 * @param {MenuSectionAction} action Action containing the menu ID of the menu that is to be reordered
 * @returns {MenusState} The new reduced state
 */
function reorderSections(state: MenusState, action: MenuSectionAction) {
  const menuState: MenuState = state[action.menuID];
  const newSectionState: MenuSections = {};
  const newSectionIndexState: MenuSectionIndex = {};

  Object.values(menuState.sections).sort((sectionA: MenuSection, sectionB: MenuSection) => {
    const indexA = sectionA.index || 0;
    const indexB = sectionB.index || 0;
    return indexA - indexB;
  }).forEach((section: MenuSection) => {
    newSectionState[section.id] = section;
    if (hasValue(section.parentID)) {
      const parentIndex = hasValue(newSectionIndexState[section.parentID]) ? newSectionIndexState[section.parentID] : [];
      newSectionIndexState[section.parentID] = [...parentIndex, section.id];
    }
  });
  const newMenuState = Object.assign({}, menuState, {
    sections: newSectionState,
    sectionToSubsectionIndex: newSectionIndexState,
  });
  return Object.assign({}, state, { [action.menuID]: newMenuState });
}

/**
 * Remove a section from a certain menu
 * @param {MenusState} state The initial state
 * @param {RemoveMenuSectionAction} action Action containing the section ID and menu ID of the section that should be removed
 * @returns {MenusState} The new reduced state
 */
function removeSection(state: MenusState, action: RemoveMenuSectionAction) {
  const menuState: MenuState = state[action.menuID];
  const id = action.id;
  const newState = removeFromIndex(state, menuState.sections[action.id], action.menuID);
  const newMenuState = Object.assign({}, newState[action.menuID], {
    sections: Object.assign({}, newState[action.menuID].sections),
  });
  delete newMenuState.sections[id];
  return Object.assign({}, newState, { [action.menuID]: newMenuState });
}

/**
 * Remove a section from the index of a certain menu
 * @param {MenusState} state The initial state
 * @param {MenuSection} action The MenuSection of which the ID should be removed from the index
 * @param {MenuID} action The Menu ID to which the section belonged
 * @returns {MenusState} The new reduced state
 */
function removeFromIndex(state: MenusState, section: MenuSection, menuID: MenuID) {
  const sectionID = section.id;
  const parentID = section.parentID;
  if (hasValue(parentID)) {
    const menuState: MenuState = state[menuID];
    const index = menuState.sectionToSubsectionIndex;
    const parentIndex = hasValue(index[parentID]) ? index[parentID] : [];
    const newIndex = Object.assign({}, index, { [parentID]: parentIndex.filter((id) => id !== sectionID) });
    const newMenuState = Object.assign({}, menuState, { sectionToSubsectionIndex: newIndex });
    return Object.assign({}, state, { [menuID]: newMenuState });
  }
  return state;
}

/**
 * Hide a certain section
 * @param {MenusState} state The initial state
 * @param {HideMenuSectionAction} action Action containing data to identify the section to be updated
 * @returns {MenusState} The new reduced state
 */
function hideSection(state: MenusState, action: HideMenuSectionAction) {
  return updateSectionState(state, action, { visible: false });
}

/**
 * Show a certain section
 * @param {MenusState} state The initial state
 * @param {ShowMenuSectionAction} action Action containing data to identify the section to be updated
 * @returns {MenusState} The new reduced state
 */
function showSection(state: MenusState, action: ShowMenuSectionAction) {
  return updateSectionState(state, action, { visible: true });
}

/**
 * Deactivate a certain section
 * @param {MenusState} state The initial state
 * @param {DeactivateMenuSectionAction} action Action containing data to identify the section to be updated
 * @returns {MenusState} The new reduced state
 */
function deactivateSection(state: MenusState, action: DeactivateMenuSectionAction) {
  const sectionState: MenuSection = state[action.menuID].sections[action.id];
  if (hasValue(sectionState)) {
    return updateSectionState(state, action, { active: false });
  }
}

/**
 * Activate a certain section
 * @param {MenusState} state The initial state
 * @param {DeactivateMenuSectionAction} action Action containing data to identify the section to be updated
 * @returns {MenusState} The new reduced state
 */
function activateSection(state: MenusState, action: ActivateMenuSectionAction) {
  const sectionState: MenuSection = state[action.menuID].sections[action.id];
  if (hasValue(sectionState)) {
    return updateSectionState(state, action, { active: true });
  }
}

/**
 * Deactivate a certain section when it's currently active, activate a certain section when it's currently inactive
 * @param {MenusState} state The initial state
 * @param {DeactivateMenuSectionAction} action Action containing data to identify the section to be updated
 * @returns {MenusState} The new reduced state
 */
function toggleActiveSection(state: MenusState, action: ToggleActiveMenuSectionAction) {
  const sectionState: MenuSection = state[action.menuID].sections[action.id];
  if (hasValue(sectionState)) {
    return updateSectionState(state, action, { active: !sectionState.active });
  }
  return state;
}

/**
 * Add or replace a section in the state
 * @param {MenusState} state The initial state
 * @param {MenuAction} action The action which contains the menu ID of the menu of which the state is to be updated
 * @param {MenuSection} section The section that will be added or replaced in the state
 * @returns {MenusState} The new reduced state
 */
function putSectionState(state: MenusState, action: MenuSectionAction, section: MenuSection): MenusState {
  const menuState: MenuState = state[action.menuID];
  const newSections = Object.assign({}, menuState.sections, {
    [section.id]: section,
  });
  const newMenuState = Object.assign({}, menuState, {
    sections: newSections,
  });
  return Object.assign({}, state, { [action.menuID]: newMenuState });
}

/**
 * Update a section
 * @param {MenusState} state The initial state
 * @param {MenuSectionAction} action The action containing the menu ID and section ID
 * @param {any} update A partial section that represents the part that should be updated in an existing section
 * @returns {MenusState} The new reduced state
 */
function updateSectionState(state: MenusState, action: MenuSectionAction, update: any): MenusState {
  const menuState: MenuState = state[action.menuID];
  const sectionState = menuState.sections[action.id];
  if (hasValue(sectionState)) {
    const newTopSection = Object.assign({}, sectionState, update);
    return putSectionState(state, action, newTopSection);

  }
  return state;
}<|MERGE_RESOLUTION|>--- conflicted
+++ resolved
@@ -12,17 +12,9 @@
   ShowMenuSectionAction,
   ToggleActiveMenuSectionAction,
 } from './menu.actions';
-<<<<<<< HEAD
 import { MenuID } from './menu-id.model';
 import { MenuSection } from './menu-section.model';
-import { MenuSectionIndex } from './menu-section-Index.model';
-=======
-import { initialMenusState} from './initial-menus-state';
-import { hasValue } from '../empty.util';
-import { MenusState } from './menus-state.model';
-import { MenuState } from './menu-state.model';
 import { MenuSectionIndex } from './menu-section-index.model';
->>>>>>> 3f7c42c5
 import { MenuSections } from './menu-sections.model';
 import { MenuState } from './menu-state.model';
 import { MenusState } from './menus-state.model';
