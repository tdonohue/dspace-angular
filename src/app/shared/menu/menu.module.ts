--- conflicted
+++ resolved
@@ -32,7 +32,6 @@
 ];
 
 @NgModule({
-<<<<<<< HEAD
     imports: [
         ...MODULES,
         ...COMPONENTS,
@@ -43,24 +42,8 @@
         ...ENTRY_COMPONENTS,
     ],
     exports: [
-        ...COMPONENTS
-    ]
-=======
-  imports: [
-    ...MODULES,
-  ],
-  declarations: [
-    ...COMPONENTS,
-    ...ENTRY_COMPONENTS,
-  ],
-  providers: [
-    ...PROVIDERS,
-    ...ENTRY_COMPONENTS,
-  ],
-  exports: [
     ...COMPONENTS,
   ],
->>>>>>> a8f31948
 })
 
 /**
