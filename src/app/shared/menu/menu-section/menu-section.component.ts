import {
  Component,
  Injector,
  OnDestroy,
  OnInit,
} from '@angular/core';
import {
  BehaviorSubject,
  Observable,
  Subscription,
} from 'rxjs';
import {
  distinctUntilChanged,
  switchMap,
} from 'rxjs/operators';

import { GenericConstructor } from '../../../core/shared/generic-constructor';
import {
  hasNoValue,
  hasValue,
} from '../../empty.util';
import { MenuService } from '../menu.service';
import { MenuID } from '../menu-id.model';
import { getComponentForMenuItemType } from '../menu-item.decorator';
import { MenuItemModel } from '../menu-item/models/menu-item.model';
import { MenuItemType } from '../menu-item-type.model';
import { MenuSection } from '../menu-section.model';

/**
 * A basic implementation of a menu section's component
 */
@Component({
<<<<<<< HEAD
    selector: 'ds-menu-section',
    template: '',
    standalone: true
=======
  selector: 'ds-menu-section',
  template: '',
>>>>>>> a8f31948
})
export class MenuSectionComponent implements OnInit, OnDestroy {

  /**
   * Observable that emits whether or not this section is currently active
   */
  active: Observable<boolean>;

  /**
   * The ID of the menu this section resides in
   */
  menuID: MenuID;

  /**
   * List of available subsections in this section
   */
  subSections$: Observable<MenuSection[]>;

  /**
   * Map of components and injectors for each dynamically rendered menu section
   */
  sectionMap$: BehaviorSubject<Map<string, {
    injector: Injector,
    component: GenericConstructor<MenuSectionComponent>
  }>> = new BehaviorSubject(new Map());

  /**
   * Array to track all subscriptions and unsubscribe them onDestroy
   * @type {Array}
   */
  subs: Subscription[] = [];

  constructor(public section: MenuSection, protected menuService: MenuService, protected injector: Injector) {
  }

  /**
   * Set initial values for instance variables
   */
  ngOnInit(): void {
    this.active = this.menuService.isSectionActive(this.menuID, this.section.id).pipe(distinctUntilChanged());
    this.initializeInjectorData();
  }

  /**
   * Activate this section if it's currently inactive, deactivate it when it's currently active
   * @param {Event} event The user event that triggered this method
   */
  toggleSection(event: Event) {
    event.preventDefault();
    if (!this.section.model?.disabled) {
      this.menuService.toggleActiveSection(this.menuID, this.section.id);
    }
  }

  /**
   * Activate this section
   * @param {Event} event The user event that triggered this method
   */
  activateSection(event: Event) {
    event.preventDefault();
    if (!this.section.model?.disabled) {
      this.menuService.activateSection(this.menuID, this.section.id);
    }
  }

  /**
   * Deactivate this section
   * @param {Event} event The user event that triggered this method
   */
  deactivateSection(event: Event) {
    event.preventDefault();
    this.menuService.deactivateSection(this.menuID, this.section.id);
  }

  /**
   * Method for initializing all injectors and component constructors for the menu items in this section
   */
  private initializeInjectorData() {
    this.updateSectionMap(
      this.section.id,
      this.getItemModelInjector(this.section.model),
      this.getMenuItemComponent(this.section.model),
    );
    this.subSections$ = this.menuService.getSubSectionsByParentID(this.menuID, this.section.id);
    this.subs.push(
      this.subSections$.pipe(
        // if you return an array from a switchMap it will emit each element as a separate event.
        // So this switchMap is equivalent to a subscribe with a forEach inside
        switchMap((sections: MenuSection[]) => sections),
      ).subscribe((section: MenuSection) => {
        this.updateSectionMap(
          section.id,
          this.getItemModelInjector(section.model),
          this.getMenuItemComponent(section.model),
        );
      }),
    );
  }

  /**
   * Update the sectionMap
   */
  private updateSectionMap(id, injector, component) {
    const nextMap = this.sectionMap$.getValue();
    nextMap.set(id, { injector, component });
    this.sectionMap$.next(nextMap);
  }

  /**
   * Retrieve the component for a given MenuItemModel object
   * @param {MenuItemModel} itemModel The given MenuItemModel
   * @returns {GenericConstructor} Emits the constructor of the Component that should be used to render this menu item model
   */
  private getMenuItemComponent(itemModel?: MenuItemModel) {
    if (hasNoValue(itemModel)) {
      itemModel = this.section.model;
    }
    const type: MenuItemType = itemModel.type;
    return getComponentForMenuItemType(type);
  }

  /**
   * Retrieve the Injector for a given MenuItemModel object
   * @param {MenuItemModel} itemModel The given MenuItemModel
   * @returns {Injector} The Injector that injects the data for this menu item into the item's component
   */
  private getItemModelInjector(itemModel?: MenuItemModel) {
    if (hasNoValue(itemModel)) {
      itemModel = this.section.model;
    }
    return Injector.create({
      providers: [{ provide: 'itemModelProvider', useFactory: () => (itemModel), deps: [] }],
      parent: this.injector,
    });
  }

  /**
   * Unsubscribe from open subscriptions
   */
  ngOnDestroy(): void {
    this.subs
      .filter((subscription) => hasValue(subscription))
      .forEach((subscription) => subscription.unsubscribe());
  }
}<|MERGE_RESOLUTION|>--- conflicted
+++ resolved
@@ -30,14 +30,9 @@
  * A basic implementation of a menu section's component
  */
 @Component({
-<<<<<<< HEAD
     selector: 'ds-menu-section',
     template: '',
     standalone: true
-=======
-  selector: 'ds-menu-section',
-  template: '',
->>>>>>> a8f31948
 })
 export class MenuSectionComponent implements OnInit, OnDestroy {
 
