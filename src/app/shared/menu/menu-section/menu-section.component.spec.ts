--- conflicted
+++ resolved
@@ -36,17 +36,10 @@
         { provide: Injector, useValue: {} },
         { provide: MenuService, useClass: MenuServiceStub },
         { provide: MenuSection, useValue: dummySection },
-<<<<<<< HEAD
     ],
-    schemas: [NO_ERRORS_SCHEMA]
+      schemas: [NO_ERRORS_SCHEMA],
 }).overrideComponent(MenuSectionComponent, {
-      set: { changeDetection: ChangeDetectionStrategy.Default }
-=======
-      ],
-      schemas: [NO_ERRORS_SCHEMA],
-    }).overrideComponent(MenuSectionComponent, {
       set: { changeDetection: ChangeDetectionStrategy.Default },
->>>>>>> a8f31948
     }).compileComponents();
   }));
 
