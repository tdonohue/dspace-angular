import {
  ChangeDetectionStrategy,
  Injector,
  NO_ERRORS_SCHEMA,
} from '@angular/core';
import {
  ComponentFixture,
  TestBed,
  waitForAsync,
} from '@angular/core/testing';
import { NoopAnimationsModule } from '@angular/platform-browser/animations';
import { TranslateModule } from '@ngx-translate/core';
<<<<<<< HEAD
=======
import {
  ChangeDetectionStrategy,
  Component,
  Inject,
  Injector,
  NO_ERRORS_SCHEMA,
} from '@angular/core';
import { AbstractMenuSectionComponent } from './abstract-menu-section.component';
import { MenuService } from '../menu.service';
import { MenuServiceStub } from '../../testing/menu-service.stub';
>>>>>>> 3f7c42c5
import { of as observableOf } from 'rxjs';

import { MenuServiceStub } from '../../testing/menu-service.stub';
import { MenuService } from '../menu.service';
import { LinkMenuItemComponent } from '../menu-item/link-menu-item.component';
import { MenuSection } from '../menu-section.model';
import { MenuSectionComponent } from './menu-section.component';

@Component({
  selector: 'ds-some-menu-section',
  template: '',
})
class SomeMenuSectionComponent extends AbstractMenuSectionComponent {
  constructor(
    @Inject('sectionDataProvider') protected section: MenuSection,
    protected menuService: MenuService,
    protected injector: Injector,
  ) {
    super(menuService, injector);
  }
}

describe('MenuSectionComponent', () => {
  let comp: AbstractMenuSectionComponent;
  let fixture: ComponentFixture<AbstractMenuSectionComponent>;
  let menuService: MenuService;
  let dummySection;

  beforeEach(waitForAsync(() => {
    dummySection = {
      id: 'section',
      visible: true,
      active: false,
    } as any;
    TestBed.configureTestingModule({
<<<<<<< HEAD
      imports: [TranslateModule.forRoot(), NoopAnimationsModule, MenuSectionComponent],
=======
      imports: [TranslateModule.forRoot(), NoopAnimationsModule],
      declarations: [AbstractMenuSectionComponent],
>>>>>>> 3f7c42c5
      providers: [
        { provide: Injector, useValue: {} },
        { provide: MenuService, useClass: MenuServiceStub },
        { provide: 'sectionDataProvider', useValue: dummySection },
      ],
<<<<<<< HEAD
      schemas: [NO_ERRORS_SCHEMA],
    }).overrideComponent(MenuSectionComponent, {
      set: { changeDetection: ChangeDetectionStrategy.Default },
=======
      schemas: [NO_ERRORS_SCHEMA]
    }).overrideComponent(SomeMenuSectionComponent, {
      set: { changeDetection: ChangeDetectionStrategy.Default }
>>>>>>> 3f7c42c5
    }).compileComponents();
  }));

  beforeEach(() => {
    fixture = TestBed.createComponent(SomeMenuSectionComponent);
    comp = fixture.componentInstance;
    menuService = (comp as any).menuService;
    spyOn(comp as any, 'getMenuItemComponent').and.returnValue(LinkMenuItemComponent);
    spyOn(comp as any, 'getItemModelInjector').and.returnValue(observableOf({}));
    fixture.detectChanges();
  });

  describe('toggleSection', () => {
    beforeEach(() => {
      spyOn(menuService, 'toggleActiveSection');
      comp.toggleSection(new Event('click'));
    });
    it('should trigger the toggleActiveSection function on the menu service', () => {
      expect(menuService.toggleActiveSection).toHaveBeenCalledWith(comp.menuID, dummySection.id);
    });
  });

  describe('activateSection', () => {
    beforeEach(() => {
      spyOn(menuService, 'activateSection');
      comp.activateSection(new Event('click'));
    });
    it('should trigger the activateSection function on the menu service', () => {
      expect(menuService.activateSection).toHaveBeenCalledWith(comp.menuID, dummySection.id);
    });
  });

  describe('deactivateSection', () => {
    beforeEach(() => {
      spyOn(menuService, 'deactivateSection');
      comp.deactivateSection(new Event('click'));
    });
    it('should trigger the deactivateSection function on the menu service', () => {
      expect(menuService.deactivateSection).toHaveBeenCalledWith(comp.menuID, dummySection.id);
    });
  });

});<|MERGE_RESOLUTION|>--- conflicted
+++ resolved
@@ -1,5 +1,7 @@
 import {
   ChangeDetectionStrategy,
+  Component,
+  Inject,
   Injector,
   NO_ERRORS_SCHEMA,
 } from '@angular/core';
@@ -10,26 +12,13 @@
 } from '@angular/core/testing';
 import { NoopAnimationsModule } from '@angular/platform-browser/animations';
 import { TranslateModule } from '@ngx-translate/core';
-<<<<<<< HEAD
-=======
-import {
-  ChangeDetectionStrategy,
-  Component,
-  Inject,
-  Injector,
-  NO_ERRORS_SCHEMA,
-} from '@angular/core';
-import { AbstractMenuSectionComponent } from './abstract-menu-section.component';
-import { MenuService } from '../menu.service';
-import { MenuServiceStub } from '../../testing/menu-service.stub';
->>>>>>> 3f7c42c5
 import { of as observableOf } from 'rxjs';
 
 import { MenuServiceStub } from '../../testing/menu-service.stub';
 import { MenuService } from '../menu.service';
 import { LinkMenuItemComponent } from '../menu-item/link-menu-item.component';
 import { MenuSection } from '../menu-section.model';
-import { MenuSectionComponent } from './menu-section.component';
+import { AbstractMenuSectionComponent } from './abstract-menu-section.component';
 
 @Component({
   selector: 'ds-some-menu-section',
@@ -58,26 +47,16 @@
       active: false,
     } as any;
     TestBed.configureTestingModule({
-<<<<<<< HEAD
-      imports: [TranslateModule.forRoot(), NoopAnimationsModule, MenuSectionComponent],
-=======
-      imports: [TranslateModule.forRoot(), NoopAnimationsModule],
+      imports: [TranslateModule.forRoot(), NoopAnimationsModule, SomeMenuSectionComponent],
       declarations: [AbstractMenuSectionComponent],
->>>>>>> 3f7c42c5
       providers: [
         { provide: Injector, useValue: {} },
         { provide: MenuService, useClass: MenuServiceStub },
         { provide: 'sectionDataProvider', useValue: dummySection },
       ],
-<<<<<<< HEAD
       schemas: [NO_ERRORS_SCHEMA],
-    }).overrideComponent(MenuSectionComponent, {
+    }).overrideComponent(SomeMenuSectionComponent, {
       set: { changeDetection: ChangeDetectionStrategy.Default },
-=======
-      schemas: [NO_ERRORS_SCHEMA]
-    }).overrideComponent(SomeMenuSectionComponent, {
-      set: { changeDetection: ChangeDetectionStrategy.Default }
->>>>>>> 3f7c42c5
     }).compileComponents();
   }));
 
