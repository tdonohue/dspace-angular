--- conflicted
+++ resolved
@@ -1,6 +1,7 @@
-<<<<<<< HEAD
+// eslint-disable-next-line max-classes-per-file
 import {
   ChangeDetectionStrategy,
+  Component,
   Injector,
   NO_ERRORS_SCHEMA,
 } from '@angular/core';
@@ -11,51 +12,40 @@
   tick,
   waitForAsync,
 } from '@angular/core/testing';
-=======
-// eslint-disable-next-line max-classes-per-file
-import { ComponentFixture, fakeAsync, TestBed, tick, waitForAsync } from '@angular/core/testing';
->>>>>>> 8ba14aa3
 import { NoopAnimationsModule } from '@angular/platform-browser/animations';
-import {
-  ActivatedRoute,
-  Router,
-} from '@angular/router';
-import { RouterTestingModule } from '@angular/router/testing';
-import { TranslateModule } from '@ngx-translate/core';
-<<<<<<< HEAD
-import { of as observableOf } from 'rxjs';
-
-=======
-import { ChangeDetectionStrategy, Injector, NO_ERRORS_SCHEMA, Component } from '@angular/core';
-import { MenuService } from './menu.service';
-import { MenuComponent } from './menu.component';
-import { of as observableOf, BehaviorSubject } from 'rxjs';
 import { ActivatedRoute } from '@angular/router';
 import { RouterTestingModule } from '@angular/router/testing';
-import { MenuSection } from './menu-section.model';
-import { MenuID } from './menu-id.model';
-import { Item } from '../../core/shared/item.model';
->>>>>>> 8ba14aa3
+import {
+  Store,
+  StoreModule,
+} from '@ngrx/store';
+import {
+  MockStore,
+  provideMockStore,
+} from '@ngrx/store/testing';
+import { TranslateModule } from '@ngx-translate/core';
+import {
+  BehaviorSubject,
+  of as observableOf,
+} from 'rxjs';
+
+import {
+  AppState,
+  storeModuleConfig,
+} from '../../app.reducer';
+import { authReducer } from '../../core/auth/auth.reducer';
 import { AuthorizationDataService } from '../../core/data/feature-authorization/authorization-data.service';
 import { Item } from '../../core/shared/item.model';
 import { getMockThemeService } from '../mocks/theme-service.mock';
 import { createSuccessfulRemoteDataObject } from '../remote-data.utils';
-import { MenuServiceStub } from '../testing/menu-service.stub';
 import { ThemeService } from '../theme-support/theme.service';
-<<<<<<< HEAD
 import { MenuComponent } from './menu.component';
 import { MenuService } from './menu.service';
 import { MenuID } from './menu-id.model';
+import { LinkMenuItemModel } from './menu-item/models/link.model';
+import { MenuItemType } from './menu-item-type.model';
+import { rendersSectionForMenu } from './menu-section.decorator';
 import { MenuSection } from './menu-section.model';
-=======
-import { getMockThemeService } from '../mocks/theme-service.mock';
-import { MenuItemType } from './menu-item-type.model';
-import { LinkMenuItemModel } from './menu-item/models/link.model';
-import { provideMockStore, MockStore } from '@ngrx/store/testing';
-import { StoreModule, Store } from '@ngrx/store';
-import { authReducer } from '../../core/auth/auth.reducer';
-import { storeModuleConfig, AppState } from '../../app.reducer';
-import { rendersSectionForMenu } from './menu-section.decorator';
 
 const mockMenuID = 'mock-menuID' as MenuID;
 
@@ -76,7 +66,6 @@
 @rendersSectionForMenu(mockMenuID, false)
 class TestMenuComponent {
 }
->>>>>>> 8ba14aa3
 
 describe('MenuComponent', () => {
   let comp: MenuComponent;
@@ -211,7 +200,7 @@
                   text: 'test',
                   link: '/test',
                 } as LinkMenuItemModel,
-              }
+              },
             },
             visible: true,
           },
