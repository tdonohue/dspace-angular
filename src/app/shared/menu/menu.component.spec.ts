--- conflicted
+++ resolved
@@ -39,11 +39,11 @@
 import { getMockThemeService } from '../mocks/theme-service.mock';
 import { createSuccessfulRemoteDataObject } from '../remote-data.utils';
 import { ThemeService } from '../theme-support/theme.service';
-<<<<<<< HEAD
 import { MenuComponent } from './menu.component';
 import { MenuService } from './menu.service';
 import { MenuID } from './menu-id.model';
 import { LinkMenuItemModel } from './menu-item/models/link.model';
+import { TextMenuItemModel } from './menu-item/models/text.model';
 import { MenuItemType } from './menu-item-type.model';
 import { rendersSectionForMenu } from './menu-section.decorator';
 import { MenuSection } from './menu-section.model';
@@ -67,19 +67,12 @@
 @rendersSectionForMenu(mockMenuID, false)
 class TestMenuComponent {
 }
-=======
-import { getMockThemeService } from '../mocks/theme-service.mock';
-import { MenuItemType } from './menu-item-type.model';
-import { TextMenuItemModel } from './menu-item/models/text.model';
->>>>>>> 3f7c42c5
 
 describe('MenuComponent', () => {
   let comp: MenuComponent;
   let fixture: ComponentFixture<MenuComponent>;
   let menuService: MenuService;
-<<<<<<< HEAD
   let store: MockStore;
-=======
   let router: any;
 
   const menuSection: MenuSection =       {
@@ -93,7 +86,6 @@
   };
 
   const mockMenuID = 'mock-menuID' as MenuID;
->>>>>>> 3f7c42c5
 
   const mockStatisticSection = { 'id': 'statistics_site', 'active': true, 'visible': true, 'index': 2, 'type': 'statistics', 'model': { 'type': 1, 'text': 'menu.section.statistics', 'link': 'statistics' } };
 
@@ -173,16 +165,9 @@
     fixture = TestBed.createComponent(MenuComponent);
     comp = fixture.componentInstance; // SearchPageComponent test instance
     comp.menuID = mockMenuID;
-<<<<<<< HEAD
     menuService = TestBed.inject(MenuService);
     store = TestBed.inject(Store) as MockStore<AppState>;
-    spyOn(comp as any, 'getSectionDataInjector').and.returnValue(MenuSection);
-=======
-    menuService = (comp as any).menuService;
-    router = TestBed.inject(Router);
     spyOn(comp as any, 'getSectionDataInjector').and.returnValue(menuSection);
-    spyOn(comp as any, 'getSectionComponent').and.returnValue(observableOf({}));
->>>>>>> 3f7c42c5
     fixture.detectChanges();
   });
 
