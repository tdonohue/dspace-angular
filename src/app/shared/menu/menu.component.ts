--- conflicted
+++ resolved
@@ -37,14 +37,9 @@
  * A basic implementation of a MenuComponent
  */
 @Component({
-<<<<<<< HEAD
     selector: 'ds-menu',
     template: '',
     standalone: true
-=======
-  selector: 'ds-menu',
-  template: '',
->>>>>>> a8f31948
 })
 export class MenuComponent implements OnInit, OnDestroy {
   /**
