import { ChangeDetectionStrategy, Component, Injector, OnDestroy, OnInit } from '@angular/core';
import { BehaviorSubject, Observable, of as observableOf, Subscription } from 'rxjs';
import { MenuService } from './menu.service';
<<<<<<< HEAD
import { distinctUntilChanged, map, switchMap } from 'rxjs/operators';
=======
import { MenuID } from './initial-menus-state';
import { MenuSection } from './menu.reducer';
import { distinctUntilChanged, map, mergeMap, switchMap } from 'rxjs/operators';
>>>>>>> c1e69765
import { GenericConstructor } from '../../core/shared/generic-constructor';
import { hasValue, isNotEmptyOperator } from '../empty.util';
import { MenuSectionComponent } from './menu-section/menu-section.component';
import { getComponentForMenu } from './menu-section.decorator';
import { compareArraysUsingIds } from '../../item-page/simple/item-types/shared/item-relationships-utils';
<<<<<<< HEAD
import { MenuSection } from './menu-section.model';
import { MenuID } from './menu-id.model';
=======
import { ActivatedRoute } from '@angular/router';
import { AuthorizationDataService } from '../../core/data/feature-authorization/authorization-data.service';
import { FeatureID } from '../../core/data/feature-authorization/feature-id';
>>>>>>> c1e69765

/**
 * A basic implementation of a MenuComponent
 */
@Component({
  selector: 'ds-menu',
  template: ''
})
export class MenuComponent implements OnInit, OnDestroy {
  /**
   * The ID of the Menu (See MenuID)
   */
  menuID: MenuID;

  /**
   * Observable that emits whether or not this menu is currently collapsed
   */
  menuCollapsed: Observable<boolean>;

  /**
   * Observable that emits whether or not this menu's preview is currently collapsed
   */
  menuPreviewCollapsed: Observable<boolean>;

  /**
   * Observable that emits whether or not this menu is currently visible
   */
  menuVisible: Observable<boolean>;

  /**
   * List of top level sections in this Menu
   */
  sections: Observable<MenuSection[]>;

  /**
   * Map of components and injectors for each dynamically rendered menu section
   */
  sectionMap$: BehaviorSubject<Map<string, {
    injector: Injector,
    component: GenericConstructor<MenuSectionComponent>
  }>> = new BehaviorSubject(new Map());

  /**
   * Prevent unnecessary rerendering
   */
  changeDetection: ChangeDetectionStrategy.OnPush;

  /**
   * Timer to briefly delay the sidebar preview from opening or closing
   */
  private previewTimer;

  /**
   * Array to track all subscriptions and unsubscribe them onDestroy
   * @type {Array}
   */
  subs: Subscription[] = [];

  private activatedRouteLastChild: ActivatedRoute;

  constructor(protected menuService: MenuService, protected injector: Injector, public authorizationService: AuthorizationDataService, public route: ActivatedRoute) {
  }

  /**
   * Sets all instance variables to their initial values
   */
  ngOnInit(): void {
    this.activatedRouteLastChild = this.getActivatedRoute(this.route);
    this.menuCollapsed = this.menuService.isMenuCollapsed(this.menuID);
    this.menuPreviewCollapsed = this.menuService.isMenuPreviewCollapsed(this.menuID);
    this.menuVisible = this.menuService.isMenuVisible(this.menuID);
    this.sections = this.menuService.getMenuTopSections(this.menuID).pipe(distinctUntilChanged(compareArraysUsingIds()));

    this.subs.push(
      this.sections.pipe(
        // if you return an array from a switchMap it will emit each element as a separate event.
        // So this switchMap is equivalent to a subscribe with a forEach inside
        switchMap((sections: MenuSection[]) => sections),
        mergeMap((section: MenuSection) => {
          if (section.id.includes('statistics')) {
            return this.getAuthorizedStatistics(section);
          }
          return observableOf(section);
        }),
        isNotEmptyOperator(),
        switchMap((section: MenuSection) => this.getSectionComponent(section).pipe(
          map((component: GenericConstructor<MenuSectionComponent>) => ({ section, component }))
        )),
        distinctUntilChanged((x, y) => x.section.id === y.section.id)
      ).subscribe(({ section, component }) => {
        const nextMap = this.sectionMap$.getValue();
        nextMap.set(section.id, {
          injector: this.getSectionDataInjector(section),
          component
        });
        this.sectionMap$.next(nextMap);
      })
    );
  }

  /**
   *  Get activated route of the deepest activated route
   */
  getActivatedRoute(route) {
    if (route.children.length > 0) {
      return this.getActivatedRoute(route.firstChild);
    } else {
      return route;
    }
  }

  /**
   *  Get section of statistics after checking authorization
   */
  getAuthorizedStatistics(section) {
    return this.activatedRouteLastChild.data.pipe(
      switchMap((data) => {
        return this.authorizationService.isAuthorized(FeatureID.CanViewUsageStatistics, this.getObjectUrl(data)).pipe(
          map((canViewUsageStatistics: boolean) => {
            if (!canViewUsageStatistics) {
              return {};
            } else {
              return section;
            }
          }));
      })
    );
  }

  /**
   *  Get statistics route dso data
   */
  getObjectUrl(data) {
    const object = data.site ? data.site : data.dso?.payload;
    return object?._links?.self?.href;
  }

  /**
   *  Collapse this menu when it's currently expanded, expand it when its currently collapsed
   * @param {Event} event The user event that triggered this method
   */
  toggle(event: Event) {
    event.preventDefault();
    this.menuService.toggleMenu(this.menuID);
  }

  /**
   * Expand this menu
   * @param {Event} event The user event that triggered this method
   */
  expand(event: Event) {
    event.preventDefault();
    this.menuService.expandMenu(this.menuID);
  }

  /**
   * Collapse this menu
   * @param {Event} event The user event that triggered this method
   */
  collapse(event: Event) {
    event.preventDefault();
    this.menuService.collapseMenu(this.menuID);
  }

  /**
   * Expand this menu's preview
   * @param {Event} event The user event that triggered this method
   */
  expandPreview(event: Event) {
    event.preventDefault();
    this.previewToggleDebounce(() => this.menuService.expandMenuPreview(this.menuID), 100);
  }

  /**
   * Collapse this menu's preview
   * @param {Event} event The user event that triggered this method
   */
  collapsePreview(event: Event) {
    event.preventDefault();
    this.previewToggleDebounce(() => this.menuService.collapseMenuPreview(this.menuID), 400);
  }

  /**
   * delay the handler function by the given amount of time
   *
   * @param {Function} handler The function to delay
   * @param {number} ms The amount of ms to delay the handler function by
   */
  private previewToggleDebounce(handler: () => void, ms: number): void {
    if (hasValue(this.previewTimer)) {
      clearTimeout(this.previewTimer);
    }
    this.previewTimer = setTimeout(handler, ms);
  }

  /**
   * Retrieve the component for a given MenuSection object
   * @param {MenuSection} section The given MenuSection
   * @returns {Observable<GenericConstructor<MenuSectionComponent>>} Emits the constructor of the Component that should be used to render this object
   */
  private getSectionComponent(section: MenuSection): Observable<GenericConstructor<MenuSectionComponent>> {
    return this.menuService.hasSubSections(this.menuID, section.id).pipe(
      map((expandable: boolean) => {
        return getComponentForMenu(this.menuID, expandable);
      }
      ),
    );
  }

  /**
   * Retrieve the Injector for a given MenuSection object
   * @param {MenuSection} section The given MenuSection
   * @returns {Injector} The Injector that injects the data for this menu section into the section's component
   */
  private getSectionDataInjector(section: MenuSection) {
    return Injector.create({
      providers: [{ provide: 'sectionDataProvider', useFactory: () => (section), deps: [] }],
      parent: this.injector
    });
  }

  /**
   * Unsubscribe from open subscriptions
   */
  ngOnDestroy(): void {
    this.subs
      .filter((subscription) => hasValue(subscription))
      .forEach((subscription) => subscription.unsubscribe());
  }
}<|MERGE_RESOLUTION|>--- conflicted
+++ resolved
@@ -1,26 +1,17 @@
 import { ChangeDetectionStrategy, Component, Injector, OnDestroy, OnInit } from '@angular/core';
 import { BehaviorSubject, Observable, of as observableOf, Subscription } from 'rxjs';
 import { MenuService } from './menu.service';
-<<<<<<< HEAD
-import { distinctUntilChanged, map, switchMap } from 'rxjs/operators';
-=======
-import { MenuID } from './initial-menus-state';
-import { MenuSection } from './menu.reducer';
 import { distinctUntilChanged, map, mergeMap, switchMap } from 'rxjs/operators';
->>>>>>> c1e69765
 import { GenericConstructor } from '../../core/shared/generic-constructor';
 import { hasValue, isNotEmptyOperator } from '../empty.util';
 import { MenuSectionComponent } from './menu-section/menu-section.component';
 import { getComponentForMenu } from './menu-section.decorator';
 import { compareArraysUsingIds } from '../../item-page/simple/item-types/shared/item-relationships-utils';
-<<<<<<< HEAD
 import { MenuSection } from './menu-section.model';
 import { MenuID } from './menu-id.model';
-=======
 import { ActivatedRoute } from '@angular/router';
 import { AuthorizationDataService } from '../../core/data/feature-authorization/authorization-data.service';
 import { FeatureID } from '../../core/data/feature-authorization/feature-id';
->>>>>>> c1e69765
 
 /**
  * A basic implementation of a MenuComponent
