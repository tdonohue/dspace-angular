--- conflicted
+++ resolved
@@ -1,4 +1,3 @@
-<<<<<<< HEAD
 import {
   ChangeDetectionStrategy,
   Component,
@@ -6,19 +5,6 @@
   OnDestroy,
   OnInit,
 } from '@angular/core';
-=======
-import { ChangeDetectionStrategy, Component, Injector, OnDestroy, OnInit } from '@angular/core';
-import { BehaviorSubject, Observable, of as observableOf, Subscription } from 'rxjs';
-import { MenuService } from './menu.service';
-import { distinctUntilChanged, map, mergeMap, switchMap } from 'rxjs/operators';
-import { GenericConstructor } from '../../core/shared/generic-constructor';
-import { hasValue, isNotEmptyOperator } from '../empty.util';
-import { AbstractMenuSectionComponent } from './menu-section/abstract-menu-section.component';
-import { getComponentForMenu } from './menu-section.decorator';
-import { compareArraysUsingIds } from '../../item-page/simple/item-types/shared/item-relationships-utils';
-import { MenuSection } from './menu-section.model';
-import { MenuID } from './menu-id.model';
->>>>>>> 3f7c42c5
 import { ActivatedRoute } from '@angular/router';
 import {
   BehaviorSubject,
@@ -45,7 +31,7 @@
 import { MenuID } from './menu-id.model';
 import { getComponentForMenu } from './menu-section.decorator';
 import { MenuSection } from './menu-section.model';
-import { MenuSectionComponent } from './menu-section/menu-section.component';
+import { AbstractMenuSectionComponent } from './menu-section/abstract-menu-section.component';
 
 /**
  * A basic implementation of a MenuComponent
@@ -135,11 +121,7 @@
         }),
         isNotEmptyOperator(),
         switchMap((section: MenuSection) => this.getSectionComponent(section).pipe(
-<<<<<<< HEAD
-          map((component: GenericConstructor<MenuSectionComponent>) => ({ section, component })),
-=======
-          map((component: GenericConstructor<AbstractMenuSectionComponent>) => ({ section, component }))
->>>>>>> 3f7c42c5
+          map((component: GenericConstructor<AbstractMenuSectionComponent>) => ({ section, component })),
         )),
         distinctUntilChanged((x, y) => x.section.id === y.section.id && x.component.prototype === y.component.prototype),
       ).subscribe(({ section, component }) => {
@@ -256,13 +238,8 @@
   private getSectionComponent(section: MenuSection): Observable<GenericConstructor<AbstractMenuSectionComponent>> {
     return this.menuService.hasSubSections(this.menuID, section.id).pipe(
       map((expandable: boolean) => {
-<<<<<<< HEAD
-        return getComponentForMenu(this.menuID, expandable, this.themeService.getThemeName());
+        return getComponentForMenu(this.menuID, expandable || section.alwaysRenderExpandable, this.themeService.getThemeName());
       },
-=======
-        return getComponentForMenu(this.menuID, expandable || section.alwaysRenderExpandable, this.themeService.getThemeName());
-      }
->>>>>>> 3f7c42c5
       ),
     );
   }
