--- conflicted
+++ resolved
@@ -1,5 +1,4 @@
 import { Injectable } from '@angular/core';
-<<<<<<< HEAD
 import {
   ActivatedRoute,
   NavigationEnd,
@@ -16,6 +15,7 @@
   Observable,
 } from 'rxjs';
 import {
+  distinctUntilChanged,
   filter,
   map,
   switchMap,
@@ -26,6 +26,7 @@
   AppState,
   keySelector,
 } from '../../app.reducer';
+import { compareArraysUsingIds } from '../../item-page/simple/item-types/shared/item-relationships-utils';
 import {
   hasNoValue,
   hasValue,
@@ -33,12 +34,6 @@
   isEmpty,
   isNotEmpty,
 } from '../empty.util';
-=======
-import { createSelector, MemoizedSelector, select, Store } from '@ngrx/store';
-import { AppState, keySelector } from '../../app.reducer';
-import { combineLatest as observableCombineLatest, Observable } from 'rxjs';
-import { distinctUntilChanged, filter, map, switchMap, take } from 'rxjs/operators';
->>>>>>> 8ba14aa3
 import {
   ActivateMenuSectionAction,
   AddMenuSectionAction,
@@ -56,14 +51,9 @@
   ToggleMenuAction,
 } from './menu.actions';
 import { MenuID } from './menu-id.model';
-<<<<<<< HEAD
 import { MenuSection } from './menu-section.model';
 import { MenuSections } from './menu-sections.model';
 import { MenuState } from './menu-state.model';
-=======
-import { ActivatedRoute, NavigationEnd, Router } from '@angular/router';
-import { compareArraysUsingIds } from '../../item-page/simple/item-types/shared/item-relationships-utils';
->>>>>>> 8ba14aa3
 
 export function menuKeySelector<T>(key: string, selector): MemoizedSelector<MenuState, T> {
   return createSelector(selector, (state) => {
@@ -122,23 +112,14 @@
     return this.store.pipe(
       select(menuByIDSelector(menuID)),
       select(menuSectionStateSelector),
-<<<<<<< HEAD
-      map((sections: MenuSections) => {
-        return Object.values(sections)
+      map((sections: MenuSections) => Object.values(sections)),
+      distinctUntilChanged(compareArraysUsingIds()),
+      map((sections: MenuSection[]) => {
+        return sections
           .filter((section: MenuSection) => hasNoValue(section.parentID))
           .filter((section: MenuSection) => !mustBeVisible || section.visible);
       },
       ),
-=======
-      map((sections: MenuSections) => Object.values(sections)),
-      distinctUntilChanged(compareArraysUsingIds()),
-      map((sections: MenuSection[]) => {
-          return sections
-            .filter((section: MenuSection) => hasNoValue(section.parentID))
-            .filter((section: MenuSection) => !mustBeVisible || section.visible);
-        }
-      )
->>>>>>> 8ba14aa3
     );
   }
 
