--- conflicted
+++ resolved
@@ -45,11 +45,8 @@
   let initialState;
   let routeDataMenuSection: MenuSection;
   let routeDataMenuChildSection: MenuSection;
-<<<<<<< HEAD
   let routeDataMenuOverwrittenChildSection: MenuSection;
   let toBeRemovedMenuSection: MenuSection;
-=======
->>>>>>> 3f7c42c5
   let alreadyPresentMenuSection: MenuSection;
   let route;
   let router;
@@ -114,19 +111,6 @@
         link: 'path/:linkparam',
       } as LinkMenuItemModel,
     };
-<<<<<<< HEAD
-    routeDataMenuSectionResolved = {
-      id: 'mockSection_id_param_resolved',
-      active: false,
-      visible: true,
-      model: {
-        type: MenuItemType.LINK,
-        text: 'menu.section.mockSection',
-        link: 'path/link_param_resolved',
-      } as LinkMenuItemModel,
-    };
-=======
->>>>>>> 3f7c42c5
     routeDataMenuChildSection = {
       id: 'mockChildSection',
       parentID: 'mockSection',
@@ -149,19 +133,6 @@
         link: '',
       } as LinkMenuItemModel,
     };
-<<<<<<< HEAD
-    toBeRemovedMenuSection = {
-      id: 'toBeRemovedSection',
-      active: false,
-      visible: true,
-      model: {
-        type: MenuItemType.LINK,
-        text: 'menu.section.toBeRemovedSection',
-        link: '',
-      } as LinkMenuItemModel,
-    };
-=======
->>>>>>> 3f7c42c5
     alreadyPresentMenuSection = {
       id: 'alreadyPresentSection',
       active: false,
@@ -574,73 +545,4 @@
       expect(store.dispatch).toHaveBeenCalledWith(new DeactivateMenuSectionAction(MenuID.ADMIN, 'fakeID'));
     });
   });
-<<<<<<< HEAD
-
-  describe('buildRouteMenuSections', () => {
-    it('should add and remove menu sections depending on the current route and overwrite menu sections when they have the same ID with the child route version', () => {
-      spyOn(service, 'addSection');
-      spyOn(service, 'removeSection');
-
-      spyOn(service, 'getNonPersistentMenuSections').and.returnValue(observableOf([toBeRemovedMenuSection, alreadyPresentMenuSection]));
-
-      service.buildRouteMenuSections(MenuID.PUBLIC);
-
-      expect(service.addSection).toHaveBeenCalledWith(MenuID.PUBLIC, routeDataMenuSectionResolved);
-      expect(service.addSection).not.toHaveBeenCalledWith(MenuID.PUBLIC, routeDataMenuChildSection);
-      expect(service.addSection).toHaveBeenCalledWith(MenuID.PUBLIC, routeDataMenuOverwrittenChildSection);
-      expect(service.addSection).not.toHaveBeenCalledWith(MenuID.PUBLIC, alreadyPresentMenuSection);
-      expect(service.removeSection).toHaveBeenCalledWith(MenuID.PUBLIC, toBeRemovedMenuSection.id);
-    });
-  });
-
-  describe('listenForRouteChanges', () => {
-    it('should build the menu sections on NavigationEnd event', () => {
-      spyOn(service, 'buildRouteMenuSections');
-
-      service.listenForRouteChanges();
-
-      expect(service.buildRouteMenuSections).toHaveBeenCalledWith(MenuID.ADMIN);
-      expect(service.buildRouteMenuSections).toHaveBeenCalledWith(MenuID.PUBLIC);
-    });
-  });
-
-  describe(`resolveSubstitutions`, () => {
-    let linkPrefix;
-    let link;
-    let uuid;
-
-    beforeEach(() => {
-      linkPrefix = 'statistics_collection_';
-      link = `${linkPrefix}:id`;
-      uuid = 'f7cc3ca4-3c2c-464d-8af8-add9f84f711c';
-    });
-
-    it(`shouldn't do anything when there are no params`, () => {
-      let result = (service as any).resolveSubstitutions(link, undefined);
-      expect(result).toEqual(link);
-      result = (service as any).resolveSubstitutions(link, null);
-      expect(result).toEqual(link);
-      result = (service as any).resolveSubstitutions(link, {});
-      expect(result).toEqual(link);
-    });
-
-    it(`should replace link params that are also route params`, () => {
-      const result = (service as any).resolveSubstitutions(link,{ 'id': uuid });
-      expect(result).toEqual(linkPrefix + uuid);
-    });
-
-    it(`should not replace link params that aren't route params`, () => {
-      const result = (service as any).resolveSubstitutions(link,{ 'something': 'else' });
-      expect(result).toEqual(link);
-    });
-
-    it(`should gracefully deal with routes that contain the name of the route param`, () => {
-      const selfReferentialParam = `:id:something`;
-      const result = (service as any).resolveSubstitutions(link,{ 'id': selfReferentialParam });
-      expect(result).toEqual(linkPrefix + selfReferentialParam);
-    });
-  });
-
-=======
->>>>>>> 3f7c42c5
 });