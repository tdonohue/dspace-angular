--- conflicted
+++ resolved
@@ -47,12 +47,7 @@
   const router = {
     events: observableOf(new ResolveEnd(1, 'test-url', 'test-url-after-redirect', {
       url: 'test-url',
-<<<<<<< HEAD
       root: { url: [new UrlSegment('test-url', {})],       data: {},
-=======
-      root: {
-        url: [new UrlSegment('test-url', {})], data: {}
->>>>>>> f6263f86
       },
       data: {},
     } as any)),
@@ -132,13 +127,8 @@
 
   describe('resolveRouteMenus with no matching path specific providers', () => {
     it('should remove the current non persistent menus and add the general non persistent menus', () => {
-<<<<<<< HEAD
       const route = { data:{} };
       const state = { url: 'test-url' };
-=======
-      const route = {data: {}};
-      const state = {url: 'test-url'};
->>>>>>> f6263f86
       menuProviderService.resolveRouteMenus(route as any, state as any).subscribe();
 
       expect(menuService.removeSection).toHaveBeenCalledWith(MenuID.PUBLIC, sectionToBeRemoved.id);
@@ -156,13 +146,8 @@
 
   describe('resolveRouteMenus with a matching path specific provider', () => {
     it('should remove the current non persistent menus and add the general non persistent menus', () => {
-<<<<<<< HEAD
       const route = { data:{ menuRoute: MenuRoute.SIMPLE_COMMUNITY_PAGE } };
       const state = { url: `xxxx/${COMMUNITY_MODULE_PATH}/xxxxxx` };
-=======
-      const route = {data: {menuRoute: MenuRoute.SIMPLE_COMMUNITY_PAGE}};
-      const state = {url: `xxxx/${COMMUNITY_MODULE_PATH}/xxxxxx`};
->>>>>>> f6263f86
       menuProviderService.resolveRouteMenus(route as any, state as any).subscribe();
 
       expect(menuService.removeSection).toHaveBeenCalledWith(MenuID.PUBLIC, sectionToBeRemoved.id);
