--- conflicted
+++ resolved
@@ -1,21 +1,12 @@
-<<<<<<< HEAD
-import { Component, Inject, OnInit } from '@angular/core';
-import { isNotEmpty } from '../../empty.util';
-import { ExternalLinkMenuItemModel } from './models/external-link.model';
-import { TranslateModule } from '@ngx-translate/core';
-import { NgClass } from '@angular/common';
-=======
 import {
   Component,
   Inject,
-  OnInit,
-} from '@angular/core';
-
+  OnInit,} from '@angular/core';
 import { isNotEmpty } from '../../empty.util';
 import { rendersMenuItemForType } from '../menu-item.decorator';
-import { MenuItemType } from '../menu-item-type.model';
+import { TranslateModule } from '@ngx-translate/core';
+import { NgClass } from '@angular/common';
 import { ExternalLinkMenuItemModel } from './models/external-link.model';
->>>>>>> a8f31948
 
 /**
  * Component that renders a menu section of type EXTERNAL
