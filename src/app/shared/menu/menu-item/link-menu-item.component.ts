--- conflicted
+++ resolved
@@ -9,16 +9,11 @@
  * Component that renders a menu section of type LINK
  */
 @Component({
-<<<<<<< HEAD
     selector: 'ds-link-menu-item',
+    styleUrls: ['./menu-item.component.scss'],
     templateUrl: './link-menu-item.component.html',
     standalone: true,
     imports: [NgClass, RouterLink, TranslateModule]
-=======
-  selector: 'ds-link-menu-item',
-  styleUrls: ['./menu-item.component.scss'],
-  templateUrl: './link-menu-item.component.html',
->>>>>>> 061129ec
 })
 export class LinkMenuItemComponent implements OnInit {
   item: LinkMenuItemModel;
