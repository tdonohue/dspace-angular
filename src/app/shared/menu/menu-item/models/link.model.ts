import { MenuItemModel } from './menu-item.model';
<<<<<<< HEAD
import { MenuItemType } from '../../menu-item-type.model';
=======
import { MenuItemType } from '../../initial-menus-state';
import { Params } from '@angular/router';
>>>>>>> e314a709

/**
 * Model representing an Link Menu Section
 */
export class LinkMenuItemModel implements MenuItemModel {
  type = MenuItemType.LINK;
  text: string;
  link: string;
  queryParams?: Params | null;
}<|MERGE_RESOLUTION|>--- conflicted
+++ resolved
@@ -1,10 +1,6 @@
 import { MenuItemModel } from './menu-item.model';
-<<<<<<< HEAD
 import { MenuItemType } from '../../menu-item-type.model';
-=======
-import { MenuItemType } from '../../initial-menus-state';
 import { Params } from '@angular/router';
->>>>>>> e314a709
 
 /**
  * Model representing an Link Menu Section
