import {
  DebugElement,
  NO_ERRORS_SCHEMA,
} from '@angular/core';
import {
  ComponentFixture,
  TestBed,
  waitForAsync,
} from '@angular/core/testing';
import { By } from '@angular/platform-browser';
import { TranslateModule } from '@ngx-translate/core';

import { TextMenuItemComponent } from './text-menu-item.component';

describe('TextMenuItemComponent', () => {
  let component: TextMenuItemComponent;
  let fixture: ComponentFixture<TextMenuItemComponent>;
  let debugElement: DebugElement;
  const text = 'HELLO';
  beforeEach(waitForAsync(() => {
    TestBed.configureTestingModule({
    imports: [TranslateModule.forRoot(), TextMenuItemComponent],
    providers: [
        { provide: 'itemModelProvider', useValue: { text: text } },
<<<<<<< HEAD
    ],
    schemas: [NO_ERRORS_SCHEMA]
})
=======
      ],
      schemas: [NO_ERRORS_SCHEMA],
    })
>>>>>>> a8f31948
      .compileComponents();
  }));

  beforeEach(() => {
    fixture = TestBed.createComponent(TextMenuItemComponent);
    component = fixture.componentInstance;
    debugElement = fixture.debugElement;
    fixture.detectChanges();
  });

  it('should contain the correct text', () => {
    expect(component).toBeTruthy();
  });

  it('should contain the text element', () => {
    const textContent = debugElement.query(By.css('span')).nativeElement.textContent;
    expect(textContent).toEqual(text);
  });
});<|MERGE_RESOLUTION|>--- conflicted
+++ resolved
@@ -22,15 +22,9 @@
     imports: [TranslateModule.forRoot(), TextMenuItemComponent],
     providers: [
         { provide: 'itemModelProvider', useValue: { text: text } },
-<<<<<<< HEAD
     ],
-    schemas: [NO_ERRORS_SCHEMA]
+      schemas: [NO_ERRORS_SCHEMA],
 })
-=======
-      ],
-      schemas: [NO_ERRORS_SCHEMA],
-    })
->>>>>>> a8f31948
       .compileComponents();
   }));
 
