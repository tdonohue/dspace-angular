// eslint-disable-next-line import/no-namespace
import * as deepFreeze from 'deep-freeze';

import { initialMenusState } from './initial-menus-state';
import {
  ActivateMenuSectionAction,
  AddMenuSectionAction,
  CollapseMenuAction,
  CollapseMenuPreviewAction,
  DeactivateMenuSectionAction,
  ExpandMenuAction,
  ExpandMenuPreviewAction,
  HideMenuAction,
  HideMenuSectionAction,
  ReinitMenuAction,
  RemoveMenuSectionAction,
  ShowMenuAction,
  ShowMenuSectionAction,
  ToggleActiveMenuSectionAction,
  ToggleMenuAction,
} from './menu.actions';
import { menusReducer } from './menu.reducer';
<<<<<<< HEAD
=======
import { initialMenusState} from './initial-menus-state';
import { MenuSectionIndex } from './menu-section-index.model';
>>>>>>> 3f7c42c5
import { MenuID } from './menu-id.model';
import { MenuSectionIndex } from './menu-section-Index.model';

let visibleSection1;
let dummyState;
const menuID = MenuID.ADMIN;
const topSectionID = 'new';

class NullAction extends CollapseMenuAction {
  type = null;

  constructor() {
    super(undefined);
  }
}

describe('menusReducer', () => {
  beforeEach(() => {
    visibleSection1 = {
      id: 'section',
      parentID: 'new',
      visible: true,
      active: false,
      index: -1,
    };

    dummyState = {
      [MenuID.ADMIN]: {
        id: MenuID.ADMIN,
        collapsed: true,
        previewCollapsed: true,
        visible: true,
        sections: {
          [topSectionID]: {
            id: topSectionID,
            active: false,
            visible: true,
            model: {
              type: 0,
              text: 'menu.section.new',
            },
            icon: 'plus-circle',
            index: 0,
          },
          new_item: {
            id: 'new_item',
            parentID: 'new',
            active: false,
            visible: true,
            model: {
              type: 1,
              text: 'menu.section.new_item',
              link: '/items/submission',
            },
          },
          new_community: {
            id: 'new_community',
            parentID: 'new',
            active: false,
            visible: true,
            model: {
              type: 1,
              text: 'menu.section.new_community',
              link: '/communities/submission',
            },
          },
          access_control: {
            id: 'access_control',
            active: false,
            visible: true,
            model: {
              type: 0,
              text: 'menu.section.access_control',
            },
            icon: 'key',
            index: 4,
          },
          access_control_people: {
            id: 'access_control_people',
            parentID: 'access_control',
            active: false,
            visible: true,
            model: {
              type: 1,
              text: 'menu.section.access_control_people',
              link: '#',
            },
          },
          access_control_groups: {
            id: 'access_control_groups',
            parentID: 'access_control',
            active: false,
            visible: true,
            model: {
              type: 1,
              text: 'menu.section.access_control_groups',
              link: '#',
            },
          },
          new_collection: {
            id: 'new_collection',
            parentID: 'new',
            active: false,
            visible: true,
            model: {
              type: 1,
              text: 'menu.section.new_collection',
              link: '/collections/submission',
            },
          },
        },
        sectionToSubsectionIndex: {
          access_control: [
            'access_control_people',
            'access_control_groups',
          ],
          new: [
            'new_collection',
            'new_item',
            'new_community',
          ],
        },
      },
    };
  });

  it('should return the current state when no valid actions have been made', () => {
    const state = dummyState;
    const action = new NullAction();
    const newState = menusReducer(state, action);

    expect(newState).toEqual(state);
  });

  it('should start with the initialMenusState', () => {
    const state = initialMenusState;
    const action = new NullAction();
    const initialState = menusReducer(undefined, action);

    // The search filter starts collapsed
    expect(initialState).toEqual(state);
  });

  it('should set collapsed to true for the correct menu in response to the COLLAPSE_MENU action', () => {
    dummyState[MenuID.ADMIN].collapsed = false;
    const state = dummyState;
    const action = new CollapseMenuAction(menuID);
    const newState = menusReducer(state, action);

    expect(newState[menuID].collapsed).toEqual(true);
  });

  it('should perform the COLLAPSE_MENU action without affecting the previous state', () => {
    dummyState[MenuID.ADMIN].collapsed = false;
    const state = dummyState;
    deepFreeze([state]);

    const action = new CollapseMenuAction(menuID);
    menusReducer(state, action);

    // no expect required, deepFreeze will ensure an exception is thrown if the state
    // is mutated, and any uncaught exception will cause the test to fail
    expect().nothing();
  });

  it('should set collapsed to false for the correct menu in response to the EXPAND_MENU action', () => {
    dummyState[MenuID.ADMIN].collapsed = true;
    const state = dummyState;
    const action = new ExpandMenuAction(menuID);
    const newState = menusReducer(state, action);

    expect(newState[menuID].collapsed).toEqual(false);
  });

  it('should perform the EXPAND_MENU action without affecting the previous state', () => {
    dummyState[MenuID.ADMIN].collapsed = true;
    const state = dummyState;
    deepFreeze([state]);

    const action = new ExpandMenuAction(menuID);
    menusReducer(state, action);

    // no expect required, deepFreeze will ensure an exception is thrown if the state
    // is mutated, and any uncaught exception will cause the test to fail
    expect().nothing();
  });

  it('should set collapsed to false for the correct menu in response to the TOGGLE_MENU action when collapsed is true', () => {
    dummyState[MenuID.ADMIN].collapsed = true;
    const state = dummyState;
    const action = new ToggleMenuAction(menuID);
    const newState = menusReducer(state, action);

    expect(newState[menuID].collapsed).toEqual(false);
  });

  it('should set collapsed to true for the correct menu in response to the TOGGLE_MENU action when collapsed is false', () => {
    dummyState[MenuID.ADMIN].collapsed = true;
    const state = dummyState;
    const action = new ToggleMenuAction(menuID);
    const newState = menusReducer(state, action);

    expect(newState[menuID].collapsed).toEqual(false);
  });

  it('should perform the TOGGLE_MENU action without affecting the previous state', () => {
    dummyState[MenuID.ADMIN].collapsed = true;
    const state = dummyState;
    deepFreeze([state]);

    const action = new ToggleMenuAction(menuID);
    menusReducer(state, action);

    // no expect required, deepFreeze will ensure an exception is thrown if the state
    // is mutated, and any uncaught exception will cause the test to fail
    expect().nothing();
  });

  it('should set previewCollapsed to true for the correct menu in response to the COLLAPSE_MENU_PREVIEW action', () => {
    dummyState[MenuID.ADMIN].previewCollapsed = false;
    const state = dummyState;
    const action = new CollapseMenuPreviewAction(menuID);
    const newState = menusReducer(state, action);

    expect(newState[menuID].previewCollapsed).toEqual(true);
  });

  it('should perform the COLLAPSE_MENU_PREVIEW action without affecting the previous state', () => {
    dummyState[MenuID.ADMIN].previewCollapsed = false;
    const state = dummyState;
    deepFreeze([state]);

    const action = new CollapseMenuPreviewAction(menuID);
    menusReducer(state, action);

    // no expect required, deepFreeze will ensure an exception is thrown if the state
    // is mutated, and any uncaught exception will cause the test to fail
    expect().nothing();
  });

  it('should set previewCollapsed to false for the correct menu in response to the EXPAND_MENU_PREVIEW action', () => {
    dummyState[MenuID.ADMIN].previewCollapsed = true;
    const state = dummyState;
    const action = new ExpandMenuPreviewAction(menuID);
    const newState = menusReducer(state, action);

    expect(newState[menuID].previewCollapsed).toEqual(false);
  });

  it('should perform the EXPAND_MENU_PREVIEW action without affecting the previous state', () => {
    dummyState[MenuID.ADMIN].previewCollapsed = true;
    const state = dummyState;
    deepFreeze([state]);

    const action = new ExpandMenuPreviewAction(menuID);
    menusReducer(state, action);

    // no expect required, deepFreeze will ensure an exception is thrown if the state
    // is mutated, and any uncaught exception will cause the test to fail
    expect().nothing();
  });

  it('should set visible to true for the correct menu in response to the SHOW_MENU action', () => {
    dummyState[MenuID.ADMIN].visible = false;
    const state = dummyState;
    const action = new ShowMenuAction(menuID);
    const newState = menusReducer(state, action);

    expect(newState[menuID].visible).toEqual(true);
  });

  it('should perform the SHOW_MENU action without affecting the previous state', () => {
    dummyState[MenuID.ADMIN].visible = false;
    const state = dummyState;
    deepFreeze([state]);

    const action = new ShowMenuAction(menuID);
    menusReducer(state, action);

    // no expect required, deepFreeze will ensure an exception is thrown if the state
    // is mutated, and any uncaught exception will cause the test to fail
    expect().nothing();
  });

  it('should set previewCollapsed to false for the correct menu in response to the HIDE_MENU action', () => {
    dummyState[MenuID.ADMIN].visible = true;
    const state = dummyState;
    const action = new HideMenuAction(menuID);
    const newState = menusReducer(state, action);

    expect(newState[menuID].visible).toEqual(false);
  });

  it('should perform the HIDE_MENU action without affecting the previous state', () => {
    dummyState[MenuID.ADMIN].visible = true;
    const state = dummyState;
    deepFreeze([state]);

    const action = new HideMenuAction(menuID);
    menusReducer(state, action);

    // no expect required, deepFreeze will ensure an exception is thrown if the state
    // is mutated, and any uncaught exception will cause the test to fail
    expect().nothing();
  });

  it('should reset the menu state to the initial state when performing the REINIT_MENUS action without affecting the previous state', () => {
    dummyState[MenuID.ADMIN].visible = true;
    const state = dummyState;
    deepFreeze([state]);

    const action = new ReinitMenuAction();
    const menusState = menusReducer(state, action);
    expect(menusState).toEqual(initialMenusState);

  });

  it('should set add a new section for the correct menu in response to the ADD_SECTION action', () => {
    const state = dummyState;
    const action = new AddMenuSectionAction(menuID, visibleSection1);
    const newState = menusReducer(state, action);
    expect(Object.values(newState[menuID].sections)).toContain(visibleSection1);
  });

  it('should set add a new section in the right place according to the index for the correct menu in response to the ADD_SECTION action', () => {
    const state = dummyState;
    const action = new AddMenuSectionAction(menuID, visibleSection1);
    const newState = menusReducer(state, action);
    expect(Object.values(newState[menuID].sections)[0]).toEqual(visibleSection1);
  });

  it('should add the new section to the sectionToSubsectionIndex when it has a parentID in response to the ADD_SECTION action', () => {
    const state = dummyState;
    const action = new AddMenuSectionAction(menuID, visibleSection1);
    const newState = menusReducer(state, action);
    expect(newState[menuID].sectionToSubsectionIndex[visibleSection1.parentID]).toContain(visibleSection1.id);
  });

  it('should perform the ADD_SECTION action without affecting the previous state', () => {
    const state = dummyState;
    deepFreeze([state]);

    const action = new AddMenuSectionAction(menuID, visibleSection1);
    menusReducer(state, action);

    // no expect required, deepFreeze will ensure an exception is thrown if the state
    // is mutated, and any uncaught exception will cause the test to fail
    expect().nothing();
  });

  it('should remove a section for the correct menu in response to the REMOVE_SECTION action', () => {
    const sectionID = Object.keys(dummyState[menuID].sections)[0];
    const state = dummyState;
    const action = new RemoveMenuSectionAction(menuID, sectionID);
    const newState = menusReducer(state, action);
    expect(Object.keys(newState[menuID].sections)).not.toContain(sectionID);
  });

  it('should remove a section for the correct menu from the sectionToSubsectionIndex in response to the REMOVE_SECTION action', () => {
    const index: MenuSectionIndex = dummyState[menuID].sectionToSubsectionIndex;
    const parentID: string = Object.keys(index)[0];
    const childID: string = index[parentID][0];
    const state = dummyState;
    const action = new RemoveMenuSectionAction(menuID, childID);
    const newState = menusReducer(state, action);
    expect(newState[menuID].sectionToSubsectionIndex[parentID]).not.toContain(childID);
  });

  it('should set active to true for the correct menu section in response to the ACTIVATE_SECTION action', () => {
    dummyState[menuID].sections[topSectionID].active = false;
    const state = dummyState;
    const action = new ActivateMenuSectionAction(menuID, topSectionID);
    const newState = menusReducer(state, action);

    expect(newState[menuID].sections[topSectionID].active).toEqual(true);
  });

  it('should perform the ACTIVATE_SECTION action without affecting the previous state', () => {
    dummyState[menuID].sections[topSectionID].active = false;
    const state = dummyState;
    deepFreeze([state]);

    const action = new ActivateMenuSectionAction(menuID, topSectionID);
    menusReducer(state, action);

    // no expect required, deepFreeze will ensure an exception is thrown if the state
    // is mutated, and any uncaught exception will cause the test to fail
    expect().nothing();
  });

  it('should set active to false for the correct menu section in response to the DEACTIVATE_SECTION action', () => {
    dummyState[menuID].sections[topSectionID].active = true;
    const state = dummyState;
    const action = new DeactivateMenuSectionAction(menuID, topSectionID);
    const newState = menusReducer(state, action);

    expect(newState[menuID].sections[topSectionID].active).toEqual(false);
  });

  it('should perform the DEACTIVATE_SECTION action without affecting the previous state', () => {
    dummyState[MenuID.ADMIN].sections[topSectionID].active = false;
    const state = dummyState;
    deepFreeze([state]);

    const action = new DeactivateMenuSectionAction(menuID, topSectionID);
    menusReducer(state, action);

    // no expect required, deepFreeze will ensure an exception is thrown if the state
    // is mutated, and any uncaught exception will cause the test to fail
    expect().nothing();
  });

  it('should set active to false for the correct menu in response to the TOGGLE_ACTIVE_SECTION action when active is true', () => {
    dummyState[menuID].sections[topSectionID].active = true;
    const state = dummyState;
    const action = new ToggleActiveMenuSectionAction(menuID, topSectionID);
    const newState = menusReducer(state, action);

    expect(newState[menuID].sections[topSectionID].active).toEqual(false);
  });

  it('should set collapsed to true for the correct menu in response to the TOGGLE_ACTIVE_SECTION action when active is false', () => {
    dummyState[menuID].sections[topSectionID].active = false;
    const state = dummyState;
    const action = new ToggleActiveMenuSectionAction(menuID, topSectionID);
    const newState = menusReducer(state, action);

    expect(newState[menuID].sections[topSectionID].active).toEqual(true);
  });

  it('should perform the TOGGLE_ACTIVE_SECTION action without affecting the previous state', () => {
    dummyState[menuID].sections[topSectionID].active = true;
    const state = dummyState;
    const action = new ToggleActiveMenuSectionAction(menuID, topSectionID);
    deepFreeze([state]);
    menusReducer(state, action);

    // no expect required, deepFreeze will ensure an exception is thrown if the state
    // is mutated, and any uncaught exception will cause the test to fail
    expect().nothing();
  });

  it('should set visible to true for the correct menu section in response to the SHOW_SECTION action', () => {
    dummyState[menuID].sections[topSectionID].visible = false;
    const state = dummyState;
    const action = new ShowMenuSectionAction(menuID, topSectionID);
    const newState = menusReducer(state, action);

    expect(newState[menuID].sections[topSectionID].visible).toEqual(true);
  });

  it('should perform the SHOW_SECTION action without affecting the previous state', () => {
    dummyState[menuID].sections[topSectionID].visible = false;
    const state = dummyState;
    deepFreeze([state]);

    const action = new ShowMenuSectionAction(menuID, topSectionID);
    menusReducer(state, action);

    // no expect required, deepFreeze will ensure an exception is thrown if the state
    // is mutated, and any uncaught exception will cause the test to fail
    expect().nothing();
  });

  it('should set visible to false for the correct menu section in response to the HIDE_SECTION action', () => {
    dummyState[menuID].sections[topSectionID].visible = true;
    const state = dummyState;
    const action = new HideMenuSectionAction(menuID, topSectionID);
    const newState = menusReducer(state, action);

    expect(newState[menuID].sections[topSectionID].visible).toEqual(false);
  });

  it('should perform the HIDE_SECTION action without affecting the previous state', () => {
    dummyState[MenuID.ADMIN].sections[topSectionID].visible = false;
    const state = dummyState;
    deepFreeze([state]);

    const action = new HideMenuSectionAction(menuID, topSectionID);
    menusReducer(state, action);

    // no expect required, deepFreeze will ensure an exception is thrown if the state
    // is mutated, and any uncaught exception will cause the test to fail
    expect().nothing();
  });
});<|MERGE_RESOLUTION|>--- conflicted
+++ resolved
@@ -20,13 +20,8 @@
   ToggleMenuAction,
 } from './menu.actions';
 import { menusReducer } from './menu.reducer';
-<<<<<<< HEAD
-=======
-import { initialMenusState} from './initial-menus-state';
+import { MenuID } from './menu-id.model';
 import { MenuSectionIndex } from './menu-section-index.model';
->>>>>>> 3f7c42c5
-import { MenuID } from './menu-id.model';
-import { MenuSectionIndex } from './menu-section-Index.model';
 
 let visibleSection1;
 let dummyState;
