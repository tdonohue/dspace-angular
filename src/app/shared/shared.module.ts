import { NgModule } from '@angular/core';
import { CommonModule } from '@angular/common';
import { RouterModule } from '@angular/router';
import { FormsModule, ReactiveFormsModule } from '@angular/forms';
import { NouisliderModule } from 'ng2-nouislider';

import { NgbDatepickerModule, NgbModule, NgbTimepickerModule, NgbTypeaheadModule } from '@ng-bootstrap/ng-bootstrap';

import { MissingTranslationHandler, TranslateModule } from '@ngx-translate/core';

import { NgxPaginationModule } from 'ngx-pagination';
import { ComcolRoleComponent } from './comcol-forms/edit-comcol-page/comcol-role/comcol-role.component';
import { PublicationListElementComponent } from './object-list/item-list-element/item-types/publication/publication-list-element.component';

import { FileUploadModule } from 'ng2-file-upload';

import { InfiniteScrollModule } from 'ngx-infinite-scroll';

import { EnumKeysPipe } from './utils/enum-keys-pipe';
import { FileSizePipe } from './utils/file-size-pipe';
import { SafeUrlPipe } from './utils/safe-url-pipe';
import { ConsolePipe } from './utils/console.pipe';

import { CollectionListElementComponent } from './object-list/collection-list-element/collection-list-element.component';
import { CommunityListElementComponent } from './object-list/community-list-element/community-list-element.component';
import { SearchResultListElementComponent } from './object-list/search-result-list-element/search-result-list-element.component';
import { ObjectListComponent } from './object-list/object-list.component';
import { CollectionGridElementComponent } from './object-grid/collection-grid-element/collection-grid-element.component';
import { CommunityGridElementComponent } from './object-grid/community-grid-element/community-grid-element.component';
import { AbstractListableElementComponent } from './object-collection/shared/object-collection-element/abstract-listable-element.component';
import { ObjectGridComponent } from './object-grid/object-grid.component';
import { ObjectCollectionComponent } from './object-collection/object-collection.component';
import { ComcolPageContentComponent } from './comcol-page-content/comcol-page-content.component';
import { ComcolPageHandleComponent } from './comcol-page-handle/comcol-page-handle.component';
import { ComcolPageHeaderComponent } from './comcol-page-header/comcol-page-header.component';
import { ComcolPageLogoComponent } from './comcol-page-logo/comcol-page-logo.component';
import { ErrorComponent } from './error/error.component';
import { LoadingComponent } from './loading/loading.component';
import { PaginationComponent } from './pagination/pagination.component';
import { ThumbnailComponent } from '../thumbnail/thumbnail.component';
import { SearchFormComponent } from './search-form/search-form.component';
import { SearchResultGridElementComponent } from './object-grid/search-result-grid-element/search-result-grid-element.component';
import { ViewModeSwitchComponent } from './view-mode-switch/view-mode-switch.component';
import { GridThumbnailComponent } from './object-grid/grid-thumbnail/grid-thumbnail.component';
import { VarDirective } from './utils/var.directive';
import { AuthNavMenuComponent } from './auth-nav-menu/auth-nav-menu.component';
import { LogOutComponent } from './log-out/log-out.component';
import { FormComponent } from './form/form.component';
import { DsDynamicTypeaheadComponent } from './form/builder/ds-dynamic-form-ui/models/typeahead/dynamic-typeahead.component';
import { DsDynamicScrollableDropdownComponent } from './form/builder/ds-dynamic-form-ui/models/scrollable-dropdown/dynamic-scrollable-dropdown.component';
import {
  DsDynamicFormControlContainerComponent,
  dsDynamicFormControlMapFn
} from './form/builder/ds-dynamic-form-ui/ds-dynamic-form-control-container.component';
import { DsDynamicFormComponent } from './form/builder/ds-dynamic-form-ui/ds-dynamic-form.component';
import { DYNAMIC_FORM_CONTROL_MAP_FN, DynamicFormsCoreModule } from '@ng-dynamic-forms/core';
import { DynamicFormsNGBootstrapUIModule } from '@ng-dynamic-forms/ui-ng-bootstrap';
import { TextMaskModule } from 'angular2-text-mask';
import { DragClickDirective } from './utils/drag-click.directive';
import { TruncatePipe } from './utils/truncate.pipe';
import { TruncatableComponent } from './truncatable/truncatable.component';
import { TruncatableService } from './truncatable/truncatable.service';
import { TruncatablePartComponent } from './truncatable/truncatable-part/truncatable-part.component';
import { UploaderComponent } from './uploader/uploader.component';
import { ChipsComponent } from './chips/chips.component';
import { DsDynamicTagComponent } from './form/builder/ds-dynamic-form-ui/models/tag/dynamic-tag.component';
import { DsDynamicListComponent } from './form/builder/ds-dynamic-form-ui/models/list/dynamic-list.component';
import { DsDynamicFormGroupComponent } from './form/builder/ds-dynamic-form-ui/models/form-group/dynamic-form-group.component';
import { DsDynamicFormArrayComponent } from './form/builder/ds-dynamic-form-ui/models/array-group/dynamic-form-array.component';
import { DsDynamicRelationGroupComponent } from './form/builder/ds-dynamic-form-ui/models/relation-group/dynamic-relation-group.components';
import { DsDatePickerInlineComponent } from './form/builder/ds-dynamic-form-ui/models/date-picker-inline/dynamic-date-picker-inline.component';
import { NumberPickerComponent } from './number-picker/number-picker.component';
import { DsDatePickerComponent } from './form/builder/ds-dynamic-form-ui/models/date-picker/date-picker.component';
import { DsDynamicLookupComponent } from './form/builder/ds-dynamic-form-ui/models/lookup/dynamic-lookup.component';
import { MockAdminGuard } from './mocks/admin-guard.service.mock';
import { AlertComponent } from './alert/alert.component';
import { SearchResultDetailElementComponent } from './object-detail/my-dspace-result-detail-element/search-result-detail-element.component';
import { ClaimedTaskActionsComponent } from './mydspace-actions/claimed-task/claimed-task-actions.component';
import { PoolTaskActionsComponent } from './mydspace-actions/pool-task/pool-task-actions.component';
import { ObjectDetailComponent } from './object-detail/object-detail.component';
import { ItemDetailPreviewComponent } from './object-detail/my-dspace-result-detail-element/item-detail-preview/item-detail-preview.component';
import { MyDSpaceItemStatusComponent } from './object-collection/shared/mydspace-item-status/my-dspace-item-status.component';
import { WorkspaceitemActionsComponent } from './mydspace-actions/workspaceitem/workspaceitem-actions.component';
import { WorkflowitemActionsComponent } from './mydspace-actions/workflowitem/workflowitem-actions.component';
import { ItemSubmitterComponent } from './object-collection/shared/mydspace-item-submitter/item-submitter.component';
import { ItemActionsComponent } from './mydspace-actions/item/item-actions.component';
import { ClaimedTaskActionsApproveComponent } from './mydspace-actions/claimed-task/approve/claimed-task-actions-approve.component';
import { ClaimedTaskActionsRejectComponent } from './mydspace-actions/claimed-task/reject/claimed-task-actions-reject.component';
import { ObjNgFor } from './utils/object-ngfor.pipe';
import { BrowseByComponent } from './browse-by/browse-by.component';
import { BrowseEntryListElementComponent } from './object-list/browse-entry-list-element/browse-entry-list-element.component';
import { DebounceDirective } from './utils/debounce.directive';
import { ClickOutsideDirective } from './utils/click-outside.directive';
import { EmphasizePipe } from './utils/emphasize.pipe';
import { InputSuggestionsComponent } from './input-suggestions/input-suggestions.component';
import { CapitalizePipe } from './utils/capitalize.pipe';
import { ObjectKeysPipe } from './utils/object-keys-pipe';
import { MomentModule } from 'ngx-moment';
import { AuthorityConfidenceStateDirective } from './authority-confidence/authority-confidence-state.directive';
import { MenuModule } from './menu/menu.module';
import { LangSwitchComponent } from './lang-switch/lang-switch.component';
import { PlainTextMetadataListElementComponent } from './object-list/metadata-representation-list-element/plain-text/plain-text-metadata-list-element.component';
import { ItemMetadataListElementComponent } from './object-list/metadata-representation-list-element/item/item-metadata-list-element.component';
import { TooltipModule } from 'ngx-bootstrap';
import { MetadataRepresentationListElementComponent } from './object-list/metadata-representation-list-element/metadata-representation-list-element.component';
import { ComColFormComponent } from './comcol-forms/comcol-form/comcol-form.component';
import { CreateComColPageComponent } from './comcol-forms/create-comcol-page/create-comcol-page.component';
import { EditComColPageComponent } from './comcol-forms/edit-comcol-page/edit-comcol-page.component';
import { DeleteComColPageComponent } from './comcol-forms/delete-comcol-page/delete-comcol-page.component';
import { ObjectValuesPipe } from './utils/object-values-pipe';
import { InListValidator } from './utils/in-list-validator.directive';
import { AutoFocusDirective } from './utils/auto-focus.directive';
import { ComcolPageBrowseByComponent } from './comcol-page-browse-by/comcol-page-browse-by.component';
import { StartsWithDateComponent } from './starts-with/date/starts-with-date.component';
import { StartsWithTextComponent } from './starts-with/text/starts-with-text.component';
import { DSOSelectorComponent } from './dso-selector/dso-selector/dso-selector.component';
import { CreateCommunityParentSelectorComponent } from './dso-selector/modal-wrappers/create-community-parent-selector/create-community-parent-selector.component';
import { CreateItemParentSelectorComponent } from './dso-selector/modal-wrappers/create-item-parent-selector/create-item-parent-selector.component';
import { CreateCollectionParentSelectorComponent } from './dso-selector/modal-wrappers/create-collection-parent-selector/create-collection-parent-selector.component';
import { CommunitySearchResultListElementComponent } from './object-list/search-result-list-element/community-search-result/community-search-result-list-element.component';
import { CollectionSearchResultListElementComponent } from './object-list/search-result-list-element/collection-search-result/collection-search-result-list-element.component';
import { EditItemSelectorComponent } from './dso-selector/modal-wrappers/edit-item-selector/edit-item-selector.component';
import { EditCommunitySelectorComponent } from './dso-selector/modal-wrappers/edit-community-selector/edit-community-selector.component';
import { EditCollectionSelectorComponent } from './dso-selector/modal-wrappers/edit-collection-selector/edit-collection-selector.component';
import { ItemListPreviewComponent } from './object-list/my-dspace-result-list-element/item-list-preview/item-list-preview.component';
import { MetadataFieldWrapperComponent } from '../+item-page/field-components/metadata-field-wrapper/metadata-field-wrapper.component';
import { MetadataValuesComponent } from '../+item-page/field-components/metadata-values/metadata-values.component';
import { RoleDirective } from './roles/role.directive';
import { UserMenuComponent } from './auth-nav-menu/user-menu/user-menu.component';
import { ClaimedTaskActionsReturnToPoolComponent } from './mydspace-actions/claimed-task/return-to-pool/claimed-task-actions-return-to-pool.component';
import { ItemDetailPreviewFieldComponent } from './object-detail/my-dspace-result-detail-element/item-detail-preview/item-detail-preview-field/item-detail-preview-field.component';
import { DsDynamicLookupRelationModalComponent } from './form/builder/ds-dynamic-form-ui/relation-lookup-modal/dynamic-lookup-relation-modal.component';
import { SearchResultsComponent } from './search/search-results/search-results.component';
import { SearchSidebarComponent } from './search/search-sidebar/search-sidebar.component';
import { SearchSettingsComponent } from './search/search-settings/search-settings.component';
import { CollectionSearchResultGridElementComponent } from './object-grid/search-result-grid-element/collection-search-result/collection-search-result-grid-element.component';
import { CommunitySearchResultGridElementComponent } from './object-grid/search-result-grid-element/community-search-result/community-search-result-grid-element.component';
import { SearchFiltersComponent } from './search/search-filters/search-filters.component';
import { SearchFilterComponent } from './search/search-filters/search-filter/search-filter.component';
import { SearchFacetFilterComponent } from './search/search-filters/search-filter/search-facet-filter/search-facet-filter.component';
import { SearchLabelsComponent } from './search/search-labels/search-labels.component';
import { SearchFacetFilterWrapperComponent } from './search/search-filters/search-filter/search-facet-filter-wrapper/search-facet-filter-wrapper.component';
import { SearchRangeFilterComponent } from './search/search-filters/search-filter/search-range-filter/search-range-filter.component';
import { SearchTextFilterComponent } from './search/search-filters/search-filter/search-text-filter/search-text-filter.component';
import { SearchHierarchyFilterComponent } from './search/search-filters/search-filter/search-hierarchy-filter/search-hierarchy-filter.component';
import { SearchBooleanFilterComponent } from './search/search-filters/search-filter/search-boolean-filter/search-boolean-filter.component';
import { SearchFacetOptionComponent } from './search/search-filters/search-filter/search-facet-filter-options/search-facet-option/search-facet-option.component';
import { SearchFacetSelectedOptionComponent } from './search/search-filters/search-filter/search-facet-filter-options/search-facet-selected-option/search-facet-selected-option.component';
import { SearchFacetRangeOptionComponent } from './search/search-filters/search-filter/search-facet-filter-options/search-facet-range-option/search-facet-range-option.component';
import { SearchSwitchConfigurationComponent } from './search/search-switch-configuration/search-switch-configuration.component';
import { SearchAuthorityFilterComponent } from './search/search-filters/search-filter/search-authority-filter/search-authority-filter.component';
import { DsDynamicDisabledComponent } from './form/builder/ds-dynamic-form-ui/models/disabled/dynamic-disabled.component';
import { DsDynamicLookupRelationSearchTabComponent } from './form/builder/ds-dynamic-form-ui/relation-lookup-modal/search-tab/dynamic-lookup-relation-search-tab.component';
import { DsDynamicLookupRelationSelectionTabComponent } from './form/builder/ds-dynamic-form-ui/relation-lookup-modal/selection-tab/dynamic-lookup-relation-selection-tab.component';
import { PageSizeSelectorComponent } from './page-size-selector/page-size-selector.component';
import { AbstractTrackableComponent } from './trackable/abstract-trackable.component';
import { ComcolMetadataComponent } from './comcol-forms/edit-comcol-page/comcol-metadata/comcol-metadata.component';
import { ItemSelectComponent } from './object-select/item-select/item-select.component';
import { CollectionSelectComponent } from './object-select/collection-select/collection-select.component';
import { FilterInputSuggestionsComponent } from './input-suggestions/filter-suggestions/filter-input-suggestions.component';
import { DsoInputSuggestionsComponent } from './input-suggestions/dso-input-suggestions/dso-input-suggestions.component';
import { PublicationGridElementComponent } from './object-grid/item-grid-element/item-types/publication/publication-grid-element.component';
import { ItemTypeBadgeComponent } from './object-list/item-type-badge/item-type-badge.component';
import { MetadataRepresentationLoaderComponent } from './metadata-representation/metadata-representation-loader.component';
import { MetadataRepresentationDirective } from './metadata-representation/metadata-representation.directive';
import { ListableObjectComponentLoaderComponent } from './object-collection/shared/listable-object/listable-object-component-loader.component';
import { PublicationSearchResultListElementComponent } from './object-list/search-result-list-element/item-search-result/item-types/publication/publication-search-result-list-element.component';
import { PublicationSearchResultGridElementComponent } from './object-grid/search-result-grid-element/item-search-result/publication/publication-search-result-grid-element.component';
import { ListableObjectDirective } from './object-collection/shared/listable-object/listable-object.directive';
import { SearchLabelComponent } from './search/search-labels/search-label/search-label.component';
import { ItemMetadataRepresentationListElementComponent } from './object-list/metadata-representation-list-element/item/item-metadata-representation-list-element.component';
import { PageWithSidebarComponent } from './sidebar/page-with-sidebar.component';
import { SidebarDropdownComponent } from './sidebar/sidebar-dropdown.component';
import { SidebarFilterComponent } from './sidebar/filter/sidebar-filter.component';
import { SidebarFilterSelectedOptionComponent } from './sidebar/filter/sidebar-filter-selected-option.component';
import { SelectableListItemControlComponent } from './object-collection/shared/selectable-list-item-control/selectable-list-item-control.component';
import { DsDynamicLookupRelationExternalSourceTabComponent } from './form/builder/ds-dynamic-form-ui/relation-lookup-modal/external-source-tab/dynamic-lookup-relation-external-source-tab.component';
import { ExternalSourceEntryImportModalComponent } from './form/builder/ds-dynamic-form-ui/relation-lookup-modal/external-source-tab/external-source-entry-import-modal/external-source-entry-import-modal.component';
import { ImportableListItemControlComponent } from './object-collection/shared/importable-list-item-control/importable-list-item-control.component';
import { DragDropModule } from '@angular/cdk/drag-drop';
import { ExistingMetadataListElementComponent } from './form/builder/ds-dynamic-form-ui/existing-metadata-list-element/existing-metadata-list-element.component';
import { ItemVersionsComponent } from './item/item-versions/item-versions.component';
import { SortablejsModule } from 'ngx-sortablejs';
import { LogInContainerComponent } from './log-in/container/log-in-container.component';
import { LogInShibbolethComponent } from './log-in/methods/shibboleth/log-in-shibboleth.component';
import { LogInPasswordComponent } from './log-in/methods/password/log-in-password.component';
import { LogInComponent } from './log-in/log-in.component';
import { CustomSwitchComponent } from './form/builder/ds-dynamic-form-ui/models/custom-switch/custom-switch.component';
import { BundleListElementComponent } from './object-list/bundle-list-element/bundle-list-element.component';
import { MissingTranslationHelper } from './translate/missing-translation.helper';
import { ItemVersionsNoticeComponent } from './item/item-versions/notice/item-versions-notice.component';
import { ModifyItemOverviewComponent } from '../+item-page/edit-item-page/modify-item-overview/modify-item-overview.component';
import { ClaimedTaskActionsLoaderComponent } from './mydspace-actions/claimed-task/switcher/claimed-task-actions-loader.component';
import { ClaimedTaskActionsDirective } from './mydspace-actions/claimed-task/switcher/claimed-task-actions.directive';
import { ClaimedTaskActionsEditMetadataComponent } from './mydspace-actions/claimed-task/edit-metadata/claimed-task-actions-edit-metadata.component';
import { ResourcePoliciesComponent } from './resource-policies/resource-policies.component';
import { NgForTrackByIdDirective } from './ng-for-track-by-id.directive';
import { ResourcePolicyFormComponent } from './resource-policies/form/resource-policy-form.component';
import { EpersonGroupListComponent } from './resource-policies/form/eperson-group-list/eperson-group-list.component';
import { ResourcePolicyTargetResolver } from './resource-policies/resolvers/resource-policy-target.resolver';
import { ResourcePolicyResolver } from './resource-policies/resolvers/resource-policy.resolver';
import { EpersonSearchBoxComponent } from './resource-policies/form/eperson-group-list/eperson-search-box/eperson-search-box.component';
import { GroupSearchBoxComponent } from './resource-policies/form/eperson-group-list/group-search-box/group-search-box.component';

const MODULES = [
  // Do NOT include UniversalModule, HttpModule, or JsonpModule here
  CommonModule,
  SortablejsModule,
  DynamicFormsCoreModule,
  DynamicFormsNGBootstrapUIModule,
  FileUploadModule,
  FormsModule,
  InfiniteScrollModule,
  NgbModule,
  NgbDatepickerModule,
  NgbTimepickerModule,
  NgbTypeaheadModule,
  NgxPaginationModule,
  ReactiveFormsModule,
  RouterModule,
  NouisliderModule,
  MomentModule,
  TextMaskModule,
  MenuModule,
  DragDropModule
];

const ROOT_MODULES = [
  TranslateModule.forChild({
    missingTranslationHandler: { provide: MissingTranslationHandler, useClass: MissingTranslationHelper },
    useDefaultLang: true
  }),
  TooltipModule.forRoot(),
];

const PIPES = [
  // put shared pipes here
  EnumKeysPipe,
  FileSizePipe,
  SafeUrlPipe,
  TruncatePipe,
  EmphasizePipe,
  CapitalizePipe,
  ObjectKeysPipe,
  ObjectValuesPipe,
  ConsolePipe,
  ObjNgFor
];

const COMPONENTS = [
  // put shared components here
  AlertComponent,
  AuthNavMenuComponent,
  UserMenuComponent,
  ChipsComponent,
  ComcolPageContentComponent,
  ComcolPageHandleComponent,
  ComcolPageHeaderComponent,
  ComcolPageLogoComponent,
  ComColFormComponent,
  CreateComColPageComponent,
  EditComColPageComponent,
  DeleteComColPageComponent,
  ComcolPageBrowseByComponent,
  ComcolRoleComponent,
  DsDynamicFormComponent,
  DsDynamicFormControlContainerComponent,
  DsDynamicListComponent,
  DsDynamicLookupComponent,
  DsDynamicDisabledComponent,
  DsDynamicLookupRelationModalComponent,
  DsDynamicScrollableDropdownComponent,
  DsDynamicTagComponent,
  DsDynamicTypeaheadComponent,
  DsDynamicRelationGroupComponent,
  DsDatePickerComponent,
  DsDynamicFormGroupComponent,
  DsDynamicFormArrayComponent,
  DsDatePickerInlineComponent,
  ErrorComponent,
  FormComponent,
  LangSwitchComponent,
  LoadingComponent,
  LogInComponent,
  LogOutComponent,
  NumberPickerComponent,
  ObjectListComponent,
  ObjectDetailComponent,
  ObjectGridComponent,
  AbstractListableElementComponent,
  ObjectCollectionComponent,
  PaginationComponent,
  SearchFormComponent,
  PageWithSidebarComponent,
  SidebarDropdownComponent,
  SidebarFilterComponent,
  SidebarFilterSelectedOptionComponent,
  ThumbnailComponent,
  GridThumbnailComponent,
  UploaderComponent,
  ItemListPreviewComponent,
  MyDSpaceItemStatusComponent,
  ItemSubmitterComponent,
  ItemDetailPreviewComponent,
  ItemDetailPreviewFieldComponent,
  ClaimedTaskActionsComponent,
  ClaimedTaskActionsApproveComponent,
  ClaimedTaskActionsRejectComponent,
  ClaimedTaskActionsReturnToPoolComponent,
  ClaimedTaskActionsEditMetadataComponent,
  ClaimedTaskActionsLoaderComponent,
  ItemActionsComponent,
  PoolTaskActionsComponent,
  WorkflowitemActionsComponent,
  WorkspaceitemActionsComponent,
  ViewModeSwitchComponent,
  TruncatableComponent,
  TruncatablePartComponent,
  BrowseByComponent,
  InputSuggestionsComponent,
  FilterInputSuggestionsComponent,
  DsoInputSuggestionsComponent,
  DSOSelectorComponent,
  CreateCommunityParentSelectorComponent,
  CreateCollectionParentSelectorComponent,
  CreateItemParentSelectorComponent,
  EditCommunitySelectorComponent,
  EditCollectionSelectorComponent,
  EditItemSelectorComponent,
  CommunitySearchResultListElementComponent,
  CollectionSearchResultListElementComponent,
  BrowseByComponent,
  SearchResultsComponent,
  SearchSidebarComponent,
  SearchSettingsComponent,
  CollectionSearchResultGridElementComponent,
  CommunitySearchResultGridElementComponent,
  SearchFiltersComponent,
  SearchFilterComponent,
  SearchFacetFilterComponent,
  SearchLabelsComponent,
  SearchLabelComponent,
  SearchFacetFilterComponent,
  SearchFacetFilterWrapperComponent,
  SearchRangeFilterComponent,
  SearchTextFilterComponent,
  SearchHierarchyFilterComponent,
  SearchBooleanFilterComponent,
  SearchFacetOptionComponent,
  SearchFacetSelectedOptionComponent,
  SearchFacetRangeOptionComponent,
  SearchSwitchConfigurationComponent,
  SearchAuthorityFilterComponent,
  PageSizeSelectorComponent,
  CommunitySearchResultGridElementComponent,
  CollectionSearchResultGridElementComponent,
  ListableObjectComponentLoaderComponent,
  CollectionListElementComponent,
  CommunityListElementComponent,
  CollectionGridElementComponent,
  CommunityGridElementComponent,
  BrowseByComponent,
  AbstractTrackableComponent,
  ComcolMetadataComponent,
  ItemTypeBadgeComponent,
  BrowseByComponent,
  AbstractTrackableComponent,
  CustomSwitchComponent,
  ItemSelectComponent,
  CollectionSelectComponent,
  MetadataRepresentationLoaderComponent,
  SelectableListItemControlComponent,
  ExternalSourceEntryImportModalComponent,
  ImportableListItemControlComponent,
  ExistingMetadataListElementComponent,
  LogInShibbolethComponent,
  LogInPasswordComponent,
  LogInContainerComponent,
  ItemVersionsComponent,
  PublicationSearchResultListElementComponent,
  ItemVersionsNoticeComponent,
<<<<<<< HEAD
  ResourcePoliciesComponent,
  ResourcePolicyFormComponent,
  EpersonGroupListComponent,
  EpersonSearchBoxComponent,
  GroupSearchBoxComponent
=======
  ModifyItemOverviewComponent,
>>>>>>> b28f59f0
];

const ENTRY_COMPONENTS = [
  // put shared entry components (components that are created dynamically) here
  CollectionListElementComponent,
  CommunityListElementComponent,
  SearchResultListElementComponent,
  CommunitySearchResultListElementComponent,
  CollectionSearchResultListElementComponent,
  CollectionGridElementComponent,
  CommunityGridElementComponent,
  CommunitySearchResultGridElementComponent,
  CollectionSearchResultGridElementComponent,
  SearchResultGridElementComponent,
  PublicationListElementComponent,
  PublicationGridElementComponent,
  PublicationSearchResultListElementComponent,
  PublicationSearchResultGridElementComponent,
  BrowseEntryListElementComponent,
  SearchResultDetailElementComponent,
  SearchResultGridElementComponent,
  DsDynamicListComponent,
  DsDynamicLookupComponent,
  DsDynamicDisabledComponent,
  DsDynamicLookupRelationModalComponent,
  DsDynamicScrollableDropdownComponent,
  DsDynamicTagComponent,
  DsDynamicTypeaheadComponent,
  DsDynamicRelationGroupComponent,
  DsDatePickerComponent,
  DsDynamicFormGroupComponent,
  DsDynamicFormArrayComponent,
  DsDatePickerInlineComponent,
  StartsWithDateComponent,
  StartsWithTextComponent,
  DSOSelectorComponent,
  CreateCommunityParentSelectorComponent,
  CreateCollectionParentSelectorComponent,
  CreateItemParentSelectorComponent,
  EditCommunitySelectorComponent,
  EditCollectionSelectorComponent,
  EditItemSelectorComponent,
  StartsWithTextComponent,
  PlainTextMetadataListElementComponent,
  ItemMetadataListElementComponent,
  MetadataRepresentationListElementComponent,
  CustomSwitchComponent,
  ItemMetadataRepresentationListElementComponent,
  SearchResultsComponent,
  CollectionSearchResultGridElementComponent,
  CommunitySearchResultGridElementComponent,
  SearchFacetFilterComponent,
  SearchRangeFilterComponent,
  SearchTextFilterComponent,
  SearchHierarchyFilterComponent,
  SearchBooleanFilterComponent,
  SearchFacetOptionComponent,
  SearchFacetSelectedOptionComponent,
  SearchFacetRangeOptionComponent,
  SearchAuthorityFilterComponent,
  DsDynamicLookupRelationSearchTabComponent,
  DsDynamicLookupRelationSelectionTabComponent,
  DsDynamicLookupRelationExternalSourceTabComponent,
  ExternalSourceEntryImportModalComponent,
  LogInPasswordComponent,
  LogInShibbolethComponent,
  ItemVersionsComponent,
  BundleListElementComponent,
  ItemVersionsNoticeComponent,
  ClaimedTaskActionsApproveComponent,
  ClaimedTaskActionsRejectComponent,
  ClaimedTaskActionsReturnToPoolComponent,
  ClaimedTaskActionsEditMetadataComponent
];

const SHARED_ITEM_PAGE_COMPONENTS = [
  MetadataFieldWrapperComponent,
  MetadataValuesComponent,
];

const PROVIDERS = [
  TruncatableService,
  MockAdminGuard,
  AbstractTrackableComponent,
  {
    provide: DYNAMIC_FORM_CONTROL_MAP_FN,
    useValue: dsDynamicFormControlMapFn
  },
  ResourcePolicyResolver,
  ResourcePolicyTargetResolver
];

const DIRECTIVES = [
  VarDirective,
  DragClickDirective,
  DebounceDirective,
  ClickOutsideDirective,
  AuthorityConfidenceStateDirective,
  InListValidator,
  AutoFocusDirective,
  RoleDirective,
  MetadataRepresentationDirective,
  ListableObjectDirective,
  ClaimedTaskActionsDirective,
  NgForTrackByIdDirective
];

@NgModule({
  imports: [
    ...ROOT_MODULES,
    ...MODULES,
  ],
  declarations: [
    ...PIPES,
    ...COMPONENTS,
    ...DIRECTIVES,
    ...ENTRY_COMPONENTS,
    ...SHARED_ITEM_PAGE_COMPONENTS,

  ],
  providers: [
    ...PROVIDERS
  ],
  exports: [
    ...MODULES,
    ...PIPES,
    ...COMPONENTS,
    ...SHARED_ITEM_PAGE_COMPONENTS,
    ...DIRECTIVES
  ],
  entryComponents: [
    ...ENTRY_COMPONENTS
  ]
})

/**
 * This module handles all components and pipes that need to be shared among multiple other modules
 */
export class SharedModule {

}<|MERGE_RESOLUTION|>--- conflicted
+++ resolved
@@ -379,15 +379,12 @@
   ItemVersionsComponent,
   PublicationSearchResultListElementComponent,
   ItemVersionsNoticeComponent,
-<<<<<<< HEAD
+  ModifyItemOverviewComponent,
   ResourcePoliciesComponent,
   ResourcePolicyFormComponent,
   EpersonGroupListComponent,
   EpersonSearchBoxComponent,
   GroupSearchBoxComponent
-=======
-  ModifyItemOverviewComponent,
->>>>>>> b28f59f0
 ];
 
 const ENTRY_COMPONENTS = [
