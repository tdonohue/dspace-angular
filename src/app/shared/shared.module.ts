import { NgModule } from '@angular/core';
import { CommonModule } from '@angular/common';
import { RouterModule } from '@angular/router';
import { FormsModule, ReactiveFormsModule } from '@angular/forms';
import { DragDropModule } from '@angular/cdk/drag-drop';
import {
  NgbDropdownModule,
  NgbNavModule,
  NgbPaginationModule,
  NgbTooltipModule,
  NgbTypeaheadModule,
} from '@ng-bootstrap/ng-bootstrap';
import { MissingTranslationHandler, TranslateModule } from '@ngx-translate/core';
import { InfiniteScrollModule } from 'ngx-infinite-scroll';
import { ConfirmationModalComponent } from './confirmation-modal/confirmation-modal.component';
import {
  ExportMetadataSelectorComponent
} from './dso-selector/modal-wrappers/export-metadata-selector/export-metadata-selector.component';
import {
  ExportBatchSelectorComponent
} from './dso-selector/modal-wrappers/export-batch-selector/export-batch-selector.component';
import {
  ImportBatchSelectorComponent
} from './dso-selector/modal-wrappers/import-batch-selector/import-batch-selector.component';
import { ItemListElementComponent } from './object-list/item-list-element/item-types/item/item-list-element.component';
import { EnumKeysPipe } from './utils/enum-keys-pipe';
import { FileSizePipe } from './utils/file-size-pipe';
import { MetadataFieldValidator } from './utils/metadatafield-validator.directive';
import { SafeUrlPipe } from './utils/safe-url-pipe';
import { ConsolePipe } from './utils/console.pipe';
import {
  CollectionListElementComponent
} from './object-list/collection-list-element/collection-list-element.component';
import { CommunityListElementComponent } from './object-list/community-list-element/community-list-element.component';
import {
  SearchResultListElementComponent
} from './object-list/search-result-list-element/search-result-list-element.component';
import { ObjectListComponent } from './object-list/object-list.component';
import { ThemedObjectListComponent } from './object-list/themed-object-list.component';
import {
  CollectionGridElementComponent
} from './object-grid/collection-grid-element/collection-grid-element.component';
import { CommunityGridElementComponent } from './object-grid/community-grid-element/community-grid-element.component';
import {
  AbstractListableElementComponent
} from './object-collection/shared/object-collection-element/abstract-listable-element.component';
import { ObjectGridComponent } from './object-grid/object-grid.component';
import { ObjectCollectionComponent } from './object-collection/object-collection.component';
import { ErrorComponent } from './error/error.component';
import { LoadingComponent } from './loading/loading.component';
import { PaginationComponent } from './pagination/pagination.component';
import { ThumbnailComponent } from '../thumbnail/thumbnail.component';
import { SearchFormComponent } from './search-form/search-form.component';
import {
  SearchResultGridElementComponent
} from './object-grid/search-result-grid-element/search-result-grid-element.component';
import { ViewModeSwitchComponent } from './view-mode-switch/view-mode-switch.component';
import { VarDirective } from './utils/var.directive';
import { AuthNavMenuComponent } from './auth-nav-menu/auth-nav-menu.component';
import { ThemedAuthNavMenuComponent } from './auth-nav-menu/themed-auth-nav-menu.component';
import { LogOutComponent } from './log-out/log-out.component';
import { DragClickDirective } from './utils/drag-click.directive';
import { TruncatePipe } from './utils/truncate.pipe';
import { TruncatableComponent } from './truncatable/truncatable.component';
import { TruncatableService } from './truncatable/truncatable.service';
import { TruncatablePartComponent } from './truncatable/truncatable-part/truncatable-part.component';
import { MockAdminGuard } from './mocks/admin-guard.service.mock';
import { AlertComponent } from './alert/alert.component';
import {
  SearchResultDetailElementComponent
} from './object-detail/my-dspace-result-detail-element/search-result-detail-element.component';
import { ObjectDetailComponent } from './object-detail/object-detail.component';
import { ObjNgFor } from './utils/object-ngfor.pipe';
import {
  BrowseEntryListElementComponent
} from './object-list/browse-entry-list-element/browse-entry-list-element.component';
import { DebounceDirective } from './utils/debounce.directive';
import { ClickOutsideDirective } from './utils/click-outside.directive';
import { EmphasizePipe } from './utils/emphasize.pipe';
import { InputSuggestionsComponent } from './input-suggestions/input-suggestions.component';
import { CapitalizePipe } from './utils/capitalize.pipe';
import { ObjectKeysPipe } from './utils/object-keys-pipe';
import { LangSwitchComponent } from './lang-switch/lang-switch.component';
import {
  PlainTextMetadataListElementComponent
} from './object-list/metadata-representation-list-element/plain-text/plain-text-metadata-list-element.component';
import { BrowseLinkMetadataListElementComponent }
  from './object-list/metadata-representation-list-element/browse-link/browse-link-metadata-list-element.component';
import {
  ItemMetadataListElementComponent
} from './object-list/metadata-representation-list-element/item/item-metadata-list-element.component';
import {
  MetadataRepresentationListElementComponent
} from './object-list/metadata-representation-list-element/metadata-representation-list-element.component';
import { ObjectValuesPipe } from './utils/object-values-pipe';
import { InListValidator } from './utils/in-list-validator.directive';
import { AutoFocusDirective } from './utils/auto-focus.directive';
import { StartsWithDateComponent } from './starts-with/date/starts-with-date.component';
import { StartsWithTextComponent } from './starts-with/text/starts-with-text.component';
import { DSOSelectorComponent } from './dso-selector/dso-selector/dso-selector.component';
import {
  CreateCommunityParentSelectorComponent
} from './dso-selector/modal-wrappers/create-community-parent-selector/create-community-parent-selector.component';
import {
  ThemedCreateCommunityParentSelectorComponent
} from './dso-selector/modal-wrappers/create-community-parent-selector/themed-create-community-parent-selector.component';
import {
  CreateItemParentSelectorComponent
} from './dso-selector/modal-wrappers/create-item-parent-selector/create-item-parent-selector.component';
import {
  ThemedCreateItemParentSelectorComponent
} from './dso-selector/modal-wrappers/create-item-parent-selector/themed-create-item-parent-selector.component';
import {
  CreateCollectionParentSelectorComponent
} from './dso-selector/modal-wrappers/create-collection-parent-selector/create-collection-parent-selector.component';
import {
  ThemedCreateCollectionParentSelectorComponent
} from './dso-selector/modal-wrappers/create-collection-parent-selector/themed-create-collection-parent-selector.component';
import {
  CommunitySearchResultListElementComponent
} from './object-list/search-result-list-element/community-search-result/community-search-result-list-element.component';
import {
  CollectionSearchResultListElementComponent
} from './object-list/search-result-list-element/collection-search-result/collection-search-result-list-element.component';
import {
  EditItemSelectorComponent
} from './dso-selector/modal-wrappers/edit-item-selector/edit-item-selector.component';
import {
  ThemedEditItemSelectorComponent
} from './dso-selector/modal-wrappers/edit-item-selector/themed-edit-item-selector.component';
import {
  EditCommunitySelectorComponent
} from './dso-selector/modal-wrappers/edit-community-selector/edit-community-selector.component';
import {
  ThemedEditCommunitySelectorComponent
} from './dso-selector/modal-wrappers/edit-community-selector/themed-edit-community-selector.component';
import {
  EditCollectionSelectorComponent
} from './dso-selector/modal-wrappers/edit-collection-selector/edit-collection-selector.component';
import {
  ThemedEditCollectionSelectorComponent
} from './dso-selector/modal-wrappers/edit-collection-selector/themed-edit-collection-selector.component';
import { RoleDirective } from './roles/role.directive';
import { UserMenuComponent } from './auth-nav-menu/user-menu/user-menu.component';
import {
  CollectionSearchResultGridElementComponent
} from './object-grid/search-result-grid-element/collection-search-result/collection-search-result-grid-element.component';
import {
  CommunitySearchResultGridElementComponent
} from './object-grid/search-result-grid-element/community-search-result/community-search-result-grid-element.component';
import { PageSizeSelectorComponent } from './page-size-selector/page-size-selector.component';
import { AbstractTrackableComponent } from './trackable/abstract-trackable.component';
import {
  ComcolMetadataComponent
} from './comcol/comcol-forms/edit-comcol-page/comcol-metadata/comcol-metadata.component';
import { ItemSelectComponent } from './object-select/item-select/item-select.component';
import { CollectionSelectComponent } from './object-select/collection-select/collection-select.component';
import {
  FilterInputSuggestionsComponent
} from './input-suggestions/filter-suggestions/filter-input-suggestions.component';
import {
  DsoInputSuggestionsComponent
} from './input-suggestions/dso-input-suggestions/dso-input-suggestions.component';
import { ItemGridElementComponent } from './object-grid/item-grid-element/item-types/item/item-grid-element.component';
import { TypeBadgeComponent } from './object-list/type-badge/type-badge.component';
import { AccessStatusBadgeComponent } from './object-list/access-status-badge/access-status-badge.component';
import {
  MetadataRepresentationLoaderComponent
} from './metadata-representation/metadata-representation-loader.component';
import { MetadataRepresentationDirective } from './metadata-representation/metadata-representation.directive';
import {
  ListableObjectComponentLoaderComponent
} from './object-collection/shared/listable-object/listable-object-component-loader.component';
import {
  ItemSearchResultListElementComponent
} from './object-list/search-result-list-element/item-search-result/item-types/item/item-search-result-list-element.component';
import { ListableObjectDirective } from './object-collection/shared/listable-object/listable-object.directive';
import {
  ItemMetadataRepresentationListElementComponent
} from './object-list/metadata-representation-list-element/item/item-metadata-representation-list-element.component';
import { PageWithSidebarComponent } from './sidebar/page-with-sidebar.component';
import { SidebarDropdownComponent } from './sidebar/sidebar-dropdown.component';
import {
  SelectableListItemControlComponent
} from './object-collection/shared/selectable-list-item-control/selectable-list-item-control.component';
import {
  ImportableListItemControlComponent
} from './object-collection/shared/importable-list-item-control/importable-list-item-control.component';
import { LogInContainerComponent } from './log-in/container/log-in-container.component';
import { LogInPasswordComponent } from './log-in/methods/password/log-in-password.component';
import { LogInComponent } from './log-in/log-in.component';
import { MissingTranslationHelper } from './translate/missing-translation.helper';
import { FileValidator } from './utils/require-file.validator';
import { FileValueAccessorDirective } from './utils/file-value-accessor.directive';
import {
  ModifyItemOverviewComponent
} from '../item-page/edit-item-page/modify-item-overview/modify-item-overview.component';
import { ClaimedTaskActionsDirective } from './mydspace-actions/claimed-task/switcher/claimed-task-actions.directive';
import { ImpersonateNavbarComponent } from './impersonate-navbar/impersonate-navbar.component';
import { NgForTrackByIdDirective } from './ng-for-track-by-id.directive';
import { FileDownloadLinkComponent } from './file-download-link/file-download-link.component';
import { CollectionDropdownComponent } from './collection-dropdown/collection-dropdown.component';
import { EntityDropdownComponent } from './entity-dropdown/entity-dropdown.component';
import { CurationFormComponent } from '../curation-form/curation-form.component';
import {
  PublicationSidebarSearchListElementComponent
} from './object-list/sidebar-search-list-element/item-types/publication/publication-sidebar-search-list-element.component';
import {
  SidebarSearchListElementComponent
} from './object-list/sidebar-search-list-element/sidebar-search-list-element.component';
import {
  CollectionSidebarSearchListElementComponent
} from './object-list/sidebar-search-list-element/collection/collection-sidebar-search-list-element.component';
import {
  CommunitySidebarSearchListElementComponent
} from './object-list/sidebar-search-list-element/community/community-sidebar-search-list-element.component';
import {
  AuthorizedCollectionSelectorComponent
} from './dso-selector/dso-selector/authorized-collection-selector/authorized-collection-selector.component';
import { HoverClassDirective } from './hover-class.directive';
import {
  ValidationSuggestionsComponent
} from './input-suggestions/validation-suggestions/validation-suggestions.component';
import {
  ItemSearchResultGridElementComponent
} from './object-grid/search-result-grid-element/item-search-result/item/item-search-result-grid-element.component';
import { SearchNavbarComponent } from '../search-navbar/search-navbar.component';
import { ThemedSearchNavbarComponent } from '../search-navbar/themed-search-navbar.component';
import { ScopeSelectorModalComponent } from './search-form/scope-selector-modal/scope-selector-modal.component';
import { DsSelectComponent } from './ds-select/ds-select.component';
import { ContextHelpDirective } from './context-help.directive';
import { ContextHelpWrapperComponent } from './context-help-wrapper/context-help-wrapper.component';
import { RSSComponent } from './rss-feed/rss.component';
import { BrowserOnlyPipe } from './utils/browser-only.pipe';
import { ThemedLoadingComponent } from './loading/themed-loading.component';
import { SearchExportCsvComponent } from './search/search-export-csv/search-export-csv.component';
import {
  ItemPageTitleFieldComponent
} from '../item-page/simple/field-components/specific-field/title/item-page-title-field.component';
import { MarkdownPipe } from './utils/markdown.pipe';
import { GoogleRecaptchaModule } from '../core/google-recaptcha/google-recaptcha.module';
import { MenuModule } from './menu/menu.module';
import {
  ListableNotificationObjectComponent
} from './object-list/listable-notification-object/listable-notification-object.component';
import {
  SupervisionGroupSelectorComponent
} from './dso-selector/modal-wrappers/supervision-group-selector/supervision-group-selector.component';
import { EpersonGroupListComponent } from './form/eperson-group-list/eperson-group-list.component';
import { EpersonSearchBoxComponent } from './form/eperson-group-list/eperson-search-box/eperson-search-box.component';
import { GroupSearchBoxComponent } from './form/eperson-group-list/group-search-box/group-search-box.component';
import { ThemedCollectionDropdownComponent } from './collection-dropdown/themed-collection-dropdown.component';
import { MetadataFieldWrapperComponent } from './metadata-field-wrapper/metadata-field-wrapper.component';
import {
  LogInExternalProviderComponent
} from './log-in/methods/log-in-external-provider/log-in-external-provider.component';
<<<<<<< HEAD
import {
  SupervisionOrderStatusComponent
} from './object-list/supervision-order-status/supervision-order-status.component';

=======
import { ShortNumberPipe } from './utils/short-number.pipe';
>>>>>>> f2f49a6e

const MODULES = [
  CommonModule,
  FormsModule,
  InfiniteScrollModule,
  NgbNavModule,
  NgbTypeaheadModule,
  NgbPaginationModule,
  NgbDropdownModule,
  NgbTooltipModule,
  ReactiveFormsModule,
  RouterModule,
  DragDropModule,
  GoogleRecaptchaModule,
  MenuModule
];

const ROOT_MODULES = [
  TranslateModule.forChild({
    missingTranslationHandler: { provide: MissingTranslationHandler, useClass: MissingTranslationHelper },
    useDefaultLang: true
  })
];

const PIPES = [
  // put shared pipes here
  EnumKeysPipe,
  FileSizePipe,
  SafeUrlPipe,
  TruncatePipe,
  EmphasizePipe,
  CapitalizePipe,
  ObjectKeysPipe,
  ObjectValuesPipe,
  ConsolePipe,
  ObjNgFor,
  BrowserOnlyPipe,
  MarkdownPipe,
  ShortNumberPipe
];

const COMPONENTS = [
  // put shared components here
  AlertComponent,
  AuthNavMenuComponent,
  ThemedAuthNavMenuComponent,
  UserMenuComponent,
  DsSelectComponent,
  ErrorComponent,
  LangSwitchComponent,
  LoadingComponent,
  ThemedLoadingComponent,
  LogInComponent,
  LogOutComponent,
  ObjectListComponent,
  ThemedObjectListComponent,
  ObjectDetailComponent,
  ObjectGridComponent,
  AbstractListableElementComponent,
  ObjectCollectionComponent,
  PaginationComponent,
  RSSComponent,
  SearchFormComponent,
  PageWithSidebarComponent,
  SidebarDropdownComponent,
  ThumbnailComponent,
  ViewModeSwitchComponent,
  TruncatableComponent,
  TruncatablePartComponent,
  InputSuggestionsComponent,
  FilterInputSuggestionsComponent,
  ValidationSuggestionsComponent,
  DsoInputSuggestionsComponent,
  DSOSelectorComponent,
  SearchExportCsvComponent,
  PageSizeSelectorComponent,
  ListableObjectComponentLoaderComponent,
  AbstractTrackableComponent,
  ComcolMetadataComponent,
  TypeBadgeComponent,
  AccessStatusBadgeComponent,
  ItemSelectComponent,
  CollectionSelectComponent,
  MetadataRepresentationLoaderComponent,
  SelectableListItemControlComponent,
  ImportableListItemControlComponent,
  LogInContainerComponent,
  ModifyItemOverviewComponent,
  ImpersonateNavbarComponent,
  EntityDropdownComponent,
  ExportMetadataSelectorComponent,
  ImportBatchSelectorComponent,
  ExportBatchSelectorComponent,
  ConfirmationModalComponent,
  AuthorizedCollectionSelectorComponent,
  SearchNavbarComponent,
  ItemPageTitleFieldComponent,
  ThemedSearchNavbarComponent,
  ListableNotificationObjectComponent,
  MetadataFieldWrapperComponent,
  ContextHelpWrapperComponent,
  EpersonGroupListComponent,
  EpersonSearchBoxComponent,
  GroupSearchBoxComponent,
  SupervisionGroupSelectorComponent
];

const ENTRY_COMPONENTS = [
  // put only entry components that use custom decorator
  CollectionListElementComponent,
  CommunityListElementComponent,
  SearchResultListElementComponent,
  CommunitySearchResultListElementComponent,
  CollectionSearchResultListElementComponent,
  CollectionGridElementComponent,
  CommunityGridElementComponent,
  CommunitySearchResultGridElementComponent,
  CollectionSearchResultGridElementComponent,
  SearchResultGridElementComponent,
  ItemListElementComponent,
  ItemGridElementComponent,
  ItemSearchResultListElementComponent,
  ItemSearchResultGridElementComponent,
  BrowseEntryListElementComponent,
  SearchResultDetailElementComponent,
  StartsWithDateComponent,
  StartsWithTextComponent,
  CreateCommunityParentSelectorComponent,
  ThemedCreateCommunityParentSelectorComponent,
  CreateCollectionParentSelectorComponent,
  ThemedCreateCollectionParentSelectorComponent,
  CreateItemParentSelectorComponent,
  ThemedCreateItemParentSelectorComponent,
  EditCommunitySelectorComponent,
  ThemedEditCommunitySelectorComponent,
  EditCollectionSelectorComponent,
  ThemedEditCollectionSelectorComponent,
  EditItemSelectorComponent,
  ThemedEditItemSelectorComponent,
  PlainTextMetadataListElementComponent,
  BrowseLinkMetadataListElementComponent,
  ItemMetadataListElementComponent,
  MetadataRepresentationListElementComponent,
  ItemMetadataRepresentationListElementComponent,
  LogInPasswordComponent,
  LogInExternalProviderComponent,
  CollectionDropdownComponent,
  ThemedCollectionDropdownComponent,
  FileDownloadLinkComponent,
  CurationFormComponent,
  ExportMetadataSelectorComponent,
  ImportBatchSelectorComponent,
  ExportBatchSelectorComponent,
  ConfirmationModalComponent,
  SidebarSearchListElementComponent,
  PublicationSidebarSearchListElementComponent,
  CollectionSidebarSearchListElementComponent,
  CommunitySidebarSearchListElementComponent,
  ScopeSelectorModalComponent,
  ListableNotificationObjectComponent,
  EpersonGroupListComponent,
  EpersonSearchBoxComponent,
  GroupSearchBoxComponent,
  SupervisionGroupSelectorComponent
];

const PROVIDERS = [
  TruncatableService,
  MockAdminGuard,
  AbstractTrackableComponent
];

const DIRECTIVES = [
  VarDirective,
  DragClickDirective,
  DebounceDirective,
  ClickOutsideDirective,
  InListValidator,
  AutoFocusDirective,
  RoleDirective,
  MetadataRepresentationDirective,
  ListableObjectDirective,
  ClaimedTaskActionsDirective,
  FileValueAccessorDirective,
  FileValidator,
  ClaimedTaskActionsDirective,
  NgForTrackByIdDirective,
  MetadataFieldValidator,
  HoverClassDirective,
  ContextHelpDirective,
];

@NgModule({
  imports: [
    ...MODULES,
    ...ROOT_MODULES
  ],
  declarations: [
    ...PIPES,
    ...COMPONENTS,
    ...ENTRY_COMPONENTS,
    ...DIRECTIVES,
    SupervisionOrderStatusComponent,
  ],
  providers: [
    ...PROVIDERS
  ],
    exports: [
        ...MODULES,
        ...PIPES,
        ...COMPONENTS,
        ...ENTRY_COMPONENTS,
        ...DIRECTIVES,
        TranslateModule,
        SupervisionOrderStatusComponent,
    ]
})

/**
 * This module handles all components and pipes that need to be shared among multiple other modules
 */
export class SharedModule {
  /**
   * NOTE: this method allows to resolve issue with components that using a custom decorator
   * which are not loaded during SSR otherwise
   */
  static withEntryComponents() {
    return {
      ngModule: SharedModule,
      providers: ENTRY_COMPONENTS.map((component) => ({ provide: component }))
    };
  }
}<|MERGE_RESOLUTION|>--- conflicted
+++ resolved
@@ -243,25 +243,21 @@
 import {
   ListableNotificationObjectComponent
 } from './object-list/listable-notification-object/listable-notification-object.component';
+import { ThemedCollectionDropdownComponent } from './collection-dropdown/themed-collection-dropdown.component';
+import { MetadataFieldWrapperComponent } from './metadata-field-wrapper/metadata-field-wrapper.component';
+import {
+  LogInExternalProviderComponent
+} from './log-in/methods/log-in-external-provider/log-in-external-provider.component';
+import { ShortNumberPipe } from './utils/short-number.pipe';
+import {
+  SupervisionOrderStatusComponent
+} from './object-list/supervision-order-status/supervision-order-status.component';
 import {
   SupervisionGroupSelectorComponent
 } from './dso-selector/modal-wrappers/supervision-group-selector/supervision-group-selector.component';
 import { EpersonGroupListComponent } from './form/eperson-group-list/eperson-group-list.component';
 import { EpersonSearchBoxComponent } from './form/eperson-group-list/eperson-search-box/eperson-search-box.component';
 import { GroupSearchBoxComponent } from './form/eperson-group-list/group-search-box/group-search-box.component';
-import { ThemedCollectionDropdownComponent } from './collection-dropdown/themed-collection-dropdown.component';
-import { MetadataFieldWrapperComponent } from './metadata-field-wrapper/metadata-field-wrapper.component';
-import {
-  LogInExternalProviderComponent
-} from './log-in/methods/log-in-external-provider/log-in-external-provider.component';
-<<<<<<< HEAD
-import {
-  SupervisionOrderStatusComponent
-} from './object-list/supervision-order-status/supervision-order-status.component';
-
-=======
-import { ShortNumberPipe } from './utils/short-number.pipe';
->>>>>>> f2f49a6e
 
 const MODULES = [
   CommonModule,
@@ -366,7 +362,8 @@
   EpersonGroupListComponent,
   EpersonSearchBoxComponent,
   GroupSearchBoxComponent,
-  SupervisionGroupSelectorComponent
+  SupervisionGroupSelectorComponent,
+  SupervisionOrderStatusComponent
 ];
 
 const ENTRY_COMPONENTS = [
@@ -464,20 +461,18 @@
     ...COMPONENTS,
     ...ENTRY_COMPONENTS,
     ...DIRECTIVES,
-    SupervisionOrderStatusComponent,
   ],
   providers: [
     ...PROVIDERS
   ],
-    exports: [
-        ...MODULES,
-        ...PIPES,
-        ...COMPONENTS,
-        ...ENTRY_COMPONENTS,
-        ...DIRECTIVES,
-        TranslateModule,
-        SupervisionOrderStatusComponent,
-    ]
+  exports: [
+    ...MODULES,
+    ...PIPES,
+    ...COMPONENTS,
+    ...ENTRY_COMPONENTS,
+    ...DIRECTIVES,
+    TranslateModule,
+  ]
 })
 
 /**
