--- conflicted
+++ resolved
@@ -85,12 +85,9 @@
 import { InputSuggestionsComponent } from './input-suggestions/input-suggestions.component';
 import { CapitalizePipe } from './utils/capitalize.pipe';
 import { ObjectKeysPipe } from './utils/object-keys-pipe';
-<<<<<<< HEAD
+import { MomentModule } from 'ngx-moment';
 import { ItemSelectComponent } from './object-select/item-select/item-select.component';
 import { CollectionSelectComponent } from './object-select/collection-select/collection-select.component';
-=======
-import { MomentModule } from 'ngx-moment';
->>>>>>> dd24958f
 
 const MODULES = [
   // Do NOT include UniversalModule, HttpModule, or JsonpModule here
