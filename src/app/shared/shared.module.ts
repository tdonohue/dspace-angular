import { NgModule } from '@angular/core';
import { CommonModule } from '@angular/common';
import { RouterModule } from '@angular/router';
import { FormsModule, ReactiveFormsModule } from '@angular/forms';

import { NgbModule } from '@ng-bootstrap/ng-bootstrap';

import { TranslateModule } from '@ngx-translate/core';

import { NgxPaginationModule } from 'ngx-pagination';

import { EnumKeysPipe } from './utils/enum-keys-pipe';
import { FileSizePipe } from './utils/file-size-pipe';
import { SafeUrlPipe } from './utils/safe-url-pipe';
import { TruncatePipe } from './utils/truncate.pipe';

import { CollectionListElementComponent } from '../object-list/collection-list-element/collection-list-element.component';
import { ComcolPageContentComponent } from './comcol-page-content/comcol-page-content.component';
import { ComcolPageHeaderComponent } from './comcol-page-header/comcol-page-header.component';
import { ComcolPageLogoComponent } from './comcol-page-logo/comcol-page-logo.component';
import { CommunityListElementComponent } from '../object-list/community-list-element/community-list-element.component';
import { ErrorComponent } from './error/error.component';
import { LoadingComponent } from './loading/loading.component';
import { ItemListElementComponent } from '../object-list/item-list-element/item-list-element.component';
import { ObjectListComponent } from '../object-list/object-list.component';
import { ObjectListElementComponent } from '../object-list/object-list-element/object-list-element.component';
import { PaginationComponent } from './pagination/pagination.component';
import { ThumbnailComponent } from '../thumbnail/thumbnail.component';
import { SearchResultListElementComponent } from '../object-list/search-result-list-element/search-result-list-element.component';
import { SearchFormComponent } from './search-form/search-form.component';
import { WrapperListElementComponent } from '../object-list/wrapper-list-element/wrapper-list-element.component';
import { ViewModeSwitchComponent } from './view-mode-switch/view-mode-switch.component';
import { VarDirective } from './utils/var.directive';

const MODULES = [
  // Do NOT include UniversalModule, HttpModule, or JsonpModule here
  CommonModule,
  FormsModule,
  NgbModule,
  NgxPaginationModule,
  ReactiveFormsModule,
  RouterModule,
  TranslateModule
];

const PIPES = [
  // put shared pipes here
  EnumKeysPipe,
  FileSizePipe,
  SafeUrlPipe,
  TruncatePipe
];

const COMPONENTS = [
  // put shared components here
  ComcolPageContentComponent,
  ComcolPageHeaderComponent,
  ComcolPageLogoComponent,
  ErrorComponent,
  LoadingComponent,
  ObjectListComponent,
  ObjectListElementComponent,
  PaginationComponent,
  SearchFormComponent,
  ThumbnailComponent,
  WrapperListElementComponent,
  ViewModeSwitchComponent
];

const DIRECTIVES = [
];

const ENTRY_COMPONENTS = [
  // put shared entry components (components that are created dynamically) here
  CollectionListElementComponent,
  CommunityListElementComponent,
  ItemListElementComponent,
  SearchResultListElementComponent
];

const DIRECTIVES = [
  VarDirective
];

@NgModule({
  imports: [
    ...MODULES
  ],
  declarations: [
    ...PIPES,
    ...COMPONENTS,
<<<<<<< HEAD
    ...ENTRY_COMPONENTS,
    ...DIRECTIVES
=======
    ...DIRECTIVES,
    ...ENTRY_COMPONENTS
>>>>>>> 41ac4035
  ],
  exports: [
    ...MODULES,
    ...PIPES,
    ...COMPONENTS,
    ...DIRECTIVES
  ],
  entryComponents: [
    ...ENTRY_COMPONENTS
  ]
})
export class SharedModule {

}<|MERGE_RESOLUTION|>--- conflicted
+++ resolved
@@ -89,13 +89,9 @@
   declarations: [
     ...PIPES,
     ...COMPONENTS,
-<<<<<<< HEAD
+    ...DIRECTIVES,
     ...ENTRY_COMPONENTS,
     ...DIRECTIVES
-=======
-    ...DIRECTIVES,
-    ...ENTRY_COMPONENTS
->>>>>>> 41ac4035
   ],
   exports: [
     ...MODULES,
