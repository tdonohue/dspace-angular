--- conflicted
+++ resolved
@@ -14,14 +14,11 @@
 import { SafeUrlPipe } from "./utils/safe-url-pipe";
 import { HostWindowService } from "./host-window.service";
 import { NativeWindowFactory, NativeWindowService } from "./window.service";
-<<<<<<< HEAD
-import { TRUNCATE_PIPES } from "ng2-truncate";
-import { EnumKeysPipe } from "./utils/enum-keys-pipe";
-=======
 import { ComcolPageContentComponent } from "./comcol-page-content/comcol-page-content.component";
 import { ComcolPageHeaderComponent } from "./comcol-page-header/comcol-page-header.component";
 import { ComcolPageLogoComponent } from "./comcol-page-logo/comcol-page-logo.component";
->>>>>>> b69f2ff4
+import { TRUNCATE_PIPES } from "ng2-truncate";
+import { EnumKeysPipe } from "./utils/enum-keys-pipe";
 
 const MODULES = [
   // Do NOT include UniversalModule, HttpModule, or JsonpModule here
