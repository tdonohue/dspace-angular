import { Component, EventEmitter, Input, Output, OnChanges } from '@angular/core';
import { DSpaceObject } from '../../core/shared/dspace-object.model';
import { Router } from '@angular/router';
import { isNotEmpty } from '../empty.util';
import { SearchService } from '../../core/shared/search/search.service';
import { currentPath } from '../utils/route.utils';
import { PaginationService } from '../../core/pagination/pagination.service';
import { SearchConfigurationService } from '../../core/shared/search/search-configuration.service';
import { NgbModal } from '@ng-bootstrap/ng-bootstrap';
import { ScopeSelectorModalComponent } from './scope-selector-modal/scope-selector-modal.component';
import { take } from 'rxjs/operators';
import { BehaviorSubject } from 'rxjs';
import { DSpaceObjectDataService } from '../../core/data/dspace-object-data.service';
import { getFirstSucceededRemoteDataPayload } from '../../core/shared/operators';
import { DSONameService } from '../../core/breadcrumbs/dso-name.service';

@Component({
  selector: 'ds-search-form',
  styleUrls: ['./search-form.component.scss'],
  templateUrl: './search-form.component.html'
})
/**
 * Component that represents the search form
 */
export class SearchFormComponent implements OnChanges {
  /**
   * The search query
   */
  @Input() query: string;

  /**
   * True when the search component should show results on the current page
   */
  @Input() inPlaceSearch: boolean;

  /**
   * The currently selected scope object's UUID
   */
  @Input()
  scope = '';

  selectedScope: BehaviorSubject<DSpaceObject> = new BehaviorSubject<DSpaceObject>(undefined);

  @Input() currentUrl: string;

  /**
   * Whether or not the search button should be displayed large
   */
  @Input() large = false;

  /**
   * The brand color of the search button
   */
  @Input() brandColor = 'primary';

  /**
   * The placeholder of the search input
   */
  @Input() searchPlaceholder: string;

  /**
   * Defines whether or not to show the scope selector
   */
  @Input() showScopeSelector = false;

  /**
   * Output the search data on submit
   */
  @Output() submitSearch = new EventEmitter<any>();

<<<<<<< HEAD
  constructor(private router: Router,
              private searchService: SearchService,
              private paginationService: PaginationService,
              private searchConfig: SearchConfigurationService,
              private modalService: NgbModal,
              private dsoService: DSpaceObjectDataService,
              public dsoNameService: DSONameService,
=======
  constructor(
    protected router: Router,
    protected searchService: SearchService,
    protected paginationService: PaginationService,
    protected searchConfig: SearchConfigurationService,
    protected modalService: NgbModal,
    protected dsoService: DSpaceObjectDataService,
>>>>>>> 694fa39a
  ) {
  }

  /**
   * Retrieve the scope object from the URL so we can show its name
   */
  ngOnChanges(): void {
    if (isNotEmpty(this.scope)) {
      this.dsoService.findById(this.scope).pipe(getFirstSucceededRemoteDataPayload())
        .subscribe((scope: DSpaceObject) => this.selectedScope.next(scope));
    }
  }

  /**
   * Updates the search when the form is submitted
   * @param data Values submitted using the form
   */
  onSubmit(data: any) {
    if (isNotEmpty(this.scope)) {
      data = Object.assign(data, { scope: this.scope });
    }
    this.updateSearch(data);
    this.submitSearch.emit(data);
  }

  /**
   * Updates the search when the current scope has been changed
   * @param {string} scope The new scope
   */
  onScopeChange(scope: DSpaceObject) {
    this.updateSearch({ scope: scope ? scope.uuid : undefined });
  }

  /**
   * Updates the search URL
   * @param data Updated parameters
   */
  updateSearch(data: any) {
    const queryParams = Object.assign({}, data);

    void this.router.navigate(this.getSearchLinkParts(), {
      queryParams: queryParams,
      queryParamsHandling: 'merge'
    });
  }

  /**
   * @returns {string} The base path to the search page, or the current page when inPlaceSearch is true
   */
  public getSearchLink(): string {
    if (this.inPlaceSearch) {
      return currentPath(this.router);
    }
    return this.searchService.getSearchLink();
  }

  /**
   * @returns {string[]} The base path to the search page, or the current page when inPlaceSearch is true, split in separate pieces
   */
  public getSearchLinkParts(): string[] {
    if (this.inPlaceSearch) {
      return [];
    }
    return this.getSearchLink().split('/');
  }

  /**
   * Open the scope modal so the user can select DSO as scope
   */
  openScopeModal() {
    const ref = this.modalService.open(ScopeSelectorModalComponent);
    ref.componentInstance.scopeChange.pipe(take(1)).subscribe((scope: DSpaceObject) => {
      this.selectedScope.next(scope);
      this.onScopeChange(scope);
    });
  }
}<|MERGE_RESOLUTION|>--- conflicted
+++ resolved
@@ -68,15 +68,6 @@
    */
   @Output() submitSearch = new EventEmitter<any>();
 
-<<<<<<< HEAD
-  constructor(private router: Router,
-              private searchService: SearchService,
-              private paginationService: PaginationService,
-              private searchConfig: SearchConfigurationService,
-              private modalService: NgbModal,
-              private dsoService: DSpaceObjectDataService,
-              public dsoNameService: DSONameService,
-=======
   constructor(
     protected router: Router,
     protected searchService: SearchService,
@@ -84,7 +75,7 @@
     protected searchConfig: SearchConfigurationService,
     protected modalService: NgbModal,
     protected dsoService: DSpaceObjectDataService,
->>>>>>> 694fa39a
+    public dsoNameService: DSONameService,
   ) {
   }
 
