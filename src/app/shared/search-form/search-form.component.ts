--- conflicted
+++ resolved
@@ -1,32 +1,18 @@
-import {
-  Component,
-  EventEmitter,
-  Input,
-  OnChanges,
-  Output,
-} from '@angular/core';
+import { Component, EventEmitter, Input, OnChanges, Output } from '@angular/core';
 import { Router } from '@angular/router';
-<<<<<<< HEAD
-=======
-import { isNotEmpty, hasValue } from '../empty.util';
+import { hasValue, isNotEmpty } from '../empty.util';
 import { SearchService } from '../../core/shared/search/search.service';
 import { currentPath } from '../utils/route.utils';
 import { PaginationService } from '../../core/pagination/pagination.service';
 import { SearchConfigurationService } from '../../core/shared/search/search-configuration.service';
->>>>>>> 230055ce
 import { NgbModal } from '@ng-bootstrap/ng-bootstrap';
 import { BehaviorSubject } from 'rxjs';
 import { take } from 'rxjs/operators';
 
 import { DSONameService } from '../../core/breadcrumbs/dso-name.service';
 import { DSpaceObjectDataService } from '../../core/data/dspace-object-data.service';
-import { PaginationService } from '../../core/pagination/pagination.service';
 import { DSpaceObject } from '../../core/shared/dspace-object.model';
 import { getFirstSucceededRemoteDataPayload } from '../../core/shared/operators';
-import { SearchService } from '../../core/shared/search/search.service';
-import { SearchConfigurationService } from '../../core/shared/search/search-configuration.service';
-import { isNotEmpty } from '../empty.util';
-import { currentPath } from '../utils/route.utils';
 import { ScopeSelectorModalComponent } from './scope-selector-modal/scope-selector-modal.component';
 
 @Component({
