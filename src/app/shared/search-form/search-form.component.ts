import {
  Component,
  EventEmitter,
  Input,
  OnChanges,
  Output,
} from '@angular/core';
import { Router } from '@angular/router';
<<<<<<< HEAD
import { isNotEmpty, hasValue } from '../empty.util';
import { SearchService } from '../../core/shared/search/search.service';
import { currentPath } from '../utils/route.utils';
import { PaginationService } from '../../core/pagination/pagination.service';
import { SearchConfigurationService } from '../../core/shared/search/search-configuration.service';
import { NgbModal, NgbTooltipModule } from '@ng-bootstrap/ng-bootstrap';
import { ScopeSelectorModalComponent } from './scope-selector-modal/scope-selector-modal.component';
import { take } from 'rxjs/operators';
=======
import { NgbModal } from '@ng-bootstrap/ng-bootstrap';
>>>>>>> a8f31948
import { BehaviorSubject } from 'rxjs';
import { take } from 'rxjs/operators';

import { DSONameService } from '../../core/breadcrumbs/dso-name.service';
import { DSpaceObjectDataService } from '../../core/data/dspace-object-data.service';
import { PaginationService } from '../../core/pagination/pagination.service';
import { DSpaceObject } from '../../core/shared/dspace-object.model';
import { getFirstSucceededRemoteDataPayload } from '../../core/shared/operators';
<<<<<<< HEAD
import { DSONameService } from '../../core/breadcrumbs/dso-name.service';
import { BrowserOnlyPipe } from '../utils/browser-only.pipe';
import { TranslateModule } from '@ngx-translate/core';
import { NgIf, AsyncPipe } from '@angular/common';
import { FormsModule } from '@angular/forms';

@Component({
    selector: 'ds-search-form',
    styleUrls: ['./search-form.component.scss'],
    templateUrl: './search-form.component.html',
    standalone: true,
    imports: [FormsModule, NgIf, NgbTooltipModule, AsyncPipe, TranslateModule, BrowserOnlyPipe]
=======
import { SearchService } from '../../core/shared/search/search.service';
import { SearchConfigurationService } from '../../core/shared/search/search-configuration.service';
import {
  hasValue,
  isNotEmpty,
} from '../empty.util';
import { currentPath } from '../utils/route.utils';
import { ScopeSelectorModalComponent } from './scope-selector-modal/scope-selector-modal.component';

@Component({
  selector: 'ds-search-form',
  styleUrls: ['./search-form.component.scss'],
  templateUrl: './search-form.component.html',
>>>>>>> a8f31948
})
/**
 * Component that represents the search form
 */
export class SearchFormComponent implements OnChanges {
  /**
   * The search query
   */
  @Input() query: string;

  /**
   * True when the search component should show results on the current page
   */
  @Input() inPlaceSearch: boolean;

  /**
   * The currently selected scope object's UUID
   */
  @Input()
    scope = '';

  /**
   * Hides the scope in the url, this can be useful when you hardcode the scope in another way
   */
  @Input() hideScopeInUrl = false;

  selectedScope: BehaviorSubject<DSpaceObject> = new BehaviorSubject<DSpaceObject>(undefined);

  @Input() currentUrl: string;

  /**
   * Whether or not the search button should be displayed large
   */
  @Input() large = false;

  /**
   * The brand color of the search button
   */
  @Input() brandColor = 'primary';

  /**
   * The placeholder of the search input
   */
  @Input() searchPlaceholder: string;

  /**
   * Defines whether or not to show the scope selector
   */
  @Input() showScopeSelector = false;

  /**
   * Output the search data on submit
   */
  @Output() submitSearch = new EventEmitter<any>();

  constructor(
    protected router: Router,
    protected searchService: SearchService,
    protected paginationService: PaginationService,
    protected searchConfig: SearchConfigurationService,
    protected modalService: NgbModal,
    protected dsoService: DSpaceObjectDataService,
    public dsoNameService: DSONameService,
  ) {
  }

  /**
   * Retrieve the scope object from the URL so we can show its name
   */
  ngOnChanges(): void {
    if (isNotEmpty(this.scope)) {
      this.dsoService.findById(this.scope).pipe(getFirstSucceededRemoteDataPayload())
        .subscribe((scope: DSpaceObject) => this.selectedScope.next(scope));
    }
  }

  /**
   * Updates the search when the form is submitted
   * @param data Values submitted using the form
   */
  onSubmit(data: any) {
    if (isNotEmpty(this.scope)) {
      data = Object.assign(data, { scope: this.scope });
    }
    this.updateSearch(data);
    this.submitSearch.emit(data);
  }

  /**
   * Updates the search when the current scope has been changed
   * @param {string} scope The new scope
   */
  onScopeChange(scope: DSpaceObject) {
    this.updateSearch({ scope: scope ? scope.uuid : undefined });
  }

  /**
   * Updates the search URL
   * @param data Updated parameters
   */
  updateSearch(data: any) {
    const goToFirstPage = { 'spc.page': 1 };

    const queryParams = Object.assign(
      {
        ...goToFirstPage,
      },
      data,
    );
    if (hasValue(data.scope) && this.hideScopeInUrl) {
      delete queryParams.scope;
    }

    void this.router.navigate(this.getSearchLinkParts(), {
      queryParams: queryParams,
      queryParamsHandling: 'merge',
    });
  }

  /**
   * @returns {string} The base path to the search page, or the current page when inPlaceSearch is true
   */
  public getSearchLink(): string {
    if (this.inPlaceSearch) {
      return currentPath(this.router);
    }
    return this.searchService.getSearchLink();
  }

  /**
   * @returns {string[]} The base path to the search page, or the current page when inPlaceSearch is true, split in separate pieces
   */
  public getSearchLinkParts(): string[] {
    if (this.inPlaceSearch) {
      return [];
    }
    return this.getSearchLink().split('/');
  }

  /**
   * Open the scope modal so the user can select DSO as scope
   */
  openScopeModal() {
    const ref = this.modalService.open(ScopeSelectorModalComponent);
    ref.componentInstance.scopeChange.pipe(take(1)).subscribe((scope: DSpaceObject) => {
      this.selectedScope.next(scope);
      this.onScopeChange(scope);
    });
  }
}<|MERGE_RESOLUTION|>--- conflicted
+++ resolved
@@ -1,23 +1,6 @@
-import {
-  Component,
-  EventEmitter,
-  Input,
-  OnChanges,
-  Output,
-} from '@angular/core';
+import { Component, EventEmitter, Input, OnChanges, Output, } from '@angular/core';
 import { Router } from '@angular/router';
-<<<<<<< HEAD
-import { isNotEmpty, hasValue } from '../empty.util';
-import { SearchService } from '../../core/shared/search/search.service';
-import { currentPath } from '../utils/route.utils';
-import { PaginationService } from '../../core/pagination/pagination.service';
-import { SearchConfigurationService } from '../../core/shared/search/search-configuration.service';
 import { NgbModal, NgbTooltipModule } from '@ng-bootstrap/ng-bootstrap';
-import { ScopeSelectorModalComponent } from './scope-selector-modal/scope-selector-modal.component';
-import { take } from 'rxjs/operators';
-=======
-import { NgbModal } from '@ng-bootstrap/ng-bootstrap';
->>>>>>> a8f31948
 import { BehaviorSubject } from 'rxjs';
 import { take } from 'rxjs/operators';
 
@@ -26,12 +9,15 @@
 import { PaginationService } from '../../core/pagination/pagination.service';
 import { DSpaceObject } from '../../core/shared/dspace-object.model';
 import { getFirstSucceededRemoteDataPayload } from '../../core/shared/operators';
-<<<<<<< HEAD
-import { DSONameService } from '../../core/breadcrumbs/dso-name.service';
 import { BrowserOnlyPipe } from '../utils/browser-only.pipe';
 import { TranslateModule } from '@ngx-translate/core';
-import { NgIf, AsyncPipe } from '@angular/common';
+import { AsyncPipe, NgIf } from '@angular/common';
 import { FormsModule } from '@angular/forms';
+import { SearchService } from '../../core/shared/search/search.service';
+import { SearchConfigurationService } from '../../core/shared/search/search-configuration.service';
+import { hasValue, isNotEmpty, } from '../empty.util';
+import { currentPath } from '../utils/route.utils';
+import { ScopeSelectorModalComponent } from './scope-selector-modal/scope-selector-modal.component';
 
 @Component({
     selector: 'ds-search-form',
@@ -39,21 +25,6 @@
     templateUrl: './search-form.component.html',
     standalone: true,
     imports: [FormsModule, NgIf, NgbTooltipModule, AsyncPipe, TranslateModule, BrowserOnlyPipe]
-=======
-import { SearchService } from '../../core/shared/search/search.service';
-import { SearchConfigurationService } from '../../core/shared/search/search-configuration.service';
-import {
-  hasValue,
-  isNotEmpty,
-} from '../empty.util';
-import { currentPath } from '../utils/route.utils';
-import { ScopeSelectorModalComponent } from './scope-selector-modal/scope-selector-modal.component';
-
-@Component({
-  selector: 'ds-search-form',
-  styleUrls: ['./search-form.component.scss'],
-  templateUrl: './search-form.component.html',
->>>>>>> a8f31948
 })
 /**
  * Component that represents the search form
