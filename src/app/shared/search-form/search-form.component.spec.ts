import { DebugElement } from '@angular/core';
import {
  ComponentFixture,
  fakeAsync,
  TestBed,
  tick,
  waitForAsync,
} from '@angular/core/testing';
import { FormsModule } from '@angular/forms';
import { By } from '@angular/platform-browser';
import { Router } from '@angular/router';
import { RouterTestingModule } from '@angular/router/testing';
import { TranslateModule } from '@ngx-translate/core';

import { DSpaceObjectDataService } from '../../core/data/dspace-object-data.service';
import { PaginationService } from '../../core/pagination/pagination.service';
import { Community } from '../../core/shared/community.model';
import { DSpaceObject } from '../../core/shared/dspace-object.model';
import { SearchService } from '../../core/shared/search/search.service';
import { SearchConfigurationService } from '../../core/shared/search/search-configuration.service';
import { createSuccessfulRemoteDataObject$ } from '../remote-data.utils';
<<<<<<< HEAD
import { SearchServiceStub } from '../testing/search-service.stub';
import { Router } from '@angular/router';
=======
import { BrowserOnlyMockPipe } from '../testing/browser-only-mock.pipe';
import { PaginationServiceStub } from '../testing/pagination-service.stub';
>>>>>>> a8f31948
import { RouterStub } from '../testing/router.stub';
import { SearchServiceStub } from '../testing/search-service.stub';
import { SearchFormComponent } from './search-form.component';

describe('SearchFormComponent', () => {
  let comp: SearchFormComponent;
  let fixture: ComponentFixture<SearchFormComponent>;
  let de: DebugElement;
  let el: HTMLElement;

  const router = new RouterStub();
  const searchService = new SearchServiceStub();
  const paginationService = new PaginationServiceStub();
  const searchConfigService = { paginationID: 'test-id' };
  const firstPage = { 'spc.page': 1 };
  const dspaceObjectService = {
    findById: () => createSuccessfulRemoteDataObject$(undefined),
  };

  beforeEach(waitForAsync(() => {
    return TestBed.configureTestingModule({
    imports: [FormsModule, RouterTestingModule, TranslateModule.forRoot(), SearchFormComponent],
    providers: [
        { provide: Router, useValue: router },
        { provide: SearchService, useValue: searchService },
        { provide: PaginationService, useValue: paginationService },
        { provide: SearchConfigurationService, useValue: searchConfigService },
        { provide: DSpaceObjectDataService, useValue: dspaceObjectService },
<<<<<<< HEAD
    ],
}).compileComponents();
=======
      ],
      declarations: [
        SearchFormComponent,
        BrowserOnlyMockPipe,
      ],
    }).compileComponents();
>>>>>>> a8f31948
  }));

  beforeEach(() => {
    fixture = TestBed.createComponent(SearchFormComponent);
    comp = fixture.componentInstance; // SearchFormComponent test instance
    de = fixture.debugElement.query(By.css('form'));
    el = de.nativeElement;
  });

  it('should not display scopes when showScopeSelector is false', fakeAsync(() => {
    comp.showScopeSelector = false;

    fixture.detectChanges();
    tick();

    expect(de.query(By.css('.scope-button'))).toBeFalsy();
  }));

  it('should display scopes when showScopeSelector is true', fakeAsync(() => {
    comp.showScopeSelector = true;

    fixture.detectChanges();
    tick();

    expect(de.query(By.css('.scope-button'))).toBeTruthy();
  }));

  it('should display set query value in input field', fakeAsync(() => {
    const testString = 'This is a test query';
    comp.query = testString;

    fixture.detectChanges();
    tick();
    const queryInput = de.query(By.css('input')).nativeElement;

    expect(queryInput.value).toBe(testString);
  }));

  it('should select correct scope option in scope select', fakeAsync(() => {

    fixture.detectChanges();
    comp.showScopeSelector = true;
    const testCommunity = objects[1];
    comp.selectedScope.next(testCommunity);

    fixture.detectChanges();
    tick();
    const scopeSelect = de.query(By.css('.scope-button')).nativeElement;

    expect(scopeSelect.textContent).toContain('Sample Community');
  }));

  describe('updateSearch', () => {
    const query = 'THOR';
    const scope = 'MCU';
    let searchQuery = {};

    it('should navigate to the search first page even when no parameters are provided', () => {
      comp.updateSearch(searchQuery);

      expect(router.navigate).toHaveBeenCalledWith(comp.getSearchLinkParts(), {
        queryParams: { ...searchQuery, ...firstPage },
        queryParamsHandling: 'merge',
      });
    });

    it('should navigate to the search first page with parameters only query if only query is provided', () => {
      searchQuery = {
        query: query,
      };

      comp.updateSearch(searchQuery);

      expect(router.navigate).toHaveBeenCalledWith(comp.getSearchLinkParts(), {
        queryParams: { ...searchQuery, ...firstPage },
        queryParamsHandling: 'merge',
      });
    });

    it('should navigate to the search first page with parameters only query if only scope is provided', () => {
      searchQuery = {
        scope: scope,
      };

      comp.updateSearch(searchQuery);

      expect(router.navigate).toHaveBeenCalledWith(comp.getSearchLinkParts(), {
        queryParams: { ...searchQuery, ...firstPage },
        queryParamsHandling: 'merge',
      });
    });
  });

  describe('when the scope variable is used', () => {
    const query = 'THOR';
    const scope = 'MCU';
    let searchQuery = {};

    beforeEach(() => {
      spyOn(comp, 'updateSearch');
    });

    it('should only search in the provided scope', () => {
      searchQuery = {
        query: query,
        scope: scope,
      };

      comp.scope = scope;
      comp.onSubmit(searchQuery);

      expect(comp.updateSearch).toHaveBeenCalledWith(searchQuery);
    });

    it('should not create searchQuery with the scope if an empty scope is provided', () => {
      searchQuery = {
        query: query,
      };

      comp.scope = '';
      comp.onSubmit(searchQuery);

      expect(comp.updateSearch).toHaveBeenCalledWith(searchQuery);
    });
  });
});

const objects: DSpaceObject[] = [
  Object.assign(new Community(), {
    logo: {
      self: {
        _isScalar: true,
        value: 'https://dspace7.4science.it/dspace-spring-rest/api/core/bitstreams/10b636d0-7890-4968-bcd6-0d83bf4e2b42',
        scheduler: null,
      },
    },
    collections: {
      self: {
        _isScalar: true,
        value: '1506937433727',
        scheduler: null,
      },
    },
    _links: {
      self: {
        href: 'https://dspace7.4science.it/dspace-spring-rest/api/core/communities/7669c72a-3f2a-451f-a3b9-9210e7a4c02f',
      },
    },
    id: '7669c72a-3f2a-451f-a3b9-9210e7a4c02f',
    uuid: '7669c72a-3f2a-451f-a3b9-9210e7a4c02f',
    type: Community.type,
    metadata: {
      'dc.description': [
        {
          language: null,
          value: '',
        },
      ],
      'dc.description.abstract': [
        {
          language: null,
          value: 'This is a test community to hold content for the OR2017 demostration',
        },
      ],
      'dc.description.tableofcontents': [
        {
          language: null,
          value: '',
        },
      ],
      'dc.rights': [
        {
          language: null,
          value: '',
        },
      ],
      'dc.title': [
        {
          language: null,
          value: 'OR2017 - Demonstration',
        },
      ],
      'dc.identifier.uri': [
        {
          language: null,
          value: 'http://localhost:4000/handle/10673/11',
        },
      ],
    },
  }),
  Object.assign(new Community(),
    {
      logo: {
        self: {
          _isScalar: true,
          value: 'https://dspace7.4science.it/dspace-spring-rest/api/core/bitstreams/f446c17d-6d51-45ea-a610-d58a73642d40',
          scheduler: null,
        },
      },
      collections: {
        self: {
          _isScalar: true,
          value: '1506937433727',
          scheduler: null,
        },
      },
      _links: {
        self: {
          href: 'https://dspace7.4science.it/dspace-spring-rest/api/core/communities/9076bd16-e69a-48d6-9e41-0238cb40d863',
        },
      },
      id: '9076bd16-e69a-48d6-9e41-0238cb40d863',
      uuid: '9076bd16-e69a-48d6-9e41-0238cb40d863',
      type: Community.type,
      metadata: {
        'dc.description': [
          {
            language: null,
            value: '<p>This is the introductory text for the <em>Sample Community</em> on the DSpace Demonstration Site. It is editable by System or Community Administrators (of this Community).</p>\r\n<p><strong>DSpace Communities may contain one or more Sub-Communities or Collections (of Items).</strong></p>\r\n<p>This particular Community has its own logo (the <a href=\'http://www.duraspace.org/\'>DuraSpace</a> logo).</p>',
          },
        ],
        'dc.description.abstract': [
          {
            language: null,
            value: 'This is a sample top-level community',
          },
        ],
        'dc.description.tableofcontents': [
          {
            language: null,
            value: '<p>This is the <em>news section</em> for this <em>Sample Community</em>. System or Community Administrators (of this Community) can edit this News field.</p>',
          },
        ],
        'dc.rights': [
          {
            language: null,
            value: '<p><em>If this Community had special copyright text to display, it would be displayed here.</em></p>',
          },
        ],
        'dc.title': [
          {
            language: null,
            value: 'Sample Community',
          },
        ],
        'dc.identifier.uri': [
          {
            language: null,
            value: 'http://localhost:4000/handle/10673/1',
          },
        ],
      },
    },
  ),
];<|MERGE_RESOLUTION|>--- conflicted
+++ resolved
@@ -1,11 +1,5 @@
 import { DebugElement } from '@angular/core';
-import {
-  ComponentFixture,
-  fakeAsync,
-  TestBed,
-  tick,
-  waitForAsync,
-} from '@angular/core/testing';
+import { ComponentFixture, fakeAsync, TestBed, tick, waitForAsync, } from '@angular/core/testing';
 import { FormsModule } from '@angular/forms';
 import { By } from '@angular/platform-browser';
 import { Router } from '@angular/router';
@@ -19,13 +13,7 @@
 import { SearchService } from '../../core/shared/search/search.service';
 import { SearchConfigurationService } from '../../core/shared/search/search-configuration.service';
 import { createSuccessfulRemoteDataObject$ } from '../remote-data.utils';
-<<<<<<< HEAD
-import { SearchServiceStub } from '../testing/search-service.stub';
-import { Router } from '@angular/router';
-=======
-import { BrowserOnlyMockPipe } from '../testing/browser-only-mock.pipe';
 import { PaginationServiceStub } from '../testing/pagination-service.stub';
->>>>>>> a8f31948
 import { RouterStub } from '../testing/router.stub';
 import { SearchServiceStub } from '../testing/search-service.stub';
 import { SearchFormComponent } from './search-form.component';
@@ -54,17 +42,8 @@
         { provide: PaginationService, useValue: paginationService },
         { provide: SearchConfigurationService, useValue: searchConfigService },
         { provide: DSpaceObjectDataService, useValue: dspaceObjectService },
-<<<<<<< HEAD
     ],
 }).compileComponents();
-=======
-      ],
-      declarations: [
-        SearchFormComponent,
-        BrowserOnlyMockPipe,
-      ],
-    }).compileComponents();
->>>>>>> a8f31948
   }));
 
   beforeEach(() => {
