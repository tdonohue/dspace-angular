import {
  Component,
  EventEmitter,
  OnInit,
} from '@angular/core';
import { ActivatedRoute } from '@angular/router';
import { NgbActiveModal } from '@ng-bootstrap/ng-bootstrap';

import { environment } from '../../../../environments/environment';
<<<<<<< HEAD
import { TranslateModule } from '@ngx-translate/core';
import { DSOSelectorComponent } from '../../dso-selector/dso-selector/dso-selector.component';
=======
import {
  SortDirection,
  SortOptions,
} from '../../../core/cache/models/sort-options.model';
import { DSpaceObject } from '../../../core/shared/dspace-object.model';
import { DSpaceObjectType } from '../../../core/shared/dspace-object-type.model';
import {
  DSOSelectorModalWrapperComponent,
  SelectorActionType,
} from '../../dso-selector/modal-wrappers/dso-selector-modal-wrapper.component';
>>>>>>> a8f31948

/**
 * Component to wrap a button - to select the entire repository -
 * and a list of parent communities - for scope selection
 * inside a modal
 * Used to select a scope
 */
@Component({
    selector: 'ds-scope-selector-modal',
    styleUrls: ['./scope-selector-modal.component.scss'],
    templateUrl: './scope-selector-modal.component.html',
    standalone: true,
    imports: [DSOSelectorComponent, TranslateModule]
})
export class ScopeSelectorModalComponent extends DSOSelectorModalWrapperComponent implements OnInit {
  objectType = DSpaceObjectType.COMMUNITY;
  /**
   * The types of DSO that can be selected from this list
   */
  selectorTypes = [DSpaceObjectType.COMMUNITY, DSpaceObjectType.COLLECTION];

  /**
   * The type of action to perform
   */
  action = SelectorActionType.SET_SCOPE;

  /**
   * Emits the selected scope as a DSpaceObject when a user clicks one
   */
  scopeChange = new EventEmitter<DSpaceObject>();

  /**
   * Default DSO ordering
   */
  defaultSort = new SortOptions(environment.comcolSelectionSort.sortField, environment.comcolSelectionSort.sortDirection as SortDirection);

  constructor(protected activeModal: NgbActiveModal, protected route: ActivatedRoute) {
    super(activeModal, route);
  }

  navigate(dso: DSpaceObject) {
    /* Handle complex search navigation in underlying component */
    this.scopeChange.emit(dso);
  }
}<|MERGE_RESOLUTION|>--- conflicted
+++ resolved
@@ -1,27 +1,17 @@
-import {
-  Component,
-  EventEmitter,
-  OnInit,
-} from '@angular/core';
+import { Component, EventEmitter, OnInit, } from '@angular/core';
 import { ActivatedRoute } from '@angular/router';
 import { NgbActiveModal } from '@ng-bootstrap/ng-bootstrap';
 
 import { environment } from '../../../../environments/environment';
-<<<<<<< HEAD
 import { TranslateModule } from '@ngx-translate/core';
 import { DSOSelectorComponent } from '../../dso-selector/dso-selector/dso-selector.component';
-=======
-import {
-  SortDirection,
-  SortOptions,
-} from '../../../core/cache/models/sort-options.model';
+import { SortDirection, SortOptions, } from '../../../core/cache/models/sort-options.model';
 import { DSpaceObject } from '../../../core/shared/dspace-object.model';
 import { DSpaceObjectType } from '../../../core/shared/dspace-object-type.model';
 import {
   DSOSelectorModalWrapperComponent,
   SelectorActionType,
 } from '../../dso-selector/modal-wrappers/dso-selector-modal-wrapper.component';
->>>>>>> a8f31948
 
 /**
  * Component to wrap a button - to select the entire repository -
