--- conflicted
+++ resolved
@@ -7,20 +7,17 @@
 import { NgbActiveModal } from '@ng-bootstrap/ng-bootstrap';
 
 import { environment } from '../../../../environments/environment';
-<<<<<<< HEAD
-import { Context } from '../../../core/shared/context.model';
-=======
 import {
   SortDirection,
   SortOptions,
 } from '../../../core/cache/models/sort-options.model';
+import { Context } from '../../../core/shared/context.model';
 import { DSpaceObject } from '../../../core/shared/dspace-object.model';
 import { DSpaceObjectType } from '../../../core/shared/dspace-object-type.model';
 import {
   DSOSelectorModalWrapperComponent,
   SelectorActionType,
 } from '../../dso-selector/modal-wrappers/dso-selector-modal-wrapper.component';
->>>>>>> a8f31948
 
 /**
  * Component to wrap a button - to select the entire repository -
