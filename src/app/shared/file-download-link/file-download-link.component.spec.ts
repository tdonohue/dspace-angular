--- conflicted
+++ resolved
@@ -10,12 +10,9 @@
 import { Item } from '../../core/shared/item.model';
 import { getItemModuleRoute } from '../../item-page/item-page-routing-paths';
 import { RouterLinkDirectiveStub } from '../testing/router-link-directive.stub';
-<<<<<<< HEAD
 import { ActivatedRoute, RouterLink } from '@angular/router';
 import { ActivatedRouteStub } from '../testing/active-router.stub';
-=======
 import { TranslateModule } from '@ngx-translate/core';
->>>>>>> 92a10ce9
 
 describe('FileDownloadLinkComponent', () => {
   let component: FileDownloadLinkComponent;
@@ -47,14 +44,10 @@
 
   function initTestbed() {
     TestBed.configureTestingModule({
-<<<<<<< HEAD
-      imports: [FileDownloadLinkComponent,],
-=======
       imports: [
         TranslateModule.forRoot(),
+        FileDownloadLinkComponent
       ],
-      declarations: [FileDownloadLinkComponent, RouterLinkDirectiveStub],
->>>>>>> 92a10ce9
       providers: [
         RouterLinkDirectiveStub,
         { provide: AuthorizationDataService, useValue: authorizationService },
