--- conflicted
+++ resolved
@@ -1,14 +1,7 @@
-import {
-  ComponentFixture,
-  TestBed,
-  waitForAsync,
-} from '@angular/core/testing';
+import { ComponentFixture, TestBed, waitForAsync, } from '@angular/core/testing';
 import { By } from '@angular/platform-browser';
 import { TranslateModule } from '@ngx-translate/core';
-import {
-  cold,
-  getTestScheduler,
-} from 'jasmine-marbles';
+import { cold, getTestScheduler, } from 'jasmine-marbles';
 
 import { getBitstreamModuleRoute } from '../../app-routing-paths';
 import { AuthorizationDataService } from '../../core/data/feature-authorization/authorization-data.service';
@@ -18,13 +11,9 @@
 import { URLCombiner } from '../../core/url-combiner/url-combiner';
 import { getItemModuleRoute } from '../../item-page/item-page-routing-paths';
 import { RouterLinkDirectiveStub } from '../testing/router-link-directive.stub';
-<<<<<<< HEAD
 import { ActivatedRoute, RouterLink } from '@angular/router';
 import { ActivatedRouteStub } from '../testing/active-router.stub';
-import { TranslateModule } from '@ngx-translate/core';
-=======
 import { FileDownloadLinkComponent } from './file-download-link.component';
->>>>>>> a8f31948
 
 describe('FileDownloadLinkComponent', () => {
   let component: FileDownloadLinkComponent;
@@ -38,33 +27,19 @@
 
   function init() {
     authorizationService = jasmine.createSpyObj('authorizationService', {
-<<<<<<< HEAD
-      isAuthorized: cold('-a', { a: true })
-=======
       isAuthorized: cold('-a', { a: true }),
->>>>>>> a8f31948
     });
     bitstream = Object.assign(new Bitstream(), {
       uuid: 'bitstreamUuid',
       _links: {
-<<<<<<< HEAD
-        self: { href: 'obj-selflink' }
-      }
-=======
         self: { href: 'obj-selflink' },
       },
->>>>>>> a8f31948
     });
     item = Object.assign(new Item(), {
       uuid: 'itemUuid',
       _links: {
-<<<<<<< HEAD
-        self: { href: 'obj-selflink' }
-      }
-=======
         self: { href: 'obj-selflink' },
       },
->>>>>>> a8f31948
     });
   }
 
@@ -75,15 +50,10 @@
         FileDownloadLinkComponent
       ],
       providers: [
-<<<<<<< HEAD
         RouterLinkDirectiveStub,
         { provide: AuthorizationDataService, useValue: authorizationService },
         { provide: ActivatedRoute, useValue: new ActivatedRouteStub() }
       ]
-=======
-        { provide: AuthorizationDataService, useValue: authorizationService },
-      ],
->>>>>>> a8f31948
     })
       .overrideComponent(FileDownloadLinkComponent, {
         remove: { imports: [RouterLink] },
