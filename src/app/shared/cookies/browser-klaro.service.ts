import { Injectable } from '@angular/core';
import * as Klaro from 'klaro';
import { combineLatest as observableCombineLatest, Observable, of as observableOf } from 'rxjs';
import { AuthService } from '../../core/auth/auth.service';
import { TranslateService } from '@ngx-translate/core';
import { environment } from '../../../environments/environment';
import { catchError, switchMap, take } from 'rxjs/operators';
import { EPerson } from '../../core/eperson/models/eperson.model';
import { KlaroService } from './klaro.service';
import { hasValue, isEmpty, isNotEmpty } from '../empty.util';
import { CookieService } from '../../core/services/cookie.service';
import { EPersonDataService } from '../../core/eperson/eperson-data.service';
import { cloneDeep, debounce } from 'lodash';
import { ANONYMOUS_STORAGE_NAME_KLARO, klaroConfiguration } from './klaro-configuration';
import { Operation } from 'fast-json-patch';
import { getFirstCompletedRemoteData } from '../../core/shared/operators';
import { ConfigurationDataService } from '../../core/data/configuration-data.service';

/**
 * Metadata field to store a user's cookie consent preferences in
 */
export const COOKIE_MDFIELD = 'dspace.agreements.cookies';

/**
 * Prefix key for app title messages
 */
const cookieNameMessagePrefix = 'cookies.consent.app.title.';

/**
 * Prefix key for app description messages
 */
const cookieDescriptionMessagePrefix = 'cookies.consent.app.description.';

/**
 * Prefix key for app purpose messages
 */
const cookiePurposeMessagePrefix = 'cookies.consent.purpose.';

/**
 * Update request debounce in ms
 */
const updateDebounce = 300;
/**
 * Browser implementation for the KlaroService, representing a service for handling Klaro consent preferences and UI
 */
@Injectable()
export class BrowserKlaroService extends KlaroService {
  /**
   * Initial Klaro configuration
   */
  klaroConfig = klaroConfiguration;

  constructor(
    private translateService: TranslateService,
    private authService: AuthService,
    private ePersonService: EPersonDataService,
    private configService: ConfigurationDataService,
    private cookieService: CookieService) {
    super();
  }
  /**
   * Initializes the service:
   *  - Retrieves the current authenticated user
   *  - Checks if the translation service is ready
   *  - Initialize configuration for users
   *  - Add and translate klaro configuration messages
   */
  initialize() {
<<<<<<< HEAD
    this.configService.findByPropertyName('google.analytics.key').pipe(
      getFirstCompletedRemoteData(),
    ).subscribe((remoteData) => {
      // make sure we got a success response from the backend
      if (!remoteData.hasSucceeded || !remoteData.payload || isEmpty(remoteData.payload.values) ) {
        this.removeGoogleAnalytics();
      }
    });
=======
    if (!environment.info.enablePrivacyStatement) {
      delete this.klaroConfig.privacyPolicy;
      this.klaroConfig.translations.en.consentNotice.description = 'cookies.consent.content-notice.description.no-privacy';
    }

>>>>>>> aafe3543
    this.translateService.setDefaultLang(environment.defaultLanguage);

    const user$: Observable<EPerson> = this.getUser$();

    const translationServiceReady$ = this.translateService.get('loading.default').pipe(take(1));

    observableCombineLatest([user$, translationServiceReady$])
      .subscribe(([user, translation]: [EPerson, string]) => {
        user = cloneDeep(user);

        if (hasValue(user)) {
          this.initializeUser(user);
        }

        /**
         * Add all message keys for services and purposes
         */
        this.addAppMessages();

        /**
         * Subscribe on a message to make sure the translation service is ready
         * Translate all keys in the translation section of the configuration
         * Show the configuration if the configuration has not been confirmed
         */
        this.translateConfiguration();
        Klaro.setup(this.klaroConfig);
      });
  }

  /**
   * Initialize configuration for the logged in user
   * @param user The authenticated user
   */
  private initializeUser(user: EPerson) {
    this.klaroConfig.callback = debounce((consent, app) => this.updateSettingsForUsers(user), updateDebounce);
    this.klaroConfig.storageName = this.getStorageName(user.uuid);

    const anonCookie = this.cookieService.get(ANONYMOUS_STORAGE_NAME_KLARO);
    if (hasValue(this.getSettingsForUser(user))) {
      this.restoreSettingsForUsers(user);
    } else if (hasValue(anonCookie)) {
      this.cookieService.set(this.getStorageName(user.uuid), anonCookie);
      this.updateSettingsForUsers(user);
    }
  }

  /**
   * Retrieves the currently logged in user
   * Returns undefined when no one is logged in
   */
  private getUser$() {
    return this.authService.isAuthenticated()
      .pipe(
        take(1),
        switchMap((loggedIn: boolean) => {
          if (loggedIn) {
            return this.authService.getAuthenticatedUserFromStore();
          }
          return observableOf(undefined);
        }),
        take(1)
      );
  }

  /**
   * Create a title translation key
   * @param title
   */
  private getTitleTranslation(title: string) {
    return cookieNameMessagePrefix + title;
  }

  /**
   * Create a description translation key
   * @param description
   */
  private getDescriptionTranslation(description: string) {
    return cookieDescriptionMessagePrefix + description;
  }

  /**
   * Create a purpose translation key
   * @param purpose
   */
  private getPurposeTranslation(purpose: string) {
    return cookiePurposeMessagePrefix + purpose;
  }

  /**
   * Show the cookie consent form
   */
  showSettings() {
    Klaro.show(this.klaroConfig);
  }

  /**
   * Add message keys for all services and purposes
   */
  addAppMessages() {
    this.klaroConfig.services.forEach((app) => {
      this.klaroConfig.translations.en[app.name] = { title: this.getTitleTranslation(app.name), description: this.getDescriptionTranslation(app.name) };
      app.purposes.forEach((purpose) => {
        this.klaroConfig.translations.en.purposes[purpose] = this.getPurposeTranslation(purpose);
      });
    });
  }

  /**
   * Translate the translation section from the Klaro configuration
   */
  translateConfiguration() {
    /**
     * Make sure the fallback language is english
     */
    this.translateService.setDefaultLang(environment.defaultLanguage);

    this.translate(this.klaroConfig.translations.en);
  }

  /**
   * Translate string values in an object
   * @param object The object containing translation keys
   */
  private translate(object) {
    if (typeof (object) === 'string') {
      return this.translateService.instant(object);
    }
    Object.entries(object).forEach(([key, value]: [string, any]) => {
      object[key] = this.translate(value);
    });
    return object;
  }

  /**
   * Retrieves the stored Klaro consent settings for a user
   * @param user The user to resolve the consent for
   */
  getSettingsForUser(user: EPerson) {
    const mdValue = user.firstMetadataValue(COOKIE_MDFIELD);
    return hasValue(mdValue) ? JSON.parse(mdValue) : undefined;
  }

  /**
   * Stores the Klaro consent settings for a user in a metadata field
   * @param user The user to save the settings for
   * @param config The consent settings for the user to save
   */
  setSettingsForUser(user: EPerson, config: object) {
    if (isNotEmpty(config)) {
      user.setMetadata(COOKIE_MDFIELD, undefined, JSON.stringify(config));
    } else {
      user.removeMetadata(COOKIE_MDFIELD);
    }
    this.ePersonService.createPatchFromCache(user)
      .pipe(
        take(1),
        switchMap((operations: Operation[]) => {
            if (isNotEmpty(operations)) {
              return this.ePersonService.patch(user, operations);
            }
            return observableOf(undefined);
          }
        )
      ).subscribe();
  }

  /**
   * Restores the users consent settings cookie based on the user's stored consent settings
   * @param user The user to save the settings for
   */
  restoreSettingsForUsers(user: EPerson) {
    this.cookieService.set(this.getStorageName(user.uuid), this.getSettingsForUser(user));
  }

  /**
   * Stores the consent settings for a user based on the current cookie for this user
   * @param user
   */
  updateSettingsForUsers(user: EPerson) {
    this.setSettingsForUser(user, this.cookieService.get(this.getStorageName(user.uuid)));
  }

  /**
   * Create the storage name for klaro cookies based on the user's identifier
   * @param identifier The user's uuid
   */
  getStorageName(identifier: string) {
    return 'klaro-' + identifier;
  }

  /**
   * remove the google analytics from the services
   */
  removeGoogleAnalytics() {
    this.klaroConfig.services = klaroConfiguration.services.filter(config => config.name !== 'google-analytics');
    return this.klaroConfig.services;
  }
}<|MERGE_RESOLUTION|>--- conflicted
+++ resolved
@@ -66,7 +66,11 @@
    *  - Add and translate klaro configuration messages
    */
   initialize() {
-<<<<<<< HEAD
+    if (!environment.info.enablePrivacyStatement) {
+      delete this.klaroConfig.privacyPolicy;
+      this.klaroConfig.translations.en.consentNotice.description = 'cookies.consent.content-notice.description.no-privacy';
+    }
+
     this.configService.findByPropertyName('google.analytics.key').pipe(
       getFirstCompletedRemoteData(),
     ).subscribe((remoteData) => {
@@ -75,13 +79,7 @@
         this.removeGoogleAnalytics();
       }
     });
-=======
-    if (!environment.info.enablePrivacyStatement) {
-      delete this.klaroConfig.privacyPolicy;
-      this.klaroConfig.translations.en.consentNotice.description = 'cookies.consent.content-notice.description.no-privacy';
-    }
-
->>>>>>> aafe3543
+
     this.translateService.setDefaultLang(environment.defaultLanguage);
 
     const user$: Observable<EPerson> = this.getUser$();
