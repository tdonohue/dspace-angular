--- conflicted
+++ resolved
@@ -189,12 +189,7 @@
       purposes: ['registration-password-recovery'],
       required: false,
       cookies: [
-<<<<<<< HEAD
-        [/^klaro-.+$/],
         CAPTCHA_COOKIE,
-=======
-        CAPTCHA_COOKIE
->>>>>>> 087c203f
       ],
       onAccept: `window.refreshCaptchaScript?.call()`,
       onDecline: `window.refreshCaptchaScript?.call()`,
