import { TestBed } from '@angular/core/testing';
import { BrowserKlaroService, COOKIE_MDFIELD } from './browser-klaro.service';
import { getMockTranslateService } from '../mocks/translate.service.mock';
import { of as observableOf } from 'rxjs';
import { RestResponse } from '../../core/cache/response.models';
import { EPerson } from '../../core/eperson/models/eperson.model';
import { TranslateService } from '@ngx-translate/core';
import { EPersonDataService } from '../../core/eperson/eperson-data.service';
import { AuthService } from '../../core/auth/auth.service';
import { CookieService } from '../../core/services/cookie.service';
import { getTestScheduler } from 'jasmine-marbles';
import { MetadataValue } from '../../core/shared/metadata.models';
<<<<<<< HEAD
import { cloneDeep } from 'lodash';
import { ConfigurationDataService } from '../../core/data/configuration-data.service';
import { createSuccessfulRemoteDataObject$ } from '../remote-data.utils';
import { ConfigurationProperty } from '../../core/shared/configuration-property.model';

describe('BrowserKlaroService', () => {
  const recaptchaProp = 'registration.verification.enabled';
  const recaptchaValue = 'true';
=======
import {clone, cloneDeep} from 'lodash';
import { ConfigurationDataService } from '../../core/data/configuration-data.service';
import {createFailedRemoteDataObject$, createSuccessfulRemoteDataObject$} from '../remote-data.utils';
import { ConfigurationProperty } from '../../core/shared/configuration-property.model';

describe('BrowserKlaroService', () => {
  const trackingIdProp = 'google.analytics.key';
  const trackingIdTestValue = 'mock-tracking-id';
  const googleAnalytics = 'google-analytics';
>>>>>>> 927dfdad
  let translateService;
  let ePersonService;
  let authService;
  let cookieService;

  let user;
  let service: BrowserKlaroService;
  let configurationDataService: ConfigurationDataService;
  const createConfigSuccessSpy = (...values: string[]) => jasmine.createSpyObj('configurationDataService', {
    findByPropertyName: createSuccessfulRemoteDataObject$({
      ... new ConfigurationProperty(),
<<<<<<< HEAD
      name: recaptchaProp,
=======
      name: trackingIdProp,
>>>>>>> 927dfdad
      values: values,
    }),
  });

  let mockConfig;
  let appName;
  let purpose;
  let testKey;
  let findByPropertyName;

  beforeEach(() => {
    user = new EPerson();

    translateService = getMockTranslateService();
    ePersonService = jasmine.createSpyObj('ePersonService', {
      createPatchFromCache: observableOf([]),
      patch: observableOf(new RestResponse(true, 200, 'Ok'))
    });
    authService = jasmine.createSpyObj('authService', {
      isAuthenticated: observableOf(true),
      getAuthenticatedUserFromStore: observableOf(user)
    });
<<<<<<< HEAD
    configurationDataService = createConfigSuccessSpy(recaptchaValue);
=======
    configurationDataService = createConfigSuccessSpy(trackingIdTestValue);
    findByPropertyName = configurationDataService.findByPropertyName;
>>>>>>> 927dfdad
    cookieService = jasmine.createSpyObj('cookieService', {
      get: '{%22token_item%22:true%2C%22impersonation%22:true%2C%22redirect%22:true%2C%22language%22:true%2C%22klaro%22:true%2C%22has_agreed_end_user%22:true%2C%22google-analytics%22:true}',
      set: () => {
        /* empty */
      }
    });

    TestBed.configureTestingModule({
      providers: [
        BrowserKlaroService,
        {
          provide: TranslateService,
          useValue: translateService
        },
        {
          provide: EPersonDataService,
          useValue: ePersonService,
        },
        {
          provide: AuthService,
          useValue: authService
        },
        {
          provide: CookieService,
          useValue: cookieService
        },
        {
          provide: ConfigurationDataService,
          useValue: configurationDataService
        }
      ]
    });
    service = TestBed.inject(BrowserKlaroService);
    appName = 'testName';
    purpose = 'test purpose';
    testKey = 'this.is.a.fake.message.key';

    mockConfig = {
      translations: {
        en: {
          purposes: {},
          test: {
            testeritis: testKey
          }
        }
      },
      services: [{
        name: appName,
        purposes: [purpose]
      },{
        name: googleAnalytics,
        purposes: [purpose]
      }],

    };

    service.klaroConfig = mockConfig;
  });

  it('should be created', () => {
    expect(service).toBeTruthy();
  });

  describe('initialize with user', () => {
    beforeEach(() => {
      spyOn((service as any), 'getUser$').and.returnValue(observableOf(user));
      translateService.get.and.returnValue(observableOf('loading...'));
      spyOn(service, 'addAppMessages');
      spyOn((service as any), 'initializeUser');
      spyOn(service, 'translateConfiguration');
    });
    it('to call the initialize user method and other methods', () => {
      service.initialize();
      expect((service as any).initializeUser).toHaveBeenCalledWith(user);
      expect(service.addAppMessages).toHaveBeenCalled();
      expect(service.translateConfiguration).toHaveBeenCalled();
    });
  });

  describe('to not call the initialize user method, but the other methods', () => {
    beforeEach(() => {
      spyOn((service as any), 'getUser$').and.returnValue(observableOf(undefined));
      translateService.get.and.returnValue(observableOf('loading...'));
      spyOn(service, 'addAppMessages');
      spyOn((service as any), 'initializeUser');
      spyOn(service, 'translateConfiguration');
    });
    it('to call all ', () => {
      service.initialize();
      expect((service as any).initializeUser).not.toHaveBeenCalledWith(user);
      expect(service.addAppMessages).toHaveBeenCalled();
      expect(service.translateConfiguration).toHaveBeenCalled();
    });
  });

  it('addAppMessages', () => {
    service.addAppMessages();
    expect(mockConfig.translations.en[appName]).toBeDefined();
    expect(mockConfig.translations.en.purposes[purpose]).toBeDefined();
  });

  it('translateConfiguration', () => {
    service.translateConfiguration();
    expect((service as any).translateService.instant).toHaveBeenCalledWith(testKey);
  });

  describe('initializeUser when there is a metadata field value', () => {
    beforeEach(() => {
      user.setMetadata(COOKIE_MDFIELD, undefined, '{}');
      spyOn(service, 'restoreSettingsForUsers');
    });

    it('initializeUser', () => {
      (service as any).initializeUser(user);
      expect(service.restoreSettingsForUsers).toHaveBeenCalledWith(user);
    });
  });

  describe('initializeUser when there is no metadata field value but there is an anonymous cookie', () => {
    const cookie = '{test: \'testt\'}';
    beforeEach(() => {
      (service as any).cookieService.get.and.returnValue(cookie);
      spyOn(service, 'updateSettingsForUsers');
    });

    it('initializeUser', () => {
      (service as any).initializeUser(user);
      expect((service as any).cookieService.set).toHaveBeenCalledWith(service.getStorageName(user.uuid), cookie);
      expect(service.updateSettingsForUsers).toHaveBeenCalledWith(user);
    });
  });

  describe('getUser$ when there is no one authenticated', () => {
    beforeEach(() => {
      (service as any).authService.isAuthenticated.and.returnValue(observableOf(false));
    });
    it('should return undefined', () => {
      getTestScheduler().expectObservable((service as any).getUser$()).toBe('(a|)', { a: undefined });
    });
  });

  describe('getUser$ when there someone is authenticated', () => {
    beforeEach(() => {
      (service as any).authService.isAuthenticated.and.returnValue(observableOf(true));
      (service as any).authService.getAuthenticatedUserFromStore.and.returnValue(observableOf(user));
    });
    it('should return the user', () => {
      getTestScheduler().expectObservable((service as any).getUser$()).toBe('(a|)', { a: user });
    });
  });

  describe('getSettingsForUser', () => {
    const cookieConsentString = '{test: \'testt\'}';
    beforeEach(() => {
      user.metadata = {};
      user.metadata[COOKIE_MDFIELD] = [Object.assign(new MetadataValue(), { value: cookieConsentString })];
      spyOn(JSON, 'parse');
    });
    it('should return the cookie consents object', () => {
      service.getSettingsForUser(user);
      expect(JSON.parse).toHaveBeenCalledWith(cookieConsentString);
    });
  });

  describe('setSettingsForUser when there are changes', () => {
    const cookieConsent = { test: 'testt' };
    const cookieConsentString = '{test: \'testt\'}';
    const operation = { op: 'add', path: 'metadata/dc.agreements.cookie', value: cookieConsentString };
    let updatedUser;

    beforeEach(() => {
      updatedUser = cloneDeep(user);

      spyOn(updatedUser, 'setMetadata');
      spyOn(JSON, 'stringify').and.returnValue(cookieConsentString);
      ePersonService.createPatchFromCache.and.returnValue(observableOf([operation]));
    });
    it('should call patch on the data service', () => {
      service.setSettingsForUser(updatedUser, cookieConsent);
      expect(updatedUser.setMetadata).toHaveBeenCalledWith(COOKIE_MDFIELD, undefined, cookieConsentString);
      expect(ePersonService.patch).toHaveBeenCalledWith(updatedUser, [operation]);
    });
  });

  describe('setSettingsForUser when there are no changes', () => {
    const cookieConsent = { test: 'testt' };
    const cookieConsentString = '{test: \'testt\'}';
    let updatedUser;

    beforeEach(() => {
      updatedUser = cloneDeep(user);

      spyOn(updatedUser, 'setMetadata');
      spyOn(JSON, 'stringify').and.returnValue(cookieConsentString);
      ePersonService.createPatchFromCache.and.returnValue(observableOf([]));
    });
    it('should not call patch on the data service', () => {
      service.setSettingsForUser(updatedUser, cookieConsent);
      expect(updatedUser.setMetadata).toHaveBeenCalledWith(COOKIE_MDFIELD, undefined, cookieConsentString);
      expect(ePersonService.patch).not.toHaveBeenCalled();
    });
  });

  describe('initialize google analytics configuration', () => {
    let GOOGLE_ANALYTICS_KEY;
    beforeEach(() => {
      GOOGLE_ANALYTICS_KEY = clone((service as any).GOOGLE_ANALYTICS_KEY);
      configurationDataService.findByPropertyName = findByPropertyName;
      spyOn((service as any), 'getUser$').and.returnValue(observableOf(user));
      translateService.get.and.returnValue(observableOf('loading...'));
      spyOn(service, 'addAppMessages');
      spyOn((service as any), 'initializeUser');
      spyOn(service, 'translateConfiguration');
    });
    it('should not filter googleAnalytics when servicesToHide are empty', () => {
      const filteredConfig = (service as any).filterConfigServices([]);
      expect(filteredConfig).toContain(jasmine.objectContaining({name: googleAnalytics}));
    });
    it('should filter services using names passed as servicesToHide', () => {
      const filteredConfig = (service as any).filterConfigServices([googleAnalytics]);
      expect(filteredConfig).not.toContain(jasmine.objectContaining({name: googleAnalytics}));
    });
    it('should have been initialized with googleAnalytics', () => {
      service.initialize();
      expect(service.klaroConfig.services).toContain(jasmine.objectContaining({name: googleAnalytics}));
    });
    it('should filter googleAnalytics when empty configuration is retrieved', () => {
      configurationDataService.findByPropertyName = jasmine.createSpy().withArgs(GOOGLE_ANALYTICS_KEY).and.returnValue(
        createSuccessfulRemoteDataObject$({
          ... new ConfigurationProperty(),
          name: googleAnalytics,
          values: [],
        }));

      service.initialize();
      expect(service.klaroConfig.services).not.toContain(jasmine.objectContaining({name: googleAnalytics}));
    });
    it('should filter googleAnalytics when an error occurs', () => {
      configurationDataService.findByPropertyName = jasmine.createSpy().withArgs(GOOGLE_ANALYTICS_KEY).and.returnValue(
        createFailedRemoteDataObject$('Erro while loading GA')
      );
      service.initialize();
      expect(service.klaroConfig.services).not.toContain(jasmine.objectContaining({name: googleAnalytics}));
    });
    it('should filter googleAnalytics when an invalid payload is retrieved', () => {
      configurationDataService.findByPropertyName = jasmine.createSpy().withArgs(GOOGLE_ANALYTICS_KEY).and.returnValue(
        createSuccessfulRemoteDataObject$(null)
      );
      service.initialize();
      expect(service.klaroConfig.services).not.toContain(jasmine.objectContaining({name: googleAnalytics}));
    });
  });
});<|MERGE_RESOLUTION|>--- conflicted
+++ resolved
@@ -10,26 +10,17 @@
 import { CookieService } from '../../core/services/cookie.service';
 import { getTestScheduler } from 'jasmine-marbles';
 import { MetadataValue } from '../../core/shared/metadata.models';
-<<<<<<< HEAD
-import { cloneDeep } from 'lodash';
+import { clone, cloneDeep } from 'lodash';
 import { ConfigurationDataService } from '../../core/data/configuration-data.service';
-import { createSuccessfulRemoteDataObject$ } from '../remote-data.utils';
-import { ConfigurationProperty } from '../../core/shared/configuration-property.model';
-
-describe('BrowserKlaroService', () => {
-  const recaptchaProp = 'registration.verification.enabled';
-  const recaptchaValue = 'true';
-=======
-import {clone, cloneDeep} from 'lodash';
-import { ConfigurationDataService } from '../../core/data/configuration-data.service';
-import {createFailedRemoteDataObject$, createSuccessfulRemoteDataObject$} from '../remote-data.utils';
+import { createFailedRemoteDataObject$, createSuccessfulRemoteDataObject$ } from '../remote-data.utils';
 import { ConfigurationProperty } from '../../core/shared/configuration-property.model';
 
 describe('BrowserKlaroService', () => {
   const trackingIdProp = 'google.analytics.key';
   const trackingIdTestValue = 'mock-tracking-id';
   const googleAnalytics = 'google-analytics';
->>>>>>> 927dfdad
+  const recaptchaProp = 'registration.verification.enabled';
+  const recaptchaValue = 'true';
   let translateService;
   let ePersonService;
   let authService;
@@ -41,11 +32,7 @@
   const createConfigSuccessSpy = (...values: string[]) => jasmine.createSpyObj('configurationDataService', {
     findByPropertyName: createSuccessfulRemoteDataObject$({
       ... new ConfigurationProperty(),
-<<<<<<< HEAD
       name: recaptchaProp,
-=======
-      name: trackingIdProp,
->>>>>>> 927dfdad
       values: values,
     }),
   });
@@ -68,12 +55,8 @@
       isAuthenticated: observableOf(true),
       getAuthenticatedUserFromStore: observableOf(user)
     });
-<<<<<<< HEAD
     configurationDataService = createConfigSuccessSpy(recaptchaValue);
-=======
-    configurationDataService = createConfigSuccessSpy(trackingIdTestValue);
     findByPropertyName = configurationDataService.findByPropertyName;
->>>>>>> 927dfdad
     cookieService = jasmine.createSpyObj('cookieService', {
       get: '{%22token_item%22:true%2C%22impersonation%22:true%2C%22redirect%22:true%2C%22language%22:true%2C%22klaro%22:true%2C%22has_agreed_end_user%22:true%2C%22google-analytics%22:true}',
       set: () => {
@@ -281,13 +264,14 @@
     let GOOGLE_ANALYTICS_KEY;
     beforeEach(() => {
       GOOGLE_ANALYTICS_KEY = clone((service as any).GOOGLE_ANALYTICS_KEY);
-      configurationDataService.findByPropertyName = findByPropertyName;
       spyOn((service as any), 'getUser$').and.returnValue(observableOf(user));
       translateService.get.and.returnValue(observableOf('loading...'));
       spyOn(service, 'addAppMessages');
       spyOn((service as any), 'initializeUser');
       spyOn(service, 'translateConfiguration');
-    });
+      configurationDataService.findByPropertyName = findByPropertyName;
+    });
+
     it('should not filter googleAnalytics when servicesToHide are empty', () => {
       const filteredConfig = (service as any).filterConfigServices([]);
       expect(filteredConfig).toContain(jasmine.objectContaining({name: googleAnalytics}));
@@ -297,6 +281,13 @@
       expect(filteredConfig).not.toContain(jasmine.objectContaining({name: googleAnalytics}));
     });
     it('should have been initialized with googleAnalytics', () => {
+      configurationDataService.findByPropertyName = jasmine.createSpy('configurationDataService').and.returnValue(
+        createSuccessfulRemoteDataObject$({
+          ...new ConfigurationProperty(),
+          name: trackingIdProp,
+          values: [googleAnalytics],
+        })
+      );
       service.initialize();
       expect(service.klaroConfig.services).toContain(jasmine.objectContaining({name: googleAnalytics}));
     });
