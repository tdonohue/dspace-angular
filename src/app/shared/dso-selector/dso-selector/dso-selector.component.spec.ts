--- conflicted
+++ resolved
@@ -18,12 +18,6 @@
 import { SearchService } from '../../../core/shared/search/search.service';
 import { hasValue } from '../../empty.util';
 import { NotificationsService } from '../../notifications/notifications.service';
-<<<<<<< HEAD
-import { SortDirection, SortOptions } from '../../../core/cache/models/sort-options.model';
-import {
-  ListableObjectComponentLoaderComponent
-} from '../../object-collection/shared/listable-object/listable-object-component-loader.component';
-=======
 import { ItemSearchResult } from '../../object-collection/shared/item-search-result.model';
 import {
   createFailedRemoteDataObject$,
@@ -32,7 +26,9 @@
 import { PaginatedSearchOptions } from '../../search/models/paginated-search-options.model';
 import { createPaginatedList } from '../../testing/utils.test';
 import { DSOSelectorComponent } from './dso-selector.component';
->>>>>>> a8f31948
+import {
+  ListableObjectComponentLoaderComponent
+} from '../../object-collection/shared/listable-object/listable-object-component-loader.component';
 
 describe('DSOSelectorComponent', () => {
   let component: DSOSelectorComponent;
@@ -92,19 +88,13 @@
     providers: [
         { provide: SearchService, useValue: searchService },
         { provide: NotificationsService, useValue: notificationsService },
-<<<<<<< HEAD
     ],
-    schemas: [NO_ERRORS_SCHEMA]
+    schemas: [NO_ERRORS_SCHEMA],
 })
       .overrideComponent(DSOSelectorComponent, {
         remove: { imports: [ListableObjectComponentLoaderComponent]}
       })
       .compileComponents();
-=======
-      ],
-      schemas: [NO_ERRORS_SCHEMA],
-    }).compileComponents();
->>>>>>> a8f31948
 
   }));
 
