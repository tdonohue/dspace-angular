import { Component, Input } from '@angular/core';
import { DSOSelectorComponent } from '../dso-selector.component';
import { SearchService } from '../../../../core/shared/search/search.service';
import { CollectionDataService } from '../../../../core/data/collection-data.service';
import { Observable } from 'rxjs';
import { getFirstCompletedRemoteData } from '../../../../core/shared/operators';
import { map } from 'rxjs/operators';
import { CollectionSearchResult } from '../../../object-collection/shared/collection-search-result.model';
import { SearchResult } from '../../../search/models/search-result.model';
import { DSpaceObject } from '../../../../core/shared/dspace-object.model';
import { buildPaginatedList, PaginatedList } from '../../../../core/data/paginated-list.model';
import { followLink } from '../../../utils/follow-link-config.model';
import { RemoteData } from '../../../../core/data/remote-data';
import { hasValue } from '../../../empty.util';
import { NotificationsService } from '../../../notifications/notifications.service';
import { TranslateService } from '@ngx-translate/core';
<<<<<<< HEAD
import { DSONameService } from '../../../../core/breadcrumbs/dso-name.service';
=======
import { Collection } from '../../../../core/shared/collection.model';
import { FindListOptions } from '../../../../core/data/request.models';
>>>>>>> e4f483c3

@Component({
  selector: 'ds-authorized-collection-selector',
  styleUrls: ['../dso-selector.component.scss'],
  templateUrl: '../dso-selector.component.html'
})
/**
 * Component rendering a list of collections to select from
 */
export class AuthorizedCollectionSelectorComponent extends DSOSelectorComponent {
<<<<<<< HEAD
  constructor(
    protected searchService: SearchService,
    protected collectionDataService: CollectionDataService,
    protected notifcationsService: NotificationsService,
    protected translate: TranslateService,
    protected dsoNameService: DSONameService,
  ) {
    super(searchService, notifcationsService, translate, dsoNameService);
=======
  /**
   * If present this value is used to filter collection list by entity type
   */
  @Input() entityType: string;

  constructor(protected searchService: SearchService,
              protected collectionDataService: CollectionDataService,
              protected notifcationsService: NotificationsService,
              protected translate: TranslateService) {
    super(searchService, notifcationsService, translate);
>>>>>>> e4f483c3
  }

  /**
   * Get a query to send for retrieving the current DSO
   */
  getCurrentDSOQuery(): string {
    return this.currentDSOId;
  }

  /**
   * Perform a search for authorized collections with the current query and page
   * @param query Query to search objects for
   * @param page  Page to retrieve
   */
  search(query: string, page: number): Observable<RemoteData<PaginatedList<SearchResult<DSpaceObject>>>> {
    let searchListService$: Observable<RemoteData<PaginatedList<Collection>>> = null;
    const findOptions: FindListOptions = {
      currentPage: page,
      elementsPerPage: this.defaultPagination.pageSize
    };

    if (this.entityType) {
      searchListService$ = this.collectionDataService
        .getAuthorizedCollectionByEntityType(
          query,
          this.entityType,
          findOptions);
    } else {
      searchListService$ = this.collectionDataService
        .getAuthorizedCollection(query, findOptions, true, false, followLink('parentCommunity'));
    }
    return searchListService$.pipe(
      getFirstCompletedRemoteData(),
      map((rd) => Object.assign(new RemoteData(null, null, null, null), rd, {
        payload: hasValue(rd.payload) ? buildPaginatedList(rd.payload.pageInfo, rd.payload.page.map((col) => Object.assign(new CollectionSearchResult(), { indexableObject: col }))) : null,
      }))
    );
  }
}<|MERGE_RESOLUTION|>--- conflicted
+++ resolved
@@ -14,12 +14,9 @@
 import { hasValue } from '../../../empty.util';
 import { NotificationsService } from '../../../notifications/notifications.service';
 import { TranslateService } from '@ngx-translate/core';
-<<<<<<< HEAD
-import { DSONameService } from '../../../../core/breadcrumbs/dso-name.service';
-=======
 import { Collection } from '../../../../core/shared/collection.model';
 import { FindListOptions } from '../../../../core/data/request.models';
->>>>>>> e4f483c3
+import { DSONameService } from '../../../../core/breadcrumbs/dso-name.service';
 
 @Component({
   selector: 'ds-authorized-collection-selector',
@@ -30,7 +27,11 @@
  * Component rendering a list of collections to select from
  */
 export class AuthorizedCollectionSelectorComponent extends DSOSelectorComponent {
-<<<<<<< HEAD
+  /**
+   * If present this value is used to filter collection list by entity type
+   */
+  @Input() entityType: string;
+
   constructor(
     protected searchService: SearchService,
     protected collectionDataService: CollectionDataService,
@@ -39,18 +40,6 @@
     protected dsoNameService: DSONameService,
   ) {
     super(searchService, notifcationsService, translate, dsoNameService);
-=======
-  /**
-   * If present this value is used to filter collection list by entity type
-   */
-  @Input() entityType: string;
-
-  constructor(protected searchService: SearchService,
-              protected collectionDataService: CollectionDataService,
-              protected notifcationsService: NotificationsService,
-              protected translate: TranslateService) {
-    super(searchService, notifcationsService, translate);
->>>>>>> e4f483c3
   }
 
   /**
