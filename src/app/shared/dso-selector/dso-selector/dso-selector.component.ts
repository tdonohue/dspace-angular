import {
  Component,
  ElementRef,
  EventEmitter,
  Input,
  OnDestroy,
  OnInit,
  Output,
  QueryList,
  ViewChildren,
} from '@angular/core';
<<<<<<< HEAD
import { UntypedFormControl, FormsModule, ReactiveFormsModule } from '@angular/forms';

=======
import { UntypedFormControl } from '@angular/forms';
import { TranslateService } from '@ngx-translate/core';
>>>>>>> a8f31948
import {
  BehaviorSubject,
  combineLatest as observableCombineLatest,
  Observable,
  of as observableOf,
  Subscription,
} from 'rxjs';
import {
  debounceTime,
  map,
  startWith,
  switchMap,
  tap,
} from 'rxjs/operators';

import { DSONameService } from '../../../core/breadcrumbs/dso-name.service';
import { SortOptions } from '../../../core/cache/models/sort-options.model';
import {
  buildPaginatedList,
  PaginatedList,
} from '../../../core/data/paginated-list.model';
import { RemoteData } from '../../../core/data/remote-data';
<<<<<<< HEAD
import { NotificationsService } from '../../notifications/notifications.service';
import { TranslateService, TranslateModule } from '@ngx-translate/core';
import { DSONameService } from '../../../core/breadcrumbs/dso-name.service';
=======
import { Context } from '../../../core/shared/context.model';
import { DSpaceObject } from '../../../core/shared/dspace-object.model';
import { DSpaceObjectType } from '../../../core/shared/dspace-object-type.model';
>>>>>>> a8f31948
import {
  getFirstCompletedRemoteData,
  getFirstSucceededRemoteDataPayload,
} from '../../../core/shared/operators';
import { SearchService } from '../../../core/shared/search/search.service';
import { ViewMode } from '../../../core/shared/view-mode.model';
import {
<<<<<<< HEAD
  LISTABLE_NOTIFICATION_OBJECT
} from '../../object-list/listable-notification-object/listable-notification-object.resource-type';
import { ThemedLoadingComponent } from '../../loading/themed-loading.component';
import { ListableObjectComponentLoaderComponent } from '../../object-collection/shared/listable-object/listable-object-component-loader.component';
import { HoverClassDirective } from '../../hover-class.directive';
import { NgIf, NgFor, NgClass, AsyncPipe } from '@angular/common';
import { InfiniteScrollModule } from 'ngx-infinite-scroll';

@Component({
    selector: 'ds-dso-selector',
    styleUrls: ['./dso-selector.component.scss'],
    templateUrl: './dso-selector.component.html',
    standalone: true,
    imports: [FormsModule, ReactiveFormsModule, InfiniteScrollModule, NgIf, NgFor, HoverClassDirective, NgClass, ListableObjectComponentLoaderComponent, ThemedLoadingComponent, AsyncPipe, TranslateModule]
=======
  hasNoValue,
  hasValue,
  isEmpty,
  isNotEmpty,
} from '../../empty.util';
import { NotificationType } from '../../notifications/models/notification-type';
import { NotificationsService } from '../../notifications/notifications.service';
import { CollectionElementLinkType } from '../../object-collection/collection-element-link.type';
import { ListableObject } from '../../object-collection/shared/listable-object.model';
import { ListableNotificationObject } from '../../object-list/listable-notification-object/listable-notification-object.model';
import { LISTABLE_NOTIFICATION_OBJECT } from '../../object-list/listable-notification-object/listable-notification-object.resource-type';
import { PaginatedSearchOptions } from '../../search/models/paginated-search-options.model';
import { SearchResult } from '../../search/models/search-result.model';

@Component({
  selector: 'ds-dso-selector',
  styleUrls: ['./dso-selector.component.scss'],
  templateUrl: './dso-selector.component.html',
>>>>>>> a8f31948
})

/**
 * Component to render a list of DSO's of which one can be selected
 * The user can search the list by using the input field
 */
export class DSOSelectorComponent implements OnInit, OnDestroy {
  /**
   * The view mode of the listed objects
   */
  viewMode = ViewMode.ListElement;
  /**
   * The initially selected DSO's uuid
   */
  @Input() currentDSOId: string;

  /**
   * The types of DSpace objects this components shows a list of
   */
  @Input() types: DSpaceObjectType[];

  /**
   * The sorting options
   */
  @Input() sort: SortOptions;

  /**
   * The id that should be given to the input box, this is required for accessibility reasons
   */
  @Input() searchBoxId: string | null = null;

  // list of allowed selectable dsoTypes
  typesString: string;

  /**
   * Emits the selected Object when a user selects it in the list
   */
  @Output() onSelect: EventEmitter<DSpaceObject> = new EventEmitter();

  /**
   * Input form control to query the list
   */
  public input: UntypedFormControl = new UntypedFormControl();

  /**
   * Default pagination for this feature
   */
  defaultPagination = { id: 'dso-selector', currentPage: 1, pageSize: 10 } as any;

  /**
   * List with search results of DSpace objects for the current query
   */
  listEntries$: BehaviorSubject<ListableObject[]> = new BehaviorSubject(null);

  /**
   * The current page to load
   * Dynamically goes up as the user scrolls down until it reaches the last page possible
   */
  currentPage$ = new BehaviorSubject(1);

  /**
   * Whether or not the list contains a next page to load
   * This allows us to avoid next pages from trying to load when there are none
   */
  hasNextPage = false;

  /**
   * Whether or not new results are currently loading
   */
  loading = false;

  /**
   * List of element references to all elements
   */
  @ViewChildren('listEntryElement') listElements: QueryList<ElementRef>;

  /**
   * Time to wait before sending a search request to the server when a user types something
   */
  debounceTime = 500;

  /**
   * The available link types
   */
  linkTypes = CollectionElementLinkType;

  /**
   * Array to track all subscriptions and unsubscribe them onDestroy
   * @type {Array}
   */
  public subs: Subscription[] = [];

  constructor(
    protected searchService: SearchService,
    protected notifcationsService: NotificationsService,
    protected translate: TranslateService,
    protected dsoNameService: DSONameService,
  ) {
  }

  /**
   * Fills the listEntries variable with search results based on the input field's current value and the current page
   * The search will always start with the initial currentDSOId value
   */
  ngOnInit(): void {
    this.typesString = this.types.map((type: string) => type.toString().toLowerCase()).join(', ');

    // Create an observable searching for the current DSO (return empty list if there's no current DSO)
    let currentDSOResult$: Observable<PaginatedList<SearchResult<DSpaceObject>>>;
    if (isNotEmpty(this.currentDSOId)) {
      currentDSOResult$ = this.search(this.getCurrentDSOQuery(), 1).pipe(getFirstSucceededRemoteDataPayload());
    } else {
      currentDSOResult$ = observableOf(buildPaginatedList(undefined, []));
    }

    // Combine current DSO, query and page
    this.subs.push(observableCombineLatest(
      currentDSOResult$,
      this.input.valueChanges.pipe(
        debounceTime(this.debounceTime),
        startWith(''),
        tap(() => this.currentPage$.next(1)),
      ),
      this.currentPage$,
    ).pipe(
      switchMap(([currentDSOResult, query, page]: [PaginatedList<SearchResult<DSpaceObject>>, string, number]) => {
        this.loading = true;
        if (page === 1) {
          // The first page is loading, this means we should reset the list instead of adding to it
          this.listEntries$.next(null);
        }
        return this.search(query, page).pipe(
          map((rd) => {
            if (rd.hasSucceeded) {
              // If it's the first page and no query is entered, add the current DSO to the start of the list
              // If no query is entered, filter out the current DSO from the results, as it'll be displayed at the start of the list already
              rd.payload.page = [
                ...((isEmpty(query) && page === 1) ? currentDSOResult.page : []),
                ...rd.payload.page.filter((result) => isNotEmpty(query) || result.indexableObject.id !== this.currentDSOId),
              ];
            } else if (rd.hasFailed) {
              this.notifcationsService.error(this.translate.instant('dso-selector.error.title', { type: this.typesString }), rd.errorMessage);
            }
            return rd;
          }),
        );
      }),
    ).subscribe((rd: RemoteData<PaginatedList<SearchResult<DSpaceObject>>>) => {
      this.updateList(rd);
    }));
  }

  updateList(rd: RemoteData<PaginatedList<SearchResult<DSpaceObject>>>) {
    this.loading = false;
    const currentEntries = this.listEntries$.getValue();
    if (rd.hasSucceeded) {
      if (hasNoValue(currentEntries)) {
        this.listEntries$.next(rd.payload.page);
      } else {
        this.listEntries$.next([...currentEntries, ...rd.payload.page]);
      }
      // Check if there are more pages available after the current one
      this.hasNextPage = rd.payload.totalElements > this.listEntries$.getValue().length;
    } else {
      this.listEntries$.next([...(hasNoValue(currentEntries) ? [] : this.listEntries$.getValue()), new ListableNotificationObject(NotificationType.Error, 'dso-selector.results-could-not-be-retrieved', LISTABLE_NOTIFICATION_OBJECT.value)]);
      this.hasNextPage = false;
    }
  }

  /**
   * Get a query to send for retrieving the current DSO
   */
  getCurrentDSOQuery(): string {
    return `search.resourceid:${this.currentDSOId}`;
  }

  /**
   * Perform a search for the current query and page
   * @param query Query to search objects for
   * @param page  Page to retrieve
   * @param useCache Whether or not to use the cache
   */
  search(query: string, page: number, useCache: boolean = true): Observable<RemoteData<PaginatedList<SearchResult<DSpaceObject>>>> {
    // default sort is only used when there is not query
    const efectiveSort = query ? null : this.sort;
    return this.searchService.search(
      new PaginatedSearchOptions({
        query: query,
        dsoTypes: this.types,
        pagination: Object.assign({}, this.defaultPagination, {
          currentPage: page,
        }),
        sort: efectiveSort,
      }),
      null,
      useCache,
    ).pipe(
      getFirstCompletedRemoteData(),
    );
  }

  /**
   * When the user reaches the bottom of the page (or almost) and there's a next page available, increase the current page
   */
  onScrollDown() {
    if (this.hasNextPage && !this.loading) {
      this.currentPage$.next(this.currentPage$.value + 1);
    }
  }

  /**
   * Set focus on the first list element when there is only one result
   */
  selectSingleResult(): void {
    if (this.listElements.length > 0) {
      this.listElements.first.nativeElement.click();
    }
  }

  /**
   * Get the context for element with the given id
   */
  getContext(id: string) {
    if (id === this.currentDSOId) {
      return Context.SideBarSearchModalCurrent;
    } else {
      return Context.SideBarSearchModal;
    }
  }

  /**
   * Unsubscribe from all subscriptions
   */
  ngOnDestroy(): void {
    this.subs.filter((sub) => hasValue(sub)).forEach((sub) => sub.unsubscribe());
  }

  /**
   * Handles the user clicks on the {@link ListableObject}s. When the {@link listableObject} is a
   * {@link ListableObject} it will retry the error when the user clicks it. Otherwise it will emit the {@link onSelect}.
   *
   * @param listableObject The {@link ListableObject} to evaluate
   */
  onClick(listableObject: ListableObject): void {
    if (hasValue((listableObject as SearchResult<DSpaceObject>).indexableObject)) {
      this.onSelect.emit((listableObject as SearchResult<DSpaceObject>).indexableObject);
    } else {
      this.listEntries$.value.pop();
      this.hasNextPage = true;
      this.search(this.input.value ? this.input.value : '', this.currentPage$.value, false).pipe(
        getFirstCompletedRemoteData(),
      ).subscribe((rd: RemoteData<PaginatedList<SearchResult<DSpaceObject>>>) => {
        this.updateList(rd);
      });
    }
  }

  getName(listableObject: ListableObject): string {
    return hasValue((listableObject as SearchResult<DSpaceObject>).indexableObject) ?
      this.dsoNameService.getName((listableObject as SearchResult<DSpaceObject>).indexableObject) : null;
  }
}<|MERGE_RESOLUTION|>--- conflicted
+++ resolved
@@ -9,13 +9,8 @@
   QueryList,
   ViewChildren,
 } from '@angular/core';
-<<<<<<< HEAD
 import { UntypedFormControl, FormsModule, ReactiveFormsModule } from '@angular/forms';
-
-=======
-import { UntypedFormControl } from '@angular/forms';
 import { TranslateService } from '@ngx-translate/core';
->>>>>>> a8f31948
 import {
   BehaviorSubject,
   combineLatest as observableCombineLatest,
@@ -38,15 +33,12 @@
   PaginatedList,
 } from '../../../core/data/paginated-list.model';
 import { RemoteData } from '../../../core/data/remote-data';
-<<<<<<< HEAD
 import { NotificationsService } from '../../notifications/notifications.service';
 import { TranslateService, TranslateModule } from '@ngx-translate/core';
 import { DSONameService } from '../../../core/breadcrumbs/dso-name.service';
-=======
 import { Context } from '../../../core/shared/context.model';
 import { DSpaceObject } from '../../../core/shared/dspace-object.model';
 import { DSpaceObjectType } from '../../../core/shared/dspace-object-type.model';
->>>>>>> a8f31948
 import {
   getFirstCompletedRemoteData,
   getFirstSucceededRemoteDataPayload,
@@ -54,7 +46,6 @@
 import { SearchService } from '../../../core/shared/search/search.service';
 import { ViewMode } from '../../../core/shared/view-mode.model';
 import {
-<<<<<<< HEAD
   LISTABLE_NOTIFICATION_OBJECT
 } from '../../object-list/listable-notification-object/listable-notification-object.resource-type';
 import { ThemedLoadingComponent } from '../../loading/themed-loading.component';
@@ -62,14 +53,7 @@
 import { HoverClassDirective } from '../../hover-class.directive';
 import { NgIf, NgFor, NgClass, AsyncPipe } from '@angular/common';
 import { InfiniteScrollModule } from 'ngx-infinite-scroll';
-
-@Component({
-    selector: 'ds-dso-selector',
-    styleUrls: ['./dso-selector.component.scss'],
-    templateUrl: './dso-selector.component.html',
-    standalone: true,
-    imports: [FormsModule, ReactiveFormsModule, InfiniteScrollModule, NgIf, NgFor, HoverClassDirective, NgClass, ListableObjectComponentLoaderComponent, ThemedLoadingComponent, AsyncPipe, TranslateModule]
-=======
+import {
   hasNoValue,
   hasValue,
   isEmpty,
@@ -85,10 +69,11 @@
 import { SearchResult } from '../../search/models/search-result.model';
 
 @Component({
-  selector: 'ds-dso-selector',
-  styleUrls: ['./dso-selector.component.scss'],
-  templateUrl: './dso-selector.component.html',
->>>>>>> a8f31948
+    selector: 'ds-dso-selector',
+    styleUrls: ['./dso-selector.component.scss'],
+    templateUrl: './dso-selector.component.html',
+    standalone: true,
+    imports: [FormsModule, ReactiveFormsModule, InfiniteScrollModule, NgIf, NgFor, HoverClassDirective, NgClass, ListableObjectComponentLoaderComponent, ThemedLoadingComponent, AsyncPipe, TranslateModule]
 })
 
 /**
