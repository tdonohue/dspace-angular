--- conflicted
+++ resolved
@@ -233,16 +233,11 @@
         dsoTypes: this.types,
         pagination: Object.assign({}, this.defaultPagination, {
           currentPage: page
-<<<<<<< HEAD
-        })
+        }),
+        sort: this.sort
       }),
       null,
       useCache,
-=======
-        }),
-        sort: this.sort
-      })
->>>>>>> 8949e7cc
     ).pipe(
       getFirstCompletedRemoteData()
     );
