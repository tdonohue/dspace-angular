--- conflicted
+++ resolved
@@ -17,12 +17,9 @@
 import { Community } from '../../../../core/shared/community.model';
 import { MetadataValue } from '../../../../core/shared/metadata.models';
 import { createSuccessfulRemoteDataObject } from '../../../remote-data.utils';
-<<<<<<< HEAD
 import { DSOSelectorComponent } from '../../dso-selector/dso-selector.component';
-=======
 import { RouterStub } from '../../../testing/router.stub';
 import { EditCommunitySelectorComponent } from './edit-community-selector.component';
->>>>>>> a8f31948
 
 describe('EditCommunitySelectorComponent', () => {
   let component: EditCommunitySelectorComponent;
@@ -48,7 +45,6 @@
     providers: [
         { provide: NgbActiveModal, useValue: modalStub },
         {
-<<<<<<< HEAD
             provide: ActivatedRoute,
             useValue: {
                 root: {
@@ -57,14 +53,14 @@
                             dso: communityRD,
                         },
                     },
-                }
+            },
             },
         },
         {
-            provide: Router, useValue: router
-        }
+          provide: Router, useValue: router,
+        },
     ],
-    schemas: [NO_ERRORS_SCHEMA]
+    schemas: [NO_ERRORS_SCHEMA],
 })
 .overrideComponent(EditCommunitySelectorComponent, {
   remove: {
@@ -72,25 +68,6 @@
   }
 })
 .compileComponents();
-=======
-          provide: ActivatedRoute,
-          useValue: {
-            root: {
-              snapshot: {
-                data: {
-                  dso: communityRD,
-                },
-              },
-            },
-          },
-        },
-        {
-          provide: Router, useValue: router,
-        },
-      ],
-      schemas: [NO_ERRORS_SCHEMA],
-    }).compileComponents();
->>>>>>> a8f31948
 
   }));
 
