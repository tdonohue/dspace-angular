--- conflicted
+++ resolved
@@ -1,32 +1,15 @@
-import {
-  Component,
-  EventEmitter,
-  OnInit,
-  Output,
-} from '@angular/core';
+import { Component, EventEmitter, OnInit, Output, } from '@angular/core';
 import { ActivatedRoute } from '@angular/router';
 import { NgbActiveModal } from '@ng-bootstrap/ng-bootstrap';
-import {
-  Observable,
-  of,
-} from 'rxjs';
+import { Observable, of, } from 'rxjs';
 
 import { Collection } from '../../../../core/shared/collection.model';
 import { DSpaceObject } from '../../../../core/shared/dspace-object.model';
-<<<<<<< HEAD
-import { NgbActiveModal } from '@ng-bootstrap/ng-bootstrap';
 import { DSOSelectorModalWrapperComponent, SelectorActionType } from '../dso-selector-modal-wrapper.component';
-import { Observable, of } from 'rxjs';
 import { TranslateModule } from '@ngx-translate/core';
 import { DSOSelectorComponent } from '../../dso-selector/dso-selector.component';
 import { NgIf } from '@angular/common';
-=======
 import { DSpaceObjectType } from '../../../../core/shared/dspace-object-type.model';
-import {
-  DSOSelectorModalWrapperComponent,
-  SelectorActionType,
-} from '../dso-selector-modal-wrapper.component';
->>>>>>> a8f31948
 
 /**
  * Component to wrap a list of existing dso's inside a modal
