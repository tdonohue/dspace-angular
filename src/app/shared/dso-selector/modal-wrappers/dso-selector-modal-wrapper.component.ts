<<<<<<< HEAD
import {
  Component,
  Input,
  OnInit,
} from '@angular/core';
import {
  ActivatedRoute,
  ActivatedRouteSnapshot,
} from '@angular/router';
=======
import { Component, EventEmitter, Input, OnInit, Output } from '@angular/core';
import { ActivatedRoute, ActivatedRouteSnapshot } from '@angular/router';
import { DSpaceObject } from '../../../core/shared/dspace-object.model';
import { RemoteData } from '../../../core/data/remote-data';
>>>>>>> 230055ce
import { NgbActiveModal } from '@ng-bootstrap/ng-bootstrap';

import { SortOptions } from '../../../core/cache/models/sort-options.model';
import { RemoteData } from '../../../core/data/remote-data';
import { DSpaceObject } from '../../../core/shared/dspace-object.model';
import { DSpaceObjectType } from '../../../core/shared/dspace-object-type.model';
import {
  hasValue,
  isNotEmpty,
} from '../../empty.util';

export enum SelectorActionType {
  CREATE = 'create',
  EDIT = 'edit',
  EXPORT_METADATA = 'export-metadata',
  IMPORT_BATCH = 'import-batch',
  SET_SCOPE = 'set-scope',
  EXPORT_BATCH = 'export-batch'
}

/**
 * Abstract base class that represents a wrapper for modal content used to select a DSpace Object
 */
@Component({
  selector: 'ds-dso-selector-modal',
  template: '',
})
export abstract class DSOSelectorModalWrapperComponent implements OnInit {
  /**
   * The current page's DSO
   */
  @Input() dsoRD: RemoteData<DSpaceObject>;

  /**
   * Representing if component should emit value of selected entries or navigate
   */
  @Input() emitOnly = false;

  /**
   * Optional header to display above the selection list
   * Supports i18n keys
   */
  @Input() header: string;

  /**
   * The type of the DSO that's being edited, created or exported
   */
  objectType: DSpaceObjectType;

  /**
   * The types of DSO that can be selected from this list
   */
  selectorTypes: DSpaceObjectType[];

  /**
   * The type of action to perform
   */
  action: SelectorActionType;

  /**
   * Event emitted when a DSO entry is selected if emitOnly is set to true
   */
  @Output() select: EventEmitter<DSpaceObject> = new EventEmitter<DSpaceObject>();

  /**
   * Default DSO ordering
   */
  defaultSort: SortOptions;

  constructor(protected activeModal: NgbActiveModal, protected route: ActivatedRoute) {
  }

  /**
   * Get de current page's DSO based on the selectorType
   */
  ngOnInit(): void {
    const matchingRoute = this.findRouteData(
      (route: ActivatedRouteSnapshot) => hasValue(route.data.dso),
      this.route.root.snapshot,
    );
    if (hasValue(matchingRoute)) {
      this.dsoRD = matchingRoute.data.dso;
    }
  }

  findRouteData(predicate: (value: ActivatedRouteSnapshot, index?: number, obj?: ActivatedRouteSnapshot[]) => unknown, ...routes: ActivatedRouteSnapshot[]) {
    const result = routes.find(predicate);
    if (hasValue(result)) {
      return result;
    } else {
      const nextLevelRoutes = routes
        .map((route: ActivatedRouteSnapshot) => route.children)
        .reduce((combined: ActivatedRouteSnapshot[], current: ActivatedRouteSnapshot[]) => [...combined, ...current]);
      if (isNotEmpty(nextLevelRoutes)) {
        return this.findRouteData(predicate, ...nextLevelRoutes);
      } else {
        return undefined;
      }
    }
  }

  /**
   * Method called when an object has been selected
   * @param dso The selected DSpaceObject
   */
  selectObject(dso: DSpaceObject) {
    this.close();
    if (this.emitOnly) {
      this.select.emit(dso);
    } else {
      this.navigate(dso);
    }
  }

  /**
   * Navigate to a page based on the DSpaceObject provided
   * @param dso The DSpaceObject which can be used to calculate the page to navigate to
   */
  abstract navigate(dso: DSpaceObject);

  /**
   * Close the modal
   */
  close() {
    this.activeModal.close();
  }
}<|MERGE_RESOLUTION|>--- conflicted
+++ resolved
@@ -1,29 +1,12 @@
-<<<<<<< HEAD
-import {
-  Component,
-  Input,
-  OnInit,
-} from '@angular/core';
-import {
-  ActivatedRoute,
-  ActivatedRouteSnapshot,
-} from '@angular/router';
-=======
 import { Component, EventEmitter, Input, OnInit, Output } from '@angular/core';
 import { ActivatedRoute, ActivatedRouteSnapshot } from '@angular/router';
 import { DSpaceObject } from '../../../core/shared/dspace-object.model';
 import { RemoteData } from '../../../core/data/remote-data';
->>>>>>> 230055ce
 import { NgbActiveModal } from '@ng-bootstrap/ng-bootstrap';
 
 import { SortOptions } from '../../../core/cache/models/sort-options.model';
-import { RemoteData } from '../../../core/data/remote-data';
-import { DSpaceObject } from '../../../core/shared/dspace-object.model';
 import { DSpaceObjectType } from '../../../core/shared/dspace-object-type.model';
-import {
-  hasValue,
-  isNotEmpty,
-} from '../../empty.util';
+import { hasValue, isNotEmpty } from '../../empty.util';
 
 export enum SelectorActionType {
   CREATE = 'create',
