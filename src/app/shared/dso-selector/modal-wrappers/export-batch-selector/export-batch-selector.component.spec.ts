--- conflicted
+++ resolved
@@ -42,23 +42,9 @@
 } from '../../../remote-data.utils';
 import { NotificationsServiceStub } from '../../../testing/notifications-service.stub';
 import { ExportBatchSelectorComponent } from './export-batch-selector.component';
-<<<<<<< HEAD
 import { AuthorizationDataService } from '../../../../core/data/feature-authorization/authorization-data.service';
 import { SearchService } from '../../../../core/shared/search/search.service';
 import { SearchServiceStub } from '../../../../shared/testing/search-service.stub';
-
-// No way to add entryComponents yet to testbed; alternative implemented; source: https://stackoverflow.com/questions/41689468/how-to-shallow-test-a-component-with-an-entrycomponents
-@NgModule({
-    imports: [NgbModalModule,
-        TranslateModule.forRoot({
-            loader: {
-                provide: TranslateLoader,
-                useClass: TranslateLoaderMock
-            }
-        }), ConfirmationModalComponent],
-    exports: [],
-    providers: []
-=======
 
 // No way to add entryComponents yet to testbed; alternative implemented; source: https://stackoverflow.com/questions/41689468/how-to-shallow-test-a-component-with-an-entrycomponents
 @NgModule({
@@ -68,12 +54,9 @@
         provide: TranslateLoader,
         useClass: TranslateLoaderMock,
       },
-    }),
-  ],
+        }), ConfirmationModalComponent],
   exports: [],
-  declarations: [ConfirmationModalComponent],
-  providers: [],
->>>>>>> a8f31948
+    providers: [],
 })
 class ModelTestModule {
 }
@@ -134,7 +117,6 @@
         { provide: AuthorizationDataService, useValue: authorizationDataService },
         { provide: SearchService, useValue:  new SearchServiceStub()},
         {
-<<<<<<< HEAD
             provide: ActivatedRoute,
             useValue: {
                 root: {
@@ -143,34 +125,15 @@
                             dso: itemRD,
                         },
                     },
-                }
             },
-        },
-        {
-            provide: Router, useValue: router
-        }
-    ],
-    schemas: [NO_ERRORS_SCHEMA]
-}).compileComponents();
-=======
-          provide: ActivatedRoute,
-          useValue: {
-            root: {
-              snapshot: {
-                data: {
-                  dso: itemRD,
-                },
-              },
             },
-          },
         },
         {
           provide: Router, useValue: router,
         },
-      ],
+    ],
       schemas: [NO_ERRORS_SCHEMA],
-    }).compileComponents();
->>>>>>> a8f31948
+}).compileComponents();
 
   }));
 
