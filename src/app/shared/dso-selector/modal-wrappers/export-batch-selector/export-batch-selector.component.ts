--- conflicted
+++ resolved
@@ -1,31 +1,13 @@
-import {
-  Component,
-  OnInit,
-} from '@angular/core';
-import {
-  ActivatedRoute,
-  Router,
-} from '@angular/router';
-import {
-  NgbActiveModal,
-  NgbModal,
-} from '@ng-bootstrap/ng-bootstrap';
+import { Component, OnInit } from '@angular/core';
+import { ActivatedRoute, Router } from '@angular/router';
+import { NgbActiveModal, NgbModal } from '@ng-bootstrap/ng-bootstrap';
 import { TranslateService } from '@ngx-translate/core';
-import {
-  Observable,
-  of as observableOf,
-} from 'rxjs';
-import {
-  map,
-  switchMap,
-} from 'rxjs/operators';
+import { Observable, of as observableOf } from 'rxjs';
+import { map, switchMap } from 'rxjs/operators';
 
 import { AuthorizationDataService } from '../../../../core/data/feature-authorization/authorization-data.service';
 import { FeatureID } from '../../../../core/data/feature-authorization/feature-id';
-import {
-  BATCH_EXPORT_SCRIPT_NAME,
-  ScriptDataService,
-} from '../../../../core/data/processes/script-data.service';
+import { BATCH_EXPORT_SCRIPT_NAME, ScriptDataService } from '../../../../core/data/processes/script-data.service';
 import { RemoteData } from '../../../../core/data/remote-data';
 import { Collection } from '../../../../core/shared/collection.model';
 import { DSpaceObject } from '../../../../core/shared/dspace-object.model';
@@ -38,21 +20,8 @@
 import { isNotEmpty } from '../../../empty.util';
 import { NotificationsService } from '../../../notifications/notifications.service';
 import { createSuccessfulRemoteDataObject } from '../../../remote-data.utils';
-<<<<<<< HEAD
-import {
-  DSOSelectorModalWrapperComponent,
-  SelectorActionType,
-} from '../dso-selector-modal-wrapper.component';
-=======
 import { DSOSelectorModalWrapperComponent, SelectorActionType } from '../dso-selector-modal-wrapper.component';
-import { getFirstCompletedRemoteData } from '../../../../core/shared/operators';
-import { Process } from '../../../../process-page/processes/process.model';
-import { RemoteData } from '../../../../core/data/remote-data';
-import { getProcessDetailRoute } from '../../../../process-page/process-page-routing.paths';
-import { AuthorizationDataService } from '../../../../core/data/feature-authorization/authorization-data.service';
-import { FeatureID } from '../../../../core/data/feature-authorization/feature-id';
 import { DSONameService } from '../../../../core/breadcrumbs/dso-name.service';
->>>>>>> 230055ce
 
 /**
  * Component to wrap a list of existing dso's inside a modal
