import {
  DebugElement,
  NO_ERRORS_SCHEMA,
} from '@angular/core';
import {
  ComponentFixture,
  TestBed,
  waitForAsync,
} from '@angular/core/testing';
import {
  ActivatedRoute,
  Router,
} from '@angular/router';
import { NgbActiveModal } from '@ng-bootstrap/ng-bootstrap';
import { TranslateModule } from '@ngx-translate/core';

import { Item } from '../../../../core/shared/item.model';
import { MetadataValue } from '../../../../core/shared/metadata.models';
import { createSuccessfulRemoteDataObject } from '../../../remote-data.utils';
<<<<<<< HEAD
import { DSOSelectorComponent } from '../../dso-selector/dso-selector.component';
=======
import { RouterStub } from '../../../testing/router.stub';
import { EditItemSelectorComponent } from './edit-item-selector.component';
>>>>>>> a8f31948

describe('EditItemSelectorComponent', () => {
  let component: EditItemSelectorComponent;
  let fixture: ComponentFixture<EditItemSelectorComponent>;
  let debugElement: DebugElement;

  const item = new Item();
  item.uuid = '1234-1234-1234-1234';
  item.metadata = {
    'dc.title': [
      Object.assign(new MetadataValue(), {
        value: 'Item title',
        language: undefined,
      }),
    ],
  };
  const router = new RouterStub();
  const itemRD = createSuccessfulRemoteDataObject(item);
  const modalStub = jasmine.createSpyObj('modalStub', ['close']);
  const editPath = '/items/1234-1234-1234-1234/edit';

  beforeEach(waitForAsync(async () => {
    await TestBed.configureTestingModule({
      imports: [TranslateModule.forRoot(), EditItemSelectorComponent],
      providers: [
        { provide: NgbActiveModal, useValue: modalStub },
        {
          provide: ActivatedRoute,
          useValue: {
            root: {
              snapshot: {
                data: {
                  dso: itemRD,
                },
              },
            },
          },
        },
        {
<<<<<<< HEAD
          provide: Router,
          useValue: router,
        },
      ],
      schemas: [NO_ERRORS_SCHEMA],
    })
      .overrideComponent(EditItemSelectorComponent, {
        remove: {
          imports: [DSOSelectorComponent],
        },
      })
      .compileComponents();
=======
          provide: Router, useValue: router,
        },
      ],
      schemas: [NO_ERRORS_SCHEMA],
    }).compileComponents();

>>>>>>> a8f31948
  }));

  beforeEach(() => {
    fixture = TestBed.createComponent(EditItemSelectorComponent);
    component = fixture.componentInstance;
    debugElement = fixture.debugElement;
    fixture.detectChanges();
  });

  it('should create', () => {
    expect(component).toBeTruthy();
  });

  it('should call navigate on the router with the correct edit path when navigate is called', () => {
    component.navigate(item);
    expect(router.navigate).toHaveBeenCalledWith([editPath]);
  });
});<|MERGE_RESOLUTION|>--- conflicted
+++ resolved
@@ -17,12 +17,9 @@
 import { Item } from '../../../../core/shared/item.model';
 import { MetadataValue } from '../../../../core/shared/metadata.models';
 import { createSuccessfulRemoteDataObject } from '../../../remote-data.utils';
-<<<<<<< HEAD
 import { DSOSelectorComponent } from '../../dso-selector/dso-selector.component';
-=======
 import { RouterStub } from '../../../testing/router.stub';
 import { EditItemSelectorComponent } from './edit-item-selector.component';
->>>>>>> a8f31948
 
 describe('EditItemSelectorComponent', () => {
   let component: EditItemSelectorComponent;
@@ -62,7 +59,6 @@
           },
         },
         {
-<<<<<<< HEAD
           provide: Router,
           useValue: router,
         },
@@ -75,14 +71,6 @@
         },
       })
       .compileComponents();
-=======
-          provide: Router, useValue: router,
-        },
-      ],
-      schemas: [NO_ERRORS_SCHEMA],
-    }).compileComponents();
-
->>>>>>> a8f31948
   }));
 
   beforeEach(() => {
