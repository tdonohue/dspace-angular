import {
  Component,
  DebugElement,
  NO_ERRORS_SCHEMA,
  OnInit,
} from '@angular/core';
import {
  ComponentFixture,
  TestBed,
  waitForAsync,
} from '@angular/core/testing';
import { By } from '@angular/platform-browser';
import {
  ActivatedRoute,
  ActivatedRouteSnapshot,
} from '@angular/router';
import { NgbActiveModal } from '@ng-bootstrap/ng-bootstrap';
import { TranslateModule } from '@ngx-translate/core';
import { MockComponent } from 'ng-mocks';

import { DSpaceObject } from '../../../core/shared/dspace-object.model';
import { DSpaceObjectType } from '../../../core/shared/dspace-object-type.model';
import { Item } from '../../../core/shared/item.model';
import { MetadataValue } from '../../../core/shared/metadata.models';
<<<<<<< HEAD
import { createSuccessfulRemoteDataObject } from '../../remote-data.utils';
import { NgIf } from '@angular/common';
=======
>>>>>>> a8f31948
import { hasValue } from '../../empty.util';
import { createSuccessfulRemoteDataObject } from '../../remote-data.utils';
import { DSOSelectorComponent } from '../dso-selector/dso-selector.component';
import {
  DSOSelectorModalWrapperComponent,
  SelectorActionType,
} from './dso-selector-modal-wrapper.component';

describe('DSOSelectorModalWrapperComponent', () => {
  let component: DSOSelectorModalWrapperComponent;
  let fixture: ComponentFixture<DSOSelectorModalWrapperComponent>;
  let debugElement: DebugElement;

  const item = new Item();
  item.uuid = '1234-1234-1234-1234';
  item.metadata = {
    'dc.title': [Object.assign(new MetadataValue(), {
      value: 'Item title',
      language: undefined,
    })],
  };

  const itemRD = createSuccessfulRemoteDataObject(item);
  const modalStub = jasmine.createSpyObj('modalStub', ['close']);

  beforeEach(waitForAsync(() => {
    TestBed.configureTestingModule({
    imports: [TranslateModule.forRoot(), TestComponent, MockComponent(DSOSelectorComponent)],
    providers: [
        { provide: NgbActiveModal, useValue: modalStub },
        {
<<<<<<< HEAD
            provide: ActivatedRoute,
            useValue: {
                root: {
                    snapshot: {
                        data: {
                            dso: itemRD,
                        },
                    },
                }
            }
        },
    ],
    schemas: [NO_ERRORS_SCHEMA]
}).compileComponents();
=======
          provide: ActivatedRoute,
          useValue: {
            root: {
              snapshot: {
                data: {
                  dso: itemRD,
                },
              },
            },
          },
        },
      ],
      schemas: [NO_ERRORS_SCHEMA],
    }).compileComponents();
>>>>>>> a8f31948

  }));

  beforeEach(() => {
    fixture = TestBed.createComponent(TestComponent);
    component = fixture.componentInstance;
    debugElement = fixture.debugElement;
    fixture.detectChanges();
    component.ngOnInit();
    fixture.detectChanges();
  });

  it('should create', () => {
    expect(component).toBeTruthy();
  });

  it('should initially set the DSO to the activated route\'s item/collection/community', () => {
    expect(component.dsoRD).toEqual(itemRD);
  });

  describe('selectObject', () => {
    beforeEach(() => {
      spyOn(component, 'navigate');
      spyOn(component, 'close');
      component.selectObject(item);
    });
    it('should call the close and navigate method on the component with the given DSO', () => {
      expect(component.close).toHaveBeenCalled();
      expect(component.navigate).toHaveBeenCalledWith(item);
    });
  });

  describe('selectObject with emit only', () => {
    beforeEach(() => {
      spyOn(component, 'navigate');
      spyOn(component, 'close');
      spyOn(component.select, 'emit');
      component.emitOnly = true;
      component.selectObject(item);
    });
    it('should call the close and navigate method on the component with the given DSO', () => {
      expect(component.close).toHaveBeenCalled();
      expect(component.select.emit).toHaveBeenCalledWith(item);
    });
  });

  describe('close', () => {
    beforeEach(() => {
      component.close();
    });
    it('should call the close method on the æctive modal', () => {
      expect(modalStub.close).toHaveBeenCalled();
    });
  });

  describe('when the onSelect method emits on the child component', () => {
    beforeEach(() => {
      spyOn(component, 'selectObject');
      debugElement.query(By.css('ds-dso-selector')).componentInstance.onSelect.emit(item);
      fixture.detectChanges();
    });
    it('should call the selectObject method on the component with the correct object', () => {
      expect(component.selectObject).toHaveBeenCalledWith(item);
    });
  });

  describe('when the click method emits on close button', () => {
    beforeEach(() => {
      spyOn(component, 'close');
      debugElement.query(By.css('button.close')).triggerEventHandler('click', {});
      fixture.detectChanges();
    });
    it('should call the close method on the component', () => {
      expect(component.close).toHaveBeenCalled();
    });
  });

  describe('should find route data', () => {
    beforeEach(() => {
      spyOn(component, 'findRouteData');
      component.ngOnInit();
    });
    it('should call the findRouteData method on the component', () => {
      expect(component.findRouteData).toHaveBeenCalled();
    });
    it('should return undefined', () => {
      expect(component.findRouteData((route) => hasValue(route.data), {} as unknown as ActivatedRouteSnapshot)).toEqual(undefined);
    });
  });
});

@Component({
  selector: 'ds-test-cmp',
  templateUrl: './dso-selector-modal-wrapper.component.html',
<<<<<<< HEAD
  imports: [
    DSOSelectorComponent,
    NgIf,
    TranslateModule
  ],
  standalone: true
=======
>>>>>>> a8f31948
})
class TestComponent extends DSOSelectorModalWrapperComponent implements OnInit {
  objectType = DSpaceObjectType.ITEM;
  selectorTypes = [DSpaceObjectType.ITEM];
  action = SelectorActionType.EDIT;

  constructor(protected activeModal: NgbActiveModal, protected route: ActivatedRoute) {
    super(activeModal, route);
  }

  navigate(dso: DSpaceObject) {
    /* comment */
  }
}<|MERGE_RESOLUTION|>--- conflicted
+++ resolved
@@ -22,13 +22,9 @@
 import { DSpaceObjectType } from '../../../core/shared/dspace-object-type.model';
 import { Item } from '../../../core/shared/item.model';
 import { MetadataValue } from '../../../core/shared/metadata.models';
-<<<<<<< HEAD
+import { hasValue } from '../../empty.util';
 import { createSuccessfulRemoteDataObject } from '../../remote-data.utils';
 import { NgIf } from '@angular/common';
-=======
->>>>>>> a8f31948
-import { hasValue } from '../../empty.util';
-import { createSuccessfulRemoteDataObject } from '../../remote-data.utils';
 import { DSOSelectorComponent } from '../dso-selector/dso-selector.component';
 import {
   DSOSelectorModalWrapperComponent,
@@ -58,7 +54,6 @@
     providers: [
         { provide: NgbActiveModal, useValue: modalStub },
         {
-<<<<<<< HEAD
             provide: ActivatedRoute,
             useValue: {
                 root: {
@@ -67,28 +62,12 @@
                             dso: itemRD,
                         },
                     },
-                }
-            }
-        },
-    ],
-    schemas: [NO_ERRORS_SCHEMA]
-}).compileComponents();
-=======
-          provide: ActivatedRoute,
-          useValue: {
-            root: {
-              snapshot: {
-                data: {
-                  dso: itemRD,
-                },
-              },
             },
           },
         },
-      ],
+    ],
       schemas: [NO_ERRORS_SCHEMA],
-    }).compileComponents();
->>>>>>> a8f31948
+}).compileComponents();
 
   }));
 
@@ -183,15 +162,12 @@
 @Component({
   selector: 'ds-test-cmp',
   templateUrl: './dso-selector-modal-wrapper.component.html',
-<<<<<<< HEAD
   imports: [
     DSOSelectorComponent,
     NgIf,
     TranslateModule
   ],
   standalone: true
-=======
->>>>>>> a8f31948
 })
 class TestComponent extends DSOSelectorModalWrapperComponent implements OnInit {
   objectType = DSpaceObjectType.ITEM;
