import {
  DebugElement,
  NO_ERRORS_SCHEMA,
} from '@angular/core';
import {
  ComponentFixture,
  TestBed,
  waitForAsync,
} from '@angular/core/testing';
import {
  ActivatedRoute,
  Router,
} from '@angular/router';
import { NgbActiveModal } from '@ng-bootstrap/ng-bootstrap';
import { TranslateModule } from '@ngx-translate/core';

import { Community } from '../../../../core/shared/community.model';
import { MetadataValue } from '../../../../core/shared/metadata.models';
import { createSuccessfulRemoteDataObject } from '../../../remote-data.utils';
<<<<<<< HEAD
import { DSOSelectorComponent } from '../../dso-selector/dso-selector.component';
=======
import { RouterStub } from '../../../testing/router.stub';
import { CreateCommunityParentSelectorComponent } from './create-community-parent-selector.component';
>>>>>>> a8f31948

describe('CreateCommunityParentSelectorComponent', () => {
  let component: CreateCommunityParentSelectorComponent;
  let fixture: ComponentFixture<CreateCommunityParentSelectorComponent>;
  let debugElement: DebugElement;

  const community = new Community();
  community.uuid = '1234-1234-1234-1234';
  community.metadata = {
    'dc.title': [Object.assign(new MetadataValue(), {
      value: 'Community title',
      language: undefined,
    })],
  };
  const router = new RouterStub();
  const communityRD = createSuccessfulRemoteDataObject(community);
  const modalStub = jasmine.createSpyObj('modalStub', ['close']);
  const createPath = '/communities/create';

  beforeEach(waitForAsync(() => {
    TestBed.configureTestingModule({
    imports: [TranslateModule.forRoot(), CreateCommunityParentSelectorComponent],
    providers: [
        { provide: NgbActiveModal, useValue: modalStub },
        {
<<<<<<< HEAD
            provide: ActivatedRoute,
            useValue: {
                root: {
                    snapshot: {
                        data: {
                            dso: communityRD,
                        },
                    },
                }
            },
        },
        {
            provide: Router, useValue: router
        }
    ],
    schemas: [NO_ERRORS_SCHEMA]
})
      .overrideComponent(CreateCommunityParentSelectorComponent, {
        remove: { imports: [DSOSelectorComponent]}
      })
      .compileComponents();
=======
          provide: ActivatedRoute,
          useValue: {
            root: {
              snapshot: {
                data: {
                  dso: communityRD,
                },
              },
            },
          },
        },
        {
          provide: Router, useValue: router,
        },
      ],
      schemas: [NO_ERRORS_SCHEMA],
    }).compileComponents();
>>>>>>> a8f31948

  }));

  beforeEach(() => {
    fixture = TestBed.createComponent(CreateCommunityParentSelectorComponent);
    component = fixture.componentInstance;
    debugElement = fixture.debugElement;
    fixture.detectChanges();
  });

  it('should create', () => {
    expect(component).toBeTruthy();
  });

  it('should call navigate on the router with the correct edit path when navigate is called', () => {
    component.navigate(community);
    expect(router.navigate).toHaveBeenCalledWith([createPath], { queryParams: { parent: community.uuid } });
  });

});<|MERGE_RESOLUTION|>--- conflicted
+++ resolved
@@ -17,12 +17,9 @@
 import { Community } from '../../../../core/shared/community.model';
 import { MetadataValue } from '../../../../core/shared/metadata.models';
 import { createSuccessfulRemoteDataObject } from '../../../remote-data.utils';
-<<<<<<< HEAD
 import { DSOSelectorComponent } from '../../dso-selector/dso-selector.component';
-=======
 import { RouterStub } from '../../../testing/router.stub';
 import { CreateCommunityParentSelectorComponent } from './create-community-parent-selector.component';
->>>>>>> a8f31948
 
 describe('CreateCommunityParentSelectorComponent', () => {
   let component: CreateCommunityParentSelectorComponent;
@@ -48,7 +45,6 @@
     providers: [
         { provide: NgbActiveModal, useValue: modalStub },
         {
-<<<<<<< HEAD
             provide: ActivatedRoute,
             useValue: {
                 root: {
@@ -57,38 +53,19 @@
                             dso: communityRD,
                         },
                     },
-                }
+            },
             },
         },
         {
-            provide: Router, useValue: router
-        }
+          provide: Router, useValue: router,
+        },
     ],
-    schemas: [NO_ERRORS_SCHEMA]
+    schemas: [NO_ERRORS_SCHEMA],
 })
       .overrideComponent(CreateCommunityParentSelectorComponent, {
         remove: { imports: [DSOSelectorComponent]}
       })
       .compileComponents();
-=======
-          provide: ActivatedRoute,
-          useValue: {
-            root: {
-              snapshot: {
-                data: {
-                  dso: communityRD,
-                },
-              },
-            },
-          },
-        },
-        {
-          provide: Router, useValue: router,
-        },
-      ],
-      schemas: [NO_ERRORS_SCHEMA],
-    }).compileComponents();
->>>>>>> a8f31948
 
   }));
 
