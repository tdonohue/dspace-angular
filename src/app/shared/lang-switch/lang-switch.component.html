--- conflicted
+++ resolved
@@ -1,46 +1,28 @@
-<<<<<<< HEAD
 @if (moreThanOneLanguage) {
   <div ngbDropdown class="navbar-nav" display="dynamic" placement="bottom-right">
-    <a href="javascript:void(0);" role="menuitem"
-      [attr.aria-label]="'nav.language' |translate"
-      aria-controls="language-menu-list"
-      aria-haspopup="menu"
-      [title]="'nav.language' | translate"
-      (click)="$event.preventDefault()" data-toggle="dropdown" ngbDropdownToggle
-      data-test="lang-switch"
-      tabindex="0">
+    <button role="button"
+            [attr.aria-label]="'nav.language' |translate"
+            aria-controls="language-menu-list"
+            aria-haspopup="menu"
+            class="dropdown-toggle"
+            [title]="'nav.language' | translate"
+            (click)="$event.preventDefault()" data-toggle="dropdown" ngbDropdownToggle
+            data-test="lang-switch"
+            tabindex="0">
       <i class="fas fa-globe-asia fa-lg fa-fw"></i>
-    </a>
-    <ul ngbDropdownMenu class="dropdown-menu" [attr.aria-label]="'nav.language' |translate" id="language-menu-list" role="menu">
+    </button>
+    <div ngbDropdownMenu class="dropdown-menu" [attr.aria-label]="'nav.language' |translate" id="language-menu-list"
+         role="listbox">
       @for (lang of translate.getLangs(); track lang) {
-        <li class="dropdown-item" tabindex="0" #langSelect
-          role="menuitem"
-          (keyup.enter)="useLang(lang)"
-          (click)="useLang(lang)"
-          [class.active]="lang === translate.currentLang">
+        <div class="dropdown-item" tabindex="0"
+             role="option"
+             (keyup.enter)="useLang(lang)"
+             (click)="useLang(lang)"
+             [attr.aria-selected]="lang === translate.currentLang"
+             [class.active]="lang === translate.currentLang">
           {{ langLabel(lang) }}
-        </li>
+        </div>
       }
-    </ul>
-  </div>
-}
-=======
-<div ngbDropdown class="navbar-nav" *ngIf="moreThanOneLanguage" display="dynamic" placement="bottom-right">
-  <button role="button"
-          [attr.aria-label]="'nav.language' |translate"
-          [title]="'nav.language' | translate" class="dropdown-toggle px-1"
-          (click)="$event.preventDefault()" data-toggle="dropdown" ngbDropdownToggle
-          tabindex="0">
-    <i class="fas fa-globe-asia fa-lg fa-fw"></i>
-  </button>
-  <div ngbDropdownMenu class="dropdown-menu" role="listbox" [attr.aria-label]="'nav.language' |translate">
-    <div class="dropdown-item" tabindex="0" role="option" *ngFor="let lang of translate.getLangs()"
-         (keyup.enter)="useLang(lang)"
-         (click)="useLang(lang)"
-         [attr.aria-selected]="lang === translate.currentLang"
-         [class.active]="lang === translate.currentLang">
-      {{ langLabel(lang) }}
     </div>
   </div>
-</div>
->>>>>>> 830be1f1
+}