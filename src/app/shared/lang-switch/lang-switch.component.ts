--- conflicted
+++ resolved
@@ -1,12 +1,10 @@
-<<<<<<< HEAD
 import {
   Component,
+  ElementRef,
   OnInit,
 } from '@angular/core';
-=======
-import { Component, OnInit, ElementRef } from '@angular/core';
->>>>>>> 8ba14aa3
 import { TranslateService } from '@ngx-translate/core';
+
 import { LangConfig } from '../../../config/lang-config.interface';
 import { environment } from '../../../environments/environment';
 import { LocaleService } from '../../core/locale/locale.service';
