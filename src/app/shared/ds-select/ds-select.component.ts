<<<<<<< HEAD
import { Component, EventEmitter, Input, Output } from '@angular/core';
import { TranslateModule } from '@ngx-translate/core';
import { NgIf } from '@angular/common';
import { NgbDropdownModule } from '@ng-bootstrap/ng-bootstrap';
=======
import {
  Component,
  EventEmitter,
  Input,
  Output,
} from '@angular/core';
>>>>>>> a8f31948

/**
 * Component which represent a DSpace dropdown selector.
 */
@Component({
<<<<<<< HEAD
    selector: 'ds-select',
    templateUrl: './ds-select.component.html',
    styleUrls: ['./ds-select.component.scss'],
    standalone: true,
    imports: [NgbDropdownModule, NgIf, TranslateModule]
=======
  selector: 'ds-select',
  templateUrl: './ds-select.component.html',
  styleUrls: ['./ds-select.component.scss'],
>>>>>>> a8f31948
})
export class DsSelectComponent {

  /**
   * An optional label for the dropdown selector.
   */
  @Input()
    label: string;

  /**
   * Whether the dropdown selector is disabled.
   */
  @Input()
    disabled: boolean;

  /**
   * Emits an event when the dropdown selector is opened or closed.
   */
  @Output()
    toggled = new EventEmitter();

  /**
   * Emits an event when the dropdown selector or closed.
   */
  @Output()
    close = new EventEmitter();
}<|MERGE_RESOLUTION|>--- conflicted
+++ resolved
@@ -1,32 +1,22 @@
-<<<<<<< HEAD
-import { Component, EventEmitter, Input, Output } from '@angular/core';
-import { TranslateModule } from '@ngx-translate/core';
-import { NgIf } from '@angular/common';
-import { NgbDropdownModule } from '@ng-bootstrap/ng-bootstrap';
-=======
 import {
   Component,
   EventEmitter,
   Input,
   Output,
 } from '@angular/core';
->>>>>>> a8f31948
+import { TranslateModule } from '@ngx-translate/core';
+import { NgIf } from '@angular/common';
+import { NgbDropdownModule } from '@ng-bootstrap/ng-bootstrap';
 
 /**
  * Component which represent a DSpace dropdown selector.
  */
 @Component({
-<<<<<<< HEAD
     selector: 'ds-select',
     templateUrl: './ds-select.component.html',
     styleUrls: ['./ds-select.component.scss'],
     standalone: true,
     imports: [NgbDropdownModule, NgIf, TranslateModule]
-=======
-  selector: 'ds-select',
-  templateUrl: './ds-select.component.html',
-  styleUrls: ['./ds-select.component.scss'],
->>>>>>> a8f31948
 })
 export class DsSelectComponent {
 
