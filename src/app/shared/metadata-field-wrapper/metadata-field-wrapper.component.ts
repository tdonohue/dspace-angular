--- conflicted
+++ resolved
@@ -1,29 +1,19 @@
-<<<<<<< HEAD
-import { Component, Input } from '@angular/core';
-import { NgIf } from '@angular/common';
-=======
 import {
   Component,
   Input,
 } from '@angular/core';
->>>>>>> a8f31948
+import { NgIf } from '@angular/common';
 
 /**
  * This component renders any content inside this wrapper.
  * The wrapper prints a label before the content (if available)
  */
 @Component({
-<<<<<<< HEAD
     selector: 'ds-metadata-field-wrapper',
     styleUrls: ['./metadata-field-wrapper.component.scss'],
     templateUrl: './metadata-field-wrapper.component.html',
     standalone: true,
     imports: [NgIf]
-=======
-  selector: 'ds-metadata-field-wrapper',
-  styleUrls: ['./metadata-field-wrapper.component.scss'],
-  templateUrl: './metadata-field-wrapper.component.html',
->>>>>>> a8f31948
 })
 export class MetadataFieldWrapperComponent {
 
