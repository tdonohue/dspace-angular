--- conflicted
+++ resolved
@@ -43,12 +43,9 @@
   let researcherProfileService;
   let notificationsService;
   let translate;
-<<<<<<< HEAD
   let mockNgbModal;
-=======
   let dsoWithdrawnReinstateModalService;
   let correctionsDataService;
->>>>>>> 061129ec
 
   const dsoRoute = (dso: DSpaceObject) => {
     return {
@@ -165,7 +162,6 @@
     });
 
     TestBed.configureTestingModule({
-<<<<<<< HEAD
     imports: [TranslateModule.forRoot(), NoopAnimationsModule, RouterTestingModule, AdminSidebarComponent],
     providers: [
         { provide: DSpaceObjectDataService, useValue: dSpaceObjectDataService },
@@ -175,34 +171,14 @@
         { provide: ResearcherProfileDataService, useValue: researcherProfileService },
         { provide: TranslateService, useValue: translate },
         { provide: NotificationsService, useValue: notificationsService },
-        { provide: NgbModal, useValue: mockNgbModal }
-    ],
-    schemas: [NO_ERRORS_SCHEMA]
-});
-=======
-      imports: [TranslateModule.forRoot(), NoopAnimationsModule, RouterTestingModule],
-      declarations: [AdminSidebarComponent],
-      providers: [
-        {provide: DSpaceObjectDataService, useValue: dSpaceObjectDataService},
-        {provide: MenuService, useValue: menuService},
-        {provide: AuthorizationDataService, useValue: authorizationService},
-        {provide: DsoVersioningModalService, useValue: dsoVersioningModalService},
-        {provide: ResearcherProfileDataService, useValue: researcherProfileService},
-        {provide: TranslateService, useValue: translate},
-        {provide: NotificationsService, useValue: notificationsService},
         {provide: DsoWithdrawnReinstateModalService, useValue: dsoWithdrawnReinstateModalService},
         {provide: AuthService, useValue: new AuthServiceMock()},
         {provide: CorrectionTypeDataService, useValue: correctionsDataService},
         {
-          provide: NgbModal, useValue: {
-            open: () => {/*comment*/
-            }
-          }
-        }
-      ],
-      schemas: [NO_ERRORS_SCHEMA]
-    });
->>>>>>> 061129ec
+          provide: NgbModal, useValue: mockNgbModal }
+    ],
+    schemas: [NO_ERRORS_SCHEMA]
+});
     resolver = TestBed.inject(DSOEditMenuResolver);
 
     spyOn(menuService, 'addSection');
