--- conflicted
+++ resolved
@@ -1,7 +1,5 @@
-<<<<<<< HEAD
 import { ComponentFixture, TestBed, waitForAsync } from '@angular/core/testing';
 import { MenuServiceStub } from '../../../testing/menu-service.stub';
-=======
 import { Component } from '@angular/core';
 import {
   ComponentFixture,
@@ -14,25 +12,18 @@
 import { of as observableOf } from 'rxjs';
 import { MenuItemType } from 'src/app/shared/menu/menu-item-type.model';
 
->>>>>>> a8f31948
 import { MenuService } from '../../../menu/menu.service';
 import { OnClickMenuItemModel } from '../../../menu/menu-item/models/onclick.model';
 import { CSSVariableService } from '../../../sass-helper/css-variable.service';
 import { CSSVariableServiceStub } from '../../../testing/css-variable-service.stub';
-<<<<<<< HEAD
 import { ActivatedRoute, Router } from '@angular/router';
-=======
 import { MenuServiceStub } from '../../../testing/menu-service.stub';
->>>>>>> a8f31948
 import { RouterStub } from '../../../testing/router.stub';
 import { DsoEditMenuSectionComponent } from './dso-edit-menu-section.component';
-<<<<<<< HEAD
 import { OnClickMenuItemModel } from '../../../menu/menu-item/models/onclick.model';
 import { MenuItemType } from '../../../../shared/menu/menu-item-type.model';
 import { ActivatedRouteStub } from '../../../testing/active-router.stub';
 import { TranslateModule } from '@ngx-translate/core';
-=======
->>>>>>> a8f31948
 
 function initAsync(dummySectionText: {
   visible: boolean;
@@ -49,27 +40,13 @@
         TestComponent
       ],
       providers: [
-<<<<<<< HEAD
-        {provide: 'sectionDataProvider', useValue: dummySectionText},
-        {provide: MenuService, useValue: menuService},
-        {provide: CSSVariableService, useClass: CSSVariableServiceStub},
-        {provide: Router, useValue: new RouterStub()},
-        {provide: ActivatedRoute, useValue: new ActivatedRouteStub() },
-      ]
-    }).compileComponents();
-=======
         { provide: 'sectionDataProvider', useValue: dummySectionText },
         { provide: MenuService, useValue: menuService },
         { provide: CSSVariableService, useClass: CSSVariableServiceStub },
         { provide: Router, useValue: new RouterStub() },
-      ],
-    }).overrideComponent(DsoEditMenuSectionComponent, {
-      set: {
-        entryComponents: [TestComponent],
-      },
-    })
-      .compileComponents();
->>>>>>> a8f31948
+        {provide: ActivatedRoute, useValue: new ActivatedRouteStub() },
+      ]
+    }).compileComponents();
   }));
 }
 
@@ -204,14 +181,9 @@
 
 // declare a test component
 @Component({
-<<<<<<< HEAD
     selector: 'ds-test-cmp',
     template: ``,
     standalone: true
-=======
-  selector: 'ds-test-cmp',
-  template: ``,
->>>>>>> a8f31948
 })
 class TestComponent {
 }