<<<<<<< HEAD
import { Component, Inject, Injector, OnInit } from '@angular/core';
=======
import {
  Component,
  Inject,
  Injector,
  OnInit,
} from '@angular/core';
import { rendersSectionForMenu } from 'src/app/shared/menu/menu-section.decorator';
>>>>>>> a8f31948
import { MenuSectionComponent } from 'src/app/shared/menu/menu-section/menu-section.component';

import { isNotEmpty } from '../../../empty.util';
import { MenuService } from '../../../menu/menu.service';
import { MenuID } from '../../../menu/menu-id.model';
import { MenuSection } from '../../../menu/menu-section.model';
import { TranslateModule } from '@ngx-translate/core';
import { RouterLink } from '@angular/router';
import { NgbTooltipModule } from '@ng-bootstrap/ng-bootstrap';
import { NgIf } from '@angular/common';

/**
 * Represents a non-expandable section in the dso edit menus
 */
@Component({
<<<<<<< HEAD
    selector: 'ds-dso-edit-menu-section',
    templateUrl: './dso-edit-menu-section.component.html',
    styleUrls: ['./dso-edit-menu-section.component.scss'],
    standalone: true,
    imports: [NgIf, NgbTooltipModule, RouterLink, TranslateModule]
=======
  selector: 'ds-dso-edit-menu-section',
  templateUrl: './dso-edit-menu-section.component.html',
  styleUrls: ['./dso-edit-menu-section.component.scss'],
>>>>>>> a8f31948
})
export class DsoEditMenuSectionComponent extends MenuSectionComponent implements OnInit {

  menuID: MenuID = MenuID.DSO_EDIT;
  itemModel;
  hasLink: boolean;
  canActivate: boolean;

  constructor(
    @Inject('sectionDataProvider') menuSection: MenuSection,
    protected menuService: MenuService,
    protected injector: Injector,
  ) {
    super(menuSection, menuService, injector);
    this.itemModel = menuSection.model;
  }

  ngOnInit(): void {
    this.hasLink = isNotEmpty(this.itemModel?.link);
    this.canActivate = isNotEmpty(this.itemModel?.function);
    super.ngOnInit();
  }

  /**
   * Activate the section's model funtion
   */
  public activate(event: any) {
    event.preventDefault();
    if (!this.itemModel.disabled) {
      this.itemModel.function();
    }
    event.stopPropagation();
  }
}<|MERGE_RESOLUTION|>--- conflicted
+++ resolved
@@ -1,14 +1,9 @@
-<<<<<<< HEAD
-import { Component, Inject, Injector, OnInit } from '@angular/core';
-=======
 import {
   Component,
   Inject,
   Injector,
   OnInit,
 } from '@angular/core';
-import { rendersSectionForMenu } from 'src/app/shared/menu/menu-section.decorator';
->>>>>>> a8f31948
 import { MenuSectionComponent } from 'src/app/shared/menu/menu-section/menu-section.component';
 
 import { isNotEmpty } from '../../../empty.util';
@@ -24,17 +19,11 @@
  * Represents a non-expandable section in the dso edit menus
  */
 @Component({
-<<<<<<< HEAD
     selector: 'ds-dso-edit-menu-section',
     templateUrl: './dso-edit-menu-section.component.html',
     styleUrls: ['./dso-edit-menu-section.component.scss'],
     standalone: true,
     imports: [NgIf, NgbTooltipModule, RouterLink, TranslateModule]
-=======
-  selector: 'ds-dso-edit-menu-section',
-  templateUrl: './dso-edit-menu-section.component.html',
-  styleUrls: ['./dso-edit-menu-section.component.scss'],
->>>>>>> a8f31948
 })
 export class DsoEditMenuSectionComponent extends MenuSectionComponent implements OnInit {
 
