import { Component, Inject, Injector, OnInit } from '@angular/core';
import { rendersSectionForMenu } from 'src/app/shared/menu/menu-section.decorator';
import { MenuSectionComponent } from 'src/app/shared/menu/menu-section/menu-section.component';
import { MenuService } from '../../../menu/menu.service';
import { isNotEmpty } from '../../../empty.util';
import { MenuID } from '../../../menu/menu-id.model';
import { MenuSection } from '../../../menu/menu-section.model';
import { TranslateModule } from '@ngx-translate/core';
import { RouterLink } from '@angular/router';
import { NgbTooltipModule } from '@ng-bootstrap/ng-bootstrap';
import { NgIf } from '@angular/common';

/**
 * Represents a non-expandable section in the dso edit menus
 */
@Component({
<<<<<<< HEAD
    /* tslint:disable:component-selector */
    selector: 'ds-dso-edit-menu-section',
    templateUrl: './dso-edit-menu-section.component.html',
    styleUrls: ['./dso-edit-menu-section.component.scss'],
    standalone: true,
    imports: [NgIf, NgbTooltipModule, RouterLink, TranslateModule]
=======
  selector: 'ds-dso-edit-menu-section',
  templateUrl: './dso-edit-menu-section.component.html',
  styleUrls: ['./dso-edit-menu-section.component.scss']
>>>>>>> 92a10ce9
})
@rendersSectionForMenu(MenuID.DSO_EDIT, false)
export class DsoEditMenuSectionComponent extends MenuSectionComponent implements OnInit {

  menuID: MenuID = MenuID.DSO_EDIT;
  itemModel;
  hasLink: boolean;
  canActivate: boolean;

  constructor(
    @Inject('sectionDataProvider') menuSection: MenuSection,
    protected menuService: MenuService,
    protected injector: Injector,
  ) {
    super(menuSection, menuService, injector);
    this.itemModel = menuSection.model;
  }

  ngOnInit(): void {
    this.hasLink = isNotEmpty(this.itemModel?.link);
    this.canActivate = isNotEmpty(this.itemModel?.function);
    super.ngOnInit();
  }

  /**
   * Activate the section's model funtion
   */
  public activate(event: any) {
    event.preventDefault();
    if (!this.itemModel.disabled) {
      this.itemModel.function();
    }
    event.stopPropagation();
  }
}<|MERGE_RESOLUTION|>--- conflicted
+++ resolved
@@ -14,18 +14,11 @@
  * Represents a non-expandable section in the dso edit menus
  */
 @Component({
-<<<<<<< HEAD
-    /* tslint:disable:component-selector */
     selector: 'ds-dso-edit-menu-section',
     templateUrl: './dso-edit-menu-section.component.html',
     styleUrls: ['./dso-edit-menu-section.component.scss'],
     standalone: true,
     imports: [NgIf, NgbTooltipModule, RouterLink, TranslateModule]
-=======
-  selector: 'ds-dso-edit-menu-section',
-  templateUrl: './dso-edit-menu-section.component.html',
-  styleUrls: ['./dso-edit-menu-section.component.scss']
->>>>>>> 92a10ce9
 })
 @rendersSectionForMenu(MenuID.DSO_EDIT, false)
 export class DsoEditMenuSectionComponent extends MenuSectionComponent implements OnInit {
