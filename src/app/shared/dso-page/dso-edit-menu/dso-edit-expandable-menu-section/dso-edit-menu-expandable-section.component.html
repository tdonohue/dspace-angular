--- conflicted
+++ resolved
@@ -1,24 +1,4 @@
-<<<<<<< HEAD
 <div *ngIf="hasSubSections$ | async" class="dso-button-menu mb-1" ngbDropdown container="body" placement="bottom-right">
-    <div class="d-flex flex-row flex-nowrap"
-         [ngbTooltip]="itemModel.text | translate" container="body">
-        <button [attr.aria-label]="itemModel.text | translate" [title]="itemModel.text | translate" class="btn btn-dark btn-sm" ngbDropdownToggle [dsBtnDisabled]="section.model?.disabled">
-            <i class="fas fa-{{section.icon}} fa-fw"></i>
-        </button>
-        <ul ngbDropdownMenu class="dso-edit-menu-dropdown">
-            <li class="nav-item nav-link d-flex flex-row" *ngFor="let subSection of (subSections$ | async)">
-                <div *ngIf="renderIcons$ | async" class="mr-2">
-                    <i *ngIf="subSection.icon; else spacer" class="fas fa-{{subSection.icon}} fa-fw"></i>
-                    <ng-template #spacer><i class="fas fa-fw"></i></ng-template>
-                </div>
-                <ng-container
-                        *ngComponentOutlet="(sectionMap$ | async).get(subSection.id).component; injector: (sectionMap$ | async).get(subSection.id).injector;">
-                </ng-container>
-            </li>
-        </ul>
-    </div>
-=======
-<div class="dso-button-menu mb-1" ngbDropdown container="body" placement="bottom-right">
   <div class="d-flex flex-row flex-nowrap"
     [ngbTooltip]="itemModel.text | translate" container="body">
     <button [attr.aria-label]="itemModel.text | translate" [title]="itemModel.text | translate" class="btn btn-dark btn-sm" ngbDropdownToggle [dsBtnDisabled]="section.model?.disabled">
@@ -43,7 +23,6 @@
       }
     </ul>
   </div>
->>>>>>> 4b921a64
 </div>
 
 
