--- conflicted
+++ resolved
@@ -1,14 +1,11 @@
-<<<<<<< HEAD
 import { Component, Inject, Injector } from '@angular/core';
 import { MenuSectionComponent } from 'src/app/shared/menu/menu-section/menu-section.component';
 import { MenuService } from '../../../menu/menu.service';
-=======
 import {
   Component,
   Inject,
   Injector,
 } from '@angular/core';
->>>>>>> a8f31948
 import { Router } from '@angular/router';
 import { Observable } from 'rxjs';
 import { map } from 'rxjs/operators';
@@ -18,13 +15,10 @@
 import { MenuSectionComponent } from 'src/app/shared/menu/menu-section/menu-section.component';
 
 import { hasValue } from '../../../empty.util';
-<<<<<<< HEAD
 import { TranslateModule } from '@ngx-translate/core';
 import { AsyncPipe, NgComponentOutlet, NgFor, NgIf } from '@angular/common';
 import { NgbDropdownModule, NgbTooltipModule } from '@ng-bootstrap/ng-bootstrap';
-=======
 import { MenuService } from '../../../menu/menu.service';
->>>>>>> a8f31948
 
 /**
  * Represents an expandable section in the dso edit menus
