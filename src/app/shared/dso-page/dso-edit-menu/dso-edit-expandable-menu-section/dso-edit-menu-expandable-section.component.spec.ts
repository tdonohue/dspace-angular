import { Component } from '@angular/core';
import {
  ComponentFixture,
  TestBed,
  waitForAsync,
} from '@angular/core/testing';
import { By } from '@angular/platform-browser';
import { Router } from '@angular/router';
import { TranslateModule } from '@ngx-translate/core';
import { of as observableOf } from 'rxjs';
import { MenuItemType } from 'src/app/shared/menu/menu-item-type.model';

import { MenuService } from '../../../menu/menu.service';
import { CSSVariableService } from '../../../sass-helper/css-variable.service';
import { CSSVariableServiceStub } from '../../../testing/css-variable-service.stub';
import { MenuServiceStub } from '../../../testing/menu-service.stub';
import { RouterStub } from '../../../testing/router.stub';
import { DsoEditMenuExpandableSectionComponent } from './dso-edit-menu-expandable-section.component';
<<<<<<< HEAD
import { By } from '@angular/platform-browser';
import { MenuItemType } from '../../../../shared/menu/menu-item-type.model';
=======
>>>>>>> a8f31948

describe('DsoEditMenuExpandableSectionComponent', () => {
  let component: DsoEditMenuExpandableSectionComponent;
  let fixture: ComponentFixture<DsoEditMenuExpandableSectionComponent>;
  const menuService = new MenuServiceStub();
  const iconString = 'test';

  const dummySection = {
    id: 'dummy',
    active: false,
    visible: true,
    model: {
      type: MenuItemType.TEXT,
      disabled: false,
      text: 'text',
    },
    icon: iconString,
  };

  beforeEach(waitForAsync(() => {
    TestBed.configureTestingModule({
<<<<<<< HEAD
    imports: [TranslateModule.forRoot(), DsoEditMenuExpandableSectionComponent, TestComponent],
    providers: [
=======
      imports: [TranslateModule.forRoot()],
      declarations: [DsoEditMenuExpandableSectionComponent, TestComponent],
      providers: [
>>>>>>> a8f31948
        { provide: 'sectionDataProvider', useValue: dummySection },
        { provide: MenuService, useValue: menuService },
        { provide: CSSVariableService, useClass: CSSVariableServiceStub },
        { provide: Router, useValue: new RouterStub() },
<<<<<<< HEAD
    ]
}).overrideComponent(DsoEditMenuExpandableSectionComponent, {
=======
      ],
    }).overrideComponent(DsoEditMenuExpandableSectionComponent, {
>>>>>>> a8f31948
      set: {
        entryComponents: [TestComponent],
      },
    })
      .compileComponents();
  }));

  beforeEach(() => {
    spyOn(menuService, 'getSubSectionsByParentID').and.returnValue(observableOf([]));
    fixture = TestBed.createComponent(DsoEditMenuExpandableSectionComponent);
    component = fixture.componentInstance;
    spyOn(component as any, 'getMenuItemComponent').and.returnValue(TestComponent);
    fixture.detectChanges();
  });

  it('should create', () => {
    expect(component).toBeTruthy();
  });

  it('should show a button with the icon', () => {
    const button = fixture.debugElement.query(By.css('.btn-dark'));
    expect(button.nativeElement.innerHTML).toContain('fa-' + iconString);
  });
});

// declare a test component
@Component({
<<<<<<< HEAD
    selector: 'ds-test-cmp',
    template: ``,
    standalone: true
=======
  selector: 'ds-test-cmp',
  template: ``,
>>>>>>> a8f31948
})
class TestComponent {
}<|MERGE_RESOLUTION|>--- conflicted
+++ resolved
@@ -16,11 +16,8 @@
 import { MenuServiceStub } from '../../../testing/menu-service.stub';
 import { RouterStub } from '../../../testing/router.stub';
 import { DsoEditMenuExpandableSectionComponent } from './dso-edit-menu-expandable-section.component';
-<<<<<<< HEAD
 import { By } from '@angular/platform-browser';
 import { MenuItemType } from '../../../../shared/menu/menu-item-type.model';
-=======
->>>>>>> a8f31948
 
 describe('DsoEditMenuExpandableSectionComponent', () => {
   let component: DsoEditMenuExpandableSectionComponent;
@@ -42,25 +39,14 @@
 
   beforeEach(waitForAsync(() => {
     TestBed.configureTestingModule({
-<<<<<<< HEAD
     imports: [TranslateModule.forRoot(), DsoEditMenuExpandableSectionComponent, TestComponent],
     providers: [
-=======
-      imports: [TranslateModule.forRoot()],
-      declarations: [DsoEditMenuExpandableSectionComponent, TestComponent],
-      providers: [
->>>>>>> a8f31948
         { provide: 'sectionDataProvider', useValue: dummySection },
         { provide: MenuService, useValue: menuService },
         { provide: CSSVariableService, useClass: CSSVariableServiceStub },
         { provide: Router, useValue: new RouterStub() },
-<<<<<<< HEAD
-    ]
+      ],
 }).overrideComponent(DsoEditMenuExpandableSectionComponent, {
-=======
-      ],
-    }).overrideComponent(DsoEditMenuExpandableSectionComponent, {
->>>>>>> a8f31948
       set: {
         entryComponents: [TestComponent],
       },
@@ -88,14 +74,9 @@
 
 // declare a test component
 @Component({
-<<<<<<< HEAD
     selector: 'ds-test-cmp',
     template: ``,
     standalone: true
-=======
-  selector: 'ds-test-cmp',
-  template: ``,
->>>>>>> a8f31948
 })
 class TestComponent {
 }