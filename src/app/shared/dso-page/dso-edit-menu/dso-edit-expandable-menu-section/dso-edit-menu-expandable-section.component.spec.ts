import { Component } from '@angular/core';
import {
  ComponentFixture,
  TestBed,
  waitForAsync,
} from '@angular/core/testing';
import { By } from '@angular/platform-browser';
import { Router } from '@angular/router';
import { TranslateModule } from '@ngx-translate/core';
import { of as observableOf } from 'rxjs';
import { MenuItemType } from 'src/app/shared/menu/menu-item-type.model';

import { MenuService } from '../../../menu/menu.service';
import { CSSVariableService } from '../../../sass-helper/css-variable.service';
import { CSSVariableServiceStub } from '../../../testing/css-variable-service.stub';
import { MenuServiceStub } from '../../../testing/menu-service.stub';
import { RouterStub } from '../../../testing/router.stub';
import { DsoEditMenuExpandableSectionComponent } from './dso-edit-menu-expandable-section.component';
<<<<<<< HEAD
=======
import { By } from '@angular/platform-browser';
import { MenuItemType } from 'src/app/shared/menu/menu-item-type.model';
import { MenuItemModels } from '../../../menu/menu-section.model';
>>>>>>> 3f7c42c5

describe('DsoEditMenuExpandableSectionComponent', () => {
  let component: DsoEditMenuExpandableSectionComponent;
  let fixture: ComponentFixture<DsoEditMenuExpandableSectionComponent>;
  const menuService = new MenuServiceStub();
  const iconString = 'test';

  const dummySection = {
    id: 'dummy',
    active: false,
    visible: true,
    model: {
      type: MenuItemType.TEXT,
      disabled: false,
      text: 'text',
    },
    icon: iconString,
  };

<<<<<<< HEAD
  beforeEach(waitForAsync(() => {
    TestBed.configureTestingModule({
      imports: [TranslateModule.forRoot(), DsoEditMenuExpandableSectionComponent, TestComponent],
      providers: [
        { provide: 'sectionDataProvider', useValue: dummySection },
        { provide: MenuService, useValue: menuService },
        { provide: CSSVariableService, useClass: CSSVariableServiceStub },
        { provide: Router, useValue: new RouterStub() },
      ],
    }).compileComponents();
  }));
=======
  describe('when there are subsections', () => {
    beforeEach(waitForAsync(() => {
      TestBed.configureTestingModule({
        imports: [TranslateModule.forRoot()],
        declarations: [DsoEditMenuExpandableSectionComponent, TestComponent],
        providers: [
          {provide: 'sectionDataProvider', useValue: dummySection},
          {provide: MenuService, useValue: menuService},
          {provide: CSSVariableService, useClass: CSSVariableServiceStub},
          {provide: Router, useValue: new RouterStub()},
        ]
      }).overrideComponent(DsoEditMenuExpandableSectionComponent, {
        set: {
          entryComponents: [TestComponent]
        }
      })
        .compileComponents();
    }));
>>>>>>> 3f7c42c5

    beforeEach(() => {
      spyOn(menuService, 'getSubSectionsByParentID').and.returnValue(observableOf([{
        id: 'test',
        visible: true,
        model: {} as MenuItemModels
      }]));
      fixture = TestBed.createComponent(DsoEditMenuExpandableSectionComponent);
      component = fixture.componentInstance;
      spyOn(component as any, 'getMenuItemComponent').and.returnValue(TestComponent);
      fixture.detectChanges();
    });

    it('should create', () => {
      expect(component).toBeTruthy();
    });

    it('should show a button with the icon', () => {
      const button = fixture.debugElement.query(By.css('.btn-dark'));
      expect(button.nativeElement.innerHTML).toContain('fa-' + iconString);
    });
  });

  describe('when there are no subsections', () => {
    beforeEach(waitForAsync(() => {
      TestBed.configureTestingModule({
        imports: [TranslateModule.forRoot()],
        declarations: [DsoEditMenuExpandableSectionComponent, TestComponent],
        providers: [
          {provide: 'sectionDataProvider', useValue: dummySection},
          {provide: MenuService, useValue: menuService},
          {provide: CSSVariableService, useClass: CSSVariableServiceStub},
          {provide: Router, useValue: new RouterStub()},
        ]
      }).overrideComponent(DsoEditMenuExpandableSectionComponent, {
        set: {
          entryComponents: [TestComponent]
        }
      })
        .compileComponents();
    }));

    beforeEach(() => {
      spyOn(menuService, 'getSubSectionsByParentID').and.returnValue(observableOf([]));
      fixture = TestBed.createComponent(DsoEditMenuExpandableSectionComponent);
      component = fixture.componentInstance;
      spyOn(component as any, 'getMenuItemComponent').and.returnValue(TestComponent);
      fixture.detectChanges();
    });

    it('should create', () => {
      expect(component).toBeTruthy();
    });

    it('should now show a button', () => {
      const button = fixture.debugElement.query(By.css('.btn-dark'));
      expect(button).toBeNull();
    });
  });
});

// declare a test component
@Component({
  selector: 'ds-test-cmp',
  template: ``,
  standalone: true,
})
class TestComponent {
}<|MERGE_RESOLUTION|>--- conflicted
+++ resolved
@@ -8,20 +8,15 @@
 import { Router } from '@angular/router';
 import { TranslateModule } from '@ngx-translate/core';
 import { of as observableOf } from 'rxjs';
-import { MenuItemType } from 'src/app/shared/menu/menu-item-type.model';
 
 import { MenuService } from '../../../menu/menu.service';
+import { MenuItemType } from '../../../menu/menu-item-type.model';
+import { MenuItemModels } from '../../../menu/menu-section.model';
 import { CSSVariableService } from '../../../sass-helper/css-variable.service';
 import { CSSVariableServiceStub } from '../../../testing/css-variable-service.stub';
 import { MenuServiceStub } from '../../../testing/menu-service.stub';
 import { RouterStub } from '../../../testing/router.stub';
 import { DsoEditMenuExpandableSectionComponent } from './dso-edit-menu-expandable-section.component';
-<<<<<<< HEAD
-=======
-import { By } from '@angular/platform-browser';
-import { MenuItemType } from 'src/app/shared/menu/menu-item-type.model';
-import { MenuItemModels } from '../../../menu/menu-section.model';
->>>>>>> 3f7c42c5
 
 describe('DsoEditMenuExpandableSectionComponent', () => {
   let component: DsoEditMenuExpandableSectionComponent;
@@ -41,44 +36,24 @@
     icon: iconString,
   };
 
-<<<<<<< HEAD
-  beforeEach(waitForAsync(() => {
-    TestBed.configureTestingModule({
-      imports: [TranslateModule.forRoot(), DsoEditMenuExpandableSectionComponent, TestComponent],
-      providers: [
-        { provide: 'sectionDataProvider', useValue: dummySection },
-        { provide: MenuService, useValue: menuService },
-        { provide: CSSVariableService, useClass: CSSVariableServiceStub },
-        { provide: Router, useValue: new RouterStub() },
-      ],
-    }).compileComponents();
-  }));
-=======
   describe('when there are subsections', () => {
     beforeEach(waitForAsync(() => {
       TestBed.configureTestingModule({
-        imports: [TranslateModule.forRoot()],
-        declarations: [DsoEditMenuExpandableSectionComponent, TestComponent],
+        imports: [TranslateModule.forRoot(), DsoEditMenuExpandableSectionComponent, TestComponent],
         providers: [
-          {provide: 'sectionDataProvider', useValue: dummySection},
-          {provide: MenuService, useValue: menuService},
-          {provide: CSSVariableService, useClass: CSSVariableServiceStub},
-          {provide: Router, useValue: new RouterStub()},
-        ]
-      }).overrideComponent(DsoEditMenuExpandableSectionComponent, {
-        set: {
-          entryComponents: [TestComponent]
-        }
-      })
-        .compileComponents();
+          { provide: 'sectionDataProvider', useValue: dummySection },
+          { provide: MenuService, useValue: menuService },
+          { provide: CSSVariableService, useClass: CSSVariableServiceStub },
+          { provide: Router, useValue: new RouterStub() },
+        ],
+      }).compileComponents();
     }));
->>>>>>> 3f7c42c5
 
     beforeEach(() => {
       spyOn(menuService, 'getSubSectionsByParentID').and.returnValue(observableOf([{
         id: 'test',
         visible: true,
-        model: {} as MenuItemModels
+        model: {} as MenuItemModels,
       }]));
       fixture = TestBed.createComponent(DsoEditMenuExpandableSectionComponent);
       component = fixture.componentInstance;
@@ -102,17 +77,12 @@
         imports: [TranslateModule.forRoot()],
         declarations: [DsoEditMenuExpandableSectionComponent, TestComponent],
         providers: [
-          {provide: 'sectionDataProvider', useValue: dummySection},
-          {provide: MenuService, useValue: menuService},
-          {provide: CSSVariableService, useClass: CSSVariableServiceStub},
-          {provide: Router, useValue: new RouterStub()},
-        ]
-      }).overrideComponent(DsoEditMenuExpandableSectionComponent, {
-        set: {
-          entryComponents: [TestComponent]
-        }
-      })
-        .compileComponents();
+          { provide: 'sectionDataProvider', useValue: dummySection },
+          { provide: MenuService, useValue: menuService },
+          { provide: CSSVariableService, useClass: CSSVariableServiceStub },
+          { provide: Router, useValue: new RouterStub() },
+        ],
+      }).compileComponents();
     }));
 
     beforeEach(() => {
