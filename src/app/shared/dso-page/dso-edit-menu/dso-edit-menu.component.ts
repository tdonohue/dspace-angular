--- conflicted
+++ resolved
@@ -8,11 +8,8 @@
 import { MenuComponent } from '../../menu/menu.component';
 import { MenuService } from '../../menu/menu.service';
 import { MenuID } from '../../menu/menu-id.model';
-<<<<<<< HEAD
 import { NgFor, NgComponentOutlet, AsyncPipe } from '@angular/common';
-=======
 import { ThemeService } from '../../theme-support/theme.service';
->>>>>>> a8f31948
 
 /**
  * Component representing the edit menu and other menus on the dspace object pages
