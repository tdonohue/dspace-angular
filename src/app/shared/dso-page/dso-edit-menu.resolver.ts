import { Injectable } from '@angular/core';
import {
  ActivatedRouteSnapshot,
  Resolve,
  RouterStateSnapshot,
} from '@angular/router';
import { NgbModal } from '@ng-bootstrap/ng-bootstrap';
import { TranslateService } from '@ngx-translate/core';
import {
  combineLatest,
  Observable,
  of as observableOf,
} from 'rxjs';
import {
  map,
  switchMap,
} from 'rxjs/operators';

import { getDSORoute } from '../../app-routing-paths';
import { DSpaceObjectDataService } from '../../core/data/dspace-object-data.service';
import { AuthorizationDataService } from '../../core/data/feature-authorization/authorization-data.service';
import { FeatureID } from '../../core/data/feature-authorization/feature-id';
import { ResearcherProfileDataService } from '../../core/profile/researcher-profile-data.service';
import { Item } from '../../core/shared/item.model';
import { getFirstCompletedRemoteData } from '../../core/shared/operators';
import { URLCombiner } from '../../core/url-combiner/url-combiner';
import {
  hasNoValue,
  hasValue,
  isNotEmpty,
} from '../empty.util';
import { MenuService } from '../menu/menu.service';
import { MenuID } from '../menu/menu-id.model';
import { LinkMenuItemModel } from '../menu/menu-item/models/link.model';
import { OnClickMenuItemModel } from '../menu/menu-item/models/onclick.model';
import { MenuItemType } from '../menu/menu-item-type.model';
import { MenuSection } from '../menu/menu-section.model';
import { NotificationsService } from '../notifications/notifications.service';
<<<<<<< HEAD
import { DsoVersioningModalService } from './dso-versioning-modal-service/dso-versioning-modal.service';
=======
import { TranslateService } from '@ngx-translate/core';
import { SubscriptionModalComponent } from '../subscriptions/subscription-modal/subscription-modal.component';
import { Community } from '../../core/shared/community.model';
import { Collection } from '../../core/shared/collection.model';
>>>>>>> 8ba14aa3

/**
 * Creates the menus for the dspace object pages
 */
@Injectable({
  providedIn: 'root',
})
export class DSOEditMenuResolver implements Resolve<{ [key: string]: MenuSection[] }> {

  constructor(
    protected dSpaceObjectDataService: DSpaceObjectDataService,
    protected menuService: MenuService,
    protected authorizationService: AuthorizationDataService,
    protected modalService: NgbModal,
    protected dsoVersioningModalService: DsoVersioningModalService,
    protected researcherProfileService: ResearcherProfileDataService,
    protected notificationsService: NotificationsService,
    protected translate: TranslateService,
  ) {
  }

  /**
   * Initialise all dspace object related menus
   */
  resolve(route: ActivatedRouteSnapshot, state: RouterStateSnapshot): Observable<{ [key: string]: MenuSection[] }> {
    let id = route.params.id;
    if (hasNoValue(id) && hasValue(route.queryParams.scope)) {
      id = route.queryParams.scope;
    }
    if (hasNoValue(id)) {
      // If there's no ID, we're not on a DSO homepage, so pass on any pre-existing menu route data
      return observableOf({ ...route.data?.menu });
    } else {
      return this.dSpaceObjectDataService.findById(id, true, false).pipe(
        getFirstCompletedRemoteData(),
        switchMap((dsoRD) => {
          if (dsoRD.hasSucceeded) {
            const dso = dsoRD.payload;
            return combineLatest(this.getDsoMenus(dso, route, state)).pipe(
              // Menu sections are retrieved as an array of arrays and flattened into a single array
              map((combinedMenus) => [].concat.apply([], combinedMenus)),
              map((menus) => this.addDsoUuidToMenuIDs(menus, dso)),
              map((menus) => {
                return {
                  ...route.data?.menu,
                  [MenuID.DSO_EDIT]: menus,
                };
              }),
            );
          } else {
            return observableOf({ ...route.data?.menu });
          }
        }),
      );
    }
  }

  /**
   * Return all the menus for a dso based on the route and state
   */
  getDsoMenus(dso, route, state): Observable<MenuSection[]>[] {
    return [
      this.getItemMenu(dso),
<<<<<<< HEAD
      this.getCommonMenu(dso, state),
=======
      this.getComColMenu(dso),
      this.getCommonMenu(dso, state)
>>>>>>> 8ba14aa3
    ];
  }

  /**
   * Get the common menus between all dspace objects
   */
  protected getCommonMenu(dso, state): Observable<MenuSection[]> {
    return combineLatest([
      this.authorizationService.isAuthorized(FeatureID.CanEditMetadata, dso.self),
    ]).pipe(
      map(([canEditItem]) => {
        return [
          {
            id: 'edit-dso',
            active: false,
            visible: canEditItem,
            model: {
              type: MenuItemType.LINK,
              text: this.getDsoType(dso) + '.page.edit',
              link: new URLCombiner(getDSORoute(dso), 'edit', 'metadata').toString(),
            } as LinkMenuItemModel,
            icon: 'pencil-alt',
            index: 2,
          },
        ];
      }),
    );
  }

  /**
   * Get item specific menus
   */
  protected getItemMenu(dso): Observable<MenuSection[]> {
    if (dso instanceof Item) {
      return combineLatest([
        this.authorizationService.isAuthorized(FeatureID.CanCreateVersion, dso.self),
        this.dsoVersioningModalService.isNewVersionButtonDisabled(dso),
        this.dsoVersioningModalService.getVersioningTooltipMessage(dso, 'item.page.version.hasDraft', 'item.page.version.create'),
        this.authorizationService.isAuthorized(FeatureID.CanSynchronizeWithORCID, dso.self),
        this.authorizationService.isAuthorized(FeatureID.CanClaimItem, dso.self),
      ]).pipe(
        map(([canCreateVersion, disableVersioning, versionTooltip, canSynchronizeWithOrcid, canClaimItem]) => {
          const isPerson = this.getDsoType(dso) === 'person';
          return [
            {
              id: 'orcid-dso',
              active: false,
              visible: isPerson && canSynchronizeWithOrcid,
              model: {
                type: MenuItemType.LINK,
                text: 'item.page.orcid.tooltip',
                link: new URLCombiner(getDSORoute(dso), 'orcid').toString(),
              } as LinkMenuItemModel,
              icon: 'orcid fab fa-lg',
              index: 0,
            },
            {
              id: 'version-dso',
              active: false,
              visible: canCreateVersion,
              model: {
                type: MenuItemType.ONCLICK,
                text: versionTooltip,
                disabled: disableVersioning,
                function: () => {
                  this.dsoVersioningModalService.openCreateVersionModal(dso);
                },
              } as OnClickMenuItemModel,
              icon: 'code-branch',
              index: 1,
            },
            {
              id: 'claim-dso',
              active: false,
              visible: isPerson && canClaimItem,
              model: {
                type: MenuItemType.ONCLICK,
                text: 'item.page.claim.button',
                function: () => {
                  this.claimResearcher(dso);
                },
              } as OnClickMenuItemModel,
              icon: 'hand-paper',
              index: 3,
            },
          ];
        }),
      );
    } else {
      return observableOf([]);
    }
  }

  /**
   * Get Community/Collection-specific menus
   */
  protected getComColMenu(dso): Observable<MenuSection[]> {
    if (dso instanceof Community || dso instanceof Collection) {
      return combineLatest([
        this.authorizationService.isAuthorized(FeatureID.CanSubscribe, dso.self),
      ]).pipe(
        map(([canSubscribe]) => {
          return [
            {
              id: 'subscribe',
              active: false,
              visible: canSubscribe,
              model: {
                type: MenuItemType.ONCLICK,
                text: 'subscriptions.tooltip',
                function: () => {
                  const modalRef = this.modalService.open(SubscriptionModalComponent);
                  modalRef.componentInstance.dso = dso;
                }
              } as OnClickMenuItemModel,
              icon: 'bell',
              index: 4
            },
          ];
        })
      );
    } else {
      return observableOf([]);
    }
  }

  /**
   * Claim a researcher by creating a profile
   * Shows notifications and/or hides the menu section on success/error
   */
  protected claimResearcher(dso) {
    this.researcherProfileService.createFromExternalSourceAndReturnRelatedItemId(dso.self)
      .subscribe((id: string) => {
        if (isNotEmpty(id)) {
          this.notificationsService.success(this.translate.get('researcherprofile.success.claim.title'),
            this.translate.get('researcherprofile.success.claim.body'));
          this.authorizationService.invalidateAuthorizationsRequestCache();
          this.menuService.hideMenuSection(MenuID.DSO_EDIT, 'claim-dso-' + dso.uuid);
        } else {
          this.notificationsService.error(
            this.translate.get('researcherprofile.error.claim.title'),
            this.translate.get('researcherprofile.error.claim.body'));
        }
      });
  }

  /**
   * Retrieve the dso or entity type for an object to be used in generic messages
   */
  protected getDsoType(dso) {
    const renderType = dso.getRenderTypes()[0];
    if (typeof renderType === 'string' || renderType instanceof String) {
      return renderType.toLowerCase();
    } else {
      return dso.type.toString().toLowerCase();
    }
  }

  /**
   * Add the dso uuid to all provided menu ids and parent ids
   */
  protected addDsoUuidToMenuIDs(menus, dso) {
    return menus.map((menu) => {
      Object.assign(menu, {
        id: menu.id + '-' + dso.uuid,
      });
      if (hasValue(menu.parentID)) {
        Object.assign(menu, {
          parentID: menu.parentID + '-' + dso.uuid,
        });
      }
      return menu;
    });
  }
}<|MERGE_RESOLUTION|>--- conflicted
+++ resolved
@@ -21,6 +21,8 @@
 import { AuthorizationDataService } from '../../core/data/feature-authorization/authorization-data.service';
 import { FeatureID } from '../../core/data/feature-authorization/feature-id';
 import { ResearcherProfileDataService } from '../../core/profile/researcher-profile-data.service';
+import { Collection } from '../../core/shared/collection.model';
+import { Community } from '../../core/shared/community.model';
 import { Item } from '../../core/shared/item.model';
 import { getFirstCompletedRemoteData } from '../../core/shared/operators';
 import { URLCombiner } from '../../core/url-combiner/url-combiner';
@@ -36,14 +38,8 @@
 import { MenuItemType } from '../menu/menu-item-type.model';
 import { MenuSection } from '../menu/menu-section.model';
 import { NotificationsService } from '../notifications/notifications.service';
-<<<<<<< HEAD
+import { SubscriptionModalComponent } from '../subscriptions/subscription-modal/subscription-modal.component';
 import { DsoVersioningModalService } from './dso-versioning-modal-service/dso-versioning-modal.service';
-=======
-import { TranslateService } from '@ngx-translate/core';
-import { SubscriptionModalComponent } from '../subscriptions/subscription-modal/subscription-modal.component';
-import { Community } from '../../core/shared/community.model';
-import { Collection } from '../../core/shared/collection.model';
->>>>>>> 8ba14aa3
 
 /**
  * Creates the menus for the dspace object pages
@@ -107,12 +103,8 @@
   getDsoMenus(dso, route, state): Observable<MenuSection[]>[] {
     return [
       this.getItemMenu(dso),
-<<<<<<< HEAD
+      this.getComColMenu(dso),
       this.getCommonMenu(dso, state),
-=======
-      this.getComColMenu(dso),
-      this.getCommonMenu(dso, state)
->>>>>>> 8ba14aa3
     ];
   }
 
@@ -226,13 +218,13 @@
                 function: () => {
                   const modalRef = this.modalService.open(SubscriptionModalComponent);
                   modalRef.componentInstance.dso = dso;
-                }
+                },
               } as OnClickMenuItemModel,
               icon: 'bell',
-              index: 4
+              index: 4,
             },
           ];
-        })
+        }),
       );
     } else {
       return observableOf([]);
