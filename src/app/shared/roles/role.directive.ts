--- conflicted
+++ resolved
@@ -24,12 +24,8 @@
 import { hasValue } from '../empty.util';
 
 @Directive({
-<<<<<<< HEAD
     selector: '[dsShowOnlyForRole],[dsShowExceptForRole]',
     standalone: true
-=======
-  selector: '[dsShowOnlyForRole],[dsShowExceptForRole]',
->>>>>>> a8f31948
 })
 /**
  * Structural Directive for showing or hiding a template based on current user role
