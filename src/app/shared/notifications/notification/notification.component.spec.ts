import {
  ChangeDetectorRef,
  DebugElement,
} from '@angular/core';
import {
  ComponentFixture,
  fakeAsync,
  TestBed,
  tick,
  waitForAsync,
} from '@angular/core/testing';
import {
  BrowserModule,
  By,
} from '@angular/platform-browser';
import { BrowserAnimationsModule } from '@angular/platform-browser/animations';
import {
  Store,
  StoreModule,
} from '@ngrx/store';
import {
  TranslateLoader,
  TranslateModule,
  TranslateService,
} from '@ngx-translate/core';
import { BehaviorSubject } from 'rxjs';

import { storeModuleConfig } from '../../../app.reducer';
import { TranslateLoaderMock } from '../../mocks/translate-loader.mock';
import { Notification } from '../models/notification.model';
import { NotificationOptions } from '../models/notification-options.model';
import { NotificationType } from '../models/notification-type';
import { notificationsReducer } from '../notifications.reducers';
import { NotificationsService } from '../notifications.service';
import { NotificationComponent } from './notification.component';

describe('NotificationComponent', () => {

  let comp: NotificationComponent;
  let fixture: ComponentFixture<NotificationComponent>;
  let deTitle: DebugElement;
  let elTitle: HTMLElement;
  let deContent: DebugElement;
  let elContent: HTMLElement;
  let elType: HTMLElement;

  beforeEach(waitForAsync(() => {
    const store: Store<Notification> = jasmine.createSpyObj('store', {
      /* eslint-disable no-empty, @typescript-eslint/no-empty-function */
      notifications: [],
    });

    TestBed.configureTestingModule({
    imports: [
        BrowserModule,
        BrowserAnimationsModule,
        StoreModule.forRoot({ notificationsReducer }, storeModuleConfig),
        TranslateModule.forRoot({
<<<<<<< HEAD
            loader: {
                provide: TranslateLoader,
                useClass: TranslateLoaderMock
            }
        }),
        NotificationComponent
    ],
    providers: [
=======
          loader: {
            provide: TranslateLoader,
            useClass: TranslateLoaderMock,
          },
        })],
      declarations: [NotificationComponent], // declare the test component
      providers: [
>>>>>>> a8f31948
        { provide: Store, useValue: store },
        ChangeDetectorRef,
        NotificationsService,
        TranslateService,
<<<<<<< HEAD
    ]
}).compileComponents();  // compile template and css
=======
      ],
    }).compileComponents();  // compile template and css
>>>>>>> a8f31948

  }));

  beforeEach(() => {
    fixture = TestBed.createComponent(NotificationComponent);
    comp = fixture.componentInstance;
    comp.notification = {
      id: '1',
      type: NotificationType.Info,
      title: 'Notif. title',
      content: 'Notif. content',
      options: new NotificationOptions(),
    };

    fixture.detectChanges();

    deTitle = fixture.debugElement.query(By.css('.notification-title'));
    elTitle = deTitle.nativeElement;
    deContent = fixture.debugElement.query(By.css('.notification-content'));
    elContent = deContent.nativeElement;
    elType = fixture.debugElement.query(By.css('.notification-icon')).nativeElement;

    spyOn(comp, 'remove');
  });

  it('should create component', () => {
    expect(comp).toBeTruthy();
  });

  it('should set Title', () => {
    fixture.detectChanges();
    expect(elTitle.textContent).toBe(comp.notification.title as string);
  });

  it('should set Content', () => {
    fixture.detectChanges();
    expect(elContent.textContent).toBe(comp.notification.content as string);
  });

  it('should set type', () => {
    fixture.detectChanges();
    expect(elType).toBeDefined();
  });

  it('should have html content', () => {
    fixture = TestBed.createComponent(NotificationComponent);
    comp = fixture.componentInstance;
    const htmlContent = '<a class="btn btn-link p-0 m-0 pb-1" href="test"><strong>test</strong></a>';
    comp.notification = {
      id: '1',
      type: NotificationType.Info,
      title: 'Notif. title',
      content: htmlContent,
      options: new NotificationOptions(),
      html: true,
    };

    fixture.detectChanges();

    deContent = fixture.debugElement.query(By.css('.notification-html'));
    elContent = deContent.nativeElement;
    expect(elContent.innerHTML).toEqual(htmlContent);
  });

  describe('dismiss countdown', () => {
    const TIMEOUT = 5000;
    let isPaused$: BehaviorSubject<boolean>;

    beforeEach(() => {
      isPaused$ = new BehaviorSubject<boolean>(false);
      comp.isPaused$ = isPaused$;
      comp.notification = {
        id: '1',
        type: NotificationType.Info,
        title: 'Notif. title',
        content: 'test',
        options: Object.assign(
          new NotificationOptions(),
          { timeout: TIMEOUT },
        ),
        html: true,
      };
    });

    it('should remove notification after timeout', fakeAsync(() => {
      comp.ngOnInit();
      tick(TIMEOUT);
      expect(comp.remove).toHaveBeenCalled();
    }));

    describe('isPaused$', () => {
      it('should pause countdown on true', fakeAsync(() => {
        comp.ngOnInit();
        tick(TIMEOUT / 2);
        isPaused$.next(true);
        tick(TIMEOUT);
        expect(comp.remove).not.toHaveBeenCalled();
      }));

      it('should resume paused countdown on false', fakeAsync(() => {
        comp.ngOnInit();
        tick(TIMEOUT / 4);
        isPaused$.next(true);
        tick(TIMEOUT / 4);
        isPaused$.next(false);
        tick(TIMEOUT);
        expect(comp.remove).toHaveBeenCalled();
      }));
    });
  });

});<|MERGE_RESOLUTION|>--- conflicted
+++ resolved
@@ -56,35 +56,20 @@
         BrowserAnimationsModule,
         StoreModule.forRoot({ notificationsReducer }, storeModuleConfig),
         TranslateModule.forRoot({
-<<<<<<< HEAD
             loader: {
                 provide: TranslateLoader,
-                useClass: TranslateLoaderMock
-            }
+                useClass: TranslateLoaderMock,
+            },
         }),
         NotificationComponent
     ],
     providers: [
-=======
-          loader: {
-            provide: TranslateLoader,
-            useClass: TranslateLoaderMock,
-          },
-        })],
-      declarations: [NotificationComponent], // declare the test component
-      providers: [
->>>>>>> a8f31948
         { provide: Store, useValue: store },
         ChangeDetectorRef,
         NotificationsService,
         TranslateService,
-<<<<<<< HEAD
-    ]
+      ],
 }).compileComponents();  // compile template and css
-=======
-      ],
-    }).compileComponents();  // compile template and css
->>>>>>> a8f31948
 
   }));
 
