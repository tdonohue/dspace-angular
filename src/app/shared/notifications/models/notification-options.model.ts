--- conflicted
+++ resolved
@@ -13,12 +13,6 @@
   public animate: any;
   public announceContentInLiveRegion: boolean;
 
-<<<<<<< HEAD
-  constructor(timeOut = 5000,
-    clickToClose = true,
-    animate: NotificationAnimationsType | string = NotificationAnimationsType.Scale) {
-=======
->>>>>>> 6644714b
 
   constructor(
     timeOut = 5000,
