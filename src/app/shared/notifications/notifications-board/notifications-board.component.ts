--- conflicted
+++ resolved
@@ -11,36 +11,30 @@
   OnInit,
   ViewEncapsulation,
 } from '@angular/core';
-<<<<<<< HEAD
 import {
   select,
   Store,
 } from '@ngrx/store';
-=======
-
-import { select, Store } from '@ngrx/store';
-import { BehaviorSubject, Subscription, of as observableOf } from 'rxjs';
->>>>>>> 6644714b
 import difference from 'lodash/difference';
 import {
   BehaviorSubject,
+  of as observableOf,
   Subscription,
 } from 'rxjs';
+import { take } from 'rxjs/operators';
 
 import { INotificationBoardOptions } from '../../../../config/notifications-config.interfaces';
 import { AppState } from '../../../app.reducer';
+import {
+  hasNoValue,
+  isNotEmptyOperator,
+} from '../../empty.util';
+import { LiveRegionService } from '../../live-region/live-region.service';
 import { INotification } from '../models/notification.model';
 import { NotificationComponent } from '../notification/notification.component';
 import { NotificationsState } from '../notifications.reducers';
-<<<<<<< HEAD
 import { NotificationsService } from '../notifications.service';
 import { notificationsStateSelector } from '../selectors';
-=======
-import { INotificationBoardOptions } from '../../../../config/notifications-config.interfaces';
-import { LiveRegionService } from '../../live-region/live-region.service';
-import { hasNoValue, isNotEmptyOperator } from '../../empty.util';
-import { take } from 'rxjs/operators';
->>>>>>> 6644714b
 
 @Component({
   selector: 'ds-notifications-board',
