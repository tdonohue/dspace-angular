import { ChangeDetectorRef } from '@angular/core';
import {
  ComponentFixture,
  fakeAsync,
  flush,
  inject,
  TestBed,
  waitForAsync,
} from '@angular/core/testing';
import {
  BrowserModule,
  By,
} from '@angular/platform-browser';
import { BrowserAnimationsModule } from '@angular/platform-browser/animations';
import {
  Store,
  StoreModule,
} from '@ngrx/store';
import { cold } from 'jasmine-marbles';
import uniqueId from 'lodash/uniqueId';

import { INotificationBoardOptions } from '../../../../config/notifications-config.interfaces';
import { AccessibilitySettingsService } from '../../../accessibility/accessibility-settings.service';
import { getAccessibilitySettingsServiceStub } from '../../../accessibility/accessibility-settings.service.stub';
import { AppState } from '../../../app.reducer';
import { LiveRegionService } from '../../live-region/live-region.service';
import { LiveRegionServiceStub } from '../../live-region/live-region.service.stub';
import { NotificationsServiceStub } from '../../testing/notifications-service.stub';
import { Notification } from '../models/notification.model';
import { NotificationOptions } from '../models/notification-options.model';
import { NotificationType } from '../models/notification-type';
import { NotificationComponent } from '../notification/notification.component';
import { notificationsReducer } from '../notifications.reducers';
import { NotificationsService } from '../notifications.service';
import { NotificationsBoardComponent } from './notifications-board.component';

export const bools = { f: false, t: true };

describe('NotificationsBoardComponent', () => {
  let comp: NotificationsBoardComponent;
  let fixture: ComponentFixture<NotificationsBoardComponent>;
  let liveRegionService: LiveRegionServiceStub;

  beforeEach(waitForAsync(() => {
    liveRegionService = new LiveRegionServiceStub();

    TestBed.configureTestingModule({
      imports: [
        BrowserModule,
        BrowserAnimationsModule,
        StoreModule.forRoot({ notificationsReducer }, {
          runtimeChecks: {
            strictStateImmutability: false,
            strictActionImmutability: false,
          },
        }),
        NotificationsBoardComponent, NotificationComponent,
      ],
      providers: [
        { provide: NotificationsService, useClass: NotificationsServiceStub },
<<<<<<< HEAD
        { provide: AccessibilitySettingsService, useValue: getAccessibilitySettingsServiceStub() },
=======
        { provide: LiveRegionService, useValue: liveRegionService },
>>>>>>> c7ae1d63
        ChangeDetectorRef,
      ],
    }).compileComponents();  // compile template and css
  }));

  beforeEach(inject([NotificationsService, Store], (service: NotificationsService, store: Store<AppState>) => {
    store
      .subscribe((state) => {
        const notifications = [
          new Notification(uniqueId(), NotificationType.Success, 'title1', 'content1'),
          new Notification(uniqueId(), NotificationType.Info, 'title2', 'content2'),
        ];
        state.notifications = notifications;
      });

    fixture = TestBed.createComponent(NotificationsBoardComponent);
    comp = fixture.componentInstance;
    comp.options = {
      rtl: false,
      position: ['top', 'right'],
      maxStack: 5,
      timeOut: 5000,
      clickToClose: true,
      animate: 'scale',
    } as INotificationBoardOptions;

    fixture.detectChanges();
  }));

  it('should create component', () => {
    expect(comp).toBeTruthy();
  });

  it('should have two notifications', () => {
    expect(comp.notifications.length).toBe(2);
    expect(fixture.debugElement.queryAll(By.css('ds-notification')).length).toBe(2);
  });

  describe('notification countdown', () => {
    let wrapper;

    beforeEach(() => {
      wrapper = fixture.debugElement.query(By.css('div.notifications-wrapper'));
    });

    it('should not be paused by default', () => {
      expect(comp.isPaused$).toBeObservable(cold('f', bools));
    });

    it('should pause on mouseenter', () => {
      wrapper.triggerEventHandler('mouseenter');

      expect(comp.isPaused$).toBeObservable(cold('t', bools));
    });

    it('should resume on mouseleave', () => {
      wrapper.triggerEventHandler('mouseenter');
      wrapper.triggerEventHandler('mouseleave');

      expect(comp.isPaused$).toBeObservable(cold('f', bools));
    });

    it('should be passed to all notifications', () => {
      fixture.debugElement.queryAll(By.css('ds-notification'))
        .map(node => node.componentInstance)
        .forEach(notification => {
          expect(notification.isPaused$).toEqual(comp.isPaused$);
        });
    });
  });

  describe('add', () => {
    beforeEach(() => {
      liveRegionService.addMessage.calls.reset();
    });

    it('should announce content to the live region', fakeAsync(() => {
      const notification = new Notification('id', NotificationType.Info, 'title', 'content');
      comp.add(notification);

      flush();

      expect(liveRegionService.addMessage).toHaveBeenCalledWith('content');
    }));

    it('should not announce anything if there is no content', fakeAsync(() => {
      const notification = new Notification('id', NotificationType.Info, 'title');
      comp.add(notification);

      flush();

      expect(liveRegionService.addMessage).not.toHaveBeenCalled();
    }));

    it('should not announce the content if disabled', fakeAsync(() => {
      const options = new NotificationOptions();
      options.announceContentInLiveRegion = false;

      const notification = new Notification('id', NotificationType.Info, 'title', 'content');
      notification.options = options;
      comp.add(notification);

      flush();

      expect(liveRegionService.addMessage).not.toHaveBeenCalled();
    }));
  });

})
;<|MERGE_RESOLUTION|>--- conflicted
+++ resolved
@@ -58,11 +58,8 @@
       ],
       providers: [
         { provide: NotificationsService, useClass: NotificationsServiceStub },
-<<<<<<< HEAD
+        { provide: LiveRegionService, useValue: liveRegionService },
         { provide: AccessibilitySettingsService, useValue: getAccessibilitySettingsServiceStub() },
-=======
-        { provide: LiveRegionService, useValue: liveRegionService },
->>>>>>> c7ae1d63
         ChangeDetectorRef,
       ],
     }).compileComponents();  // compile template and css
