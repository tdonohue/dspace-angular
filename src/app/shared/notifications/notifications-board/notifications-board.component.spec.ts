--- conflicted
+++ resolved
@@ -18,20 +18,16 @@
 import uniqueId from 'lodash/uniqueId';
 
 import { INotificationBoardOptions } from '../../../../config/notifications-config.interfaces';
+import { AccessibilitySettingsService } from '../../../accessibility/accessibility-settings.service';
+import { getAccessibilitySettingsServiceStub } from '../../../accessibility/accessibility-settings.service.stub';
 import { AppState } from '../../../app.reducer';
 import { NotificationsServiceStub } from '../../testing/notifications-service.stub';
-<<<<<<< HEAD
 import { Notification } from '../models/notification.model';
 import { NotificationType } from '../models/notification-type';
 import { NotificationComponent } from '../notification/notification.component';
 import { notificationsReducer } from '../notifications.reducers';
 import { NotificationsService } from '../notifications.service';
 import { NotificationsBoardComponent } from './notifications-board.component';
-=======
-import { cold } from 'jasmine-marbles';
-import { AccessibilitySettingsService } from '../../../accessibility/accessibility-settings.service';
-import { getAccessibilitySettingsServiceStub } from '../../../accessibility/accessibility-settings.service.stub';
->>>>>>> 04515591
 
 export const bools = { f: false, t: true };
 
@@ -54,13 +50,9 @@
       ],
       providers: [
         { provide: NotificationsService, useClass: NotificationsServiceStub },
-<<<<<<< HEAD
+        { provide: AccessibilitySettingsService, useValue: getAccessibilitySettingsServiceStub() },
         ChangeDetectorRef,
       ],
-=======
-        { provide: AccessibilitySettingsService, useValue: getAccessibilitySettingsServiceStub() },
-        ChangeDetectorRef]
->>>>>>> 04515591
     }).compileComponents();  // compile template and css
   }));
 
