--- conflicted
+++ resolved
@@ -1,11 +1,8 @@
-<<<<<<< HEAD
-=======
-import { ComponentFixture, inject, TestBed, waitForAsync, fakeAsync, flush } from '@angular/core/testing';
-import { BrowserModule, By } from '@angular/platform-browser';
->>>>>>> 6644714b
 import { ChangeDetectorRef } from '@angular/core';
 import {
   ComponentFixture,
+  fakeAsync,
+  flush,
   inject,
   TestBed,
   waitForAsync,
@@ -24,20 +21,16 @@
 
 import { INotificationBoardOptions } from '../../../../config/notifications-config.interfaces';
 import { AppState } from '../../../app.reducer';
+import { LiveRegionService } from '../../live-region/live-region.service';
+import { LiveRegionServiceStub } from '../../live-region/live-region.service.stub';
 import { NotificationsServiceStub } from '../../testing/notifications-service.stub';
-<<<<<<< HEAD
 import { Notification } from '../models/notification.model';
+import { NotificationOptions } from '../models/notification-options.model';
 import { NotificationType } from '../models/notification-type';
 import { NotificationComponent } from '../notification/notification.component';
 import { notificationsReducer } from '../notifications.reducers';
 import { NotificationsService } from '../notifications.service';
 import { NotificationsBoardComponent } from './notifications-board.component';
-=======
-import { cold } from 'jasmine-marbles';
-import { LiveRegionService } from '../../live-region/live-region.service';
-import { LiveRegionServiceStub } from '../../live-region/live-region.service.stub';
-import { NotificationOptions } from '../models/notification-options.model';
->>>>>>> 6644714b
 
 export const bools = { f: false, t: true };
 
@@ -63,14 +56,9 @@
       ],
       providers: [
         { provide: NotificationsService, useClass: NotificationsServiceStub },
-<<<<<<< HEAD
+        { provide: LiveRegionService, useValue: liveRegionService },
         ChangeDetectorRef,
       ],
-=======
-        { provide: LiveRegionService, useValue: liveRegionService },
-        ChangeDetectorRef,
-      ]
->>>>>>> 6644714b
     }).compileComponents();  // compile template and css
   }));
 
