import { ChangeDetectorRef } from '@angular/core';
import {
  ComponentFixture,
  inject,
  TestBed,
  waitForAsync,
} from '@angular/core/testing';
import {
  BrowserModule,
  By,
} from '@angular/platform-browser';
import { BrowserAnimationsModule } from '@angular/platform-browser/animations';
import {
  Store,
  StoreModule,
} from '@ngrx/store';
import { cold } from 'jasmine-marbles';
import uniqueId from 'lodash/uniqueId';

import { INotificationBoardOptions } from '../../../../config/notifications-config.interfaces';
import { AppState } from '../../../app.reducer';
import { NotificationsServiceStub } from '../../testing/notifications-service.stub';
import { Notification } from '../models/notification.model';
import { NotificationType } from '../models/notification-type';
import { NotificationComponent } from '../notification/notification.component';
import { notificationsReducer } from '../notifications.reducers';
import { NotificationsService } from '../notifications.service';
import { NotificationsBoardComponent } from './notifications-board.component';

export const bools = { f: false, t: true };

describe('NotificationsBoardComponent', () => {
  let comp: NotificationsBoardComponent;
  let fixture: ComponentFixture<NotificationsBoardComponent>;

  beforeEach(waitForAsync(() => {
    TestBed.configureTestingModule({
    imports: [
        BrowserModule,
        BrowserAnimationsModule,
        StoreModule.forRoot({ notificationsReducer }, {
<<<<<<< HEAD
            runtimeChecks: {
                strictStateImmutability: false,
                strictActionImmutability: false
            }
        }),
        NotificationsBoardComponent, NotificationComponent
    ],
    providers: [
        { provide: NotificationsService, useClass: NotificationsServiceStub },
        ChangeDetectorRef
    ]
}).compileComponents();  // compile template and css
=======
          runtimeChecks: {
            strictStateImmutability: false,
            strictActionImmutability: false,
          },
        })],
      declarations: [NotificationsBoardComponent, NotificationComponent], // declare the test component
      providers: [
        { provide: NotificationsService, useClass: NotificationsServiceStub },
        ChangeDetectorRef],
    }).compileComponents();  // compile template and css
>>>>>>> a8f31948
  }));

  beforeEach(inject([NotificationsService, Store], (service: NotificationsService, store: Store<AppState>) => {
    store
      .subscribe((state) => {
        const notifications = [
          new Notification(uniqueId(), NotificationType.Success, 'title1', 'content1'),
          new Notification(uniqueId(), NotificationType.Info, 'title2', 'content2'),
        ];
        state.notifications = notifications;
      });

    fixture = TestBed.createComponent(NotificationsBoardComponent);
    comp = fixture.componentInstance;
    comp.options = {
      rtl: false,
      position: ['top', 'right'],
      maxStack: 5,
      timeOut: 5000,
      clickToClose: true,
      animate: 'scale',
    } as INotificationBoardOptions;

    fixture.detectChanges();
  }));

  it('should create component', () => {
    expect(comp).toBeTruthy();
  });

  it('should have two notifications', () => {
    expect(comp.notifications.length).toBe(2);
    expect(fixture.debugElement.queryAll(By.css('ds-notification')).length).toBe(2);
  });

  describe('notification countdown', () => {
    let wrapper;

    beforeEach(() => {
      wrapper = fixture.debugElement.query(By.css('div.notifications-wrapper'));
    });

    it('should not be paused by default', () => {
      expect(comp.isPaused$).toBeObservable(cold('f', bools));
    });

    it('should pause on mouseenter', () => {
      wrapper.triggerEventHandler('mouseenter');

      expect(comp.isPaused$).toBeObservable(cold('t', bools));
    });

    it('should resume on mouseleave', () => {
      wrapper.triggerEventHandler('mouseenter');
      wrapper.triggerEventHandler('mouseleave');

      expect(comp.isPaused$).toBeObservable(cold('f', bools));
    });

    it('should be passed to all notifications', () => {
      fixture.debugElement.queryAll(By.css('ds-notification'))
        .map(node => node.componentInstance)
        .forEach(notification => {
          expect(notification.isPaused$).toEqual(comp.isPaused$);
        });
    });
  });

})
;<|MERGE_RESOLUTION|>--- conflicted
+++ resolved
@@ -39,31 +39,18 @@
         BrowserModule,
         BrowserAnimationsModule,
         StoreModule.forRoot({ notificationsReducer }, {
-<<<<<<< HEAD
             runtimeChecks: {
                 strictStateImmutability: false,
-                strictActionImmutability: false
-            }
+                strictActionImmutability: false,
+            },
         }),
         NotificationsBoardComponent, NotificationComponent
     ],
     providers: [
         { provide: NotificationsService, useClass: NotificationsServiceStub },
         ChangeDetectorRef
-    ]
+    ],
 }).compileComponents();  // compile template and css
-=======
-          runtimeChecks: {
-            strictStateImmutability: false,
-            strictActionImmutability: false,
-          },
-        })],
-      declarations: [NotificationsBoardComponent, NotificationComponent], // declare the test component
-      providers: [
-        { provide: NotificationsService, useClass: NotificationsServiceStub },
-        ChangeDetectorRef],
-    }).compileComponents();  // compile template and css
->>>>>>> a8f31948
   }));
 
   beforeEach(inject([NotificationsService, Store], (service: NotificationsService, store: Store<AppState>) => {
