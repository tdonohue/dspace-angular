import {
  ChangeDetectionStrategy,
  NO_ERRORS_SCHEMA,
} from '@angular/core';
import {
  ComponentFixture,
  TestBed,
  waitForAsync,
} from '@angular/core/testing';
import { By } from '@angular/platform-browser';

import { DSONameService } from '../../../core/breadcrumbs/dso-name.service';
import { Community } from '../../../core/shared/community.model';
import { DSONameServiceMock } from '../../mocks/dso-name.service.mock';
<<<<<<< HEAD
import { ActivatedRoute } from '@angular/router';
import { ActivatedRouteStub } from '../../testing/active-router.stub';
=======
import { CommunityListElementComponent } from './community-list-element.component';
>>>>>>> a8f31948

let communityListElementComponent: CommunityListElementComponent;
let fixture: ComponentFixture<CommunityListElementComponent>;

const mockCommunityWithAbstract: Community = Object.assign(new Community(), {
  metadata: {
    'dc.description.abstract': [
      {
        language: 'en_US',
        value: 'Short description',
      },
    ],
  },
});

const mockCommunityWithoutAbstract: Community = Object.assign(new Community(), {
  metadata: {
    'dc.title': [
      {
        language: 'en_US',
        value: 'Test title',
      },
    ],
  },
});

describe('CommunityListElementComponent', () => {
  beforeEach(waitForAsync(() => {
    TestBed.configureTestingModule({
    imports: [CommunityListElementComponent],
    providers: [
        { provide: DSONameService, useValue: new DSONameServiceMock() },
        { provide: 'objectElementProvider', useValue: (mockCommunityWithAbstract) },
<<<<<<< HEAD
        { provide: ActivatedRoute, useValue: new ActivatedRouteStub() }
    ],
    schemas: [NO_ERRORS_SCHEMA]
}).overrideComponent(CommunityListElementComponent, {
      set: { changeDetection: ChangeDetectionStrategy.Default }
=======
      ],

      schemas: [NO_ERRORS_SCHEMA],
    }).overrideComponent(CommunityListElementComponent, {
      set: { changeDetection: ChangeDetectionStrategy.Default },
>>>>>>> a8f31948
    }).compileComponents();
  }));

  beforeEach(waitForAsync(() => {
    fixture = TestBed.createComponent(CommunityListElementComponent);
    communityListElementComponent = fixture.componentInstance;
  }));

  describe('When the community has an abstract', () => {
    beforeEach(() => {
      communityListElementComponent.object = mockCommunityWithAbstract;
      fixture.detectChanges();
    });

    it('should show the description paragraph', () => {
      const communityAbstractField = fixture.debugElement.query(By.css('div.abstract-text'));
      expect(communityAbstractField).not.toBeNull();
    });
  });

  describe('When the community has no abstract', () => {
    beforeEach(() => {
      communityListElementComponent.object = mockCommunityWithoutAbstract;
      fixture.detectChanges();
    });

    it('should not show the description paragraph', () => {
      const communityAbstractField = fixture.debugElement.query(By.css('div.abstract-text'));
      expect(communityAbstractField).toBeNull();
    });
  });
});<|MERGE_RESOLUTION|>--- conflicted
+++ resolved
@@ -12,12 +12,9 @@
 import { DSONameService } from '../../../core/breadcrumbs/dso-name.service';
 import { Community } from '../../../core/shared/community.model';
 import { DSONameServiceMock } from '../../mocks/dso-name.service.mock';
-<<<<<<< HEAD
 import { ActivatedRoute } from '@angular/router';
 import { ActivatedRouteStub } from '../../testing/active-router.stub';
-=======
 import { CommunityListElementComponent } from './community-list-element.component';
->>>>>>> a8f31948
 
 let communityListElementComponent: CommunityListElementComponent;
 let fixture: ComponentFixture<CommunityListElementComponent>;
@@ -51,19 +48,11 @@
     providers: [
         { provide: DSONameService, useValue: new DSONameServiceMock() },
         { provide: 'objectElementProvider', useValue: (mockCommunityWithAbstract) },
-<<<<<<< HEAD
         { provide: ActivatedRoute, useValue: new ActivatedRouteStub() }
     ],
-    schemas: [NO_ERRORS_SCHEMA]
+    schemas: [NO_ERRORS_SCHEMA],
 }).overrideComponent(CommunityListElementComponent, {
-      set: { changeDetection: ChangeDetectionStrategy.Default }
-=======
-      ],
-
-      schemas: [NO_ERRORS_SCHEMA],
-    }).overrideComponent(CommunityListElementComponent, {
       set: { changeDetection: ChangeDetectionStrategy.Default },
->>>>>>> a8f31948
     }).compileComponents();
   }));
 
