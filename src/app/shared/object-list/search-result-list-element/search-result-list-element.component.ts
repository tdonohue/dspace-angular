--- conflicted
+++ resolved
@@ -4,11 +4,7 @@
 import { SearchResult } from '../../../+search-page/search-result.model';
 import { DSpaceObject } from '../../../core/shared/dspace-object.model';
 import { Metadatum } from '../../../core/shared/metadatum.model';
-<<<<<<< HEAD
-import { isEmpty, hasNoValue, isNotEmpty } from '../../empty.util';
-=======
 import { hasNoValue, isEmpty } from '../../empty.util';
->>>>>>> 99f8d4f2
 import { ListableObject } from '../../object-collection/shared/listable-object.model';
 import { AbstractListableElementComponent } from '../../object-collection/shared/object-collection-element/abstract-listable-element.component';
 import { TruncatableService } from '../../truncatable/truncatable.service';
@@ -28,15 +24,13 @@
 
   getValues(keys: string[]): string[] {
     const results: string[] = new Array<string>();
-    if (isNotEmpty(this.object.hitHighlights)) {
-      this.object.hitHighlights.forEach(
-        (md: Metadatum) => {
-          if (keys.indexOf(md.key) > -1) {
-            results.push(md.value);
-          }
+    this.object.hitHighlights.forEach(
+      (md: Metadatum) => {
+        if (keys.indexOf(md.key) > -1) {
+          results.push(md.value);
         }
-      );
-    }
+      }
+    );
     if (isEmpty(results)) {
       this.dso.filterMetadata(keys).forEach(
         (md: Metadatum) => {
@@ -49,24 +43,14 @@
 
   getFirstValue(key: string): string {
     let result: string;
-<<<<<<< HEAD
-    if (isNotEmpty(this.object.hitHighlights)) {
-      this.object.hitHighlights.some(
-        (md: Metadatum) => {
-          if (key === md.key) {
-            result = md.value;
-            return true;
-          }
-=======
     this.object.hitHighlights.some(
       (md: Metadatum) => {
         if (key === md.key) {
           result = md.value;
           return true;
->>>>>>> 99f8d4f2
         }
-      );
-    }
+      }
+    );
     if (hasNoValue(result)) {
       result = this.dso.findMetadata(key);
     }
