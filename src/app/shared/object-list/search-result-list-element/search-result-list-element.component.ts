--- conflicted
+++ resolved
@@ -45,10 +45,9 @@
    * always use `[innerHTML]` in the templates to render metadata due to the hit highlights.
    * @returns {string[]} the matching string values or an empty array.
    */
-<<<<<<< HEAD
-  allMetadataValues(keyOrKeys: string | string[]): string[] {
-    let dsoMetadata: string[] = Metadata.allValues([this.dso.metadata], keyOrKeys);
-    let highlights: string[] = Metadata.allValues([this.object.hitHighlights], keyOrKeys);
+  allMetadataValues(keyOrKeys: string | string[], injectedAsHTML = true): string[] {
+    let dsoMetadata: string[] = Metadata.allValues(this.dso.metadata, keyOrKeys, this.object.hitHighlights, undefined, injectedAsHTML);
+    let highlights: string[] = Metadata.allValues(this.object.hitHighlights, keyOrKeys);
     let removedHighlights: string[] = highlights.map(str => str.replace(/<\/?em>/g, ''));
     for (let i = 0; i < removedHighlights.length; i++) {
         let index = dsoMetadata.indexOf(removedHighlights[i]);
@@ -57,10 +56,6 @@
         }
     }
     return dsoMetadata;
-=======
-  allMetadataValues(keyOrKeys: string | string[], injectedAsHTML = true): string[] {
-    return Metadata.allValues(this.dso.metadata, keyOrKeys, this.object.hitHighlights, undefined, injectedAsHTML);
->>>>>>> d4c8ad0b
   }
 
   /**
