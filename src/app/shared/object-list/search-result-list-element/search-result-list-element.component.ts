--- conflicted
+++ resolved
@@ -18,14 +18,9 @@
 import { TruncatableService } from '../../truncatable/truncatable.service';
 
 @Component({
-<<<<<<< HEAD
     selector: 'ds-search-result-list-element',
     template: ``,
     standalone: true
-=======
-  selector: 'ds-search-result-list-element',
-  template: ``,
->>>>>>> a8f31948
 })
 export class SearchResultListElementComponent<T extends SearchResult<K>, K extends DSpaceObject> extends AbstractListableElementComponent<T> implements OnInit {
   /**
