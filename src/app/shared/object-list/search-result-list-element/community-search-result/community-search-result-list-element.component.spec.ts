import {
  ChangeDetectionStrategy,
  DebugElement,
  NO_ERRORS_SCHEMA,
} from '@angular/core';
import {
  ComponentFixture,
  TestBed,
  waitForAsync,
} from '@angular/core/testing';
import { By } from '@angular/platform-browser';
import { of as observableOf } from 'rxjs';

import { APP_CONFIG } from '../../../../../config/app-config.interface';
import { DSONameService } from '../../../../core/breadcrumbs/dso-name.service';
import { Community } from '../../../../core/shared/community.model';
import { DSONameServiceMock } from '../../../mocks/dso-name.service.mock';
<<<<<<< HEAD
import { APP_CONFIG } from '../../../../../config/app-config.interface';
import { ActivatedRoute } from '@angular/router';
import { ActivatedRouteStub } from '../../../testing/active-router.stub';
import { ThemeService } from './../../../../shared/theme-support/theme.service';
import { getMockThemeService } from './../../../../shared/mocks/theme-service.mock';
=======
import { CommunitySearchResult } from '../../../object-collection/shared/community-search-result.model';
import { TruncatableService } from '../../../truncatable/truncatable.service';
import { TruncatePipe } from '../../../utils/truncate.pipe';
import { CommunitySearchResultListElementComponent } from './community-search-result-list-element.component';
>>>>>>> a8f31948

let communitySearchResultListElementComponent: CommunitySearchResultListElementComponent;
let fixture: ComponentFixture<CommunitySearchResultListElementComponent>;

const truncatableServiceStub: any = {
  isCollapsed: (id: number) => observableOf(true),
};

const mockCommunityWithAbstract: CommunitySearchResult = new CommunitySearchResult();
mockCommunityWithAbstract.hitHighlights = {};
mockCommunityWithAbstract.indexableObject = Object.assign(new Community(), {
  metadata: {
    'dc.description.abstract': [
      {
        language: 'en_US',
        value: 'Short description',
      },
    ],
  },
});

const mockCommunityWithoutAbstract: CommunitySearchResult = new CommunitySearchResult();
mockCommunityWithoutAbstract.hitHighlights = {};
mockCommunityWithoutAbstract.indexableObject = Object.assign(new Community(), {
  metadata: {
    'dc.title': [
      {
        language: 'en_US',
        value: 'Test title',
      },
    ],
  },
});

const environmentUseThumbs = {
  browseBy: {
    showThumbnails: true,
  },
};

describe('CommunitySearchResultListElementComponent', () => {
  beforeEach(waitForAsync(() => {
    TestBed.configureTestingModule({
    imports: [TruncatePipe, CommunitySearchResultListElementComponent],
    providers: [
        { provide: TruncatableService, useValue: truncatableServiceStub },
        { provide: DSONameService, useClass: DSONameServiceMock },
        { provide: APP_CONFIG, useValue: environmentUseThumbs },
<<<<<<< HEAD
        { provide: ActivatedRoute, useValue: new ActivatedRouteStub() },
        { provide: ThemeService, useValue: getMockThemeService() },
    ],
    schemas: [NO_ERRORS_SCHEMA]
}).overrideComponent(CommunitySearchResultListElementComponent, {
      set: { changeDetection: ChangeDetectionStrategy.Default }
=======
      ],

      schemas: [NO_ERRORS_SCHEMA],
    }).overrideComponent(CommunitySearchResultListElementComponent, {
      set: { changeDetection: ChangeDetectionStrategy.Default },
>>>>>>> a8f31948
    }).compileComponents();
  }));

  beforeEach(waitForAsync(() => {
    fixture = TestBed.createComponent(CommunitySearchResultListElementComponent);
    communitySearchResultListElementComponent = fixture.componentInstance;
    communitySearchResultListElementComponent.object = mockCommunityWithAbstract;
    fixture.detectChanges();
  }));

  describe('When the community has an abstract', () => {
    beforeEach(() => {
      communitySearchResultListElementComponent.dso = mockCommunityWithAbstract.indexableObject;
      fixture.detectChanges();
    });

    it('should show the description paragraph', () => {
      const communityAbstractField = fixture.debugElement.query(By.css('div.abstract-text'));
      expect(communityAbstractField).not.toBeNull();
    });
  });

  describe('When the community has no abstract', () => {
    beforeEach(() => {
      communitySearchResultListElementComponent.dso = mockCommunityWithoutAbstract.indexableObject;
      fixture.detectChanges();
    });

    it('should not show the description paragraph', () => {
      const communityAbstractField = fixture.debugElement.query(By.css('div.abstract-text'));
      expect(communityAbstractField).toBeNull();
    });
  });

  describe('when environment is set to show thumbnail images', () => {
    it('should offset content', () => {
      const offset: DebugElement = fixture.debugElement.query(By.css('.offset-md-2'));
      expect(offset).not.toBeNull();
    });
  });
});<|MERGE_RESOLUTION|>--- conflicted
+++ resolved
@@ -15,18 +15,14 @@
 import { DSONameService } from '../../../../core/breadcrumbs/dso-name.service';
 import { Community } from '../../../../core/shared/community.model';
 import { DSONameServiceMock } from '../../../mocks/dso-name.service.mock';
-<<<<<<< HEAD
-import { APP_CONFIG } from '../../../../../config/app-config.interface';
+import { CommunitySearchResult } from '../../../object-collection/shared/community-search-result.model';
+import { TruncatableService } from '../../../truncatable/truncatable.service';
+import { TruncatePipe } from '../../../utils/truncate.pipe';
+import { CommunitySearchResultListElementComponent } from './community-search-result-list-element.component';
 import { ActivatedRoute } from '@angular/router';
 import { ActivatedRouteStub } from '../../../testing/active-router.stub';
 import { ThemeService } from './../../../../shared/theme-support/theme.service';
 import { getMockThemeService } from './../../../../shared/mocks/theme-service.mock';
-=======
-import { CommunitySearchResult } from '../../../object-collection/shared/community-search-result.model';
-import { TruncatableService } from '../../../truncatable/truncatable.service';
-import { TruncatePipe } from '../../../utils/truncate.pipe';
-import { CommunitySearchResultListElementComponent } from './community-search-result-list-element.component';
->>>>>>> a8f31948
 
 let communitySearchResultListElementComponent: CommunitySearchResultListElementComponent;
 let fixture: ComponentFixture<CommunitySearchResultListElementComponent>;
@@ -75,20 +71,12 @@
         { provide: TruncatableService, useValue: truncatableServiceStub },
         { provide: DSONameService, useClass: DSONameServiceMock },
         { provide: APP_CONFIG, useValue: environmentUseThumbs },
-<<<<<<< HEAD
         { provide: ActivatedRoute, useValue: new ActivatedRouteStub() },
         { provide: ThemeService, useValue: getMockThemeService() },
     ],
-    schemas: [NO_ERRORS_SCHEMA]
+    schemas: [NO_ERRORS_SCHEMA],
 }).overrideComponent(CommunitySearchResultListElementComponent, {
-      set: { changeDetection: ChangeDetectionStrategy.Default }
-=======
-      ],
-
-      schemas: [NO_ERRORS_SCHEMA],
-    }).overrideComponent(CommunitySearchResultListElementComponent, {
       set: { changeDetection: ChangeDetectionStrategy.Default },
->>>>>>> a8f31948
     }).compileComponents();
   }));
 
