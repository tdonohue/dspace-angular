<<<<<<< HEAD
<ds-truncatable [id]="dso.id">
        <a
            [routerLink]="['/items/' + dso.id]" class="lead"
            [innerHTML]="firstMetadataValue('dc.title')"></a>
  <span class="text-muted">
    <ds-truncatable-part [id]="dso.id" [minLines]="1">
            (<span *ngIf="dso.hasMetadata('dc.publisher')" class="item-list-publisher"
                   [innerHTML]="firstMetadataValue('dc.publisher') + ', '"></span><span
      *ngIf="dso.hasMetadata('dc.date.issued')" class="item-list-date"
      [innerHTML]="firstMetadataValue('dc.date.issued')"></span>)
            <span *ngIf="dso.hasMetadata(['dc.contributor.author', 'dc.creator', 'dc.contributor.*'])"
                  class="item-list-authors">
                    <span *ngFor="let author of allMetadataValues(['dc.contributor.author', 'dc.creator', 'dc.contributor.*']); let last=last;">
                        <span [innerHTML]="author"><span [innerHTML]="author"></span></span>
                    </span>
            </span>
        </ds-truncatable-part>
  </span>
            <div *ngIf="dso.hasMetadata('dc.description.abstract')" class="item-list-abstract">
                <ds-truncatable-part [id]="dso.id" [minLines]="3"><span
                        [innerHTML]="firstMetadataValue('dc.description.abstract')"></span>
                </ds-truncatable-part>
            </div>
</ds-truncatable>
=======
<ds-item-type-switcher [object]="object" [viewMode]="viewMode"></ds-item-type-switcher>
>>>>>>> 2e7c9f21
<|MERGE_RESOLUTION|>--- conflicted
+++ resolved
@@ -1,28 +1 @@
-<<<<<<< HEAD
-<ds-truncatable [id]="dso.id">
-        <a
-            [routerLink]="['/items/' + dso.id]" class="lead"
-            [innerHTML]="firstMetadataValue('dc.title')"></a>
-  <span class="text-muted">
-    <ds-truncatable-part [id]="dso.id" [minLines]="1">
-            (<span *ngIf="dso.hasMetadata('dc.publisher')" class="item-list-publisher"
-                   [innerHTML]="firstMetadataValue('dc.publisher') + ', '"></span><span
-      *ngIf="dso.hasMetadata('dc.date.issued')" class="item-list-date"
-      [innerHTML]="firstMetadataValue('dc.date.issued')"></span>)
-            <span *ngIf="dso.hasMetadata(['dc.contributor.author', 'dc.creator', 'dc.contributor.*'])"
-                  class="item-list-authors">
-                    <span *ngFor="let author of allMetadataValues(['dc.contributor.author', 'dc.creator', 'dc.contributor.*']); let last=last;">
-                        <span [innerHTML]="author"><span [innerHTML]="author"></span></span>
-                    </span>
-            </span>
-        </ds-truncatable-part>
-  </span>
-            <div *ngIf="dso.hasMetadata('dc.description.abstract')" class="item-list-abstract">
-                <ds-truncatable-part [id]="dso.id" [minLines]="3"><span
-                        [innerHTML]="firstMetadataValue('dc.description.abstract')"></span>
-                </ds-truncatable-part>
-            </div>
-</ds-truncatable>
-=======
-<ds-item-type-switcher [object]="object" [viewMode]="viewMode"></ds-item-type-switcher>
->>>>>>> 2e7c9f21
+<ds-item-type-switcher [object]="object" [viewMode]="viewMode"></ds-item-type-switcher>