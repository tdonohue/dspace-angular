--- conflicted
+++ resolved
@@ -29,7 +29,7 @@
 
 let publicationListElementComponent: ItemSearchResultListElementComponent;
 let fixture: ComponentFixture<ItemSearchResultListElementComponent>;
-<<<<<<< HEAD
+const dcTitle = 'This is just another <em>title</em>';
 let authorizationService = jasmine.createSpyObj('authorizationService', {
   isAuthorized: observableOf(true)
 });
@@ -48,9 +48,6 @@
   findById: createSuccessfulRemoteDataObject$(user),
 });
 
-=======
-const dcTitle = 'This is just another <em>title</em>';
->>>>>>> 793bed30
 const mockItemWithMetadata: ItemSearchResult = Object.assign(new ItemSearchResult(), {
   hitHighlights: {
     'dc.title': [{
