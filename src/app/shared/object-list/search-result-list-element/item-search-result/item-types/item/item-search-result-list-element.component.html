--- conflicted
+++ resolved
@@ -1,10 +1,9 @@
 <div class="row">
-<<<<<<< HEAD
   @if (showThumbnails) {
     <div class="col-3 col-md-2">
       @if (linkType !== linkTypes.None) {
         <a [target]="(linkType === linkTypes.ExternalLink) ? '_blank' : '_self'" [attr.rel]="(linkType === linkTypes.ExternalLink) ? 'noopener noreferrer' : null"
-          [routerLink]="[itemPageRoute]" class="dont-break-out" role="button" tabindex="0">
+          [routerLink]="[itemPageRoute]" class="dont-break-out" tabindex="-1">
           <ds-thumbnail [thumbnail]="dso?.thumbnail | async" [limitWidth]="true">
           </ds-thumbnail>
         </a>
@@ -17,19 +16,6 @@
       }
     </div>
   }
-=======
-  <div *ngIf="showThumbnails" class="col-3 col-md-2">
-    <a *ngIf="linkType != linkTypes.None" [target]="(linkType == linkTypes.ExternalLink) ? '_blank' : '_self'" [attr.rel]="(linkType == linkTypes.ExternalLink) ? 'noopener noreferrer' : null"
-       [routerLink]="[itemPageRoute]" class="dont-break-out" tabindex="-1">
-    <ds-thumbnail [thumbnail]="dso?.thumbnail | async" [limitWidth]="true">
-    </ds-thumbnail>
-    </a>
-    <span *ngIf="linkType == linkTypes.None" class="dont-break-out">
-    <ds-thumbnail [thumbnail]="dso?.thumbnail | async" [limitWidth]="true">
-    </ds-thumbnail>
-    </span>
-  </div>
->>>>>>> 830be1f1
   <div [ngClass]="showThumbnails ? 'col-9' : 'col-md-12'">
     <div class="d-flex">
       @if (showLabel) {
