--- conflicted
+++ resolved
@@ -1,11 +1,5 @@
-<<<<<<< HEAD
 <div class="row">
   <div *ngIf="showThumbnails" class="col-3 col-md-2">
-=======
-<ds-themed-badges *ngIf="showLabel" [object]="dso"></ds-themed-badges>
-
-<ds-truncatable [id]="dso.id" *ngIf="object !== undefined && object !== null">
->>>>>>> 85562679
     <a *ngIf="linkType != linkTypes.None" [target]="(linkType == linkTypes.ExternalLink) ? '_blank' : '_self'" rel="noopener noreferrer"
        [routerLink]="[itemPageRoute]" class="dont-break-out">
     <ds-thumbnail [thumbnail]="dso?.thumbnail | async" [limitWidth]="true">
@@ -18,7 +12,7 @@
   </div>
   <div [ngClass]="showThumbnails ? 'col-9' : 'col-md-12'">
     <div class="d-flex">
-      <ds-type-badge *ngIf="showLabel" [object]="dso"></ds-type-badge>
+      <ds-themed-badges *ngIf="showLabel" [object]="dso"></ds-themed-badges>
       <ds-access-status-badge [item]="dso" class="pl-1"></ds-access-status-badge>
     </div>
 
