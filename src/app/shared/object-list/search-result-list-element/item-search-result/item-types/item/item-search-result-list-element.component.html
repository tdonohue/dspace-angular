--- conflicted
+++ resolved
@@ -23,29 +23,17 @@
       <span *ngIf="linkType == linkTypes.None" class="lead item-list-title dont-break-out"
             [innerHTML]="dsoTitle"></span>
       <span class="text-muted">
-<<<<<<< HEAD
         <ds-truncatable-part [id]="dso.id" [minLines]="1">
           <ng-container *ngIf="dso.firstMetadataValue('dc.publisher') || dso.firstMetadataValue('dc.date.issued')">
-            (<span *ngIf="dso.firstMetadataValue('dc.publisher')" class="item-list-publisher" [innerHTML]="firstMetadataValue('dc.publisher') + ', '"></span>
-            <span *ngIf="dso.firstMetadataValue('dc.date.issued')" class="item-list-date" [innerHTML]="firstMetadataValue('dc.date.issued')"></span>)
+            (<span *ngIf="dso.firstMetadataValue('dc.publisher')" class="item-list-publisher" [innerHTML]="firstMetadataValue('dc.publisher')"></span>
+            <span *ngIf="dso.firstMetadataValue('dc.publisher') && dso.firstMetadataValue('dc.date.issued')">, </span>
+          <span *ngIf="dso.firstMetadataValue('dc.date.issued')" class="item-list-date" [innerHTML]="firstMetadataValue('dc.date.issued')"></span>)
           </ng-container>
           <span *ngIf="dso.allMetadata(['dc.contributor.author', 'dc.creator', 'dc.contributor.*']).length > 0" class="item-list-authors">
             <span *ngFor="let author of allMetadataValues(['dc.contributor.author', 'dc.creator', 'dc.contributor.*']); let last=last;">
                 <span [innerHTML]="author"><span [innerHTML]="author"></span></span>
                 <span *ngIf="!last">; </span>
             </span>
-=======
-      <ds-truncatable-part [id]="dso.id" [minLines]="1">
-        <ng-container *ngIf="dso.firstMetadataValue('dc.publisher') || dso.firstMetadataValue('dc.date.issued')">
-          (<span *ngIf="dso.firstMetadataValue('dc.publisher')" class="item-list-publisher" [innerHTML]="firstMetadataValue('dc.publisher')"></span>
-          <span *ngIf="dso.firstMetadataValue('dc.publisher') && dso.firstMetadataValue('dc.date.issued')">, </span>
-          <span *ngIf="dso.firstMetadataValue('dc.date.issued')" class="item-list-date" [innerHTML]="firstMetadataValue('dc.date.issued')"></span>)
-        </ng-container>
-        <span *ngIf="dso.allMetadata(['dc.contributor.author', 'dc.creator', 'dc.contributor.*']).length > 0" class="item-list-authors">
-          <span *ngFor="let author of allMetadataValues(['dc.contributor.author', 'dc.creator', 'dc.contributor.*']); let last=last;">
-              <span [innerHTML]="author"><span [innerHTML]="author"></span></span>
-              <span *ngIf="!last">; </span>
->>>>>>> 0a4f0271
           </span>
         </ds-truncatable-part>
       </span>
