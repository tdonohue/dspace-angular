<div class="row">
  <div *ngIf="showThumbnails" class="col-3 col-md-2">
    <a *ngIf="linkType != linkTypes.None" [target]="(linkType == linkTypes.ExternalLink) ? '_blank' : '_self'" [attr.rel]="(linkType == linkTypes.ExternalLink) ? 'noopener noreferrer' : null"
<<<<<<< HEAD
       [routerLink]="[itemPageRoute]" class="dont-break-out" tabindex="-1">
=======
       [routerLink]="[itemPageRoute]" class="dont-break-out" role="link" tabindex="0">
>>>>>>> a226502c
    <ds-thumbnail [thumbnail]="dso?.thumbnail | async" [limitWidth]="true">
    </ds-thumbnail>
    </a>
    <span *ngIf="linkType == linkTypes.None" class="dont-break-out">
    <ds-thumbnail [thumbnail]="dso?.thumbnail | async" [limitWidth]="true">
    </ds-thumbnail>
    </span>
  </div>
  <div [ngClass]="showThumbnails ? 'col-9' : 'col-md-12'">
    <div class="d-flex">
      <ds-themed-badges *ngIf="showLabel" [object]="dso" [context]="context" [showAccessStatus]="true"></ds-themed-badges>
    </div>

    <ds-truncatable [id]="dso.id" *ngIf="object !== undefined && object !== null">
      <a *ngIf="linkType != linkTypes.None" [target]="(linkType == linkTypes.ExternalLink) ? '_blank' : '_self'" [attr.rel]="(linkType == linkTypes.ExternalLink) ? 'noopener noreferrer' : null"
         [routerLink]="[itemPageRoute]" class="lead item-list-title dont-break-out"
         [innerHTML]="dsoTitle" role="link" tabindex="0"></a>
      <span *ngIf="linkType == linkTypes.None" class="lead item-list-title dont-break-out"
            [innerHTML]="dsoTitle"></span>
      <span class="text-muted">
        <ds-truncatable-part [id]="dso.id" [minLines]="1">
          <ng-container *ngIf="dso.firstMetadataValue('dc.publisher') || dso.firstMetadataValue('dc.date.issued')">
            (<span *ngIf="dso.firstMetadataValue('dc.publisher')" class="item-list-publisher" [innerHTML]="firstMetadataValue('dc.publisher')"></span>
            <span *ngIf="dso.firstMetadataValue('dc.publisher') && dso.firstMetadataValue('dc.date.issued')">, </span>
          <span *ngIf="dso.firstMetadataValue('dc.date.issued')" class="item-list-date" [innerHTML]="firstMetadataValue('dc.date.issued')"></span>)
          </ng-container>
          <span *ngIf="dso.allMetadata(['dc.contributor.author', 'dc.creator', 'dc.contributor.*']).length > 0" class="item-list-authors">
            <span *ngFor="let author of allMetadataValues(['dc.contributor.author', 'dc.creator', 'dc.contributor.*']); let last=last;">
                <span [innerHTML]="author"><span [innerHTML]="author"></span></span>
                <span *ngIf="!last">; </span>
            </span>
          </span>
        </ds-truncatable-part>
      </span>
      <div *ngIf="dso.firstMetadataValue('dc.description.abstract')" class="item-list-abstract">
        <ds-truncatable-part [id]="dso.id" [minLines]="3"><span
          [innerHTML]="firstMetadataValue('dc.description.abstract')"></span>
        </ds-truncatable-part>
      </div>
    </ds-truncatable>
  </div>
</div><|MERGE_RESOLUTION|>--- conflicted
+++ resolved
@@ -1,11 +1,7 @@
 <div class="row">
   <div *ngIf="showThumbnails" class="col-3 col-md-2">
     <a *ngIf="linkType != linkTypes.None" [target]="(linkType == linkTypes.ExternalLink) ? '_blank' : '_self'" [attr.rel]="(linkType == linkTypes.ExternalLink) ? 'noopener noreferrer' : null"
-<<<<<<< HEAD
-       [routerLink]="[itemPageRoute]" class="dont-break-out" tabindex="-1">
-=======
-       [routerLink]="[itemPageRoute]" class="dont-break-out" role="link" tabindex="0">
->>>>>>> a226502c
+       [routerLink]="[itemPageRoute]" class="dont-break-out" role="link" tabindex="-1">
     <ds-thumbnail [thumbnail]="dso?.thumbnail | async" [limitWidth]="true">
     </ds-thumbnail>
     </a>
