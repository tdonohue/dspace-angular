--- conflicted
+++ resolved
@@ -1,9 +1,5 @@
 <div class="d-flex flex-row">
-<<<<<<< HEAD
-    <a *ngIf="linkType != linkTypes.None" [target]="(linkType == linkTypes.ExternalLink) ? '_blank' : '_self'" [attr.rel]="(linkType == linkTypes.ExternalLink) ? 'noopener' : null" [routerLink]="" [queryParams]="getQueryParams()" [queryParamsHandling]="'merge'" class="lead">
-=======
-    <a *ngIf="linkType != linkTypes.None" [target]="(linkType == linkTypes.ExternalLink) ? '_blank' : '_self'" [attr.rel]="(linkType == linkTypes.ExternalLink) ? 'noopener noreferrer' : null" [routerLink]="" [queryParams]="{value: object.value, startsWith: undefined}" [queryParamsHandling]="'merge'" class="lead">
->>>>>>> 5b37101b
+    <a *ngIf="linkType != linkTypes.None" [target]="(linkType == linkTypes.ExternalLink) ? '_blank' : '_self'" [attr.rel]="(linkType == linkTypes.ExternalLink) ? 'noopener noreferrer' : null" [routerLink]="" [queryParams]="getQueryParams()" [queryParamsHandling]="'merge'" class="lead">
         {{object.value}}
     </a>
     <span *ngIf="linkType == linkTypes.None" class="lead">
