import {
  ChangeDetectionStrategy,
  NO_ERRORS_SCHEMA,
} from '@angular/core';
import {
  ComponentFixture,
  TestBed,
  waitForAsync,
} from '@angular/core/testing';
import { By } from '@angular/platform-browser';
import { of as observableOf } from 'rxjs';

import { DSONameService } from '../../../core/breadcrumbs/dso-name.service';
import { PaginationService } from '../../../core/pagination/pagination.service';
import { RouteService } from '../../../core/services/route.service';
import { BrowseEntry } from '../../../core/shared/browse-entry.model';
import { DSONameServiceMock } from '../../mocks/dso-name.service.mock';
<<<<<<< HEAD
import { ActivatedRoute } from '@angular/router';
import { ActivatedRouteStub } from '../../testing/active-router.stub';
=======
import { TruncatePipe } from '../../utils/truncate.pipe';
import { BrowseEntryListElementComponent } from './browse-entry-list-element.component';

>>>>>>> a8f31948
let browseEntryListElementComponent: BrowseEntryListElementComponent;
let fixture: ComponentFixture<BrowseEntryListElementComponent>;

const mockValue: BrowseEntry = Object.assign(new BrowseEntry(), {
  type: 'browseEntry',
  value: 'De Langhe Kristof',
});

let paginationService;
let routeService;
const pageParam = 'bbm.page';

function init() {
  paginationService = jasmine.createSpyObj('paginationService', {
    getPageParam: pageParam,
  });

  routeService = jasmine.createSpyObj('routeService', {
    getQueryParameterValue: observableOf('1'),
  });
}
describe('BrowseEntryListElementComponent', () => {
  beforeEach(waitForAsync(() => {
    init();
    TestBed.configureTestingModule({
    imports: [TruncatePipe, BrowseEntryListElementComponent],
    providers: [
        { provide: DSONameService, useValue: new DSONameServiceMock() },
        { provide: 'objectElementProvider', useValue: { mockValue } },
        { provide: PaginationService, useValue: paginationService },
        { provide: RouteService, useValue: routeService },
<<<<<<< HEAD
        { provide: ActivatedRoute, useValue: new ActivatedRouteStub() },
    ],
    schemas: [NO_ERRORS_SCHEMA]
}).overrideComponent(BrowseEntryListElementComponent, {
      set: { changeDetection: ChangeDetectionStrategy.Default }
=======
      ],

      schemas: [NO_ERRORS_SCHEMA],
    }).overrideComponent(BrowseEntryListElementComponent, {
      set: { changeDetection: ChangeDetectionStrategy.Default },
>>>>>>> a8f31948
    }).compileComponents();
  }));

  beforeEach(waitForAsync(() => {
    fixture = TestBed.createComponent(BrowseEntryListElementComponent);
    browseEntryListElementComponent = fixture.componentInstance;
  }));

  describe('When the metadata is loaded', () => {
    beforeEach(() => {
      browseEntryListElementComponent.object = mockValue;
      fixture.detectChanges();
    });

    it('should show the value as a link', () => {
      const browseEntryLink = fixture.debugElement.query(By.css('a.lead'));
      expect(browseEntryLink.nativeElement.textContent.trim()).toBe(mockValue.value);
    });
  });
});<|MERGE_RESOLUTION|>--- conflicted
+++ resolved
@@ -15,14 +15,11 @@
 import { RouteService } from '../../../core/services/route.service';
 import { BrowseEntry } from '../../../core/shared/browse-entry.model';
 import { DSONameServiceMock } from '../../mocks/dso-name.service.mock';
-<<<<<<< HEAD
 import { ActivatedRoute } from '@angular/router';
 import { ActivatedRouteStub } from '../../testing/active-router.stub';
-=======
 import { TruncatePipe } from '../../utils/truncate.pipe';
 import { BrowseEntryListElementComponent } from './browse-entry-list-element.component';
 
->>>>>>> a8f31948
 let browseEntryListElementComponent: BrowseEntryListElementComponent;
 let fixture: ComponentFixture<BrowseEntryListElementComponent>;
 
@@ -54,19 +51,11 @@
         { provide: 'objectElementProvider', useValue: { mockValue } },
         { provide: PaginationService, useValue: paginationService },
         { provide: RouteService, useValue: routeService },
-<<<<<<< HEAD
         { provide: ActivatedRoute, useValue: new ActivatedRouteStub() },
     ],
-    schemas: [NO_ERRORS_SCHEMA]
+    schemas: [NO_ERRORS_SCHEMA],
 }).overrideComponent(BrowseEntryListElementComponent, {
-      set: { changeDetection: ChangeDetectionStrategy.Default }
-=======
-      ],
-
-      schemas: [NO_ERRORS_SCHEMA],
-    }).overrideComponent(BrowseEntryListElementComponent, {
       set: { changeDetection: ChangeDetectionStrategy.Default },
->>>>>>> a8f31948
     }).compileComponents();
   }));
 
