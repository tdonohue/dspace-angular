--- conflicted
+++ resolved
@@ -36,16 +36,7 @@
 import { createPaginatedList } from '../../../testing/utils.test';
 import { TruncatableService } from '../../../truncatable/truncatable.service';
 import { VarDirective } from '../../../utils/var.directive';
-<<<<<<< HEAD
-import { LinkService } from '../../../../core/cache/builders/link.service';
-import { getMockLinkService } from '../../../mocks/link-service.mock';
-import { By } from '@angular/platform-browser';
-import { DSONameService } from '../../../../core/breadcrumbs/dso-name.service';
-import { DSONameServiceMock } from '../../../mocks/dso-name.service.mock';
-import { APP_CONFIG } from '../../../../../config/app-config.interface';
-import { environment } from '../../../../../environments/environment';
-import { ObjectCacheService } from '../../../../core/cache/object-cache.service';
-import { Context } from '../../../../core/shared/context.model';
+import { ClaimedSearchResultListElementComponent } from './claimed-search-result-list-element.component';
 import { mockTruncatableService } from '../../../mocks/mock-trucatable.service';
 import { ThemeService } from '../../../theme-support/theme.service';
 import { getMockThemeService } from '../../../mocks/theme-service.mock';
@@ -54,9 +45,6 @@
 import { TranslateModule } from '@ngx-translate/core';
 import { SearchServiceStub } from '../../../testing/search-service.stub';
 import { SearchService } from '../../../../core/shared/search/search.service';
-=======
-import { ClaimedSearchResultListElementComponent } from './claimed-search-result-list-element.component';
->>>>>>> a8f31948
 
 let component: ClaimedSearchResultListElementComponent;
 let fixture: ComponentFixture<ClaimedSearchResultListElementComponent>;
@@ -134,21 +122,13 @@
         { provide: LinkService, useValue: linkService },
         { provide: DSONameService, useClass: DSONameServiceMock },
         { provide: APP_CONFIG, useValue: environment },
-<<<<<<< HEAD
-        { provide: ObjectCacheService, useValue: objectCacheServiceMock }
-    ],
-    schemas: [NO_ERRORS_SCHEMA]
-}).overrideComponent(ClaimedSearchResultListElementComponent, {
-      add: { changeDetection: ChangeDetectionStrategy.Default }
-=======
         { provide: ObjectCacheService, useValue: objectCacheServiceMock },
         { provide: ConfigurationDataService, useValue: configurationDataService },
         { provide: SubmissionDuplicateDataService, useValue: duplicateDataServiceStub },
-      ],
+    ],
       schemas: [NO_ERRORS_SCHEMA],
-    }).overrideComponent(ClaimedSearchResultListElementComponent, {
-      set: { changeDetection: ChangeDetectionStrategy.Default },
->>>>>>> a8f31948
+}).overrideComponent(ClaimedSearchResultListElementComponent, {
+      add: { changeDetection: ChangeDetectionStrategy.Default },
     }).compileComponents();
   }));
 
