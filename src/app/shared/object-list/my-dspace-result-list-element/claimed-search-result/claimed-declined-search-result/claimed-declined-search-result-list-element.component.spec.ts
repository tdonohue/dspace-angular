import {
  ChangeDetectionStrategy,
  NO_ERRORS_SCHEMA,
} from '@angular/core';
import {
  ComponentFixture,
  TestBed,
  waitForAsync,
} from '@angular/core/testing';
import { NoopAnimationsModule } from '@angular/platform-browser/animations';
import { TranslateModule } from '@ngx-translate/core';
import { of as observableOf } from 'rxjs';

import { APP_CONFIG } from '../../../../../../config/app-config.interface';
import { environment } from '../../../../../../environments/environment';
import { DSONameService } from '../../../../../core/breadcrumbs/dso-name.service';
import { LinkService } from '../../../../../core/cache/builders/link.service';
import { Context } from '../../../../../core/shared/context.model';
import { Item } from '../../../../../core/shared/item.model';
import { WorkflowItem } from '../../../../../core/submission/models/workflowitem.model';
import { ClaimedTask } from '../../../../../core/tasks/models/claimed-task-object.model';
import { DSONameServiceMock } from '../../../../mocks/dso-name.service.mock';
import { getMockLinkService } from '../../../../mocks/link-service.mock';
import { ClaimedDeclinedTaskSearchResult } from '../../../../object-collection/shared/claimed-declined-task-search-result.model';
import { createSuccessfulRemoteDataObject } from '../../../../remote-data.utils';
import { TruncatableService } from '../../../../truncatable/truncatable.service';
<<<<<<< HEAD
import { LinkService } from '../../../../../core/cache/builders/link.service';
import { DSONameService } from '../../../../../core/breadcrumbs/dso-name.service';
import { DSONameServiceMock } from '../../../../mocks/dso-name.service.mock';
import { APP_CONFIG } from '../../../../../../config/app-config.interface';
import { environment } from '../../../../../../environments/environment';
import { Context } from '../../../../../core/shared/context.model';
import { TranslateModule } from '@ngx-translate/core';
import { mockTruncatableService } from '../../../../mocks/mock-trucatable.service';
import { ThemeService } from '../../../../theme-support/theme.service';
import { getMockThemeService } from '../../../../mocks/theme-service.mock';
=======
import { VarDirective } from '../../../../utils/var.directive';
import { ClaimedDeclinedSearchResultListElementComponent } from './claimed-declined-search-result-list-element.component';
>>>>>>> a8f31948

let component: ClaimedDeclinedSearchResultListElementComponent;
let fixture: ComponentFixture<ClaimedDeclinedSearchResultListElementComponent>;

const mockResultObject: ClaimedDeclinedTaskSearchResult = new ClaimedDeclinedTaskSearchResult();
mockResultObject.hitHighlights = {};

const item = Object.assign(new Item(), {
  bundles: observableOf({}),
  metadata: {
    'dc.title': [
      {
        language: 'en_US',
        value: 'This is just another title',
      },
    ],
    'dc.type': [
      {
        language: null,
        value: 'Article',
      },
    ],
    'dc.contributor.author': [
      {
        language: 'en_US',
        value: 'Smith, Donald',
      },
    ],
    'dc.date.issued': [
      {
        language: null,
        value: '2015-06-26',
      },
    ],
  },
});
const rdItem = createSuccessfulRemoteDataObject(item);
const workflowitem = Object.assign(new WorkflowItem(), { item: observableOf(rdItem) });
const rdWorkflowitem = createSuccessfulRemoteDataObject(workflowitem);
mockResultObject.indexableObject = Object.assign(new ClaimedTask(), { workflowitem: observableOf(rdWorkflowitem) });
const linkService = getMockLinkService();

describe('ClaimedDeclinedSearchResultListElementComponent', () => {
  beforeEach(waitForAsync(() => {
    TestBed.configureTestingModule({
    imports: [
        TranslateModule.forRoot(),
        NoopAnimationsModule,
        VarDirective,
        ClaimedDeclinedSearchResultListElementComponent
    ],
    providers: [
        { provide: TruncatableService, useValue: mockTruncatableService },
        { provide: ThemeService, useValue: getMockThemeService() },
        { provide: LinkService, useValue: linkService },
        { provide: DSONameService, useClass: DSONameServiceMock },
<<<<<<< HEAD
        { provide: APP_CONFIG, useValue: environment }
    ],
    schemas: [NO_ERRORS_SCHEMA]
}).overrideComponent(ClaimedDeclinedSearchResultListElementComponent, {
      set: { changeDetection: ChangeDetectionStrategy.Default }
=======
        { provide: APP_CONFIG, useValue: environment },
      ],
      schemas: [NO_ERRORS_SCHEMA],
    }).overrideComponent(ClaimedDeclinedSearchResultListElementComponent, {
      set: { changeDetection: ChangeDetectionStrategy.Default },
>>>>>>> a8f31948
    }).compileComponents();
  }));

  beforeEach(waitForAsync(() => {
    fixture = TestBed.createComponent(ClaimedDeclinedSearchResultListElementComponent);
    component = fixture.componentInstance;
  }));

  beforeEach(() => {
    component.dso = mockResultObject.indexableObject;
    fixture.detectChanges();
  });

  it('should init workflowitem properly', (done) => {
    component.workflowitemRD$.subscribe((workflowitemRD) => {
      expect(linkService.resolveLinks).toHaveBeenCalledWith(
        component.dso,
        jasmine.objectContaining({ name: 'workflowitem' }),
        jasmine.objectContaining({ name: 'action' }),
      );
      expect(workflowitemRD.payload).toEqual(workflowitem);
      done();
    });
  });

  it('should have the correct badge context', () => {
    expect(component.badgeContext).toEqual(Context.MyDSpaceDeclined);
  });

});<|MERGE_RESOLUTION|>--- conflicted
+++ resolved
@@ -24,21 +24,11 @@
 import { ClaimedDeclinedTaskSearchResult } from '../../../../object-collection/shared/claimed-declined-task-search-result.model';
 import { createSuccessfulRemoteDataObject } from '../../../../remote-data.utils';
 import { TruncatableService } from '../../../../truncatable/truncatable.service';
-<<<<<<< HEAD
-import { LinkService } from '../../../../../core/cache/builders/link.service';
-import { DSONameService } from '../../../../../core/breadcrumbs/dso-name.service';
-import { DSONameServiceMock } from '../../../../mocks/dso-name.service.mock';
-import { APP_CONFIG } from '../../../../../../config/app-config.interface';
-import { environment } from '../../../../../../environments/environment';
-import { Context } from '../../../../../core/shared/context.model';
-import { TranslateModule } from '@ngx-translate/core';
+import { VarDirective } from '../../../../utils/var.directive';
+import { ClaimedDeclinedSearchResultListElementComponent } from './claimed-declined-search-result-list-element.component';
 import { mockTruncatableService } from '../../../../mocks/mock-trucatable.service';
 import { ThemeService } from '../../../../theme-support/theme.service';
 import { getMockThemeService } from '../../../../mocks/theme-service.mock';
-=======
-import { VarDirective } from '../../../../utils/var.directive';
-import { ClaimedDeclinedSearchResultListElementComponent } from './claimed-declined-search-result-list-element.component';
->>>>>>> a8f31948
 
 let component: ClaimedDeclinedSearchResultListElementComponent;
 let fixture: ComponentFixture<ClaimedDeclinedSearchResultListElementComponent>;
@@ -95,19 +85,11 @@
         { provide: ThemeService, useValue: getMockThemeService() },
         { provide: LinkService, useValue: linkService },
         { provide: DSONameService, useClass: DSONameServiceMock },
-<<<<<<< HEAD
-        { provide: APP_CONFIG, useValue: environment }
+        { provide: APP_CONFIG, useValue: environment },
     ],
-    schemas: [NO_ERRORS_SCHEMA]
+      schemas: [NO_ERRORS_SCHEMA],
 }).overrideComponent(ClaimedDeclinedSearchResultListElementComponent, {
-      set: { changeDetection: ChangeDetectionStrategy.Default }
-=======
-        { provide: APP_CONFIG, useValue: environment },
-      ],
-      schemas: [NO_ERRORS_SCHEMA],
-    }).overrideComponent(ClaimedDeclinedSearchResultListElementComponent, {
       set: { changeDetection: ChangeDetectionStrategy.Default },
->>>>>>> a8f31948
     }).compileComponents();
   }));
 
