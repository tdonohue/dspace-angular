import {
  ChangeDetectionStrategy,
  NO_ERRORS_SCHEMA,
} from '@angular/core';
import {
  ComponentFixture,
  TestBed,
  waitForAsync,
} from '@angular/core/testing';
import { NoopAnimationsModule } from '@angular/platform-browser/animations';
import { TranslateModule } from '@ngx-translate/core';
import { of as observableOf } from 'rxjs';

import { APP_CONFIG } from '../../../../../../config/app-config.interface';
import { environment } from '../../../../../../environments/environment';
import { DSONameService } from '../../../../../core/breadcrumbs/dso-name.service';
import { LinkService } from '../../../../../core/cache/builders/link.service';
import { Item } from '../../../../../core/shared/item.model';
import { WorkflowItem } from '../../../../../core/submission/models/workflowitem.model';
import { ClaimedTask } from '../../../../../core/tasks/models/claimed-task-object.model';
import { DSONameServiceMock } from '../../../../mocks/dso-name.service.mock';
import { getMockLinkService } from '../../../../mocks/link-service.mock';
import { ClaimedDeclinedTaskTaskSearchResult } from '../../../../object-collection/shared/claimed-declined-task-task-search-result.model';
import { createSuccessfulRemoteDataObject } from '../../../../remote-data.utils';
import { TruncatableService } from '../../../../truncatable/truncatable.service';
<<<<<<< HEAD
import { LinkService } from '../../../../../core/cache/builders/link.service';
import { DSONameService } from '../../../../../core/breadcrumbs/dso-name.service';
import { DSONameServiceMock } from '../../../../mocks/dso-name.service.mock';
import { APP_CONFIG } from '../../../../../../config/app-config.interface';
import { environment } from '../../../../../../environments/environment';
import { TranslateModule } from '@ngx-translate/core';
import { mockTruncatableService } from '../../../../mocks/mock-trucatable.service';
import { ThemeService } from '../../../../theme-support/theme.service';
import { getMockThemeService } from '../../../../mocks/theme-service.mock';
=======
import { VarDirective } from '../../../../utils/var.directive';
import { ClaimedDeclinedTaskSearchResultListElementComponent } from './claimed-declined-task-search-result-list-element.component';
>>>>>>> a8f31948

let component: ClaimedDeclinedTaskSearchResultListElementComponent;
let fixture: ComponentFixture<ClaimedDeclinedTaskSearchResultListElementComponent>;

const mockResultObject: ClaimedDeclinedTaskTaskSearchResult = new ClaimedDeclinedTaskTaskSearchResult();
mockResultObject.hitHighlights = {};

const item = Object.assign(new Item(), {
  bundles: observableOf({}),
  metadata: {
    'dc.title': [
      {
        language: 'en_US',
        value: 'This is just another title',
      },
    ],
    'dc.type': [
      {
        language: null,
        value: 'Article',
      },
    ],
    'dc.contributor.author': [
      {
        language: 'en_US',
        value: 'Smith, Donald',
      },
    ],
    'dc.date.issued': [
      {
        language: null,
        value: '2015-06-26',
      },
    ],
  },
});
const rdItem = createSuccessfulRemoteDataObject(item);
const workflowitem = Object.assign(new WorkflowItem(), { item: observableOf(rdItem) });
const rdWorkflowitem = createSuccessfulRemoteDataObject(workflowitem);
mockResultObject.indexableObject = Object.assign(new ClaimedTask(), { workflowitem: observableOf(rdWorkflowitem) });
const linkService = getMockLinkService();

describe('ClaimedDeclinedTaskSearchResultListElementComponent', () => {
  beforeEach(waitForAsync(() => {
    TestBed.configureTestingModule({
    imports: [
        NoopAnimationsModule,
        TranslateModule.forRoot(),
        VarDirective,
        ClaimedDeclinedTaskSearchResultListElementComponent
    ],
    providers: [
        { provide: TruncatableService, useValue: mockTruncatableService },
        { provide: ThemeService, useValue: getMockThemeService() },
        { provide: LinkService, useValue: linkService },
        { provide: DSONameService, useClass: DSONameServiceMock },
        { provide: APP_CONFIG, useValue: environment },
<<<<<<< HEAD
    ],
    schemas: [NO_ERRORS_SCHEMA]
}).overrideComponent(ClaimedDeclinedTaskSearchResultListElementComponent, {
      set: { changeDetection: ChangeDetectionStrategy.Default }
=======
      ],
      schemas: [NO_ERRORS_SCHEMA],
    }).overrideComponent(ClaimedDeclinedTaskSearchResultListElementComponent, {
      set: { changeDetection: ChangeDetectionStrategy.Default },
>>>>>>> a8f31948
    }).compileComponents();
  }));

  beforeEach(waitForAsync(() => {
    fixture = TestBed.createComponent(ClaimedDeclinedTaskSearchResultListElementComponent);
    component = fixture.componentInstance;
  }));

  beforeEach(() => {
    component.dso = mockResultObject.indexableObject;
    fixture.detectChanges();
  });

  it('should init workflowitem properly', (done) => {
    component.workflowitemRD$.subscribe((workflowitemRD) => {
      expect(linkService.resolveLinks).toHaveBeenCalledWith(
        component.dso,
        jasmine.objectContaining({ name: 'workflowitem' }),
        jasmine.objectContaining({ name: 'action' }),
      );
      expect(workflowitemRD.payload).toEqual(workflowitem);
      done();
    });
  });

});<|MERGE_RESOLUTION|>--- conflicted
+++ resolved
@@ -23,20 +23,11 @@
 import { ClaimedDeclinedTaskTaskSearchResult } from '../../../../object-collection/shared/claimed-declined-task-task-search-result.model';
 import { createSuccessfulRemoteDataObject } from '../../../../remote-data.utils';
 import { TruncatableService } from '../../../../truncatable/truncatable.service';
-<<<<<<< HEAD
-import { LinkService } from '../../../../../core/cache/builders/link.service';
-import { DSONameService } from '../../../../../core/breadcrumbs/dso-name.service';
-import { DSONameServiceMock } from '../../../../mocks/dso-name.service.mock';
-import { APP_CONFIG } from '../../../../../../config/app-config.interface';
-import { environment } from '../../../../../../environments/environment';
-import { TranslateModule } from '@ngx-translate/core';
+import { VarDirective } from '../../../../utils/var.directive';
+import { ClaimedDeclinedTaskSearchResultListElementComponent } from './claimed-declined-task-search-result-list-element.component';
 import { mockTruncatableService } from '../../../../mocks/mock-trucatable.service';
 import { ThemeService } from '../../../../theme-support/theme.service';
 import { getMockThemeService } from '../../../../mocks/theme-service.mock';
-=======
-import { VarDirective } from '../../../../utils/var.directive';
-import { ClaimedDeclinedTaskSearchResultListElementComponent } from './claimed-declined-task-search-result-list-element.component';
->>>>>>> a8f31948
 
 let component: ClaimedDeclinedTaskSearchResultListElementComponent;
 let fixture: ComponentFixture<ClaimedDeclinedTaskSearchResultListElementComponent>;
@@ -94,17 +85,10 @@
         { provide: LinkService, useValue: linkService },
         { provide: DSONameService, useClass: DSONameServiceMock },
         { provide: APP_CONFIG, useValue: environment },
-<<<<<<< HEAD
     ],
-    schemas: [NO_ERRORS_SCHEMA]
+      schemas: [NO_ERRORS_SCHEMA],
 }).overrideComponent(ClaimedDeclinedTaskSearchResultListElementComponent, {
-      set: { changeDetection: ChangeDetectionStrategy.Default }
-=======
-      ],
-      schemas: [NO_ERRORS_SCHEMA],
-    }).overrideComponent(ClaimedDeclinedTaskSearchResultListElementComponent, {
       set: { changeDetection: ChangeDetectionStrategy.Default },
->>>>>>> a8f31948
     }).compileComponents();
   }));
 
