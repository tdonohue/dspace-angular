<ng-container *ngIf="(workflowitem$ | async) && (item$ | async)">
  <ds-themed-item-list-preview [item]="item$.value"
                               [object]="object"
                               [showSubmitter]="showSubmitter"
<<<<<<< HEAD
                               [context]="childContext"></ds-themed-item-list-preview>
=======
                               [workflowItem]="workflowitem$.value"
                               [status]="status"></ds-themed-item-list-preview>
>>>>>>> 55fcab17

  <div class="row">
    <div [ngClass]="showThumbnails ? 'offset-3 offset-md-2 pl-3' : ''">
      <ds-claimed-task-actions [item]="item$.value"
                               [object]="dso"
                               [workflowitem]="workflowitem$.value"
                               (processCompleted)="reloadedObject.emit($event.reloadedObject)"></ds-claimed-task-actions>
    </div>
  </div>
</ng-container><|MERGE_RESOLUTION|>--- conflicted
+++ resolved
@@ -2,12 +2,9 @@
   <ds-themed-item-list-preview [item]="item$.value"
                                [object]="object"
                                [showSubmitter]="showSubmitter"
-<<<<<<< HEAD
-                               [context]="childContext"></ds-themed-item-list-preview>
-=======
+                               [context]="childContext"
                                [workflowItem]="workflowitem$.value"
                                [status]="status"></ds-themed-item-list-preview>
->>>>>>> 55fcab17
 
   <div class="row">
     <div [ngClass]="showThumbnails ? 'offset-3 offset-md-2 pl-3' : ''">
