import {
  ChangeDetectionStrategy,
  NO_ERRORS_SCHEMA,
} from '@angular/core';
import {
  ComponentFixture,
  TestBed,
  waitForAsync,
} from '@angular/core/testing';
import { NoopAnimationsModule } from '@angular/platform-browser/animations';
import { TranslateModule } from '@ngx-translate/core';
import { of as observableOf } from 'rxjs';

import { APP_CONFIG } from '../../../../../../config/app-config.interface';
import { environment } from '../../../../../../environments/environment';
import { DSONameService } from '../../../../../core/breadcrumbs/dso-name.service';
import { LinkService } from '../../../../../core/cache/builders/link.service';
import { Context } from '../../../../../core/shared/context.model';
import { Item } from '../../../../../core/shared/item.model';
import { WorkflowItem } from '../../../../../core/submission/models/workflowitem.model';
import { ClaimedTask } from '../../../../../core/tasks/models/claimed-task-object.model';
import { DSONameServiceMock } from '../../../../mocks/dso-name.service.mock';
import { getMockLinkService } from '../../../../mocks/link-service.mock';
import { ClaimedApprovedTaskSearchResult } from '../../../../object-collection/shared/claimed-approved-task-search-result.model';
import { createSuccessfulRemoteDataObject } from '../../../../remote-data.utils';
import { TruncatableService } from '../../../../truncatable/truncatable.service';
import { VarDirective } from '../../../../utils/var.directive';
import { ClaimedApprovedSearchResultListElementComponent } from './claimed-approved-search-result-list-element.component';
<<<<<<< HEAD
import { DSONameService } from '../../../../../core/breadcrumbs/dso-name.service';
import { DSONameServiceMock } from '../../../../mocks/dso-name.service.mock';
import { APP_CONFIG } from '../../../../../../config/app-config.interface';
import { environment } from '../../../../../../environments/environment';
import { Context } from '../../../../../core/shared/context.model';
import { TranslateModule } from '@ngx-translate/core';
import { mockTruncatableService } from '../../../../mocks/mock-trucatable.service';
import { getMockThemeService } from '../../../../mocks/theme-service.mock';
import { ThemeService } from '../../../../theme-support/theme.service';
=======
>>>>>>> a8f31948

let component: ClaimedApprovedSearchResultListElementComponent;
let fixture: ComponentFixture<ClaimedApprovedSearchResultListElementComponent>;

const mockResultObject: ClaimedApprovedTaskSearchResult = new ClaimedApprovedTaskSearchResult();
mockResultObject.hitHighlights = {};

const item = Object.assign(new Item(), {
  bundles: observableOf({}),
  metadata: {
    'dc.title': [
      {
        language: 'en_US',
        value: 'This is just another title',
      },
    ],
    'dc.type': [
      {
        language: null,
        value: 'Article',
      },
    ],
    'dc.contributor.author': [
      {
        language: 'en_US',
        value: 'Smith, Donald',
      },
    ],
    'dc.date.issued': [
      {
        language: null,
        value: '2015-06-26',
      },
    ],
  },
});
const rdItem = createSuccessfulRemoteDataObject(item);
const workflowitem = Object.assign(new WorkflowItem(), { item: observableOf(rdItem) });
const rdWorkflowitem = createSuccessfulRemoteDataObject(workflowitem);
mockResultObject.indexableObject = Object.assign(new ClaimedTask(), { workflowitem: observableOf(rdWorkflowitem) });
const linkService = getMockLinkService();

describe('ClaimedApprovedSearchResultListElementComponent', () => {
  beforeEach(waitForAsync(() => {
    TestBed.configureTestingModule({
    imports: [
        TranslateModule.forRoot(),
        NoopAnimationsModule,
        VarDirective,
        ClaimedApprovedSearchResultListElementComponent
    ],
    providers: [
        { provide: TruncatableService, useValue: mockTruncatableService },
        { provide: ThemeService, useValue: getMockThemeService() },
        { provide: LinkService, useValue: linkService },
        { provide: DSONameService, useClass: DSONameServiceMock },
<<<<<<< HEAD
        { provide: APP_CONFIG, useValue: environment }
    ],
    schemas: [NO_ERRORS_SCHEMA]
}).overrideComponent(ClaimedApprovedSearchResultListElementComponent, {
      set: { changeDetection: ChangeDetectionStrategy.Default }
=======
        { provide: APP_CONFIG, useValue: environment },
      ],
      schemas: [NO_ERRORS_SCHEMA],
    }).overrideComponent(ClaimedApprovedSearchResultListElementComponent, {
      set: { changeDetection: ChangeDetectionStrategy.Default },
>>>>>>> a8f31948
    }).compileComponents();
  }));

  beforeEach(waitForAsync(() => {
    fixture = TestBed.createComponent(ClaimedApprovedSearchResultListElementComponent);
    component = fixture.componentInstance;
  }));

  beforeEach(() => {
    component.dso = mockResultObject.indexableObject;
    fixture.detectChanges();
  });

  it('should init workflowitem properly', (done) => {
    component.workflowitemRD$.subscribe((workflowitemRD) => {
      expect(linkService.resolveLinks).toHaveBeenCalledWith(
        component.dso,
        jasmine.objectContaining({ name: 'workflowitem' }),
        jasmine.objectContaining({ name: 'action' }),
      );
      expect(workflowitemRD.payload).toEqual(workflowitem);
      done();
    });
  });

  it('should have the correct badge context', () => {
    expect(component.badgeContext).toEqual(Context.MyDSpaceApproved);
  });

});<|MERGE_RESOLUTION|>--- conflicted
+++ resolved
@@ -26,7 +26,6 @@
 import { TruncatableService } from '../../../../truncatable/truncatable.service';
 import { VarDirective } from '../../../../utils/var.directive';
 import { ClaimedApprovedSearchResultListElementComponent } from './claimed-approved-search-result-list-element.component';
-<<<<<<< HEAD
 import { DSONameService } from '../../../../../core/breadcrumbs/dso-name.service';
 import { DSONameServiceMock } from '../../../../mocks/dso-name.service.mock';
 import { APP_CONFIG } from '../../../../../../config/app-config.interface';
@@ -36,8 +35,6 @@
 import { mockTruncatableService } from '../../../../mocks/mock-trucatable.service';
 import { getMockThemeService } from '../../../../mocks/theme-service.mock';
 import { ThemeService } from '../../../../theme-support/theme.service';
-=======
->>>>>>> a8f31948
 
 let component: ClaimedApprovedSearchResultListElementComponent;
 let fixture: ComponentFixture<ClaimedApprovedSearchResultListElementComponent>;
@@ -94,19 +91,11 @@
         { provide: ThemeService, useValue: getMockThemeService() },
         { provide: LinkService, useValue: linkService },
         { provide: DSONameService, useClass: DSONameServiceMock },
-<<<<<<< HEAD
-        { provide: APP_CONFIG, useValue: environment }
+        { provide: APP_CONFIG, useValue: environment },
     ],
-    schemas: [NO_ERRORS_SCHEMA]
+      schemas: [NO_ERRORS_SCHEMA],
 }).overrideComponent(ClaimedApprovedSearchResultListElementComponent, {
-      set: { changeDetection: ChangeDetectionStrategy.Default }
-=======
-        { provide: APP_CONFIG, useValue: environment },
-      ],
-      schemas: [NO_ERRORS_SCHEMA],
-    }).overrideComponent(ClaimedApprovedSearchResultListElementComponent, {
       set: { changeDetection: ChangeDetectionStrategy.Default },
->>>>>>> a8f31948
     }).compileComponents();
   }));
 
