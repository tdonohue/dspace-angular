--- conflicted
+++ resolved
@@ -1,8 +1,4 @@
-<<<<<<< HEAD
-import { Component, OnDestroy, OnInit } from '@angular/core';
-=======
-import { Component, Inject } from '@angular/core';
->>>>>>> 064dae25
+import { Component, Inject, OnDestroy, OnInit } from '@angular/core';
 
 import { ViewMode } from '../../../../core/shared/view-mode.model';
 import { listableObjectComponent } from '../../../object-collection/shared/listable-object/listable-object.decorator';
@@ -17,11 +13,8 @@
 import { SearchResultListElementComponent } from '../../search-result-list-element/search-result-list-element.component';
 import { ClaimedTask } from '../../../../core/tasks/models/claimed-task-object.model';
 import { DSONameService } from '../../../../core/breadcrumbs/dso-name.service';
-<<<<<<< HEAD
+import { APP_CONFIG, AppConfig } from '../../../../../config/app-config.interface';
 import { ObjectCacheService } from '../../../../core/cache/object-cache.service';
-=======
-import { APP_CONFIG, AppConfig } from '../../../../../config/app-config.interface';
->>>>>>> 064dae25
 
 @Component({
   selector: 'ds-claimed-search-result-list-element',
@@ -50,11 +43,8 @@
     protected linkService: LinkService,
     protected truncatableService: TruncatableService,
     protected dsoNameService: DSONameService,
-<<<<<<< HEAD
-    protected objectCache: ObjectCacheService
-=======
+    protected objectCache: ObjectCacheService,
     @Inject(APP_CONFIG) protected appConfig: AppConfig
->>>>>>> 064dae25
   ) {
     super(truncatableService, dsoNameService, appConfig);
   }
