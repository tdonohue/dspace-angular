--- conflicted
+++ resolved
@@ -1,9 +1,5 @@
 import { ChangeDetectionStrategy, NO_ERRORS_SCHEMA } from '@angular/core';
-<<<<<<< HEAD
-import { async, ComponentFixture, fakeAsync, TestBed, tick } from '@angular/core/testing';
-=======
-import { ComponentFixture, TestBed, waitForAsync } from '@angular/core/testing';
->>>>>>> a64cb63d
+import { waitForAsync, ComponentFixture, TestBed, fakeAsync, tick } from '@angular/core/testing';
 import { NoopAnimationsModule } from '@angular/platform-browser/animations';
 
 import { of as observableOf } from 'rxjs';
