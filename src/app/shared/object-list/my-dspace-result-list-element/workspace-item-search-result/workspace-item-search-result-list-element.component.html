<<<<<<< HEAD
<ng-container *ngIf="item$ | async">
  <ds-themed-item-list-preview
    [item]="item$ | async"
    [object]="object"
    [status]="status"></ds-themed-item-list-preview>

  <ds-workspaceitem-actions [object]="dso" (processCompleted)="reloadedObject.emit($event.reloadedObject)"></ds-workspaceitem-actions>
</ng-container>
<ds-themed-loading
  *ngIf="!(item$ | async)"
  [showMessage]="false"></ds-themed-loading>
=======
<ng-container *ngIf="derivedSearchResult$ | async">
    <ds-mydspace-item-status [status]="status"></ds-mydspace-item-status>
    <ds-listable-object-component-loader
            [viewMode]="ViewModes.ListElement"
            [object]="derivedSearchResult$ | async" [linkType]="LinkTypes.None"></ds-listable-object-component-loader>
    <ds-workspaceitem-actions [object]="dso" (processCompleted)="reloadedObject.emit($event.reloadedObject)"></ds-workspaceitem-actions>
</ng-container>
<ds-loading
        *ngIf="!(derivedSearchResult$ | async)"
        [showMessage]="false"></ds-loading>
>>>>>>> 9ba2807b
<|MERGE_RESOLUTION|>--- conflicted
+++ resolved
@@ -1,24 +1,10 @@
-<<<<<<< HEAD
-<ng-container *ngIf="item$ | async">
-  <ds-themed-item-list-preview
-    [item]="item$ | async"
-    [object]="object"
-    [status]="status"></ds-themed-item-list-preview>
-
-  <ds-workspaceitem-actions [object]="dso" (processCompleted)="reloadedObject.emit($event.reloadedObject)"></ds-workspaceitem-actions>
-</ng-container>
-<ds-themed-loading
-  *ngIf="!(item$ | async)"
-  [showMessage]="false"></ds-themed-loading>
-=======
 <ng-container *ngIf="derivedSearchResult$ | async">
     <ds-mydspace-item-status [status]="status"></ds-mydspace-item-status>
     <ds-listable-object-component-loader
             [viewMode]="ViewModes.ListElement"
             [object]="derivedSearchResult$ | async" [linkType]="LinkTypes.None"></ds-listable-object-component-loader>
-    <ds-workspaceitem-actions [object]="dso" (processCompleted)="reloadedObject.emit($event.reloadedObject)"></ds-workspaceitem-actions>
+  <ds-workspaceitem-actions [object]="dso" (processCompleted)="reloadedObject.emit($event.reloadedObject)"></ds-workspaceitem-actions>
 </ng-container>
-<ds-loading
-        *ngIf="!(derivedSearchResult$ | async)"
-        [showMessage]="false"></ds-loading>
->>>>>>> 9ba2807b
+<ds-themed-loading
+  *ngIf="!(derivedSearchResult$ | async)"
+  [showMessage]="false"></ds-themed-loading>