<<<<<<< HEAD
import {
  Component,
  Inject,
  OnDestroy,
  OnInit,
} from '@angular/core';
import {
  BehaviorSubject,
  EMPTY,
  Observable,
} from 'rxjs';
import {
  mergeMap,
  tap,
} from 'rxjs/operators';
=======
import { Component, Inject, OnDestroy, OnInit } from '@angular/core';

import {BehaviorSubject, combineLatest, EMPTY, Observable } from 'rxjs';
import { map, mergeMap, tap } from 'rxjs/operators';
>>>>>>> 230055ce

import {
  APP_CONFIG,
  AppConfig,
} from '../../../../../config/app-config.interface';
import { DSONameService } from '../../../../core/breadcrumbs/dso-name.service';
import { LinkService } from '../../../../core/cache/builders/link.service';
import { ObjectCacheService } from '../../../../core/cache/object-cache.service';
import { RemoteData } from '../../../../core/data/remote-data';
import { Context } from '../../../../core/shared/context.model';
import { Item } from '../../../../core/shared/item.model';
import { getFirstCompletedRemoteData } from '../../../../core/shared/operators';
import { ViewMode } from '../../../../core/shared/view-mode.model';
import { WorkflowItem } from '../../../../core/submission/models/workflowitem.model';
import { PoolTask } from '../../../../core/tasks/models/pool-task-object.model';
import {
  hasValue,
  isNotEmpty,
} from '../../../empty.util';
import { listableObjectComponent } from '../../../object-collection/shared/listable-object/listable-object.decorator';
import { PoolTaskSearchResult } from '../../../object-collection/shared/pool-task-search-result.model';
import { TruncatableService } from '../../../truncatable/truncatable.service';
import { followLink } from '../../../utils/follow-link-config.model';
<<<<<<< HEAD
import { SearchResultListElementComponent } from '../../search-result-list-element/search-result-list-element.component';
=======
import { LinkService } from '../../../../core/cache/builders/link.service';
import { DSONameService } from '../../../../core/breadcrumbs/dso-name.service';
import { APP_CONFIG, AppConfig } from '../../../../../config/app-config.interface';
import { ObjectCacheService } from '../../../../core/cache/object-cache.service';
import { getFirstCompletedRemoteData } from '../../../../core/shared/operators';
import { Item } from '../../../../core/shared/item.model';
import { isNotEmpty, hasValue } from '../../../empty.util';
import { Context } from '../../../../core/shared/context.model';
import { PaginatedList } from '../../../../core/data/paginated-list.model';
import { Duplicate } from '../../duplicate-data/duplicate.model';
import { SubmissionDuplicateDataService } from '../../../../core/submission/submission-duplicate-data.service';
import { ConfigurationDataService } from '../../../../core/data/configuration-data.service';
import { ConfigurationProperty } from '../../../../core/shared/configuration-property.model';
>>>>>>> 230055ce

/**
 * This component renders pool task object for the search result in the list view.
 */
@Component({
  selector: 'ds-pool-search-result-list-element',
  styleUrls: ['../../search-result-list-element/search-result-list-element.component.scss'],
  templateUrl: './pool-search-result-list-element.component.html',
})

@listableObjectComponent(PoolTaskSearchResult, ViewMode.ListElement)
export class PoolSearchResultListElementComponent extends SearchResultListElementComponent<PoolTaskSearchResult, PoolTask>  implements OnInit, OnDestroy {

  /**
   * A boolean representing if to show submitter information
   */
  public showSubmitter = true;

  /**
   * Represents the badge Context
   */
  public badgeContext = Context.MyDSpaceWaitingController;

  /**
   * The item object that belonging to the result object
   */
  public item$: BehaviorSubject<Item> = new BehaviorSubject<Item>(null);

  /**
   * The workflowitem object that belonging to the result object
   */
  public workflowitem$: BehaviorSubject<WorkflowItem> = new BehaviorSubject<WorkflowItem>(null);

  /**
   * The potential duplicates of this workflow item
   */
  public duplicates$: Observable<Duplicate[]>;

  /**
   * The index of this list element
   */
  public index: number;

  /**
   * Display thumbnails if required by configuration
   */
  showThumbnails: boolean;

  constructor(
    protected linkService: LinkService,
    protected truncatableService: TruncatableService,
    public dsoNameService: DSONameService,
    protected objectCache: ObjectCacheService,
<<<<<<< HEAD
    @Inject(APP_CONFIG) protected appConfig: AppConfig,
=======
    protected configService: ConfigurationDataService,
    protected duplicateDataService: SubmissionDuplicateDataService,
    @Inject(APP_CONFIG) protected appConfig: AppConfig
>>>>>>> 230055ce
  ) {
    super(truncatableService, dsoNameService, appConfig);
  }

  /**
   * Initialize all instance variables
   */
  ngOnInit() {
    super.ngOnInit();
    this.linkService.resolveLinks(this.dso, followLink('workflowitem', {},
      followLink('item', {}, followLink('bundles')),
      followLink('submitter'),
    ), followLink('action'));

    (this.dso.workflowitem as Observable<RemoteData<WorkflowItem>>).pipe(
      getFirstCompletedRemoteData(),
      mergeMap((wfiRD: RemoteData<WorkflowItem>) => {
        if (wfiRD.hasSucceeded) {
          this.workflowitem$.next(wfiRD.payload);
          return (wfiRD.payload.item as Observable<RemoteData<Item>>).pipe(
            getFirstCompletedRemoteData(),
          );
        } else {
          return EMPTY;
        }
      }),
      tap((itemRD: RemoteData<Item>) => {
        if (isNotEmpty(itemRD) && itemRD.hasSucceeded) {
          this.item$.next(itemRD.payload);
        }
      }),
    ).subscribe();
    this.showThumbnails = this.appConfig.browseBy.showThumbnails;
    // Initialise duplicates, if enabled
    this.duplicates$ = this.initializeDuplicateDetectionIfEnabled();
  }

  /**
   * Initialize and set the duplicates observable based on whether the configuration in REST is enabled
   * and the results returned
   */
  initializeDuplicateDetectionIfEnabled() {
    return combineLatest([
      this.configService.findByPropertyName('duplicate.enable').pipe(
        getFirstCompletedRemoteData(),
        map((remoteData: RemoteData<ConfigurationProperty>) => {
          return (remoteData.isSuccess && remoteData.payload && remoteData.payload.values[0] === 'true');
        })
      ),
      this.item$.pipe(),
      ]
    ).pipe(
      map(([enabled, rd]) => {
        if (enabled) {
          this.duplicates$ = this.duplicateDataService.findDuplicates(rd.uuid).pipe(
            getFirstCompletedRemoteData(),
            map((remoteData: RemoteData<PaginatedList<Duplicate>>) => {
              if (remoteData.hasSucceeded) {
                if (remoteData.payload.page) {
                  return remoteData.payload.page;
                }
              }
            })
          );
        } else {
          return [] as Duplicate[];
        }
      }),
    );
  }

  ngOnDestroy() {
    // This ensures the object is removed from cache, when action is performed on task
    if (hasValue(this.dso)) {
      this.objectCache.remove(this.dso._links.workflowitem.href);
    }
  }
}<|MERGE_RESOLUTION|>--- conflicted
+++ resolved
@@ -1,30 +1,8 @@
-<<<<<<< HEAD
-import {
-  Component,
-  Inject,
-  OnDestroy,
-  OnInit,
-} from '@angular/core';
-import {
-  BehaviorSubject,
-  EMPTY,
-  Observable,
-} from 'rxjs';
-import {
-  mergeMap,
-  tap,
-} from 'rxjs/operators';
-=======
 import { Component, Inject, OnDestroy, OnInit } from '@angular/core';
+import { BehaviorSubject, combineLatest, EMPTY, Observable } from 'rxjs';
+import { map, mergeMap, tap } from 'rxjs/operators';
 
-import {BehaviorSubject, combineLatest, EMPTY, Observable } from 'rxjs';
-import { map, mergeMap, tap } from 'rxjs/operators';
->>>>>>> 230055ce
-
-import {
-  APP_CONFIG,
-  AppConfig,
-} from '../../../../../config/app-config.interface';
+import { APP_CONFIG, AppConfig } from '../../../../../config/app-config.interface';
 import { DSONameService } from '../../../../core/breadcrumbs/dso-name.service';
 import { LinkService } from '../../../../core/cache/builders/link.service';
 import { ObjectCacheService } from '../../../../core/cache/object-cache.service';
@@ -35,31 +13,17 @@
 import { ViewMode } from '../../../../core/shared/view-mode.model';
 import { WorkflowItem } from '../../../../core/submission/models/workflowitem.model';
 import { PoolTask } from '../../../../core/tasks/models/pool-task-object.model';
-import {
-  hasValue,
-  isNotEmpty,
-} from '../../../empty.util';
+import { hasValue, isNotEmpty } from '../../../empty.util';
 import { listableObjectComponent } from '../../../object-collection/shared/listable-object/listable-object.decorator';
 import { PoolTaskSearchResult } from '../../../object-collection/shared/pool-task-search-result.model';
 import { TruncatableService } from '../../../truncatable/truncatable.service';
 import { followLink } from '../../../utils/follow-link-config.model';
-<<<<<<< HEAD
-import { SearchResultListElementComponent } from '../../search-result-list-element/search-result-list-element.component';
-=======
-import { LinkService } from '../../../../core/cache/builders/link.service';
-import { DSONameService } from '../../../../core/breadcrumbs/dso-name.service';
-import { APP_CONFIG, AppConfig } from '../../../../../config/app-config.interface';
-import { ObjectCacheService } from '../../../../core/cache/object-cache.service';
-import { getFirstCompletedRemoteData } from '../../../../core/shared/operators';
-import { Item } from '../../../../core/shared/item.model';
-import { isNotEmpty, hasValue } from '../../../empty.util';
-import { Context } from '../../../../core/shared/context.model';
 import { PaginatedList } from '../../../../core/data/paginated-list.model';
 import { Duplicate } from '../../duplicate-data/duplicate.model';
 import { SubmissionDuplicateDataService } from '../../../../core/submission/submission-duplicate-data.service';
 import { ConfigurationDataService } from '../../../../core/data/configuration-data.service';
 import { ConfigurationProperty } from '../../../../core/shared/configuration-property.model';
->>>>>>> 230055ce
+import { SearchResultListElementComponent } from '../../search-result-list-element/search-result-list-element.component';
 
 /**
  * This component renders pool task object for the search result in the list view.
@@ -113,13 +77,9 @@
     protected truncatableService: TruncatableService,
     public dsoNameService: DSONameService,
     protected objectCache: ObjectCacheService,
-<<<<<<< HEAD
-    @Inject(APP_CONFIG) protected appConfig: AppConfig,
-=======
     protected configService: ConfigurationDataService,
     protected duplicateDataService: SubmissionDuplicateDataService,
     @Inject(APP_CONFIG) protected appConfig: AppConfig
->>>>>>> 230055ce
   ) {
     super(truncatableService, dsoNameService, appConfig);
   }
