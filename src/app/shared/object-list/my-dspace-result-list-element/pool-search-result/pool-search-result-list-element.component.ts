import { Component, Inject, OnDestroy, OnInit } from '@angular/core';

import { BehaviorSubject, EMPTY, Observable } from 'rxjs';
import { mergeMap, tap } from 'rxjs/operators';

import { ViewMode } from '../../../../core/shared/view-mode.model';
import { RemoteData } from '../../../../core/data/remote-data';
import { WorkflowItem } from '../../../../core/submission/models/workflowitem.model';
import { PoolTask } from '../../../../core/tasks/models/pool-task-object.model';
import { listableObjectComponent } from '../../../object-collection/shared/listable-object/listable-object.decorator';
import { PoolTaskSearchResult } from '../../../object-collection/shared/pool-task-search-result.model';
import {
  SearchResultListElementComponent
} from '../../search-result-list-element/search-result-list-element.component';
import { TruncatableService } from '../../../truncatable/truncatable.service';
import { followLink } from '../../../utils/follow-link-config.model';
import { LinkService } from '../../../../core/cache/builders/link.service';
import { DSONameService } from '../../../../core/breadcrumbs/dso-name.service';
import { APP_CONFIG, AppConfig } from '../../../../../config/app-config.interface';
import { ObjectCacheService } from '../../../../core/cache/object-cache.service';
import { getFirstCompletedRemoteData } from '../../../../core/shared/operators';
import { Item } from '../../../../core/shared/item.model';
<<<<<<< HEAD
import { isNotEmpty, hasValue } from '../../../empty.util';
=======
import { isNotEmpty } from '../../../empty.util';
import { Context } from '../../../../core/shared/context.model';
>>>>>>> 8218ed59

/**
 * This component renders pool task object for the search result in the list view.
 */
@Component({
  selector: 'ds-pool-search-result-list-element',
  styleUrls: ['../../search-result-list-element/search-result-list-element.component.scss'],
  templateUrl: './pool-search-result-list-element.component.html',
})

@listableObjectComponent(PoolTaskSearchResult, ViewMode.ListElement)
export class PoolSearchResultListElementComponent extends SearchResultListElementComponent<PoolTaskSearchResult, PoolTask>  implements OnInit, OnDestroy {

  /**
   * A boolean representing if to show submitter information
   */
  public showSubmitter = true;

  /**
   * Represents the badge Context
   */
  public badgeContext = Context.MyDSpaceWaitingController;

  /**
   * The item object that belonging to the result object
   */
  public item$: BehaviorSubject<Item> = new BehaviorSubject<Item>(null);

  /**
   * The workflowitem object that belonging to the result object
   */
  public workflowitem$: BehaviorSubject<WorkflowItem> = new BehaviorSubject<WorkflowItem>(null);

  /**
   * The index of this list element
   */
  public index: number;

  /**
   * Display thumbnails if required by configuration
   */
  showThumbnails: boolean;

  constructor(
    protected linkService: LinkService,
    protected truncatableService: TruncatableService,
    protected dsoNameService: DSONameService,
    protected objectCache: ObjectCacheService,
    @Inject(APP_CONFIG) protected appConfig: AppConfig
  ) {
    super(truncatableService, dsoNameService, appConfig);
  }

  /**
   * Initialize all instance variables
   */
  ngOnInit() {
    super.ngOnInit();
    this.linkService.resolveLinks(this.dso, followLink('workflowitem', {},
      followLink('item', {}, followLink('bundles')),
      followLink('submitter')
    ), followLink('action'));

    (this.dso.workflowitem as Observable<RemoteData<WorkflowItem>>).pipe(
      getFirstCompletedRemoteData(),
      mergeMap((wfiRD: RemoteData<WorkflowItem>) => {
        if (wfiRD.hasSucceeded) {
          this.workflowitem$.next(wfiRD.payload);
          return (wfiRD.payload.item as Observable<RemoteData<Item>>).pipe(
            getFirstCompletedRemoteData()
          );
        } else {
          return EMPTY;
        }
      }),
      tap((itemRD: RemoteData<Item>) => {
        if (isNotEmpty(itemRD) && itemRD.hasSucceeded) {
          this.item$.next(itemRD.payload);
        }
      })
    ).subscribe();

    this.showThumbnails = this.appConfig.browseBy.showThumbnails;
  }

  ngOnDestroy() {
    // This ensures the object is removed from cache, when action is performed on task
    if (hasValue(this.dso)) {
      this.objectCache.remove(this.dso._links.workflowitem.href);
    }
  }
}<|MERGE_RESOLUTION|>--- conflicted
+++ resolved
@@ -20,12 +20,8 @@
 import { ObjectCacheService } from '../../../../core/cache/object-cache.service';
 import { getFirstCompletedRemoteData } from '../../../../core/shared/operators';
 import { Item } from '../../../../core/shared/item.model';
-<<<<<<< HEAD
 import { isNotEmpty, hasValue } from '../../../empty.util';
-=======
-import { isNotEmpty } from '../../../empty.util';
 import { Context } from '../../../../core/shared/context.model';
->>>>>>> 8218ed59
 
 /**
  * This component renders pool task object for the search result in the list view.
