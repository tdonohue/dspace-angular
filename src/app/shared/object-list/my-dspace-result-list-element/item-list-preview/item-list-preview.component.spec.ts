--- conflicted
+++ resolved
@@ -1,26 +1,15 @@
-import {
-  ChangeDetectionStrategy,
-  NO_ERRORS_SCHEMA,
-} from '@angular/core';
-import {
-  ComponentFixture,
-  TestBed,
-  waitForAsync,
-} from '@angular/core/testing';
+import { ChangeDetectionStrategy, NO_ERRORS_SCHEMA, } from '@angular/core';
+import { ComponentFixture, TestBed, waitForAsync, } from '@angular/core/testing';
 import { By } from '@angular/platform-browser';
 import { NoopAnimationsModule } from '@angular/platform-browser/animations';
-import {
-  TranslateLoader,
-  TranslateModule,
-} from '@ngx-translate/core';
+import { TranslateLoader, TranslateModule, } from '@ngx-translate/core';
 import { of as observableOf } from 'rxjs';
 
 import { APP_CONFIG } from '../../../../../config/app-config.interface';
 import { Item } from '../../../../core/shared/item.model';
 import { TranslateLoaderMock } from '../../../mocks/translate-loader.mock';
-<<<<<<< HEAD
-import { NoopAnimationsModule } from '@angular/platform-browser/animations';
-import { APP_CONFIG } from '../../../../../config/app-config.interface';
+import { TruncatePipe } from '../../../utils/truncate.pipe';
+import { ItemListPreviewComponent } from './item-list-preview.component';
 import { ThumbnailComponent } from '../../../../thumbnail/thumbnail.component';
 import { ThemedBadgesComponent } from '../../../object-collection/shared/badges/themed-badges.component';
 import { TruncatableComponent } from '../../../truncatable/truncatable.component';
@@ -31,10 +20,6 @@
 import {
   ItemCollectionComponent
 } from '../../../object-collection/shared/mydspace-item-collection/item-collection.component';
-=======
-import { TruncatePipe } from '../../../utils/truncate.pipe';
-import { ItemListPreviewComponent } from './item-list-preview.component';
->>>>>>> a8f31948
 
 let component: ItemListPreviewComponent;
 let fixture: ComponentFixture<ItemListPreviewComponent>;
@@ -108,20 +93,19 @@
     TestBed.configureTestingModule({
     imports: [
         TranslateModule.forRoot({
-<<<<<<< HEAD
             loader: {
                 provide: TranslateLoader,
-                useClass: TranslateLoaderMock
-            }
+            useClass: TranslateLoaderMock,
+          },
         }),
         NoopAnimationsModule,
         ItemListPreviewComponent, TruncatePipe
     ],
     providers: [
         { provide: 'objectElementProvider', useValue: { mockItemWithAuthorAndDate } },
-        { provide: APP_CONFIG, useValue: environmentUseThumbs }
-    ],
-    schemas: [NO_ERRORS_SCHEMA]
+        { provide: APP_CONFIG, useValue: environmentUseThumbs },
+    ],
+    schemas: [NO_ERRORS_SCHEMA],
 }).overrideComponent(ItemListPreviewComponent, {
       add: {changeDetection: ChangeDetectionStrategy.Default},
       remove: {
@@ -131,128 +115,109 @@
           ItemSubmitterComponent, ItemCollectionComponent,
         ]
       }
-=======
-          loader: {
-            provide: TranslateLoader,
+    }).compileComponents();
+  }));
+
+  beforeEach(waitForAsync(() => {
+    fixture = TestBed.createComponent(ItemListPreviewComponent);
+    component = fixture.componentInstance;
+
+  }));
+
+  beforeEach(() => {
+    component.object = { hitHighlights: {} } as any;
+  });
+
+  describe('When showThumbnails is true', () => {
+    beforeEach(() => {
+      component.item = mockItemWithAuthorAndDate;
+      fixture.detectChanges();
+    });
+    it('should add the ds-thumbnail element', () => {
+      const thumbnail = fixture.debugElement.query(By.css('ds-thumbnail'));
+      expect(thumbnail).toBeTruthy();
+    });
+  });
+
+  describe('When the item has an author', () => {
+    beforeEach(() => {
+      component.item = mockItemWithAuthorAndDate;
+      fixture.detectChanges();
+    });
+
+    it('should show the author paragraph', () => {
+      const itemAuthorField = fixture.debugElement.query(By.css('span.item-list-authors'));
+      expect(itemAuthorField).not.toBeNull();
+    });
+  });
+
+  describe('When the item has no author', () => {
+    beforeEach(() => {
+      component.item = mockItemWithoutAuthorAndDate;
+      fixture.detectChanges();
+    });
+
+    it('should not show the author paragraph', () => {
+      const itemAuthorField = fixture.debugElement.query(By.css('span.item-list-authors'));
+      expect(itemAuthorField).toBeNull();
+    });
+  });
+
+  describe('When the item has an issuedate', () => {
+    beforeEach(() => {
+      component.item = mockItemWithAuthorAndDate;
+      fixture.detectChanges();
+    });
+
+    it('should show the issuedate span', () => {
+      const dateField = fixture.debugElement.query(By.css('span.item-list-date'));
+      expect(dateField).not.toBeNull();
+    });
+  });
+
+  describe('When the item has no issuedate', () => {
+    beforeEach(() => {
+      component.item = mockItemWithoutAuthorAndDate;
+      fixture.detectChanges();
+    });
+
+    it('should show the issuedate empty placeholder', () => {
+      const dateField = fixture.debugElement.query(By.css('span.item-list-date'));
+      expect(dateField).not.toBeNull();
+    });
+  });
+
+  describe('When the item has an entity type', () => {
+    beforeEach(() => {
+      component.item = mockItemWithEntityType;
+      fixture.detectChanges();
+    });
+
+    it('should show the badges', () => {
+      const entityField = fixture.debugElement.query(By.css('ds-themed-badges'));
+      expect(entityField).not.toBeNull();
+    });
+  });
+});
+
+describe('ItemListPreviewComponent', () => {
+  beforeEach(waitForAsync(() => {
+    TestBed.configureTestingModule({
+    imports: [
+        TranslateModule.forRoot({
+            loader: {
+                provide: TranslateLoader,
             useClass: TranslateLoaderMock,
           },
         }),
         NoopAnimationsModule,
-      ],
-      declarations: [ItemListPreviewComponent, TruncatePipe],
-      providers: [
-        { provide: 'objectElementProvider', useValue: { mockItemWithAuthorAndDate } },
-        { provide: APP_CONFIG, useValue: environmentUseThumbs },
-      ],
-
-      schemas: [NO_ERRORS_SCHEMA],
-    }).overrideComponent(ItemListPreviewComponent, {
-      set: { changeDetection: ChangeDetectionStrategy.Default },
->>>>>>> a8f31948
-    }).compileComponents();
-  }));
-
-  beforeEach(waitForAsync(() => {
-    fixture = TestBed.createComponent(ItemListPreviewComponent);
-    component = fixture.componentInstance;
-
-  }));
-
-  beforeEach(() => {
-    component.object = { hitHighlights: {} } as any;
-  });
-
-  describe('When showThumbnails is true', () => {
-    beforeEach(() => {
-      component.item = mockItemWithAuthorAndDate;
-      fixture.detectChanges();
-    });
-    it('should add the ds-thumbnail element', () => {
-      const thumbnail = fixture.debugElement.query(By.css('ds-thumbnail'));
-      expect(thumbnail).toBeTruthy();
-    });
-  });
-
-  describe('When the item has an author', () => {
-    beforeEach(() => {
-      component.item = mockItemWithAuthorAndDate;
-      fixture.detectChanges();
-    });
-
-    it('should show the author paragraph', () => {
-      const itemAuthorField = fixture.debugElement.query(By.css('span.item-list-authors'));
-      expect(itemAuthorField).not.toBeNull();
-    });
-  });
-
-  describe('When the item has no author', () => {
-    beforeEach(() => {
-      component.item = mockItemWithoutAuthorAndDate;
-      fixture.detectChanges();
-    });
-
-    it('should not show the author paragraph', () => {
-      const itemAuthorField = fixture.debugElement.query(By.css('span.item-list-authors'));
-      expect(itemAuthorField).toBeNull();
-    });
-  });
-
-  describe('When the item has an issuedate', () => {
-    beforeEach(() => {
-      component.item = mockItemWithAuthorAndDate;
-      fixture.detectChanges();
-    });
-
-    it('should show the issuedate span', () => {
-      const dateField = fixture.debugElement.query(By.css('span.item-list-date'));
-      expect(dateField).not.toBeNull();
-    });
-  });
-
-  describe('When the item has no issuedate', () => {
-    beforeEach(() => {
-      component.item = mockItemWithoutAuthorAndDate;
-      fixture.detectChanges();
-    });
-
-    it('should show the issuedate empty placeholder', () => {
-      const dateField = fixture.debugElement.query(By.css('span.item-list-date'));
-      expect(dateField).not.toBeNull();
-    });
-  });
-
-  describe('When the item has an entity type', () => {
-    beforeEach(() => {
-      component.item = mockItemWithEntityType;
-      fixture.detectChanges();
-    });
-
-    it('should show the badges', () => {
-      const entityField = fixture.debugElement.query(By.css('ds-themed-badges'));
-      expect(entityField).not.toBeNull();
-    });
-  });
-});
-
-describe('ItemListPreviewComponent', () => {
-  beforeEach(waitForAsync(() => {
-    TestBed.configureTestingModule({
-    imports: [
-        TranslateModule.forRoot({
-<<<<<<< HEAD
-            loader: {
-                provide: TranslateLoader,
-                useClass: TranslateLoaderMock
-            }
-        }),
-        NoopAnimationsModule,
         ItemListPreviewComponent, TruncatePipe
     ],
     providers: [
         { provide: 'objectElementProvider', useValue: { mockItemWithAuthorAndDate } },
-        { provide: APP_CONFIG, useValue: enviromentNoThumbs }
-    ],
-    schemas: [NO_ERRORS_SCHEMA]
+        { provide: APP_CONFIG, useValue: enviromentNoThumbs },
+    ],
+    schemas: [NO_ERRORS_SCHEMA],
 }).overrideComponent(ItemListPreviewComponent, {
       add: {changeDetection: ChangeDetectionStrategy.Default},
       remove: {
@@ -262,24 +227,6 @@
           ItemSubmitterComponent, ItemCollectionComponent,
         ]
       }
-=======
-          loader: {
-            provide: TranslateLoader,
-            useClass: TranslateLoaderMock,
-          },
-        }),
-        NoopAnimationsModule,
-      ],
-      declarations: [ItemListPreviewComponent, TruncatePipe],
-      providers: [
-        { provide: 'objectElementProvider', useValue: { mockItemWithAuthorAndDate } },
-        { provide: APP_CONFIG, useValue: enviromentNoThumbs },
-      ],
-
-      schemas: [NO_ERRORS_SCHEMA],
-    }).overrideComponent(ItemListPreviewComponent, {
-      set: { changeDetection: ChangeDetectionStrategy.Default },
->>>>>>> a8f31948
     }).compileComponents();
   }));
   beforeEach(waitForAsync(() => {
