--- conflicted
+++ resolved
@@ -3,11 +3,6 @@
     <ds-thumbnail [thumbnail]="item?.thumbnail | async" [limitWidth]="true">
     </ds-thumbnail>
   </div>
-<<<<<<< HEAD
-  <ds-truncatable [id]="item.id">
-    <h3 [innerHTML]="dsoTitle" [ngClass]="{'lead': true,'text-muted': !item.firstMetadataValue('dc.title')}"></h3>
-    <div>
-=======
   <div [ngClass]="showThumbnails ? 'col-9' : 'col-md-12'">
     <div *ngIf="item" @fadeInOut>
       <ng-container *ngIf="status">
@@ -18,10 +13,8 @@
         <ds-access-status-badge [item]="item" class="pl-1"></ds-access-status-badge>
       </div>
       <ds-truncatable [id]="item.id">
-        <h3 [innerHTML]="item.firstMetadataValue('dc.title') || ('mydspace.results.no-title' | translate)"
-            [ngClass]="{'lead': true,'text-muted': !item.firstMetadataValue('dc.title')}"></h3>
+        <h3 [innerHTML]="dsoTitle" [ngClass]="{'lead': true,'text-muted': !item.firstMetadataValue('dc.title')}"></h3>
         <div>
->>>>>>> 9c93a8ad
       <span class="text-muted">
         <ds-truncatable-part [id]="item.id" [minLines]="1">
           (<span *ngIf="item.hasMetadata('dc.publisher')" class="item-list-publisher"
