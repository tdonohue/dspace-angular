<div class="row">
  @if (showThumbnails) {
    <div class="col-3 col-md-2">
      <ds-thumbnail [thumbnail]="item?.thumbnail | async" [limitWidth]="true">
      </ds-thumbnail>
    </div>
  }
  <div [ngClass]="showThumbnails ? 'col-9' : 'col-md-12'">
<<<<<<< HEAD
    <div *ngIf="item" @fadeInOut>
      <div class="d-flex">
        <ds-themed-badges [object]="item" [context]="badgeContext" [showAccessStatus]="true"></ds-themed-badges>
      </div>
      <ds-truncatable [id]="item.id">
        <h3 [innerHTML]="dsoTitle" [ngClass]="{'lead': true,'text-muted': !item.firstMetadataValue('dc.title')}"></h3>
        <div>
          <span class="text-muted">
            <ds-truncatable-part [id]="item.id" [minLines]="1">
              (<span *ngIf="item.hasMetadata('dc.publisher')" class="item-list-publisher"
                [innerHTML]="item.firstMetadataValue('dc.publisher', undefined, true) + ', '"></span>
=======
    @if (item) {
      <div @fadeInOut>
        <div class="d-flex">
          <ds-badges [object]="item" [context]="badgeContext" [showAccessStatus]="true"></ds-badges>
        </div>
        <ds-truncatable [id]="item.id">
          <h2 [innerHTML]="dsoTitle" [ngClass]="{'lead': true,'text-muted': !item.firstMetadataValue('dc.title')}"></h2>
          <div>
            <span class="text-muted">
              <ds-truncatable-part [id]="item.id" [minLines]="1">
                (@if (item.hasMetadata('dc.publisher')) {
                <span class="item-list-publisher"
                [innerHTML]="item.firstMetadataValue('dc.publisher') + ', '"></span>
              }
>>>>>>> dba2d7a1
              <span class="item-list-date"
              [innerHTML]="item.firstMetadataValue('dc.date.issued') || ('mydspace.results.no-date' | translate)"></span>)
              @if (item.hasMetadata(['dc.contributor.author', 'dc.creator', 'dc.contributor.*']);) {
                <span
<<<<<<< HEAD
                  *ngFor="let author of item.allMetadataValues(['dc.contributor.author', 'dc.creator', 'dc.contributor.*'], undefined, true); let last=last;">
                  <span [innerHTML]="author"><span [innerHTML]="author"></span></span>
                  <span *ngIf="!last">; </span>
=======
                  class="item-list-authors">
                  @if (item.allMetadataValues(['dc.contributor.author', 'dc.creator', 'dc.contributor.*']).length === 0) {
                    <span
                      >{{'mydspace.results.no-authors'
                    | translate}}</span>
                  }
                  @for (author of item.allMetadataValues(['dc.contributor.author', 'dc.creator', 'dc.contributor.*']); track author; let last = $last) {
                    <span
                      >
                      <span [innerHTML]="author"><span [innerHTML]="author"></span></span>
                      @if (!last) {
                        <span>; </span>
                      }
                    </span>
                  }
>>>>>>> dba2d7a1
                </span>
              }
            </ds-truncatable-part>
          </span>
          <ds-truncatable-part [id]="item.id" [minLines]="1" class="item-list-abstract">
<<<<<<< HEAD
            <span [ngClass]="{'text-muted': !item.hasMetadata('dc.description.abstract')}"
              [innerHTML]="(item.firstMetadataValue('dc.description.abstract')) || ('mydspace.results.no-abstract' | translate)"></span>
=======
            <span [ngClass]="{'text-muted': !item.firstMetadataValue('dc.description.abstract')}"
            [innerHTML]="(item.firstMetadataValue('dc.description.abstract')) || ('mydspace.results.no-abstract' | translate)"></span>
>>>>>>> dba2d7a1
          </ds-truncatable-part>
        </div>
      </ds-truncatable>
      @if (showSubmitter) {
        <ds-item-submitter [object]="object.indexableObject"></ds-item-submitter>
      }
      <ds-item-collection [object]="object.indexableObject"></ds-item-collection>
    </div>
  }
</div>
</div><|MERGE_RESOLUTION|>--- conflicted
+++ resolved
@@ -6,50 +6,31 @@
     </div>
   }
   <div [ngClass]="showThumbnails ? 'col-9' : 'col-md-12'">
-<<<<<<< HEAD
-    <div *ngIf="item" @fadeInOut>
-      <div class="d-flex">
-        <ds-themed-badges [object]="item" [context]="badgeContext" [showAccessStatus]="true"></ds-themed-badges>
-      </div>
-      <ds-truncatable [id]="item.id">
-        <h3 [innerHTML]="dsoTitle" [ngClass]="{'lead': true,'text-muted': !item.firstMetadataValue('dc.title')}"></h3>
-        <div>
-          <span class="text-muted">
-            <ds-truncatable-part [id]="item.id" [minLines]="1">
-              (<span *ngIf="item.hasMetadata('dc.publisher')" class="item-list-publisher"
-                [innerHTML]="item.firstMetadataValue('dc.publisher', undefined, true) + ', '"></span>
-=======
     @if (item) {
       <div @fadeInOut>
         <div class="d-flex">
           <ds-badges [object]="item" [context]="badgeContext" [showAccessStatus]="true"></ds-badges>
         </div>
         <ds-truncatable [id]="item.id">
-          <h2 [innerHTML]="dsoTitle" [ngClass]="{'lead': true,'text-muted': !item.firstMetadataValue('dc.title')}"></h2>
+          <h2 [innerHTML]="dsoTitle" [ngClass]="{'lead': true,'text-muted': !item.hasMetadata('dc.title')}"></h2>
           <div>
             <span class="text-muted">
               <ds-truncatable-part [id]="item.id" [minLines]="1">
                 (@if (item.hasMetadata('dc.publisher')) {
                 <span class="item-list-publisher"
-                [innerHTML]="item.firstMetadataValue('dc.publisher') + ', '"></span>
+                [innerHTML]="item.firstMetadataValue('dc.publisher', undefined, true) + ', '"></span>
               }
->>>>>>> dba2d7a1
               <span class="item-list-date"
-              [innerHTML]="item.firstMetadataValue('dc.date.issued') || ('mydspace.results.no-date' | translate)"></span>)
+              [innerHTML]="item.firstMetadataValue('dc.date.issued', undefined, true) || ('mydspace.results.no-date' | translate)"></span>)
               @if (item.hasMetadata(['dc.contributor.author', 'dc.creator', 'dc.contributor.*']);) {
                 <span
-<<<<<<< HEAD
-                  *ngFor="let author of item.allMetadataValues(['dc.contributor.author', 'dc.creator', 'dc.contributor.*'], undefined, true); let last=last;">
-                  <span [innerHTML]="author"><span [innerHTML]="author"></span></span>
-                  <span *ngIf="!last">; </span>
-=======
                   class="item-list-authors">
                   @if (item.allMetadataValues(['dc.contributor.author', 'dc.creator', 'dc.contributor.*']).length === 0) {
                     <span
                       >{{'mydspace.results.no-authors'
                     | translate}}</span>
                   }
-                  @for (author of item.allMetadataValues(['dc.contributor.author', 'dc.creator', 'dc.contributor.*']); track author; let last = $last) {
+                  @for (author of item.allMetadataValues(['dc.contributor.author', 'dc.creator', 'dc.contributor.*'], undefined, true); track author; let last = $last) {
                     <span
                       >
                       <span [innerHTML]="author"><span [innerHTML]="author"></span></span>
@@ -58,19 +39,13 @@
                       }
                     </span>
                   }
->>>>>>> dba2d7a1
                 </span>
               }
             </ds-truncatable-part>
           </span>
           <ds-truncatable-part [id]="item.id" [minLines]="1" class="item-list-abstract">
-<<<<<<< HEAD
             <span [ngClass]="{'text-muted': !item.hasMetadata('dc.description.abstract')}"
-              [innerHTML]="(item.firstMetadataValue('dc.description.abstract')) || ('mydspace.results.no-abstract' | translate)"></span>
-=======
-            <span [ngClass]="{'text-muted': !item.firstMetadataValue('dc.description.abstract')}"
-            [innerHTML]="(item.firstMetadataValue('dc.description.abstract')) || ('mydspace.results.no-abstract' | translate)"></span>
->>>>>>> dba2d7a1
+            [innerHTML]="(item.firstMetadataValue('dc.description.abstract', undefined, true)) || ('mydspace.results.no-abstract' | translate)"></span>
           </ds-truncatable-part>
         </div>
       </ds-truncatable>
