import {
  Component,
  Input,
} from '@angular/core';
import { Observable } from 'rxjs';
import { map } from 'rxjs/operators';
import { Item } from 'src/app/core/shared/item.model';

import { IdentifierDataService } from '../../../core/data/identifier-data.service';
<<<<<<< HEAD
import { TranslateModule } from '@ngx-translate/core';
import { AsyncPipe, NgIf } from '@angular/common';
=======
import { hasValue } from '../../empty.util';
import { IdentifierData } from './identifier-data.model';
>>>>>>> a8f31948

@Component({
  selector: 'ds-identifier-data',
  templateUrl: './identifier-data.component.html',
<<<<<<< HEAD
  imports: [
    TranslateModule,
    AsyncPipe,
    NgIf
  ],
  standalone: true
=======
>>>>>>> a8f31948
})
/**
 * Component rendering an identifier, eg. DOI or handle
 */
export class IdentifierDataComponent {

  @Input() item: Item;
  identifiers$: Observable<IdentifierData>;

  /**
   * Initialize instance variables
   *
   * @param {IdentifierDataService} identifierDataService
   */
  constructor(private identifierDataService: IdentifierDataService) { }

  ngOnInit(): void {
    if (this.item == null) {
      // Do not show the identifier if the feature is inactive or if the item is null.
      return;
    }
    if (this.item.identifiers == null) {
      // In case the identifier has not been loaded, do it individually.
      this.item.identifiers = this.identifierDataService.getIdentifierDataFor(this.item);
    }
    this.identifiers$ = this.item.identifiers.pipe(
      map((identifierRD) => {
        if (identifierRD.statusCode !== 401 && hasValue(identifierRD.payload)) {
          return identifierRD.payload;
        } else {
          return null;
        }
      }),
    );
  }
}<|MERGE_RESOLUTION|>--- conflicted
+++ resolved
@@ -1,32 +1,23 @@
-import {
-  Component,
-  Input,
-} from '@angular/core';
+import { Component, Input, } from '@angular/core';
 import { Observable } from 'rxjs';
 import { map } from 'rxjs/operators';
 import { Item } from 'src/app/core/shared/item.model';
 
 import { IdentifierDataService } from '../../../core/data/identifier-data.service';
-<<<<<<< HEAD
+import { hasValue } from '../../empty.util';
+import { IdentifierData } from './identifier-data.model';
 import { TranslateModule } from '@ngx-translate/core';
 import { AsyncPipe, NgIf } from '@angular/common';
-=======
-import { hasValue } from '../../empty.util';
-import { IdentifierData } from './identifier-data.model';
->>>>>>> a8f31948
 
 @Component({
   selector: 'ds-identifier-data',
   templateUrl: './identifier-data.component.html',
-<<<<<<< HEAD
   imports: [
     TranslateModule,
     AsyncPipe,
     NgIf
   ],
   standalone: true
-=======
->>>>>>> a8f31948
 })
 /**
  * Component rendering an identifier, eg. DOI or handle
