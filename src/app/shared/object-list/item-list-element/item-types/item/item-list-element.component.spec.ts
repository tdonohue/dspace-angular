--- conflicted
+++ resolved
@@ -15,15 +15,7 @@
 import { DSONameService } from '../../../../../core/breadcrumbs/dso-name.service';
 import { AuthorizationDataService } from '../../../../../core/data/feature-authorization/authorization-data.service';
 import { Item } from '../../../../../core/shared/item.model';
-<<<<<<< HEAD
-=======
 import { XSRFService } from '../../../../../core/xsrf/xsrf.service';
-import { AuthServiceMock } from '../../../../../shared/mocks/auth.service.mock';
-import { mockTruncatableService } from '../../../../../shared/mocks/mock-trucatable.service';
-import { getMockThemeService } from '../../../../../shared/mocks/theme-service.mock';
-import { ActivatedRouteStub } from '../../../../../shared/testing/active-router.stub';
-import { ThemeService } from '../../../../../shared/theme-support/theme.service';
->>>>>>> c13d23da
 import { DSONameServiceMock } from '../../../../mocks/dso-name.service.mock';
 import { getMockThemeService } from '../../../../mocks/theme-service.mock';
 import { ActivatedRouteStub } from '../../../../testing/active-router.stub';
@@ -98,19 +90,12 @@
       providers: [
         { provide: DSONameService, useValue: new DSONameServiceMock() },
         { provide: APP_CONFIG, useValue: environment },
-<<<<<<< HEAD
         { provide: ActivatedRoute, useValue: activatedRoute },
         { provide: AuthService, useValue: authService },
         { provide: AuthorizationDataService, useValue: authorizationService },
         { provide: ThemeService, useValue: themeService },
         { provide: TruncatableService, useValue: truncatableService },
-=======
-        { provide: ThemeService, useValue: getMockThemeService() },
-        { provide: ActivatedRoute, useValue: new ActivatedRouteStub() },
-        { provide: AuthService, useValue: new AuthServiceMock() },
-        { provide: AuthorizationDataService, useValue: {} },
         { provide: XSRFService, useValue: {} },
->>>>>>> c13d23da
       ],
     }).overrideComponent(ItemListElementComponent, {
       set: { changeDetection: ChangeDetectionStrategy.Default },
