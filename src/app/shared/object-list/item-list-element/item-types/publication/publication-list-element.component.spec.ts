import { async, TestBed } from '@angular/core/testing';
import { ChangeDetectionStrategy, NO_ERRORS_SCHEMA } from '@angular/core';
import { By } from '@angular/platform-browser';
import { PublicationListElementComponent } from './publication-list-element.component';
import { Item } from '../../../../../core/shared/item.model';
import { TruncatePipe } from '../../../../utils/truncate.pipe';
import { TruncatableService } from '../../../../truncatable/truncatable.service';
import { of as observableOf } from 'rxjs';

<<<<<<< HEAD
let publicationListElementComponent: PublicationListElementComponent;
let fixture: ComponentFixture<PublicationListElementComponent>;

const mockItemWithMetadata: Item = Object.assign(new Item(), {
  bundles: observableOf({}),
=======
const mockItem: Item = Object.assign(new Item(), {
  bitstreams: observableOf({}),
>>>>>>> 981c9159
  metadata: {
    'dc.title': [
      {
        language: 'en_US',
        value: 'This is just another title'
      }
    ],
    'dc.contributor.author': [
      {
        language: 'en_US',
        value: 'Smith, Donald'
      }
    ],
    'dc.publisher': [
      {
        language: 'en_US',
        value: 'a publisher'
      }
    ],
    'dc.date.issued': [
      {
        language: 'en_US',
        value: '2015-06-26'
      }
    ],
    'dc.description.abstract': [
      {
        language: 'en_US',
        value: 'This is the abstract'
      }
    ]
  }
});
<<<<<<< HEAD
const mockItemWithoutMetadata: Item = Object.assign(new Item(), {
  bundles: observableOf({}),
  metadata: {
    'dc.title': [
      {
        language: 'en_US',
        value: 'This is just another title'
      }
    ]
  }
});
=======
>>>>>>> 981c9159

describe('PublicationListElementComponent', () => {
  let comp;
  let fixture;

  const truncatableServiceStub: any = {
    isCollapsed: (id: number) => observableOf(true),
  };

  beforeEach(async(() => {
    TestBed.configureTestingModule({
      declarations: [PublicationListElementComponent, TruncatePipe],
      providers: [
        { provide: TruncatableService, useValue: truncatableServiceStub },
      ],
      schemas: [NO_ERRORS_SCHEMA]
    }).overrideComponent(PublicationListElementComponent, {
      set: { changeDetection: ChangeDetectionStrategy.Default }
    }).compileComponents();
  }));

  beforeEach(async(() => {
    fixture = TestBed.createComponent(PublicationListElementComponent);
    comp = fixture.componentInstance;
  }));

  describe(`when the publication is rendered`, () => {
    beforeEach(() => {
      comp.object = mockItem;
      fixture.detectChanges();
    });

    it(`should contain a PublicationListElementComponent`, () => {
      const publicationListElement = fixture.debugElement.query(By.css(`ds-publication-search-result-list-element`));
      expect(publicationListElement).not.toBeNull();
    });
  });
});<|MERGE_RESOLUTION|>--- conflicted
+++ resolved
@@ -7,16 +7,8 @@
 import { TruncatableService } from '../../../../truncatable/truncatable.service';
 import { of as observableOf } from 'rxjs';
 
-<<<<<<< HEAD
-let publicationListElementComponent: PublicationListElementComponent;
-let fixture: ComponentFixture<PublicationListElementComponent>;
-
-const mockItemWithMetadata: Item = Object.assign(new Item(), {
+const mockItem: Item = Object.assign(new Item(), {
   bundles: observableOf({}),
-=======
-const mockItem: Item = Object.assign(new Item(), {
-  bitstreams: observableOf({}),
->>>>>>> 981c9159
   metadata: {
     'dc.title': [
       {
@@ -50,20 +42,6 @@
     ]
   }
 });
-<<<<<<< HEAD
-const mockItemWithoutMetadata: Item = Object.assign(new Item(), {
-  bundles: observableOf({}),
-  metadata: {
-    'dc.title': [
-      {
-        language: 'en_US',
-        value: 'This is just another title'
-      }
-    ]
-  }
-});
-=======
->>>>>>> 981c9159
 
 describe('PublicationListElementComponent', () => {
   let comp;
