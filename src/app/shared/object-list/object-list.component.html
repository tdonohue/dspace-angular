<ds-pagination
<<<<<<< HEAD
        [paginationOptions]="config"
        [pageInfoState]="objects?.payload"
        [collectionSize]="objects?.payload?.totalElements"
        [sortOptions]="sortConfig"
        [hideGear]="hideGear"
        [hidePagerWhenSinglePage]="hidePagerWhenSinglePage"
        (pageChange)="onPageChange($event)"
        (pageSizeChange)="onPageSizeChange($event)"
        (sortDirectionChange)="onSortDirectionChange($event)"
        (sortFieldChange)="onSortFieldChange($event)"
        (paginationChange)="onPaginationChange($event)">
    <ul *ngIf="objects?.hasSucceeded" class="list-unstyled" [ngClass]="{'ml-4': selectable}">
        <li *ngFor="let object of objects?.payload?.page; let i = index; let last = last" class="mt-4 mb-4" [class.border-bottom]="hasBorder && !last">
          <span *ngIf="selectable">
                <ng-container *ngVar="selectionService?.isObjectSelected(selectionConfig?.listId, object) | async as checked">
                    <input *ngIf="selectionConfig.repeatable" class="form-check-input" type="checkbox"
                           [name]="'checkbox' + i"
                           [id]="'object'+i"
                           [checked]="checked"
                           (change)="selectCheckbox(!checked, object)">
                    <input *ngIf="!selectionConfig.repeatable" class="form-check-input" type="radio"
                           [name]="'radio' + i"
                           [id]="'object'+i"
                           [checked]="checked"
                           (click)="selectRadio(!checked, object)">
                </ng-container>
              </span>
            <ds-wrapper-list-element [object]="object" [index]="i"></ds-wrapper-list-element>
        </li>
    </ul>
=======
  [paginationOptions]="config"
  [pageInfoState]="objects?.payload"
  [collectionSize]="objects?.payload?.totalElements"
  [sortOptions]="sortConfig"
  [hideGear]="hideGear"
  [hidePagerWhenSinglePage]="hidePagerWhenSinglePage"
  (pageChange)="onPageChange($event)"
  (pageSizeChange)="onPageSizeChange($event)"
  (sortDirectionChange)="onSortDirectionChange($event)"
  (sortFieldChange)="onSortFieldChange($event)"
  (paginationChange)="onPaginationChange($event)">
  <ul *ngIf="objects?.hasSucceeded" class="list-unstyled">
      <li *ngFor="let object of objects?.payload?.page; let i = index; let last = last" class="mt-4 mb-4" [class.border-bottom]="hasBorder && !last">
        <ds-listable-object-component-loader [object]="object" [viewMode]="viewMode" [index]="i" [context]="context" [linkType]="linkType"></ds-listable-object-component-loader>
      </li>
  </ul>
>>>>>>> ddbe0c82
</ds-pagination><|MERGE_RESOLUTION|>--- conflicted
+++ resolved
@@ -1,5 +1,4 @@
 <ds-pagination
-<<<<<<< HEAD
         [paginationOptions]="config"
         [pageInfoState]="objects?.payload"
         [collectionSize]="objects?.payload?.totalElements"
@@ -27,25 +26,7 @@
                            (click)="selectRadio(!checked, object)">
                 </ng-container>
               </span>
-            <ds-wrapper-list-element [object]="object" [index]="i"></ds-wrapper-list-element>
+            <ds-listable-object-component-loader [object]="object" [viewMode]="viewMode" [index]="i" [context]="context" [linkType]="linkType"></ds-listable-object-component-loader>
         </li>
     </ul>
-=======
-  [paginationOptions]="config"
-  [pageInfoState]="objects?.payload"
-  [collectionSize]="objects?.payload?.totalElements"
-  [sortOptions]="sortConfig"
-  [hideGear]="hideGear"
-  [hidePagerWhenSinglePage]="hidePagerWhenSinglePage"
-  (pageChange)="onPageChange($event)"
-  (pageSizeChange)="onPageSizeChange($event)"
-  (sortDirectionChange)="onSortDirectionChange($event)"
-  (sortFieldChange)="onSortFieldChange($event)"
-  (paginationChange)="onPaginationChange($event)">
-  <ul *ngIf="objects?.hasSucceeded" class="list-unstyled">
-      <li *ngFor="let object of objects?.payload?.page; let i = index; let last = last" class="mt-4 mb-4" [class.border-bottom]="hasBorder && !last">
-        <ds-listable-object-component-loader [object]="object" [viewMode]="viewMode" [index]="i" [context]="context" [linkType]="linkType"></ds-listable-object-component-loader>
-      </li>
-  </ul>
->>>>>>> ddbe0c82
 </ds-pagination>