<<<<<<< HEAD
import {
  AbstractListableElementComponent
} from '../../object-collection/shared/object-collection-element/abstract-listable-element.component';
import { Bundle } from '../../../core/shared/bundle.model';
=======
>>>>>>> a8f31948
import { Component } from '@angular/core';

import { Bundle } from '../../../core/shared/bundle.model';
import { ViewMode } from '../../../core/shared/view-mode.model';
import { listableObjectComponent } from '../../object-collection/shared/listable-object/listable-object.decorator';
import { AbstractListableElementComponent } from '../../object-collection/shared/object-collection-element/abstract-listable-element.component';

@Component({
<<<<<<< HEAD
    selector: 'ds-bundle-list-element',
    templateUrl: './bundle-list-element.component.html',
    standalone: true
=======
  selector: 'ds-bundle-list-element',
  templateUrl: './bundle-list-element.component.html',
>>>>>>> a8f31948
})
/**
 * This component is automatically used to create a list view for Bundle objects
 */
@listableObjectComponent(Bundle, ViewMode.ListElement)
export class BundleListElementComponent extends AbstractListableElementComponent<Bundle> {
}<|MERGE_RESOLUTION|>--- conflicted
+++ resolved
@@ -1,10 +1,7 @@
-<<<<<<< HEAD
 import {
   AbstractListableElementComponent
 } from '../../object-collection/shared/object-collection-element/abstract-listable-element.component';
 import { Bundle } from '../../../core/shared/bundle.model';
-=======
->>>>>>> a8f31948
 import { Component } from '@angular/core';
 
 import { Bundle } from '../../../core/shared/bundle.model';
@@ -13,14 +10,9 @@
 import { AbstractListableElementComponent } from '../../object-collection/shared/object-collection-element/abstract-listable-element.component';
 
 @Component({
-<<<<<<< HEAD
     selector: 'ds-bundle-list-element',
     templateUrl: './bundle-list-element.component.html',
     standalone: true
-=======
-  selector: 'ds-bundle-list-element',
-  templateUrl: './bundle-list-element.component.html',
->>>>>>> a8f31948
 })
 /**
  * This component is automatically used to create a list view for Bundle objects
