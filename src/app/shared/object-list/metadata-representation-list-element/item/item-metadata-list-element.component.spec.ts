--- conflicted
+++ resolved
@@ -1,20 +1,14 @@
-import {
-  ChangeDetectionStrategy,
-  NO_ERRORS_SCHEMA,
-} from '@angular/core';
-import {
-  ComponentFixture,
-  TestBed,
-  waitForAsync,
-} from '@angular/core/testing';
+import { ChangeDetectionStrategy, NO_ERRORS_SCHEMA, } from '@angular/core';
+import { ComponentFixture, TestBed, waitForAsync, } from '@angular/core/testing';
 import { By } from '@angular/platform-browser';
 
-import { ItemMetadataRepresentation } from '../../../../core/shared/metadata-representation/item/item-metadata-representation.model';
-<<<<<<< HEAD
-import { ListableObjectComponentLoaderComponent } from '../../../../shared/object-collection/shared/listable-object/listable-object-component-loader.component';
-=======
+import {
+  ItemMetadataRepresentation
+} from '../../../../core/shared/metadata-representation/item/item-metadata-representation.model';
+import {
+  ListableObjectComponentLoaderComponent
+} from '../../../../shared/object-collection/shared/listable-object/listable-object-component-loader.component';
 import { ItemMetadataListElementComponent } from './item-metadata-list-element.component';
->>>>>>> a8f31948
 
 const mockItemMetadataRepresentation = new ItemMetadataRepresentation(Object.assign({}));
 
@@ -24,19 +18,11 @@
 
   beforeEach(waitForAsync(() => {
     TestBed.configureTestingModule({
-<<<<<<< HEAD
       imports: [ItemMetadataListElementComponent],
-      schemas: [NO_ERRORS_SCHEMA]
+      schemas: [NO_ERRORS_SCHEMA],
     }).overrideComponent(ItemMetadataListElementComponent, {
       remove: { imports: [ListableObjectComponentLoaderComponent] },
-      add: { changeDetection: ChangeDetectionStrategy.Default }
-=======
-      imports: [],
-      declarations: [ItemMetadataListElementComponent],
-      schemas: [NO_ERRORS_SCHEMA],
-    }).overrideComponent(ItemMetadataListElementComponent, {
-      set: { changeDetection: ChangeDetectionStrategy.Default },
->>>>>>> a8f31948
+      add: { changeDetection: ChangeDetectionStrategy.Default },
     }).compileComponents();
   }));
 
