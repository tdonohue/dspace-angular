import {
  Component,
  Input,
  OnInit,
} from '@angular/core';

import { ItemMetadataRepresentation } from '../../../../core/shared/metadata-representation/item/item-metadata-representation.model';
import { getItemPageRoute } from '../../../../item-page/item-page-routing-paths';
import { MetadataRepresentationListElementComponent } from '../metadata-representation-list-element.component';

@Component({
<<<<<<< HEAD
    selector: 'ds-item-metadata-representation-list-element',
    template: '',
    standalone: true
=======
  selector: 'ds-item-metadata-representation-list-element',
  template: '',
>>>>>>> a8f31948
})
/**
 * An abstract class for displaying a single ItemMetadataRepresentation
 */
export class ItemMetadataRepresentationListElementComponent extends MetadataRepresentationListElementComponent implements OnInit {
  @Input() mdRepresentation: ItemMetadataRepresentation;

  /**
   * Route to the item's page
   */
  itemPageRoute: string;

  ngOnInit(): void {
    this.itemPageRoute = getItemPageRoute(this.mdRepresentation);
  }
}<|MERGE_RESOLUTION|>--- conflicted
+++ resolved
@@ -9,14 +9,9 @@
 import { MetadataRepresentationListElementComponent } from '../metadata-representation-list-element.component';
 
 @Component({
-<<<<<<< HEAD
     selector: 'ds-item-metadata-representation-list-element',
     template: '',
     standalone: true
-=======
-  selector: 'ds-item-metadata-representation-list-element',
-  template: '',
->>>>>>> a8f31948
 })
 /**
  * An abstract class for displaying a single ItemMetadataRepresentation
