import {
  ChangeDetectionStrategy,
  NO_ERRORS_SCHEMA,
} from '@angular/core';
import {
  ComponentFixture,
  TestBed,
  waitForAsync,
} from '@angular/core/testing';
import { By } from '@angular/platform-browser';

import { MetadatumRepresentation } from '../../../../core/shared/metadata-representation/metadatum/metadatum-representation.model';
import { mockData } from '../../../testing/browse-definition-data-service.stub';
<<<<<<< HEAD
import { ActivatedRoute } from '@angular/router';
import { ActivatedRouteStub } from '../../../testing/active-router.stub';
=======
import { PlainTextMetadataListElementComponent } from './plain-text-metadata-list-element.component';
>>>>>>> a8f31948

// Render the mock representation with the default mock author browse definition so it is also rendered as a link
// without affecting other tests
const mockMetadataRepresentation = Object.assign(new MetadatumRepresentation('type', mockData[1]), {
  key: 'dc.contributor.author',
  value: 'Test Author',
});

describe('PlainTextMetadataListElementComponent', () => {
  let comp: PlainTextMetadataListElementComponent;
  let fixture: ComponentFixture<PlainTextMetadataListElementComponent>;

  beforeEach(waitForAsync(() => {
    TestBed.configureTestingModule({
<<<<<<< HEAD
    imports: [PlainTextMetadataListElementComponent],
    providers: [{ provide: ActivatedRoute, useValue: new ActivatedRouteStub() }],
    schemas: [NO_ERRORS_SCHEMA]
}).overrideComponent(PlainTextMetadataListElementComponent, {
      set: { changeDetection: ChangeDetectionStrategy.Default }
=======
      imports: [],
      declarations: [PlainTextMetadataListElementComponent],
      schemas: [NO_ERRORS_SCHEMA],
    }).overrideComponent(PlainTextMetadataListElementComponent, {
      set: { changeDetection: ChangeDetectionStrategy.Default },
>>>>>>> a8f31948
    }).compileComponents();
  }));

  beforeEach(waitForAsync(() => {
    fixture = TestBed.createComponent(PlainTextMetadataListElementComponent);
    comp = fixture.componentInstance;
    comp.mdRepresentation = mockMetadataRepresentation;
    fixture.detectChanges();
  }));

  it('should contain the value as plain text', () => {
    expect(fixture.debugElement.nativeElement.textContent).toContain(mockMetadataRepresentation.value);
  });

  it('should contain the browse link as plain text', () => {
    expect(fixture.debugElement.query(By.css('a.ds-browse-link')).nativeElement.innerHTML).toContain(mockMetadataRepresentation.value);
  });

});<|MERGE_RESOLUTION|>--- conflicted
+++ resolved
@@ -1,22 +1,14 @@
-import {
-  ChangeDetectionStrategy,
-  NO_ERRORS_SCHEMA,
-} from '@angular/core';
-import {
-  ComponentFixture,
-  TestBed,
-  waitForAsync,
-} from '@angular/core/testing';
+import { ChangeDetectionStrategy, NO_ERRORS_SCHEMA, } from '@angular/core';
+import { ComponentFixture, TestBed, waitForAsync, } from '@angular/core/testing';
 import { By } from '@angular/platform-browser';
 
-import { MetadatumRepresentation } from '../../../../core/shared/metadata-representation/metadatum/metadatum-representation.model';
+import {
+  MetadatumRepresentation
+} from '../../../../core/shared/metadata-representation/metadatum/metadatum-representation.model';
 import { mockData } from '../../../testing/browse-definition-data-service.stub';
-<<<<<<< HEAD
 import { ActivatedRoute } from '@angular/router';
 import { ActivatedRouteStub } from '../../../testing/active-router.stub';
-=======
 import { PlainTextMetadataListElementComponent } from './plain-text-metadata-list-element.component';
->>>>>>> a8f31948
 
 // Render the mock representation with the default mock author browse definition so it is also rendered as a link
 // without affecting other tests
@@ -31,19 +23,11 @@
 
   beforeEach(waitForAsync(() => {
     TestBed.configureTestingModule({
-<<<<<<< HEAD
     imports: [PlainTextMetadataListElementComponent],
     providers: [{ provide: ActivatedRoute, useValue: new ActivatedRouteStub() }],
-    schemas: [NO_ERRORS_SCHEMA]
+    schemas: [NO_ERRORS_SCHEMA],
 }).overrideComponent(PlainTextMetadataListElementComponent, {
-      set: { changeDetection: ChangeDetectionStrategy.Default }
-=======
-      imports: [],
-      declarations: [PlainTextMetadataListElementComponent],
-      schemas: [NO_ERRORS_SCHEMA],
-    }).overrideComponent(PlainTextMetadataListElementComponent, {
       set: { changeDetection: ChangeDetectionStrategy.Default },
->>>>>>> a8f31948
     }).compileComponents();
   }));
 
