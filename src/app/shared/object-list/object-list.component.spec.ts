import {
  ChangeDetectionStrategy,
  NO_ERRORS_SCHEMA,
} from '@angular/core';
import {
  ComponentFixture,
  fakeAsync,
  TestBed,
  tick,
  waitForAsync,
} from '@angular/core/testing';
import { By } from '@angular/platform-browser';

import { ObjectListComponent } from './object-list.component';
import { SelectableListService } from './selectable-list/selectable-list.service';
import { PaginationComponent } from '../pagination/pagination.component';

describe('ObjectListComponent', () => {
  let comp: ObjectListComponent;
  let fixture: ComponentFixture<ObjectListComponent>;
  const testEvent: any = { test: 'test' };

  beforeEach(waitForAsync(async () => {
    await TestBed.configureTestingModule({
      imports: [ObjectListComponent],
      providers: [{ provide: SelectableListService, useValue: {} }],
      schemas: [NO_ERRORS_SCHEMA],
    }).overrideComponent(ObjectListComponent, {
<<<<<<< HEAD
      remove: {
        imports: [PaginationComponent]
      },
      add: { changeDetection: ChangeDetectionStrategy.Default }
=======
      set: { changeDetection: ChangeDetectionStrategy.Default },
>>>>>>> a8f31948
    }).compileComponents();
  }));

  beforeEach(() => {
    fixture = TestBed.createComponent(ObjectListComponent);
    comp = fixture.componentInstance; // SearchPageComponent test instance
    fixture.detectChanges();
  });

  describe('when the pageChange output on the pagination is triggered', () => {
    beforeEach(() => {
      spyOn(comp, 'onPageChange');
      const paginationEl = fixture.debugElement.query(By.css('ds-pagination'));
      paginationEl.triggerEventHandler('pageChange', testEvent);
    });

    it('should call onPageChange on the component', () => {
      expect(comp.onPageChange).toHaveBeenCalledWith(testEvent);
    });
  });

  describe('when the pageSizeChange output on the pagination is triggered', () => {
    beforeEach(() => {
      spyOn(comp, 'onPageSizeChange');
      const paginationEl = fixture.debugElement.query(By.css('ds-pagination'));
      paginationEl.triggerEventHandler('pageSizeChange', testEvent);
    });

    it('should call onPageSizeChange on the component', () => {
      expect(comp.onPageSizeChange).toHaveBeenCalledWith(testEvent);
    });
  });

  describe('when the sortDirectionChange output on the pagination is triggered', () => {
    beforeEach(() => {
      spyOn(comp, 'onSortDirectionChange');
      const paginationEl = fixture.debugElement.query(By.css('ds-pagination'));
      paginationEl.triggerEventHandler('sortDirectionChange', testEvent);
    });

    it('should call onSortDirectionChange on the component', () => {
      expect(comp.onSortDirectionChange).toHaveBeenCalledWith(testEvent);
    });
  });

  describe('when the sortFieldChange output on the pagination is triggered', () => {
    beforeEach(() => {
      spyOn(comp, 'onSortFieldChange');
      const paginationEl = fixture.debugElement.query(By.css('ds-pagination'));
      paginationEl.triggerEventHandler('sortFieldChange', testEvent);
    });

    it('should call onSortFieldChange on the component', () => {
      expect(comp.onSortFieldChange).toHaveBeenCalledWith(testEvent);
    });
  });

  describe('when the paginationChange output on the pagination is triggered', () => {
    beforeEach(() => {
      spyOn(comp, 'onPaginationChange');
      const paginationEl = fixture.debugElement.query(By.css('ds-pagination'));
      paginationEl.triggerEventHandler('paginationChange', testEvent);
    });

    it('should call onPaginationChange on the component', () => {
      expect(comp.onPaginationChange).toHaveBeenCalledWith(testEvent);
    });
  });

  describe('when onPageChange is triggered with an event', () => {
    beforeEach(() => {
      spyOn(comp.pageChange, 'emit');
      comp.onPageChange(testEvent);
    });

    it('should emit the value from the pageChange EventEmitter', fakeAsync(() => {
      tick(1);
      expect(comp.pageChange.emit).toHaveBeenCalled();
      expect(comp.pageChange.emit).toHaveBeenCalledWith(testEvent);
    }));
  });

  describe('when onPageSizeChange is triggered with an event', () => {
    beforeEach(() => {
      spyOn(comp.pageSizeChange, 'emit');
      comp.onPageSizeChange(testEvent);
    });

    it('should emit the value from the pageSizeChange EventEmitter', fakeAsync(() => {
      tick(1);
      expect(comp.pageSizeChange.emit).toHaveBeenCalled();
      expect(comp.pageSizeChange.emit).toHaveBeenCalledWith(testEvent);
    }));
  });

  describe('when onSortDirectionChange is triggered with an event', () => {
    beforeEach(() => {
      spyOn(comp.sortDirectionChange, 'emit');
      comp.onSortDirectionChange(testEvent);
    });

    it('should emit the value from the sortDirectionChange EventEmitter', fakeAsync(() => {
      tick(1);
      expect(comp.sortDirectionChange.emit).toHaveBeenCalled();
      expect(comp.sortDirectionChange.emit).toHaveBeenCalledWith(testEvent);
    }));
  });

  describe('when onSortFieldChange is triggered with an event', () => {
    beforeEach(() => {
      spyOn(comp.sortFieldChange, 'emit');
      comp.onSortFieldChange(testEvent);
    });

    it('should emit the value from the sortFieldChange EventEmitter', fakeAsync(() => {
      tick(1);
      expect(comp.sortFieldChange.emit).toHaveBeenCalled();
      expect(comp.sortFieldChange.emit).toHaveBeenCalledWith(testEvent);
    }));
  });

  describe('when onPaginationChange is triggered with an event', () => {
    beforeEach(() => {
      spyOn(comp.paginationChange, 'emit');
      comp.onPaginationChange(testEvent);
    });

    it('should emit the value from the paginationChange EventEmitter', fakeAsync(() => {
      tick(1);
      expect(comp.paginationChange.emit).toHaveBeenCalled();
      expect(comp.paginationChange.emit).toHaveBeenCalledWith(testEvent);
    }));
  });
});<|MERGE_RESOLUTION|>--- conflicted
+++ resolved
@@ -26,14 +26,10 @@
       providers: [{ provide: SelectableListService, useValue: {} }],
       schemas: [NO_ERRORS_SCHEMA],
     }).overrideComponent(ObjectListComponent, {
-<<<<<<< HEAD
       remove: {
         imports: [PaginationComponent]
       },
-      add: { changeDetection: ChangeDetectionStrategy.Default }
-=======
-      set: { changeDetection: ChangeDetectionStrategy.Default },
->>>>>>> a8f31948
+      add: { changeDetection: ChangeDetectionStrategy.Default },
     }).compileComponents();
   }));
 
