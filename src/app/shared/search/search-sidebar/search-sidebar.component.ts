--- conflicted
+++ resolved
@@ -1,4 +1,3 @@
-<<<<<<< HEAD
 import {
   AsyncPipe,
   NgIf,
@@ -8,6 +7,7 @@
   EventEmitter,
   Inject,
   Input,
+  OnInit,
   Output,
 } from '@angular/core';
 import { TranslateModule } from '@ngx-translate/core';
@@ -15,35 +15,25 @@
   BehaviorSubject,
   Observable,
 } from 'rxjs';
+import { map } from 'rxjs/operators';
 
 import {
   APP_CONFIG,
   AppConfig,
 } from '../../../../config/app-config.interface';
-=======
-import { Component, EventEmitter, Input, Output, OnInit } from '@angular/core';
-import { map } from 'rxjs/operators';
-
-import { SearchConfigurationOption } from '../search-switch-configuration/search-configuration-option.model';
-import { BehaviorSubject, Observable } from 'rxjs';
-import { PaginatedSearchOptions } from '../models/paginated-search-options.model';
->>>>>>> 80643006
 import { SortOptions } from '../../../core/cache/models/sort-options.model';
 import { RemoteData } from '../../../core/data/remote-data';
+import { SearchConfigurationService } from '../../../core/shared/search/search-configuration.service';
+import { FilterConfig } from '../../../core/shared/search/search-filters/search-config.model';
 import { ViewMode } from '../../../core/shared/view-mode.model';
 import { ViewModeSwitchComponent } from '../../view-mode-switch/view-mode-switch.component';
 import { AdvancedSearchComponent } from '../advanced-search/advanced-search.component';
 import { PaginatedSearchOptions } from '../models/paginated-search-options.model';
 import { SearchFilterConfig } from '../models/search-filter-config.model';
-<<<<<<< HEAD
 import { ThemedSearchFiltersComponent } from '../search-filters/themed-search-filters.component';
 import { ThemedSearchSettingsComponent } from '../search-settings/themed-search-settings.component';
 import { SearchConfigurationOption } from '../search-switch-configuration/search-configuration-option.model';
 import { SearchSwitchConfigurationComponent } from '../search-switch-configuration/search-switch-configuration.component';
-=======
-import { SearchConfigurationService } from '../../../core/shared/search/search-configuration.service';
-import { FilterConfig } from '../../../core/shared/search/search-filters/search-config.model';
->>>>>>> 80643006
 
 /**
  * This component renders a simple item page.
@@ -139,25 +129,18 @@
    */
   @Output() changeViewMode: EventEmitter<ViewMode> = new EventEmitter<ViewMode>();
 
-<<<<<<< HEAD
-  constructor(
-    @Inject(APP_CONFIG) protected appConfig: AppConfig,
-  ) {
-  }
-
-=======
   showAdvancedSearch$: Observable<boolean>;
 
   constructor(
+    @Inject(APP_CONFIG) protected appConfig: AppConfig,
     protected searchConfigurationService: SearchConfigurationService,
   ) {
   }
 
   ngOnInit(): void {
     this.showAdvancedSearch$ = this.searchConfigurationService.getConfigurationAdvancedSearchFilters(this.configuration, this.currentScope).pipe(
-      map((advancedFilters: FilterConfig[]) => advancedFilters.length > 0),
+      map((advancedFilters: FilterConfig[]) => this.appConfig.search.advancedFilters.enabled && advancedFilters.length > 0),
     );
   }
 
->>>>>>> 80643006
 }