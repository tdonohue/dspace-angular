import {
  Component,
  EventEmitter,
  Input,
  Output,
} from '@angular/core';
import {
  BehaviorSubject,
  Observable,
} from 'rxjs';

import { SortOptions } from '../../../core/cache/models/sort-options.model';
import { RemoteData } from '../../../core/data/remote-data';
import { ViewMode } from '../../../core/shared/view-mode.model';
import { ThemedComponent } from '../../theme-support/themed.component';
import { AppliedFilter } from '../models/applied-filter.model';
import { PaginatedSearchOptions } from '../models/paginated-search-options.model';
import { SearchFilterConfig } from '../models/search-filter-config.model';
import { SearchConfigurationOption } from '../search-switch-configuration/search-configuration-option.model';
import { SearchSidebarComponent } from './search-sidebar.component';

/**
 * Themed wrapper for SearchSidebarComponent
 */
@Component({
<<<<<<< HEAD
  selector: 'ds-themed-search-sidebar',
=======
  selector: 'ds-search-sidebar',
  styleUrls: [],
>>>>>>> 054043a8
  templateUrl: '../../theme-support/themed.component.html',
  standalone: true,
  imports: [SearchSidebarComponent],
})
export class ThemedSearchSidebarComponent extends ThemedComponent<SearchSidebarComponent> {

  @Input() configuration: string;
  @Input() configurationList: SearchConfigurationOption[];
  @Input() currentScope: string;
  @Input() currentSortOption: SortOptions;
  @Input() filters: Observable<RemoteData<SearchFilterConfig[]>>;
  @Input() resultCount: number;
  @Input() viewModeList: ViewMode[];
  @Input() showViewModes: boolean;
  @Input() inPlaceSearch: boolean;
  @Input() searchOptions: PaginatedSearchOptions;
  @Input() sortOptionsList: SortOptions[];
  @Input() refreshFilters: BehaviorSubject<boolean>;
  @Output() toggleSidebar: EventEmitter<boolean> = new EventEmitter();
  @Output() changeConfiguration: EventEmitter<SearchConfigurationOption> = new EventEmitter();
  @Output() changeAppliedFilters: EventEmitter<Map<string, AppliedFilter[]>> = new EventEmitter();
  @Output() changeViewMode: EventEmitter<ViewMode> = new EventEmitter();

  protected inAndOutputNames: (keyof SearchSidebarComponent & keyof this)[] = [
    'configuration', 'configurationList', 'currentScope', 'currentSortOption',
    'resultCount', 'filters', 'viewModeList', 'showViewModes', 'inPlaceSearch',
    'searchOptions', 'sortOptionsList', 'refreshFilters', 'toggleSidebar', 'changeConfiguration',
    'changeAppliedFilters',
    'changeViewMode',
  ];

  protected getComponentName(): string {
    return 'SearchSidebarComponent';
  }

  protected importThemedComponent(themeName: string): Promise<any> {
    return import(`../../../../themes/${themeName}/app/shared/search/search-sidebar/search-sidebar.component`);
  }

  protected importUnthemedComponent(): Promise<any> {
    return import('./search-sidebar.component');
  }
}<|MERGE_RESOLUTION|>--- conflicted
+++ resolved
@@ -23,12 +23,7 @@
  * Themed wrapper for SearchSidebarComponent
  */
 @Component({
-<<<<<<< HEAD
-  selector: 'ds-themed-search-sidebar',
-=======
   selector: 'ds-search-sidebar',
-  styleUrls: [],
->>>>>>> 054043a8
   templateUrl: '../../theme-support/themed.component.html',
   standalone: true,
   imports: [SearchSidebarComponent],
