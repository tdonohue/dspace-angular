import {
  ChangeDetectionStrategy,
  CUSTOM_ELEMENTS_SCHEMA,
} from '@angular/core';
import {
  ComponentFixture,
  TestBed,
  waitForAsync,
} from '@angular/core/testing';
import { By } from '@angular/platform-browser';
import { NgbCollapseModule } from '@ng-bootstrap/ng-bootstrap';
import { TranslateModule } from '@ngx-translate/core';

import { APP_CONFIG } from '../../../../config/app-config.interface';
import { environment } from '../../../../environments/environment.test';
import { AdvancedSearchComponent } from '../advanced-search/advanced-search.component';
import { ThemedSearchFiltersComponent } from '../search-filters/themed-search-filters.component';
import { ThemedSearchSettingsComponent } from '../search-settings/themed-search-settings.component';
import { SearchSidebarComponent } from './search-sidebar.component';
<<<<<<< HEAD
=======
import { NgbCollapseModule } from '@ng-bootstrap/ng-bootstrap';
import { By } from '@angular/platform-browser';
import { SearchConfigurationServiceStub } from '../../testing/search-configuration-service.stub';
import { CUSTOM_ELEMENTS_SCHEMA } from '@angular/core';
import { SearchConfigurationService } from '../../../core/shared/search/search-configuration.service';
>>>>>>> 80643006

describe('SearchSidebarComponent', () => {
  let comp: SearchSidebarComponent;
  let fixture: ComponentFixture<SearchSidebarComponent>;

  let searchConfigurationService: SearchConfigurationServiceStub;

  beforeEach(waitForAsync(() => {
    searchConfigurationService = new SearchConfigurationServiceStub();

    TestBed.configureTestingModule({
      imports: [
        TranslateModule.forRoot(),
        NgbCollapseModule,
<<<<<<< HEAD
        SearchSidebarComponent,
      ],
      providers: [
        { provide: APP_CONFIG, useValue: environment },
      ],
      schemas: [CUSTOM_ELEMENTS_SCHEMA],
    })
      .overrideComponent(SearchSidebarComponent, {
        remove:{
          imports: [
            AdvancedSearchComponent,
            ThemedSearchFiltersComponent,
            ThemedSearchSettingsComponent,
          ],
        },
        add: {
          changeDetection: ChangeDetectionStrategy.Default,
        },
      })
      .compileComponents();  // compile template and css
=======
      ],
      declarations: [SearchSidebarComponent],
      providers: [
        { provide: SearchConfigurationService, useValue: searchConfigurationService },
      ],
      schemas: [CUSTOM_ELEMENTS_SCHEMA],
    }).compileComponents();
>>>>>>> 80643006
  }));

  // synchronous beforeEach
  beforeEach(() => {
    fixture = TestBed.createComponent(SearchSidebarComponent);

    comp = fixture.componentInstance;

  });

  describe('when the close sidebar button is clicked in mobile view', () => {

    beforeEach(() => {
      spyOn(comp.toggleSidebar, 'emit');
      const closeSidebarButton = fixture.debugElement.query(By.css('button.close-sidebar'));

      closeSidebarButton.triggerEventHandler('click', null);
    });

    it('should emit a toggleSidebar event', () => {
      expect(comp.toggleSidebar.emit).toHaveBeenCalled();
    });

  });
});<|MERGE_RESOLUTION|>--- conflicted
+++ resolved
@@ -17,14 +17,11 @@
 import { ThemedSearchFiltersComponent } from '../search-filters/themed-search-filters.component';
 import { ThemedSearchSettingsComponent } from '../search-settings/themed-search-settings.component';
 import { SearchSidebarComponent } from './search-sidebar.component';
-<<<<<<< HEAD
-=======
 import { NgbCollapseModule } from '@ng-bootstrap/ng-bootstrap';
 import { By } from '@angular/platform-browser';
 import { SearchConfigurationServiceStub } from '../../testing/search-configuration-service.stub';
 import { CUSTOM_ELEMENTS_SCHEMA } from '@angular/core';
 import { SearchConfigurationService } from '../../../core/shared/search/search-configuration.service';
->>>>>>> 80643006
 
 describe('SearchSidebarComponent', () => {
   let comp: SearchSidebarComponent;
@@ -39,7 +36,6 @@
       imports: [
         TranslateModule.forRoot(),
         NgbCollapseModule,
-<<<<<<< HEAD
         SearchSidebarComponent,
       ],
       providers: [
@@ -60,15 +56,6 @@
         },
       })
       .compileComponents();  // compile template and css
-=======
-      ],
-      declarations: [SearchSidebarComponent],
-      providers: [
-        { provide: SearchConfigurationService, useValue: searchConfigurationService },
-      ],
-      schemas: [CUSTOM_ELEMENTS_SCHEMA],
-    }).compileComponents();
->>>>>>> 80643006
   }));
 
   // synchronous beforeEach
