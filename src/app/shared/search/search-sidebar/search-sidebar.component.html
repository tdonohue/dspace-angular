<div>
    <div id="sidebar-options" class="d-block d-md-none search-controls clearfix">
        <small class="results">{{resultCount}} {{"search.sidebar.results" | translate}}</small>
        <button (click)="toggleSidebar.emit()"
                [attr.aria-label]="'search.sidebar.close' | translate"
                aria-controls="search-content"
                class="btn btn-outline-primary float-right close-sidebar"><i
                class="fas fa-arrow-right"></i> {{'search.sidebar.close' | translate}}
        </button>
    </div>
    <div id="search-sidebar-content">
        <ds-view-mode-switch *ngIf="showViewModes" class="d-none d-md-block"
                             [viewModeList]="viewModeList"
                             (changeViewMode)="changeViewMode.emit($event)"></ds-view-mode-switch>
        <div class="sidebar-content">
            <ds-search-switch-configuration *ngIf="configurationList"
                                            [configurationList]="configurationList"
                                            [defaultConfiguration]="configuration"
                                            [inPlaceSearch]="inPlaceSearch"
                                            (changeConfiguration)="changeConfiguration.emit($event)"></ds-search-switch-configuration>
            <ds-search-filters [currentScope]="currentScope"
                               [currentConfiguration]="configuration"
                               [filters]="filters"
                               [refreshFilters]="refreshFilters"
<<<<<<< HEAD
                               [inPlaceSearch]="inPlaceSearch"
                               (changeAppliedFilters)="changeAppliedFilters.emit($event)">
            </ds-themed-search-filters>
            <ds-themed-search-settings *ngIf="inPlaceSearch"
                                       [currentSortOption]="currentSortOption"
                                       [sortOptionsList]="sortOptionsList">
            </ds-themed-search-settings>
=======
                               [inPlaceSearch]="inPlaceSearch"></ds-search-filters>
            <ds-search-settings *ngIf="inPlaceSearch" [currentSortOption]="currentSortOption"
                                       [sortOptionsList]="sortOptionsList"></ds-search-settings>
>>>>>>> 054043a8
        </div>
    </div>
</div><|MERGE_RESOLUTION|>--- conflicted
+++ resolved
@@ -22,19 +22,13 @@
                                [currentConfiguration]="configuration"
                                [filters]="filters"
                                [refreshFilters]="refreshFilters"
-<<<<<<< HEAD
                                [inPlaceSearch]="inPlaceSearch"
                                (changeAppliedFilters)="changeAppliedFilters.emit($event)">
-            </ds-themed-search-filters>
-            <ds-themed-search-settings *ngIf="inPlaceSearch"
-                                       [currentSortOption]="currentSortOption"
-                                       [sortOptionsList]="sortOptionsList">
-            </ds-themed-search-settings>
-=======
-                               [inPlaceSearch]="inPlaceSearch"></ds-search-filters>
-            <ds-search-settings *ngIf="inPlaceSearch" [currentSortOption]="currentSortOption"
-                                       [sortOptionsList]="sortOptionsList"></ds-search-settings>
->>>>>>> 054043a8
+            </ds-search-filters>
+            <ds-search-settings *ngIf="inPlaceSearch"
+                                [currentSortOption]="currentSortOption"
+                                [sortOptionsList]="sortOptionsList">
+            </ds-search-settings>
         </div>
     </div>
 </div>