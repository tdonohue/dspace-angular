--- conflicted
+++ resolved
@@ -22,16 +22,13 @@
                                [currentConfiguration]="configuration"
                                [filters]="filters"
                                [refreshFilters]="refreshFilters"
-<<<<<<< HEAD
                                [inPlaceSearch]="inPlaceSearch"
                                (changeAppliedFilters)="changeAppliedFilters.emit($event)">
             </ds-themed-search-filters>
-            <ds-themed-search-settings [currentSortOption]="currentSortOption"
-=======
-                               [inPlaceSearch]="inPlaceSearch"></ds-themed-search-filters>
-            <ds-themed-search-settings *ngIf="inPlaceSearch" [currentSortOption]="currentSortOption"
->>>>>>> a8f31948
-                                       [sortOptionsList]="sortOptionsList"></ds-themed-search-settings>
+            <ds-themed-search-settings *ngIf="inPlaceSearch"
+                                       [currentSortOption]="currentSortOption"
+                                       [sortOptionsList]="sortOptionsList">
+            </ds-themed-search-settings>
         </div>
     </div>
 </div>