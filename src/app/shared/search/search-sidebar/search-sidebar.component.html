--- conflicted
+++ resolved
@@ -24,18 +24,13 @@
                                [refreshFilters]="refreshFilters"
                                [inPlaceSearch]="inPlaceSearch">
             </ds-themed-search-filters>
-<<<<<<< HEAD
             <ds-advanced-search [configuration]="configuration"
                                 [filtersConfig]="(filters | async)?.payload">
             </ds-advanced-search>
-            <ds-themed-search-settings [currentSortOption]="currentSortOption"
-                                       [sortOptionsList]="sortOptionsList"></ds-themed-search-settings>
-=======
             <ds-themed-search-settings *ngIf="inPlaceSearch"
                                        [currentSortOption]="currentSortOption"
                                        [sortOptionsList]="sortOptionsList">
             </ds-themed-search-settings>
->>>>>>> 36ac6002
         </div>
     </div>
 </div>