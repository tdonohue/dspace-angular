<div>
    <div id="sidebar-options" class="d-block d-md-none search-controls clearfix">
        <small class="results">{{resultCount}} {{"search.sidebar.results" | translate}}</small>
        <button (click)="toggleSidebar.emit()"
                aria-controls="#search-body"
                class="btn btn-outline-primary float-right close-sidebar"><i
                class="fas fa-arrow-right" [title]="'search.sidebar.close' | translate"></i> {{"search.sidebar.close" | translate}}
        </button>
    </div>
    <div id="search-sidebar-content">
        <ds-view-mode-switch *ngIf="showViewModes" class="d-none d-md-block"
                             [viewModeList]="viewModeList"
                             (changeViewMode)="changeViewMode.emit($event)"></ds-view-mode-switch>
        <div class="sidebar-content">
            <ds-search-switch-configuration *ngIf="configurationList"
                                            [configurationList]="configurationList"
                                            [defaultConfiguration]="configuration"
                                            [inPlaceSearch]="inPlaceSearch"
                                            (changeConfiguration)="changeConfiguration.emit($event)"></ds-search-switch-configuration>
            <ds-themed-search-filters [currentScope]="currentScope"
                               [currentConfiguration]="configuration"
                               [filters]="filters"
                               [refreshFilters]="refreshFilters"
<<<<<<< HEAD
                               [inPlaceSearch]="inPlaceSearch"></ds-themed-search-filters>
            <ds-search-settings [currentSortOption]="currentSortOption" [sortOptionsList]="sortOptionsList"></ds-search-settings>
=======
                               [inPlaceSearch]="inPlaceSearch"></ds-search-filters>
            <ds-themed-search-settings [currentSortOption]="currentSortOption"
                                       [sortOptionsList]="sortOptionsList"></ds-themed-search-settings>
>>>>>>> 6e53117d
        </div>
    </div>
</div><|MERGE_RESOLUTION|>--- conflicted
+++ resolved
@@ -21,14 +21,9 @@
                                [currentConfiguration]="configuration"
                                [filters]="filters"
                                [refreshFilters]="refreshFilters"
-<<<<<<< HEAD
                                [inPlaceSearch]="inPlaceSearch"></ds-themed-search-filters>
-            <ds-search-settings [currentSortOption]="currentSortOption" [sortOptionsList]="sortOptionsList"></ds-search-settings>
-=======
-                               [inPlaceSearch]="inPlaceSearch"></ds-search-filters>
             <ds-themed-search-settings [currentSortOption]="currentSortOption"
                                        [sortOptionsList]="sortOptionsList"></ds-themed-search-settings>
->>>>>>> 6e53117d
         </div>
     </div>
 </div>