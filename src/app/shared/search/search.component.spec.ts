--- conflicted
+++ resolved
@@ -1,14 +1,5 @@
-import {
-  ChangeDetectionStrategy,
-  NO_ERRORS_SCHEMA,
-} from '@angular/core';
-import {
-  ComponentFixture,
-  fakeAsync,
-  TestBed,
-  tick,
-  waitForAsync,
-} from '@angular/core/testing';
+import { ChangeDetectionStrategy, NO_ERRORS_SCHEMA } from '@angular/core';
+import { ComponentFixture, fakeAsync, TestBed, tick, waitForAsync } from '@angular/core/testing';
 import { By } from '@angular/platform-browser';
 import { NoopAnimationsModule } from '@angular/platform-browser/animations';
 import { ActivatedRoute } from '@angular/router';
@@ -17,18 +8,11 @@
 import { Store } from '@ngrx/store';
 import { TranslateModule } from '@ngx-translate/core';
 import { cold } from 'jasmine-marbles';
-import {
-  BehaviorSubject,
-  Observable,
-  of as observableOf,
-} from 'rxjs';
+import { BehaviorSubject, Observable, of as observableOf } from 'rxjs';
 
 import { getCollectionPageRoute } from '../../collection-page/collection-page-routing-paths';
 import { getCommunityPageRoute } from '../../community-page/community-page-routing-paths';
-import {
-  SortDirection,
-  SortOptions,
-} from '../../core/cache/models/sort-options.model';
+import { SortDirection, SortOptions } from '../../core/cache/models/sort-options.model';
 import { CommunityDataService } from '../../core/data/community-data.service';
 import { RemoteData } from '../../core/data/remote-data';
 import { RouteService } from '../../core/services/route.service';
@@ -37,31 +21,20 @@
 import { SearchService } from '../../core/shared/search/search.service';
 import { SearchConfigurationService } from '../../core/shared/search/search-configuration.service';
 import { SearchFilterService } from '../../core/shared/search/search-filter.service';
-import {
-  SearchConfig,
-  SortConfig,
-} from '../../core/shared/search/search-filters/search-config.model';
+import { SearchConfig, SortConfig } from '../../core/shared/search/search-filters/search-config.model';
 import { SEARCH_CONFIG_SERVICE } from '../../my-dspace-page/my-dspace-page.component';
 import { HostWindowService } from '../host-window.service';
 import { PaginationComponentOptions } from '../pagination/pagination-component-options.model';
-import {
-  createSuccessfulRemoteDataObject,
-  createSuccessfulRemoteDataObject$,
-} from '../remote-data.utils';
+import { createSuccessfulRemoteDataObject, createSuccessfulRemoteDataObject$ } from '../remote-data.utils';
 import { SidebarService } from '../sidebar/sidebar.service';
 import { SidebarServiceStub } from '../testing/sidebar-service.stub';
 import { FilterType } from './models/filter-type.model';
-<<<<<<< HEAD
 import { PaginatedSearchOptions } from './models/paginated-search-options.model';
 import { SearchFilterConfig } from './models/search-filter-config.model';
+import { environment } from '../../../environments/environment.test';
+import { APP_CONFIG } from '../../../config/app-config.interface';
 import { SearchObjects } from './models/search-objects.model';
 import { SearchComponent } from './search.component';
-=======
-import { getCommunityPageRoute } from '../../community-page/community-page-routing-paths';
-import { getCollectionPageRoute } from '../../collection-page/collection-page-routing-paths';
-import { environment } from '../../../environments/environment.test';
-import { APP_CONFIG } from '../../../config/app-config.interface';
->>>>>>> 230055ce
 
 let comp: SearchComponent;
 let fixture: ComponentFixture<SearchComponent>;
@@ -139,17 +112,6 @@
 
 const paginatedSearchOptions$ = new BehaviorSubject(defaultSearchOptions);
 
-<<<<<<< HEAD
-const paginatedSearchOptions = new PaginatedSearchOptions({
-  configuration: configurationParam,
-  query: queryParam,
-  scope: scopeParam,
-  fixedFilter: fixedFilter,
-  pagination,
-  sort,
-});
-=======
->>>>>>> 230055ce
 const activatedRouteStub = {
   snapshot: {
     queryParamMap: new Map([
@@ -248,14 +210,9 @@
       },
       {
         provide: SEARCH_CONFIG_SERVICE,
-<<<<<<< HEAD
-        useValue: searchConfigurationServiceStub,
-      },
-=======
         useValue: searchConfigurationServiceStub
       },
       { provide: APP_CONFIG, useValue: environment },
->>>>>>> 230055ce
     ],
     schemas: [NO_ERRORS_SCHEMA],
   }).overrideComponent(compType, {
