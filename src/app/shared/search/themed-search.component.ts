import { Component, EventEmitter, Input, Output } from '@angular/core';
import { ThemedComponent } from '../theme-support/themed.component';
import { SearchComponent } from './search.component';
import { SearchConfigurationOption } from './search-switch-configuration/search-configuration-option.model';
import { Context } from '../../core/shared/context.model';
import { CollectionElementLinkType } from '../object-collection/collection-element-link.type';
import { SelectionConfig } from './search-results/search-results.component';
import { ViewMode } from '../../core/shared/view-mode.model';
import { SearchObjects } from './models/search-objects.model';
import { DSpaceObject } from '../../core/shared/dspace-object.model';
import { ListableObject } from '../object-collection/shared/listable-object.model';

/**
 * Themed wrapper for {@link SearchComponent}
 */
@Component({
<<<<<<< HEAD
    selector: 'ds-themed-search',
    styleUrls: [],
    templateUrl: '../theme-support/themed.component.html',
    standalone: true
=======
  selector: 'ds-themed-search',
  templateUrl: '../theme-support/themed.component.html',
>>>>>>> 061129ec
})
export class ThemedSearchComponent extends ThemedComponent<SearchComponent> {

  protected inAndOutputNames: (keyof SearchComponent & keyof this)[] = [
    'configurationList',
    'context',
    'configuration',
    'fixedFilterQuery',
    'useCachedVersionIfAvailable',
    'inPlaceSearch',
    'linkType',
    'paginationId',
    'searchEnabled',
    'sideBarWidth',
    'searchFormPlaceholder',
    'selectable',
    'selectionConfig',
    'showCsvExport',
    'showSidebar',
    'showThumbnails',
    'showViewModes',
    'useUniquePageId',
    'viewModeList',
    'showScopeSelector',
    'trackStatistics',
    'query',
    'scope',
    'hideScopeInUrl',
    'resultFound',
    'deselectObject',
    'selectObject',
  ];

  @Input() configurationList: SearchConfigurationOption[];

  @Input() context: Context;

  @Input() configuration: string;

  @Input() fixedFilterQuery: string;

  @Input() useCachedVersionIfAvailable: boolean;

  @Input() inPlaceSearch: boolean;

  @Input() linkType: CollectionElementLinkType;

  @Input() paginationId: string;

  @Input() searchEnabled: boolean;

  @Input() sideBarWidth: number;

  @Input() searchFormPlaceholder: string;

  @Input() selectable: boolean;

  @Input() selectionConfig: SelectionConfig;

  @Input() showCsvExport: boolean;

  @Input() showSidebar: boolean;

  @Input() showThumbnails: boolean;

  @Input() showViewModes: boolean;

  @Input() useUniquePageId: boolean;

  @Input() viewModeList: ViewMode[];

  @Input() showScopeSelector: boolean;

  @Input() trackStatistics: boolean;

  @Input() query: string;

  @Input() scope: string;

  @Input() hideScopeInUrl: boolean;

  @Output() resultFound: EventEmitter<SearchObjects<DSpaceObject>> = new EventEmitter();

  @Output() deselectObject: EventEmitter<ListableObject> = new EventEmitter();

  @Output() selectObject: EventEmitter<ListableObject> = new EventEmitter();

  protected getComponentName(): string {
    return 'SearchComponent';
  }

  protected importThemedComponent(themeName: string): Promise<any> {
    return import(`../../../themes/${themeName}/app/shared/search/search.component`);
  }

  protected importUnthemedComponent(): Promise<any> {
    return import('./search.component');
  }
}<|MERGE_RESOLUTION|>--- conflicted
+++ resolved
@@ -14,15 +14,9 @@
  * Themed wrapper for {@link SearchComponent}
  */
 @Component({
-<<<<<<< HEAD
     selector: 'ds-themed-search',
-    styleUrls: [],
     templateUrl: '../theme-support/themed.component.html',
     standalone: true
-=======
-  selector: 'ds-themed-search',
-  templateUrl: '../theme-support/themed.component.html',
->>>>>>> 061129ec
 })
 export class ThemedSearchComponent extends ThemedComponent<SearchComponent> {
 
