import { Component, EventEmitter, Input, Output } from '@angular/core';
import { ThemedComponent } from '../theme-support/themed.component';
import { SearchComponent } from './search.component';
import { SearchConfigurationOption } from './search-switch-configuration/search-configuration-option.model';
import { Context } from '../../core/shared/context.model';
import { CollectionElementLinkType } from '../object-collection/collection-element-link.type';
import { SelectionConfig } from './search-results/search-results.component';
import { ViewMode } from '../../core/shared/view-mode.model';
import { SearchObjects } from './models/search-objects.model';
import { DSpaceObject } from '../../core/shared/dspace-object.model';
import { ListableObject } from '../object-collection/shared/listable-object.model';

/**
 * Themed wrapper for {@link SearchComponent}
 */
@Component({
  selector: 'ds-themed-search',
  templateUrl: '../theme-support/themed.component.html',
})
export class ThemedSearchComponent extends ThemedComponent<SearchComponent> {

  protected inAndOutputNames: (keyof SearchComponent & keyof this)[] = [
    'configurationList',
    'context',
    'configuration',
    'fixedFilterQuery',
    'useCachedVersionIfAvailable',
    'inPlaceSearch',
    'linkType',
    'paginationId',
    'searchEnabled',
    'sideBarWidth',
    'searchFormPlaceholder',
    'selectable',
    'selectionConfig',
    'showCsvExport',
    'showSidebar',
    'showThumbnails',
    'showViewModes',
    'useUniquePageId',
    'viewModeList',
    'showScopeSelector',
    'trackStatistics',
    'query',
    'scope',
<<<<<<< HEAD
=======
    'hideScopeInUrl',
>>>>>>> 45650c1a
    'resultFound',
    'deselectObject',
    'selectObject',
  ];

  @Input() configurationList: SearchConfigurationOption[];

  @Input() context: Context;

  @Input() configuration: string;

  @Input() fixedFilterQuery: string;

  @Input() useCachedVersionIfAvailable: boolean;

  @Input() inPlaceSearch: boolean;

  @Input() linkType: CollectionElementLinkType;

  @Input() paginationId: string;

  @Input() searchEnabled: boolean;

  @Input() sideBarWidth: number;

  @Input() searchFormPlaceholder: string;

  @Input() selectable: boolean;

  @Input() selectionConfig: SelectionConfig;

  @Input() showCsvExport: boolean;

  @Input() showSidebar: boolean;

  @Input() showThumbnails: boolean;

  @Input() showViewModes: boolean;

  @Input() useUniquePageId: boolean;

  @Input() viewModeList: ViewMode[];

  @Input() showScopeSelector: boolean;

  @Input() trackStatistics: boolean;

  @Input() query: string;

  @Input() scope: string;

<<<<<<< HEAD
=======
  @Input() hideScopeInUrl: boolean;

>>>>>>> 45650c1a
  @Output() resultFound: EventEmitter<SearchObjects<DSpaceObject>> = new EventEmitter();

  @Output() deselectObject: EventEmitter<ListableObject> = new EventEmitter();

  @Output() selectObject: EventEmitter<ListableObject> = new EventEmitter();

  protected getComponentName(): string {
    return 'SearchComponent';
  }

  protected importThemedComponent(themeName: string): Promise<any> {
    return import(`../../../themes/${themeName}/app/shared/search/search.component`);
  }

  protected importUnthemedComponent(): Promise<any> {
    return import('./search.component');
  }
}<|MERGE_RESOLUTION|>--- conflicted
+++ resolved
@@ -43,10 +43,7 @@
     'trackStatistics',
     'query',
     'scope',
-<<<<<<< HEAD
-=======
     'hideScopeInUrl',
->>>>>>> 45650c1a
     'resultFound',
     'deselectObject',
     'selectObject',
@@ -98,11 +95,8 @@
 
   @Input() scope: string;
 
-<<<<<<< HEAD
-=======
   @Input() hideScopeInUrl: boolean;
 
->>>>>>> 45650c1a
   @Output() resultFound: EventEmitter<SearchObjects<DSpaceObject>> = new EventEmitter();
 
   @Output() deselectObject: EventEmitter<ListableObject> = new EventEmitter();
