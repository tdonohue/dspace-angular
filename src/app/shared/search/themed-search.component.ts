import { Component, EventEmitter, Input, Output } from '@angular/core';
import { ThemedComponent } from '../theme-support/themed.component';
import { SearchComponent } from './search.component';
import { SearchConfigurationOption } from './search-switch-configuration/search-configuration-option.model';
import { Context } from '../../core/shared/context.model';
import { CollectionElementLinkType } from '../object-collection/collection-element-link.type';
import { SelectionConfig } from './search-results/search-results.component';
import { ViewMode } from '../../core/shared/view-mode.model';
import { SearchObjects } from './models/search-objects.model';
import { DSpaceObject } from '../../core/shared/dspace-object.model';
import { ListableObject } from '../object-collection/shared/listable-object.model';

/**
 * Themed wrapper for SearchComponent
 */
@Component({
  selector: 'ds-themed-search',
  styleUrls: [],
  templateUrl: '../theme-support/themed.component.html',
})
export class ThemedSearchComponent extends ThemedComponent<SearchComponent> {
  protected inAndOutputNames: (keyof SearchComponent & keyof this)[] = ['configurationList', 'context', 'configuration', 'fixedFilterQuery', 'useCachedVersionIfAvailable', 'inPlaceSearch', 'linkType', 'paginationId', 'searchEnabled', 'sideBarWidth', 'searchFormPlaceholder', 'selectable', 'selectionConfig', 'showCsvExport', 'showSidebar', 'showViewModes', 'useUniquePageId', 'viewModeList', 'showScopeSelector', 'resultFound', 'deselectObject', 'selectObject', 'trackStatistics', 'query'];

  @Input() configurationList: SearchConfigurationOption[];

  @Input() context: Context;

  @Input() configuration: string;

  @Input() fixedFilterQuery: string;

  @Input() useCachedVersionIfAvailable: boolean;

  @Input() inPlaceSearch: boolean;

  @Input() linkType: CollectionElementLinkType;

  @Input() paginationId: string;

  @Input() searchEnabled: boolean;

  @Input() sideBarWidth: number;

  @Input() searchFormPlaceholder: string;

  @Input() selectable: boolean;

  @Input() selectionConfig: SelectionConfig;

<<<<<<< HEAD
  @Input() showSidebar: boolean;
=======
  @Input() showCsvExport = false;

  @Input() showSidebar = true;
>>>>>>> 3fcb1138

  @Input() showViewModes: boolean;

  @Input() useUniquePageId: boolean;

  @Input() viewModeList: ViewMode[];

  @Input() showScopeSelector: boolean;

  @Input() trackStatistics: boolean;

<<<<<<< HEAD
  @Output() resultFound: EventEmitter<SearchObjects<DSpaceObject>> = new EventEmitter();
=======
  @Input() query: string;

  @Output() resultFound: EventEmitter<SearchObjects<DSpaceObject>> = new EventEmitter<SearchObjects<DSpaceObject>>();
>>>>>>> 3fcb1138

  @Output() deselectObject: EventEmitter<ListableObject> = new EventEmitter();

  @Output() selectObject: EventEmitter<ListableObject> = new EventEmitter();

  protected getComponentName(): string {
    return 'SearchComponent';
  }

  protected importThemedComponent(themeName: string): Promise<any> {
    return import(`../../../themes/${themeName}/app/shared/search/search.component`);
  }

  protected importUnthemedComponent(): Promise<any> {
    return import('./search.component');
  }
}<|MERGE_RESOLUTION|>--- conflicted
+++ resolved
@@ -11,7 +11,7 @@
 import { ListableObject } from '../object-collection/shared/listable-object.model';
 
 /**
- * Themed wrapper for SearchComponent
+ * Themed wrapper for {@link SearchComponent}
  */
 @Component({
   selector: 'ds-themed-search',
@@ -47,13 +47,9 @@
 
   @Input() selectionConfig: SelectionConfig;
 
-<<<<<<< HEAD
+  @Input() showCsvExport: boolean;
+
   @Input() showSidebar: boolean;
-=======
-  @Input() showCsvExport = false;
-
-  @Input() showSidebar = true;
->>>>>>> 3fcb1138
 
   @Input() showViewModes: boolean;
 
@@ -65,13 +61,9 @@
 
   @Input() trackStatistics: boolean;
 
-<<<<<<< HEAD
-  @Output() resultFound: EventEmitter<SearchObjects<DSpaceObject>> = new EventEmitter();
-=======
   @Input() query: string;
 
-  @Output() resultFound: EventEmitter<SearchObjects<DSpaceObject>> = new EventEmitter<SearchObjects<DSpaceObject>>();
->>>>>>> 3fcb1138
+  @Output() resultFound: EventEmitter<SearchObjects<DSpaceObject>> = new EventEmitter();
 
   @Output() deselectObject: EventEmitter<ListableObject> = new EventEmitter();
 
