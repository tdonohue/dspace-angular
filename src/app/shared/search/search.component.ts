--- conflicted
+++ resolved
@@ -352,13 +352,9 @@
       if (combinedOptions.query === '') {
         combinedOptions.query = this.query;
       }
-<<<<<<< HEAD
       if (isEmpty(combinedOptions.scope)) {
         combinedOptions.scope = scope;
       }
-=======
-
->>>>>>> 813db7cc
       const newSearchOptions = new PaginatedSearchOptions(combinedOptions);
       // check if search options are changed
       // if so retrieve new related results otherwise skip it
