import { ChangeDetectionStrategy, Component, EventEmitter, Inject, Input, OnInit, Output } from '@angular/core';
import { Router } from '@angular/router';

import { BehaviorSubject, combineLatest, Observable, Subscription } from 'rxjs';
import { debounceTime, distinctUntilChanged, filter, map, switchMap } from 'rxjs/operators';
import { uniqueId } from 'lodash';

import { PaginatedList } from '../../core/data/paginated-list.model';
import { RemoteData } from '../../core/data/remote-data';
import { DSpaceObject } from '../../core/shared/dspace-object.model';
import { pushInOut } from '../animations/push';
import { HostWindowService } from '../host-window.service';
import { SidebarService } from '../sidebar/sidebar.service';
import { hasValue } from '../empty.util';
import { RouteService } from '../../core/services/route.service';
import { SEARCH_CONFIG_SERVICE } from '../../my-dspace-page/my-dspace-page.component';
import { PaginatedSearchOptions } from './models/paginated-search-options.model';
import { SearchResult } from './models/search-result.model';
import { SearchConfigurationService } from '../../core/shared/search/search-configuration.service';
import { SearchService } from '../../core/shared/search/search.service';
import { currentPath } from '../utils/route.utils';
import { Context } from '../../core/shared/context.model';
import { SortOptions } from '../../core/cache/models/sort-options.model';
import { SearchConfig } from '../../core/shared/search/search-filters/search-config.model';
import { SearchConfigurationOption } from './search-switch-configuration/search-configuration-option.model';
import { getFirstCompletedRemoteData } from '../../core/shared/operators';
import { followLink } from '../utils/follow-link-config.model';
import { Item } from '../../core/shared/item.model';
import { SearchObjects } from './models/search-objects.model';
import { ViewMode } from '../../core/shared/view-mode.model';
import { SelectionConfig } from './search-results/search-results.component';
import { ListableObject } from '../object-collection/shared/listable-object.model';
import { CollectionElementLinkType } from '../object-collection/collection-element-link.type';
import { environment } from 'src/environments/environment';

@Component({
  selector: 'ds-search',
  styleUrls: ['./search.component.scss'],
  templateUrl: './search.component.html',
  changeDetection: ChangeDetectionStrategy.OnPush,
  animations: [pushInOut],
})

/**
 * This component renders a sidebar, a search input bar and the search results.
 */
export class SearchComponent implements OnInit {

  /**
   * The list of available configuration options
   */
  @Input() configurationList: SearchConfigurationOption[] = [];

  /**
   * The current context
   * If empty, 'search' is used
   */
  @Input() context: Context = Context.Search;

  /**
   * The configuration to use for the search options
   * If empty, 'default' is used
   */
  @Input() configuration = 'default';

  /**
   * The actual query for the fixed filter.
   * If empty, the query will be determined by the route parameter called 'filter'
   */
  @Input() fixedFilterQuery: string;

  /**
   * If this is true, the request will only be sent if there's
   * no valid cached version. Defaults to true
   */
  @Input() useCachedVersionIfAvailable = true;

  /**
   * True when the search component should show results on the current page
   */
  @Input() inPlaceSearch = true;

  /**
   * The link type of the listed search results
   */
  @Input() linkType: CollectionElementLinkType;

  /**
   * The pagination id used in the search
   */
  @Input() paginationId = 'spc';

  /**
   * Whether or not the search bar should be visible
   */
  @Input() searchEnabled = true;

  /**
   * The width of the sidebar (bootstrap columns)
   */
  @Input() sideBarWidth = 3;

  /**
   * The placeholder of the search form input
   */
  @Input() searchFormPlaceholder = 'search.search-form.placeholder';

  /**
   * A boolean representing if result entries are selectable
   */
  @Input() selectable = false;

  /**
   * The config option used for selection functionality
   */
  @Input() selectionConfig: SelectionConfig;

  /**
   * A boolean representing if show search sidebar button
   */
  @Input() showSidebar = true;

  /**
   * Whether to show the view mode switch
   */
  @Input() showViewModes = true;

  /**
   * List of available view mode
   */
  @Input() useUniquePageId: false;

  /**
   * List of available view mode
   */
  @Input() viewModeList: ViewMode[];

  /**
<<<<<<< HEAD
   * Whether or not to track search statistics by sending updates to the rest api
   */
  @Input() trackStatistics = false;
=======
   * Defines whether or not to show the scope selector
   */
  @Input() showScopeSelector = true;
>>>>>>> aafe3543

  /**
   * The current configuration used during the search
   */
  currentConfiguration$: BehaviorSubject<string> = new BehaviorSubject<string>('');

  /**
   * The current context used during the search
   */
  currentContext$: BehaviorSubject<Context> = new BehaviorSubject<Context>(null);

  /**
   * The current sort options used
   */
  currentScope$: BehaviorSubject<string> = new BehaviorSubject<string>('');

  /**
   * The current sort options used
   */
  currentSortOptions$: BehaviorSubject<SortOptions> = new BehaviorSubject<SortOptions>(null);

  /**
   * The current search results
   */
  resultsRD$: BehaviorSubject<RemoteData<PaginatedList<SearchResult<DSpaceObject>>>> = new BehaviorSubject(null);

  /**
   * The current paginated search options
   */
  searchOptions$: BehaviorSubject<PaginatedSearchOptions> = new BehaviorSubject<PaginatedSearchOptions>(null);

  /**
   * The available sort options list
   */
  sortOptionsList$: BehaviorSubject<SortOptions[]> = new BehaviorSubject<SortOptions[]>([]);

  /**
   * TRUE if the search option are initialized
   */
  initialized$: BehaviorSubject<boolean> = new BehaviorSubject<boolean>(false);

  /**
   * Observable for whether or not the sidebar is currently collapsed
   */
  isSidebarCollapsed$: Observable<boolean>;

  /**
   * Emits true if were on a small screen
   */
  isXsOrSm$: Observable<boolean>;

  /**
   * Link to the search page
   */
  searchLink: string;

  /**
   * Subscription to unsubscribe from
   */
  sub: Subscription;

  /**
   * Emits an event with the current search result entries
   */
  @Output() resultFound: EventEmitter<SearchObjects<DSpaceObject>> = new EventEmitter<SearchObjects<DSpaceObject>>();

  /**
   * Emits event when the user deselect result entry
   */
  @Output() deselectObject: EventEmitter<ListableObject> = new EventEmitter<ListableObject>();

  /**
   * Emits event when the user select result entry
   */
  @Output() selectObject: EventEmitter<ListableObject> = new EventEmitter<ListableObject>();

  constructor(protected service: SearchService,
              protected sidebarService: SidebarService,
              protected windowService: HostWindowService,
              @Inject(SEARCH_CONFIG_SERVICE) public searchConfigService: SearchConfigurationService,
              protected routeService: RouteService,
              protected router: Router) {
    this.isXsOrSm$ = this.windowService.isXsOrSm();
  }

  /**
   * Listening to changes in the paginated search options
   * If something changes, update the search results
   *
   * Listen to changes in the scope
   * If something changes, update the list of scopes for the dropdown
   */
  ngOnInit(): void {
    if (this.useUniquePageId) {
      // Create an unique pagination id related to the instance of the SearchComponent
      this.paginationId = uniqueId(this.paginationId);
    }

    this.searchConfigService.setPaginationId(this.paginationId);

    if (hasValue(this.configuration)) {
      this.routeService.setParameter('configuration', this.configuration);
    }
    if (hasValue(this.fixedFilterQuery)) {
      this.routeService.setParameter('fixedFilterQuery', this.fixedFilterQuery);
    }

    this.isSidebarCollapsed$ = this.isSidebarCollapsed();
    this.searchLink = this.getSearchLink();
    this.currentContext$.next(this.context);

    // Determinate PaginatedSearchOptions and listen to any update on it
    const configuration$: Observable<string> = this.searchConfigService
      .getCurrentConfiguration(this.configuration).pipe(distinctUntilChanged());
    const searchSortOptions$: Observable<SortOptions[]> = configuration$.pipe(
      switchMap((configuration: string) => this.searchConfigService
        .getConfigurationSearchConfig(configuration)),
      map((searchConfig: SearchConfig) => this.searchConfigService.getConfigurationSortOptions(searchConfig)),
      distinctUntilChanged()
    );
    const sortOption$: Observable<SortOptions> = searchSortOptions$.pipe(
      switchMap((searchSortOptions: SortOptions[]) => {
        const defaultSort: SortOptions = searchSortOptions[0];
        return this.searchConfigService.getCurrentSort(this.paginationId, defaultSort);
      }),
      distinctUntilChanged()
    );
    const searchOptions$: Observable<PaginatedSearchOptions> = this.getSearchOptions().pipe(distinctUntilChanged());

    this.sub = combineLatest([configuration$, searchSortOptions$, searchOptions$, sortOption$]).pipe(
      filter(([configuration, searchSortOptions, searchOptions, sortOption]: [string, SortOptions[], PaginatedSearchOptions, SortOptions]) => {
        // filter for search options related to instanced paginated id
        return searchOptions.pagination.id === this.paginationId;
      }),
      debounceTime(100)
    ).subscribe(([configuration, searchSortOptions, searchOptions, sortOption]: [string, SortOptions[], PaginatedSearchOptions, SortOptions]) => {
      // Build the PaginatedSearchOptions object
      const combinedOptions = Object.assign({}, searchOptions,
        {
          configuration: searchOptions.configuration || configuration,
          sort: sortOption || searchOptions.sort
        });
      const newSearchOptions = new PaginatedSearchOptions(combinedOptions);
      // check if search options are changed
      // if so retrieve new related results otherwise skip it
      if (JSON.stringify(newSearchOptions) !== JSON.stringify(this.searchOptions$.value)) {
        // Initialize variables
        this.currentConfiguration$.next(configuration);
        this.currentSortOptions$.next(newSearchOptions.sort);
        this.currentScope$.next(newSearchOptions.scope);
        this.sortOptionsList$.next(searchSortOptions);
        this.searchOptions$.next(newSearchOptions);
        this.initialized$.next(true);
        // retrieve results
        this.retrieveSearchResults(newSearchOptions);
      }
    });
  }

  /**
   * Change the current context
   * @param context
   */
  public changeContext(context: Context) {
    this.currentContext$.next(context);
  }

  /**
   * Set the sidebar to a collapsed state
   */
  public closeSidebar(): void {
    this.sidebarService.collapse();
  }

  /**
   * Reset result list on view mode change
   */
  public changeViewMode() {
    this.resultsRD$.next(null);
  }

  /**
   * Set the sidebar to an expanded state
   */
  public openSidebar(): void {
    this.sidebarService.expand();
  }

  /**
   * Unsubscribe from the subscription
   */
  ngOnDestroy(): void {
    if (hasValue(this.sub)) {
      this.sub.unsubscribe();
    }
  }

  /**
   * Get the current paginated search options
   * @returns {Observable<PaginatedSearchOptions>}
   */
  protected getSearchOptions(): Observable<PaginatedSearchOptions> {
    return this.searchConfigService.paginatedSearchOptions;
  }

  /**
   * Retrieve search result by the given search options
   * @param searchOptions
   * @private
   */
  private retrieveSearchResults(searchOptions: PaginatedSearchOptions) {
    this.resultsRD$.next(null);
    this.service.search(
      searchOptions,
      undefined,
      this.useCachedVersionIfAvailable,
      true,
      followLink<Item>('thumbnail', { isOptional: true }),
      followLink<Item>('accessStatus', { isOptional: true, shouldEmbed: environment.item.showAccessStatuses })
    ).pipe(getFirstCompletedRemoteData())
      .subscribe((results: RemoteData<SearchObjects<DSpaceObject>>) => {
        if (results.hasSucceeded) {
          if (this.trackStatistics) {
            this.service.trackSearch(searchOptions, results.payload);
          }
          if (results.payload?.page?.length > 0) {
            this.resultFound.emit(results.payload);
          }
        }
        this.resultsRD$.next(results);
      });
  }

  /**
   * Check if the sidebar is collapsed
   * @returns {Observable<boolean>} emits true if the sidebar is currently collapsed, false if it is expanded
   */
  private isSidebarCollapsed(): Observable<boolean> {
    return this.sidebarService.isCollapsed;
  }

  /**
   * @returns {string} The base path to the search page, or the current page when inPlaceSearch is true
   */
  private getSearchLink(): string {
    if (this.inPlaceSearch) {
      return currentPath(this.router);
    }
    return this.service.getSearchLink();
  }


}<|MERGE_RESOLUTION|>--- conflicted
+++ resolved
@@ -136,15 +136,14 @@
   @Input() viewModeList: ViewMode[];
 
   /**
-<<<<<<< HEAD
+   * Defines whether or not to show the scope selector
+   */
+  @Input() showScopeSelector = true;
+
+  /**
    * Whether or not to track search statistics by sending updates to the rest api
    */
   @Input() trackStatistics = false;
-=======
-   * Defines whether or not to show the scope selector
-   */
-  @Input() showScopeSelector = true;
->>>>>>> aafe3543
 
   /**
    * The current configuration used during the search
