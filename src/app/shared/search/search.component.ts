import { ChangeDetectionStrategy, Component, EventEmitter, Inject, Input, OnInit, Output } from '@angular/core';
import { Router } from '@angular/router';

import { BehaviorSubject, combineLatest, Observable, Subscription } from 'rxjs';
import { debounceTime, distinctUntilChanged, filter, map, switchMap } from 'rxjs/operators';
import uniqueId from 'lodash/uniqueId';

import { PaginatedList } from '../../core/data/paginated-list.model';
import { RemoteData } from '../../core/data/remote-data';
import { DSpaceObject } from '../../core/shared/dspace-object.model';
import { pushInOut } from '../animations/push';
import { HostWindowService } from '../host-window.service';
import { SidebarService } from '../sidebar/sidebar.service';
import { hasValue } from '../empty.util';
import { RouteService } from '../../core/services/route.service';
import { SEARCH_CONFIG_SERVICE } from '../../my-dspace-page/my-dspace-page.component';
import { PaginatedSearchOptions } from './models/paginated-search-options.model';
import { SearchResult } from './models/search-result.model';
import { SearchConfigurationService } from '../../core/shared/search/search-configuration.service';
import { SearchService } from '../../core/shared/search/search.service';
import { currentPath } from '../utils/route.utils';
import { Context } from '../../core/shared/context.model';
import { SortOptions } from '../../core/cache/models/sort-options.model';
import { SearchConfig } from '../../core/shared/search/search-filters/search-config.model';
import { SearchConfigurationOption } from './search-switch-configuration/search-configuration-option.model';
import { getFirstCompletedRemoteData } from '../../core/shared/operators';
import { followLink } from '../utils/follow-link-config.model';
import { Item } from '../../core/shared/item.model';
import { SearchObjects } from './models/search-objects.model';
import { ViewMode } from '../../core/shared/view-mode.model';
import { SelectionConfig } from './search-results/search-results.component';
import { ListableObject } from '../object-collection/shared/listable-object.model';
import { CollectionElementLinkType } from '../object-collection/collection-element-link.type';
import { environment } from 'src/environments/environment';
import { SubmissionObject } from '../../core/submission/models/submission-object.model';
import { SearchFilterConfig } from './models/search-filter-config.model';

@Component({
  selector: 'ds-search',
  styleUrls: ['./search.component.scss'],
  templateUrl: './search.component.html',
  changeDetection: ChangeDetectionStrategy.OnPush,
  animations: [pushInOut],
})

/**
 * This component renders a sidebar, a search input bar and the search results.
 */
export class SearchComponent implements OnInit {

  /**
   * The list of available configuration options
   */
  @Input() configurationList: SearchConfigurationOption[] = [];

  /**
   * The current context
   * If empty, 'search' is used
   */
  @Input() context: Context = Context.Search;

  /**
   * The configuration to use for the search options
   * If empty, 'default' is used
   */
  @Input() configuration = 'default';

  /**
   * The actual query for the fixed filter.
   * If empty, the query will be determined by the route parameter called 'filter'
   */
  @Input() fixedFilterQuery: string;

  /**
   * If this is true, the request will only be sent if there's
   * no valid cached version. Defaults to true
   */
  @Input() useCachedVersionIfAvailable = true;

  /**
   * True when the search component should show results on the current page
   */
  @Input() inPlaceSearch = true;

  /**
   * The link type of the listed search results
   */
  @Input() linkType: CollectionElementLinkType;

  /**
   * The pagination id used in the search
   */
  @Input() paginationId = 'spc';

  /**
   * Whether or not the search bar should be visible
   */
  @Input() searchEnabled = true;

  /**
   * The width of the sidebar (bootstrap columns)
   */
  @Input() sideBarWidth = 3;

  /**
   * The placeholder of the search form input
   */
  @Input() searchFormPlaceholder = 'search.search-form.placeholder';

  /**
   * A boolean representing if result entries are selectable
   */
  @Input() selectable = false;

  /**
   * The config option used for selection functionality
   */
  @Input() selectionConfig: SelectionConfig;

  /**
   * A boolean representing if show search sidebar button
   */
  @Input() showSidebar = true;

  /**
   * Whether to show the view mode switch
   */
  @Input() showViewModes = true;

  /**
   * List of available view mode
   */
  @Input() useUniquePageId: false;

  /**
   * List of available view mode
   */
  @Input() viewModeList: ViewMode[];

  /**
<<<<<<< HEAD
   * Defines whether or not to show the scope selector
   */
  @Input() showScopeSelector = true;

  /**
   * Whether or not to track search statistics by sending updates to the rest api
   */
  @Input() trackStatistics = false;
=======
   * The search query
   */
  @Input() query: string;
>>>>>>> c6ecc0cb

  /**
   * The current configuration used during the search
   */
  currentConfiguration$: BehaviorSubject<string> = new BehaviorSubject<string>('');

  /**
   * The current context used during the search
   */
  currentContext$: BehaviorSubject<Context> = new BehaviorSubject<Context>(null);

  /**
   * The current sort options used
   */
  currentScope$: BehaviorSubject<string> = new BehaviorSubject<string>('');

  /**
   * The current sort options used
   */
  currentSortOptions$: BehaviorSubject<SortOptions> = new BehaviorSubject<SortOptions>(null);

  /**
   * An observable containing configuration about which filters are shown and how they are shown
   */
  filtersRD$: BehaviorSubject<RemoteData<SearchFilterConfig[]>> = new BehaviorSubject<RemoteData<SearchFilterConfig[]>>(null);

  /**
   * Maintains the last search options, so it can be used in refresh
   */
  lastSearchOptions: PaginatedSearchOptions;

  /**
   * The current search results
   */
  resultsRD$: BehaviorSubject<RemoteData<PaginatedList<SearchResult<DSpaceObject>>>> = new BehaviorSubject(null);

  /**
   * The current paginated search options
   */
  searchOptions$: BehaviorSubject<PaginatedSearchOptions> = new BehaviorSubject<PaginatedSearchOptions>(null);

  /**
   * The available sort options list
   */
  sortOptionsList$: BehaviorSubject<SortOptions[]> = new BehaviorSubject<SortOptions[]>([]);

  /**
   * TRUE if the search option are initialized
   */
  initialized$: BehaviorSubject<boolean> = new BehaviorSubject<boolean>(false);

  /**
   * Observable for whether or not the sidebar is currently collapsed
   */
  isSidebarCollapsed$: Observable<boolean>;

  /**
   * Emits true if were on a small screen
   */
  isXsOrSm$: Observable<boolean>;

  /**
   * Emits when the search filters values may be stale, and so they must be refreshed.
   */
  refreshFilters: BehaviorSubject<boolean> = new BehaviorSubject<boolean>(false);

  /**
   * Link to the search page
   */
  searchLink: string;

  /**
   * Subscription to unsubscribe from
   */
  sub: Subscription;

  /**
   * Emits an event with the current search result entries
   */
  @Output() resultFound: EventEmitter<SearchObjects<DSpaceObject>> = new EventEmitter<SearchObjects<DSpaceObject>>();

  /**
   * Emits event when the user deselect result entry
   */
  @Output() deselectObject: EventEmitter<ListableObject> = new EventEmitter<ListableObject>();

  /**
   * Emits event when the user select result entry
   */
  @Output() selectObject: EventEmitter<ListableObject> = new EventEmitter<ListableObject>();

  constructor(protected service: SearchService,
              protected sidebarService: SidebarService,
              protected windowService: HostWindowService,
              @Inject(SEARCH_CONFIG_SERVICE) public searchConfigService: SearchConfigurationService,
              protected routeService: RouteService,
              protected router: Router) {
    this.isXsOrSm$ = this.windowService.isXsOrSm();
  }

  /**
   * Listening to changes in the paginated search options
   * If something changes, update the search results
   *
   * Listen to changes in the scope
   * If something changes, update the list of scopes for the dropdown
   */
  ngOnInit(): void {
    if (this.useUniquePageId) {
      // Create an unique pagination id related to the instance of the SearchComponent
      this.paginationId = uniqueId(this.paginationId);
    }

    this.searchConfigService.setPaginationId(this.paginationId);

    if (hasValue(this.configuration)) {
      this.routeService.setParameter('configuration', this.configuration);
    }
    if (hasValue(this.fixedFilterQuery)) {
      this.routeService.setParameter('fixedFilterQuery', this.fixedFilterQuery);
    }

    this.isSidebarCollapsed$ = this.isSidebarCollapsed();
    this.searchLink = this.getSearchLink();
    this.currentContext$.next(this.context);

    // Determinate PaginatedSearchOptions and listen to any update on it
    const configuration$: Observable<string> = this.searchConfigService
      .getCurrentConfiguration(this.configuration).pipe(distinctUntilChanged());
    const searchSortOptions$: Observable<SortOptions[]> = configuration$.pipe(
      switchMap((configuration: string) => this.searchConfigService
        .getConfigurationSearchConfig(configuration)),
      map((searchConfig: SearchConfig) => this.searchConfigService.getConfigurationSortOptions(searchConfig)),
      distinctUntilChanged()
    );
    const sortOption$: Observable<SortOptions> = searchSortOptions$.pipe(
      switchMap((searchSortOptions: SortOptions[]) => {
        const defaultSort: SortOptions = searchSortOptions[0];
        return this.searchConfigService.getCurrentSort(this.paginationId, defaultSort);
      }),
      distinctUntilChanged()
    );
    const searchOptions$: Observable<PaginatedSearchOptions> = this.getSearchOptions().pipe(distinctUntilChanged());

    this.sub = combineLatest([configuration$, searchSortOptions$, searchOptions$, sortOption$]).pipe(
      filter(([configuration, searchSortOptions, searchOptions, sortOption]: [string, SortOptions[], PaginatedSearchOptions, SortOptions]) => {
        // filter for search options related to instanced paginated id
        return searchOptions.pagination.id === this.paginationId;
      }),
      debounceTime(100)
    ).subscribe(([configuration, searchSortOptions, searchOptions, sortOption]: [string, SortOptions[], PaginatedSearchOptions, SortOptions]) => {
      // Build the PaginatedSearchOptions object
      const combinedOptions = Object.assign({}, searchOptions,
        {
          configuration: searchOptions.configuration || configuration,
          sort: sortOption || searchOptions.sort
        });
      if (combinedOptions.query === '') {
        combinedOptions.query = this.query;
      }
      const newSearchOptions = new PaginatedSearchOptions(combinedOptions);
      // check if search options are changed
      // if so retrieve new related results otherwise skip it
      if (JSON.stringify(newSearchOptions) !== JSON.stringify(this.searchOptions$.value)) {
        // Initialize variables
        this.currentConfiguration$.next(configuration);
        this.currentSortOptions$.next(newSearchOptions.sort);
        this.currentScope$.next(newSearchOptions.scope);
        this.sortOptionsList$.next(searchSortOptions);
        this.searchOptions$.next(newSearchOptions);
        this.initialized$.next(true);
        // retrieve results
        this.retrieveSearchResults(newSearchOptions);
        this.retrieveFilters(searchOptions);
      }
    });
  }

  /**
   * Change the current context
   * @param context
   */
  public changeContext(context: Context) {
    this.currentContext$.next(context);
  }

  /**
   * Set the sidebar to a collapsed state
   */
  public closeSidebar(): void {
    this.sidebarService.collapse();
  }

  /**
   * Reset result list on view mode change
   */
  public changeViewMode() {
    this.resultsRD$.next(null);
  }

  /**
   * Set the sidebar to an expanded state
   */
  public openSidebar(): void {
    this.sidebarService.expand();
  }

  /**
   * Emit event to refresh filter content
   * @param $event
   */
  public onContentChange($event: any) {
    this.retrieveFilters(this.lastSearchOptions);
    this.refreshFilters.next(true);
  }

  /**
   * Unsubscribe from the subscription
   */
  ngOnDestroy(): void {
    if (hasValue(this.sub)) {
      this.sub.unsubscribe();
    }
  }

  /**
   * Get the current paginated search options
   * @returns {Observable<PaginatedSearchOptions>}
   */
  protected getSearchOptions(): Observable<PaginatedSearchOptions> {
    return this.searchConfigService.paginatedSearchOptions;
  }

  /**
   * Retrieve search filters by the given search options
   * @param searchOptions
   * @private
   */
  private retrieveFilters(searchOptions: PaginatedSearchOptions) {
    this.filtersRD$.next(null);
    this.searchConfigService.getConfig(searchOptions.scope, searchOptions.configuration).pipe(
      getFirstCompletedRemoteData(),
    ).subscribe((filtersRD: RemoteData<SearchFilterConfig[]>) => {
      this.filtersRD$.next(filtersRD);
    });
  }

  /**
   * Retrieve search result by the given search options
   * @param searchOptions
   * @private
   */
  private retrieveSearchResults(searchOptions: PaginatedSearchOptions) {
    this.resultsRD$.next(null);
    this.lastSearchOptions = searchOptions;
    this.service.search(
      searchOptions,
      undefined,
      this.useCachedVersionIfAvailable,
      true,
      followLink<Item>('thumbnail', { isOptional: true }),
      followLink<SubmissionObject>('item', { isOptional: true }, followLink<Item>('thumbnail', { isOptional: true })) as any,
      followLink<Item>('accessStatus', { isOptional: true, shouldEmbed: environment.item.showAccessStatuses })
    ).pipe(getFirstCompletedRemoteData())
      .subscribe((results: RemoteData<SearchObjects<DSpaceObject>>) => {
        if (results.hasSucceeded) {
          if (this.trackStatistics) {
            this.service.trackSearch(searchOptions, results.payload);
          }
          if (results.payload?.page?.length > 0) {
            this.resultFound.emit(results.payload);
          }
        }
        this.resultsRD$.next(results);
      });
  }

  /**
   * Check if the sidebar is collapsed
   * @returns {Observable<boolean>} emits true if the sidebar is currently collapsed, false if it is expanded
   */
  private isSidebarCollapsed(): Observable<boolean> {
    return this.sidebarService.isCollapsed;
  }

  /**
   * @returns {string} The base path to the search page, or the current page when inPlaceSearch is true
   */
  private getSearchLink(): string {
    if (this.inPlaceSearch) {
      return currentPath(this.router);
    }
    return this.service.getSearchLink();
  }

}<|MERGE_RESOLUTION|>--- conflicted
+++ resolved
@@ -138,7 +138,6 @@
   @Input() viewModeList: ViewMode[];
 
   /**
-<<<<<<< HEAD
    * Defines whether or not to show the scope selector
    */
   @Input() showScopeSelector = true;
@@ -147,11 +146,11 @@
    * Whether or not to track search statistics by sending updates to the rest api
    */
   @Input() trackStatistics = false;
-=======
+
+  /**
    * The search query
    */
   @Input() query: string;
->>>>>>> c6ecc0cb
 
   /**
    * The current configuration used during the search
