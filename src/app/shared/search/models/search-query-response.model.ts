<<<<<<< HEAD
import { autoserialize, autoserializeAs } from 'cerialize';
import { PageInfo } from '../../../core/shared/page-info.model';
import { PaginatedList } from '../../../core/data/paginated-list.model';
import { AppliedFilter } from './applied-filter.model';
import { SearchResultSorting } from './search-result-sorting.model';
=======
import { autoserialize } from 'cerialize';

import { PaginatedList } from '../../../core/data/paginated-list.model';
import { PageInfo } from '../../../core/shared/page-info.model';
>>>>>>> a8f31948

/**
 * Class representing the response returned by the server when performing a search request
 */
export abstract class SearchQueryResponse<T> extends PaginatedList<T> {
  /**
   * The scope used in the search request represented by the UUID of a DSpaceObject
   */
  @autoserialize
    scope: string;

  /**
   * The search query used in the search request
   */
  @autoserialize
    query: string;

  /**
   * The currently active filters used in the search request
   */
<<<<<<< HEAD
  @autoserializeAs(AppliedFilter)
  appliedFilters: AppliedFilter[];
=======
  @autoserialize
    appliedFilters: any[]; // TODO
>>>>>>> a8f31948

  /**
   * The sort parameters used in the search request
   */
<<<<<<< HEAD
  @autoserializeAs(SearchResultSorting)
  sort: SearchResultSorting;
=======
  @autoserialize
    sort: any; // TODO
>>>>>>> a8f31948

  /**
   * The sort parameters used in the search request
   */
  @autoserialize
    configuration: string;

  /**
   * Pagination configuration for this response
   */
  @autoserialize
    pageInfo: PageInfo;

  /**
   * The results for this query
   */
  @autoserialize
    page: T[];

  @autoserialize
    facets: any; // TODO
}<|MERGE_RESOLUTION|>--- conflicted
+++ resolved
@@ -1,15 +1,12 @@
-<<<<<<< HEAD
-import { autoserialize, autoserializeAs } from 'cerialize';
-import { PageInfo } from '../../../core/shared/page-info.model';
-import { PaginatedList } from '../../../core/data/paginated-list.model';
-import { AppliedFilter } from './applied-filter.model';
-import { SearchResultSorting } from './search-result-sorting.model';
-=======
-import { autoserialize } from 'cerialize';
+import {
+  autoserialize,
+  autoserializeAs,
+} from 'cerialize';
 
 import { PaginatedList } from '../../../core/data/paginated-list.model';
 import { PageInfo } from '../../../core/shared/page-info.model';
->>>>>>> a8f31948
+import { AppliedFilter } from './applied-filter.model';
+import { SearchResultSorting } from './search-result-sorting.model';
 
 /**
  * Class representing the response returned by the server when performing a search request
@@ -30,24 +27,14 @@
   /**
    * The currently active filters used in the search request
    */
-<<<<<<< HEAD
   @autoserializeAs(AppliedFilter)
-  appliedFilters: AppliedFilter[];
-=======
-  @autoserialize
-    appliedFilters: any[]; // TODO
->>>>>>> a8f31948
+    appliedFilters: AppliedFilter[];
 
   /**
    * The sort parameters used in the search request
    */
-<<<<<<< HEAD
   @autoserializeAs(SearchResultSorting)
-  sort: SearchResultSorting;
-=======
-  @autoserialize
-    sort: any; // TODO
->>>>>>> a8f31948
+    sort: SearchResultSorting;
 
   /**
    * The sort parameters used in the search request
