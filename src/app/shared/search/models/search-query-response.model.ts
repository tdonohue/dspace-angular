import {
  autoserialize,
  autoserializeAs,
} from 'cerialize';

import { PaginatedList } from '../../../core/data/paginated-list.model';
import { PageInfo } from '../../../core/shared/page-info.model';
import { AppliedFilter } from './applied-filter.model';
import { SearchResultSorting } from './search-result-sorting.model';

/**
 * Class representing the response returned by the server when performing a search request
 */
export abstract class SearchQueryResponse<T> extends PaginatedList<T> {
  /**
   * The scope used in the search request represented by the UUID of a DSpaceObject
   */
  @autoserialize
  scope: string;

  /**
   * The search query used in the search request
   */
  @autoserialize
  query: string;

  /**
   * The currently active filters used in the search request
   */
<<<<<<< HEAD
  @autoserializeAs(AppliedFilter)
    appliedFilters: AppliedFilter[];
=======
  @autoserialize
  appliedFilters: any[]; // TODO
>>>>>>> 054043a8

  /**
   * The sort parameters used in the search request
   */
<<<<<<< HEAD
  @autoserializeAs(SearchResultSorting)
    sort: SearchResultSorting;
=======
  @autoserialize
  sort: any; // TODO
>>>>>>> 054043a8

  /**
   * The sort parameters used in the search request
   */
  @autoserialize
  configuration: string;

  /**
   * Pagination configuration for this response
   */
  @autoserialize
  pageInfo: PageInfo;

  /**
   * The results for this query
   */
  @autoserialize
  page: T[];

  @autoserialize
  facets: any; // TODO
}<|MERGE_RESOLUTION|>--- conflicted
+++ resolved
@@ -27,24 +27,14 @@
   /**
    * The currently active filters used in the search request
    */
-<<<<<<< HEAD
   @autoserializeAs(AppliedFilter)
-    appliedFilters: AppliedFilter[];
-=======
-  @autoserialize
-  appliedFilters: any[]; // TODO
->>>>>>> 054043a8
+  appliedFilters: AppliedFilter[];
 
   /**
    * The sort parameters used in the search request
    */
-<<<<<<< HEAD
   @autoserializeAs(SearchResultSorting)
-    sort: SearchResultSorting;
-=======
-  @autoserialize
-  sort: any; // TODO
->>>>>>> 054043a8
+  sort: SearchResultSorting;
 
   /**
    * The sort parameters used in the search request
