import { NO_ERRORS_SCHEMA } from '@angular/core';
import {
  ComponentFixture,
  TestBed,
  waitForAsync,
} from '@angular/core/testing';
import { By } from '@angular/platform-browser';
import {
  NavigationExtras,
  Router,
} from '@angular/router';
import {
  TranslateLoader,
  TranslateModule,
} from '@ngx-translate/core';
import { of as observableOf } from 'rxjs';

import { Context } from '../../../core/shared/context.model';
import { SearchService } from '../../../core/shared/search/search.service';
<<<<<<< HEAD
import { MYDSPACE_ROUTE } from '../../../my-dspace-page/my-dspace-page.component';
=======
>>>>>>> a8f31948
import { MyDSpaceConfigurationValueType } from '../../../my-dspace-page/my-dspace-configuration-value-type';
import {
  MYDSPACE_ROUTE,
  SEARCH_CONFIG_SERVICE,
} from '../../../my-dspace-page/my-dspace-page.component';
import { TranslateLoaderMock } from '../../mocks/translate-loader.mock';
<<<<<<< HEAD
import { Context } from '../../../core/shared/context.model';
import { SEARCH_CONFIG_SERVICE } from '../../../my-dspace-page/my-dspace-configuration.service';
=======
import { RouterStub } from '../../testing/router.stub';
import { SearchConfigurationServiceStub } from '../../testing/search-configuration-service.stub';
import { SearchSwitchConfigurationComponent } from './search-switch-configuration.component';
>>>>>>> a8f31948

describe('SearchSwitchConfigurationComponent', () => {

  let comp: SearchSwitchConfigurationComponent;
  let fixture: ComponentFixture<SearchSwitchConfigurationComponent>;
  let searchConfService: SearchConfigurationServiceStub;
  let select: any;

  const searchServiceStub = jasmine.createSpyObj('SearchService', {
    getSearchLink: jasmine.createSpy('getSearchLink'),
  });

  const configurationList = [
    {
      value: MyDSpaceConfigurationValueType.Workspace,
      label: 'workspace',
      context: Context.Workspace,
    },
    {
      value: MyDSpaceConfigurationValueType.Workflow,
      label: 'workflow',
      context: Context.Workflow,
    },
  ];
  beforeEach(waitForAsync(() => {
    TestBed.configureTestingModule({
    imports: [
        TranslateModule.forRoot({
<<<<<<< HEAD
            loader: {
                provide: TranslateLoader,
                useClass: TranslateLoaderMock
            }
        }),
        SearchSwitchConfigurationComponent
    ],
    providers: [
        { provide: Router, useValue: new RouterStub() },
        { provide: SearchService, useValue: searchServiceStub },
        { provide: SEARCH_CONFIG_SERVICE, useValue: new SearchConfigurationServiceStub() },
    ],
    schemas: [NO_ERRORS_SCHEMA]
}).compileComponents();
=======
          loader: {
            provide: TranslateLoader,
            useClass: TranslateLoaderMock,
          },
        }),
      ],
      declarations: [SearchSwitchConfigurationComponent],
      providers: [
        { provide: Router, useValue: new RouterStub() },
        { provide: SearchService, useValue: searchServiceStub },
        { provide: SEARCH_CONFIG_SERVICE, useValue: new SearchConfigurationServiceStub() },
      ],
      schemas: [NO_ERRORS_SCHEMA],
    }).compileComponents();
>>>>>>> a8f31948
  }));

  beforeEach(() => {
    fixture = TestBed.createComponent(SearchSwitchConfigurationComponent);
    comp = fixture.componentInstance;
    searchConfService = TestBed.inject(SEARCH_CONFIG_SERVICE as any);

    spyOn(searchConfService, 'getCurrentConfiguration').and.returnValue(observableOf(MyDSpaceConfigurationValueType.Workspace));

    comp.configurationList = configurationList;

    // SearchSwitchConfigurationComponent test instance
    fixture.detectChanges();

  });

  it('should init the current configuration name', () => {
    expect(comp.selectedOption).toBe(configurationList[0]);
  });

  it('should display select field properly', () => {
    const selectField = fixture.debugElement.query(By.css('.form-control'));
    expect(selectField).not.toBeNull();

    const childElements = selectField.children;
    expect(childElements.length).toEqual(comp.configurationList.length);
  });

  it('should call onSelect method when selecting an option', waitForAsync(() => {
    fixture.whenStable().then(() => {
      spyOn(comp, 'onSelect');
      select = fixture.debugElement.query(By.css('select'));
      const selectEl = select.nativeElement;
      selectEl.value = selectEl.options[1].value;  // <-- select a new value
      selectEl.dispatchEvent(new Event('change'));
      fixture.detectChanges();
      expect(comp.onSelect).toHaveBeenCalled();
    });
  }));

  it('should navigate to the route when selecting an option', () => {
    spyOn((comp as any), 'getSearchLinkParts').and.returnValue([MYDSPACE_ROUTE]);
    spyOn((comp as any).changeConfiguration, 'emit');
    comp.selectedOption = configurationList[1];
    const navigationExtras: NavigationExtras = {
      queryParams: { configuration: MyDSpaceConfigurationValueType.Workflow },
    };

    fixture.detectChanges();

    comp.onSelect();

    expect((comp as any).router.navigate).toHaveBeenCalledWith([MYDSPACE_ROUTE], navigationExtras);
    expect((comp as any).changeConfiguration.emit).toHaveBeenCalled();
  });
});<|MERGE_RESOLUTION|>--- conflicted
+++ resolved
@@ -1,40 +1,19 @@
 import { NO_ERRORS_SCHEMA } from '@angular/core';
-import {
-  ComponentFixture,
-  TestBed,
-  waitForAsync,
-} from '@angular/core/testing';
+import { ComponentFixture, TestBed, waitForAsync, } from '@angular/core/testing';
 import { By } from '@angular/platform-browser';
-import {
-  NavigationExtras,
-  Router,
-} from '@angular/router';
-import {
-  TranslateLoader,
-  TranslateModule,
-} from '@ngx-translate/core';
+import { NavigationExtras, Router, } from '@angular/router';
+import { TranslateLoader, TranslateModule, } from '@ngx-translate/core';
 import { of as observableOf } from 'rxjs';
 
 import { Context } from '../../../core/shared/context.model';
 import { SearchService } from '../../../core/shared/search/search.service';
-<<<<<<< HEAD
-import { MYDSPACE_ROUTE } from '../../../my-dspace-page/my-dspace-page.component';
-=======
->>>>>>> a8f31948
+import { MYDSPACE_ROUTE, SEARCH_CONFIG_SERVICE } from '../../../my-dspace-page/my-dspace-page.component';
 import { MyDSpaceConfigurationValueType } from '../../../my-dspace-page/my-dspace-configuration-value-type';
-import {
-  MYDSPACE_ROUTE,
-  SEARCH_CONFIG_SERVICE,
-} from '../../../my-dspace-page/my-dspace-page.component';
 import { TranslateLoaderMock } from '../../mocks/translate-loader.mock';
-<<<<<<< HEAD
-import { Context } from '../../../core/shared/context.model';
-import { SEARCH_CONFIG_SERVICE } from '../../../my-dspace-page/my-dspace-configuration.service';
-=======
 import { RouterStub } from '../../testing/router.stub';
 import { SearchConfigurationServiceStub } from '../../testing/search-configuration-service.stub';
 import { SearchSwitchConfigurationComponent } from './search-switch-configuration.component';
->>>>>>> a8f31948
+import { SEARCH_CONFIG_SERVICE } from '../../../my-dspace-page/my-dspace-configuration.service';
 
 describe('SearchSwitchConfigurationComponent', () => {
 
@@ -63,7 +42,6 @@
     TestBed.configureTestingModule({
     imports: [
         TranslateModule.forRoot({
-<<<<<<< HEAD
             loader: {
                 provide: TranslateLoader,
                 useClass: TranslateLoaderMock
@@ -76,24 +54,8 @@
         { provide: SearchService, useValue: searchServiceStub },
         { provide: SEARCH_CONFIG_SERVICE, useValue: new SearchConfigurationServiceStub() },
     ],
-    schemas: [NO_ERRORS_SCHEMA]
+      schemas: [NO_ERRORS_SCHEMA],
 }).compileComponents();
-=======
-          loader: {
-            provide: TranslateLoader,
-            useClass: TranslateLoaderMock,
-          },
-        }),
-      ],
-      declarations: [SearchSwitchConfigurationComponent],
-      providers: [
-        { provide: Router, useValue: new RouterStub() },
-        { provide: SearchService, useValue: searchServiceStub },
-        { provide: SEARCH_CONFIG_SERVICE, useValue: new SearchConfigurationServiceStub() },
-      ],
-      schemas: [NO_ERRORS_SCHEMA],
-    }).compileComponents();
->>>>>>> a8f31948
   }));
 
   beforeEach(() => {
