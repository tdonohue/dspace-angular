--- conflicted
+++ resolved
@@ -1,38 +1,18 @@
-import {
-  Component,
-  EventEmitter,
-  Inject,
-  Input,
-  OnDestroy,
-  OnInit,
-  Output,
-} from '@angular/core';
-import {
-  NavigationExtras,
-  Router,
-} from '@angular/router';
+import { Component, EventEmitter, Inject, Input, OnDestroy, OnInit, Output, } from '@angular/core';
+import { NavigationExtras, Router, } from '@angular/router';
 import findIndex from 'lodash/findIndex';
 import { Subscription } from 'rxjs';
 
-<<<<<<< HEAD
 import { hasValue } from '../../empty.util';
-=======
 import { SearchService } from '../../../core/shared/search/search.service';
->>>>>>> a8f31948
 import { SearchConfigurationService } from '../../../core/shared/search/search-configuration.service';
 import { MyDSpaceConfigurationValueType } from '../../../my-dspace-page/my-dspace-configuration-value-type';
-import { SEARCH_CONFIG_SERVICE } from '../../../my-dspace-page/my-dspace-page.component';
-import { hasValue } from '../../empty.util';
 import { currentPath } from '../../utils/route.utils';
-<<<<<<< HEAD
-import findIndex from 'lodash/findIndex';
+import { SearchConfigurationOption } from './search-configuration-option.model';
 import { TranslateModule } from '@ngx-translate/core';
 import { FormsModule } from '@angular/forms';
-import { NgIf, NgFor } from '@angular/common';
+import { NgFor, NgIf } from '@angular/common';
 import { SEARCH_CONFIG_SERVICE } from '../../../my-dspace-page/my-dspace-configuration.service';
-=======
-import { SearchConfigurationOption } from './search-configuration-option.model';
->>>>>>> a8f31948
 
 @Component({
     selector: 'ds-search-switch-configuration',
