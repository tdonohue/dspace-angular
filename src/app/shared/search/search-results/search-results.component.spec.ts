import {
  DebugElement,
  NO_ERRORS_SCHEMA,
} from '@angular/core';
import {
  ComponentFixture,
  TestBed,
  waitForAsync,
} from '@angular/core/testing';
import { By } from '@angular/platform-browser';
import { NoopAnimationsModule } from '@angular/platform-browser/animations';
import { TranslateModule } from '@ngx-translate/core';

import { Community } from '../../../core/shared/community.model';
import { createFailedRemoteDataObject } from '../../remote-data.utils';
<<<<<<< HEAD
import { ActivatedRoute } from '@angular/router';
import { ActivatedRouteStub } from '../../testing/active-router.stub';
import { ThemeService } from '../../theme-support/theme.service';
import { getMockThemeService } from '../../mocks/theme-service.mock';
import { SearchExportCsvComponent } from '../search-export-csv/search-export-csv.component';
import { ObjectCollectionComponent } from '../../object-collection/object-collection.component';
import { ThemedLoadingComponent } from '../../loading/themed-loading.component';
import { ErrorComponent } from '../../error/error.component';
=======
import { QueryParamsDirectiveStub } from '../../testing/query-params-directive.stub';
import { SearchResultsComponent } from './search-results.component';
>>>>>>> a8f31948

describe('SearchResultsComponent', () => {
  let comp: SearchResultsComponent;
  let fixture: ComponentFixture<SearchResultsComponent>;
  let heading: DebugElement;
  let title: DebugElement;

  beforeEach(waitForAsync(() => {
    TestBed.configureTestingModule({
      providers: [
        { provide: ActivatedRoute, useValue: new ActivatedRouteStub() },
        { provide: ThemeService, useValue: getMockThemeService() },
      ],
      imports: [
        TranslateModule.forRoot(),
        NoopAnimationsModule,
        SearchResultsComponent,
<<<<<<< HEAD
      ],
      schemas: [NO_ERRORS_SCHEMA],
    })
      .overrideComponent(SearchResultsComponent, {
        remove: {
          imports: [
            SearchExportCsvComponent,
            ObjectCollectionComponent,
            ThemedLoadingComponent,
            ErrorComponent,
          ],
        },
        add: { imports: [QueryParamsDirectiveStub] }
      })
      .compileComponents();
=======
        QueryParamsDirectiveStub],
      schemas: [NO_ERRORS_SCHEMA],
    }).compileComponents();
>>>>>>> a8f31948
  }));

  beforeEach(() => {
    fixture = TestBed.createComponent(SearchResultsComponent);
    comp = fixture.componentInstance; // SearchFormComponent test instance
    heading = fixture.debugElement.query(By.css('heading'));
    title = fixture.debugElement.query(By.css('h2'));
  });

  it('should display results when results are not empty', () => {
    (comp as any).searchResults = { hasSucceeded: true, isLoading: false, payload: { page: { length: 2 } } };
    (comp as any).searchConfig = {};
    fixture.detectChanges();
    expect(fixture.debugElement.query(By.css('ds-viewable-collection'))).not.toBeNull();
  });

  it('should not display link when results are not empty', () => {
    (comp as any).searchResults = { hasSucceeded: true, isLoading: false, payload: { page: { length: 2 } } };
    (comp as any).searchConfig = {};
    fixture.detectChanges();
    expect(fixture.debugElement.query(By.css('a'))).toBeNull();
  });

  it('should display error message if error is 500', () => {
    (comp as any).searchResults = createFailedRemoteDataObject('Error', 500);
    fixture.detectChanges();
    expect(comp.showError()).toBeTrue();
    expect(comp.errorMessageLabel()).toBe('error.search-results');
    expect(fixture.debugElement.query(By.css('ds-error'))).not.toBeNull();
  });

  it('should display error message if error is 422', () => {
    (comp as any).searchResults = createFailedRemoteDataObject('Error', 422);
    fixture.detectChanges();
    expect(comp.showError()).toBeTrue();
    expect(comp.errorMessageLabel()).toBe('error.invalid-search-query');
    expect(fixture.debugElement.query(By.css('ds-error'))).not.toBeNull();
  });

  it('should display link with new search where query is quoted if search return a error 400', () => {
    (comp as any).searchResults = createFailedRemoteDataObject('Error', 400);
    (comp as any).searchConfig = { query: 'foobar' };
    fixture.detectChanges();

    const linkDes = fixture.debugElement.queryAll(By.directive(QueryParamsDirectiveStub));

    // get attached link directive instances
    // using each DebugElement's injector
    const routerLinkQuery = linkDes.map((de) => de.injector.get(QueryParamsDirectiveStub));

    expect(routerLinkQuery.length).toBe(1, 'should have 1 router link with query params');
    expect(routerLinkQuery[0].queryParams.query).toBe('"foobar"', 'query params should be "foobar"');
  });

  it('should display link with new search where query is quoted if search result is empty', () => {
    (comp as any).searchResults = { payload: { page: { length: 0 } } };
    (comp as any).searchConfig = { query: 'foobar' };
    fixture.detectChanges();

    const linkDes = fixture.debugElement.queryAll(By.directive(QueryParamsDirectiveStub));

    // get attached link directive instances
    // using each DebugElement's injector
    const routerLinkQuery = linkDes.map((de) => de.injector.get(QueryParamsDirectiveStub));

    expect(routerLinkQuery.length).toBe(1, 'should have 1 router link with query params');
    expect(routerLinkQuery[0].queryParams.query).toBe('"foobar"', 'query params should be "foobar"');
  });

  it('should add quotes around the given string', () => {
    expect(comp.surroundStringWithQuotes('teststring')).toEqual('"teststring"');
  });

  it('should not add quotes around the given string if they are already there', () => {
    expect(comp.surroundStringWithQuotes('"teststring"')).toEqual('"teststring"');
  });

  it('should not add quotes around a given empty string', () => {
    expect(comp.surroundStringWithQuotes('')).toEqual('');
  });
});

export const objects = [
  Object.assign(new Community(), {
    logo: {
      self: {
        _isScalar: true,
        value: 'https://dspace7.4science.it/dspace-spring-rest/api/core/bitstreams/10b636d0-7890-4968-bcd6-0d83bf4e2b42',
        scheduler: null,
      },
    },
    collections: {
      self: {
        _isScalar: true,
        value: '1506937433727',
        scheduler: null,
      },
    },
    _links: {
      self: {
        href: 'https://dspace7.4science.it/dspace-spring-rest/api/core/communities/7669c72a-3f2a-451f-a3b9-9210e7a4c02f',
      },
    },
    id: '7669c72a-3f2a-451f-a3b9-9210e7a4c02f',
    uuid: '7669c72a-3f2a-451f-a3b9-9210e7a4c02f',
    type: Community.type,
    metadata: {
      'dc.description': [
        {
          language: null,
          value: '',
        },
      ],
      'dc.description.abstract': [
        {
          language: null,
          value: 'This is a test community to hold content for the OR2017 demostration',
        },
      ],
      'dc.description.tableofcontents': [
        {
          language: null,
          value: '',
        },
      ],
      'dc.rights': [
        {
          language: null,
          value: '',
        },
      ],
      'dc.title': [
        {
          language: null,
          value: 'OR2017 - Demonstration',
        },
      ],
      'dc.identifier.uri': [
        {
          language: null,
          value: 'http://localhost:4000/handle/10673/11',
        },
      ],
    },
  }),
  Object.assign(new Community(),
    {
      logo: {
        self: {
          _isScalar: true,
          value: 'https://dspace7.4science.it/dspace-spring-rest/api/core/bitstreams/f446c17d-6d51-45ea-a610-d58a73642d40',
          scheduler: null,
        },
      },
      collections: {
        self: {
          _isScalar: true,
          value: '1506937433727',
          scheduler: null,
        },
      },
      _links: {
        self: {
          href: 'https://dspace7.4science.it/dspace-spring-rest/api/core/communities/9076bd16-e69a-48d6-9e41-0238cb40d863',
        },
      },
      id: '9076bd16-e69a-48d6-9e41-0238cb40d863',
      uuid: '9076bd16-e69a-48d6-9e41-0238cb40d863',
      type: Community.type,
      metadata: {
        'dc.description': [
          {
            language: null,
            value: '<p>This is the introductory text for the <em>Sample Community</em> on the DSpace Demonstration Site. It is editable by System or Community Administrators (of this Community).</p>\r\n<p><strong>DSpace Communities may contain one or more Sub-Communities or Collections (of Items).</strong></p>\r\n<p>This particular Community has its own logo (the <a href=\'http://www.duraspace.org/\'>DuraSpace</a> logo).</p>',
          },
        ],
        'dc.description.abstract': [
          {
            language: null,
            value: 'This is a sample top-level community',
          },
        ],
        'dc.description.tableofcontents': [
          {
            language: null,
            value: '<p>This is the <em>news section</em> for this <em>Sample Community</em>. System or Community Administrators (of this Community) can edit this News field.</p>',
          },
        ],
        'dc.rights': [
          {
            language: null,
            value: '<p><em>If this Community had special copyright text to display, it would be displayed here.</em></p>',
          },
        ],
        'dc.title': [
          {
            language: null,
            value: 'Sample Community',
          },
        ],
        'dc.identifier.uri': [
          {
            language: null,
            value: 'http://localhost:4000/handle/10673/1',
          },
        ],
      },
    },
  ),
];<|MERGE_RESOLUTION|>--- conflicted
+++ resolved
@@ -13,7 +13,6 @@
 
 import { Community } from '../../../core/shared/community.model';
 import { createFailedRemoteDataObject } from '../../remote-data.utils';
-<<<<<<< HEAD
 import { ActivatedRoute } from '@angular/router';
 import { ActivatedRouteStub } from '../../testing/active-router.stub';
 import { ThemeService } from '../../theme-support/theme.service';
@@ -22,10 +21,8 @@
 import { ObjectCollectionComponent } from '../../object-collection/object-collection.component';
 import { ThemedLoadingComponent } from '../../loading/themed-loading.component';
 import { ErrorComponent } from '../../error/error.component';
-=======
 import { QueryParamsDirectiveStub } from '../../testing/query-params-directive.stub';
 import { SearchResultsComponent } from './search-results.component';
->>>>>>> a8f31948
 
 describe('SearchResultsComponent', () => {
   let comp: SearchResultsComponent;
@@ -43,7 +40,6 @@
         TranslateModule.forRoot(),
         NoopAnimationsModule,
         SearchResultsComponent,
-<<<<<<< HEAD
       ],
       schemas: [NO_ERRORS_SCHEMA],
     })
@@ -59,11 +55,6 @@
         add: { imports: [QueryParamsDirectiveStub] }
       })
       .compileComponents();
-=======
-        QueryParamsDirectiveStub],
-      schemas: [NO_ERRORS_SCHEMA],
-    }).compileComponents();
->>>>>>> a8f31948
   }));
 
   beforeEach(() => {
