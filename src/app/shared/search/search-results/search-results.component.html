<div class="d-flex justify-content-between">
<h2 *ngIf="!disableHeader">{{ (configuration ? configuration + '.search.results.head' : 'search.results.head') | translate }}</h2>
<<<<<<< HEAD
<ds-search-export-csv [searchConfig]="searchConfig"></ds-search-export-csv>
</div>
<div *ngIf="searchResults?.hasSucceeded && !searchResults?.isLoading && searchResults?.payload?.page.length > 0" @fadeIn>
=======
<div *ngIf="searchResults && searchResults?.hasSucceeded && !searchResults?.isLoading && searchResults?.payload?.page.length > 0" @fadeIn>
>>>>>>> 001ba434
    <ds-viewable-collection
            [config]="searchConfig.pagination"
            [sortConfig]="searchConfig.sort"
            [objects]="searchResults"
            [hideGear]="true"
            [selectable]="selectable"
            [selectionConfig]="selectionConfig"
            [linkType]="linkType"
            [context]="context"
            [hidePaginationDetail]="hidePaginationDetail"
            (deselectObject)="deselectObject.emit($event)"
            (selectObject)="selectObject.emit($event)"
            >
    </ds-viewable-collection>
</div>
<ds-loading *ngIf="isLoading()" message="{{'loading.search-results' | translate}}"></ds-loading>
<ds-error
        *ngIf="showError()"
        message="{{errorMessageLabel() | translate}}"></ds-error>
<div *ngIf="searchResults?.payload?.page.length == 0 || searchResults?.statusCode == 400">
    {{ 'search.results.no-results' | translate }}
    <a [routerLink]="['/search']"
       [queryParams]="{ query: surroundStringWithQuotes(searchConfig?.query) }"
       queryParamsHandling="merge">
        {{"search.results.no-results-link" | translate}}
    </a>
</div><|MERGE_RESOLUTION|>--- conflicted
+++ resolved
@@ -1,12 +1,8 @@
 <div class="d-flex justify-content-between">
 <h2 *ngIf="!disableHeader">{{ (configuration ? configuration + '.search.results.head' : 'search.results.head') | translate }}</h2>
-<<<<<<< HEAD
 <ds-search-export-csv [searchConfig]="searchConfig"></ds-search-export-csv>
 </div>
-<div *ngIf="searchResults?.hasSucceeded && !searchResults?.isLoading && searchResults?.payload?.page.length > 0" @fadeIn>
-=======
 <div *ngIf="searchResults && searchResults?.hasSucceeded && !searchResults?.isLoading && searchResults?.payload?.page.length > 0" @fadeIn>
->>>>>>> 001ba434
     <ds-viewable-collection
             [config]="searchConfig.pagination"
             [sortConfig]="searchConfig.sort"
