<<<<<<< HEAD
import { Component, ComponentRef, OnChanges, OnDestroy, OnInit, ViewChild, ViewContainerRef, SimpleChanges, Input, Type } from '@angular/core';
import { Subscription } from 'rxjs';
import { hasValue, isNotEmpty } from 'src/app/shared/empty.util';
import { ThemeService } from '../../../theme-support/theme.service';
import { SearchLabelLoaderDirective } from './search-label-loader-directive.directive';
import { getSearchLabelByOperator } from './search-label-loader.decorator';
=======
import {
  Component,
  Input,
  OnChanges,
  OnInit,
} from '@angular/core';
import { GenericConstructor } from 'src/app/core/shared/generic-constructor';

import { AbstractComponentLoaderComponent } from '../../../abstract-component-loader/abstract-component-loader.component';
>>>>>>> 36ac6002
import { AppliedFilter } from '../../models/applied-filter.model';
import { getSearchLabelByOperator } from './search-label-loader.decorator';

@Component({
  selector: 'ds-search-label-loader',
  standalone: true,
  templateUrl: '../../../abstract-component-loader/abstract-component-loader.component.html',
})
export class SearchLabelLoaderComponent extends AbstractComponentLoaderComponent<Component> implements OnInit, OnChanges {

  @Input() inPlaceSearch: boolean;

  @Input() appliedFilter: AppliedFilter;

  protected inputNamesDependentForComponent: (keyof this & string)[] = [
    'appliedFilter',
  ];

  protected inputNames: (keyof this & string)[] = [
    'inPlaceSearch',
    'appliedFilter',
  ];

<<<<<<< HEAD
  constructor(
    protected themeService: ThemeService,
  ) {
  }

  /**
   * Set up the dynamic child component
   */
  ngOnInit(): void {
    this.instantiateComponent();
  }

  /**
   * Whenever the inputs change, update the inputs of the dynamic component
   */
  ngOnChanges(changes: SimpleChanges): void {
    if (hasValue(this.compRef)) {
      if (this.inputNamesDependentForComponent.some((name: keyof this & string) => hasValue(changes[name]) && changes[name].previousValue !== changes[name].currentValue)) {
        // Recreate the component when the @Input()s used by getComponent() aren't up-to-date anymore
        this.destroyComponentInstance();
        this.instantiateComponent();
      } else {
        this.connectInputsAndOutputs();
      }
    }
  }

  ngOnDestroy(): void {
    this.subs
      .filter((subscription: Subscription) => hasValue(subscription))
      .forEach((subscription: Subscription) => subscription.unsubscribe());
    this.destroyComponentInstance();
  }

  /**
   * Creates the component and connects the @Input() & @Output() from the ThemedComponent to its child Component.
   */
  public instantiateComponent(): void {
    const component: Type<Component> = this.getComponent();

    const viewContainerRef: ViewContainerRef = this.componentDirective.viewContainerRef;
    viewContainerRef.clear();

    this.compRef = viewContainerRef.createComponent(
      component, {
        index: 0,
        injector: undefined,
      },
    );

    this.connectInputsAndOutputs();
  }

  /**
   * Destroys the themed component and calls it's `ngOnDestroy`
   */
  public destroyComponentInstance(): void {
    if (hasValue(this.compRef)) {
      this.compRef.destroy();
      this.compRef = null;
    }
  }

  /**
   * Fetch the component depending on the item's entity type, metadata representation type and context
   */
  public getComponent(): Type<Component> {
    return getSearchLabelByOperator(this.appliedFilter.operator, this.themeService.getThemeName());
=======
  public getComponent(): GenericConstructor<Component> {
    return getSearchLabelByOperator(this.appliedFilter.operator);
>>>>>>> 36ac6002
  }

}<|MERGE_RESOLUTION|>--- conflicted
+++ resolved
@@ -1,11 +1,3 @@
-<<<<<<< HEAD
-import { Component, ComponentRef, OnChanges, OnDestroy, OnInit, ViewChild, ViewContainerRef, SimpleChanges, Input, Type } from '@angular/core';
-import { Subscription } from 'rxjs';
-import { hasValue, isNotEmpty } from 'src/app/shared/empty.util';
-import { ThemeService } from '../../../theme-support/theme.service';
-import { SearchLabelLoaderDirective } from './search-label-loader-directive.directive';
-import { getSearchLabelByOperator } from './search-label-loader.decorator';
-=======
 import {
   Component,
   Input,
@@ -15,7 +7,7 @@
 import { GenericConstructor } from 'src/app/core/shared/generic-constructor';
 
 import { AbstractComponentLoaderComponent } from '../../../abstract-component-loader/abstract-component-loader.component';
->>>>>>> 36ac6002
+import { DynamicComponentLoaderDirective } from '../../../abstract-component-loader/dynamic-component-loader.directive';
 import { AppliedFilter } from '../../models/applied-filter.model';
 import { getSearchLabelByOperator } from './search-label-loader.decorator';
 
@@ -23,6 +15,9 @@
   selector: 'ds-search-label-loader',
   standalone: true,
   templateUrl: '../../../abstract-component-loader/abstract-component-loader.component.html',
+  imports: [
+    DynamicComponentLoaderDirective,
+  ],
 })
 export class SearchLabelLoaderComponent extends AbstractComponentLoaderComponent<Component> implements OnInit, OnChanges {
 
@@ -39,79 +34,8 @@
     'appliedFilter',
   ];
 
-<<<<<<< HEAD
-  constructor(
-    protected themeService: ThemeService,
-  ) {
-  }
-
-  /**
-   * Set up the dynamic child component
-   */
-  ngOnInit(): void {
-    this.instantiateComponent();
-  }
-
-  /**
-   * Whenever the inputs change, update the inputs of the dynamic component
-   */
-  ngOnChanges(changes: SimpleChanges): void {
-    if (hasValue(this.compRef)) {
-      if (this.inputNamesDependentForComponent.some((name: keyof this & string) => hasValue(changes[name]) && changes[name].previousValue !== changes[name].currentValue)) {
-        // Recreate the component when the @Input()s used by getComponent() aren't up-to-date anymore
-        this.destroyComponentInstance();
-        this.instantiateComponent();
-      } else {
-        this.connectInputsAndOutputs();
-      }
-    }
-  }
-
-  ngOnDestroy(): void {
-    this.subs
-      .filter((subscription: Subscription) => hasValue(subscription))
-      .forEach((subscription: Subscription) => subscription.unsubscribe());
-    this.destroyComponentInstance();
-  }
-
-  /**
-   * Creates the component and connects the @Input() & @Output() from the ThemedComponent to its child Component.
-   */
-  public instantiateComponent(): void {
-    const component: Type<Component> = this.getComponent();
-
-    const viewContainerRef: ViewContainerRef = this.componentDirective.viewContainerRef;
-    viewContainerRef.clear();
-
-    this.compRef = viewContainerRef.createComponent(
-      component, {
-        index: 0,
-        injector: undefined,
-      },
-    );
-
-    this.connectInputsAndOutputs();
-  }
-
-  /**
-   * Destroys the themed component and calls it's `ngOnDestroy`
-   */
-  public destroyComponentInstance(): void {
-    if (hasValue(this.compRef)) {
-      this.compRef.destroy();
-      this.compRef = null;
-    }
-  }
-
-  /**
-   * Fetch the component depending on the item's entity type, metadata representation type and context
-   */
-  public getComponent(): Type<Component> {
+  public getComponent(): GenericConstructor<Component> {
     return getSearchLabelByOperator(this.appliedFilter.operator, this.themeService.getThemeName());
-=======
-  public getComponent(): GenericConstructor<Component> {
-    return getSearchLabelByOperator(this.appliedFilter.operator);
->>>>>>> 36ac6002
   }
 
 }