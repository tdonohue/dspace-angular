import {
  Component,
  Input,
  OnInit,
} from '@angular/core';
import {
  Params,
  Router,
} from '@angular/router';
import { Observable } from 'rxjs';
<<<<<<< HEAD
import { Params, Router, RouterLink } from '@angular/router';
=======
>>>>>>> a8f31948
import { map } from 'rxjs/operators';

import { PaginationService } from '../../../../core/pagination/pagination.service';
import { SearchService } from '../../../../core/shared/search/search.service';
import { SearchConfigurationService } from '../../../../core/shared/search/search-configuration.service';
import {
  hasValue,
  isNotEmpty,
} from '../../../empty.util';
import { currentPath } from '../../../utils/route.utils';
import { stripOperatorFromFilterValue } from '../../search.utils';
import { TranslateModule } from '@ngx-translate/core';
import { AsyncPipe } from '@angular/common';

@Component({
    selector: 'ds-search-label',
    templateUrl: './search-label.component.html',
    standalone: true,
    imports: [RouterLink, AsyncPipe, TranslateModule]
})

/**
 * Component that represents the label containing the currently active filters
 */
export class SearchLabelComponent implements OnInit {
  @Input() key: string;
  @Input() value: string;
  @Input() inPlaceSearch: boolean;
  @Input() appliedFilters: Observable<Params>;
  searchLink: string;
  removeParameters: Observable<Params>;

  /**
   * The name of the filter without the f. prefix
   */
  filterName: string;

  /**
   * Initialize the instance variable
   */
  constructor(
    private searchService: SearchService,
    private paginationService: PaginationService,
    private searchConfigurationService: SearchConfigurationService,
    private router: Router) {
  }

  ngOnInit(): void {
    this.searchLink = this.getSearchLink();
    this.removeParameters = this.getRemoveParams();
    this.filterName = this.getFilterName();
  }

  /**
   * Calculates the parameters that should change if a given value for the given filter would be removed from the active filters
   * @returns {Observable<Params>} The changed filter parameters
   */
  getRemoveParams(): Observable<Params> {
    return this.appliedFilters.pipe(
      map((filters) => {
        const field: string = Object.keys(filters).find((f) => f === this.key);
        const newValues = hasValue(filters[field]) ? filters[field].filter((v) => v !== this.value) : null;
        const page = this.paginationService.getPageParam(this.searchConfigurationService.paginationID);
        return {
          [field]: isNotEmpty(newValues) ? newValues : null,
          [page]: 1,
        };
      }),
    );
  }

  /**
   * @returns {string} The base path to the search page, or the current page when inPlaceSearch is true
   */
  private getSearchLink(): string {
    if (this.inPlaceSearch) {
      return currentPath(this.router);
    }
    return this.searchService.getSearchLink();
  }

  /**
   * TODO to review after https://github.com/DSpace/dspace-angular/issues/368 is resolved
   * Strips authority operator from filter value
   * e.g. 'test ,authority' => 'test'
   *
   * @param value
   */
  normalizeFilterValue(value: string) {
    // const pattern = /,[^,]*$/g;
    const pattern = /,authority*$/g;
    value = value.replace(pattern, '');
    return stripOperatorFromFilterValue(value);
  }

  private getFilterName(): string {
    return this.key.startsWith('f.') ? this.key.substring(2) : this.key;
  }
}<|MERGE_RESOLUTION|>--- conflicted
+++ resolved
@@ -1,26 +1,12 @@
-import {
-  Component,
-  Input,
-  OnInit,
-} from '@angular/core';
-import {
-  Params,
-  Router,
-} from '@angular/router';
+import { Component, Input, OnInit, } from '@angular/core';
+import { Params, Router, RouterLink, } from '@angular/router';
 import { Observable } from 'rxjs';
-<<<<<<< HEAD
-import { Params, Router, RouterLink } from '@angular/router';
-=======
->>>>>>> a8f31948
 import { map } from 'rxjs/operators';
 
 import { PaginationService } from '../../../../core/pagination/pagination.service';
 import { SearchService } from '../../../../core/shared/search/search.service';
 import { SearchConfigurationService } from '../../../../core/shared/search/search-configuration.service';
-import {
-  hasValue,
-  isNotEmpty,
-} from '../../../empty.util';
+import { hasValue, isNotEmpty, } from '../../../empty.util';
 import { currentPath } from '../../../utils/route.utils';
 import { stripOperatorFromFilterValue } from '../../search.utils';
 import { TranslateModule } from '@ngx-translate/core';
