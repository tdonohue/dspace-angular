--- conflicted
+++ resolved
@@ -8,28 +8,14 @@
   Router,
 } from '@angular/router';
 import { Observable } from 'rxjs';
-<<<<<<< HEAD
-import { Params, Router } from '@angular/router';
-import { SearchService } from '../../../../core/shared/search/search.service';
-import { currentPath } from '../../../utils/route.utils';
-import { AppliedFilter } from '../../models/applied-filter.model';
-import { SearchConfigurationService } from '../../../../core/shared/search/search-configuration.service';
-import { renderSearchLabelFor } from '../search-label-loader/search-label-loader.decorator';
-import { map } from 'rxjs/operators';
-import { PaginationService } from '../../../../core/pagination/pagination.service';
-=======
 import { map } from 'rxjs/operators';
 
 import { PaginationService } from '../../../../core/pagination/pagination.service';
 import { SearchService } from '../../../../core/shared/search/search.service';
 import { SearchConfigurationService } from '../../../../core/shared/search/search-configuration.service';
-import {
-  hasValue,
-  isNotEmpty,
-} from '../../../empty.util';
 import { currentPath } from '../../../utils/route.utils';
-import { stripOperatorFromFilterValue } from '../../search.utils';
->>>>>>> a8f31948
+import { AppliedFilter } from '../../models/applied-filter.model';
+import { renderSearchLabelFor } from '../search-label-loader/search-label-loader.decorator';
 
 /**
  * Component that represents the label containing the currently active filters
@@ -70,7 +56,6 @@
   /**
    * Calculates the parameters that should change if this {@link appliedFilter} would be removed from the active filters
    */
-<<<<<<< HEAD
   updateRemoveParams(): Observable<Params> {
     const page: string = this.paginationService.getPageParam(this.searchConfigurationService.paginationID);
     return this.searchConfigurationService.unselectAppliedFilterParams(this.appliedFilter.filter, this.appliedFilter.value, this.appliedFilter.operator).pipe(
@@ -78,19 +63,6 @@
         ...params,
         [page]: 1,
       })),
-=======
-  getRemoveParams(): Observable<Params> {
-    return this.appliedFilters.pipe(
-      map((filters) => {
-        const field: string = Object.keys(filters).find((f) => f === this.key);
-        const newValues = hasValue(filters[field]) ? filters[field].filter((v) => v !== this.value) : null;
-        const page = this.paginationService.getPageParam(this.searchConfigurationService.paginationID);
-        return {
-          [field]: isNotEmpty(newValues) ? newValues : null,
-          [page]: 1,
-        };
-      }),
->>>>>>> a8f31948
     );
   }
 
