<<<<<<< HEAD
import { ComponentFixture, TestBed, waitForAsync } from '@angular/core/testing';
import { TranslateModule } from '@ngx-translate/core';
import { Params, ActivatedRoute } from '@angular/router';
import { SearchLabelComponent } from './search-label.component';
import { SearchServiceStub } from '../../../testing/search-service.stub';
import { SearchService } from '../../../../core/shared/search/search.service';
import { ActivatedRouteStub } from '../../../testing/active-router.stub';
import { AppliedFilter } from '../../models/applied-filter.model';
import { addOperatorToFilterValue } from '../../search.utils';
import { RouterTestingModule } from '@angular/router/testing';
import { SearchConfigurationService } from '../../../../core/shared/search/search-configuration.service';
import { SearchConfigurationServiceStub } from '../../../testing/search-configuration-service.stub';
import { PaginationService } from '../../../../core/pagination/pagination.service';
import { PaginationServiceStub } from '../../../testing/pagination-service.stub';
import { PaginationComponentOptions } from '../../../pagination/pagination-component-options.model';
import { of as observableOf } from 'rxjs';
import { take } from 'rxjs/operators';
=======
import {
  ChangeDetectionStrategy,
  NO_ERRORS_SCHEMA,
} from '@angular/core';
import {
  ComponentFixture,
  TestBed,
  waitForAsync,
} from '@angular/core/testing';
import { FormsModule } from '@angular/forms';
import { NoopAnimationsModule } from '@angular/platform-browser/animations';
import {
  Params,
  Router,
} from '@angular/router';
import { TranslateModule } from '@ngx-translate/core';
import {
  Observable,
  of as observableOf,
} from 'rxjs';

import { PaginationService } from '../../../../core/pagination/pagination.service';
import { SearchService } from '../../../../core/shared/search/search.service';
import { SearchConfigurationService } from '../../../../core/shared/search/search-configuration.service';
import { SEARCH_CONFIG_SERVICE } from '../../../../my-dspace-page/my-dspace-page.component';
import { PaginationComponentOptions } from '../../../pagination/pagination-component-options.model';
import { PaginationServiceStub } from '../../../testing/pagination-service.stub';
import { SearchConfigurationServiceStub } from '../../../testing/search-configuration-service.stub';
import { SearchServiceStub } from '../../../testing/search-service.stub';
import { ObjectKeysPipe } from '../../../utils/object-keys-pipe';
import { SearchLabelComponent } from './search-label.component';
>>>>>>> a8f31948

describe('SearchLabelComponent', () => {
  let comp: SearchLabelComponent;
  let fixture: ComponentFixture<SearchLabelComponent>;

  let route: ActivatedRouteStub;
  let searchConfigurationService: SearchConfigurationServiceStub;
  let paginationService: PaginationServiceStub;

  const searchLink = '/search';
  let appliedFilter: AppliedFilter;
  let initialRouteParams: Params;
  let pagination: PaginationComponentOptions;

<<<<<<< HEAD
  function init(): void {
    appliedFilter = Object.assign(new AppliedFilter(), {
      filter: 'author',
      operator: 'authority',
      value: '1282121b-5394-4689-ab93-78d537764052',
      label: 'Odinson, Thor',
    });
    initialRouteParams = {
      'query': '',
      'spc.page': '1',
      'f.author': addOperatorToFilterValue(appliedFilter.value, appliedFilter.operator),
      'f.has_content_in_original_bundle': addOperatorToFilterValue('true', 'equals'),
    };
    pagination = Object.assign(new PaginationComponentOptions(), {
      id: 'page-id',
      currentPage: 1,
      pageSize: 20,
    });
  }
=======
  const key1 = 'author';
  const key2 = 'subject';
  const value1 = 'Test, Author';
  const normValue1 = 'Test, Author';
  const value2 = 'TestSubject';
  const value3 = 'Test, Authority,authority';
  const normValue3 = 'Test, Authority';
  const filter1 = [key1, value1];
  const filter2 = [key2, value2];
  const mockFilters = [
    filter1,
    filter2,
  ];
>>>>>>> a8f31948

  beforeEach(waitForAsync(async () => {
    init();
    route = new ActivatedRouteStub(initialRouteParams);
    searchConfigurationService = new SearchConfigurationServiceStub();
    paginationService = new PaginationServiceStub(pagination);

    await TestBed.configureTestingModule({
      imports: [
        RouterTestingModule,
        TranslateModule.forRoot(),
      ],
      declarations: [
        SearchLabelComponent,
      ],
      providers: [
        { provide: PaginationService, useValue: paginationService },
<<<<<<< HEAD
        { provide: SearchConfigurationService, useValue: searchConfigurationService },
        { provide: SearchService, useValue: new SearchServiceStub(searchLink) },
        { provide: ActivatedRoute, useValue: route },
      ],
=======
        { provide: Router, useValue: {} },
        // { provide: SearchConfigurationService, useValue: {getCurrentFrontendFilters : () =>  observableOf({})} }
      ],
      schemas: [NO_ERRORS_SCHEMA],
    }).overrideComponent(SearchLabelComponent, {
      set: { changeDetection: ChangeDetectionStrategy.Default },
>>>>>>> a8f31948
    }).compileComponents();
  }));

  beforeEach(() => {
    fixture = TestBed.createComponent(SearchLabelComponent);
    comp = fixture.componentInstance;
    comp.appliedFilter = appliedFilter;
    fixture.detectChanges();
  });

  describe('updateRemoveParams', () => {
    it('should always reset the page to 1', (done: DoneFn) => {
      spyOn(searchConfigurationService, 'unselectAppliedFilterParams').and.returnValue(observableOf(initialRouteParams));

      comp.updateRemoveParams().pipe(take(1)).subscribe((params: Params) => {
        expect(params).toEqual(Object.assign({}, initialRouteParams, {
          'page-id.page': 1,
        }));
        done();
      });
    });
  });
});<|MERGE_RESOLUTION|>--- conflicted
+++ resolved
@@ -1,54 +1,28 @@
-<<<<<<< HEAD
-import { ComponentFixture, TestBed, waitForAsync } from '@angular/core/testing';
-import { TranslateModule } from '@ngx-translate/core';
-import { Params, ActivatedRoute } from '@angular/router';
-import { SearchLabelComponent } from './search-label.component';
-import { SearchServiceStub } from '../../../testing/search-service.stub';
-import { SearchService } from '../../../../core/shared/search/search.service';
-import { ActivatedRouteStub } from '../../../testing/active-router.stub';
-import { AppliedFilter } from '../../models/applied-filter.model';
-import { addOperatorToFilterValue } from '../../search.utils';
-import { RouterTestingModule } from '@angular/router/testing';
-import { SearchConfigurationService } from '../../../../core/shared/search/search-configuration.service';
-import { SearchConfigurationServiceStub } from '../../../testing/search-configuration-service.stub';
-import { PaginationService } from '../../../../core/pagination/pagination.service';
-import { PaginationServiceStub } from '../../../testing/pagination-service.stub';
-import { PaginationComponentOptions } from '../../../pagination/pagination-component-options.model';
-import { of as observableOf } from 'rxjs';
-import { take } from 'rxjs/operators';
-=======
-import {
-  ChangeDetectionStrategy,
-  NO_ERRORS_SCHEMA,
-} from '@angular/core';
 import {
   ComponentFixture,
   TestBed,
   waitForAsync,
 } from '@angular/core/testing';
-import { FormsModule } from '@angular/forms';
-import { NoopAnimationsModule } from '@angular/platform-browser/animations';
 import {
+  ActivatedRoute,
   Params,
-  Router,
 } from '@angular/router';
+import { RouterTestingModule } from '@angular/router/testing';
 import { TranslateModule } from '@ngx-translate/core';
-import {
-  Observable,
-  of as observableOf,
-} from 'rxjs';
+import { of as observableOf } from 'rxjs';
+import { take } from 'rxjs/operators';
 
 import { PaginationService } from '../../../../core/pagination/pagination.service';
 import { SearchService } from '../../../../core/shared/search/search.service';
 import { SearchConfigurationService } from '../../../../core/shared/search/search-configuration.service';
-import { SEARCH_CONFIG_SERVICE } from '../../../../my-dspace-page/my-dspace-page.component';
 import { PaginationComponentOptions } from '../../../pagination/pagination-component-options.model';
+import { ActivatedRouteStub } from '../../../testing/active-router.stub';
 import { PaginationServiceStub } from '../../../testing/pagination-service.stub';
 import { SearchConfigurationServiceStub } from '../../../testing/search-configuration-service.stub';
 import { SearchServiceStub } from '../../../testing/search-service.stub';
-import { ObjectKeysPipe } from '../../../utils/object-keys-pipe';
+import { AppliedFilter } from '../../models/applied-filter.model';
+import { addOperatorToFilterValue } from '../../search.utils';
 import { SearchLabelComponent } from './search-label.component';
->>>>>>> a8f31948
 
 describe('SearchLabelComponent', () => {
   let comp: SearchLabelComponent;
@@ -63,7 +37,6 @@
   let initialRouteParams: Params;
   let pagination: PaginationComponentOptions;
 
-<<<<<<< HEAD
   function init(): void {
     appliedFilter = Object.assign(new AppliedFilter(), {
       filter: 'author',
@@ -83,21 +56,6 @@
       pageSize: 20,
     });
   }
-=======
-  const key1 = 'author';
-  const key2 = 'subject';
-  const value1 = 'Test, Author';
-  const normValue1 = 'Test, Author';
-  const value2 = 'TestSubject';
-  const value3 = 'Test, Authority,authority';
-  const normValue3 = 'Test, Authority';
-  const filter1 = [key1, value1];
-  const filter2 = [key2, value2];
-  const mockFilters = [
-    filter1,
-    filter2,
-  ];
->>>>>>> a8f31948
 
   beforeEach(waitForAsync(async () => {
     init();
@@ -115,19 +73,10 @@
       ],
       providers: [
         { provide: PaginationService, useValue: paginationService },
-<<<<<<< HEAD
         { provide: SearchConfigurationService, useValue: searchConfigurationService },
         { provide: SearchService, useValue: new SearchServiceStub(searchLink) },
         { provide: ActivatedRoute, useValue: route },
       ],
-=======
-        { provide: Router, useValue: {} },
-        // { provide: SearchConfigurationService, useValue: {getCurrentFrontendFilters : () =>  observableOf({})} }
-      ],
-      schemas: [NO_ERRORS_SCHEMA],
-    }).overrideComponent(SearchLabelComponent, {
-      set: { changeDetection: ChangeDetectionStrategy.Default },
->>>>>>> a8f31948
     }).compileComponents();
   }));
 
