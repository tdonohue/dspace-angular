--- conflicted
+++ resolved
@@ -1,18 +1,18 @@
+import { ChangeDetectionStrategy } from '@angular/core';
 import {
   ComponentFixture,
   TestBed,
   waitForAsync,
 } from '@angular/core/testing';
+import { FormsModule } from '@angular/forms';
+import { NoopAnimationsModule } from '@angular/platform-browser/animations';
 import {
   ActivatedRoute,
   Params,
-<<<<<<< HEAD
-=======
   Router,
   RouterLink,
->>>>>>> 288a9180
+  RouterModule,
 } from '@angular/router';
-import { RouterTestingModule } from '@angular/router/testing';
 import { TranslateModule } from '@ngx-translate/core';
 import { of as observableOf } from 'rxjs';
 import { take } from 'rxjs/operators';
@@ -20,16 +20,12 @@
 import { PaginationService } from '../../../../core/pagination/pagination.service';
 import { SearchService } from '../../../../core/shared/search/search.service';
 import { SearchConfigurationService } from '../../../../core/shared/search/search-configuration.service';
-<<<<<<< HEAD
-=======
-import { SEARCH_CONFIG_SERVICE } from '../../../../my-dspace-page/my-dspace-configuration.service';
-import { ActivatedRouteStub } from '../../../../shared/testing/active-router.stub';
->>>>>>> 288a9180
 import { PaginationComponentOptions } from '../../../pagination/pagination-component-options.model';
 import { ActivatedRouteStub } from '../../../testing/active-router.stub';
 import { PaginationServiceStub } from '../../../testing/pagination-service.stub';
 import { SearchConfigurationServiceStub } from '../../../testing/search-configuration-service.stub';
 import { SearchServiceStub } from '../../../testing/search-service.stub';
+import { ObjectKeysPipe } from '../../../utils/object-keys-pipe';
 import { AppliedFilter } from '../../models/applied-filter.model';
 import { addOperatorToFilterValue } from '../../search.utils';
 import { SearchLabelComponent } from './search-label.component';
@@ -73,38 +69,27 @@
     searchConfigurationService = new SearchConfigurationServiceStub();
     paginationService = new PaginationServiceStub(pagination);
 
-<<<<<<< HEAD
     await TestBed.configureTestingModule({
       imports: [
-        RouterTestingModule,
+        RouterModule.forRoot([]),
+        NoopAnimationsModule,
+        FormsModule,
+        ObjectKeysPipe,
         TranslateModule.forRoot(),
       ],
-      declarations: [
-        SearchLabelComponent,
-      ],
-=======
-  beforeEach(waitForAsync(() => {
-    TestBed.configureTestingModule({
-      imports: [TranslateModule.forRoot(), NoopAnimationsModule, FormsModule, SearchLabelComponent, ObjectKeysPipe],
->>>>>>> 288a9180
       providers: [
         { provide: PaginationService, useValue: paginationService },
-<<<<<<< HEAD
         { provide: SearchConfigurationService, useValue: searchConfigurationService },
         { provide: SearchService, useValue: new SearchServiceStub(searchLink) },
         { provide: ActivatedRoute, useValue: route },
-      ],
-=======
         { provide: Router, useValue: {} },
         { provide: ActivatedRoute, useValue: new ActivatedRouteStub() },
       ],
-      schemas: [NO_ERRORS_SCHEMA],
     }).overrideComponent(SearchLabelComponent, {
       remove: {
         imports: [RouterLink],
       },
       add: { changeDetection: ChangeDetectionStrategy.Default },
->>>>>>> 288a9180
     }).compileComponents();
   }));
 
