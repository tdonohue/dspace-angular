import {
  ChangeDetectionStrategy,
  NO_ERRORS_SCHEMA,
} from '@angular/core';
import {
  ComponentFixture,
  TestBed,
  waitForAsync,
} from '@angular/core/testing';
import { FormsModule } from '@angular/forms';
import { NoopAnimationsModule } from '@angular/platform-browser/animations';
import {
  Params,
  Router,
} from '@angular/router';
import { TranslateModule } from '@ngx-translate/core';
<<<<<<< HEAD
import { ChangeDetectionStrategy, NO_ERRORS_SCHEMA } from '@angular/core';
import { FormsModule } from '@angular/forms';
import { Observable, of as observableOf } from 'rxjs';
import { ActivatedRoute, Params, Router, RouterLink } from '@angular/router';
import { SearchLabelComponent } from './search-label.component';
import { ObjectKeysPipe } from '../../../utils/object-keys-pipe';
import { SearchServiceStub } from '../../../testing/search-service.stub';
import { SearchConfigurationServiceStub } from '../../../testing/search-configuration-service.stub';
import { SearchService } from '../../../../core/shared/search/search.service';
import { PaginationComponentOptions } from '../../../pagination/pagination-component-options.model';
=======
import {
  Observable,
  of as observableOf,
} from 'rxjs';

>>>>>>> a8f31948
import { PaginationService } from '../../../../core/pagination/pagination.service';
import { SearchService } from '../../../../core/shared/search/search.service';
import { SearchConfigurationService } from '../../../../core/shared/search/search-configuration.service';
import { SEARCH_CONFIG_SERVICE } from '../../../../my-dspace-page/my-dspace-page.component';
import { PaginationComponentOptions } from '../../../pagination/pagination-component-options.model';
import { PaginationServiceStub } from '../../../testing/pagination-service.stub';
<<<<<<< HEAD
import { ActivatedRouteStub } from '../../../../shared/testing/active-router.stub';
import { SEARCH_CONFIG_SERVICE } from '../../../../my-dspace-page/my-dspace-configuration.service';
=======
import { SearchConfigurationServiceStub } from '../../../testing/search-configuration-service.stub';
import { SearchServiceStub } from '../../../testing/search-service.stub';
import { ObjectKeysPipe } from '../../../utils/object-keys-pipe';
import { SearchLabelComponent } from './search-label.component';
>>>>>>> a8f31948

describe('SearchLabelComponent', () => {
  let comp: SearchLabelComponent;
  let fixture: ComponentFixture<SearchLabelComponent>;

  const searchLink = '/search';
  let searchService;

  const key1 = 'author';
  const key2 = 'subject';
  const value1 = 'Test, Author';
  const normValue1 = 'Test, Author';
  const value2 = 'TestSubject';
  const value3 = 'Test, Authority,authority';
  const normValue3 = 'Test, Authority';
  const filter1 = [key1, value1];
  const filter2 = [key2, value2];
  const mockFilters = [
    filter1,
    filter2,
  ];

  const pagination = Object.assign(new PaginationComponentOptions(), { id: 'page-id', currentPage: 1, pageSize: 20 });
  const paginationService = new PaginationServiceStub(pagination);

  beforeEach(waitForAsync(() => {
    TestBed.configureTestingModule({
      imports: [TranslateModule.forRoot(), NoopAnimationsModule, FormsModule, SearchLabelComponent, ObjectKeysPipe],
      providers: [
        { provide: SearchService, useValue: new SearchServiceStub(searchLink) },
        { provide: SEARCH_CONFIG_SERVICE, useValue: new SearchConfigurationServiceStub() },
        { provide: SearchConfigurationService, useValue: new SearchConfigurationServiceStub() },
        { provide: PaginationService, useValue: paginationService },
        { provide: Router, useValue: {} },
<<<<<<< HEAD
        { provide: ActivatedRoute, useValue: new ActivatedRouteStub() },
=======
        // { provide: SearchConfigurationService, useValue: {getCurrentFrontendFilters : () =>  observableOf({})} }
>>>>>>> a8f31948
      ],
      schemas: [NO_ERRORS_SCHEMA],
    }).overrideComponent(SearchLabelComponent, {
<<<<<<< HEAD
      remove: {
        imports: [RouterLink]
      },
      add: { changeDetection: ChangeDetectionStrategy.Default }
=======
      set: { changeDetection: ChangeDetectionStrategy.Default },
>>>>>>> a8f31948
    }).compileComponents();
  }));

  beforeEach(() => {
    fixture = TestBed.createComponent(SearchLabelComponent);
    comp = fixture.componentInstance;
    searchService = (comp as any).searchService;
    comp.key = key1;
    comp.value = value1;
    (comp as any).appliedFilters = observableOf(mockFilters);
    fixture.detectChanges();
  });

  describe('when getRemoveParams is called', () => {
    let obs: Observable<Params>;

    beforeEach(() => {
      obs = comp.getRemoveParams();
    });

    it('should return all params but the provided filter', () => {
      obs.subscribe((params) => {
        // Should contain only filter2 and page: length == 2
        expect(Object.keys(params).length).toBe(2);
      });
    });
  });

  describe('when normalizeFilterValue is called', () => {
    it('should return properly filter value', () => {
      let result: string;

      result = comp.normalizeFilterValue(value1);
      expect(result).toBe(normValue1);

      result = comp.normalizeFilterValue(value3);
      expect(result).toBe(normValue3);
    });
  });
});<|MERGE_RESOLUTION|>--- conflicted
+++ resolved
@@ -1,52 +1,23 @@
-import {
-  ChangeDetectionStrategy,
-  NO_ERRORS_SCHEMA,
-} from '@angular/core';
-import {
-  ComponentFixture,
-  TestBed,
-  waitForAsync,
-} from '@angular/core/testing';
+import { ChangeDetectionStrategy, NO_ERRORS_SCHEMA, } from '@angular/core';
+import { ComponentFixture, TestBed, waitForAsync, } from '@angular/core/testing';
 import { FormsModule } from '@angular/forms';
 import { NoopAnimationsModule } from '@angular/platform-browser/animations';
-import {
-  Params,
-  Router,
-} from '@angular/router';
+import { ActivatedRoute, Params, Router, RouterLink, } from '@angular/router';
 import { TranslateModule } from '@ngx-translate/core';
-<<<<<<< HEAD
-import { ChangeDetectionStrategy, NO_ERRORS_SCHEMA } from '@angular/core';
-import { FormsModule } from '@angular/forms';
 import { Observable, of as observableOf } from 'rxjs';
-import { ActivatedRoute, Params, Router, RouterLink } from '@angular/router';
 import { SearchLabelComponent } from './search-label.component';
 import { ObjectKeysPipe } from '../../../utils/object-keys-pipe';
 import { SearchServiceStub } from '../../../testing/search-service.stub';
 import { SearchConfigurationServiceStub } from '../../../testing/search-configuration-service.stub';
 import { SearchService } from '../../../../core/shared/search/search.service';
 import { PaginationComponentOptions } from '../../../pagination/pagination-component-options.model';
-=======
-import {
-  Observable,
-  of as observableOf,
-} from 'rxjs';
 
->>>>>>> a8f31948
 import { PaginationService } from '../../../../core/pagination/pagination.service';
-import { SearchService } from '../../../../core/shared/search/search.service';
 import { SearchConfigurationService } from '../../../../core/shared/search/search-configuration.service';
 import { SEARCH_CONFIG_SERVICE } from '../../../../my-dspace-page/my-dspace-page.component';
-import { PaginationComponentOptions } from '../../../pagination/pagination-component-options.model';
 import { PaginationServiceStub } from '../../../testing/pagination-service.stub';
-<<<<<<< HEAD
 import { ActivatedRouteStub } from '../../../../shared/testing/active-router.stub';
 import { SEARCH_CONFIG_SERVICE } from '../../../../my-dspace-page/my-dspace-configuration.service';
-=======
-import { SearchConfigurationServiceStub } from '../../../testing/search-configuration-service.stub';
-import { SearchServiceStub } from '../../../testing/search-service.stub';
-import { ObjectKeysPipe } from '../../../utils/object-keys-pipe';
-import { SearchLabelComponent } from './search-label.component';
->>>>>>> a8f31948
 
 describe('SearchLabelComponent', () => {
   let comp: SearchLabelComponent;
@@ -81,22 +52,14 @@
         { provide: SearchConfigurationService, useValue: new SearchConfigurationServiceStub() },
         { provide: PaginationService, useValue: paginationService },
         { provide: Router, useValue: {} },
-<<<<<<< HEAD
         { provide: ActivatedRoute, useValue: new ActivatedRouteStub() },
-=======
-        // { provide: SearchConfigurationService, useValue: {getCurrentFrontendFilters : () =>  observableOf({})} }
->>>>>>> a8f31948
       ],
       schemas: [NO_ERRORS_SCHEMA],
     }).overrideComponent(SearchLabelComponent, {
-<<<<<<< HEAD
       remove: {
         imports: [RouterLink]
       },
-      add: { changeDetection: ChangeDetectionStrategy.Default }
-=======
-      set: { changeDetection: ChangeDetectionStrategy.Default },
->>>>>>> a8f31948
+      add: { changeDetection: ChangeDetectionStrategy.Default },
     }).compileComponents();
   }));
 
