<<<<<<< HEAD
import { Component, Input } from '@angular/core';
import { AppliedFilter } from '../models/applied-filter.model';
=======
import {
  Component,
  Inject,
  Input,
} from '@angular/core';
import {
  Params,
  Router,
} from '@angular/router';
import { Observable } from 'rxjs';
import { map } from 'rxjs/operators';
>>>>>>> a8f31948

import { SearchConfigurationService } from '../../../core/shared/search/search-configuration.service';
import { SEARCH_CONFIG_SERVICE } from '../../../my-dspace-page/my-dspace-page.component';

@Component({
  selector: 'ds-search-labels',
  styleUrls: ['./search-labels.component.scss'],
  templateUrl: './search-labels.component.html',
})

/**
 * Component that represents the labels containing the currently active filters
 */
export class SearchLabelsComponent {

  /**
   * True when the search component should show results on the current page
   */
  @Input() inPlaceSearch: boolean;

  /**
   * The {@link AppliedFilter}s by filter name
   */
<<<<<<< HEAD
  @Input() appliedFilters: Map<string, AppliedFilter[]>;

=======
  constructor(
    protected router: Router,
    @Inject(SEARCH_CONFIG_SERVICE) public searchConfigService: SearchConfigurationService) {
    this.appliedFilters = this.searchConfigService.getCurrentFrontendFilters().pipe(
      map((params) => {
        const labels = {};
        Object.keys(params)
          .forEach((key) => {
            labels[key] = [...params[key].map((value) => value)];
          });
        return labels;
      }),
    );
  }
>>>>>>> a8f31948
}<|MERGE_RESOLUTION|>--- conflicted
+++ resolved
@@ -1,22 +1,9 @@
-<<<<<<< HEAD
-import { Component, Input } from '@angular/core';
-import { AppliedFilter } from '../models/applied-filter.model';
-=======
 import {
   Component,
-  Inject,
   Input,
 } from '@angular/core';
-import {
-  Params,
-  Router,
-} from '@angular/router';
-import { Observable } from 'rxjs';
-import { map } from 'rxjs/operators';
->>>>>>> a8f31948
 
-import { SearchConfigurationService } from '../../../core/shared/search/search-configuration.service';
-import { SEARCH_CONFIG_SERVICE } from '../../../my-dspace-page/my-dspace-page.component';
+import { AppliedFilter } from '../models/applied-filter.model';
 
 @Component({
   selector: 'ds-search-labels',
@@ -37,23 +24,6 @@
   /**
    * The {@link AppliedFilter}s by filter name
    */
-<<<<<<< HEAD
   @Input() appliedFilters: Map<string, AppliedFilter[]>;
 
-=======
-  constructor(
-    protected router: Router,
-    @Inject(SEARCH_CONFIG_SERVICE) public searchConfigService: SearchConfigurationService) {
-    this.appliedFilters = this.searchConfigService.getCurrentFrontendFilters().pipe(
-      map((params) => {
-        const labels = {};
-        Object.keys(params)
-          .forEach((key) => {
-            labels[key] = [...params[key].map((value) => value)];
-          });
-        return labels;
-      }),
-    );
-  }
->>>>>>> a8f31948
 }