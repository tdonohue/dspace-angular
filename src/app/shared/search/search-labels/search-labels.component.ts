--- conflicted
+++ resolved
@@ -1,14 +1,5 @@
-<<<<<<< HEAD
-import { Component, Inject, Input } from '@angular/core';
-import { SEARCH_CONFIG_SERVICE } from '../../../my-dspace-page/my-dspace-page.component';
-import { Observable } from 'rxjs';
-import { Params, Router } from '@angular/router';
-import { SearchConfigurationService } from '../../../core/shared/search/search-configuration.service';
-import { map } from 'rxjs/operators';
-=======
 import { Component, Input } from '@angular/core';
 import { AppliedFilter } from '../models/applied-filter.model';
->>>>>>> a6675b89
 
 @Component({
   selector: 'ds-search-labels',
@@ -29,23 +20,6 @@
   /**
    * The {@link AppliedFilter}s by filter name
    */
-<<<<<<< HEAD
-  constructor(
-    protected router: Router,
-    @Inject(SEARCH_CONFIG_SERVICE) public searchConfigService: SearchConfigurationService) {
-    this.appliedFilters = this.searchConfigService.getCurrentFrontendFilters().pipe(
-      map((params) => {
-        const labels = {};
-        Object.keys(params)
-          .forEach((key) => {
-            labels[key] = [...params[key].map((value) => value)];
-          });
-        return labels;
-      })
-    );
-  }
-=======
   @Input() appliedFilters: Map<string, AppliedFilter[]>;
 
->>>>>>> a6675b89
 }