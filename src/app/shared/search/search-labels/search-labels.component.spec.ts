--- conflicted
+++ resolved
@@ -1,12 +1,5 @@
-import {
-  ChangeDetectionStrategy,
-  NO_ERRORS_SCHEMA,
-} from '@angular/core';
-import {
-  ComponentFixture,
-  TestBed,
-  waitForAsync,
-} from '@angular/core/testing';
+import { ChangeDetectionStrategy, NO_ERRORS_SCHEMA, } from '@angular/core';
+import { ComponentFixture, TestBed, waitForAsync, } from '@angular/core/testing';
 import { FormsModule } from '@angular/forms';
 import { NoopAnimationsModule } from '@angular/platform-browser/animations';
 import { RouterTestingModule } from '@angular/router/testing';
@@ -14,18 +7,12 @@
 import { of as observableOf } from 'rxjs';
 
 import { SearchService } from '../../../core/shared/search/search.service';
-<<<<<<< HEAD
-import { RouterTestingModule } from '@angular/router/testing';
-import { ObjectKeysPipe } from '../../utils/object-keys-pipe';
-import { SearchServiceStub } from '../../testing/search-service.stub';
-import { SearchLabelComponent } from './search-label/search-label.component';
-import { SEARCH_CONFIG_SERVICE } from '../../../my-dspace-page/my-dspace-configuration.service';
-=======
 import { SEARCH_CONFIG_SERVICE } from '../../../my-dspace-page/my-dspace-page.component';
 import { SearchServiceStub } from '../../testing/search-service.stub';
 import { ObjectKeysPipe } from '../../utils/object-keys-pipe';
+import { SearchLabelComponent } from './search-label/search-label.component';
+import { SEARCH_CONFIG_SERVICE } from '../../../my-dspace-page/my-dspace-configuration.service';
 import { SearchLabelsComponent } from './search-labels.component';
->>>>>>> a8f31948
 
 describe('SearchLabelsComponent', () => {
   let comp: SearchLabelsComponent;
@@ -54,14 +41,10 @@
       ],
       schemas: [NO_ERRORS_SCHEMA],
     }).overrideComponent(SearchLabelsComponent, {
-<<<<<<< HEAD
       remove: {
         imports: [SearchLabelComponent]
       },
-      add: { changeDetection: ChangeDetectionStrategy.Default }
-=======
-      set: { changeDetection: ChangeDetectionStrategy.Default },
->>>>>>> a8f31948
+      add: { changeDetection: ChangeDetectionStrategy.Default },
     }).compileComponents();
   }));
 
