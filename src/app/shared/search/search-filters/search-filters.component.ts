import { Component, Inject, Input, OnDestroy, OnInit } from '@angular/core';

import { Observable } from 'rxjs';
import { map } from 'rxjs/operators';

import { SearchService } from '../../../core/shared/search/search.service';
import { RemoteData } from '../../../core/data/remote-data';
import { SearchFilterConfig } from '../models/search-filter-config.model';
import { SearchConfigurationService } from '../../../core/shared/search/search-configuration.service';
import { SearchFilterService } from '../../../core/shared/search/search-filter.service';
import { getFirstSucceededRemoteData } from '../../../core/shared/operators';
import { SEARCH_CONFIG_SERVICE } from '../../../my-dspace-page/my-dspace-page.component';
import { currentPath } from '../../utils/route.utils';
import { Router } from '@angular/router';
import { hasValue } from '../../empty.util';

@Component({
  selector: 'ds-search-filters',
  styleUrls: ['./search-filters.component.scss'],
  templateUrl: './search-filters.component.html',

})

/**
 * This component represents the part of the search sidebar that contains filters.
 */
export class SearchFiltersComponent implements OnInit, OnDestroy {
  /**
   * An observable containing configuration about which filters are shown and how they are shown
   */
  filters: Observable<RemoteData<SearchFilterConfig[]>>;

  /**
   * List of all filters that are currently active with their value set to null.
   * Used to reset all filters at once
   */
  clearParams;

  /**
   * The configuration to use for the search options
   */
  @Input() currentConfiguration;

  /**
   * The current search scope
   */
  @Input() currentScope: string;

  /**
   * True when the search component should show results on the current page
   */
  @Input() inPlaceSearch;

  /**
   * Emits when the search filters values may be stale, and so they must be refreshed.
   */
  @Input() refreshFilters: Observable<any>;

  /**
   * Link to the search page
   */
  searchLink: string;

  subs = [];

  /**
   * Initialize instance variables
   * @param {SearchService} searchService
   * @param {SearchFilterService} filterService
   * @param {Router} router
   * @param {SearchConfigurationService} searchConfigService
   */
  constructor(
    private searchService: SearchService,
    private filterService: SearchFilterService,
    private router: Router,
    @Inject(SEARCH_CONFIG_SERVICE) private searchConfigService: SearchConfigurationService) {
  }

  ngOnInit(): void {

    this.initFilters();

    if (this.refreshFilters) {
      this.subs.push(this.refreshFilters.subscribe(() => this.initFilters()));
    }

    this.clearParams = this.searchConfigService.getCurrentFrontendFilters().pipe(map((filters) => {
      Object.keys(filters).forEach((f) => filters[f] = null);
      return filters;
    }));
    this.searchLink = this.getSearchLink();
  }

  initFilters() {
<<<<<<< HEAD
    this.filters = this.searchConfigService.searchOptions.pipe(
      switchMap((options) => this.searchConfigService.getConfig(options.scope, options.configuration).pipe(getFirstSucceededRemoteData())),
=======
    this.filters = this.searchService.getConfig(this.currentScope, this.currentConfiguration).pipe(
      getFirstSucceededRemoteData()
>>>>>>> c1e69765
    );
  }

  /**
   * @returns {string} The base path to the search page, or the current page when inPlaceSearch is true
   */
  getSearchLink(): string {
    if (this.inPlaceSearch) {
      return currentPath(this.router);
    }
    return this.searchService.getSearchLink();
  }

  /**
   * Prevent unnecessary rerendering
   */
  trackUpdate(index, config: SearchFilterConfig) {
    return config ? config.name : undefined;
  }

  ngOnDestroy() {
    this.subs.forEach((sub) => {
      if (hasValue(sub)) {
        sub.unsubscribe();
      }
    });
  }
}<|MERGE_RESOLUTION|>--- conflicted
+++ resolved
@@ -93,13 +93,8 @@
   }
 
   initFilters() {
-<<<<<<< HEAD
-    this.filters = this.searchConfigService.searchOptions.pipe(
-      switchMap((options) => this.searchConfigService.getConfig(options.scope, options.configuration).pipe(getFirstSucceededRemoteData())),
-=======
-    this.filters = this.searchService.getConfig(this.currentScope, this.currentConfiguration).pipe(
+    this.filters = this.searchConfigService.getConfig(this.currentScope, this.currentConfiguration).pipe(
       getFirstSucceededRemoteData()
->>>>>>> c1e69765
     );
   }
 
