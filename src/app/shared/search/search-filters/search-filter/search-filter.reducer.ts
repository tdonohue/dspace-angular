--- conflicted
+++ resolved
@@ -37,14 +37,9 @@
       return Object.assign({}, state, {
         [action.filterName]: {
           filterCollapsed: !initAction.initiallyExpanded,
-<<<<<<< HEAD
           minimized: false,
-          page: 1
+          page: 1,
         } as SearchFilterState,
-=======
-          page: 1,
-        },
->>>>>>> 36ac6002
       });
     }
 
@@ -52,14 +47,9 @@
       return Object.assign({}, state, {
         [action.filterName]: {
           filterCollapsed: true,
-<<<<<<< HEAD
           minimized: state[action.filterName].minimized,
-          page: state[action.filterName].page
+          page: state[action.filterName].page,
         } as SearchFilterState,
-=======
-          page: state[action.filterName].page,
-        },
->>>>>>> 36ac6002
       });
     }
 
@@ -67,14 +57,9 @@
       return Object.assign({}, state, {
         [action.filterName]: {
           filterCollapsed: false,
-<<<<<<< HEAD
           minimized: state[action.filterName].minimized,
-          page: state[action.filterName].page
+          page: state[action.filterName].page,
         } as SearchFilterState,
-=======
-          page: state[action.filterName].page,
-        },
->>>>>>> 36ac6002
       });
     }
 
@@ -83,14 +68,9 @@
       return Object.assign({}, state, {
         [action.filterName]: {
           filterCollapsed: state[action.filterName].filterCollapsed,
-<<<<<<< HEAD
           minimized: state[action.filterName].minimized,
-          page: (page >= 1 ? page : 1)
+          page: (page >= 1 ? page : 1),
         } as SearchFilterState,
-=======
-          page: (page >= 1 ? page : 1),
-        },
->>>>>>> 36ac6002
       });
     }
 
@@ -98,14 +78,9 @@
       return Object.assign({}, state, {
         [action.filterName]: {
           filterCollapsed: state[action.filterName].filterCollapsed,
-<<<<<<< HEAD
           minimized: state[action.filterName].minimized,
-          page: state[action.filterName].page + 1
+          page: state[action.filterName].page + 1,
         } as SearchFilterState,
-=======
-          page: state[action.filterName].page + 1,
-        },
->>>>>>> 36ac6002
       });
     }
 
@@ -117,14 +92,9 @@
       return Object.assign({}, state, {
         [action.filterName]: {
           filterCollapsed: state[action.filterName].filterCollapsed,
-<<<<<<< HEAD
           minimized: false,
-          page: 1
+          page: 1,
         } as SearchFilterState,
-=======
-          page: 1,
-        },
->>>>>>> 36ac6002
       });
     }
 
@@ -132,14 +102,9 @@
       return Object.assign({}, state, {
         [action.filterName]: {
           filterCollapsed: !state[action.filterName].filterCollapsed,
-<<<<<<< HEAD
           minimized: state[action.filterName].minimized,
-          page: state[action.filterName].page
+          page: state[action.filterName].page,
         } as SearchFilterState,
-=======
-          page: state[action.filterName].page,
-        },
->>>>>>> 36ac6002
       });
     }
 
