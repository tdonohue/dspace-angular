import { Component, Inject, OnDestroy, OnInit } from '@angular/core';
import { renderFacetFor } from '../search-filter-type-decorator';
import { FilterType } from '../../../models/filter-type.model';
import { facetLoad, SearchFacetFilterComponent } from '../search-facet-filter/search-facet-filter.component';
import { NgbModal, NgbModalRef } from '@ng-bootstrap/ng-bootstrap';
import {
  VocabularyEntryDetail
} from '../../../../../core/submission/vocabularies/models/vocabulary-entry-detail.model';
import { SearchService } from '../../../../../core/shared/search/search.service';
import {
  FILTER_CONFIG,
  SCOPE,
  IN_PLACE_SEARCH,
  SearchFilterService, REFRESH_FILTER
} from '../../../../../core/shared/search/search-filter.service';
import { Router } from '@angular/router';
import { RemoteDataBuildService } from '../../../../../core/cache/builders/remote-data-build.service';
import { SEARCH_CONFIG_SERVICE } from '../../../../../my-dspace-page/my-dspace-page.component';
import { SearchConfigurationService } from '../../../../../core/shared/search/search-configuration.service';
import { SearchFilterConfig } from '../../../models/search-filter-config.model';
import { FacetValue } from '../../../models/facet-value.model';
import { getFacetValueForType } from '../../../search.utils';
import { filter, map, take } from 'rxjs/operators';
import { VocabularyService } from '../../../../../core/submission/vocabularies/vocabulary.service';
import { Observable, BehaviorSubject, Subscription } from 'rxjs';
import { PageInfo } from '../../../../../core/shared/page-info.model';
import { addOperatorToFilterValue } from '../../../search.utils';
import { VocabularyTreeviewModalComponent } from '../../../../form/vocabulary-treeview-modal/vocabulary-treeview-modal.component';
import { hasValue } from '../../../../empty.util';
import { APP_CONFIG, AppConfig } from '../../../../../../config/app-config.interface';
import { FilterVocabularyConfig } from '../../../../../../config/filter-vocabulary-config';

@Component({
  selector: 'ds-search-hierarchy-filter',
  styleUrls: ['./search-hierarchy-filter.component.scss'],
  templateUrl: './search-hierarchy-filter.component.html',
  animations: [facetLoad]
})

/**
 * Component that represents a hierarchy facet for a specific filter configuration
 */
@renderFacetFor(FilterType.hierarchy)
export class SearchHierarchyFilterComponent extends SearchFacetFilterComponent implements OnDestroy, OnInit {

  subscriptions: Subscription[] = [];

  constructor(protected searchService: SearchService,
              protected filterService: SearchFilterService,
              protected rdbs: RemoteDataBuildService,
              protected router: Router,
              protected modalService: NgbModal,
              protected vocabularyService: VocabularyService,
              @Inject(APP_CONFIG) protected appConfig: AppConfig,
              @Inject(SEARCH_CONFIG_SERVICE) public searchConfigService: SearchConfigurationService,
              @Inject(IN_PLACE_SEARCH) public inPlaceSearch: boolean,
              @Inject(FILTER_CONFIG) public filterConfig: SearchFilterConfig,
              @Inject(REFRESH_FILTER) public refreshFilters: BehaviorSubject<boolean>,
              @Inject(SCOPE) public scope: string,
  ) {
    super(searchService, filterService, rdbs, router, searchConfigService, inPlaceSearch, filterConfig, refreshFilters, scope);
  }

  vocabularyExists$: Observable<boolean>;

  ngOnDestroy(): void {
    super.ngOnDestroy();
    this.subscriptions.forEach((subscription: Subscription) => subscription.unsubscribe());
  }

  /**
   * Submits a new active custom value to the filter from the input field
   * Overwritten method from parent component, adds the "query" operator to the received data before passing it on
   * @param data The string from the input field
   */
  onSubmit(data: any) {
    super.onSubmit(addOperatorToFilterValue(data, 'query'));
  }

  ngOnInit(): void {
    super.ngOnInit();
    const vocabularyName: string = this.getVocabularyEntry();
    if (hasValue(vocabularyName)) {
      this.vocabularyExists$ = this.vocabularyService.searchTopEntries(
        vocabularyName, new PageInfo(), true, false,
      ).pipe(
        filter(rd => rd.hasCompleted),
        take(1),
        map(rd => {
          return rd.hasSucceeded;
        }),
      );
    }
  }

  /**
   * Open the vocabulary tree modal popup.
   * When an entry is selected, add the filter query to the search options.
   */
  showVocabularyTree() {
    const modalRef: NgbModalRef = this.modalService.open(VocabularyTreeviewModalComponent, {
      size: 'lg',
      windowClass: 'treeview'
    });
    modalRef.componentInstance.vocabularyOptions = {
      name: this.getVocabularyEntry(),
      closed: true
    };
<<<<<<< HEAD
    this.subscriptions.push(modalRef.componentInstance.select.subscribe((detail: VocabularyEntryDetail) => {
      this.selectedValues$
=======
    void modalRef.result.then((detail: VocabularyEntryDetail) => {
      this.subs.push(this.selectedValues$
>>>>>>> bfeeeac9
        .pipe(take(1))
        .subscribe((selectedValues) => {
          void this.router.navigate(
            [this.searchService.getSearchLink()],
            {
              queryParams: {
                [this.filterConfig.paramName]: [...selectedValues, {value: detail.value}]
                  .map((facetValue: FacetValue) => getFacetValueForType(facetValue, this.filterConfig)),
              },
              queryParamsHandling: 'merge',
            },
          );
<<<<<<< HEAD
        });
    }));
=======
        }));
    });
>>>>>>> bfeeeac9
  }

  /**
   * Returns the matching vocabulary entry for the given search filter.
   * These are configurable in the config file.
   */
  getVocabularyEntry(): string {
    const foundVocabularyConfig: FilterVocabularyConfig[] = this.appConfig.vocabularies.filter((v: FilterVocabularyConfig) => v.filter === this.filterConfig.name);
    if (foundVocabularyConfig.length > 0 && foundVocabularyConfig[0].enabled === true) {
      return foundVocabularyConfig[0].vocabulary;
    }
  }
}<|MERGE_RESOLUTION|>--- conflicted
+++ resolved
@@ -22,7 +22,7 @@
 import { getFacetValueForType } from '../../../search.utils';
 import { filter, map, take } from 'rxjs/operators';
 import { VocabularyService } from '../../../../../core/submission/vocabularies/vocabulary.service';
-import { Observable, BehaviorSubject, Subscription } from 'rxjs';
+import { Observable, BehaviorSubject, Subscription, combineLatest } from 'rxjs';
 import { PageInfo } from '../../../../../core/shared/page-info.model';
 import { addOperatorToFilterValue } from '../../../search.utils';
 import { VocabularyTreeviewModalComponent } from '../../../../form/vocabulary-treeview-modal/vocabulary-treeview-modal.component';
@@ -106,32 +106,21 @@
       name: this.getVocabularyEntry(),
       closed: true
     };
-<<<<<<< HEAD
-    this.subscriptions.push(modalRef.componentInstance.select.subscribe((detail: VocabularyEntryDetail) => {
-      this.selectedValues$
-=======
-    void modalRef.result.then((detail: VocabularyEntryDetail) => {
-      this.subs.push(this.selectedValues$
->>>>>>> bfeeeac9
-        .pipe(take(1))
-        .subscribe((selectedValues) => {
-          void this.router.navigate(
-            [this.searchService.getSearchLink()],
-            {
-              queryParams: {
-                [this.filterConfig.paramName]: [...selectedValues, {value: detail.value}]
-                  .map((facetValue: FacetValue) => getFacetValueForType(facetValue, this.filterConfig)),
-              },
-              queryParamsHandling: 'merge',
-            },
-          );
-<<<<<<< HEAD
-        });
+    this.subscriptions.push(combineLatest([
+      (modalRef.componentInstance as VocabularyTreeviewModalComponent).select,
+      this.selectedValues$.pipe(take(1)),
+    ]).subscribe(([detail, selectedValues]: [VocabularyEntryDetail, FacetValue[]]) => {
+      void this.router.navigate(
+        [this.searchService.getSearchLink()],
+        {
+          queryParams: {
+            [this.filterConfig.paramName]: [...selectedValues, {value: detail.value}]
+              .map((facetValue: FacetValue) => getFacetValueForType(facetValue, this.filterConfig)),
+          },
+          queryParamsHandling: 'merge',
+        },
+      );
     }));
-=======
-        }));
-    });
->>>>>>> bfeeeac9
   }
 
   /**
