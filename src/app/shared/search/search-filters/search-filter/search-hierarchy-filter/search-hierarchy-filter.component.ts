import { Component, Inject, OnInit } from '@angular/core';
import { renderFacetFor } from '../search-filter-type-decorator';
import { FilterType } from '../../../models/filter-type.model';
import { facetLoad, SearchFacetFilterComponent } from '../search-facet-filter/search-facet-filter.component';
<<<<<<< HEAD
import { NgbModal, NgbModalRef } from '@ng-bootstrap/ng-bootstrap';
import { VocabularyTreeviewComponent } from '../../../../vocabulary-treeview/vocabulary-treeview.component';
import {
  VocabularyEntryDetail
} from '../../../../../core/submission/vocabularies/models/vocabulary-entry-detail.model';
import { SearchService } from '../../../../../core/shared/search/search.service';
import {
  FILTER_CONFIG,
  IN_PLACE_SEARCH,
  SearchFilterService
} from '../../../../../core/shared/search/search-filter.service';
import { Router } from '@angular/router';
import { RemoteDataBuildService } from '../../../../../core/cache/builders/remote-data-build.service';
import { SEARCH_CONFIG_SERVICE } from '../../../../../my-dspace-page/my-dspace-page.component';
import { SearchConfigurationService } from '../../../../../core/shared/search/search-configuration.service';
import { SearchFilterConfig } from '../../../models/search-filter-config.model';
import { FacetValue } from '../../../models/facet-value.model';
import { getFacetValueForType } from '../../../search.utils';
import { filter, map, take } from 'rxjs/operators';
import { VocabularyService } from '../../../../../core/submission/vocabularies/vocabulary.service';
import { Observable } from 'rxjs';
import { PageInfo } from '../../../../../core/shared/page-info.model';
import { environment } from '../../../../../../environments/environment';
=======
import { addOperatorToFilterValue } from '../../../search.utils';
>>>>>>> 7d39f5de

/**
 * Component that represents a hierarchy facet for a specific filter configuration.
 */
@Component({
  selector: 'ds-search-hierarchy-filter',
  styleUrls: ['./search-hierarchy-filter.component.scss'],
  templateUrl: './search-hierarchy-filter.component.html',
  animations: [facetLoad]
})
@renderFacetFor(FilterType.hierarchy)
export class SearchHierarchyFilterComponent extends SearchFacetFilterComponent implements OnInit {
<<<<<<< HEAD

  constructor(protected searchService: SearchService,
              protected filterService: SearchFilterService,
              protected rdbs: RemoteDataBuildService,
              protected router: Router,
              protected modalService: NgbModal,
              protected vocabularyService: VocabularyService,
              @Inject(SEARCH_CONFIG_SERVICE) public searchConfigService: SearchConfigurationService,
              @Inject(IN_PLACE_SEARCH) public inPlaceSearch: boolean,
              @Inject(FILTER_CONFIG) public filterConfig: SearchFilterConfig,
  ) {
    super(searchService, filterService, rdbs, router, searchConfigService, inPlaceSearch, filterConfig);
  }

  vocabularyExists$: Observable<boolean>;

  ngOnInit() {
    super.ngOnInit();
    this.vocabularyExists$ = this.vocabularyService.searchTopEntries(
      this.getVocabularyEntry(), new PageInfo(), true, false,
    ).pipe(
      filter(rd => rd.hasCompleted),
      take(1),
      map(rd => {
        return rd.hasSucceeded;
      }),
    );
  }

  /**
   * Open the vocabulary tree modal popup.
   * When an entry is selected, add the filter query to the search options.
   */
  showVocabularyTree() {
    const modalRef: NgbModalRef = this.modalService.open(VocabularyTreeviewComponent, {
      size: 'lg',
      windowClass: 'treeview'
    });
    modalRef.componentInstance.vocabularyOptions = {
      name: this.getVocabularyEntry(),
      closed: true
    };
    modalRef.componentInstance.select.subscribe((detail: VocabularyEntryDetail) => {
      this.selectedValues$
        .pipe(take(1))
        .subscribe((selectedValues) => {
          this.router.navigate(
            [this.searchService.getSearchLink()],
            {
              queryParams: {
                [this.filterConfig.paramName]: [...selectedValues, {value: detail.value}]
                  .map((facetValue: FacetValue) => getFacetValueForType(facetValue, this.filterConfig)),
              },
              queryParamsHandling: 'merge',
            },
          );
        });
    });
  }

  /**
   * Returns the matching vocabulary entry for the given search filter.
   * These are configurable in the config file.
   */
  getVocabularyEntry() {
    const foundVocabularyConfig = environment.vocabularies.filter((v) => v.filter === this.filterConfig.name);
    if (foundVocabularyConfig.length > 0 && foundVocabularyConfig[0].enabled === true) {
      return foundVocabularyConfig[0].vocabulary;
    }
=======
  /**
   * Submits a new active custom value to the filter from the input field
   * Overwritten method from parent component, adds the "query" operator to the received data before passing it on
   * @param data The string from the input field
   */
  onSubmit(data: any) {
    super.onSubmit(addOperatorToFilterValue(data, 'query'));
>>>>>>> 7d39f5de
  }
}<|MERGE_RESOLUTION|>--- conflicted
+++ resolved
@@ -2,7 +2,6 @@
 import { renderFacetFor } from '../search-filter-type-decorator';
 import { FilterType } from '../../../models/filter-type.model';
 import { facetLoad, SearchFacetFilterComponent } from '../search-facet-filter/search-facet-filter.component';
-<<<<<<< HEAD
 import { NgbModal, NgbModalRef } from '@ng-bootstrap/ng-bootstrap';
 import { VocabularyTreeviewComponent } from '../../../../vocabulary-treeview/vocabulary-treeview.component';
 import {
@@ -26,22 +25,20 @@
 import { Observable } from 'rxjs';
 import { PageInfo } from '../../../../../core/shared/page-info.model';
 import { environment } from '../../../../../../environments/environment';
-=======
 import { addOperatorToFilterValue } from '../../../search.utils';
->>>>>>> 7d39f5de
 
-/**
- * Component that represents a hierarchy facet for a specific filter configuration.
- */
 @Component({
   selector: 'ds-search-hierarchy-filter',
   styleUrls: ['./search-hierarchy-filter.component.scss'],
   templateUrl: './search-hierarchy-filter.component.html',
   animations: [facetLoad]
 })
+
+/**
+ * Component that represents a hierarchy facet for a specific filter configuration
+ */
 @renderFacetFor(FilterType.hierarchy)
 export class SearchHierarchyFilterComponent extends SearchFacetFilterComponent implements OnInit {
-<<<<<<< HEAD
 
   constructor(protected searchService: SearchService,
               protected filterService: SearchFilterService,
@@ -57,6 +54,15 @@
   }
 
   vocabularyExists$: Observable<boolean>;
+
+  /**
+   * Submits a new active custom value to the filter from the input field
+   * Overwritten method from parent component, adds the "query" operator to the received data before passing it on
+   * @param data The string from the input field
+   */
+  onSubmit(data: any) {
+    super.onSubmit(addOperatorToFilterValue(data, 'query'));
+  }
 
   ngOnInit() {
     super.ngOnInit();
@@ -111,14 +117,5 @@
     if (foundVocabularyConfig.length > 0 && foundVocabularyConfig[0].enabled === true) {
       return foundVocabularyConfig[0].vocabulary;
     }
-=======
-  /**
-   * Submits a new active custom value to the filter from the input field
-   * Overwritten method from parent component, adds the "query" operator to the received data before passing it on
-   * @param data The string from the input field
-   */
-  onSubmit(data: any) {
-    super.onSubmit(addOperatorToFilterValue(data, 'query'));
->>>>>>> 7d39f5de
   }
 }