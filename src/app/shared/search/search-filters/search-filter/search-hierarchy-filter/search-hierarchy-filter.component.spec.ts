--- conflicted
+++ resolved
@@ -43,12 +43,7 @@
 import { SEARCH_CONFIG_SERVICE } from '../../../../../my-dspace-page/my-dspace-page.component';
 import { RouterStub } from '../../../../testing/router.stub';
 import { SearchConfigurationServiceStub } from '../../../../testing/search-configuration-service.stub';
-<<<<<<< HEAD
-import { VocabularyEntryDetail } from '../../../../../core/submission/vocabularies/models/vocabulary-entry-detail.model';
 import { AppliedFilter } from '../../../models/applied-filter.model';
-=======
-import { FacetValue } from '../../../models/facet-value.model';
->>>>>>> a8f31948
 import { SearchFilterConfig } from '../../../models/search-filter-config.model';
 import { SearchHierarchyFilterComponent } from './search-hierarchy-filter.component';
 
@@ -151,14 +146,8 @@
       const newSelectedValue = 'new-selected-value';
 
       beforeEach(async () => {
-<<<<<<< HEAD
-        showVocabularyTreeLink.nativeElement.click();
         fixture.componentInstance.selectedAppliedFilters$ = observableOf(
-          alreadySelectedValues.map(value => Object.assign(new AppliedFilter(), { value }))
-=======
-        fixture.componentInstance.selectedValues$ = observableOf(
-          alreadySelectedValues.map(value => Object.assign(new FacetValue(), { value })),
->>>>>>> a8f31948
+          alreadySelectedValues.map(value => Object.assign(new AppliedFilter(), { value })),
         );
         showVocabularyTreeLink.nativeElement.click();
         VocabularyTreeViewComponent.select.emit(Object.assign(new VocabularyEntryDetail(), {
