--- conflicted
+++ resolved
@@ -24,32 +24,13 @@
 import { NgbModal, NgbModule } from '@ng-bootstrap/ng-bootstrap';
 import { SEARCH_CONFIG_SERVICE } from '../../../../../my-dspace-page/my-dspace-page.component';
 import { SearchConfigurationServiceStub } from '../../../../testing/search-configuration-service.stub';
-<<<<<<< HEAD
 import { VocabularyEntryDetail } from '../../../../../core/submission/vocabularies/models/vocabulary-entry-detail.model';
-import { FacetValue} from '../../../models/facet-value.model';
-import { SearchFilterConfig } from '../../../models/search-filter-config.model';
-=======
 import { AppliedFilter } from '../../../models/applied-filter.model';
 import { SearchFilterConfig } from '../../../models/search-filter-config.model';
-import { TranslateModule } from '@ngx-translate/core';
-import {
-  FilterInputSuggestionsComponent
-} from '../../../../input-suggestions/filter-suggestions/filter-input-suggestions.component';
-import { FormsModule } from '@angular/forms';
-import { NoopAnimationsModule } from '@angular/platform-browser/animations';
-import { ChangeDetectionStrategy, EventEmitter, NO_ERRORS_SCHEMA } from '@angular/core';
-import { createSuccessfulRemoteDataObject$ } from '../../../../remote-data.utils';
-import { FacetValue } from '../../../models/facet-value.model';
-import { FilterType } from '../../../models/filter-type.model';
-import { RemoteData } from '../../../../../core/data/remote-data';
-import { FacetValues } from '../../../models/facet-values.model';
-import { SearchOptions } from '../../../models/search-options.model';
->>>>>>> a6675b89
 
 describe('SearchHierarchyFilterComponent', () => {
 
   let fixture: ComponentFixture<SearchHierarchyFilterComponent>;
-<<<<<<< HEAD
   let showVocabularyTreeLink: DebugElement;
 
   const testSearchLink = 'test-search';
@@ -69,62 +50,12 @@
   const ngbModal = jasmine.createSpyObj('modal', {
     open: {
       componentInstance: VocabularyTreeViewComponent,
-=======
-  let searchService: SearchServiceStub;
-  let router;
-
-  const value1 = 'testvalue1';
-  const value2 = 'test2';
-  const value3 = 'another value3';
-  const values: FacetValues = {
-    appliedFilters: [
-      {
-        filter: 'filterName1',
-        operator: 'equals',
-        label: value1,
-        value: value1,
-      },
-      {
-        filter: 'filterName1',
-        operator: 'equals',
-        label: value2,
-        value: value2,
-      },
-      {
-        filter: 'filterName1',
-        operator: 'equals',
-        label: value3,
-        value: value3,
-      },
-    ],
-    pageInfo: {
-      currentPage: 1,
-    },
-  } as Partial<FacetValues> as FacetValues;
-
-  const searchFilterServiceStub = {
-    getSelectedValuesForFilter(_filterConfig: SearchFilterConfig): Observable<string[]> {
-      return observableOf(values.appliedFilters.map((value: AppliedFilter) => value.value));
-    },
-    getPage(_paramName: string): Observable<number> {
-      return observableOf(0);
-    },
-    resetPage(_filterName: string): void {
-      // empty
-    }
-  };
-
-  const remoteDataBuildServiceStub = {
-    aggregate(_input: Observable<RemoteData<FacetValue>>[]): Observable<RemoteData<FacetValues[]>> {
-      return createSuccessfulRemoteDataObject$([values]);
->>>>>>> a6675b89
     }
   });
   const vocabularyService = {
     searchTopEntries: () => undefined,
   };
 
-<<<<<<< HEAD
   beforeEach(() => {
     TestBed.configureTestingModule({
       imports: [
@@ -132,19 +63,11 @@
         NgbModule,
         TranslateModule.forRoot(),
       ],
-=======
-  beforeEach(async () => {
-    searchService = new SearchServiceStub();
-
-    await TestBed.configureTestingModule({
-      imports: [TranslateModule.forRoot(), NoopAnimationsModule, FormsModule],
->>>>>>> a6675b89
       declarations: [
         SearchHierarchyFilterComponent,
       ],
       providers: [
         { provide: SearchService, useValue: searchService },
-<<<<<<< HEAD
         { provide: SearchFilterService, useValue: searchFilterService },
         { provide: RemoteDataBuildService, useValue: {} },
         { provide: Router, useValue: router },
@@ -153,17 +76,8 @@
         { provide: SEARCH_CONFIG_SERVICE, useValue: new SearchConfigurationServiceStub() },
         { provide: IN_PLACE_SEARCH, useValue: false },
         { provide: FILTER_CONFIG, useValue: Object.assign(new SearchFilterConfig(), { name: testSearchFilter }) },
-        { provide: REFRESH_FILTER, useValue: new BehaviorSubject<boolean>(false)}
-=======
-        { provide: SearchFilterService, useValue: searchFilterServiceStub },
-        { provide: RemoteDataBuildService, useValue: remoteDataBuildServiceStub },
-        { provide: Router, useValue: new RouterStub() },
-        { provide: SEARCH_CONFIG_SERVICE, useValue: new SearchConfigurationServiceStub() },
-        { provide: IN_PLACE_SEARCH, useValue: false },
-        { provide: FILTER_CONFIG, useValue: new SearchFilterConfig() },
         { provide: REFRESH_FILTER, useValue: new BehaviorSubject<boolean>(false) },
         { provide: CHANGE_APPLIED_FILTERS, useValue: new EventEmitter() },
->>>>>>> a6675b89
       ],
       schemas: [NO_ERRORS_SCHEMA],
     }).compileComponents();
@@ -171,13 +85,6 @@
 
   function init() {
     fixture = TestBed.createComponent(SearchHierarchyFilterComponent);
-<<<<<<< HEAD
-=======
-    comp = fixture.componentInstance; // SearchHierarchyFilterComponent test instance
-    comp.filterConfig = mockFilterConfig;
-    spyOn(searchService, 'getFacetValuesFor').and.returnValue(createSuccessfulRemoteDataObject$(values as FacetValues));
-    router = (comp as any).router;
->>>>>>> a6675b89
     fixture.detectChanges();
     showVocabularyTreeLink = fixture.debugElement.query(By.css('a#show-test-search-filter-tree'));
   }
@@ -196,7 +103,6 @@
     });
   });
 
-<<<<<<< HEAD
   describe('if the vocabulary exists', () => {
 
     beforeEach(() => {
@@ -220,8 +126,8 @@
 
       beforeEach(async () => {
         showVocabularyTreeLink.nativeElement.click();
-        fixture.componentInstance.selectedValues$ = observableOf(
-          alreadySelectedValues.map(value => Object.assign(new FacetValue(), { value }))
+        fixture.componentInstance.selectedAppliedFilters$ = observableOf(
+          alreadySelectedValues.map(value => Object.assign(new AppliedFilter(), { value }))
         );
         VocabularyTreeViewComponent.select.emit(Object.assign(new VocabularyEntryDetail(), {
           value: newSelectedValue,
@@ -231,14 +137,9 @@
       it('should open the vocabulary tree modal', () => {
         expect(ngbModal.open).toHaveBeenCalled();
       });
-=======
-  it('should navigate to the correct filter with the query operator', () => {
-    expect(searchService.getFacetValuesFor).toHaveBeenCalledWith(comp.filterConfig, 0, {} as SearchOptions, null, true);
->>>>>>> a6675b89
 
       describe('when selecting a value from the vocabulary tree', () => {
 
-<<<<<<< HEAD
         it('should add a new search filter to the existing search filters', () => {
           waitForAsync(() => expect(router.navigate).toHaveBeenCalledWith([testSearchLink], {
             queryParams: {
@@ -252,11 +153,5 @@
         });
       });
     });
-=======
-    expect(router.navigate).toHaveBeenCalledWith(['', 'search'], Object({
-      queryParams: Object({ [mockFilterConfig.paramName]: [...values.appliedFilters.map((value: AppliedFilter) => `${value.value},equals`), `${searchQuery},query`] }),
-      queryParamsHandling: 'merge'
-    }));
->>>>>>> a6675b89
   });
 });