--- conflicted
+++ resolved
@@ -77,13 +77,9 @@
         { provide: SEARCH_CONFIG_SERVICE, useValue: new SearchConfigurationServiceStub() },
         { provide: IN_PLACE_SEARCH, useValue: false },
         { provide: FILTER_CONFIG, useValue: Object.assign(new SearchFilterConfig(), { name: testSearchFilter }) },
-<<<<<<< HEAD
-        { provide: REFRESH_FILTER, useValue: new BehaviorSubject<boolean>(false) },
-        { provide: CHANGE_APPLIED_FILTERS, useValue: new EventEmitter() },
-=======
         { provide: REFRESH_FILTER, useValue: new BehaviorSubject<boolean>(false)},
         { provide: SCOPE, useValue: undefined },
->>>>>>> 05512291
+        { provide: CHANGE_APPLIED_FILTERS, useValue: new EventEmitter() },
       ],
       schemas: [NO_ERRORS_SCHEMA],
     }).compileComponents();
