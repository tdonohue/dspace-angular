--- conflicted
+++ resolved
@@ -9,12 +9,8 @@
                   </span>
                   <input type="text" [(ngModel)]="range[0]" [name]="filterConfig.paramName + '.min'"
                          class="form-control" (blur)="onSubmit()"
-<<<<<<< HEAD
-                         [placeholder]="'search.filters.filter.' + filterConfig.name + '.min.placeholder' | translate"
-=======
                          [attr.aria-label]="minLabel"
                          [placeholder]="minLabel"
->>>>>>> 36ac6002
                   />
                 </label>
             </div>
@@ -25,12 +21,8 @@
                     </span>
                     <input type="text" [(ngModel)]="range[1]" [name]="filterConfig.paramName + '.max'"
                            class="form-control" (blur)="onSubmit()"
-<<<<<<< HEAD
-                           [placeholder]="'search.filters.filter.' + filterConfig.name + '.max.placeholder' | translate"
-=======
                            [attr.aria-label]="maxLabel"
                            [placeholder]="maxLabel"
->>>>>>> 36ac6002
                     />
                 </label>
             </div>
