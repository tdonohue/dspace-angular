<<<<<<< HEAD
import { ChangeDetectionStrategy, NO_ERRORS_SCHEMA } from '@angular/core';
import { ComponentFixture, TestBed, waitForAsync } from '@angular/core/testing';
import { TranslateModule } from '@ngx-translate/core';
=======
import {
  CUSTOM_ELEMENTS_SCHEMA,
  EventEmitter,
} from '@angular/core';
import {
  ComponentFixture,
  TestBed,
  waitForAsync,
} from '@angular/core/testing';
import { FormsModule } from '@angular/forms';
>>>>>>> 36ac6002
import { NoopAnimationsModule } from '@angular/platform-browser/animations';
import {
  ActivatedRoute,
  Router,
} from '@angular/router';
import { TranslateModule } from '@ngx-translate/core';
import {
  BehaviorSubject,
  of as observableOf,
} from 'rxjs';

import { RemoteDataBuildService } from '../../../../../core/cache/builders/remote-data-build.service';
import { buildPaginatedList } from '../../../../../core/data/paginated-list.model';
import { RouteService } from '../../../../../core/services/route.service';
import { PageInfo } from '../../../../../core/shared/page-info.model';
import { SearchService } from '../../../../../core/shared/search/search.service';
import {
  CHANGE_APPLIED_FILTERS,
  FILTER_CONFIG,
  IN_PLACE_SEARCH,
  REFRESH_FILTER,
<<<<<<< HEAD
=======
  SCOPE,
>>>>>>> 36ac6002
  SearchFilterService,
} from '../../../../../core/shared/search/search-filter.service';
import { SEARCH_CONFIG_SERVICE } from '../../../../../my-dspace-page/my-dspace-configuration.service';
import { createSuccessfulRemoteDataObject$ } from '../../../../remote-data.utils';
import { ActivatedRouteStub } from '../../../../testing/active-router.stub';
import { routeServiceStub } from '../../../../testing/route-service.stub';
import { RouterStub } from '../../../../testing/router.stub';
import { SearchConfigurationServiceStub } from '../../../../testing/search-configuration-service.stub';
import { SearchFilterServiceStub } from '../../../../testing/search-filter-service.stub';
import { SearchServiceStub } from '../../../../testing/search-service.stub';
import { FacetValue } from '../../../models/facet-value.model';
import { FilterType } from '../../../models/filter-type.model';
import { SearchFilterConfig } from '../../../models/search-filter-config.model';
import { SearchFacetRangeOptionComponent } from '../search-facet-filter-options/search-facet-range-option/search-facet-range-option.component';
import { SearchRangeFilterComponent } from './search-range-filter.component';

describe('SearchRangeFilterComponent', () => {
  let comp: SearchRangeFilterComponent;
  let fixture: ComponentFixture<SearchRangeFilterComponent>;
  const minSuffix = '.min';
  const maxSuffix = '.max';
  const filterName1 = 'test name';
  const value1 = '2000 - 2012';
  const value2 = '1992 - 2000';
  const value3 = '1990 - 1992';
  const mockFilterConfig: SearchFilterConfig = Object.assign(new SearchFilterConfig(), {
    name: filterName1,
    filterType: FilterType.range,
    hasFacets: false,
    isOpenByDefault: false,
    pageSize: 2,
    minValue: 200,
    maxValue: 3000,
  });
  const values: FacetValue[] = [
    {
      label: value1,
      value: value1,
      count: 52,
      _links: {
        self: {
          href: '',
        },
        search: {
          href: '',
        },
      },
    }, {
      label: value2,
      value: value2,
      count: 20,
      _links: {
        self: {
          href: '',
        },
        search: {
          href: '',
        },
      },
    }, {
      label: value3,
      value: value3,
      count: 5,
      _links: {
        self: {
          href: '',
        },
        search: {
          href: '',
        },
      },
    },
  ];
  const mockValues = createSuccessfulRemoteDataObject$(buildPaginatedList(new PageInfo(), values));

  const searchLink = '/search';
  let filterService: SearchFilterServiceStub;
  let router: RouterStub;
  let searchService: SearchServiceStub;

  beforeEach(waitForAsync(() => {
    filterService = new SearchFilterServiceStub();
    router = new RouterStub();
    searchService =  new SearchServiceStub(searchLink);

    TestBed.configureTestingModule({
      imports: [TranslateModule.forRoot(), NoopAnimationsModule, FormsModule, SearchRangeFilterComponent],
      providers: [
        { provide: SearchService, useValue: searchService },
        { provide: SearchFilterService, useValue: filterService },
        { provide: Router, useValue: router },
        { provide: RouteService, useValue: routeServiceStub },
        { provide: RemoteDataBuildService, useValue: { aggregate: () => observableOf({}) } },
        { provide: FILTER_CONFIG, useValue: mockFilterConfig },
        { provide: SEARCH_CONFIG_SERVICE, useValue: new SearchConfigurationServiceStub() },
        { provide: IN_PLACE_SEARCH, useValue: false },
        { provide: REFRESH_FILTER, useValue: new BehaviorSubject<boolean>(false) },
<<<<<<< HEAD
        {
          provide: SearchFilterService, useValue: {
            getSelectedValuesForFilter: () => selectedValues,
            isFilterActiveWithValue: (paramName: string, filterValue: string) => true,
            getPage: (paramName: string) => page,
            /* eslint-disable no-empty,@typescript-eslint/no-empty-function */
            incrementPage: (filterName: string) => {
            },
            resetPage: (filterName: string) => {
            }
            /* eslint-enable no-empty, @typescript-eslint/no-empty-function */
          }
        }
=======
        { provide: SCOPE, useValue: undefined },
        { provide: CHANGE_APPLIED_FILTERS, useValue: new EventEmitter() },
        { provide: ActivatedRoute, useValue: new ActivatedRouteStub() },
>>>>>>> 36ac6002
      ],
      schemas: [CUSTOM_ELEMENTS_SCHEMA],
    }).overrideComponent(SearchRangeFilterComponent, {
      remove: {
        imports: [
          SearchFacetRangeOptionComponent,
        ],
      },
    }).compileComponents();
  }));

  beforeEach(() => {
    fixture = TestBed.createComponent(SearchRangeFilterComponent);
    comp = fixture.componentInstance; // SearchPageComponent test instance
    spyOn(searchService, 'getFacetValuesFor').and.returnValue(mockValues);
    fixture.detectChanges();
  });

  describe('when the onSubmit method is called with data', () => {
    const searchUrl = '/search/path';
    // const data = { [mockFilterConfig.paramName + minSuffix]: '1900', [mockFilterConfig.paramName + maxSuffix]: '1950' };
    beforeEach(() => {
      comp.range = [1900, 1950];
      spyOn(comp, 'getSearchLink').and.returnValue(searchUrl);
      comp.onSubmit();
    });

    it('should call navigate on the router with the right searchlink and parameters', () => {
      expect(router.navigate).toHaveBeenCalledWith(searchUrl.split('/'), {
        queryParams: {
          [mockFilterConfig.paramName + minSuffix]: [1900],
          [mockFilterConfig.paramName + maxSuffix]: [1950],
        },
        queryParamsHandling: 'merge',
      });
    });
  });
});<|MERGE_RESOLUTION|>--- conflicted
+++ resolved
@@ -1,19 +1,10 @@
-<<<<<<< HEAD
-import { ChangeDetectionStrategy, NO_ERRORS_SCHEMA } from '@angular/core';
-import { ComponentFixture, TestBed, waitForAsync } from '@angular/core/testing';
-import { TranslateModule } from '@ngx-translate/core';
-=======
-import {
-  CUSTOM_ELEMENTS_SCHEMA,
-  EventEmitter,
-} from '@angular/core';
+import { CUSTOM_ELEMENTS_SCHEMA } from '@angular/core';
 import {
   ComponentFixture,
   TestBed,
   waitForAsync,
 } from '@angular/core/testing';
 import { FormsModule } from '@angular/forms';
->>>>>>> 36ac6002
 import { NoopAnimationsModule } from '@angular/platform-browser/animations';
 import {
   ActivatedRoute,
@@ -31,14 +22,10 @@
 import { PageInfo } from '../../../../../core/shared/page-info.model';
 import { SearchService } from '../../../../../core/shared/search/search.service';
 import {
-  CHANGE_APPLIED_FILTERS,
   FILTER_CONFIG,
   IN_PLACE_SEARCH,
   REFRESH_FILTER,
-<<<<<<< HEAD
-=======
   SCOPE,
->>>>>>> 36ac6002
   SearchFilterService,
 } from '../../../../../core/shared/search/search-filter.service';
 import { SEARCH_CONFIG_SERVICE } from '../../../../../my-dspace-page/my-dspace-configuration.service';
@@ -136,25 +123,8 @@
         { provide: SEARCH_CONFIG_SERVICE, useValue: new SearchConfigurationServiceStub() },
         { provide: IN_PLACE_SEARCH, useValue: false },
         { provide: REFRESH_FILTER, useValue: new BehaviorSubject<boolean>(false) },
-<<<<<<< HEAD
-        {
-          provide: SearchFilterService, useValue: {
-            getSelectedValuesForFilter: () => selectedValues,
-            isFilterActiveWithValue: (paramName: string, filterValue: string) => true,
-            getPage: (paramName: string) => page,
-            /* eslint-disable no-empty,@typescript-eslint/no-empty-function */
-            incrementPage: (filterName: string) => {
-            },
-            resetPage: (filterName: string) => {
-            }
-            /* eslint-enable no-empty, @typescript-eslint/no-empty-function */
-          }
-        }
-=======
         { provide: SCOPE, useValue: undefined },
-        { provide: CHANGE_APPLIED_FILTERS, useValue: new EventEmitter() },
         { provide: ActivatedRoute, useValue: new ActivatedRouteStub() },
->>>>>>> 36ac6002
       ],
       schemas: [CUSTOM_ELEMENTS_SCHEMA],
     }).overrideComponent(SearchRangeFilterComponent, {
