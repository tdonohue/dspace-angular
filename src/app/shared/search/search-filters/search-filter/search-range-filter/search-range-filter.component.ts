--- conflicted
+++ resolved
@@ -45,13 +45,9 @@
 } from '../../../../../core/shared/search/search-filter.service';
 import { SEARCH_CONFIG_SERVICE } from '../../../../../my-dspace-page/my-dspace-configuration.service';
 import { hasValue } from '../../../../empty.util';
-<<<<<<< HEAD
+import { DebounceDirective } from '../../../../utils/debounce.directive';
 import { AppliedFilter } from '../../../models/applied-filter.model';
 import { FacetValues } from '../../../models/facet-values.model';
-import { FilterType } from '../../../models/filter-type.model';
-=======
-import { DebounceDirective } from '../../../../utils/debounce.directive';
->>>>>>> 288a9180
 import { SearchFilterConfig } from '../../../models/search-filter-config.model';
 import {
   facetLoad,
@@ -126,6 +122,7 @@
   constructor(protected searchService: SearchService,
               protected filterService: SearchFilterService,
               protected router: Router,
+              protected route: RouteService,
               protected rdbs: RemoteDataBuildService,
               private translateService: TranslateService,
               @Inject(SEARCH_CONFIG_SERVICE) public searchConfigService: SearchConfigurationService,
@@ -135,7 +132,7 @@
               @Inject(REFRESH_FILTER) public refreshFilters: BehaviorSubject<boolean>,
               @Inject(SCOPE) public scope: string,
               @Inject(CHANGE_APPLIED_FILTERS) public changeAppliedFilters: EventEmitter<AppliedFilter[]>,
-              private route: RouteService) {
+  ) {
     super(searchService, filterService, rdbs, router, searchConfigService, inPlaceSearch, filterConfig, refreshFilters, scope, changeAppliedFilters);
 
   }
