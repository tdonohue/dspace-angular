import { isPlatformBrowser } from '@angular/common';
<<<<<<< HEAD
import {
  Component,
  Inject,
  OnDestroy,
  OnInit,
  PLATFORM_ID,
} from '@angular/core';
import { Router } from '@angular/router';
import {
  BehaviorSubject,
  combineLatest as observableCombineLatest,
  Subscription,
} from 'rxjs';
import {
  map,
  startWith,
} from 'rxjs/operators';
import { yearFromString } from 'src/app/shared/date.util';

=======
import { Component, Inject, OnDestroy, OnInit, PLATFORM_ID } from '@angular/core';
import { TranslateService } from '@ngx-translate/core';
>>>>>>> 8ba14aa3
import { RemoteDataBuildService } from '../../../../../core/cache/builders/remote-data-build.service';
import { RouteService } from '../../../../../core/services/route.service';
import { SearchService } from '../../../../../core/shared/search/search.service';
import { SearchConfigurationService } from '../../../../../core/shared/search/search-configuration.service';
import {
  FILTER_CONFIG,
  IN_PLACE_SEARCH,
  REFRESH_FILTER,
  SearchFilterService,
} from '../../../../../core/shared/search/search-filter.service';
import { SEARCH_CONFIG_SERVICE } from '../../../../../my-dspace-page/my-dspace-page.component';
import { hasValue } from '../../../../empty.util';
import { FilterType } from '../../../models/filter-type.model';
import { SearchFilterConfig } from '../../../models/search-filter-config.model';
import {
  facetLoad,
  SearchFacetFilterComponent,
} from '../search-facet-filter/search-facet-filter.component';
import { renderFacetFor } from '../search-filter-type-decorator';

/**
 * The suffix for a range filters' minimum in the frontend URL
 */
export const RANGE_FILTER_MIN_SUFFIX = '.min';

/**
 * The suffix for a range filters' maximum in the frontend URL
 */
export const RANGE_FILTER_MAX_SUFFIX = '.max';

/**
 * This component renders a simple item page.
 * The route parameter 'id' is used to request the item it represents.
 * All fields of the item that should be displayed, are defined in its template.
 */
@Component({
  selector: 'ds-search-range-filter',
  styleUrls: ['./search-range-filter.component.scss'],
  templateUrl: './search-range-filter.component.html',
  animations: [facetLoad],
})

/**
 * Component that represents a range facet for a specific filter configuration
 */
@renderFacetFor(FilterType.range)
export class SearchRangeFilterComponent extends SearchFacetFilterComponent implements OnInit, OnDestroy {
  /**
   * Fallback minimum for the range
   */
  min = 1950;

  /**
   * i18n Label to use for minimum field
   */
  minLabel: string;

  /**
   * Fallback maximum for the range
   */
  max = new Date().getUTCFullYear();

  /**
   * i18n Label to use for maximum field
   */
  maxLabel: string;

  /**
   * Base configuration for nouislider
   * https://refreshless.com/nouislider/slider-options/
   */
  config = {};

  /**
   * The current range of the filter
   */
  range;

  /**
   * Subscription to unsubscribe from
   */
  sub: Subscription;

  /**
   * Whether the sider is being controlled by the keyboard.
   * Supresses any changes until the key is released.
   */
  keyboardControl: boolean;

  constructor(protected searchService: SearchService,
              protected filterService: SearchFilterService,
              protected router: Router,
              protected rdbs: RemoteDataBuildService,
              private translateService: TranslateService,
              @Inject(SEARCH_CONFIG_SERVICE) public searchConfigService: SearchConfigurationService,
              @Inject(IN_PLACE_SEARCH) public inPlaceSearch: boolean,
              @Inject(FILTER_CONFIG) public filterConfig: SearchFilterConfig,
              @Inject(PLATFORM_ID) private platformId: any,
              @Inject(REFRESH_FILTER) public refreshFilters: BehaviorSubject<boolean>,
              private route: RouteService) {
    super(searchService, filterService, rdbs, router, searchConfigService, inPlaceSearch, filterConfig, refreshFilters);

  }

  /**
   * Initialize with the min and max values as configured in the filter configuration
   * Set the initial values of the range
   */
  ngOnInit(): void {
    super.ngOnInit();
    this.min = yearFromString(this.filterConfig.minValue) || this.min;
    this.max = yearFromString(this.filterConfig.maxValue) || this.max;
    this.minLabel = this.translateService.instant('search.filters.filter.' + this.filterConfig.name + '.min.placeholder');
    this.maxLabel = this.translateService.instant('search.filters.filter.' + this.filterConfig.name + '.max.placeholder');
    const iniMin = this.route.getQueryParameterValue(this.filterConfig.paramName + RANGE_FILTER_MIN_SUFFIX).pipe(startWith(undefined));
    const iniMax = this.route.getQueryParameterValue(this.filterConfig.paramName + RANGE_FILTER_MAX_SUFFIX).pipe(startWith(undefined));
    this.sub = observableCombineLatest(iniMin, iniMax).pipe(
      map(([min, max]) => {
        const minimum = hasValue(min) ? min : this.min;
        const maximum = hasValue(max) ? max : this.max;
        return [minimum, maximum];
      }),
    ).subscribe((minmax) => this.range = minmax);

    // Default/base config for nouislider
    this.config = {
      // Ensure draggable handles have labels
      handleAttributes: [
        { 'aria-label': this.minLabel },
        { 'aria-label': this.maxLabel },
      ],
    };
  }

  /**
   * Submits new custom range values to the range filter from the widget
   */
  onSubmit() {
    if (this.keyboardControl) {
      return;  // don't submit if a key is being held down
    }

    const newMin = this.range[0] !== this.min ? [this.range[0]] : null;
    const newMax = this.range[1] !== this.max ? [this.range[1]] : null;
    this.router.navigate(this.getSearchLinkParts(), {
      queryParams:
        {
          [this.filterConfig.paramName + RANGE_FILTER_MIN_SUFFIX]: newMin,
          [this.filterConfig.paramName + RANGE_FILTER_MAX_SUFFIX]: newMax,
        },
      queryParamsHandling: 'merge',
    });
    this.filter = '';
  }

  startKeyboardControl(): void {
    this.keyboardControl = true;
  }

  stopKeyboardControl(): void {
    this.keyboardControl = false;
  }

  /**
   * TODO when upgrading nouislider, verify that this check is still needed.
   * Prevents AoT bug
   * @returns {boolean} True if the platformId is a platform browser
   */
  shouldShowSlider(): boolean {
    return isPlatformBrowser(this.platformId);
  }

  /**
   * Unsubscribe from all subscriptions
   */
  ngOnDestroy() {
    super.ngOnDestroy();
    if (hasValue(this.sub)) {
      this.sub.unsubscribe();
    }
  }
}<|MERGE_RESOLUTION|>--- conflicted
+++ resolved
@@ -1,5 +1,4 @@
 import { isPlatformBrowser } from '@angular/common';
-<<<<<<< HEAD
 import {
   Component,
   Inject,
@@ -8,6 +7,7 @@
   PLATFORM_ID,
 } from '@angular/core';
 import { Router } from '@angular/router';
+import { TranslateService } from '@ngx-translate/core';
 import {
   BehaviorSubject,
   combineLatest as observableCombineLatest,
@@ -19,10 +19,6 @@
 } from 'rxjs/operators';
 import { yearFromString } from 'src/app/shared/date.util';
 
-=======
-import { Component, Inject, OnDestroy, OnInit, PLATFORM_ID } from '@angular/core';
-import { TranslateService } from '@ngx-translate/core';
->>>>>>> 8ba14aa3
 import { RemoteDataBuildService } from '../../../../../core/cache/builders/remote-data-build.service';
 import { RouteService } from '../../../../../core/services/route.service';
 import { SearchService } from '../../../../../core/shared/search/search.service';
