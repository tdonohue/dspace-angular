<<<<<<< HEAD
import { BehaviorSubject, combineLatest as observableCombineLatest, of as observableOf , Subscription } from 'rxjs';
import { map, startWith } from 'rxjs/operators';
import { isPlatformBrowser } from '@angular/common';
import { Component, Inject, OnDestroy, OnInit, PLATFORM_ID } from '@angular/core';
=======
import {
  AsyncPipe,
  isPlatformBrowser,
  NgFor,
  NgIf,
} from '@angular/common';
import {
  Component,
  EventEmitter,
  Inject,
  OnDestroy,
  OnInit,
  PLATFORM_ID,
} from '@angular/core';
import { FormsModule } from '@angular/forms';
import { Router } from '@angular/router';
import {
  TranslateModule,
  TranslateService,
} from '@ngx-translate/core';
import { NouisliderComponent } from 'ng2-nouislider';
import {
  BehaviorSubject,
  combineLatest as observableCombineLatest,
  of as observableOf,
  Subscription,
} from 'rxjs';
import {
  map,
  startWith,
} from 'rxjs/operators';
import { yearFromString } from 'src/app/shared/date.util';

>>>>>>> 36ac6002
import { RemoteDataBuildService } from '../../../../../core/cache/builders/remote-data-build.service';
import { RouteService } from '../../../../../core/services/route.service';
import { SearchService } from '../../../../../core/shared/search/search.service';
import { SearchConfigurationService } from '../../../../../core/shared/search/search-configuration.service';
import {
  FILTER_CONFIG,
  IN_PLACE_SEARCH,
  REFRESH_FILTER,
  SCOPE,
  SearchFilterService,
} from '../../../../../core/shared/search/search-filter.service';
import { SEARCH_CONFIG_SERVICE } from '../../../../../my-dspace-page/my-dspace-configuration.service';
import { hasValue } from '../../../../empty.util';
import { DebounceDirective } from '../../../../utils/debounce.directive';
import { AppliedFilter } from '../../../models/applied-filter.model';
import { FacetValues } from '../../../models/facet-values.model';
import { SearchFilterConfig } from '../../../models/search-filter-config.model';
import {
  facetLoad,
  SearchFacetFilterComponent,
} from '../search-facet-filter/search-facet-filter.component';
import { SearchFacetRangeOptionComponent } from '../search-facet-filter-options/search-facet-range-option/search-facet-range-option.component';
import {
  RANGE_FILTER_MAX_SUFFIX,
  RANGE_FILTER_MIN_SUFFIX,
} from './search-range-filter-constants';

/**
 * This component renders a simple item page.
 * The route parameter 'id' is used to request the item it represents.
 * All fields of the item that should be displayed, are defined in its template.
 */
@Component({
  selector: 'ds-search-range-filter',
  styleUrls: ['./search-range-filter.component.scss'],
  templateUrl: './search-range-filter.component.html',
  animations: [facetLoad],
  standalone: true,
  imports: [FormsModule, NgIf, NouisliderComponent, DebounceDirective, NgFor, SearchFacetRangeOptionComponent, AsyncPipe, TranslateModule],
})

/**
 * Component that represents a range facet for a specific filter configuration
 */
export class SearchRangeFilterComponent extends SearchFacetFilterComponent implements OnInit, OnDestroy {
  /**
   * Fallback minimum for the range
   */
  min = 1950;

  /**
   * i18n Label to use for minimum field
   */
  minLabel: string;

  /**
   * Fallback maximum for the range
   */
  max = new Date().getUTCFullYear();

  /**
   * i18n Label to use for maximum field
   */
  maxLabel: string;

  /**
   * Base configuration for nouislider
   * https://refreshless.com/nouislider/slider-options/
   */
  config = {};

  /**
   * The current range of the filter
   */
  range: [number | undefined, number | undefined];

  /**
   * Subscription to unsubscribe from
   */
  sub: Subscription;

  /**
   * Whether the sider is being controlled by the keyboard.
   * Supresses any changes until the key is released.
   */
  keyboardControl: boolean;

  constructor(protected searchService: SearchService,
              protected filterService: SearchFilterService,
              protected router: Router,
              protected route: RouteService,
              protected rdbs: RemoteDataBuildService,
              private translateService: TranslateService,
              @Inject(SEARCH_CONFIG_SERVICE) public searchConfigService: SearchConfigurationService,
              @Inject(IN_PLACE_SEARCH) public inPlaceSearch: boolean,
              @Inject(FILTER_CONFIG) public filterConfig: SearchFilterConfig,
              @Inject(PLATFORM_ID) private platformId: any,
              @Inject(REFRESH_FILTER) public refreshFilters: BehaviorSubject<boolean>,
<<<<<<< HEAD
              private route: RouteService) {
    super(searchService, filterService, rdbs, router, searchConfigService, inPlaceSearch, filterConfig, refreshFilters);
=======
              @Inject(SCOPE) public scope: string,
              @Inject(CHANGE_APPLIED_FILTERS) public changeAppliedFilters: EventEmitter<AppliedFilter[]>,
  ) {
    super(searchService, filterService, rdbs, router, searchConfigService, inPlaceSearch, filterConfig, refreshFilters, scope, changeAppliedFilters);
>>>>>>> 36ac6002

  }

  /**
   * Initialize with the min and max values as configured in the filter configuration
   * Set the initial values of the range
   */
  ngOnInit(): void {
    super.ngOnInit();
    this.min = yearFromString(this.filterConfig.minValue) || this.min;
    this.max = yearFromString(this.filterConfig.maxValue) || this.max;
    this.minLabel = this.translateService.instant('search.filters.filter.' + this.filterConfig.name + '.min.placeholder');
    this.maxLabel = this.translateService.instant('search.filters.filter.' + this.filterConfig.name + '.max.placeholder');
    const iniMin = this.route.getQueryParameterValue(this.filterConfig.paramName + RANGE_FILTER_MIN_SUFFIX).pipe(startWith(undefined));
    const iniMax = this.route.getQueryParameterValue(this.filterConfig.paramName + RANGE_FILTER_MAX_SUFFIX).pipe(startWith(undefined));
    this.sub = observableCombineLatest([iniMin, iniMax]).pipe(
      map(([min, max]: [string, string]) => {
        const minimum = hasValue(min) ? Number(min) : this.min;
        const maximum = hasValue(max) ? Number(max) : this.max;
        return [minimum, maximum];
      }),
    ).subscribe((minmax: [number, number]) => this.range = minmax);

    // Default/base config for nouislider
    this.config = {
      // Ensure draggable handles have labels
      handleAttributes: [
        { 'aria-label': this.minLabel },
        { 'aria-label': this.maxLabel },
      ],
    };
  }

  setAppliedFilter(allFacetValues: FacetValues[]): void {
    const appliedFilters: AppliedFilter[] = [].concat(...allFacetValues.map((facetValues: FacetValues) => facetValues.appliedFilters))
      .filter((appliedFilter: AppliedFilter) => hasValue(appliedFilter))
      .filter((appliedFilter: AppliedFilter) => appliedFilter.filter === this.filterConfig.name)
      // TODO this should ideally be fixed in the backend
      .map((appliedFilter: AppliedFilter) => Object.assign({}, appliedFilter, {
        operator: 'range',
      }));

    this.selectedAppliedFilters$ = observableOf(appliedFilters);
  }

  /**
   * Submits new custom range values to the range filter from the widget
   */
  onSubmit() {
    if (this.keyboardControl) {
      return;  // don't submit if a key is being held down
    }

    const newMin = this.range[0] !== this.min ? [this.range[0]] : null;
    const newMax = this.range[1] !== this.max ? [this.range[1]] : null;
    void this.router.navigate(this.getSearchLinkParts(), {
      queryParams:
        {
          [this.filterConfig.paramName + RANGE_FILTER_MIN_SUFFIX]: newMin,
          [this.filterConfig.paramName + RANGE_FILTER_MAX_SUFFIX]: newMax,
        },
      queryParamsHandling: 'merge',
    });
    this.filter = '';
  }

  startKeyboardControl(): void {
    this.keyboardControl = true;
  }

  stopKeyboardControl(): void {
    this.keyboardControl = false;
  }

  /**
   * TODO when upgrading nouislider, verify that this check is still needed.
   * Prevents AoT bug
   * @returns {boolean} True if the platformId is a platform browser
   */
  shouldShowSlider(): boolean {
    return isPlatformBrowser(this.platformId);
  }

  /**
   * Unsubscribe from all subscriptions
   */
  ngOnDestroy() {
    super.ngOnDestroy();
    if (hasValue(this.sub)) {
      this.sub.unsubscribe();
    }
  }
}<|MERGE_RESOLUTION|>--- conflicted
+++ resolved
@@ -1,9 +1,3 @@
-<<<<<<< HEAD
-import { BehaviorSubject, combineLatest as observableCombineLatest, of as observableOf , Subscription } from 'rxjs';
-import { map, startWith } from 'rxjs/operators';
-import { isPlatformBrowser } from '@angular/common';
-import { Component, Inject, OnDestroy, OnInit, PLATFORM_ID } from '@angular/core';
-=======
 import {
   AsyncPipe,
   isPlatformBrowser,
@@ -12,7 +6,6 @@
 } from '@angular/common';
 import {
   Component,
-  EventEmitter,
   Inject,
   OnDestroy,
   OnInit,
@@ -37,7 +30,6 @@
 } from 'rxjs/operators';
 import { yearFromString } from 'src/app/shared/date.util';
 
->>>>>>> 36ac6002
 import { RemoteDataBuildService } from '../../../../../core/cache/builders/remote-data-build.service';
 import { RouteService } from '../../../../../core/services/route.service';
 import { SearchService } from '../../../../../core/shared/search/search.service';
@@ -136,15 +128,9 @@
               @Inject(FILTER_CONFIG) public filterConfig: SearchFilterConfig,
               @Inject(PLATFORM_ID) private platformId: any,
               @Inject(REFRESH_FILTER) public refreshFilters: BehaviorSubject<boolean>,
-<<<<<<< HEAD
-              private route: RouteService) {
-    super(searchService, filterService, rdbs, router, searchConfigService, inPlaceSearch, filterConfig, refreshFilters);
-=======
               @Inject(SCOPE) public scope: string,
-              @Inject(CHANGE_APPLIED_FILTERS) public changeAppliedFilters: EventEmitter<AppliedFilter[]>,
   ) {
-    super(searchService, filterService, rdbs, router, searchConfigService, inPlaceSearch, filterConfig, refreshFilters, scope, changeAppliedFilters);
->>>>>>> 36ac6002
+    super(searchService, filterService, rdbs, router, searchConfigService, inPlaceSearch, filterConfig, refreshFilters, scope);
 
   }
 
