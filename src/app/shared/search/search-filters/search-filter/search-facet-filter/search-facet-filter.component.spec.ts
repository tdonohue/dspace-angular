import {
  ChangeDetectionStrategy,
  NO_ERRORS_SCHEMA,
} from '@angular/core';
import {
  ComponentFixture,
  TestBed,
  waitForAsync,
} from '@angular/core/testing';
import { FormsModule } from '@angular/forms';
import { NoopAnimationsModule } from '@angular/platform-browser/animations';
import { Router } from '@angular/router';
import { TranslateModule } from '@ngx-translate/core';
import {
  BehaviorSubject,
  of as observableOf,
} from 'rxjs';

import { RemoteDataBuildService } from '../../../../../core/cache/builders/remote-data-build.service';
import { buildPaginatedList } from '../../../../../core/data/paginated-list.model';
import { PageInfo } from '../../../../../core/shared/page-info.model';
import { SearchService } from '../../../../../core/shared/search/search.service';
import {
  FILTER_CONFIG,
  IN_PLACE_SEARCH,
  REFRESH_FILTER,
  SCOPE,
  SearchFilterService,
} from '../../../../../core/shared/search/search-filter.service';
<<<<<<< HEAD
import { SearchFilterConfig } from '../../../models/search-filter-config.model';
import { FilterType } from '../../../models/filter-type.model';
import { FacetValue } from '../../../models/facet-value.model';
import { FormsModule } from '@angular/forms';
import { BehaviorSubject, of as observableOf } from 'rxjs';
import { SearchService } from '../../../../../core/shared/search/search.service';
import { SearchServiceStub } from '../../../../testing/search-service.stub';
import { buildPaginatedList } from '../../../../../core/data/paginated-list.model';
import { RouterStub } from '../../../../testing/router.stub';
import { Router } from '@angular/router';
import { PageInfo } from '../../../../../core/shared/page-info.model';
import { SearchFacetFilterComponent } from './search-facet-filter.component';
import { RemoteDataBuildService } from '../../../../../core/cache/builders/remote-data-build.service';
import { SearchConfigurationServiceStub } from '../../../../testing/search-configuration-service.stub';
import { createSuccessfulRemoteDataObject$ } from '../../../../remote-data.utils';
import { SEARCH_CONFIG_SERVICE } from '../../../../../my-dspace-page/my-dspace-configuration.service';
=======
import { SEARCH_CONFIG_SERVICE } from '../../../../../my-dspace-page/my-dspace-page.component';
import { createSuccessfulRemoteDataObject$ } from '../../../../remote-data.utils';
import { RouterStub } from '../../../../testing/router.stub';
import { SearchConfigurationServiceStub } from '../../../../testing/search-configuration-service.stub';
import { SearchServiceStub } from '../../../../testing/search-service.stub';
import { FacetValue } from '../../../models/facet-value.model';
import { FilterType } from '../../../models/filter-type.model';
import { SearchFilterConfig } from '../../../models/search-filter-config.model';
import { SearchFacetFilterComponent } from './search-facet-filter.component';
>>>>>>> a8f31948

describe('SearchFacetFilterComponent', () => {
  let comp: SearchFacetFilterComponent;
  let fixture: ComponentFixture<SearchFacetFilterComponent>;
  const filterName1 = 'test name';
  const value1 = 'testvalue1';
  const value2 = 'test2';
  const value3 = 'another value3';
  const mockFilterConfig: SearchFilterConfig = Object.assign(new SearchFilterConfig(), {
    name: filterName1,
    filterType: FilterType.text,
    hasFacets: false,
    isOpenByDefault: false,
    pageSize: 2,
  });
  const values: FacetValue[] = [
    {
      label: value1,
      value: value1,
      count: 52,
      _links: {
        self: {
          href: '',
        },
        search: {
          href: '',
        },
      },
    }, {
      label: value2,
      value: value2,
      count: 20,
      _links: {
        self: {
          href: '',
        },
        search: {
          href: '',
        },
      },
    }, {
      label: value3,
      value: value3,
      count: 5,
      _links: {
        self: {
          href: '',
        },
        search: {
          href: '',
        },
      },
    },
  ];

  const searchLink = '/search';
  const selectedValues = [value1, value2];
  let filterService;
  let searchService;
  let router;
  const page = observableOf(0);

  const mockValues = createSuccessfulRemoteDataObject$(buildPaginatedList(new PageInfo(), values));
  beforeEach(waitForAsync(() => {
    TestBed.configureTestingModule({
    imports: [TranslateModule.forRoot(), NoopAnimationsModule, FormsModule, SearchFacetFilterComponent],
    providers: [
        { provide: SearchService, useValue: new SearchServiceStub(searchLink) },
        { provide: Router, useValue: new RouterStub() },
        { provide: FILTER_CONFIG, useValue: new SearchFilterConfig() },
        { provide: RemoteDataBuildService, useValue: { aggregate: () => observableOf({}) } },
        { provide: SEARCH_CONFIG_SERVICE, useValue: new SearchConfigurationServiceStub() },
        { provide: IN_PLACE_SEARCH, useValue: false },
        { provide: REFRESH_FILTER, useValue: new BehaviorSubject<boolean>(false) },
        { provide: SCOPE, useValue: undefined },
        {
<<<<<<< HEAD
            provide: SearchFilterService, useValue: {
                getSelectedValuesForFilter: () => observableOf(selectedValues),
                isFilterActiveWithValue: (paramName: string, filterValue: string) => true,
                getPage: (paramName: string) => page,
                /* eslint-disable no-empty,@typescript-eslint/no-empty-function */
                incrementPage: (filterName: string) => {
                },
                resetPage: (filterName: string) => {
                }
                /* eslint-enable no-empty, @typescript-eslint/no-empty-function */
            }
        }
    ],
    schemas: [NO_ERRORS_SCHEMA]
}).overrideComponent(SearchFacetFilterComponent, {
      set: { changeDetection: ChangeDetectionStrategy.Default }
=======
          provide: SearchFilterService, useValue: {
            getSelectedValuesForFilter: () => observableOf(selectedValues),
            isFilterActiveWithValue: (paramName: string, filterValue: string) => true,
            getPage: (paramName: string) => page,
            /* eslint-disable no-empty,@typescript-eslint/no-empty-function */
            incrementPage: (filterName: string) => {
            },
            resetPage: (filterName: string) => {
            },
            /* eslint-enable no-empty, @typescript-eslint/no-empty-function */
          },
        },
      ],
      schemas: [NO_ERRORS_SCHEMA],
    }).overrideComponent(SearchFacetFilterComponent, {
      set: { changeDetection: ChangeDetectionStrategy.Default },
>>>>>>> a8f31948
    }).compileComponents();
  }));

  beforeEach(() => {
    fixture = TestBed.createComponent(SearchFacetFilterComponent);
    comp = fixture.componentInstance; // SearchPageComponent test instance
    comp.filterConfig = mockFilterConfig;
    filterService = (comp as any).filterService;
    searchService = (comp as any).searchService;
    spyOn(searchService, 'getFacetValuesFor').and.returnValue(mockValues);
    router = (comp as any).router;
    fixture.detectChanges();
  });

  describe('when the isChecked method is called with a value', () => {
    beforeEach(() => {
      spyOn(filterService, 'isFilterActiveWithValue');
      comp.isChecked(values[1]);
    });

    it('should call isFilterActiveWithValue on the filterService with the correct filter parameter name and the passed value', () => {
      expect(filterService.isFilterActiveWithValue).toHaveBeenCalledWith(mockFilterConfig.paramName, values[1].value);
    });
  });

  describe('when the getSearchLink method is triggered', () => {
    let link: string;
    beforeEach(() => {
      link = comp.getSearchLink();
    });

    it('should return the value of the searchLink variable in the filter service', () => {
      expect(link).toEqual(searchLink);
    });
  });

  describe('when the showMore method is called', () => {
    beforeEach(() => {
      spyOn(filterService, 'incrementPage');
      comp.showMore();
    });

    it('should call incrementPage on the filterService with the correct filter parameter name', () => {
      expect(filterService.incrementPage).toHaveBeenCalledWith(mockFilterConfig.name);
    });
  });

  describe('when the showFirstPageOnly method is called', () => {
    beforeEach(() => {
      spyOn(filterService, 'resetPage');
      comp.showFirstPageOnly();
    });

    it('should call resetPage on the filterService with the correct filter parameter name', () => {
      expect(filterService.resetPage).toHaveBeenCalledWith(mockFilterConfig.name);
    });
  });

  describe('when the getCurrentPage method is called', () => {
    beforeEach(() => {
      spyOn(filterService, 'getPage');
      comp.getCurrentPage();
    });

    it('should call getPage on the filterService with the correct filter parameter name', () => {
      expect(filterService.getPage).toHaveBeenCalledWith(mockFilterConfig.name);
    });
  });

  describe('when the getCurrentUrl method is called', () => {
    const url = 'test.url/test';
    beforeEach(() => {
      router.navigateByUrl(url);
    });

    it('should call getPage on the filterService with the correct filter parameter name', () => {
      expect(router.url).toEqual(url);
    });
  });

  describe('when the onSubmit method is called with data', () => {
    const searchUrl = '/search/path';
    const testValue = 'test';

    beforeEach(() => {
      comp.selectedValues$ = observableOf(selectedValues.map((value) =>
        Object.assign(new FacetValue(), {
          label: value,
          value: value,
        })));
      fixture.detectChanges();
      spyOn(comp, 'getSearchLink').and.returnValue(searchUrl);
    });

    it('should call navigate on the router with the right searchlink and parameters when the filter is provided with a valid operator', () => {
      comp.onSubmit(testValue + ',equals');
      expect(router.navigate).toHaveBeenCalledWith(searchUrl.split('/'), {
        queryParams: { [mockFilterConfig.paramName]: [...selectedValues.map((value) => `${value},equals`), `${testValue},equals`] },
        queryParamsHandling: 'merge',
      });
    });

    it('should not call navigate on the router when the filter is not provided with a valid operator', () => {
      comp.onSubmit(testValue);
      expect(router.navigate).not.toHaveBeenCalled();
    });

    it('should not call navigate on the router when the empty string is given as filter', () => {
      comp.onSubmit(',equals');
      expect(router.navigate).not.toHaveBeenCalled();
    });
  });

  describe('when updateFilterValueList is called', () => {
    beforeEach(() => {
      spyOn(comp, 'showFirstPageOnly');
      comp.updateFilterValueList();
    });

    it('should call showFirstPageOnly and empty the filter', () => {
      expect(comp.animationState).toEqual('loading');
      expect((comp as any).collapseNextUpdate).toBeTruthy();
      expect(comp.filter).toEqual('');
    });
  });

  describe('when findSuggestions is called with query \'test\'', () => {
    const query = 'test';
    beforeEach(() => {
      comp.findSuggestions(query);
    });

    it('should call getFacetValuesFor on the component\'s SearchService with the right query', () => {
      expect((comp as any).searchService.getFacetValuesFor).toHaveBeenCalledWith(comp.filterConfig, 1, {}, query);
    });
  });
});<|MERGE_RESOLUTION|>--- conflicted
+++ resolved
@@ -1,20 +1,10 @@
-import {
-  ChangeDetectionStrategy,
-  NO_ERRORS_SCHEMA,
-} from '@angular/core';
-import {
-  ComponentFixture,
-  TestBed,
-  waitForAsync,
-} from '@angular/core/testing';
+import { ChangeDetectionStrategy, NO_ERRORS_SCHEMA, } from '@angular/core';
+import { ComponentFixture, TestBed, waitForAsync, } from '@angular/core/testing';
 import { FormsModule } from '@angular/forms';
 import { NoopAnimationsModule } from '@angular/platform-browser/animations';
 import { Router } from '@angular/router';
 import { TranslateModule } from '@ngx-translate/core';
-import {
-  BehaviorSubject,
-  of as observableOf,
-} from 'rxjs';
+import { BehaviorSubject, of as observableOf, } from 'rxjs';
 
 import { RemoteDataBuildService } from '../../../../../core/cache/builders/remote-data-build.service';
 import { buildPaginatedList } from '../../../../../core/data/paginated-list.model';
@@ -27,24 +17,6 @@
   SCOPE,
   SearchFilterService,
 } from '../../../../../core/shared/search/search-filter.service';
-<<<<<<< HEAD
-import { SearchFilterConfig } from '../../../models/search-filter-config.model';
-import { FilterType } from '../../../models/filter-type.model';
-import { FacetValue } from '../../../models/facet-value.model';
-import { FormsModule } from '@angular/forms';
-import { BehaviorSubject, of as observableOf } from 'rxjs';
-import { SearchService } from '../../../../../core/shared/search/search.service';
-import { SearchServiceStub } from '../../../../testing/search-service.stub';
-import { buildPaginatedList } from '../../../../../core/data/paginated-list.model';
-import { RouterStub } from '../../../../testing/router.stub';
-import { Router } from '@angular/router';
-import { PageInfo } from '../../../../../core/shared/page-info.model';
-import { SearchFacetFilterComponent } from './search-facet-filter.component';
-import { RemoteDataBuildService } from '../../../../../core/cache/builders/remote-data-build.service';
-import { SearchConfigurationServiceStub } from '../../../../testing/search-configuration-service.stub';
-import { createSuccessfulRemoteDataObject$ } from '../../../../remote-data.utils';
-import { SEARCH_CONFIG_SERVICE } from '../../../../../my-dspace-page/my-dspace-configuration.service';
-=======
 import { SEARCH_CONFIG_SERVICE } from '../../../../../my-dspace-page/my-dspace-page.component';
 import { createSuccessfulRemoteDataObject$ } from '../../../../remote-data.utils';
 import { RouterStub } from '../../../../testing/router.stub';
@@ -54,7 +26,6 @@
 import { FilterType } from '../../../models/filter-type.model';
 import { SearchFilterConfig } from '../../../models/search-filter-config.model';
 import { SearchFacetFilterComponent } from './search-facet-filter.component';
->>>>>>> a8f31948
 
 describe('SearchFacetFilterComponent', () => {
   let comp: SearchFacetFilterComponent;
@@ -131,7 +102,6 @@
         { provide: REFRESH_FILTER, useValue: new BehaviorSubject<boolean>(false) },
         { provide: SCOPE, useValue: undefined },
         {
-<<<<<<< HEAD
             provide: SearchFilterService, useValue: {
                 getSelectedValuesForFilter: () => observableOf(selectedValues),
                 isFilterActiveWithValue: (paramName: string, filterValue: string) => true,
@@ -140,32 +110,14 @@
                 incrementPage: (filterName: string) => {
                 },
                 resetPage: (filterName: string) => {
-                }
+            },
                 /* eslint-enable no-empty, @typescript-eslint/no-empty-function */
-            }
-        }
+          },
+        },
     ],
-    schemas: [NO_ERRORS_SCHEMA]
+      schemas: [NO_ERRORS_SCHEMA],
 }).overrideComponent(SearchFacetFilterComponent, {
-      set: { changeDetection: ChangeDetectionStrategy.Default }
-=======
-          provide: SearchFilterService, useValue: {
-            getSelectedValuesForFilter: () => observableOf(selectedValues),
-            isFilterActiveWithValue: (paramName: string, filterValue: string) => true,
-            getPage: (paramName: string) => page,
-            /* eslint-disable no-empty,@typescript-eslint/no-empty-function */
-            incrementPage: (filterName: string) => {
-            },
-            resetPage: (filterName: string) => {
-            },
-            /* eslint-enable no-empty, @typescript-eslint/no-empty-function */
-          },
-        },
-      ],
-      schemas: [NO_ERRORS_SCHEMA],
-    }).overrideComponent(SearchFacetFilterComponent, {
       set: { changeDetection: ChangeDetectionStrategy.Default },
->>>>>>> a8f31948
     }).compileComponents();
   }));
 
