--- conflicted
+++ resolved
@@ -1,8 +1,3 @@
-<<<<<<< HEAD
-import { ChangeDetectionStrategy, EventEmitter, NO_ERRORS_SCHEMA } from '@angular/core';
-import { ComponentFixture, TestBed, waitForAsync } from '@angular/core/testing';
-import { TranslateModule } from '@ngx-translate/core';
-=======
 import {
   ChangeDetectionStrategy,
   NO_ERRORS_SCHEMA,
@@ -13,7 +8,6 @@
   waitForAsync,
 } from '@angular/core/testing';
 import { FormsModule } from '@angular/forms';
->>>>>>> a8f31948
 import { NoopAnimationsModule } from '@angular/platform-browser/animations';
 import { Router } from '@angular/router';
 import { TranslateModule } from '@ngx-translate/core';
@@ -23,8 +17,6 @@
 } from 'rxjs';
 
 import { RemoteDataBuildService } from '../../../../../core/cache/builders/remote-data-build.service';
-import { buildPaginatedList } from '../../../../../core/data/paginated-list.model';
-import { PageInfo } from '../../../../../core/shared/page-info.model';
 import { SearchService } from '../../../../../core/shared/search/search.service';
 import {
   CHANGE_APPLIED_FILTERS,
@@ -34,33 +26,15 @@
   SCOPE,
   SearchFilterService,
 } from '../../../../../core/shared/search/search-filter.service';
-<<<<<<< HEAD
-import { SearchFilterConfig } from '../../../models/search-filter-config.model';
-import { FilterType } from '../../../models/filter-type.model';
-import { FormsModule } from '@angular/forms';
-import { BehaviorSubject, of as observableOf } from 'rxjs';
-import { SearchService } from '../../../../../core/shared/search/search.service';
-import { SearchServiceStub } from '../../../../testing/search-service.stub';
-import { RouterStub } from '../../../../testing/router.stub';
-import { Router } from '@angular/router';
-import { SearchFacetFilterComponent } from './search-facet-filter.component';
-import { RemoteDataBuildService } from '../../../../../core/cache/builders/remote-data-build.service';
-import { SearchConfigurationServiceStub } from '../../../../testing/search-configuration-service.stub';
-import { SEARCH_CONFIG_SERVICE } from '../../../../../my-dspace-page/my-dspace-page.component';
-import { createSuccessfulRemoteDataObject$ } from '../../../../remote-data.utils';
-import { AppliedFilter } from '../../../models/applied-filter.model';
-import { FacetValues } from '../../../models/facet-values.model';
-=======
 import { SEARCH_CONFIG_SERVICE } from '../../../../../my-dspace-page/my-dspace-page.component';
 import { createSuccessfulRemoteDataObject$ } from '../../../../remote-data.utils';
 import { RouterStub } from '../../../../testing/router.stub';
 import { SearchConfigurationServiceStub } from '../../../../testing/search-configuration-service.stub';
 import { SearchServiceStub } from '../../../../testing/search-service.stub';
-import { FacetValue } from '../../../models/facet-value.model';
+import { FacetValues } from '../../../models/facet-values.model';
 import { FilterType } from '../../../models/filter-type.model';
 import { SearchFilterConfig } from '../../../models/search-filter-config.model';
 import { SearchFacetFilterComponent } from './search-facet-filter.component';
->>>>>>> a8f31948
 
 describe('SearchFacetFilterComponent', () => {
   let comp: SearchFacetFilterComponent;
@@ -76,7 +50,6 @@
     isOpenByDefault: false,
     pageSize: 2,
   });
-<<<<<<< HEAD
   const values: Partial<FacetValues> = {
     appliedFilters: [
       {
@@ -96,50 +69,9 @@
         operator: 'equals',
         label: value3,
         value: value3,
-      }
-    ]
+      },
+    ],
   };
-=======
-  const values: FacetValue[] = [
-    {
-      label: value1,
-      value: value1,
-      count: 52,
-      _links: {
-        self: {
-          href: '',
-        },
-        search: {
-          href: '',
-        },
-      },
-    }, {
-      label: value2,
-      value: value2,
-      count: 20,
-      _links: {
-        self: {
-          href: '',
-        },
-        search: {
-          href: '',
-        },
-      },
-    }, {
-      label: value3,
-      value: value3,
-      count: 5,
-      _links: {
-        self: {
-          href: '',
-        },
-        search: {
-          href: '',
-        },
-      },
-    },
-  ];
->>>>>>> a8f31948
 
   const searchLink = '/search';
   const selectedValues = [value1, value2];
