import {
  animate,
  state,
  style,
  transition,
  trigger,
} from '@angular/animations';
import {
  Component,
  Inject,
  OnDestroy,
  OnInit,
} from '@angular/core';
import { Router } from '@angular/router';
import {
  BehaviorSubject,
  combineLatest as observableCombineLatest,
  Observable,
  of as observableOf,
  Subject,
  Subscription,
} from 'rxjs';
import {
  debounceTime,
  distinctUntilChanged,
  filter,
  map,
  mergeMap,
  switchMap,
  take,
  tap,
} from 'rxjs/operators';

import { RemoteDataBuildService } from '../../../../../core/cache/builders/remote-data-build.service';
import { PaginatedList } from '../../../../../core/data/paginated-list.model';
import { RemoteData } from '../../../../../core/data/remote-data';
import { getFirstSucceededRemoteData } from '../../../../../core/shared/operators';
import { SearchService } from '../../../../../core/shared/search/search.service';
import { SearchConfigurationService } from '../../../../../core/shared/search/search-configuration.service';
import {
  FILTER_CONFIG,
  IN_PLACE_SEARCH,
  REFRESH_FILTER,
  SCOPE,
  SearchFilterService,
} from '../../../../../core/shared/search/search-filter.service';
<<<<<<< HEAD
import { SearchConfigurationService } from '../../../../../core/shared/search/search-configuration.service';
import { getFirstSucceededRemoteData } from '../../../../../core/shared/operators';
import { InputSuggestion } from '../../../../input-suggestions/input-suggestions.model';
import { SearchOptions } from '../../../models/search-options.model';
import { currentPath } from '../../../../utils/route.utils';
import { getFacetValueForType, stripOperatorFromFilterValue } from '../../../search.utils';
=======
import { SEARCH_CONFIG_SERVICE } from '../../../../../my-dspace-page/my-dspace-page.component';
import {
  hasNoValue,
  hasValue,
  isNotEmpty,
} from '../../../../empty.util';
import { InputSuggestion } from '../../../../input-suggestions/input-suggestions.model';
>>>>>>> a8f31948
import { createPendingRemoteDataObject } from '../../../../remote-data.utils';
import { EmphasizePipe } from '../../../../utils/emphasize.pipe';
import { currentPath } from '../../../../utils/route.utils';
import { FacetValue } from '../../../models/facet-value.model';
import { FacetValues } from '../../../models/facet-values.model';
<<<<<<< HEAD
import { SEARCH_CONFIG_SERVICE } from '../../../../../my-dspace-page/my-dspace-configuration.service';
=======
import { SearchFilterConfig } from '../../../models/search-filter-config.model';
import { SearchOptions } from '../../../models/search-options.model';
import {
  getFacetValueForType,
  stripOperatorFromFilterValue,
} from '../../../search.utils';
>>>>>>> a8f31948

@Component({
    selector: 'ds-search-facet-filter',
    template: ``,
    standalone: true
})

/**
 * Super class for all different representations of facets
 */
export class SearchFacetFilterComponent implements OnInit, OnDestroy {
  /**
   * Emits an array of pages with values found for this facet
   */
  filterValues$: Subject<RemoteData<PaginatedList<FacetValue>[]>>;

  /**
   * Emits the current last shown page of this facet's values
   */
  currentPage: Observable<number>;

  /**
   * Emits true if the current page is also the last page available
   */
  isLastPage$: BehaviorSubject<boolean> = new BehaviorSubject(false);

  /**
   * The value of the input field that is used to query for possible values for this filter
   */
  filter: string;

  /**
   * List of subscriptions to unsubscribe from
   */
  protected subs: Subscription[] = [];

  /**
   * Emits the result values for this filter found by the current filter query
   */
  filterSearchResults: Observable<InputSuggestion[]> = observableOf([]);

  /**
   * Emits the active values for this filter
   */
  selectedValues$: Observable<FacetValue[]>;

  protected collapseNextUpdate = true;

  /**
   * State of the requested facets used to time the animation
   */
  animationState = 'loading';

  /**
   * Emits all current search options available in the search URL
   */
  searchOptions$: Observable<SearchOptions>;

  /**
   * The current URL
   */
  currentUrl: string;

  constructor(protected searchService: SearchService,
              protected filterService: SearchFilterService,
              protected rdbs: RemoteDataBuildService,
              protected router: Router,
              @Inject(SEARCH_CONFIG_SERVICE) public searchConfigService: SearchConfigurationService,
              @Inject(IN_PLACE_SEARCH) public inPlaceSearch: boolean,
              @Inject(FILTER_CONFIG) public filterConfig: SearchFilterConfig,
              @Inject(REFRESH_FILTER) public refreshFilters: BehaviorSubject<boolean>,
              @Inject(SCOPE) public scope: string,
  ) {
  }

  /**
   * Initializes all observable instance variables and starts listening to them
   */
  ngOnInit(): void {
    this.currentUrl = this.router.url;
    this.filterValues$ = new BehaviorSubject(createPendingRemoteDataObject());
    this.currentPage = this.getCurrentPage().pipe(distinctUntilChanged());
    this.searchOptions$ = this.searchConfigService.searchOptions.pipe(
      map((options: SearchOptions) => hasNoValue(this.scope) ? options : Object.assign({}, options, {
        scope: this.scope,
      })),
    );
    this.subs.push(
      this.searchOptions$.subscribe(() => this.updateFilterValueList()),
      this.refreshFilters.asObservable().pipe(
        filter((toRefresh: boolean) => toRefresh),
        // NOTE This is a workaround, otherwise retrieving filter values returns tha old cached response
        debounceTime((100)),
        mergeMap(() => this.retrieveFilterValues(false)),
      ).subscribe(),
    );
    this.retrieveFilterValues().subscribe();
  }

  /**
   * Prepare for refreshing the values of this filter
   */
  updateFilterValueList() {
    this.animationState = 'loading';
    this.collapseNextUpdate = true;
    this.filter = '';
  }

  /**
   * Checks if a value for this filter is currently active
   */
  isChecked(value: FacetValue): Observable<boolean> {
    return this.filterService.isFilterActiveWithValue(this.filterConfig.paramName, value.value);
  }

  /**
   * @returns {string} The base path to the search page, or the current page when inPlaceSearch is true
   */
  public getSearchLink(): string {
    if (this.inPlaceSearch) {
      return currentPath(this.router);
    }
    return this.searchService.getSearchLink();
  }

  /**
   * @returns {string[]} The base path to the search page, or the current page when inPlaceSearch is true, split in separate pieces
   */
  public getSearchLinkParts(): string[] {
    if (this.inPlaceSearch) {
      return [];
    }
    return this.getSearchLink().split('/');
  }

  /**
   * Show the next page as well
   */
  showMore() {
    this.filterService.incrementPage(this.filterConfig.name);
  }

  /**
   * Make sure only the first page is shown
   */
  showFirstPageOnly() {
    this.filterService.resetPage(this.filterConfig.name);
  }

  /**
   * @returns {Observable<number>} The current page of this filter
   */
  getCurrentPage(): Observable<number> {
    return this.filterService.getPage(this.filterConfig.name);
  }

  /**
   * Submits a new active custom value to the filter from the input field when the input field isn't empty.
   * @param data The string from the input field
   */
  onSubmit(data: any) {
    this.applyFilterValue(data);
  }

  /**
   * Submits a selected filter value to the filter
   * Take the query from the InputSuggestion object
   * @param data The input suggestion selected
   */
  onClick(data: InputSuggestion) {
    this.applyFilterValue(data.query);
  }

  /**
   * For usage of the hasValue function in the template
   */
  hasValue(o: any): boolean {
    return hasValue(o);
  }

  /**
   * Unsubscribe from all subscriptions
   */
  ngOnDestroy(): void {
    this.subs
      .filter((sub) => hasValue(sub))
      .forEach((sub) => sub.unsubscribe());
  }

  /**
   * Updates the found facet value suggestions for a given query
   * Transforms the found values into display values
   * @param data The query for which is being searched
   */
  findSuggestions(data): void {
    if (isNotEmpty(data)) {
      this.searchOptions$.pipe(take(1)).subscribe(
        (options) => {
          this.filterSearchResults = this.searchService.getFacetValuesFor(this.filterConfig, 1, options, data.toLowerCase())
            .pipe(
              getFirstSucceededRemoteData(),
              map(
                (rd: RemoteData<PaginatedList<FacetValue>>) => {
                  return rd.payload.page.map((facet) => {
                    return {
                      displayValue: this.getDisplayValue(facet, data),
                      query: this.getFacetValue(facet),
                      value: stripOperatorFromFilterValue(this.getFacetValue(facet)),
                    };
                  });
                },
              ));
        },
      );
    } else {
      this.filterSearchResults = observableOf([]);
    }
  }

  /**
   * Build the filter query using the value given and apply to the search.
   * @param data The string from the input field
   */
  protected applyFilterValue(data) {
    if (data.match(new RegExp(`^.+,(equals|query|authority)$`))) {
      this.selectedValues$.pipe(take(1)).subscribe((selectedValues) => {
        if (isNotEmpty(data)) {
          this.router.navigate(this.getSearchLinkParts(), {
            queryParams:
              {
                [this.filterConfig.paramName]: [
                  ...selectedValues.map((facet) => this.getFacetValue(facet)),
                  data,
                ],
              },
            queryParamsHandling: 'merge',
          });
          this.filter = '';
        }
        this.filterSearchResults = observableOf([]);
      });
    }
  }

  /**
   * Retrieve facet value
   */
  protected getFacetValue(facet: FacetValue): string {
    return getFacetValueForType(facet, this.filterConfig);
  }

  protected retrieveFilterValues(useCachedVersionIfAvailable = true): Observable<RemoteData<PaginatedList<FacetValue>[]>> {
    const facetValues$ = observableCombineLatest([this.searchOptions$, this.currentPage]).pipe(
      map(([options, page]) => {
        return { options, page };
      }),
      switchMap(({ options, page }) => {
        return this.searchService.getFacetValuesFor(this.filterConfig, page, options, null, useCachedVersionIfAvailable)
          .pipe(
            getFirstSucceededRemoteData(),
            tap((rd: RemoteData<FacetValues>) => {
              this.isLastPage$.next(hasNoValue(rd?.payload?.next));
            }),
            map((rd: RemoteData<FacetValues>) => ({
              values: observableOf(rd),
              page: page,
            }),
            ),
          );
      }),
    );

    let filterValues = [];
    return facetValues$.pipe(
      mergeMap((facetOutcome) => {
        const newValues$ = facetOutcome.values;

        if (this.collapseNextUpdate) {
          this.showFirstPageOnly();
          facetOutcome.page = 1;
          this.collapseNextUpdate = false;
        }
        if (facetOutcome.page === 1) {
          filterValues = [];
        }

        filterValues = [...filterValues, newValues$];

        return this.rdbs.aggregate(filterValues);
      }),
      tap((rd: RemoteData<PaginatedList<FacetValue>[]>) => {
        this.selectedValues$ = this.filterService.getSelectedValuesForFilter(this.filterConfig).pipe(
          map((selectedValues) => {
            return selectedValues.map((value: string) => {
              const fValue = [].concat(...rd.payload.map((page) => page.page))
                .find((facetValue: FacetValue) => this.getFacetValue(facetValue) === value);
              if (hasValue(fValue)) {
                return fValue;
              }
              const filterValue = stripOperatorFromFilterValue(value);
              return Object.assign(new FacetValue(), { label: filterValue, value: filterValue });
            });
          }),
        );
      }),
      tap((rd: RemoteData<PaginatedList<FacetValue>[]>) => {
        this.animationState = 'ready';
        this.filterValues$.next(rd);
      }),
    );
  }

  /**
   * Transforms the facet value string, so if the query matches part of the value, it's emphasized in the value
   * @param {FacetValue} facet The value of the facet as returned by the server
   * @param {string} query The query that was used to search facet values
   * @returns {string} The facet value with the query part emphasized
   */
  getDisplayValue(facet: FacetValue, query: string): string {
    return new EmphasizePipe().transform(facet.value, query) + ' (' + facet.count + ')';
  }

  /**
   * Prevent unnecessary rerendering
   */
  trackUpdate(index, value: FacetValue) {
    return value ? value._links.search.href : undefined;
  }
}

export const facetLoad = trigger('facetLoad', [
  state('ready', style({ opacity: 1 })),
  state('loading', style({ opacity: 0 })),
  transition('loading <=> ready', animate(100)),
]);<|MERGE_RESOLUTION|>--- conflicted
+++ resolved
@@ -1,16 +1,5 @@
-import {
-  animate,
-  state,
-  style,
-  transition,
-  trigger,
-} from '@angular/animations';
-import {
-  Component,
-  Inject,
-  OnDestroy,
-  OnInit,
-} from '@angular/core';
+import { animate, state, style, transition, trigger, } from '@angular/animations';
+import { Component, Inject, OnDestroy, OnInit, } from '@angular/core';
 import { Router } from '@angular/router';
 import {
   BehaviorSubject,
@@ -20,16 +9,7 @@
   Subject,
   Subscription,
 } from 'rxjs';
-import {
-  debounceTime,
-  distinctUntilChanged,
-  filter,
-  map,
-  mergeMap,
-  switchMap,
-  take,
-  tap,
-} from 'rxjs/operators';
+import { debounceTime, distinctUntilChanged, filter, map, mergeMap, switchMap, take, tap, } from 'rxjs/operators';
 
 import { RemoteDataBuildService } from '../../../../../core/cache/builders/remote-data-build.service';
 import { PaginatedList } from '../../../../../core/data/paginated-list.model';
@@ -44,37 +24,18 @@
   SCOPE,
   SearchFilterService,
 } from '../../../../../core/shared/search/search-filter.service';
-<<<<<<< HEAD
-import { SearchConfigurationService } from '../../../../../core/shared/search/search-configuration.service';
-import { getFirstSucceededRemoteData } from '../../../../../core/shared/operators';
+import { SEARCH_CONFIG_SERVICE } from '../../../../../my-dspace-page/my-dspace-page.component';
+import { hasNoValue, hasValue, isNotEmpty, } from '../../../../empty.util';
 import { InputSuggestion } from '../../../../input-suggestions/input-suggestions.model';
 import { SearchOptions } from '../../../models/search-options.model';
-import { currentPath } from '../../../../utils/route.utils';
-import { getFacetValueForType, stripOperatorFromFilterValue } from '../../../search.utils';
-=======
-import { SEARCH_CONFIG_SERVICE } from '../../../../../my-dspace-page/my-dspace-page.component';
-import {
-  hasNoValue,
-  hasValue,
-  isNotEmpty,
-} from '../../../../empty.util';
-import { InputSuggestion } from '../../../../input-suggestions/input-suggestions.model';
->>>>>>> a8f31948
 import { createPendingRemoteDataObject } from '../../../../remote-data.utils';
 import { EmphasizePipe } from '../../../../utils/emphasize.pipe';
 import { currentPath } from '../../../../utils/route.utils';
 import { FacetValue } from '../../../models/facet-value.model';
 import { FacetValues } from '../../../models/facet-values.model';
-<<<<<<< HEAD
 import { SEARCH_CONFIG_SERVICE } from '../../../../../my-dspace-page/my-dspace-configuration.service';
-=======
 import { SearchFilterConfig } from '../../../models/search-filter-config.model';
-import { SearchOptions } from '../../../models/search-options.model';
-import {
-  getFacetValueForType,
-  stripOperatorFromFilterValue,
-} from '../../../search.utils';
->>>>>>> a8f31948
+import { getFacetValueForType, stripOperatorFromFilterValue, } from '../../../search.utils';
 
 @Component({
     selector: 'ds-search-facet-filter',
