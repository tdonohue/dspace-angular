--- conflicted
+++ resolved
@@ -1,11 +1,3 @@
-<<<<<<< HEAD
-import { animate, state, style, transition, trigger } from '@angular/animations';
-import { Component, Inject, OnDestroy, OnInit, EventEmitter } from '@angular/core';
-import { Router } from '@angular/router';
-
-import { BehaviorSubject, combineLatest as observableCombineLatest, Observable, of as observableOf, Subscription } from 'rxjs';
-import { debounceTime, distinctUntilChanged, filter, map, mergeMap, switchMap, take, tap } from 'rxjs/operators';
-=======
 import {
   animate,
   state,
@@ -15,6 +7,7 @@
 } from '@angular/animations';
 import {
   Component,
+  EventEmitter,
   Inject,
   OnDestroy,
   OnInit,
@@ -25,7 +18,6 @@
   combineLatest as observableCombineLatest,
   Observable,
   of as observableOf,
-  Subject,
   Subscription,
 } from 'rxjs';
 import {
@@ -38,27 +30,18 @@
   take,
   tap,
 } from 'rxjs/operators';
->>>>>>> a8f31948
 
 import { RemoteDataBuildService } from '../../../../../core/cache/builders/remote-data-build.service';
 import { PaginatedList } from '../../../../../core/data/paginated-list.model';
 import { RemoteData } from '../../../../../core/data/remote-data';
-import { getFirstSucceededRemoteData } from '../../../../../core/shared/operators';
+import {
+  getFirstSucceededRemoteData,
+  getFirstSucceededRemoteDataPayload,
+} from '../../../../../core/shared/operators';
 import { SearchService } from '../../../../../core/shared/search/search.service';
-<<<<<<< HEAD
-import { FILTER_CONFIG, IN_PLACE_SEARCH, REFRESH_FILTER, SCOPE, SearchFilterService, CHANGE_APPLIED_FILTERS } from '../../../../../core/shared/search/search-filter.service';
 import { SearchConfigurationService } from '../../../../../core/shared/search/search-configuration.service';
-import { getFirstSucceededRemoteData, getFirstSucceededRemoteDataPayload } from '../../../../../core/shared/operators';
-import { InputSuggestion } from '../../../../input-suggestions/input-suggestions.model';
-import { SearchOptions } from '../../../models/search-options.model';
-import { SEARCH_CONFIG_SERVICE } from '../../../../../my-dspace-page/my-dspace-page.component';
-import { currentPath } from '../../../../utils/route.utils';
-import { getFacetValueForType, stripOperatorFromFilterValue, addOperatorToFilterValue } from '../../../search.utils';
-import { FacetValues } from '../../../models/facet-values.model';
-import { AppliedFilter } from '../../../models/applied-filter.model';
-=======
-import { SearchConfigurationService } from '../../../../../core/shared/search/search-configuration.service';
-import {
+import {
+  CHANGE_APPLIED_FILTERS,
   FILTER_CONFIG,
   IN_PLACE_SEARCH,
   REFRESH_FILTER,
@@ -72,18 +55,18 @@
   isNotEmpty,
 } from '../../../../empty.util';
 import { InputSuggestion } from '../../../../input-suggestions/input-suggestions.model';
-import { createPendingRemoteDataObject } from '../../../../remote-data.utils';
 import { EmphasizePipe } from '../../../../utils/emphasize.pipe';
 import { currentPath } from '../../../../utils/route.utils';
+import { AppliedFilter } from '../../../models/applied-filter.model';
 import { FacetValue } from '../../../models/facet-value.model';
 import { FacetValues } from '../../../models/facet-values.model';
 import { SearchFilterConfig } from '../../../models/search-filter-config.model';
 import { SearchOptions } from '../../../models/search-options.model';
 import {
+  addOperatorToFilterValue,
   getFacetValueForType,
   stripOperatorFromFilterValue,
 } from '../../../search.utils';
->>>>>>> a8f31948
 
 @Component({
   selector: 'ds-search-facet-filter',
@@ -307,15 +290,9 @@
             queryParams:
               {
                 [this.filterConfig.paramName]: [
-<<<<<<< HEAD
                   ...selectedValues.map((appliedFilter: AppliedFilter) => addOperatorToFilterValue(appliedFilter.value, appliedFilter.operator)),
-                  data
-                ]
-=======
-                  ...selectedValues.map((facet) => this.getFacetValue(facet)),
                   data,
                 ],
->>>>>>> a8f31948
               },
             queryParamsHandling: 'merge',
           });
@@ -333,7 +310,6 @@
     return getFacetValueForType(facet, this.filterConfig);
   }
 
-<<<<<<< HEAD
   protected retrieveFilterValues(useCachedVersionIfAvailable = true): Observable<FacetValues[]> {
     return observableCombineLatest([this.searchOptions$, this.currentPage]).pipe(
       switchMap(([options, page]: [SearchOptions, number]) => this.searchService.getFacetValuesFor(this.filterConfig, page, options, null, useCachedVersionIfAvailable).pipe(
@@ -344,33 +320,6 @@
       )),
       map((newFacetValues: FacetValues) => {
         let filterValues: FacetValues[] = this.facetValues$.value;
-=======
-  protected retrieveFilterValues(useCachedVersionIfAvailable = true): Observable<RemoteData<PaginatedList<FacetValue>[]>> {
-    const facetValues$ = observableCombineLatest([this.searchOptions$, this.currentPage]).pipe(
-      map(([options, page]) => {
-        return { options, page };
-      }),
-      switchMap(({ options, page }) => {
-        return this.searchService.getFacetValuesFor(this.filterConfig, page, options, null, useCachedVersionIfAvailable)
-          .pipe(
-            getFirstSucceededRemoteData(),
-            tap((rd: RemoteData<FacetValues>) => {
-              this.isLastPage$.next(hasNoValue(rd?.payload?.next));
-            }),
-            map((rd: RemoteData<FacetValues>) => ({
-              values: observableOf(rd),
-              page: page,
-            }),
-            ),
-          );
-      }),
-    );
-
-    let filterValues = [];
-    return facetValues$.pipe(
-      mergeMap((facetOutcome) => {
-        const newValues$ = facetOutcome.values;
->>>>>>> a8f31948
 
         if (this.collapseNextUpdate) {
           this.showFirstPageOnly();
@@ -385,33 +334,11 @@
 
         return filterValues;
       }),
-<<<<<<< HEAD
       tap((allFacetValues: FacetValues[]) => {
         this.setAppliedFilter(allFacetValues);
         this.animationState = 'ready';
         this.facetValues$.next(allFacetValues);
-      })
-=======
-      tap((rd: RemoteData<PaginatedList<FacetValue>[]>) => {
-        this.selectedValues$ = this.filterService.getSelectedValuesForFilter(this.filterConfig).pipe(
-          map((selectedValues) => {
-            return selectedValues.map((value: string) => {
-              const fValue = [].concat(...rd.payload.map((page) => page.page))
-                .find((facetValue: FacetValue) => this.getFacetValue(facetValue) === value);
-              if (hasValue(fValue)) {
-                return fValue;
-              }
-              const filterValue = stripOperatorFromFilterValue(value);
-              return Object.assign(new FacetValue(), { label: filterValue, value: filterValue });
-            });
-          }),
-        );
       }),
-      tap((rd: RemoteData<PaginatedList<FacetValue>[]>) => {
-        this.animationState = 'ready';
-        this.filterValues$.next(rd);
-      }),
->>>>>>> a8f31948
     );
   }
 
