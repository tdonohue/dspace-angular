import {
  ChangeDetectionStrategy,
  NO_ERRORS_SCHEMA,
} from '@angular/core';
import {
  ComponentFixture,
  TestBed,
  waitForAsync,
} from '@angular/core/testing';
import { FormsModule } from '@angular/forms';
import { By } from '@angular/platform-browser';
import { NoopAnimationsModule } from '@angular/platform-browser/animations';
import { Router } from '@angular/router';
import { TranslateModule } from '@ngx-translate/core';
import { of as observableOf } from 'rxjs';

import { PaginationService } from '../../../../../../core/pagination/pagination.service';
import { SearchService } from '../../../../../../core/shared/search/search.service';
<<<<<<< HEAD
import { SearchServiceStub } from '../../../../../testing/search-service.stub';
import { Router, RouterLink } from '@angular/router';
import { RouterStub } from '../../../../../testing/router.stub';
import { SearchConfigurationService } from '../../../../../../core/shared/search/search-configuration.service';
import { SearchFilterService } from '../../../../../../core/shared/search/search-filter.service';
import { By } from '@angular/platform-browser';
import { SearchFacetRangeOptionComponent } from './search-facet-range-option.component';
=======
import { SearchConfigurationService } from '../../../../../../core/shared/search/search-configuration.service';
import { SearchFilterService } from '../../../../../../core/shared/search/search-filter.service';
>>>>>>> a8f31948
import { PaginationComponentOptions } from '../../../../../pagination/pagination-component-options.model';
import { PaginationServiceStub } from '../../../../../testing/pagination-service.stub';
import { RouterStub } from '../../../../../testing/router.stub';
import { SearchServiceStub } from '../../../../../testing/search-service.stub';
import { ShortNumberPipe } from '../../../../../utils/short-number.pipe';
<<<<<<< HEAD
import {
    RANGE_FILTER_MAX_SUFFIX,
    RANGE_FILTER_MIN_SUFFIX
} from '../../search-range-filter/search-range-filter-constants';
=======
import { FacetValue } from '../../../../models/facet-value.model';
import { FilterType } from '../../../../models/filter-type.model';
import { SearchFilterConfig } from '../../../../models/search-filter-config.model';
import {
  RANGE_FILTER_MAX_SUFFIX,
  RANGE_FILTER_MIN_SUFFIX,
} from '../../search-range-filter/search-range-filter.component';
import { SearchFacetRangeOptionComponent } from './search-facet-range-option.component';
>>>>>>> a8f31948

describe('SearchFacetRangeOptionComponent', () => {
  let comp: SearchFacetRangeOptionComponent;
  let fixture: ComponentFixture<SearchFacetRangeOptionComponent>;
  const filterName1 = 'test name';
  const value2 = '20 - 30';
  const mockFilterConfig = Object.assign(new SearchFilterConfig(), {
    name: filterName1,
    type: FilterType.range,
    hasFacets: false,
    isOpenByDefault: false,
    pageSize: 2,
    minValue: 200,
    maxValue: 3000,
  });
  const value: FacetValue = {
    label: value2,
    value: value2,
    count: 20,
    _links: {
      self: {
        href: '',
      },
      search: {
        href: '',
      },
    },
  };

  const searchLink = '/search';
  let filterService;
  let searchService;
  let router;
  const page = observableOf(0);

  const pagination = Object.assign(new PaginationComponentOptions(), { id: 'page-id', currentPage: 1, pageSize: 20 });
  const paginationService = new PaginationServiceStub(pagination);

  beforeEach(waitForAsync(() => {
    TestBed.configureTestingModule({
      imports: [TranslateModule.forRoot(), NoopAnimationsModule, FormsModule, SearchFacetRangeOptionComponent, ShortNumberPipe],
      providers: [
        { provide: SearchService, useValue: new SearchServiceStub(searchLink) },
        { provide: Router, useValue: new RouterStub() },
        { provide: PaginationService, useValue: paginationService },
        {
          provide: SearchConfigurationService, useValue: {
            searchOptions: observableOf({}),
            paginationId: 'page-id',
          },
        },
        {
          provide: SearchFilterService, useValue: {
            isFilterActiveWithValue: (paramName: string, filterValue: string) => observableOf(true),
            getPage: (paramName: string) => page,
            /* eslint-disable no-empty,@typescript-eslint/no-empty-function */
            incrementPage: (filterName: string) => {
            },
            resetPage: (filterName: string) => {
            },
            /* eslint-enable no-empty, @typescript-eslint/no-empty-function */
          },
        },
      ],
      schemas: [NO_ERRORS_SCHEMA],
    }).overrideComponent(SearchFacetRangeOptionComponent, {
<<<<<<< HEAD
      remove: {
        imports: [RouterLink]
      },
      add: { changeDetection: ChangeDetectionStrategy.Default }
=======
      set: { changeDetection: ChangeDetectionStrategy.Default },
>>>>>>> a8f31948
    }).compileComponents();
  }));

  beforeEach(() => {
    fixture = TestBed.createComponent(SearchFacetRangeOptionComponent);
    comp = fixture.componentInstance; // SearchFacetRangeOptionComponent test instance
    filterService = (comp as any).filterService;
    searchService = (comp as any).searchService;
    router = (comp as any).router;
    comp.filterValue = value;
    comp.filterConfig = mockFilterConfig;
    fixture.detectChanges();
  });

  describe('when the updateChangeParams method is called wih a value', () => {
    it('should update the changeQueryParams with the new parameter values', () => {
      comp.changeQueryParams = {};
      comp.filterValue = {
        label: '50-60',
        value: '50-60',
        count: 20,
        _links: {
          self: {
            href: '',
          },
          search: {
            href: '',
          },
        },
      };
      (comp as any).updateChangeParams();
      expect(comp.changeQueryParams).toEqual({
        [mockFilterConfig.paramName + RANGE_FILTER_MIN_SUFFIX]: ['50'],
        [mockFilterConfig.paramName + RANGE_FILTER_MAX_SUFFIX]: ['60'],
        ['page-id.page']: 1,
      });
    });
  });

  describe('when isVisible emits true', () => {
    it('the facet option should be visible', () => {
      comp.isVisible = observableOf(true);
      fixture.detectChanges();
      const linkEl = fixture.debugElement.query(By.css('a'));
      expect(linkEl).not.toBeNull();
    });
  });

  describe('when isVisible emits false', () => {
    it('the facet option should not be visible', () => {
      comp.isVisible = observableOf(false);
      fixture.detectChanges();
      const linkEl = fixture.debugElement.query(By.css('a'));
      expect(linkEl).toBeNull();
    });
  });
});<|MERGE_RESOLUTION|>--- conflicted
+++ resolved
@@ -1,44 +1,22 @@
-import {
-  ChangeDetectionStrategy,
-  NO_ERRORS_SCHEMA,
-} from '@angular/core';
-import {
-  ComponentFixture,
-  TestBed,
-  waitForAsync,
-} from '@angular/core/testing';
+import { ChangeDetectionStrategy, NO_ERRORS_SCHEMA, } from '@angular/core';
+import { ComponentFixture, TestBed, waitForAsync, } from '@angular/core/testing';
 import { FormsModule } from '@angular/forms';
 import { By } from '@angular/platform-browser';
 import { NoopAnimationsModule } from '@angular/platform-browser/animations';
-import { Router } from '@angular/router';
+import { Router, RouterLink } from '@angular/router';
 import { TranslateModule } from '@ngx-translate/core';
 import { of as observableOf } from 'rxjs';
 
 import { PaginationService } from '../../../../../../core/pagination/pagination.service';
 import { SearchService } from '../../../../../../core/shared/search/search.service';
-<<<<<<< HEAD
 import { SearchServiceStub } from '../../../../../testing/search-service.stub';
-import { Router, RouterLink } from '@angular/router';
 import { RouterStub } from '../../../../../testing/router.stub';
 import { SearchConfigurationService } from '../../../../../../core/shared/search/search-configuration.service';
 import { SearchFilterService } from '../../../../../../core/shared/search/search-filter.service';
-import { By } from '@angular/platform-browser';
 import { SearchFacetRangeOptionComponent } from './search-facet-range-option.component';
-=======
-import { SearchConfigurationService } from '../../../../../../core/shared/search/search-configuration.service';
-import { SearchFilterService } from '../../../../../../core/shared/search/search-filter.service';
->>>>>>> a8f31948
 import { PaginationComponentOptions } from '../../../../../pagination/pagination-component-options.model';
 import { PaginationServiceStub } from '../../../../../testing/pagination-service.stub';
-import { RouterStub } from '../../../../../testing/router.stub';
-import { SearchServiceStub } from '../../../../../testing/search-service.stub';
 import { ShortNumberPipe } from '../../../../../utils/short-number.pipe';
-<<<<<<< HEAD
-import {
-    RANGE_FILTER_MAX_SUFFIX,
-    RANGE_FILTER_MIN_SUFFIX
-} from '../../search-range-filter/search-range-filter-constants';
-=======
 import { FacetValue } from '../../../../models/facet-value.model';
 import { FilterType } from '../../../../models/filter-type.model';
 import { SearchFilterConfig } from '../../../../models/search-filter-config.model';
@@ -46,8 +24,6 @@
   RANGE_FILTER_MAX_SUFFIX,
   RANGE_FILTER_MIN_SUFFIX,
 } from '../../search-range-filter/search-range-filter.component';
-import { SearchFacetRangeOptionComponent } from './search-facet-range-option.component';
->>>>>>> a8f31948
 
 describe('SearchFacetRangeOptionComponent', () => {
   let comp: SearchFacetRangeOptionComponent;
@@ -114,14 +90,10 @@
       ],
       schemas: [NO_ERRORS_SCHEMA],
     }).overrideComponent(SearchFacetRangeOptionComponent, {
-<<<<<<< HEAD
       remove: {
         imports: [RouterLink]
       },
-      add: { changeDetection: ChangeDetectionStrategy.Default }
-=======
-      set: { changeDetection: ChangeDetectionStrategy.Default },
->>>>>>> a8f31948
+      add: { changeDetection: ChangeDetectionStrategy.Default },
     }).compileComponents();
   }));
 
