<<<<<<< HEAD
import { Observable, Subscription } from 'rxjs';
import { map } from 'rxjs/operators';
import { Component, Input, OnDestroy, OnInit } from '@angular/core';
import { Router, RouterLink } from '@angular/router';
import { FacetValue } from '../../../../models/facet-value.model';
import { SearchFilterConfig } from '../../../../models/search-filter-config.model';
=======
import {
  Component,
  Input,
  OnDestroy,
  OnInit,
} from '@angular/core';
import { Router } from '@angular/router';
import {
  Observable,
  Subscription,
} from 'rxjs';
import { map } from 'rxjs/operators';

import { PaginationService } from '../../../../../../core/pagination/pagination.service';
>>>>>>> a8f31948
import { SearchService } from '../../../../../../core/shared/search/search.service';
import { SearchConfigurationService } from '../../../../../../core/shared/search/search-configuration.service';
import { SearchFilterService } from '../../../../../../core/shared/search/search-filter.service';
<<<<<<< HEAD
import { SearchConfigurationService } from '../../../../../../core/shared/search/search-configuration.service';
import { hasValue } from '../../../../../empty.util';
import { currentPath } from '../../../../../utils/route.utils';
import { PaginationService } from '../../../../../../core/pagination/pagination.service';
import { ShortNumberPipe } from '../../../../../utils/short-number.pipe';
import { NgIf, AsyncPipe } from '@angular/common';
import {
  RANGE_FILTER_MAX_SUFFIX,
  RANGE_FILTER_MIN_SUFFIX
} from '../../search-range-filter/search-range-filter-constants';
=======
import { hasValue } from '../../../../../empty.util';
import { currentPath } from '../../../../../utils/route.utils';
import { FacetValue } from '../../../../models/facet-value.model';
import { SearchFilterConfig } from '../../../../models/search-filter-config.model';
import {
  RANGE_FILTER_MAX_SUFFIX,
  RANGE_FILTER_MIN_SUFFIX,
} from '../../search-range-filter/search-range-filter.component';
>>>>>>> a8f31948

const rangeDelimiter = '-';

@Component({
    selector: 'ds-search-facet-range-option',
    styleUrls: ['./search-facet-range-option.component.scss'],
    // templateUrl: './search-facet-range-option.component.html',
    templateUrl: './search-facet-range-option.component.html',
    standalone: true,
    imports: [NgIf, RouterLink, AsyncPipe, ShortNumberPipe]
})

/**
 * Represents a single option in a range filter facet
 */
export class SearchFacetRangeOptionComponent implements OnInit, OnDestroy {
  /**
   * A single value for this component
   */
  @Input() filterValue: FacetValue;

  /**
   * The filter configuration for this facet option
   */
  @Input() filterConfig: SearchFilterConfig;

  /**
   * True when the search component should show results on the current page
   */
  @Input() inPlaceSearch;

  /**
   * Emits true when this option should be visible and false when it should be invisible
   */
  isVisible: Observable<boolean>;

  /**
   * UI parameters when this filter is changed
   */
  changeQueryParams;

  /**
   * Subscription to unsubscribe from on destroy
   */
  sub: Subscription;

  /**
   * Link to the search page
   */
  searchLink: string;

  constructor(protected searchService: SearchService,
              protected filterService: SearchFilterService,
              protected searchConfigService: SearchConfigurationService,
              protected router: Router,
              protected paginationService: PaginationService,
  ) {
  }

  /**
   * Initializes all observable instance variables and starts listening to them
   */
  ngOnInit(): void {
    this.searchLink = this.getSearchLink();
    this.isVisible = this.isChecked().pipe(map((checked: boolean) => !checked));
    this.sub = this.searchConfigService.searchOptions.subscribe(() => {
      this.updateChangeParams();
    });
  }

  /**
   * Checks if a value for this filter is currently active
   */
  private isChecked(): Observable<boolean> {
    return this.filterService.isFilterActiveWithValue(this.filterConfig.paramName, this.filterValue.value);
  }

  /**
   * @returns {string} The base path to the search page, or the current page when inPlaceSearch is true
   */
  private getSearchLink(): string {
    if (this.inPlaceSearch) {
      return currentPath(this.router);
    }
    return this.searchService.getSearchLink();
  }

  /**
   * Calculates the parameters that should change if a given values for this range filter would be changed
   */
  private updateChangeParams(): void {
    const parts = this.filterValue.value.split(rangeDelimiter);
    const min = parts.length > 1 ? parts[0].trim() : this.filterValue.value;
    const max = parts.length > 1 ? parts[1].trim() : this.filterValue.value;
    const page = this.paginationService.getPageParam(this.searchConfigService.paginationID);
    this.changeQueryParams = {
      [this.filterConfig.paramName + RANGE_FILTER_MIN_SUFFIX]: [min],
      [this.filterConfig.paramName + RANGE_FILTER_MAX_SUFFIX]: [max],
      [page]: 1,
    };
  }

  /**
   * Make sure the subscription is unsubscribed from when this component is destroyed
   */
  ngOnDestroy(): void {
    if (hasValue(this.sub)) {
      this.sub.unsubscribe();
    }
  }
}<|MERGE_RESOLUTION|>--- conflicted
+++ resolved
@@ -1,50 +1,22 @@
-<<<<<<< HEAD
-import { Observable, Subscription } from 'rxjs';
-import { map } from 'rxjs/operators';
-import { Component, Input, OnDestroy, OnInit } from '@angular/core';
+import { Component, Input, OnDestroy, OnInit, } from '@angular/core';
 import { Router, RouterLink } from '@angular/router';
-import { FacetValue } from '../../../../models/facet-value.model';
-import { SearchFilterConfig } from '../../../../models/search-filter-config.model';
-=======
-import {
-  Component,
-  Input,
-  OnDestroy,
-  OnInit,
-} from '@angular/core';
-import { Router } from '@angular/router';
-import {
-  Observable,
-  Subscription,
-} from 'rxjs';
+import { Observable, Subscription, } from 'rxjs';
 import { map } from 'rxjs/operators';
 
 import { PaginationService } from '../../../../../../core/pagination/pagination.service';
->>>>>>> a8f31948
 import { SearchService } from '../../../../../../core/shared/search/search.service';
 import { SearchConfigurationService } from '../../../../../../core/shared/search/search-configuration.service';
 import { SearchFilterService } from '../../../../../../core/shared/search/search-filter.service';
-<<<<<<< HEAD
-import { SearchConfigurationService } from '../../../../../../core/shared/search/search-configuration.service';
 import { hasValue } from '../../../../../empty.util';
 import { currentPath } from '../../../../../utils/route.utils';
-import { PaginationService } from '../../../../../../core/pagination/pagination.service';
 import { ShortNumberPipe } from '../../../../../utils/short-number.pipe';
-import { NgIf, AsyncPipe } from '@angular/common';
-import {
-  RANGE_FILTER_MAX_SUFFIX,
-  RANGE_FILTER_MIN_SUFFIX
-} from '../../search-range-filter/search-range-filter-constants';
-=======
-import { hasValue } from '../../../../../empty.util';
-import { currentPath } from '../../../../../utils/route.utils';
+import { AsyncPipe, NgIf } from '@angular/common';
 import { FacetValue } from '../../../../models/facet-value.model';
 import { SearchFilterConfig } from '../../../../models/search-filter-config.model';
 import {
   RANGE_FILTER_MAX_SUFFIX,
   RANGE_FILTER_MIN_SUFFIX,
 } from '../../search-range-filter/search-range-filter.component';
->>>>>>> a8f31948
 
 const rangeDelimiter = '-';
 
