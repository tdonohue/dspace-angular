--- conflicted
+++ resolved
@@ -1,18 +1,13 @@
-<<<<<<< HEAD
-import { Observable, Subscription } from 'rxjs';
-import { map } from 'rxjs/operators';
-import { Component, Input, OnDestroy, OnInit } from '@angular/core';
-import { Params, Router } from '@angular/router';
-import { FacetValue } from '../../../../models/facet-value.model';
-import { SearchFilterConfig } from '../../../../models/search-filter-config.model';
-=======
 import {
   Component,
   Input,
   OnDestroy,
   OnInit,
 } from '@angular/core';
-import { Router } from '@angular/router';
+import {
+  Params,
+  Router,
+} from '@angular/router';
 import {
   Observable,
   Subscription,
@@ -20,7 +15,6 @@
 import { map } from 'rxjs/operators';
 
 import { PaginationService } from '../../../../../../core/pagination/pagination.service';
->>>>>>> a8f31948
 import { SearchService } from '../../../../../../core/shared/search/search.service';
 import { SearchConfigurationService } from '../../../../../../core/shared/search/search-configuration.service';
 import { SearchFilterService } from '../../../../../../core/shared/search/search-filter.service';
@@ -127,13 +121,8 @@
     const page = this.paginationService.getPageParam(this.searchConfigService.paginationID);
     this.changeQueryParams = {
       [this.filterConfig.paramName + RANGE_FILTER_MIN_SUFFIX]: [min],
-<<<<<<< HEAD
       [this.filterConfig.paramName + RANGE_FILTER_MAX_SUFFIX]: max === new Date().getUTCFullYear() ? null : [max],
-      [page]: 1
-=======
-      [this.filterConfig.paramName + RANGE_FILTER_MAX_SUFFIX]: [max],
       [page]: 1,
->>>>>>> a8f31948
     };
   }
 
