import { combineLatest as observableCombineLatest, Observable, Subscription } from 'rxjs';
import { map } from 'rxjs/operators';
import { Component, Input, OnDestroy, OnInit } from '@angular/core';
import { Router } from '@angular/router';
import { FacetValue } from '../../../../facet-value.model';
import { SearchFilterConfig } from '../../../../search-filter-config.model';
import { SearchService } from '../../../../../../core/shared/search/search.service';
import { SearchFilterService } from '../../../../../../core/shared/search/search-filter.service';
import { SearchConfigurationService } from '../../../../../../core/shared/search/search-configuration.service';
import { hasValue } from '../../../../../empty.util';
import { currentPath } from '../../../../../utils/route.utils';
import { getFacetValueForType } from '../../../../search.utils';

@Component({
  selector: 'ds-search-facet-option',
  styleUrls: ['./search-facet-option.component.scss'],
  templateUrl: './search-facet-option.component.html',
})

/**
 * Represents a single option in a filter facet
 */
export class SearchFacetOptionComponent implements OnInit, OnDestroy {
  /**
   * A single value for this component
   */
  @Input() filterValue: FacetValue;

  /**
   * The filter configuration for this facet option
   */
  @Input() filterConfig: SearchFilterConfig;

  /**
   * Emits the active values for this filter
   */
  @Input() selectedValues$: Observable<FacetValue[]>;

  /**
   * True when the search component should show results on the current page
   */
  @Input() inPlaceSearch;

  /**
   * Emits true when this option should be visible and false when it should be invisible
   */
  isVisible: Observable<boolean>;

  /**
   * UI parameters when this filter is added
   */
  addQueryParams;

  /**
   * Link to the search page
   */
  searchLink: string;
  /**
   * Subscription to unsubscribe from on destroy
   */
  sub: Subscription;

  constructor(protected searchService: SearchService,
              protected filterService: SearchFilterService,
              protected searchConfigService: SearchConfigurationService,
              protected router: Router
  ) {
  }

  /**
   * Initializes all observable instance variables and starts listening to them
   */
  ngOnInit(): void {
    this.searchLink = this.getSearchLink();
    this.isVisible = this.isChecked().pipe(map((checked: boolean) => !checked));
    this.sub = observableCombineLatest(this.selectedValues$, this.searchConfigService.searchOptions)
      .subscribe(([selectedValues, searchOptions]) => {
        this.updateAddParams(selectedValues);
      });
  }

  /**
   * Checks if a value for this filter is currently active
   */
  private isChecked(): Observable<boolean> {
    return this.filterService.isFilterActiveWithValue(this.filterConfig.paramName, this.getFacetValue());
  }

  /**
   * @returns {string} The base path to the search page, or the current page when inPlaceSearch is true
   */
  private getSearchLink(): string {
    if (this.inPlaceSearch) {
      return currentPath(this.router);
    }
    return this.searchService.getSearchLink();
  }

  /**
   * Calculates the parameters that should change if a given value for this filter would be added to the active filters
   * @param {string[]} selectedValues The values that are currently selected for this filter
   */
  private updateAddParams(selectedValues: FacetValue[]): void {
    this.addQueryParams = {
      [this.filterConfig.paramName]: [...selectedValues.map((facetValue: FacetValue) => getFacetValueForType(facetValue, this.filterConfig)), this.getFacetValue()],
      page: 1
    };
  }

  /**
   * TODO to review after https://github.com/DSpace/dspace-angular/issues/368 is resolved
   * Retrieve facet value related to facet type
   */
  private getFacetValue(): string {
<<<<<<< HEAD
    if (this.filterConfig.type === FilterType.authority) {
      const search = this.filterValue._links.search.href;
      const hashes = search.slice(search.indexOf('?') + 1).split('&');
      const params = {};
      hashes.map((hash) => {
        const [key, val] = hash.split('=');
        params[key] = decodeURIComponent(val);
      });

      return params[this.filterConfig.paramName];
    } else {
      return this.filterValue.value;
    }
=======
    return getFacetValueForType(this.filterValue, this.filterConfig);
>>>>>>> f4853972
  }

  /**
   * Make sure the subscription is unsubscribed from when this component is destroyed
   */
  ngOnDestroy(): void {
    if (hasValue(this.sub)) {
      this.sub.unsubscribe();
    }
  }
}<|MERGE_RESOLUTION|>--- conflicted
+++ resolved
@@ -112,23 +112,7 @@
    * Retrieve facet value related to facet type
    */
   private getFacetValue(): string {
-<<<<<<< HEAD
-    if (this.filterConfig.type === FilterType.authority) {
-      const search = this.filterValue._links.search.href;
-      const hashes = search.slice(search.indexOf('?') + 1).split('&');
-      const params = {};
-      hashes.map((hash) => {
-        const [key, val] = hash.split('=');
-        params[key] = decodeURIComponent(val);
-      });
-
-      return params[this.filterConfig.paramName];
-    } else {
-      return this.filterValue.value;
-    }
-=======
     return getFacetValueForType(this.filterValue, this.filterConfig);
->>>>>>> f4853972
   }
 
   /**
