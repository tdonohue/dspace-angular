--- conflicted
+++ resolved
@@ -1,34 +1,19 @@
-<<<<<<< HEAD
-import { Observable } from 'rxjs';
-import { map } from 'rxjs/operators';
-import { Component, Input, OnInit } from '@angular/core';
-import { Params, Router } from '@angular/router';
-import { FacetValue } from '../../../../models/facet-value.model';
-import { SearchFilterConfig } from '../../../../models/search-filter-config.model';
-=======
 import {
   Component,
   Input,
-  OnDestroy,
   OnInit,
 } from '@angular/core';
-import { Router } from '@angular/router';
 import {
-  combineLatest as observableCombineLatest,
-  Observable,
-  Subscription,
-} from 'rxjs';
+  Params,
+  Router,
+} from '@angular/router';
+import { Observable } from 'rxjs';
 import { map } from 'rxjs/operators';
 
 import { PaginationService } from '../../../../../../core/pagination/pagination.service';
->>>>>>> a8f31948
 import { SearchService } from '../../../../../../core/shared/search/search.service';
 import { SearchConfigurationService } from '../../../../../../core/shared/search/search-configuration.service';
-<<<<<<< HEAD
-=======
 import { SearchFilterService } from '../../../../../../core/shared/search/search-filter.service';
-import { hasValue } from '../../../../../empty.util';
->>>>>>> a8f31948
 import { currentPath } from '../../../../../utils/route.utils';
 import { FacetValue } from '../../../../models/facet-value.model';
 import { SearchFilterConfig } from '../../../../models/search-filter-config.model';
@@ -114,7 +99,6 @@
   /**
    * Calculates the parameters that should change if this {@link filterValue} would be added to the active filters
    */
-<<<<<<< HEAD
   updateAddParams(): Observable<Params> {
     const page: string = this.paginationService.getPageParam(this.searchConfigService.paginationID);
     return this.searchConfigService.selectNewAppliedFilterParams(this.filterConfig.name, this.getFacetValue()).pipe(
@@ -123,14 +107,6 @@
         [page]: 1,
       })),
     );
-=======
-  private updateAddParams(selectedValues: FacetValue[]): void {
-    const page = this.paginationService.getPageParam(this.searchConfigService.paginationID);
-    this.addQueryParams = {
-      [this.filterConfig.paramName]: [...selectedValues.map((facetValue: FacetValue) => getFacetValueForType(facetValue, this.filterConfig)), this.getFacetValue()],
-      [page]: 1,
-    };
->>>>>>> a8f31948
   }
 
   /**
