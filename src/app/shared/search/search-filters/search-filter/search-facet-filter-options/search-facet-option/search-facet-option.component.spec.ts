import {
  ChangeDetectionStrategy,
  NO_ERRORS_SCHEMA,
} from '@angular/core';
import {
  ComponentFixture,
  TestBed,
  waitForAsync,
} from '@angular/core/testing';
import { FormsModule } from '@angular/forms';
import { By } from '@angular/platform-browser';
import { NoopAnimationsModule } from '@angular/platform-browser/animations';
import { Router, Params } from '@angular/router';
import { TranslateModule } from '@ngx-translate/core';
<<<<<<< HEAD
import { of as observableOf, take } from 'rxjs';
=======
import { of as observableOf } from 'rxjs';

import { PaginationService } from '../../../../../../core/pagination/pagination.service';
import { SearchService } from '../../../../../../core/shared/search/search.service';
>>>>>>> a8f31948
import { SearchConfigurationService } from '../../../../../../core/shared/search/search-configuration.service';
import { SearchFilterService } from '../../../../../../core/shared/search/search-filter.service';
import { PaginationComponentOptions } from '../../../../../pagination/pagination-component-options.model';
import { PaginationServiceStub } from '../../../../../testing/pagination-service.stub';
import { RouterStub } from '../../../../../testing/router.stub';
import { SearchServiceStub } from '../../../../../testing/search-service.stub';
import { ShortNumberPipe } from '../../../../../utils/short-number.pipe';
import { FacetValue } from '../../../../models/facet-value.model';
import { FilterType } from '../../../../models/filter-type.model';
import { SearchFilterConfig } from '../../../../models/search-filter-config.model';
import { SearchFacetOptionComponent } from './search-facet-option.component';
<<<<<<< HEAD
import { PaginationComponentOptions } from '../../../../../pagination/pagination-component-options.model';
import { PaginationService } from '../../../../../../core/pagination/pagination.service';
import { PaginationServiceStub } from '../../../../../testing/pagination-service.stub';
import { SearchConfigurationServiceStub } from '../../../../../testing/search-configuration-service.stub';
import { SearchFilterServiceStub } from '../../../../../testing/search-filter-service.stub';
import { ShortNumberPipe } from '../../../../../utils/short-number.pipe';
=======
>>>>>>> a8f31948

describe('SearchFacetOptionComponent', () => {
  let comp: SearchFacetOptionComponent;
  let fixture: ComponentFixture<SearchFacetOptionComponent>;
  const filterName1 = 'testname';
  const value2 = 'test2';

  const mockFilterConfig = Object.assign(new SearchFilterConfig(), {
    name: filterName1,
    filterType: FilterType.range,
    hasFacets: false,
    isOpenByDefault: false,
    pageSize: 2,
    minValue: 200,
    maxValue: 3000,
  });

<<<<<<< HEAD
  const facetValue: FacetValue = {
=======
  const mockAuthorityFilterConfig = Object.assign(new SearchFilterConfig(), {
    name: filterName2,
    filterType: FilterType.authority,
    hasFacets: false,
    isOpenByDefault: false,
    pageSize: 2,
  });

  const value: FacetValue = {
>>>>>>> a8f31948
    label: value2,
    value: value2,
    count: 20,
    _links: {
      self: { href: 'selectedValue-self-link2' },
      search: { href: `` },
    },
  };

<<<<<<< HEAD
=======
  const selectedValue: FacetValue = {
    label: value1,
    value: value1,
    count: 20,
    _links: {
      self: { href: 'selectedValue-self-link1' },
      search: { href: `http://test.org/api/discover/search/objects?f.${filterName1}=${value1},${operator}` },
    },
  };

  const authorityValue: FacetValue = {
    label: value2,
    value: value2,
    count: 20,
    _links: {
      self: { href: 'authorityValue-self-link2' },
      search: { href: `http://test.org/api/discover/search/objects?f.${filterName2}=${value2},${operator}` },
    },
  };

>>>>>>> a8f31948
  const searchLink = '/search';
  let searchConfigurationService: SearchConfigurationServiceStub;
  let searchFilterService: SearchFilterServiceStub;
  let searchService: SearchServiceStub;
  let router: RouterStub;

  const pagination = Object.assign(new PaginationComponentOptions(), { id: 'test-id', currentPage: 1, pageSize: 20 });
  const paginationService = new PaginationServiceStub(pagination);

  beforeEach(waitForAsync(() => {
    searchConfigurationService = new SearchConfigurationServiceStub();
    searchFilterService = new SearchFilterServiceStub();
    searchService = new SearchServiceStub(searchLink);
    router = new RouterStub();

    void TestBed.configureTestingModule({
      imports: [TranslateModule.forRoot(), NoopAnimationsModule, FormsModule],
      declarations: [SearchFacetOptionComponent, ShortNumberPipe],
      providers: [
        { provide: SearchService, useValue: searchService },
        { provide: Router, useValue: router },
        { provide: PaginationService, useValue: paginationService },
<<<<<<< HEAD
        { provide: SearchConfigurationService, useValue: searchConfigurationService },
        { provide: SearchFilterService, useValue: searchFilterService },
=======
        {
          provide: SearchConfigurationService, useValue: {
            paginationID: 'page-id',
            searchOptions: observableOf({}),
          },
        },
        {
          provide: SearchFilterService, useValue: {
            getSelectedValuesForFilter: () => selectedValues,
            isFilterActiveWithValue: (paramName: string, filterValue: string) => observableOf(true),
            getPage: (paramName: string) => page,
            /* eslint-disable no-empty,@typescript-eslint/no-empty-function */
            incrementPage: (filterName: string) => {
            },
            resetPage: (filterName: string) => {
            },
            /* eslint-enable no-empty, @typescript-eslint/no-empty-function */
          },
        },
>>>>>>> a8f31948
      ],
      schemas: [NO_ERRORS_SCHEMA],
    }).overrideComponent(SearchFacetOptionComponent, {
      set: { changeDetection: ChangeDetectionStrategy.Default },
    }).compileComponents();
  }));

  beforeEach(() => {
    fixture = TestBed.createComponent(SearchFacetOptionComponent);
    comp = fixture.componentInstance; // SearchPageComponent test instance
    comp.filterValue = facetValue;
    comp.filterConfig = mockFilterConfig;
    fixture.detectChanges();
  });

<<<<<<< HEAD
  describe('updateAddParams', () => {
    it('should always reset the page to 1', (done: DoneFn) => {
      spyOn(searchConfigurationService, 'selectNewAppliedFilterParams').and.returnValue(observableOf({
        [mockFilterConfig.paramName]: [`${facetValue.value},equals`],
        ['test-id.page']: 5,
      }));

      comp.updateAddParams().pipe(take(1)).subscribe((params: Params) => {
        expect(params).toEqual({
          [mockFilterConfig.paramName]: [`${facetValue.value},equals`],
          ['test-id.page']: 1,
        });
        done();
=======
  describe('when the updateAddParams method is called with a value', () => {
    it('should update the addQueryParams with the new parameter values', () => {
      comp.addQueryParams = {};
      (comp as any).updateAddParams(selectedValues);
      expect(comp.addQueryParams).toEqual({
        [mockFilterConfig.paramName]: [`${value1},${operator}`, value.value + ',equals'],
        ['page-id.page']: 1,
      });
    });
  });

  describe('when filter type is authority and the updateAddParams method is called with a value', () => {
    it('should update the addQueryParams with the new parameter values', () => {
      comp.filterValue = authorityValue;
      comp.filterConfig = mockAuthorityFilterConfig;
      fixture.detectChanges();

      comp.addQueryParams = {};
      (comp as any).updateAddParams(selectedValues);
      expect(comp.addQueryParams).toEqual({
        [mockAuthorityFilterConfig.paramName]: [value1 + ',equals', `${value2},${operator}`],
        ['page-id.page']: 1,
>>>>>>> a8f31948
      });
    });
  });

  describe('when isVisible emits true', () => {
    it('the facet option should be visible', () => {
      comp.isVisible = observableOf(true);
      fixture.detectChanges();
      const linkEl = fixture.debugElement.query(By.css('a'));
      expect(linkEl).not.toBeNull();
    });
  });

  describe('when isVisible emits false', () => {
    it('the facet option should not be visible', () => {
      comp.isVisible = observableOf(false);
      fixture.detectChanges();
      const linkEl = fixture.debugElement.query(By.css('a'));
      expect(linkEl).toBeNull();
    });
  });
});<|MERGE_RESOLUTION|>--- conflicted
+++ resolved
@@ -10,36 +10,31 @@
 import { FormsModule } from '@angular/forms';
 import { By } from '@angular/platform-browser';
 import { NoopAnimationsModule } from '@angular/platform-browser/animations';
-import { Router, Params } from '@angular/router';
+import {
+  Params,
+  Router,
+} from '@angular/router';
 import { TranslateModule } from '@ngx-translate/core';
-<<<<<<< HEAD
-import { of as observableOf, take } from 'rxjs';
-=======
-import { of as observableOf } from 'rxjs';
+import {
+  of as observableOf,
+  take,
+} from 'rxjs';
 
 import { PaginationService } from '../../../../../../core/pagination/pagination.service';
 import { SearchService } from '../../../../../../core/shared/search/search.service';
->>>>>>> a8f31948
 import { SearchConfigurationService } from '../../../../../../core/shared/search/search-configuration.service';
 import { SearchFilterService } from '../../../../../../core/shared/search/search-filter.service';
 import { PaginationComponentOptions } from '../../../../../pagination/pagination-component-options.model';
 import { PaginationServiceStub } from '../../../../../testing/pagination-service.stub';
 import { RouterStub } from '../../../../../testing/router.stub';
+import { SearchConfigurationServiceStub } from '../../../../../testing/search-configuration-service.stub';
+import { SearchFilterServiceStub } from '../../../../../testing/search-filter-service.stub';
 import { SearchServiceStub } from '../../../../../testing/search-service.stub';
 import { ShortNumberPipe } from '../../../../../utils/short-number.pipe';
 import { FacetValue } from '../../../../models/facet-value.model';
 import { FilterType } from '../../../../models/filter-type.model';
 import { SearchFilterConfig } from '../../../../models/search-filter-config.model';
 import { SearchFacetOptionComponent } from './search-facet-option.component';
-<<<<<<< HEAD
-import { PaginationComponentOptions } from '../../../../../pagination/pagination-component-options.model';
-import { PaginationService } from '../../../../../../core/pagination/pagination.service';
-import { PaginationServiceStub } from '../../../../../testing/pagination-service.stub';
-import { SearchConfigurationServiceStub } from '../../../../../testing/search-configuration-service.stub';
-import { SearchFilterServiceStub } from '../../../../../testing/search-filter-service.stub';
-import { ShortNumberPipe } from '../../../../../utils/short-number.pipe';
-=======
->>>>>>> a8f31948
 
 describe('SearchFacetOptionComponent', () => {
   let comp: SearchFacetOptionComponent;
@@ -57,19 +52,7 @@
     maxValue: 3000,
   });
 
-<<<<<<< HEAD
   const facetValue: FacetValue = {
-=======
-  const mockAuthorityFilterConfig = Object.assign(new SearchFilterConfig(), {
-    name: filterName2,
-    filterType: FilterType.authority,
-    hasFacets: false,
-    isOpenByDefault: false,
-    pageSize: 2,
-  });
-
-  const value: FacetValue = {
->>>>>>> a8f31948
     label: value2,
     value: value2,
     count: 20,
@@ -79,29 +62,6 @@
     },
   };
 
-<<<<<<< HEAD
-=======
-  const selectedValue: FacetValue = {
-    label: value1,
-    value: value1,
-    count: 20,
-    _links: {
-      self: { href: 'selectedValue-self-link1' },
-      search: { href: `http://test.org/api/discover/search/objects?f.${filterName1}=${value1},${operator}` },
-    },
-  };
-
-  const authorityValue: FacetValue = {
-    label: value2,
-    value: value2,
-    count: 20,
-    _links: {
-      self: { href: 'authorityValue-self-link2' },
-      search: { href: `http://test.org/api/discover/search/objects?f.${filterName2}=${value2},${operator}` },
-    },
-  };
-
->>>>>>> a8f31948
   const searchLink = '/search';
   let searchConfigurationService: SearchConfigurationServiceStub;
   let searchFilterService: SearchFilterServiceStub;
@@ -124,30 +84,8 @@
         { provide: SearchService, useValue: searchService },
         { provide: Router, useValue: router },
         { provide: PaginationService, useValue: paginationService },
-<<<<<<< HEAD
         { provide: SearchConfigurationService, useValue: searchConfigurationService },
         { provide: SearchFilterService, useValue: searchFilterService },
-=======
-        {
-          provide: SearchConfigurationService, useValue: {
-            paginationID: 'page-id',
-            searchOptions: observableOf({}),
-          },
-        },
-        {
-          provide: SearchFilterService, useValue: {
-            getSelectedValuesForFilter: () => selectedValues,
-            isFilterActiveWithValue: (paramName: string, filterValue: string) => observableOf(true),
-            getPage: (paramName: string) => page,
-            /* eslint-disable no-empty,@typescript-eslint/no-empty-function */
-            incrementPage: (filterName: string) => {
-            },
-            resetPage: (filterName: string) => {
-            },
-            /* eslint-enable no-empty, @typescript-eslint/no-empty-function */
-          },
-        },
->>>>>>> a8f31948
       ],
       schemas: [NO_ERRORS_SCHEMA],
     }).overrideComponent(SearchFacetOptionComponent, {
@@ -163,7 +101,6 @@
     fixture.detectChanges();
   });
 
-<<<<<<< HEAD
   describe('updateAddParams', () => {
     it('should always reset the page to 1', (done: DoneFn) => {
       spyOn(searchConfigurationService, 'selectNewAppliedFilterParams').and.returnValue(observableOf({
@@ -177,30 +114,6 @@
           ['test-id.page']: 1,
         });
         done();
-=======
-  describe('when the updateAddParams method is called with a value', () => {
-    it('should update the addQueryParams with the new parameter values', () => {
-      comp.addQueryParams = {};
-      (comp as any).updateAddParams(selectedValues);
-      expect(comp.addQueryParams).toEqual({
-        [mockFilterConfig.paramName]: [`${value1},${operator}`, value.value + ',equals'],
-        ['page-id.page']: 1,
-      });
-    });
-  });
-
-  describe('when filter type is authority and the updateAddParams method is called with a value', () => {
-    it('should update the addQueryParams with the new parameter values', () => {
-      comp.filterValue = authorityValue;
-      comp.filterConfig = mockAuthorityFilterConfig;
-      fixture.detectChanges();
-
-      comp.addQueryParams = {};
-      (comp as any).updateAddParams(selectedValues);
-      expect(comp.addQueryParams).toEqual({
-        [mockAuthorityFilterConfig.paramName]: [value1 + ',equals', `${value2},${operator}`],
-        ['page-id.page']: 1,
->>>>>>> a8f31948
       });
     });
   });
