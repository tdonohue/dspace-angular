import {
  ChangeDetectionStrategy,
  NO_ERRORS_SCHEMA,
} from '@angular/core';
import {
  ComponentFixture,
  TestBed,
  waitForAsync,
} from '@angular/core/testing';
import { FormsModule } from '@angular/forms';
import { By } from '@angular/platform-browser';
import { NoopAnimationsModule } from '@angular/platform-browser/animations';
<<<<<<< HEAD
import { Router } from '@angular/router';
import { TranslateModule } from '@ngx-translate/core';
import { of as observableOf } from 'rxjs';
=======
import {
  ActivatedRoute,
  Params,
  Router,
} from '@angular/router';
import { TranslateModule } from '@ngx-translate/core';
import {
  of as observableOf,
  take,
} from 'rxjs';

import { PaginationService } from '../../../../../../core/pagination/pagination.service';
import { SearchService } from '../../../../../../core/shared/search/search.service';
>>>>>>> 36ac6002
import { SearchConfigurationService } from '../../../../../../core/shared/search/search-configuration.service';
import { SearchFilterService } from '../../../../../../core/shared/search/search-filter.service';
import { ActivatedRouteStub } from '../../../../../../shared/testing/active-router.stub';
import { PaginationComponentOptions } from '../../../../../pagination/pagination-component-options.model';
import { PaginationServiceStub } from '../../../../../testing/pagination-service.stub';
import { RouterStub } from '../../../../../testing/router.stub';
import { SearchConfigurationServiceStub } from '../../../../../testing/search-configuration-service.stub';
import { SearchFilterServiceStub } from '../../../../../testing/search-filter-service.stub';
import { SearchServiceStub } from '../../../../../testing/search-service.stub';
import { ShortNumberPipe } from '../../../../../utils/short-number.pipe';
import { FacetValue } from '../../../../models/facet-value.model';
import { FilterType } from '../../../../models/filter-type.model';
import { SearchFilterConfig } from '../../../../models/search-filter-config.model';
import { SearchFacetOptionComponent } from './search-facet-option.component';

describe('SearchFacetOptionComponent', () => {
  let comp: SearchFacetOptionComponent;
  let fixture: ComponentFixture<SearchFacetOptionComponent>;
  const filterName1 = 'testname';
  const value2 = 'test2';

  const mockFilterConfig = Object.assign(new SearchFilterConfig(), {
    name: filterName1,
    filterType: FilterType.range,
    hasFacets: false,
    isOpenByDefault: false,
    pageSize: 2,
    minValue: 200,
    maxValue: 3000,
  });

  const facetValue: FacetValue = {
    label: value2,
    value: value2,
    count: 20,
    _links: {
      self: { href: 'selectedValue-self-link2' },
      search: { href: `` },
    },
  };

  const searchLink = '/search';
  let searchConfigurationService: SearchConfigurationServiceStub;
  let searchFilterService: SearchFilterServiceStub;
  let searchService: SearchServiceStub;
  let router: RouterStub;

  const pagination = Object.assign(new PaginationComponentOptions(), { id: 'test-id', currentPage: 1, pageSize: 20 });
  const paginationService = new PaginationServiceStub(pagination);

  beforeEach(waitForAsync(() => {
    searchConfigurationService = new SearchConfigurationServiceStub();
    searchFilterService = new SearchFilterServiceStub();
    searchService = new SearchServiceStub(searchLink);
    router = new RouterStub();

    void TestBed.configureTestingModule({
      imports: [TranslateModule.forRoot(), NoopAnimationsModule, FormsModule, SearchFacetOptionComponent, ShortNumberPipe],
      providers: [
        { provide: SearchService, useValue: searchService },
        { provide: Router, useValue: router },
        { provide: PaginationService, useValue: paginationService },
        { provide: SearchConfigurationService, useValue: searchConfigurationService },
        { provide: SearchFilterService, useValue: searchFilterService },
        { provide: ActivatedRoute, useValue: new ActivatedRouteStub() },
      ],
      schemas: [NO_ERRORS_SCHEMA],
    }).overrideComponent(SearchFacetOptionComponent, {
      set: { changeDetection: ChangeDetectionStrategy.Default },
    }).compileComponents();
  }));

  beforeEach(() => {
    fixture = TestBed.createComponent(SearchFacetOptionComponent);
    comp = fixture.componentInstance; // SearchPageComponent test instance
    comp.filterValue = facetValue;
    comp.filterConfig = mockFilterConfig;
    fixture.detectChanges();
  });

  describe('when isVisible emits true', () => {
    it('the facet option should be visible', () => {
      comp.isVisible = observableOf(true);
      fixture.detectChanges();
      const linkEl = fixture.debugElement.query(By.css('a'));
      expect(linkEl).not.toBeNull();
    });
  });

  describe('when isVisible emits false', () => {
    it('the facet option should not be visible', () => {
      comp.isVisible = observableOf(false);
      fixture.detectChanges();
      const linkEl = fixture.debugElement.query(By.css('a'));
      expect(linkEl).toBeNull();
    });
  });
});<|MERGE_RESOLUTION|>--- conflicted
+++ resolved
@@ -10,25 +10,15 @@
 import { FormsModule } from '@angular/forms';
 import { By } from '@angular/platform-browser';
 import { NoopAnimationsModule } from '@angular/platform-browser/animations';
-<<<<<<< HEAD
-import { Router } from '@angular/router';
-import { TranslateModule } from '@ngx-translate/core';
-import { of as observableOf } from 'rxjs';
-=======
 import {
   ActivatedRoute,
-  Params,
   Router,
 } from '@angular/router';
 import { TranslateModule } from '@ngx-translate/core';
-import {
-  of as observableOf,
-  take,
-} from 'rxjs';
+import { of as observableOf } from 'rxjs';
 
 import { PaginationService } from '../../../../../../core/pagination/pagination.service';
 import { SearchService } from '../../../../../../core/shared/search/search.service';
->>>>>>> 36ac6002
 import { SearchConfigurationService } from '../../../../../../core/shared/search/search-configuration.service';
 import { SearchFilterService } from '../../../../../../core/shared/search/search-filter.service';
 import { ActivatedRouteStub } from '../../../../../../shared/testing/active-router.stub';
