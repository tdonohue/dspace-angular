<a class="d-flex flex-row"
   [tabIndex]="-1"
   [routerLink]="[searchLink]"
<<<<<<< HEAD
   [queryParams]="removeQueryParams" queryParamsHandling="merge">
  <label class="mb-0 d-flex w-100">
    <input type="checkbox" [checked]="true" class="my-1 align-self-stretch filter-checkbox"/>
    <span class="filter-value pl-1 text-capitalize break-facet">
=======
   [queryParams]="removeQueryParams | async">
  <label class="mb-0">
    <input type="checkbox" [checked]="true" class="my-1 align-self-stretch"/>
    <span class="filter-value pl-1 text-capitalize">
>>>>>>> a6675b89
        {{ 'search.filters.' + filterConfig.name + '.' + selectedValue.value | translate: {default: selectedValue.label} }}
    </span>
  </label>
</a><|MERGE_RESOLUTION|>--- conflicted
+++ resolved
@@ -1,17 +1,10 @@
 <a class="d-flex flex-row"
    [tabIndex]="-1"
    [routerLink]="[searchLink]"
-<<<<<<< HEAD
-   [queryParams]="removeQueryParams" queryParamsHandling="merge">
+   [queryParams]="removeQueryParams | async">
   <label class="mb-0 d-flex w-100">
     <input type="checkbox" [checked]="true" class="my-1 align-self-stretch filter-checkbox"/>
     <span class="filter-value pl-1 text-capitalize break-facet">
-=======
-   [queryParams]="removeQueryParams | async">
-  <label class="mb-0">
-    <input type="checkbox" [checked]="true" class="my-1 align-self-stretch"/>
-    <span class="filter-value pl-1 text-capitalize">
->>>>>>> a6675b89
         {{ 'search.filters.' + filterConfig.name + '.' + selectedValue.value | translate: {default: selectedValue.label} }}
     </span>
   </label>
