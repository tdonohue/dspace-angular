<<<<<<< HEAD
import { NO_ERRORS_SCHEMA } from '@angular/core';
import { ComponentFixture, TestBed, waitForAsync } from '@angular/core/testing';
=======
import {
  ChangeDetectionStrategy,
  NO_ERRORS_SCHEMA,
} from '@angular/core';
import {
  ComponentFixture,
  TestBed,
  waitForAsync,
} from '@angular/core/testing';
>>>>>>> a8f31948
import { FormsModule } from '@angular/forms';
import { NoopAnimationsModule } from '@angular/platform-browser/animations';
import { Params, Router } from '@angular/router';
import { TranslateModule } from '@ngx-translate/core';
<<<<<<< HEAD
import { of as observableOf, take } from 'rxjs';
=======
import { of as observableOf } from 'rxjs';

import { PaginationService } from '../../../../../../core/pagination/pagination.service';
import { SearchService } from '../../../../../../core/shared/search/search.service';
>>>>>>> a8f31948
import { SearchConfigurationService } from '../../../../../../core/shared/search/search-configuration.service';
import { SearchFilterService } from '../../../../../../core/shared/search/search-filter.service';
import { PaginationComponentOptions } from '../../../../../pagination/pagination-component-options.model';
import { PaginationServiceStub } from '../../../../../testing/pagination-service.stub';
import { RouterStub } from '../../../../../testing/router.stub';
import { SearchServiceStub } from '../../../../../testing/search-service.stub';
import { FilterType } from '../../../../models/filter-type.model';
import { SearchFilterConfig } from '../../../../models/search-filter-config.model';
import { SearchFacetSelectedOptionComponent } from './search-facet-selected-option.component';
<<<<<<< HEAD
import { PaginationComponentOptions } from '../../../../../pagination/pagination-component-options.model';
import { PaginationService } from '../../../../../../core/pagination/pagination.service';
import { PaginationServiceStub } from '../../../../../testing/pagination-service.stub';
import { AppliedFilter } from '../../../../models/applied-filter.model';
import { SearchConfigurationServiceStub } from '../../../../../testing/search-configuration-service.stub';
import { SearchFilterServiceStub } from '../../../../../testing/search-filter-service.stub';
=======
>>>>>>> a8f31948

describe('SearchFacetSelectedOptionComponent', () => {
  let comp: SearchFacetSelectedOptionComponent;
  let fixture: ComponentFixture<SearchFacetSelectedOptionComponent>;
  const filterName1 = 'test name';
  const filterName2 = 'testAuthorityname';
  const value1 = 'testvalue1';
  const value2 = 'test2';
  const operator = 'authority';
  const mockFilterConfig = Object.assign(new SearchFilterConfig(), {
    name: filterName1,
    filterType: FilterType.range,
    hasFacets: false,
    isOpenByDefault: false,
    pageSize: 2,
    minValue: 200,
    maxValue: 3000,
  });
<<<<<<< HEAD

  const searchLink = '/search';
  const appliedFilter: AppliedFilter = Object.assign(new AppliedFilter(), {
    filter: filterName2,
    operator: operator,
    label: value2,
    value: value2,
  });
  let searchService: SearchServiceStub;
  let searchConfigurationService: SearchConfigurationServiceStub;
  let searchFilterService: SearchFilterServiceStub;
  let router: RouterStub;
=======
  const mockAuthorityFilterConfig = Object.assign(new SearchFilterConfig(), {
    name: filterName2,
    filterType: FilterType.authority,
    hasFacets: false,
    isOpenByDefault: false,
    pageSize: 2,
  });

  const searchLink = '/search';
  const selectedValue: FacetValue = {
    label: value1,
    value: value1,
    count: 20,
    _links: {
      self: { href: 'selectedValue-self-link1' },
      search: { href: `http://test.org/api/discover/search/objects?f.${filterName1}=${value1}` },
    },
  };
  const selectedValue2: FacetValue = {
    label: value2,
    value: value2,
    count: 20,
    _links: {
      self: { href: 'selectedValue-self-link2' },
      search: { href: `http://test.org/api/discover/search/objects?f.${filterName1}=${value2}` },
    },
  };
  const selectedAuthorityValue: FacetValue = {
    label: label1,
    value: value1,
    count: 20,
    _links: {
      self: { href: 'selectedAuthorityValue-self-link1' },
      search: { href: `http://test.org/api/discover/search/objects?f.${filterName2}=${value1},${operator}` },
    },
  };
  const selectedAuthorityValue2: FacetValue = {
    label: label2,
    value: value2,
    count: 20,
    _links: {
      self: { href: 'selectedAuthorityValue-self-link2' },
      search: { href: `http://test.org/api/discover/search/objects?f.${filterName2}=${value2},${operator}` },
    },
  };
  const selectedValues = [selectedValue, selectedValue2];
  const selectedAuthorityValues = [selectedAuthorityValue, selectedAuthorityValue2];
  const facetValue = {
    label: value2,
    value: value2,
    count: 1,
    _links: {
      self: { href: 'facetValue-self-link2' },
      search: { href: `` },
    },
  };
  const authorityValue: FacetValue = {
    label: label2,
    value: value2,
    count: 20,
    _links: {
      self: { href: 'authorityValue-self-link2' },
      search: { href: `http://test.org/api/discover/search/objects?f.${filterName2}=${value2},${operator}` },
    },
  };
  const selectedValues$ = observableOf(selectedValues);
  const selectedAuthorityValues$ = observableOf(selectedAuthorityValues);
  let filterService;
  let searchService;
  let router;
  const page = observableOf(0);
>>>>>>> a8f31948

  const pagination = Object.assign(new PaginationComponentOptions(), { id: 'page-id', currentPage: 1, pageSize: 20 });
  const paginationService = new PaginationServiceStub(pagination);

  beforeEach(waitForAsync(() => {
    searchConfigurationService = new SearchConfigurationServiceStub();
    searchFilterService = new SearchFilterServiceStub();
    searchService = new SearchServiceStub(searchLink);
    router = new RouterStub();

    void TestBed.configureTestingModule({
      imports: [TranslateModule.forRoot(), NoopAnimationsModule, FormsModule],
      declarations: [SearchFacetSelectedOptionComponent],
      providers: [
        { provide: SearchService, useValue:searchService },
        { provide: Router, useValue: router },
        { provide: PaginationService, useValue: paginationService },
<<<<<<< HEAD
        { provide: SearchConfigurationService, useValue: searchConfigurationService },
        { provide: SearchFilterService, useValue: searchFilterService },
      ],
      schemas: [NO_ERRORS_SCHEMA]
=======
        {
          provide: SearchConfigurationService, useValue: {
            searchOptions: observableOf({}),
          },
        },
        {
          provide: SearchFilterService, useValue: {
            getSelectedValuesForFilter: () => selectedValues,
            isFilterActiveWithValue: (paramName: string, filterValue: string) => observableOf(true),
            getPage: (paramName: string) => page,
            /* eslint-disable no-empty,@typescript-eslint/no-empty-function */
            incrementPage: (filterName: string) => {
            },
            resetPage: (filterName: string) => {
            },
            /* eslint-enable no-empty, @typescript-eslint/no-empty-function */
          },
        },
      ],
      schemas: [NO_ERRORS_SCHEMA],
    }).overrideComponent(SearchFacetSelectedOptionComponent, {
      set: { changeDetection: ChangeDetectionStrategy.Default },
>>>>>>> a8f31948
    }).compileComponents();
  }));

  beforeEach(() => {
    fixture = TestBed.createComponent(SearchFacetSelectedOptionComponent);
    comp = fixture.componentInstance; // SearchFacetSelectedOptionComponent test instance
    comp.selectedValue = appliedFilter;
    comp.filterConfig = mockFilterConfig;
    fixture.detectChanges();
  });

  describe('updateRemoveParams', () => {
    it('should always reset the page to 1', (done: DoneFn) => {
      spyOn(searchConfigurationService, 'unselectAppliedFilterParams').and.returnValue(observableOf({
        [mockFilterConfig.paramName]: [`${value1},equals`],
<<<<<<< HEAD
        ['page-id.page']: 5,
      }));

      comp.updateRemoveParams().pipe(take(1)).subscribe((params: Params) => {
        expect(params).toEqual({
          [mockFilterConfig.paramName]: [`${value1},equals`],
          ['page-id.page']: 1
        });
        done();
=======
        ['page-id.page']: 1,
      });
    });
  });

  describe('when filter type is authority and the updateRemoveParams method is called with a value', () => {
    it('should update the removeQueryParams with the new parameter values', () => {
      spyOn(filterService, 'getSelectedValuesForFilter').and.returnValue(selectedAuthorityValues);
      comp.selectedValue = authorityValue;
      comp.selectedValues$ = selectedAuthorityValues$;
      comp.filterConfig = mockAuthorityFilterConfig;
      comp.removeQueryParams = {};
      fixture.detectChanges();
      (comp as any).updateRemoveParams(selectedAuthorityValues);
      expect(comp.removeQueryParams).toEqual({
        [mockAuthorityFilterConfig.paramName]: [`${value1},${operator}`],
        ['page-id.page']: 1,
>>>>>>> a8f31948
      });
    });
  });
});<|MERGE_RESOLUTION|>--- conflicted
+++ resolved
@@ -1,29 +1,19 @@
-<<<<<<< HEAD
-import { NO_ERRORS_SCHEMA } from '@angular/core';
-import { ComponentFixture, TestBed, waitForAsync } from '@angular/core/testing';
-=======
-import {
-  ChangeDetectionStrategy,
-  NO_ERRORS_SCHEMA,
-} from '@angular/core';
 import {
   ComponentFixture,
   TestBed,
   waitForAsync,
 } from '@angular/core/testing';
->>>>>>> a8f31948
 import { FormsModule } from '@angular/forms';
 import { NoopAnimationsModule } from '@angular/platform-browser/animations';
-import { Params, Router } from '@angular/router';
+import {
+  Params,
+  Router,
+} from '@angular/router';
 import { TranslateModule } from '@ngx-translate/core';
-<<<<<<< HEAD
-import { of as observableOf, take } from 'rxjs';
-=======
 import { of as observableOf } from 'rxjs';
 
 import { PaginationService } from '../../../../../../core/pagination/pagination.service';
 import { SearchService } from '../../../../../../core/shared/search/search.service';
->>>>>>> a8f31948
 import { SearchConfigurationService } from '../../../../../../core/shared/search/search-configuration.service';
 import { SearchFilterService } from '../../../../../../core/shared/search/search-filter.service';
 import { PaginationComponentOptions } from '../../../../../pagination/pagination-component-options.model';
@@ -33,15 +23,6 @@
 import { FilterType } from '../../../../models/filter-type.model';
 import { SearchFilterConfig } from '../../../../models/search-filter-config.model';
 import { SearchFacetSelectedOptionComponent } from './search-facet-selected-option.component';
-<<<<<<< HEAD
-import { PaginationComponentOptions } from '../../../../../pagination/pagination-component-options.model';
-import { PaginationService } from '../../../../../../core/pagination/pagination.service';
-import { PaginationServiceStub } from '../../../../../testing/pagination-service.stub';
-import { AppliedFilter } from '../../../../models/applied-filter.model';
-import { SearchConfigurationServiceStub } from '../../../../../testing/search-configuration-service.stub';
-import { SearchFilterServiceStub } from '../../../../../testing/search-filter-service.stub';
-=======
->>>>>>> a8f31948
 
 describe('SearchFacetSelectedOptionComponent', () => {
   let comp: SearchFacetSelectedOptionComponent;
@@ -60,7 +41,6 @@
     minValue: 200,
     maxValue: 3000,
   });
-<<<<<<< HEAD
 
   const searchLink = '/search';
   const appliedFilter: AppliedFilter = Object.assign(new AppliedFilter(), {
@@ -73,79 +53,6 @@
   let searchConfigurationService: SearchConfigurationServiceStub;
   let searchFilterService: SearchFilterServiceStub;
   let router: RouterStub;
-=======
-  const mockAuthorityFilterConfig = Object.assign(new SearchFilterConfig(), {
-    name: filterName2,
-    filterType: FilterType.authority,
-    hasFacets: false,
-    isOpenByDefault: false,
-    pageSize: 2,
-  });
-
-  const searchLink = '/search';
-  const selectedValue: FacetValue = {
-    label: value1,
-    value: value1,
-    count: 20,
-    _links: {
-      self: { href: 'selectedValue-self-link1' },
-      search: { href: `http://test.org/api/discover/search/objects?f.${filterName1}=${value1}` },
-    },
-  };
-  const selectedValue2: FacetValue = {
-    label: value2,
-    value: value2,
-    count: 20,
-    _links: {
-      self: { href: 'selectedValue-self-link2' },
-      search: { href: `http://test.org/api/discover/search/objects?f.${filterName1}=${value2}` },
-    },
-  };
-  const selectedAuthorityValue: FacetValue = {
-    label: label1,
-    value: value1,
-    count: 20,
-    _links: {
-      self: { href: 'selectedAuthorityValue-self-link1' },
-      search: { href: `http://test.org/api/discover/search/objects?f.${filterName2}=${value1},${operator}` },
-    },
-  };
-  const selectedAuthorityValue2: FacetValue = {
-    label: label2,
-    value: value2,
-    count: 20,
-    _links: {
-      self: { href: 'selectedAuthorityValue-self-link2' },
-      search: { href: `http://test.org/api/discover/search/objects?f.${filterName2}=${value2},${operator}` },
-    },
-  };
-  const selectedValues = [selectedValue, selectedValue2];
-  const selectedAuthorityValues = [selectedAuthorityValue, selectedAuthorityValue2];
-  const facetValue = {
-    label: value2,
-    value: value2,
-    count: 1,
-    _links: {
-      self: { href: 'facetValue-self-link2' },
-      search: { href: `` },
-    },
-  };
-  const authorityValue: FacetValue = {
-    label: label2,
-    value: value2,
-    count: 20,
-    _links: {
-      self: { href: 'authorityValue-self-link2' },
-      search: { href: `http://test.org/api/discover/search/objects?f.${filterName2}=${value2},${operator}` },
-    },
-  };
-  const selectedValues$ = observableOf(selectedValues);
-  const selectedAuthorityValues$ = observableOf(selectedAuthorityValues);
-  let filterService;
-  let searchService;
-  let router;
-  const page = observableOf(0);
->>>>>>> a8f31948
 
   const pagination = Object.assign(new PaginationComponentOptions(), { id: 'page-id', currentPage: 1, pageSize: 20 });
   const paginationService = new PaginationServiceStub(pagination);
@@ -163,35 +70,9 @@
         { provide: SearchService, useValue:searchService },
         { provide: Router, useValue: router },
         { provide: PaginationService, useValue: paginationService },
-<<<<<<< HEAD
         { provide: SearchConfigurationService, useValue: searchConfigurationService },
         { provide: SearchFilterService, useValue: searchFilterService },
       ],
-      schemas: [NO_ERRORS_SCHEMA]
-=======
-        {
-          provide: SearchConfigurationService, useValue: {
-            searchOptions: observableOf({}),
-          },
-        },
-        {
-          provide: SearchFilterService, useValue: {
-            getSelectedValuesForFilter: () => selectedValues,
-            isFilterActiveWithValue: (paramName: string, filterValue: string) => observableOf(true),
-            getPage: (paramName: string) => page,
-            /* eslint-disable no-empty,@typescript-eslint/no-empty-function */
-            incrementPage: (filterName: string) => {
-            },
-            resetPage: (filterName: string) => {
-            },
-            /* eslint-enable no-empty, @typescript-eslint/no-empty-function */
-          },
-        },
-      ],
-      schemas: [NO_ERRORS_SCHEMA],
-    }).overrideComponent(SearchFacetSelectedOptionComponent, {
-      set: { changeDetection: ChangeDetectionStrategy.Default },
->>>>>>> a8f31948
     }).compileComponents();
   }));
 
@@ -207,35 +88,15 @@
     it('should always reset the page to 1', (done: DoneFn) => {
       spyOn(searchConfigurationService, 'unselectAppliedFilterParams').and.returnValue(observableOf({
         [mockFilterConfig.paramName]: [`${value1},equals`],
-<<<<<<< HEAD
         ['page-id.page']: 5,
       }));
 
       comp.updateRemoveParams().pipe(take(1)).subscribe((params: Params) => {
         expect(params).toEqual({
           [mockFilterConfig.paramName]: [`${value1},equals`],
-          ['page-id.page']: 1
+          ['page-id.page']: 1,
         });
         done();
-=======
-        ['page-id.page']: 1,
-      });
-    });
-  });
-
-  describe('when filter type is authority and the updateRemoveParams method is called with a value', () => {
-    it('should update the removeQueryParams with the new parameter values', () => {
-      spyOn(filterService, 'getSelectedValuesForFilter').and.returnValue(selectedAuthorityValues);
-      comp.selectedValue = authorityValue;
-      comp.selectedValues$ = selectedAuthorityValues$;
-      comp.filterConfig = mockAuthorityFilterConfig;
-      comp.removeQueryParams = {};
-      fixture.detectChanges();
-      (comp as any).updateRemoveParams(selectedAuthorityValues);
-      expect(comp.removeQueryParams).toEqual({
-        [mockAuthorityFilterConfig.paramName]: [`${value1},${operator}`],
-        ['page-id.page']: 1,
->>>>>>> a8f31948
       });
     });
   });
