--- conflicted
+++ resolved
@@ -6,25 +6,28 @@
 import { FormsModule } from '@angular/forms';
 import { NoopAnimationsModule } from '@angular/platform-browser/animations';
 import {
-<<<<<<< HEAD
+  ActivatedRoute,
   Params,
-=======
-  ActivatedRoute,
->>>>>>> 288a9180
   Router,
 } from '@angular/router';
 import { TranslateModule } from '@ngx-translate/core';
-import { of as observableOf } from 'rxjs';
+import {
+  of as observableOf,
+  take,
+} from 'rxjs';
 
 import { PaginationService } from '../../../../../../core/pagination/pagination.service';
 import { SearchService } from '../../../../../../core/shared/search/search.service';
 import { SearchConfigurationService } from '../../../../../../core/shared/search/search-configuration.service';
 import { SearchFilterService } from '../../../../../../core/shared/search/search-filter.service';
-import { ActivatedRouteStub } from '../../../../../../shared/testing/active-router.stub';
 import { PaginationComponentOptions } from '../../../../../pagination/pagination-component-options.model';
+import { ActivatedRouteStub } from '../../../../../testing/active-router.stub';
 import { PaginationServiceStub } from '../../../../../testing/pagination-service.stub';
 import { RouterStub } from '../../../../../testing/router.stub';
+import { SearchConfigurationServiceStub } from '../../../../../testing/search-configuration-service.stub';
+import { SearchFilterServiceStub } from '../../../../../testing/search-filter-service.stub';
 import { SearchServiceStub } from '../../../../../testing/search-service.stub';
+import { AppliedFilter } from '../../../../models/applied-filter.model';
 import { FilterType } from '../../../../models/filter-type.model';
 import { SearchFilterConfig } from '../../../../models/search-filter-config.model';
 import { SearchFacetSelectedOptionComponent } from './search-facet-selected-option.component';
@@ -63,47 +66,20 @@
   const paginationService = new PaginationServiceStub(pagination);
 
   beforeEach(waitForAsync(() => {
-<<<<<<< HEAD
     searchConfigurationService = new SearchConfigurationServiceStub();
     searchFilterService = new SearchFilterServiceStub();
     searchService = new SearchServiceStub(searchLink);
     router = new RouterStub();
 
     void TestBed.configureTestingModule({
-      imports: [TranslateModule.forRoot(), NoopAnimationsModule, FormsModule],
-      declarations: [SearchFacetSelectedOptionComponent],
-=======
-    TestBed.configureTestingModule({
       imports: [TranslateModule.forRoot(), NoopAnimationsModule, FormsModule, SearchFacetSelectedOptionComponent],
->>>>>>> 288a9180
       providers: [
         { provide: SearchService, useValue:searchService },
         { provide: Router, useValue: router },
         { provide: PaginationService, useValue: paginationService },
-<<<<<<< HEAD
         { provide: SearchConfigurationService, useValue: searchConfigurationService },
         { provide: SearchFilterService, useValue: searchFilterService },
-=======
-        {
-          provide: SearchConfigurationService, useValue: {
-            searchOptions: observableOf({}),
-          },
-        },
-        {
-          provide: SearchFilterService, useValue: {
-            getSelectedValuesForFilter: () => selectedValues,
-            isFilterActiveWithValue: (paramName: string, filterValue: string) => observableOf(true),
-            getPage: (paramName: string) => page,
-            /* eslint-disable no-empty,@typescript-eslint/no-empty-function */
-            incrementPage: (filterName: string) => {
-            },
-            resetPage: (filterName: string) => {
-            },
-            /* eslint-enable no-empty, @typescript-eslint/no-empty-function */
-          },
-        },
         { provide: ActivatedRoute, useValue: new ActivatedRouteStub() },
->>>>>>> 288a9180
       ],
     }).compileComponents();
   }));
