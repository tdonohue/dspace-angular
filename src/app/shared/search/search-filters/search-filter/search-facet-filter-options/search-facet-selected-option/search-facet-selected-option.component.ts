import { combineLatest as observableCombineLatest, Observable, Subscription } from 'rxjs';
import { Component, Input, OnDestroy, OnInit } from '@angular/core';
import { Router } from '@angular/router';
import { SearchFilterConfig } from '../../../../search-filter-config.model';
import { SearchService } from '../../../../../../core/shared/search/search.service';
import { SearchFilterService } from '../../../../../../core/shared/search/search-filter.service';
import { hasValue } from '../../../../../empty.util';
import { SearchConfigurationService } from '../../../../../../core/shared/search/search-configuration.service';
import { FacetValue } from '../../../../facet-value.model';
import { currentPath } from '../../../../../utils/route.utils';
import { getFacetValueForType } from '../../../../search.utils';

@Component({
  selector: 'ds-search-facet-selected-option',
  styleUrls: ['./search-facet-selected-option.component.scss'],
  templateUrl: './search-facet-selected-option.component.html',
})

/**
 * Represents a single selected option in a filter facet
 */
export class SearchFacetSelectedOptionComponent implements OnInit, OnDestroy {
  /**
   * The value for this component
   */
  @Input() selectedValue: FacetValue;

  /**
   * The filter configuration for this facet option
   */
  @Input() filterConfig: SearchFilterConfig;

  /**
   * Emits the active values for this filter
   */
  @Input() selectedValues$: Observable<FacetValue[]>;

  /**
   * True when the search component should show results on the current page
   */
  @Input() inPlaceSearch;

  /**
   * UI parameters when this filter is removed
   */
  removeQueryParams;

  /**
   * Subscription to unsubscribe from on destroy
   */
  sub: Subscription;

  /**
   * Link to the search page
   */
  searchLink: string;

  constructor(protected searchService: SearchService,
              protected filterService: SearchFilterService,
              protected searchConfigService: SearchConfigurationService,
              protected router: Router
  ) {
  }

  /**
   * Initializes all observable instance variables and starts listening to them
   */
  ngOnInit(): void {
    this.sub = observableCombineLatest(this.selectedValues$, this.searchConfigService.searchOptions)
      .subscribe(([selectedValues, searchOptions]) => {
        this.updateRemoveParams(selectedValues);
      });
    this.searchLink = this.getSearchLink();
  }

  /**
   * @returns {string} The base path to the search page, or the current page when inPlaceSearch is true
   */
  private getSearchLink(): string {
    if (this.inPlaceSearch) {
      return currentPath(this.router);
    }
    return this.searchService.getSearchLink();
  }

  /**
   * Calculates the parameters that should change if a given value for this filter would be removed from the active filters
   * @param {string[]} selectedValues The values that are currently selected for this filter
   */
  private updateRemoveParams(selectedValues: FacetValue[]): void {
    this.removeQueryParams = {
      [this.filterConfig.paramName]: selectedValues
        .filter((facetValue: FacetValue) => facetValue.label !== this.selectedValue.label)
        .map((facetValue: FacetValue) => this.getFacetValue(facetValue)),
      page: 1
    };
  }

  /**
   * TODO to review after https://github.com/DSpace/dspace-angular/issues/368 is resolved
   * Retrieve facet value related to facet type
   */
  private getFacetValue(facetValue: FacetValue): string {
<<<<<<< HEAD
    if (this.filterConfig.type === FilterType.authority) {
      const search = facetValue._links.search.href;
      const hashes = search.slice(search.indexOf('?') + 1).split('&');
      const params = {};
      hashes.map((hash) => {
        const [key, val] = hash.split('=');
        params[key] = decodeURIComponent(val);
      });

      return params[this.filterConfig.paramName];
    } else {
      return facetValue.value;
    }
=======
    return getFacetValueForType(facetValue, this.filterConfig);
>>>>>>> f4853972
  }

  /**
   * Make sure the subscription is unsubscribed from when this component is destroyed
   */
  ngOnDestroy(): void {
    if (hasValue(this.sub)) {
      this.sub.unsubscribe();
    }
  }
}<|MERGE_RESOLUTION|>--- conflicted
+++ resolved
@@ -101,23 +101,7 @@
    * Retrieve facet value related to facet type
    */
   private getFacetValue(facetValue: FacetValue): string {
-<<<<<<< HEAD
-    if (this.filterConfig.type === FilterType.authority) {
-      const search = facetValue._links.search.href;
-      const hashes = search.slice(search.indexOf('?') + 1).split('&');
-      const params = {};
-      hashes.map((hash) => {
-        const [key, val] = hash.split('=');
-        params[key] = decodeURIComponent(val);
-      });
-
-      return params[this.filterConfig.paramName];
-    } else {
-      return facetValue.value;
-    }
-=======
     return getFacetValueForType(facetValue, this.filterConfig);
->>>>>>> f4853972
   }
 
   /**
