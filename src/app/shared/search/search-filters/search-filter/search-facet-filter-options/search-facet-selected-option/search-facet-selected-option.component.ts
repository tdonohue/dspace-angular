<<<<<<< HEAD
import { combineLatest as observableCombineLatest, Observable, Subscription } from 'rxjs';
import { Component, Input, OnDestroy, OnInit } from '@angular/core';
import { Router, RouterLink } from '@angular/router';
import { SearchFilterConfig } from '../../../../models/search-filter-config.model';
=======
import {
  Component,
  Input,
  OnDestroy,
  OnInit,
} from '@angular/core';
import { Router } from '@angular/router';
import {
  combineLatest as observableCombineLatest,
  Observable,
  Subscription,
} from 'rxjs';

import { PaginationService } from '../../../../../../core/pagination/pagination.service';
>>>>>>> a8f31948
import { SearchService } from '../../../../../../core/shared/search/search.service';
import { SearchConfigurationService } from '../../../../../../core/shared/search/search-configuration.service';
import { SearchFilterService } from '../../../../../../core/shared/search/search-filter.service';
import { hasValue } from '../../../../../empty.util';
import { currentPath } from '../../../../../utils/route.utils';
import { FacetValue } from '../../../../models/facet-value.model';
import { SearchFilterConfig } from '../../../../models/search-filter-config.model';
import { getFacetValueForType } from '../../../../search.utils';
<<<<<<< HEAD
import { PaginationService } from '../../../../../../core/pagination/pagination.service';
import { TranslateModule } from '@ngx-translate/core';
=======
>>>>>>> a8f31948

@Component({
    selector: 'ds-search-facet-selected-option',
    styleUrls: ['./search-facet-selected-option.component.scss'],
    templateUrl: './search-facet-selected-option.component.html',
    standalone: true,
    imports: [RouterLink, TranslateModule]
})

/**
 * Represents a single selected option in a filter facet
 */
export class SearchFacetSelectedOptionComponent implements OnInit, OnDestroy {
  /**
   * The value for this component
   */
  @Input() selectedValue: FacetValue;

  /**
   * The filter configuration for this facet option
   */
  @Input() filterConfig: SearchFilterConfig;

  /**
   * Emits the active values for this filter
   */
  @Input() selectedValues$: Observable<FacetValue[]>;

  /**
   * True when the search component should show results on the current page
   */
  @Input() inPlaceSearch;

  /**
   * UI parameters when this filter is removed
   */
  removeQueryParams;

  /**
   * Subscription to unsubscribe from on destroy
   */
  sub: Subscription;

  /**
   * Link to the search page
   */
  searchLink: string;

  constructor(protected searchService: SearchService,
              protected filterService: SearchFilterService,
              protected searchConfigService: SearchConfigurationService,
              protected router: Router,
              protected paginationService: PaginationService,
  ) {
  }

  /**
   * Initializes all observable instance variables and starts listening to them
   */
  ngOnInit(): void {
    this.sub = observableCombineLatest(this.selectedValues$, this.searchConfigService.searchOptions)
      .subscribe(([selectedValues, searchOptions]) => {
        this.updateRemoveParams(selectedValues);
      });
    this.searchLink = this.getSearchLink();
  }

  /**
   * @returns {string} The base path to the search page, or the current page when inPlaceSearch is true
   */
  private getSearchLink(): string {
    if (this.inPlaceSearch) {
      return currentPath(this.router);
    }
    return this.searchService.getSearchLink();
  }

  /**
   * Calculates the parameters that should change if a given value for this filter would be removed from the active filters
   * @param {string[]} selectedValues The values that are currently selected for this filter
   */
  private updateRemoveParams(selectedValues: FacetValue[]): void {
    const page = this.paginationService.getPageParam(this.searchConfigService.paginationID);
    this.removeQueryParams = {
      [this.filterConfig.paramName]: selectedValues
        .filter((facetValue: FacetValue) => facetValue.label !== this.selectedValue.label)
        .map((facetValue: FacetValue) => this.getFacetValue(facetValue)),
      [page]: 1,
    };
  }
  /**
   * TODO to review after https://github.com/DSpace/dspace-angular/issues/368 is resolved
   * Retrieve facet value related to facet type
   */
  private getFacetValue(facetValue: FacetValue): string {
    return getFacetValueForType(facetValue, this.filterConfig);
  }

  /**
   * Make sure the subscription is unsubscribed from when this component is destroyed
   */
  ngOnDestroy(): void {
    if (hasValue(this.sub)) {
      this.sub.unsubscribe();
    }
  }
}<|MERGE_RESOLUTION|>--- conflicted
+++ resolved
@@ -1,24 +1,8 @@
-<<<<<<< HEAD
-import { combineLatest as observableCombineLatest, Observable, Subscription } from 'rxjs';
-import { Component, Input, OnDestroy, OnInit } from '@angular/core';
+import { Component, Input, OnDestroy, OnInit, } from '@angular/core';
 import { Router, RouterLink } from '@angular/router';
-import { SearchFilterConfig } from '../../../../models/search-filter-config.model';
-=======
-import {
-  Component,
-  Input,
-  OnDestroy,
-  OnInit,
-} from '@angular/core';
-import { Router } from '@angular/router';
-import {
-  combineLatest as observableCombineLatest,
-  Observable,
-  Subscription,
-} from 'rxjs';
+import { combineLatest as observableCombineLatest, Observable, Subscription, } from 'rxjs';
 
 import { PaginationService } from '../../../../../../core/pagination/pagination.service';
->>>>>>> a8f31948
 import { SearchService } from '../../../../../../core/shared/search/search.service';
 import { SearchConfigurationService } from '../../../../../../core/shared/search/search-configuration.service';
 import { SearchFilterService } from '../../../../../../core/shared/search/search-filter.service';
@@ -27,11 +11,7 @@
 import { FacetValue } from '../../../../models/facet-value.model';
 import { SearchFilterConfig } from '../../../../models/search-filter-config.model';
 import { getFacetValueForType } from '../../../../search.utils';
-<<<<<<< HEAD
-import { PaginationService } from '../../../../../../core/pagination/pagination.service';
 import { TranslateModule } from '@ngx-translate/core';
-=======
->>>>>>> a8f31948
 
 @Component({
     selector: 'ds-search-facet-selected-option',
