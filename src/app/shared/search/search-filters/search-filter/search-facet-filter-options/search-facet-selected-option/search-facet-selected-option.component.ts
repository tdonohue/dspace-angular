--- conflicted
+++ resolved
@@ -1,38 +1,21 @@
-<<<<<<< HEAD
+import {
+  Component,
+  Input,
+  OnInit,
+} from '@angular/core';
+import {
+  Params,
+  Router,
+} from '@angular/router';
 import { Observable } from 'rxjs';
-import { Component, Input, OnInit } from '@angular/core';
-import { Params, Router } from '@angular/router';
-import { SearchFilterConfig } from '../../../../models/search-filter-config.model';
+import { map } from 'rxjs/operators';
+
+import { PaginationService } from '../../../../../../core/pagination/pagination.service';
 import { SearchService } from '../../../../../../core/shared/search/search.service';
 import { SearchConfigurationService } from '../../../../../../core/shared/search/search-configuration.service';
 import { currentPath } from '../../../../../utils/route.utils';
 import { AppliedFilter } from '../../../../models/applied-filter.model';
-import { map } from 'rxjs/operators';
-import { PaginationService } from '../../../../../../core/pagination/pagination.service';
-=======
-import {
-  Component,
-  Input,
-  OnDestroy,
-  OnInit,
-} from '@angular/core';
-import { Router } from '@angular/router';
-import {
-  combineLatest as observableCombineLatest,
-  Observable,
-  Subscription,
-} from 'rxjs';
-
-import { PaginationService } from '../../../../../../core/pagination/pagination.service';
-import { SearchService } from '../../../../../../core/shared/search/search.service';
-import { SearchConfigurationService } from '../../../../../../core/shared/search/search-configuration.service';
-import { SearchFilterService } from '../../../../../../core/shared/search/search-filter.service';
-import { hasValue } from '../../../../../empty.util';
-import { currentPath } from '../../../../../utils/route.utils';
-import { FacetValue } from '../../../../models/facet-value.model';
 import { SearchFilterConfig } from '../../../../models/search-filter-config.model';
-import { getFacetValueForType } from '../../../../search.utils';
->>>>>>> a8f31948
 
 @Component({
   selector: 'ds-search-facet-selected-option',
@@ -69,19 +52,11 @@
    */
   searchLink: string;
 
-<<<<<<< HEAD
   constructor(
     protected paginationService: PaginationService,
     protected router: Router,
     protected searchService: SearchService,
     protected searchConfigService: SearchConfigurationService,
-=======
-  constructor(protected searchService: SearchService,
-              protected filterService: SearchFilterService,
-              protected searchConfigService: SearchConfigurationService,
-              protected router: Router,
-              protected paginationService: PaginationService,
->>>>>>> a8f31948
   ) {
   }
 
@@ -116,36 +91,4 @@
     return this.searchService.getSearchLink();
   }
 
-<<<<<<< HEAD
-=======
-  /**
-   * Calculates the parameters that should change if a given value for this filter would be removed from the active filters
-   * @param {string[]} selectedValues The values that are currently selected for this filter
-   */
-  private updateRemoveParams(selectedValues: FacetValue[]): void {
-    const page = this.paginationService.getPageParam(this.searchConfigService.paginationID);
-    this.removeQueryParams = {
-      [this.filterConfig.paramName]: selectedValues
-        .filter((facetValue: FacetValue) => facetValue.label !== this.selectedValue.label)
-        .map((facetValue: FacetValue) => this.getFacetValue(facetValue)),
-      [page]: 1,
-    };
-  }
-  /**
-   * TODO to review after https://github.com/DSpace/dspace-angular/issues/368 is resolved
-   * Retrieve facet value related to facet type
-   */
-  private getFacetValue(facetValue: FacetValue): string {
-    return getFacetValueForType(facetValue, this.filterConfig);
-  }
-
-  /**
-   * Make sure the subscription is unsubscribed from when this component is destroyed
-   */
-  ngOnDestroy(): void {
-    if (hasValue(this.sub)) {
-      this.sub.unsubscribe();
-    }
-  }
->>>>>>> a8f31948
 }