import {
  Component,
  Injector,
  Input,
  OnInit,
} from '@angular/core';
import { BehaviorSubject } from 'rxjs';

import { GenericConstructor } from '../../../../../core/shared/generic-constructor';
import {
  FILTER_CONFIG,
  IN_PLACE_SEARCH,
  REFRESH_FILTER,
  SCOPE,
} from '../../../../../core/shared/search/search-filter.service';
import { FilterType } from '../../../models/filter-type.model';
import { SearchFilterConfig } from '../../../models/search-filter-config.model';
import { SearchFacetFilterComponent } from '../search-facet-filter/search-facet-filter.component';
<<<<<<< HEAD
import { BehaviorSubject } from 'rxjs';
import { NgComponentOutlet } from '@angular/common';

@Component({
    selector: 'ds-search-facet-filter-wrapper',
    templateUrl: './search-facet-filter-wrapper.component.html',
    standalone: true,
    imports: [NgComponentOutlet]
=======
import { renderFilterType } from '../search-filter-type-decorator';

@Component({
  selector: 'ds-search-facet-filter-wrapper',
  templateUrl: './search-facet-filter-wrapper.component.html',
>>>>>>> a8f31948
})

/**
 * Wrapper component that renders a specific facet filter based on the filter config's type
 */
export class SearchFacetFilterWrapperComponent implements OnInit {
  /**
   * Configuration for the filter of this wrapper component
   */
  @Input() filterConfig: SearchFilterConfig;

  /**
   * True when the search component should show results on the current page
   */
  @Input() inPlaceSearch;

  /**
   * Emits when the search filters values may be stale, and so they must be refreshed.
   */
  @Input() refreshFilters: BehaviorSubject<boolean>;

  /**
   * The current scope
   */
  @Input() scope: string;

  /**
   * The constructor of the search facet filter that should be rendered, based on the filter config's type
   */
  searchFilter: GenericConstructor<SearchFacetFilterComponent>;
  /**
   * Injector to inject a child component with the @Input parameters
   */
  objectInjector: Injector;

  constructor(private injector: Injector) {
  }

  /**
   * Initialize and add the filter config to the injector
   */
  ngOnInit(): void {
    this.searchFilter = this.getSearchFilter();
    this.objectInjector = Injector.create({
      providers: [
        { provide: FILTER_CONFIG, useFactory: () => (this.filterConfig), deps: [] },
        { provide: IN_PLACE_SEARCH, useFactory: () => (this.inPlaceSearch), deps: [] },
        { provide: REFRESH_FILTER, useFactory: () => (this.refreshFilters), deps: [] },
        { provide: SCOPE, useFactory: () => (this.scope), deps: [] },
      ],
      parent: this.injector,
    });
  }

  /**
   * Find the correct component based on the filter config's type
   */
  private getSearchFilter() {
    const type: FilterType = this.filterConfig.filterType;
    return renderFilterType(type);
  }
}<|MERGE_RESOLUTION|>--- conflicted
+++ resolved
@@ -1,9 +1,4 @@
-import {
-  Component,
-  Injector,
-  Input,
-  OnInit,
-} from '@angular/core';
+import { Component, Injector, Input, OnInit, } from '@angular/core';
 import { BehaviorSubject } from 'rxjs';
 
 import { GenericConstructor } from '../../../../../core/shared/generic-constructor';
@@ -16,8 +11,7 @@
 import { FilterType } from '../../../models/filter-type.model';
 import { SearchFilterConfig } from '../../../models/search-filter-config.model';
 import { SearchFacetFilterComponent } from '../search-facet-filter/search-facet-filter.component';
-<<<<<<< HEAD
-import { BehaviorSubject } from 'rxjs';
+import { renderFilterType } from '../search-filter-type-decorator';
 import { NgComponentOutlet } from '@angular/common';
 
 @Component({
@@ -25,13 +19,6 @@
     templateUrl: './search-facet-filter-wrapper.component.html',
     standalone: true,
     imports: [NgComponentOutlet]
-=======
-import { renderFilterType } from '../search-filter-type-decorator';
-
-@Component({
-  selector: 'ds-search-facet-filter-wrapper',
-  templateUrl: './search-facet-filter-wrapper.component.html',
->>>>>>> a8f31948
 })
 
 /**
