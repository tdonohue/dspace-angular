<<<<<<< HEAD
import { Component, Injector, Input, OnInit, Output, EventEmitter } from '@angular/core';
import { renderFilterType } from '../search-filter-type-decorator';
import { FilterType } from '../../../models/filter-type.model';
import { SearchFilterConfig } from '../../../models/search-filter-config.model';
=======
import {
  Component,
  Injector,
  Input,
  OnInit,
} from '@angular/core';
import { BehaviorSubject } from 'rxjs';

import { GenericConstructor } from '../../../../../core/shared/generic-constructor';
>>>>>>> a8f31948
import {
  FILTER_CONFIG,
  IN_PLACE_SEARCH,
<<<<<<< HEAD
  REFRESH_FILTER, CHANGE_APPLIED_FILTERS
=======
  REFRESH_FILTER,
  SCOPE,
>>>>>>> a8f31948
} from '../../../../../core/shared/search/search-filter.service';
import { FilterType } from '../../../models/filter-type.model';
import { SearchFilterConfig } from '../../../models/search-filter-config.model';
import { SearchFacetFilterComponent } from '../search-facet-filter/search-facet-filter.component';
<<<<<<< HEAD
import { BehaviorSubject } from 'rxjs';
import { AppliedFilter } from '../../../models/applied-filter.model';
=======
import { renderFilterType } from '../search-filter-type-decorator';
>>>>>>> a8f31948

@Component({
  selector: 'ds-search-facet-filter-wrapper',
  templateUrl: './search-facet-filter-wrapper.component.html',
})

/**
 * Wrapper component that renders a specific facet filter based on the filter config's type
 */
export class SearchFacetFilterWrapperComponent implements OnInit {
  /**
   * Configuration for the filter of this wrapper component
   */
  @Input() filterConfig: SearchFilterConfig;

  /**
   * True when the search component should show results on the current page
   */
  @Input() inPlaceSearch;

  /**
   * Emits when the search filters values may be stale, and so they must be refreshed.
   */
  @Input() refreshFilters: BehaviorSubject<boolean>;

  /**
   * The current scope
   */
  @Input() scope: string;

  /**
   * Emits the {@link AppliedFilter}s of this search filter
   */
  @Output() changeAppliedFilters: EventEmitter<AppliedFilter[]> = new EventEmitter();

  /**
   * The constructor of the search facet filter that should be rendered, based on the filter config's type
   */
  searchFilter: GenericConstructor<SearchFacetFilterComponent>;
  /**
   * Injector to inject a child component with the @Input parameters
   */
  objectInjector: Injector;

  constructor(private injector: Injector) {
  }

  /**
   * Initialize and add the filter config to the injector
   */
  ngOnInit(): void {
    this.searchFilter = this.getSearchFilter();
    this.objectInjector = Injector.create({
      providers: [
        { provide: FILTER_CONFIG, useFactory: () => (this.filterConfig), deps: [] },
        { provide: IN_PLACE_SEARCH, useFactory: () => (this.inPlaceSearch), deps: [] },
        { provide: REFRESH_FILTER, useFactory: () => (this.refreshFilters), deps: [] },
        { provide: SCOPE, useFactory: () => (this.scope), deps: [] },
        { provide: CHANGE_APPLIED_FILTERS, useFactory: () => this.changeAppliedFilters },
      ],
      parent: this.injector,
    });
  }

  /**
   * Find the correct component based on the filter config's type
   */
  private getSearchFilter() {
    const type: FilterType = this.filterConfig.filterType;
    return renderFilterType(type);
  }
}<|MERGE_RESOLUTION|>--- conflicted
+++ resolved
@@ -1,38 +1,26 @@
-<<<<<<< HEAD
-import { Component, Injector, Input, OnInit, Output, EventEmitter } from '@angular/core';
-import { renderFilterType } from '../search-filter-type-decorator';
-import { FilterType } from '../../../models/filter-type.model';
-import { SearchFilterConfig } from '../../../models/search-filter-config.model';
-=======
 import {
   Component,
+  EventEmitter,
   Injector,
   Input,
   OnInit,
+  Output,
 } from '@angular/core';
 import { BehaviorSubject } from 'rxjs';
 
 import { GenericConstructor } from '../../../../../core/shared/generic-constructor';
->>>>>>> a8f31948
 import {
+  CHANGE_APPLIED_FILTERS,
   FILTER_CONFIG,
   IN_PLACE_SEARCH,
-<<<<<<< HEAD
-  REFRESH_FILTER, CHANGE_APPLIED_FILTERS
-=======
   REFRESH_FILTER,
   SCOPE,
->>>>>>> a8f31948
 } from '../../../../../core/shared/search/search-filter.service';
+import { AppliedFilter } from '../../../models/applied-filter.model';
 import { FilterType } from '../../../models/filter-type.model';
 import { SearchFilterConfig } from '../../../models/search-filter-config.model';
 import { SearchFacetFilterComponent } from '../search-facet-filter/search-facet-filter.component';
-<<<<<<< HEAD
-import { BehaviorSubject } from 'rxjs';
-import { AppliedFilter } from '../../../models/applied-filter.model';
-=======
 import { renderFilterType } from '../search-filter-type-decorator';
->>>>>>> a8f31948
 
 @Component({
   selector: 'ds-search-facet-filter-wrapper',
