--- conflicted
+++ resolved
@@ -1,6 +1,3 @@
-<<<<<<< HEAD
-import { Component, Inject, Input, OnInit } from '@angular/core';
-=======
 import {
   AsyncPipe,
   LowerCasePipe,
@@ -9,11 +6,9 @@
 } from '@angular/common';
 import {
   Component,
-  EventEmitter,
   Inject,
   Input,
   OnInit,
-  Output,
 } from '@angular/core';
 import { TranslateModule } from '@ngx-translate/core';
 import {
@@ -26,14 +21,11 @@
   switchMap,
 } from 'rxjs';
 import { take } from 'rxjs/operators';
->>>>>>> 36ac6002
 
 import { SearchService } from '../../../../core/shared/search/search.service';
 import { SearchConfigurationService } from '../../../../core/shared/search/search-configuration.service';
 import { SearchFilterService } from '../../../../core/shared/search/search-filter.service';
 import { SequenceService } from '../../../../core/shared/sequence.service';
-<<<<<<< HEAD
-=======
 import { SEARCH_CONFIG_SERVICE } from '../../../../my-dspace-page/my-dspace-configuration.service';
 import { slide } from '../../../animations/slide';
 import {
@@ -41,10 +33,8 @@
   isNotEmpty,
 } from '../../../empty.util';
 import { BrowserOnlyPipe } from '../../../utils/browser-only.pipe';
-import { AppliedFilter } from '../../models/applied-filter.model';
 import { SearchFilterConfig } from '../../models/search-filter-config.model';
 import { SearchFacetFilterWrapperComponent } from './search-facet-filter-wrapper/search-facet-filter-wrapper.component';
->>>>>>> 36ac6002
 
 @Component({
   selector: 'ds-search-filter',
@@ -75,19 +65,11 @@
   @Input() refreshFilters: BehaviorSubject<boolean>;
 
   /**
-<<<<<<< HEAD
-=======
    * The current scope
    */
   @Input() scope: string;
 
   /**
-   * Emits the {@link AppliedFilter}s of this search filter
-   */
-  @Output() changeAppliedFilters: EventEmitter<AppliedFilter[]> = new EventEmitter();
-
-  /**
->>>>>>> 36ac6002
    * True when the filter is 100% collapsed in the UI
    */
   closed: boolean;
