<<<<<<< HEAD
import { Component, Inject, Input, OnInit, Output, EventEmitter } from '@angular/core';
=======
import {
  Component,
  Inject,
  Input,
  OnInit,
} from '@angular/core';
import {
  BehaviorSubject,
  Observable,
  of as observableOf,
} from 'rxjs';
import {
  filter,
  map,
  startWith,
  switchMap,
  take,
} from 'rxjs/operators';
>>>>>>> a8f31948

import { SearchService } from '../../../../core/shared/search/search.service';
import { SearchConfigurationService } from '../../../../core/shared/search/search-configuration.service';
import { SearchFilterService } from '../../../../core/shared/search/search-filter.service';
import { SequenceService } from '../../../../core/shared/sequence.service';
<<<<<<< HEAD
import { AppliedFilter } from '../../models/applied-filter.model';
=======
import { SEARCH_CONFIG_SERVICE } from '../../../../my-dspace-page/my-dspace-page.component';
import { slide } from '../../../animations/slide';
import {
  hasValue,
  isNotEmpty,
} from '../../../empty.util';
import { SearchFilterConfig } from '../../models/search-filter-config.model';
>>>>>>> a8f31948

@Component({
  selector: 'ds-search-filter',
  styleUrls: ['./search-filter.component.scss'],
  templateUrl: './search-filter.component.html',
  animations: [slide],
})

/**
 * Represents a part of the filter section for a single type of filter
 */
export class SearchFilterComponent implements OnInit {
  /**
   * The filter config for this component
   */
  @Input() filter: SearchFilterConfig;

  /**
   * True when the search component should show results on the current page
   */
  @Input() inPlaceSearch;

  /**
   * Emits when the search filters values may be stale, and so they must be refreshed.
   */
  @Input() refreshFilters: BehaviorSubject<boolean>;

  /**
   * The current scope
   */
  @Input() scope: string;

  /**
   * Emits the {@link AppliedFilter}s of this search filter
   */
  @Output() changeAppliedFilters: EventEmitter<AppliedFilter[]> = new EventEmitter();

  /**
   * True when the filter is 100% collapsed in the UI
   */
  closed: boolean;

  /**
   * True when the filter controls should be hidden & removed from the tablist
   */
  notab: boolean;

  /**
   * True when the filter toggle button is focused
   */
  focusBox = false;

  /**
   * Emits true when the filter is currently collapsed in the store
   */
  collapsed$: Observable<boolean>;

  /**
   * Emits all currently selected values for this filter
   */
  selectedValues$: Observable<string[]>;

  /**
   * Emits true when the current filter is supposed to be shown
   */
  active$: Observable<boolean>;

  private readonly sequenceId: number;

  constructor(
    private filterService: SearchFilterService,
    private searchService: SearchService,
    @Inject(SEARCH_CONFIG_SERVICE) private searchConfigService: SearchConfigurationService,
    private sequenceService: SequenceService,
  ) {
    this.sequenceId = this.sequenceService.next();
  }

  /**
   * Requests the current set values for this filter
   * If the filter config is open by default OR the filter has at least one value, the filter should be initially expanded
   * Else, the filter should initially be collapsed
   */
  ngOnInit() {
    this.selectedValues$ = this.getSelectedValues();
    this.active$ = this.isActive();
    this.collapsed$ = this.isCollapsed();
    this.initializeFilter();
    this.selectedValues$.pipe(take(1)).subscribe((selectedValues) => {
      if (isNotEmpty(selectedValues)) {
        this.filterService.expand(this.filter.name);
      }
    });
  }

  /**
   *  Changes the state for this filter to collapsed when it's expanded and to expanded it when it's collapsed
   */
  toggle() {
    this.filterService.toggle(this.filter.name);
  }

  /**
   * Checks if the filter is currently collapsed
   * @returns {Observable<boolean>} Emits true when the current state of the filter is collapsed, false when it's expanded
   */
  private isCollapsed(): Observable<boolean> {
    return this.filterService.isCollapsed(this.filter.name);
  }

  /**
   *  Sets the initial state of the filter
   */
  initializeFilter() {
    this.filterService.initializeFilter(this.filter);
  }

  /**
   * @returns {Observable<string[]>} Emits a list of all values that are currently active for this filter
   */
  private getSelectedValues(): Observable<string[]> {
    return this.filterService.getSelectedValuesForFilter(this.filter);
  }

  /**
   * Method to change this.collapsed to false when the slide animation ends and is sliding open
   * @param event The animation event
   */
  finishSlide(event: any): void {
    if (event.fromState === 'collapsed') {
      this.closed = false;
    }
    if (event.toState === 'collapsed') {
      this.notab = true;
    }
  }

  /**
   * Method to change this.collapsed to true when the slide animation starts and is sliding closed
   * @param event The animation event
   */
  startSlide(event: any): void {
    if (event.toState === 'collapsed') {
      this.closed = true;
    }
    if (event.fromState === 'collapsed') {
      this.notab = false;
    }
  }

  get regionId(): string {
    if (this.inPlaceSearch) {
      return `search-filter-region-${this.sequenceId}`;
    } else {
      return `search-filter-region-home-${this.sequenceId}`;
    }

  }

  get toggleId(): string {
    if (this.inPlaceSearch) {
      return `search-filter-toggle-${this.sequenceId}`;
    } else {
      return `search-filter-toggle-home-${this.sequenceId}`;
    }
  }

  /**
   * Check if a given filter is supposed to be shown or not
   * @returns {Observable<boolean>} Emits true whenever a given filter config should be shown
   */
  private isActive(): Observable<boolean> {
    return this.selectedValues$.pipe(
      switchMap((isActive) => {
        if (isNotEmpty(isActive)) {
          return observableOf(true);
        } else {
          return this.searchConfigService.searchOptions.pipe(
            switchMap((options) => {
              if (hasValue(this.scope)) {
                options.scope = this.scope;
              }
              return this.searchService.getFacetValuesFor(this.filter, 1, options).pipe(
                filter((RD) => !RD.isLoading),
                map((valuesRD) => {
                  return valuesRD.payload?.totalElements > 0;
                }));
            },
            ));
        }
      }),
      startWith(true));
  }
}<|MERGE_RESOLUTION|>--- conflicted
+++ resolved
@@ -1,41 +1,34 @@
-<<<<<<< HEAD
-import { Component, Inject, Input, OnInit, Output, EventEmitter } from '@angular/core';
-=======
 import {
   Component,
+  EventEmitter,
   Inject,
   Input,
   OnInit,
+  Output,
 } from '@angular/core';
 import {
   BehaviorSubject,
+  filter,
+  map,
   Observable,
   of as observableOf,
-} from 'rxjs';
-import {
-  filter,
-  map,
   startWith,
   switchMap,
-  take,
-} from 'rxjs/operators';
->>>>>>> a8f31948
+} from 'rxjs';
+import { take } from 'rxjs/operators';
 
 import { SearchService } from '../../../../core/shared/search/search.service';
 import { SearchConfigurationService } from '../../../../core/shared/search/search-configuration.service';
 import { SearchFilterService } from '../../../../core/shared/search/search-filter.service';
 import { SequenceService } from '../../../../core/shared/sequence.service';
-<<<<<<< HEAD
-import { AppliedFilter } from '../../models/applied-filter.model';
-=======
 import { SEARCH_CONFIG_SERVICE } from '../../../../my-dspace-page/my-dspace-page.component';
 import { slide } from '../../../animations/slide';
 import {
   hasValue,
   isNotEmpty,
 } from '../../../empty.util';
+import { AppliedFilter } from '../../models/applied-filter.model';
 import { SearchFilterConfig } from '../../models/search-filter-config.model';
->>>>>>> a8f31948
 
 @Component({
   selector: 'ds-search-filter',
