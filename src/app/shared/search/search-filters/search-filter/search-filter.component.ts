--- conflicted
+++ resolved
@@ -1,4 +1,3 @@
-<<<<<<< HEAD
 import {
   AsyncPipe,
   LowerCasePipe,
@@ -9,36 +8,28 @@
   Component,
   Inject,
   Input,
+  OnDestroy,
   OnInit,
 } from '@angular/core';
 import { TranslateModule } from '@ngx-translate/core';
 import {
   BehaviorSubject,
+  combineLatest,
   filter,
   map,
   Observable,
   of as observableOf,
   startWith,
+  Subscription,
   switchMap,
 } from 'rxjs';
 import { take } from 'rxjs/operators';
 
-=======
-import { Component, Inject, Input, OnDestroy, OnInit } from '@angular/core';
-
-import { BehaviorSubject, Observable, of as observableOf, combineLatest, Subscription } from 'rxjs';
-import { filter, map, startWith, switchMap, take } from 'rxjs/operators';
-
-import { SearchFilterConfig } from '../../models/search-filter-config.model';
-import { SearchFilterService } from '../../../../core/shared/search/search-filter.service';
-import { slide } from '../../../animations/slide';
-import { isNotEmpty } from '../../../empty.util';
->>>>>>> e66035c8
+import { RemoteData } from '../../../../core/data/remote-data';
 import { SearchService } from '../../../../core/shared/search/search.service';
 import { SearchConfigurationService } from '../../../../core/shared/search/search-configuration.service';
 import { SearchFilterService } from '../../../../core/shared/search/search-filter.service';
 import { SequenceService } from '../../../../core/shared/sequence.service';
-<<<<<<< HEAD
 import { SEARCH_CONFIG_SERVICE } from '../../../../my-dspace-page/my-dspace-configuration.service';
 import { slide } from '../../../animations/slide';
 import {
@@ -46,15 +37,12 @@
   isNotEmpty,
 } from '../../../empty.util';
 import { BrowserOnlyPipe } from '../../../utils/browser-only.pipe';
+import { AppliedFilter } from '../../models/applied-filter.model';
+import { FacetValues } from '../../models/facet-values.model';
 import { SearchFilterConfig } from '../../models/search-filter-config.model';
-import { SearchFacetFilterWrapperComponent } from './search-facet-filter-wrapper/search-facet-filter-wrapper.component';
-=======
-import { FacetValues } from '../../models/facet-values.model';
-import { RemoteData } from '../../../../core/data/remote-data';
-import { AppliedFilter } from '../../models/applied-filter.model';
 import { SearchOptions } from '../../models/search-options.model';
 import { FACET_OPERATORS } from './search-facet-filter/search-facet-filter.component';
->>>>>>> e66035c8
+import { SearchFacetFilterWrapperComponent } from './search-facet-filter-wrapper/search-facet-filter-wrapper.component';
 
 @Component({
   selector: 'ds-search-filter',
@@ -231,29 +219,18 @@
         if (isNotEmpty(selectedValues.filter((appliedFilter: AppliedFilter) => FACET_OPERATORS.includes(appliedFilter.operator)))) {
           return observableOf(true);
         } else {
-<<<<<<< HEAD
-          return this.searchConfigService.searchOptions.pipe(
-            switchMap((options) => {
-              if (hasValue(this.scope)) {
-                options.scope = this.scope;
-              }
-              return this.searchService.getFacetValuesFor(this.filter, 1, options).pipe(
-                filter((RD) => !RD.isLoading),
-                map((valuesRD) => {
-                  return valuesRD.payload?.totalElements > 0;
-                }));
-            },
-            ));
-=======
+          if (hasValue(this.scope)) {
+            options.scope = this.scope;
+          }
           return this.searchService.getFacetValuesFor(this.filter, 1, options).pipe(
             filter((RD: RemoteData<FacetValues>) => !RD.isLoading),
             map((valuesRD: RemoteData<FacetValues>) => {
               return valuesRD.payload?.totalElements > 0;
             }),
           );
->>>>>>> e66035c8
         }
       }),
-      startWith(true));
+      startWith(true),
+    );
   }
 }