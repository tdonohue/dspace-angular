--- conflicted
+++ resolved
@@ -1,40 +1,15 @@
-import {
-  Component,
-  Inject,
-  Input,
-  OnInit,
-} from '@angular/core';
-import {
-  BehaviorSubject,
-  Observable,
-  of as observableOf,
-} from 'rxjs';
-import {
-  filter,
-  map,
-  startWith,
-  switchMap,
-  take,
-} from 'rxjs/operators';
-
-<<<<<<< HEAD
-=======
+import { Component, Inject, Input, OnInit } from '@angular/core';
 import { BehaviorSubject, Observable, of as observableOf } from 'rxjs';
 import { filter, map, startWith, switchMap, take } from 'rxjs/operators';
 
 import { SearchFilterConfig } from '../../models/search-filter-config.model';
 import { SearchFilterService } from '../../../../core/shared/search/search-filter.service';
 import { slide } from '../../../animations/slide';
-import { isNotEmpty, hasValue } from '../../../empty.util';
->>>>>>> 230055ce
+import { hasValue, isNotEmpty } from '../../../empty.util';
 import { SearchService } from '../../../../core/shared/search/search.service';
 import { SearchConfigurationService } from '../../../../core/shared/search/search-configuration.service';
-import { SearchFilterService } from '../../../../core/shared/search/search-filter.service';
 import { SequenceService } from '../../../../core/shared/sequence.service';
 import { SEARCH_CONFIG_SERVICE } from '../../../../my-dspace-page/my-dspace-page.component';
-import { slide } from '../../../animations/slide';
-import { isNotEmpty } from '../../../empty.util';
-import { SearchFilterConfig } from '../../models/search-filter-config.model';
 
 @Component({
   selector: 'ds-search-filter',
@@ -209,24 +184,15 @@
         } else {
           return this.searchConfigService.searchOptions.pipe(
             switchMap((options) => {
-<<<<<<< HEAD
+                if (hasValue(this.scope)) {
+                  options.scope = this.scope;
+                }
               return this.searchService.getFacetValuesFor(this.filter, 1, options).pipe(
                 filter((RD) => !RD.isLoading),
                 map((valuesRD) => {
                   return valuesRD.payload?.totalElements > 0;
                 }));
             },
-=======
-                if (hasValue(this.scope)) {
-                  options.scope = this.scope;
-                }
-                return this.searchService.getFacetValuesFor(this.filter, 1, options).pipe(
-                  filter((RD) => !RD.isLoading),
-                  map((valuesRD) => {
-                    return valuesRD.payload?.totalElements > 0;
-                  }),);
-              }
->>>>>>> 230055ce
             ));
         }
       }),
