--- conflicted
+++ resolved
@@ -1,12 +1,5 @@
-import {
-  ChangeDetectionStrategy,
-  NO_ERRORS_SCHEMA,
-} from '@angular/core';
-import {
-  ComponentFixture,
-  TestBed,
-  waitForAsync,
-} from '@angular/core/testing';
+import { ChangeDetectionStrategy, NO_ERRORS_SCHEMA, } from '@angular/core';
+import { ComponentFixture, TestBed, waitForAsync, } from '@angular/core/testing';
 import { NoopAnimationsModule } from '@angular/platform-browser/animations';
 import { RouterTestingModule } from '@angular/router/testing';
 import { TranslateModule } from '@ngx-translate/core';
@@ -14,17 +7,11 @@
 import { environment } from 'src/environments/environment';
 
 import { SearchService } from '../../../core/shared/search/search.service';
-<<<<<<< HEAD
-import { SearchConfigurationServiceStub } from '../../testing/search-configuration-service.stub';
-import { SEARCH_CONFIG_SERVICE } from '../../../my-dspace-page/my-dspace-configuration.service';
-import { APP_CONFIG } from 'src/config/app-config.interface';
-import { environment } from 'src/environments/environment';
-=======
 import { SearchFilterService } from '../../../core/shared/search/search-filter.service';
 import { SEARCH_CONFIG_SERVICE } from '../../../my-dspace-page/my-dspace-page.component';
 import { SearchConfigurationServiceStub } from '../../testing/search-configuration-service.stub';
+import { SEARCH_CONFIG_SERVICE } from '../../../my-dspace-page/my-dspace-configuration.service';
 import { SearchFiltersComponent } from './search-filters.component';
->>>>>>> a8f31948
 
 describe('SearchFiltersComponent', () => {
   let comp: SearchFiltersComponent;
@@ -55,17 +42,10 @@
         { provide: SearchFilterService, useValue: searchFiltersStub },
         { provide: APP_CONFIG, useValue: environment },
 
-<<<<<<< HEAD
     ],
-    schemas: [NO_ERRORS_SCHEMA]
+      schemas: [NO_ERRORS_SCHEMA],
 }).overrideComponent(SearchFiltersComponent, {
-      set: { changeDetection: ChangeDetectionStrategy.Default }
-=======
-      ],
-      schemas: [NO_ERRORS_SCHEMA],
-    }).overrideComponent(SearchFiltersComponent, {
       set: { changeDetection: ChangeDetectionStrategy.Default },
->>>>>>> a8f31948
     }).compileComponents();
   }));
 
