<<<<<<< HEAD
import { Component, Input, Output, EventEmitter } from '@angular/core';
import { ThemedComponent } from '../../theme-support/themed.component';
import { SearchFiltersComponent } from './search-filters.component';
import { Observable } from 'rxjs/internal/Observable';
=======
import {
  Component,
  Input,
} from '@angular/core';
import { Observable } from 'rxjs';

>>>>>>> a8f31948
import { RemoteData } from '../../../core/data/remote-data';
import { ThemedComponent } from '../../theme-support/themed.component';
import { SearchFilterConfig } from '../models/search-filter-config.model';
<<<<<<< HEAD
import { AppliedFilter } from '../models/applied-filter.model';
=======
import { SearchFiltersComponent } from './search-filters.component';
>>>>>>> a8f31948

/**
 * Themed wrapper for SearchFiltersComponent
 */
@Component({
  selector: 'ds-themed-search-filters',
  templateUrl: '../../theme-support/themed.component.html',
})
export class ThemedSearchFiltersComponent extends ThemedComponent<SearchFiltersComponent> {

  @Input() currentConfiguration: string;
  @Input() currentScope: string;
  @Input() inPlaceSearch: boolean;
  @Input() refreshFilters: Observable<any>;
  @Input() filters: Observable<RemoteData<SearchFilterConfig[]>>;
  @Output() changeAppliedFilters: EventEmitter<Map<string, AppliedFilter[]>> = new EventEmitter();

  protected inAndOutputNames: (keyof SearchFiltersComponent & keyof this)[] = [
    'filters', 'currentConfiguration', 'currentScope', 'inPlaceSearch', 'refreshFilters',
    'changeAppliedFilters',
  ];

  protected getComponentName(): string {
    return 'SearchFiltersComponent';
  }

  protected importThemedComponent(themeName: string): Promise<any> {
    return import(`../../../../themes/${themeName}/app/shared/search/search-filters/search-filters.component`);
  }

  protected importUnthemedComponent(): Promise<any> {
    return import('./search-filters.component');
  }
}<|MERGE_RESOLUTION|>--- conflicted
+++ resolved
@@ -1,24 +1,16 @@
-<<<<<<< HEAD
-import { Component, Input, Output, EventEmitter } from '@angular/core';
-import { ThemedComponent } from '../../theme-support/themed.component';
-import { SearchFiltersComponent } from './search-filters.component';
-import { Observable } from 'rxjs/internal/Observable';
-=======
 import {
   Component,
+  EventEmitter,
   Input,
+  Output,
 } from '@angular/core';
 import { Observable } from 'rxjs';
 
->>>>>>> a8f31948
 import { RemoteData } from '../../../core/data/remote-data';
 import { ThemedComponent } from '../../theme-support/themed.component';
+import { AppliedFilter } from '../models/applied-filter.model';
 import { SearchFilterConfig } from '../models/search-filter-config.model';
-<<<<<<< HEAD
-import { AppliedFilter } from '../models/applied-filter.model';
-=======
 import { SearchFiltersComponent } from './search-filters.component';
->>>>>>> a8f31948
 
 /**
  * Themed wrapper for SearchFiltersComponent
@@ -32,7 +24,7 @@
   @Input() currentConfiguration: string;
   @Input() currentScope: string;
   @Input() inPlaceSearch: boolean;
-  @Input() refreshFilters: Observable<any>;
+  @Input() refreshFilters: Observable<boolean>;
   @Input() filters: Observable<RemoteData<SearchFilterConfig[]>>;
   @Output() changeAppliedFilters: EventEmitter<Map<string, AppliedFilter[]>> = new EventEmitter();
 
