import {
  Component,
  EventEmitter,
  Input,
  Output,
} from '@angular/core';
import { Observable } from 'rxjs';

import { RemoteData } from '../../../core/data/remote-data';
import { ThemedComponent } from '../../theme-support/themed.component';
import { AppliedFilter } from '../models/applied-filter.model';
import { SearchFilterConfig } from '../models/search-filter-config.model';
import { SearchFiltersComponent } from './search-filters.component';

/**
 * Themed wrapper for SearchFiltersComponent
 */
@Component({
<<<<<<< HEAD
  selector: 'ds-themed-search-filters',
=======
  selector: 'ds-search-filters',
  styleUrls: [],
>>>>>>> 054043a8
  templateUrl: '../../theme-support/themed.component.html',
  standalone: true,
  imports: [SearchFiltersComponent],
})
export class ThemedSearchFiltersComponent extends ThemedComponent<SearchFiltersComponent> {

  @Input() currentConfiguration: string;
  @Input() currentScope: string;
  @Input() inPlaceSearch: boolean;
  @Input() refreshFilters: Observable<boolean>;
  @Input() filters: Observable<RemoteData<SearchFilterConfig[]>>;
  @Output() changeAppliedFilters: EventEmitter<Map<string, AppliedFilter[]>> = new EventEmitter();

  protected inAndOutputNames: (keyof SearchFiltersComponent & keyof this)[] = [
    'filters', 'currentConfiguration', 'currentScope', 'inPlaceSearch', 'refreshFilters',
    'changeAppliedFilters',
  ];

  protected getComponentName(): string {
    return 'SearchFiltersComponent';
  }

  protected importThemedComponent(themeName: string): Promise<any> {
    return import(`../../../../themes/${themeName}/app/shared/search/search-filters/search-filters.component`);
  }

  protected importUnthemedComponent(): Promise<any> {
    return import('./search-filters.component');
  }
}<|MERGE_RESOLUTION|>--- conflicted
+++ resolved
@@ -16,12 +16,7 @@
  * Themed wrapper for SearchFiltersComponent
  */
 @Component({
-<<<<<<< HEAD
-  selector: 'ds-themed-search-filters',
-=======
   selector: 'ds-search-filters',
-  styleUrls: [],
->>>>>>> 054043a8
   templateUrl: '../../theme-support/themed.component.html',
   standalone: true,
   imports: [SearchFiltersComponent],
