<<<<<<< HEAD
import { Component, Input } from '@angular/core';
import { ThemedComponent } from '../../theme-support/themed.component';
import { SearchFiltersComponent } from './search-filters.component';
import { Observable } from 'rxjs/internal/Observable';
import { RemoteData } from '../../../core/data/remote-data';
import { SearchFilterConfig } from '../models/search-filter-config.model';
=======
import {
  Component,
  EventEmitter,
  Input,
  Output,
} from '@angular/core';
import { Observable } from 'rxjs';

import { RemoteData } from '../../../core/data/remote-data';
import { ThemedComponent } from '../../theme-support/themed.component';
import { AppliedFilter } from '../models/applied-filter.model';
import { SearchFilterConfig } from '../models/search-filter-config.model';
import { SearchFiltersComponent } from './search-filters.component';
>>>>>>> 36ac6002

/**
 * Themed wrapper for SearchFiltersComponent
 */
@Component({
  selector: 'ds-themed-search-filters',
  templateUrl: '../../theme-support/themed.component.html',
  standalone: true,
})
export class ThemedSearchFiltersComponent extends ThemedComponent<SearchFiltersComponent> {

  @Input() currentConfiguration: string;
  @Input() currentScope: string;
  @Input() inPlaceSearch: boolean;
  @Input() refreshFilters: Observable<boolean>;
  @Input() filters: Observable<RemoteData<SearchFilterConfig[]>>;

  protected inAndOutputNames: (keyof SearchFiltersComponent & keyof this)[] = [
    'filters', 'currentConfiguration', 'currentScope', 'inPlaceSearch', 'refreshFilters',
  ];

  protected getComponentName(): string {
    return 'SearchFiltersComponent';
  }

  protected importThemedComponent(themeName: string): Promise<any> {
    return import(`../../../../themes/${themeName}/app/shared/search/search-filters/search-filters.component`);
  }

  protected importUnthemedComponent(): Promise<any> {
    return import('./search-filters.component');
  }
}<|MERGE_RESOLUTION|>--- conflicted
+++ resolved
@@ -1,25 +1,13 @@
-<<<<<<< HEAD
-import { Component, Input } from '@angular/core';
-import { ThemedComponent } from '../../theme-support/themed.component';
-import { SearchFiltersComponent } from './search-filters.component';
-import { Observable } from 'rxjs/internal/Observable';
-import { RemoteData } from '../../../core/data/remote-data';
-import { SearchFilterConfig } from '../models/search-filter-config.model';
-=======
 import {
   Component,
-  EventEmitter,
   Input,
-  Output,
 } from '@angular/core';
 import { Observable } from 'rxjs';
 
 import { RemoteData } from '../../../core/data/remote-data';
 import { ThemedComponent } from '../../theme-support/themed.component';
-import { AppliedFilter } from '../models/applied-filter.model';
 import { SearchFilterConfig } from '../models/search-filter-config.model';
 import { SearchFiltersComponent } from './search-filters.component';
->>>>>>> 36ac6002
 
 /**
  * Themed wrapper for SearchFiltersComponent
