--- conflicted
+++ resolved
@@ -33,12 +33,8 @@
                        | translate}}
                 </button>
             </div>
-<<<<<<< HEAD
+            <ng-content select="[searchContentTop]"></ng-content>
             <ds-search-results *ngIf="inPlaceSearch"
-=======
-            <ng-content select="[searchContentTop]"></ng-content>
-            <ds-themed-search-results *ngIf="inPlaceSearch"
->>>>>>> 6d582cd3
                                       [searchResults]="resultsRD$ | async"
                                       [searchConfig]="searchOptions$ | async"
                                       [configuration]="(currentConfiguration$ | async)"
