<div class="container" *ngIf="searchEnabled && (isXsOrSm$ | async)">
    <div class="row">
        <div class="col-12">
            <ng-template *ngTemplateOutlet="searchForm"></ng-template>
        </div>
    </div>
</div>

<div *ngIf="!showSidebar && (initialized$ | async)">
  <ng-template *ngTemplateOutlet="searchContent"></ng-template>
</div>

<ds-page-with-sidebar *ngIf="showSidebar && (initialized$ | async)" [id]="'search-page'" [sideBarWidth]="sideBarWidth"
    [sidebarContent]="sidebarContent">
    <ng-template *ngTemplateOutlet="searchContent"></ng-template>
</ds-page-with-sidebar>

<ng-template #searchContent>
    <div class="row">
        <div class="col-12" *ngIf="(isXsOrSm$ | async) !== true">
            <ng-container *ngIf="searchEnabled">
                <ng-template *ngTemplateOutlet="searchForm"></ng-template>
            </ng-container>
            <ng-content select="[additionalSearchOptions]"></ng-content>
        </div>
        <div id="search-content" class="col-12">
            <div class="d-block d-md-none search-controls clearfix">
                <ds-view-mode-switch *ngIf="inPlaceSearch && showViewModes" [viewModeList]="viewModeList"
                    [inPlaceSearch]="inPlaceSearch"></ds-view-mode-switch>
                <button (click)="openSidebar()" aria-controls="#search-body"
                        class="btn btn-outline-primary float-right open-sidebar"><i
                        class="fas fa-sliders"></i> {{"search.sidebar.open"
                       | translate}}
                </button>
            </div>
            <ng-content select="[searchContentTop]"></ng-content>
            <ds-themed-search-results *ngIf="inPlaceSearch"
                                      [searchResults]="resultsRD$ | async"
                                      [searchConfig]="searchOptions$ | async"
                                      [configuration]="(currentConfiguration$ | async)"
                                      [disableHeader]="!searchEnabled"
                                      [linkType]="linkType"
                                      [context]="(currentContext$ | async)"
                                      [selectable]="selectable"
                                      [selectionConfig]="selectionConfig"
                                      [showCsvExport]="showCsvExport"
                                      [showThumbnails]="showThumbnails"
                                      (contentChange)="onContentChange($event)"
                                      (deselectObject)="deselectObject.emit($event)"
                                      (selectObject)="selectObject.emit($event)"></ds-themed-search-results>
        </div>
    </div>
</ng-template>

<ng-template #sidebarContent>
    <ds-themed-search-sidebar id="search-sidebar" *ngIf="(isXsOrSm$ | async) !== true"
                       [configurationList]="configurationList"
                       [configuration]="(currentConfiguration$ | async)"
                       [currentScope]="(currentScope$ | async)"
                       [filters]="filtersRD$.asObservable()"
                       [refreshFilters]="refreshFilters"
                       [resultCount]="(resultsRD$ | async)?.payload?.totalElements"
                       [searchOptions]="(searchOptions$ | async)"
                       [sortOptionsList]="(sortOptionsList$ | async)"
                       [currentSortOption]="(currentSortOptions$ | async)"
                       [inPlaceSearch]="inPlaceSearch"
                       [viewModeList]="viewModeList"
                       [showViewModes]="showViewModes"
                       (changeConfiguration)="changeContext($event.context)"
                       (changeAppliedFilters)="appliedFilters = $event"
                       (changeViewMode)="changeViewMode()"></ds-themed-search-sidebar>
    <ds-themed-search-sidebar id="search-sidebar-sm" *ngIf="(isXsOrSm$ | async)"
                       [configurationList]="configurationList"
                       [configuration]="(currentConfiguration$ | async)"
                       [currentScope]="(currentScope$ | async)"
                       [filters]="filtersRD$.asObservable()"
                       [refreshFilters]="refreshFilters"
                       [resultCount]="(resultsRD$ | async)?.payload.totalElements"
                       [searchOptions]="(searchOptions$ | async)"
                       [sortOptionsList]="(sortOptionsList$ | async)"
                       [currentSortOption]="(currentSortOptions$ | async)"
                       [viewModeList]="viewModeList"
                       [showViewModes]="showViewModes"
                       (toggleSidebar)="closeSidebar()"
                       (changeConfiguration)="changeContext($event.context)"
                       (changeAppliedFilters)="appliedFilters = $event"
                       (changeViewMode)="changeViewMode()">
    </ds-themed-search-sidebar>
</ng-template>

<ng-template #searchForm>
    <ds-themed-search-form id="search-form"
                    [query]="(searchOptions$ | async)?.query"
                    [scope]="(searchOptions$ | async)?.scope"
                    [hideScopeInUrl]="hideScopeInUrl"
                    [currentUrl]="searchLink"
                    [showScopeSelector]="showScopeSelector"
                    [inPlaceSearch]="inPlaceSearch"
                    [searchPlaceholder]="searchFormPlaceholder | translate">
    </ds-themed-search-form>
    <div class="row mb-3 mb-md-1">
        <div class="labels col-sm-9">
<<<<<<< HEAD
            <ds-search-labels *ngIf="searchEnabled" [appliedFilters]="appliedFilters" [inPlaceSearch]="inPlaceSearch">
            </ds-search-labels>
=======
            <ds-search-labels [inPlaceSearch]="inPlaceSearch"></ds-search-labels>
>>>>>>> 288a9180
        </div>
    </div>
</ng-template><|MERGE_RESOLUTION|>--- conflicted
+++ resolved
@@ -100,12 +100,8 @@
     </ds-themed-search-form>
     <div class="row mb-3 mb-md-1">
         <div class="labels col-sm-9">
-<<<<<<< HEAD
             <ds-search-labels *ngIf="searchEnabled" [appliedFilters]="appliedFilters" [inPlaceSearch]="inPlaceSearch">
             </ds-search-labels>
-=======
-            <ds-search-labels [inPlaceSearch]="inPlaceSearch"></ds-search-labels>
->>>>>>> 288a9180
         </div>
     </div>
 </ng-template>