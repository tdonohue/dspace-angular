--- conflicted
+++ resolved
@@ -67,14 +67,9 @@
                        [viewModeList]="viewModeList"
                        [showViewModes]="showViewModes"
                        (changeConfiguration)="changeContext($event.context)"
-<<<<<<< HEAD
                        (changeAppliedFilters)="appliedFilters = $event"
-                       (changeViewMode)="changeViewMode()"></ds-themed-search-sidebar>
-    <ds-themed-search-sidebar id="search-sidebar-sm" *ngIf="(isXsOrSm$ | async)"
-=======
                        (changeViewMode)="changeViewMode()"></ds-search-sidebar>
     <ds-search-sidebar id="search-sidebar-sm" *ngIf="(isXsOrSm$ | async)"
->>>>>>> 054043a8
                        [configurationList]="configurationList"
                        [configuration]="(currentConfiguration$ | async)"
                        [currentScope]="(currentScope$ | async)"
@@ -102,18 +97,11 @@
                     [showScopeSelector]="showScopeSelector"
                     [inPlaceSearch]="inPlaceSearch"
                     [searchPlaceholder]="searchFormPlaceholder | translate">
-<<<<<<< HEAD
-    </ds-themed-search-form>
+    </ds-search-form>
     <div class="row mb-3 mb-md-1">
         <div class="labels col-12">
             <ds-search-labels [appliedFilters]="appliedFilters" [inPlaceSearch]="inPlaceSearch">
             </ds-search-labels>
-=======
-    </ds-search-form>
-    <div class="mb-3 mb-md-1">
-        <div class="labels">
-            <ds-search-labels [inPlaceSearch]="inPlaceSearch"></ds-search-labels>
->>>>>>> 054043a8
         </div>
     </div>
 </ng-template>