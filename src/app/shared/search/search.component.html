--- conflicted
+++ resolved
@@ -67,14 +67,8 @@
                        [viewModeList]="viewModeList"
                        [showViewModes]="showViewModes"
                        (changeConfiguration)="changeContext($event.context)"
-<<<<<<< HEAD
-                       (changeViewMode)="changeViewMode()"></ds-themed-search-sidebar>
-    <ds-themed-search-sidebar id="search-sidebar-sm" *ngIf="(isXsOrSm$ | async)"
-=======
-                       (changeAppliedFilters)="appliedFilters = $event"
                        (changeViewMode)="changeViewMode()"></ds-search-sidebar>
     <ds-search-sidebar id="search-sidebar-sm" *ngIf="(isXsOrSm$ | async)"
->>>>>>> b75f589f
                        [configurationList]="configurationList"
                        [configuration]="(currentConfiguration$ | async)"
                        [currentScope]="(currentScope$ | async)"
