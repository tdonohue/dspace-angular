--- conflicted
+++ resolved
@@ -22,14 +22,9 @@
         </div>
         <div id="search-content" class="col-12">
             <div class="d-block d-md-none search-controls clearfix">
-<<<<<<< HEAD
-                <ds-view-mode-switch *ngIf="showViewModes" [viewModeList]="viewModeList" [inPlaceSearch]="inPlaceSearch"></ds-view-mode-switch>
-                <button (click)="openSidebar()" aria-controls="#search-body"
-=======
                 <ds-view-mode-switch [viewModeList]="viewModeList" [inPlaceSearch]="inPlaceSearch"></ds-view-mode-switch>
                 <button [attr.aria-label]="'search.sidebar.open' | translate" (click)="openSidebar()"
                         aria-controls="search-sidebar-content"
->>>>>>> 20efab26
                         class="btn btn-outline-primary float-right open-sidebar"><i
                         class="fas fa-sliders"></i> {{"search.sidebar.open"
                         | translate}}
