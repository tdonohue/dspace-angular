--- conflicted
+++ resolved
@@ -23,15 +23,9 @@
         </div>
         <div id="search-content" class="col-12">
             <div class="d-block d-md-none search-controls clearfix">
-<<<<<<< HEAD
-                <ds-view-mode-switch *ngIf="showViewModes"  [viewModeList]="viewModeList" [inPlaceSearch]="inPlaceSearch"></ds-view-mode-switch>
-                <button [attr.aria-label]="'search.sidebar.open' | translate" (click)="openSidebar()"
-                        aria-controls="search-sidebar-content"
-=======
                 <ds-view-mode-switch *ngIf="inPlaceSearch" [viewModeList]="viewModeList"
                     [inPlaceSearch]="inPlaceSearch"></ds-view-mode-switch>
                 <button (click)="openSidebar()" aria-controls="#search-body"
->>>>>>> cd6a00e4
                         class="btn btn-outline-primary float-right open-sidebar"><i
                         class="fas fa-sliders"></i> {{"search.sidebar.open"
                         | translate}}
