--- conflicted
+++ resolved
@@ -37,12 +37,8 @@
                                       [context]="(currentContext$ | async)"
                                       [selectable]="selectable"
                                       [selectionConfig]="selectionConfig"
-<<<<<<< HEAD
-                                      [showExport]="showExport"
-=======
                                       [showCsvExport]="showCsvExport"
                                       [showThumbnails]="showThumbnails"
->>>>>>> 1223e3c4
                                       (contentChange)="onContentChange($event)"
                                       (deselectObject)="deselectObject.emit($event)"
                                       (selectObject)="selectObject.emit($event)"></ds-themed-search-results>
