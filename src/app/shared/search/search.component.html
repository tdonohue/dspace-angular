<div class="container" *ngIf="searchEnabled && (isXsOrSm$ | async)">
    <div class="row">
        <div class="col-12">
            <ng-template *ngTemplateOutlet="searchForm"></ng-template>
        </div>
    </div>
</div>

<div *ngIf="!showSidebar && (initialized$ | async)">
  <ng-template *ngTemplateOutlet="searchContent"></ng-template>
</div>

<ds-page-with-sidebar *ngIf="showSidebar && (initialized$ | async)" [id]="'search-page'" [sideBarWidth]="sideBarWidth"
    [sidebarContent]="sidebarContent">
    <ng-template *ngTemplateOutlet="searchContent"></ng-template>
</ds-page-with-sidebar>

<ng-template #searchContent>
    <div class="row">
        <div class="col-12" *ngIf="(isXsOrSm$ | async) !== true">
            <ng-container *ngIf="searchEnabled">
                <ng-template *ngTemplateOutlet="searchForm"></ng-template>
            </ng-container>
            <ng-content select="[additionalSearchOptions]"></ng-content>
        </div>
        <div id="search-content" class="col-12">
            <div class="d-block d-md-none search-controls clearfix">
                <ds-view-mode-switch *ngIf="inPlaceSearch && showViewModes" [viewModeList]="viewModeList"
                    [inPlaceSearch]="inPlaceSearch"></ds-view-mode-switch>
                <button (click)="openSidebar()" aria-controls="#search-body"
                        class="btn btn-outline-primary float-right open-sidebar"><i
                        class="fas fa-sliders"></i> {{"search.sidebar.open"
                       | translate}}
                </button>
            </div>
            <ds-search-results *ngIf="inPlaceSearch"
                                      [searchResults]="resultsRD$ | async"
                                      [searchConfig]="searchOptions$ | async"
                                      [configuration]="(currentConfiguration$ | async)"
                                      [disableHeader]="!searchEnabled"
                                      [linkType]="linkType"
                                      [context]="(currentContext$ | async)"
                                      [selectable]="selectable"
                                      [selectionConfig]="selectionConfig"
                                      [showCsvExport]="showCsvExport"
                                      [showThumbnails]="showThumbnails"
                                      (contentChange)="onContentChange($event)"
                                      (deselectObject)="deselectObject.emit($event)"
                                      (selectObject)="selectObject.emit($event)"></ds-search-results>
        </div>
    </div>
</ng-template>

<ng-template #sidebarContent>
    <ds-search-sidebar id="search-sidebar" *ngIf="(isXsOrSm$ | async) !== true"
                       [configurationList]="configurationList"
                       [configuration]="(currentConfiguration$ | async)"
                       [currentScope]="(currentScope$ | async)"
                       [filters]="filtersRD$.asObservable()"
                       [refreshFilters]="refreshFilters"
                       [resultCount]="(resultsRD$ | async)?.payload?.totalElements"
                       [searchOptions]="(searchOptions$ | async)"
                       [sortOptionsList]="(sortOptionsList$ | async)"
                       [currentSortOption]="(currentSortOptions$ | async)"
                       [inPlaceSearch]="inPlaceSearch"
                       [viewModeList]="viewModeList"
                       [showViewModes]="showViewModes"
                       (changeConfiguration)="changeContext($event.context)"
                       (changeViewMode)="changeViewMode()"></ds-search-sidebar>
    <ds-search-sidebar id="search-sidebar-sm" *ngIf="(isXsOrSm$ | async)"
                       [configurationList]="configurationList"
                       [configuration]="(currentConfiguration$ | async)"
                       [currentScope]="(currentScope$ | async)"
                       [filters]="filtersRD$.asObservable()"
                       [refreshFilters]="refreshFilters"
                       [resultCount]="(resultsRD$ | async)?.payload.totalElements"
                       [searchOptions]="(searchOptions$ | async)"
                       [sortOptionsList]="(sortOptionsList$ | async)"
                       [currentSortOption]="(currentSortOptions$ | async)"
                       [viewModeList]="viewModeList"
                       [showViewModes]="showViewModes"
                       (toggleSidebar)="closeSidebar()"
                       (changeConfiguration)="changeContext($event.context)"
                       (changeViewMode)="changeViewMode()">
    </ds-search-sidebar>
</ng-template>

<ng-template #searchForm>
<<<<<<< HEAD
    <ds-search-form *ngIf="searchEnabled" id="search-form"
=======
    <ds-themed-search-form id="search-form"
>>>>>>> 0a1764c6
                    [query]="(searchOptions$ | async)?.query"
                    [scope]="(searchOptions$ | async)?.scope"
                    [hideScopeInUrl]="hideScopeInUrl"
                    [currentUrl]="searchLink"
                    [showScopeSelector]="showScopeSelector"
                    [inPlaceSearch]="inPlaceSearch"
                    [searchPlaceholder]="searchFormPlaceholder | translate">
    </ds-search-form>
    <div class="row mb-3 mb-md-1">
        <div class="labels col-sm-9">
            <ds-search-labels [inPlaceSearch]="inPlaceSearch"></ds-search-labels>
        </div>
    </div>
</ng-template><|MERGE_RESOLUTION|>--- conflicted
+++ resolved
@@ -86,11 +86,7 @@
 </ng-template>
 
 <ng-template #searchForm>
-<<<<<<< HEAD
-    <ds-search-form *ngIf="searchEnabled" id="search-form"
-=======
-    <ds-themed-search-form id="search-form"
->>>>>>> 0a1764c6
+    <ds-search-form id="search-form"
                     [query]="(searchOptions$ | async)?.query"
                     [scope]="(searchOptions$ | async)?.scope"
                     [hideScopeInUrl]="hideScopeInUrl"
