<div class="container" *ngIf="(isXsOrSm$ | async)">
    <div class="row">
        <div class="col-12">
            <ng-template *ngTemplateOutlet="searchForm"></ng-template>
        </div>
    </div>
</div>

<div *ngIf="!showSidebar && (initialized$ | async)">
  <ng-template *ngTemplateOutlet="searchContent"></ng-template>
</div>

<ds-page-with-sidebar *ngIf="showSidebar && (initialized$ | async)" [id]="'search-page'" [sidebarContent]="sidebarContent">
  <ng-template *ngTemplateOutlet="searchContent"></ng-template>
</ds-page-with-sidebar>

<ng-template #searchContent>
    <div class="row">
        <div class="col-12" *ngIf="!(isXsOrSm$ | async)">
            <ng-template *ngTemplateOutlet="searchForm"></ng-template>
            <ng-content select="[additionalSearchOptions]"></ng-content>
        </div>
        <div id="search-content" class="col-12">
            <div class="d-block d-md-none search-controls clearfix">
                <ds-view-mode-switch [viewModeList]="viewModeList" [inPlaceSearch]="inPlaceSearch"></ds-view-mode-switch>
                <button (click)="openSidebar()" aria-controls="#search-body"
                        class="btn btn-outline-primary float-right open-sidebar"><i
                        class="fas fa-sliders"></i> {{"search.sidebar.open"
                        | translate}}
                </button>
            </div>
            <ds-themed-search-results [searchResults]="resultsRD$ | async"
                                      [searchConfig]="searchOptions$ | async"
                                      [configuration]="(currentConfiguration$ | async)"
                                      [disableHeader]="!searchEnabled"
                                      [linkType]="linkType"
                                      [context]="(currentContext$ | async)"
                                      [selectable]="selectable"
                                      [selectionConfig]="selectionConfig"
                                      [showCsvExport]="showCsvExport"
                                      [showThumbnails]="showThumbnails"
                                      (contentChange)="onContentChange($event)"
                                      (deselectObject)="deselectObject.emit($event)"
                                      (selectObject)="selectObject.emit($event)"></ds-themed-search-results>
        </div>
    </div>
</ng-template>

<ng-template #sidebarContent>
    <ds-themed-search-sidebar id="search-sidebar" *ngIf="!(isXsOrSm$ | async)"
                       [configurationList]="configurationList"
                       [configuration]="(currentConfiguration$ | async)"
                       [currentScope]="(currentScope$ | async)"
                       [filters]="filtersRD$.asObservable()"
                       [refreshFilters]="refreshFilters"
                       [resultCount]="(resultsRD$ | async)?.payload?.totalElements"
                       [searchOptions]="(searchOptions$ | async)"
                       [sortOptionsList]="(sortOptionsList$ | async)"
                       [currentSortOption]="(currentSortOptions$ | async)"
                       [inPlaceSearch]="inPlaceSearch"
                       [viewModeList]="viewModeList"
                       [showViewModes]="showViewModes"
                       (changeConfiguration)="changeContext($event.context)"
                       (changeViewMode)="changeViewMode()"></ds-themed-search-sidebar>
    <ds-themed-search-sidebar id="search-sidebar-sm" *ngIf="(isXsOrSm$ | async)"
                       [configurationList]="configurationList"
                       [configuration]="(currentConfiguration$ | async)"
                       [currentScope]="(currentScope$ | async)"
                       [filters]="filtersRD$.asObservable()"
                       [refreshFilters]="refreshFilters"
                       [resultCount]="(resultsRD$ | async)?.payload.totalElements"
                       [searchOptions]="(searchOptions$ | async)"
                       [sortOptionsList]="(sortOptionsList$ | async)"
                       [currentSortOption]="(currentSortOptions$ | async)"
                       [viewModeList]="viewModeList"
                       [showViewModes]="showViewModes"
                       (toggleSidebar)="closeSidebar()"
                       (changeConfiguration)="changeContext($event.context)"
                       (changeViewMode)="changeViewMode()">
    </ds-themed-search-sidebar>
</ng-template>

<ng-template #searchForm>
    <ds-themed-search-form *ngIf="searchEnabled" id="search-form"
                    [query]="(searchOptions$ | async)?.query"
                    [scope]="(searchOptions$ | async)?.scope"
                    [currentUrl]="searchLink"
                    [showScopeSelector]="showScopeSelector"
                    [inPlaceSearch]="inPlaceSearch"
                    [searchPlaceholder]="searchFormPlaceholder | translate">
<<<<<<< HEAD
    </ds-search-form>
    <div class="mb-3 mb-md-1">
        <div class="labels">
=======
    </ds-themed-search-form>
    <div class="row mb-3 mb-md-1">
        <div class="labels col-sm-9">
>>>>>>> 474b70b8
            <ds-search-labels *ngIf="searchEnabled" [inPlaceSearch]="inPlaceSearch"></ds-search-labels>
        </div>
    </div>
</ng-template><|MERGE_RESOLUTION|>--- conflicted
+++ resolved
@@ -88,15 +88,9 @@
                     [showScopeSelector]="showScopeSelector"
                     [inPlaceSearch]="inPlaceSearch"
                     [searchPlaceholder]="searchFormPlaceholder | translate">
-<<<<<<< HEAD
-    </ds-search-form>
+    </ds-themed-search-form>
     <div class="mb-3 mb-md-1">
         <div class="labels">
-=======
-    </ds-themed-search-form>
-    <div class="row mb-3 mb-md-1">
-        <div class="labels col-sm-9">
->>>>>>> 474b70b8
             <ds-search-labels *ngIf="searchEnabled" [inPlaceSearch]="inPlaceSearch"></ds-search-labels>
         </div>
     </div>
