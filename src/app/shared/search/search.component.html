<div class="container" *ngIf="searchEnabled && (isXsOrSm$ | async)">
    <div class="row">
        <div class="col-12">
            <ng-template *ngTemplateOutlet="searchForm"></ng-template>
        </div>
    </div>
</div>

<div *ngIf="!showSidebar && (initialized$ | async)">
  <ng-template *ngTemplateOutlet="searchContent"></ng-template>
</div>

<ds-page-with-sidebar *ngIf="showSidebar && (initialized$ | async)" [id]="'search-page'" [sideBarWidth]="sideBarWidth"
    [sidebarContent]="sidebarContent">
    <ng-template *ngTemplateOutlet="searchContent"></ng-template>
</ds-page-with-sidebar>

<ng-template #searchContent>
    <div class="row">
        <div class="col-12" *ngIf="(isXsOrSm$ | async) !== true">
            <ng-container *ngIf="searchEnabled">
                <ng-template *ngTemplateOutlet="searchForm"></ng-template>
            </ng-container>
            <ng-content select="[additionalSearchOptions]"></ng-content>
        </div>
        <div id="search-content" class="col-12">
            <div class="d-block d-md-none search-controls clearfix">
                <ds-view-mode-switch *ngIf="inPlaceSearch && showViewModes" [viewModeList]="viewModeList"
                    [inPlaceSearch]="inPlaceSearch"></ds-view-mode-switch>
                <button (click)="openSidebar()" aria-controls="#search-body"
                        class="btn btn-outline-primary float-right open-sidebar"><i
                        class="fas fa-sliders"></i> {{"search.sidebar.open"
                       | translate}}
                </button>
            </div>
            <ng-content select="[searchContentTop]"></ng-content>
            <ds-search-results *ngIf="inPlaceSearch"
                                      [searchResults]="resultsRD$ | async"
                                      [searchConfig]="searchOptions$ | async"
                                      [configuration]="(currentConfiguration$ | async)"
                                      [disableHeader]="!searchEnabled"
                                      [linkType]="linkType"
                                      [context]="(currentContext$ | async)"
                                      [selectable]="selectable"
                                      [selectionConfig]="selectionConfig"
                                      [showCsvExport]="showCsvExport"
                                      [showThumbnails]="showThumbnails"
                                      (contentChange)="onContentChange($event)"
                                      (deselectObject)="deselectObject.emit($event)"
                                      (selectObject)="selectObject.emit($event)"></ds-search-results>
        </div>
    </div>
</ng-template>

<ng-template #sidebarContent>
    <ds-search-sidebar id="search-sidebar" *ngIf="(isXsOrSm$ | async) !== true"
                       [configurationList]="configurationList"
                       [configuration]="(currentConfiguration$ | async)"
                       [currentScope]="(currentScope$ | async)"
                       [filters]="filtersRD$.asObservable()"
                       [refreshFilters]="refreshFilters"
                       [resultCount]="(resultsRD$ | async)?.payload?.totalElements"
                       [searchOptions]="(searchOptions$ | async)"
                       [sortOptionsList]="(sortOptionsList$ | async)"
                       [currentSortOption]="(currentSortOptions$ | async)"
                       [inPlaceSearch]="inPlaceSearch"
                       [viewModeList]="viewModeList"
                       [showViewModes]="showViewModes"
                       (changeConfiguration)="changeContext($event.context)"
                       (changeViewMode)="changeViewMode()"></ds-search-sidebar>
    <ds-search-sidebar id="search-sidebar-sm" *ngIf="(isXsOrSm$ | async)"
                       [configurationList]="configurationList"
                       [configuration]="(currentConfiguration$ | async)"
                       [currentScope]="(currentScope$ | async)"
                       [filters]="filtersRD$.asObservable()"
                       [refreshFilters]="refreshFilters"
                       [resultCount]="(resultsRD$ | async)?.payload.totalElements"
                       [searchOptions]="(searchOptions$ | async)"
                       [sortOptionsList]="(sortOptionsList$ | async)"
                       [currentSortOption]="(currentSortOptions$ | async)"
                       [viewModeList]="viewModeList"
                       [showViewModes]="showViewModes"
                       (toggleSidebar)="closeSidebar()"
                       (changeConfiguration)="changeContext($event.context)"
                       (changeViewMode)="changeViewMode()">
    </ds-search-sidebar>
</ng-template>

<ng-template #searchForm>
    <ds-search-form id="search-form"
                    [query]="(searchOptions$ | async)?.query"
                    [scope]="(searchOptions$ | async)?.scope"
                    [hideScopeInUrl]="hideScopeInUrl"
                    [currentUrl]="searchLink"
                    [showScopeSelector]="showScopeSelector"
                    [inPlaceSearch]="inPlaceSearch"
                    [searchPlaceholder]="searchFormPlaceholder | translate">
<<<<<<< HEAD
    </ds-search-form>
    <div class="row mb-3 mb-md-1">
        <div class="labels col-sm-9">
=======
    </ds-themed-search-form>
    <div class="mb-3 mb-md-1">
        <div class="labels">
>>>>>>> a8f65cea
            <ds-search-labels [inPlaceSearch]="inPlaceSearch"></ds-search-labels>
        </div>
    </div>
</ng-template><|MERGE_RESOLUTION|>--- conflicted
+++ resolved
@@ -95,15 +95,9 @@
                     [showScopeSelector]="showScopeSelector"
                     [inPlaceSearch]="inPlaceSearch"
                     [searchPlaceholder]="searchFormPlaceholder | translate">
-<<<<<<< HEAD
     </ds-search-form>
-    <div class="row mb-3 mb-md-1">
-        <div class="labels col-sm-9">
-=======
-    </ds-themed-search-form>
     <div class="mb-3 mb-md-1">
         <div class="labels">
->>>>>>> a8f65cea
             <ds-search-labels [inPlaceSearch]="inPlaceSearch"></ds-search-labels>
         </div>
     </div>
