<div class="container" *ngIf="searchEnabled && (isXsOrSm$ | async)">
    <div class="row">
        <div class="col-12">
            <ng-template *ngTemplateOutlet="searchForm"></ng-template>
        </div>
    </div>
</div>

<div *ngIf="!showSidebar && (initialized$ | async)">
  <ng-template *ngTemplateOutlet="searchContent"></ng-template>
</div>

<ds-page-with-sidebar *ngIf="showSidebar && (initialized$ | async)" [id]="'search-page'" [sideBarWidth]="sideBarWidth"
    [sidebarContent]="sidebarContent">
    <ng-template *ngTemplateOutlet="searchContent"></ng-template>
</ds-page-with-sidebar>

<ng-template #searchContent>
    <div class="row">
        <div class="col-12" *ngIf="(isXsOrSm$ | async) !== true">
            <ng-container *ngIf="searchEnabled">
                <ng-template *ngTemplateOutlet="searchForm"></ng-template>
            </ng-container>
            <ng-content select="[additionalSearchOptions]"></ng-content>
        </div>
        <div id="search-content" class="col-12">
            <div class="d-block d-md-none search-controls clearfix">
                <ds-view-mode-switch *ngIf="inPlaceSearch && showViewModes" [viewModeList]="viewModeList"
                    [inPlaceSearch]="inPlaceSearch"></ds-view-mode-switch>
                <button (click)="openSidebar()" aria-controls="#search-body"
                        class="btn btn-outline-primary float-right open-sidebar"><i
                        class="fas fa-sliders"></i> {{"search.sidebar.open"
                       | translate}}
                </button>
            </div>
            <ng-content select="[searchContentTop]"></ng-content>
            <ds-themed-search-results *ngIf="inPlaceSearch"
                                      [searchResults]="resultsRD$ | async"
                                      [searchConfig]="searchOptions$ | async"
                                      [configuration]="(currentConfiguration$ | async)"
                                      [disableHeader]="!searchEnabled"
                                      [linkType]="linkType"
                                      [context]="(currentContext$ | async)"
                                      [selectable]="selectable"
                                      [selectionConfig]="selectionConfig"
                                      [showCsvExport]="showCsvExport"
                                      [showThumbnails]="showThumbnails"
                                      (contentChange)="onContentChange($event)"
                                      (deselectObject)="deselectObject.emit($event)"
                                      (selectObject)="selectObject.emit($event)"></ds-themed-search-results>
        </div>
    </div>
</ng-template>

<ng-template #sidebarContent>
    <ds-themed-search-sidebar id="search-sidebar" *ngIf="(isXsOrSm$ | async) !== true"
                       [configurationList]="configurationList"
                       [configuration]="(currentConfiguration$ | async)"
                       [currentScope]="(currentScope$ | async)"
                       [filters]="filtersRD$.asObservable()"
                       [refreshFilters]="refreshFilters"
                       [resultCount]="(resultsRD$ | async)?.payload?.totalElements"
                       [searchOptions]="(searchOptions$ | async)"
                       [sortOptionsList]="(sortOptionsList$ | async)"
                       [currentSortOption]="(currentSortOptions$ | async)"
                       [inPlaceSearch]="inPlaceSearch"
                       [viewModeList]="viewModeList"
                       [showViewModes]="showViewModes"
                       (changeConfiguration)="changeContext($event.context)"
                       (changeViewMode)="changeViewMode()"></ds-themed-search-sidebar>
    <ds-themed-search-sidebar id="search-sidebar-sm" *ngIf="(isXsOrSm$ | async)"
                       [configurationList]="configurationList"
                       [configuration]="(currentConfiguration$ | async)"
                       [currentScope]="(currentScope$ | async)"
                       [filters]="filtersRD$.asObservable()"
                       [refreshFilters]="refreshFilters"
                       [resultCount]="(resultsRD$ | async)?.payload.totalElements"
                       [searchOptions]="(searchOptions$ | async)"
                       [sortOptionsList]="(sortOptionsList$ | async)"
                       [currentSortOption]="(currentSortOptions$ | async)"
                       [viewModeList]="viewModeList"
                       [showViewModes]="showViewModes"
                       (toggleSidebar)="closeSidebar()"
                       (changeConfiguration)="changeContext($event.context)"
                       (changeViewMode)="changeViewMode()">
    </ds-themed-search-sidebar>
</ng-template>

<ng-template #searchForm>
    <ds-themed-search-form id="search-form"
                    [query]="(searchOptions$ | async)?.query"
                    [scope]="(searchOptions$ | async)?.scope"
                    [hideScopeInUrl]="hideScopeInUrl"
                    [currentUrl]="searchLink"
                    [showScopeSelector]="showScopeSelector"
                    [inPlaceSearch]="inPlaceSearch"
                    [searchPlaceholder]="searchFormPlaceholder | translate">
    </ds-themed-search-form>
    <div class="row mb-3 mb-md-1">
<<<<<<< HEAD
        <div class="labels col-sm-9">
            <ds-search-labels *ngIf="searchEnabled" [inPlaceSearch]="inPlaceSearch">
=======
        <div class="labels col-12">
            <ds-search-labels [appliedFilters]="appliedFilters" [inPlaceSearch]="inPlaceSearch">
>>>>>>> 36ac6002
            </ds-search-labels>
        </div>
    </div>
</ng-template><|MERGE_RESOLUTION|>--- conflicted
+++ resolved
@@ -97,13 +97,8 @@
                     [searchPlaceholder]="searchFormPlaceholder | translate">
     </ds-themed-search-form>
     <div class="row mb-3 mb-md-1">
-<<<<<<< HEAD
-        <div class="labels col-sm-9">
-            <ds-search-labels *ngIf="searchEnabled" [inPlaceSearch]="inPlaceSearch">
-=======
         <div class="labels col-12">
-            <ds-search-labels [appliedFilters]="appliedFilters" [inPlaceSearch]="inPlaceSearch">
->>>>>>> 36ac6002
+            <ds-search-labels [inPlaceSearch]="inPlaceSearch">
             </ds-search-labels>
         </div>
     </div>
