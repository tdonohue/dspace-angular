import {
  Component,
  Inject,
  Input,
} from '@angular/core';

import {
  SortDirection,
  SortOptions,
} from '../../../core/cache/models/sort-options.model';
import { PaginationService } from '../../../core/pagination/pagination.service';
import { SearchConfigurationService } from '../../../core/shared/search/search-configuration.service';
<<<<<<< HEAD
import { PaginationService } from '../../../core/pagination/pagination.service';
import { TranslateModule } from '@ngx-translate/core';
import { PageSizeSelectorComponent } from '../../page-size-selector/page-size-selector.component';
import { FormsModule } from '@angular/forms';
import { SidebarDropdownComponent } from '../../sidebar/sidebar-dropdown.component';
import { NgIf, NgFor } from '@angular/common';
import { SEARCH_CONFIG_SERVICE } from '../../../my-dspace-page/my-dspace-configuration.service';

@Component({
    selector: 'ds-search-settings',
    styleUrls: ['./search-settings.component.scss'],
    templateUrl: './search-settings.component.html',
    standalone: true,
    imports: [NgIf, SidebarDropdownComponent, NgFor, FormsModule, PageSizeSelectorComponent, TranslateModule]
=======
import { SEARCH_CONFIG_SERVICE } from '../../../my-dspace-page/my-dspace-page.component';

@Component({
  selector: 'ds-search-settings',
  styleUrls: ['./search-settings.component.scss'],
  templateUrl: './search-settings.component.html',
>>>>>>> a8f31948
})

/**
 * This component represents the part of the search sidebar that contains the general search settings.
 */
export class SearchSettingsComponent {
  /**
   * The current sort option used
   */
  @Input() currentSortOption: SortOptions;

  /**
   * All sort options that are shown in the settings
   */
  @Input() sortOptionsList: SortOptions[];

  constructor(
    protected paginationService: PaginationService,
    @Inject(SEARCH_CONFIG_SERVICE) public searchConfigurationService: SearchConfigurationService,
  ) {
  }

  /**
   * Method to change the current sort field and direction
   * @param {Event} event Change event containing the sort direction and sort field
   */
  reloadOrder(event: Event) {
    const values = (event.target as HTMLInputElement).value.split(',');
    this.paginationService.updateRoute(this.searchConfigurationService.paginationID, {
      sortField: values[0],
      sortDirection: values[1] as SortDirection,
      page: 1,
    });
  }
}<|MERGE_RESOLUTION|>--- conflicted
+++ resolved
@@ -1,22 +1,13 @@
-import {
-  Component,
-  Inject,
-  Input,
-} from '@angular/core';
+import { Component, Inject, Input, } from '@angular/core';
 
-import {
-  SortDirection,
-  SortOptions,
-} from '../../../core/cache/models/sort-options.model';
+import { SortDirection, SortOptions, } from '../../../core/cache/models/sort-options.model';
 import { PaginationService } from '../../../core/pagination/pagination.service';
 import { SearchConfigurationService } from '../../../core/shared/search/search-configuration.service';
-<<<<<<< HEAD
-import { PaginationService } from '../../../core/pagination/pagination.service';
 import { TranslateModule } from '@ngx-translate/core';
 import { PageSizeSelectorComponent } from '../../page-size-selector/page-size-selector.component';
 import { FormsModule } from '@angular/forms';
 import { SidebarDropdownComponent } from '../../sidebar/sidebar-dropdown.component';
-import { NgIf, NgFor } from '@angular/common';
+import { NgFor, NgIf } from '@angular/common';
 import { SEARCH_CONFIG_SERVICE } from '../../../my-dspace-page/my-dspace-configuration.service';
 
 @Component({
@@ -25,14 +16,6 @@
     templateUrl: './search-settings.component.html',
     standalone: true,
     imports: [NgIf, SidebarDropdownComponent, NgFor, FormsModule, PageSizeSelectorComponent, TranslateModule]
-=======
-import { SEARCH_CONFIG_SERVICE } from '../../../my-dspace-page/my-dspace-page.component';
-
-@Component({
-  selector: 'ds-search-settings',
-  styleUrls: ['./search-settings.component.scss'],
-  templateUrl: './search-settings.component.html',
->>>>>>> a8f31948
 })
 
 /**
