--- conflicted
+++ resolved
@@ -1,30 +1,22 @@
-<<<<<<< HEAD
 <ng-template #tipContent>
-    <div class="tooltip-content">
-        <p class="m-0">{{tooltipMsg | translate}}</p>
-    </div>
+  <div class="tooltip-content">
+    <p class="m-0">{{tooltipMsg | translate}}</p>
+  </div>
 </ng-template>
 
 <ng-template #tipContentWarning>
-    <div class="tooltip-content">
-        <p class="m-0">{{tooltipMsg | translate}}</p>
-        <p class="m-0 text-warning">{{exportLimitExceededMsg}}</p>
-    </div>
+  <div class="tooltip-content">
+    <p class="m-0">{{tooltipMsg | translate}}</p>
+    <p class="m-0 text-warning">{{exportLimitExceededMsg}}</p>
+  </div>
 </ng-template>
 
-<button *ngIf="shouldShowButton$ | async"
-   class="export-button btn btn-dark btn-sm"
-   [ngbTooltip]="(shouldShowWarning$ | async) ? tipContentWarning : tipContent"
-   (click)="export()"
-   [title]="tooltipMsg | translate" [attr.aria-label]="(shouldShowWarning$ | async) ? ((tooltipMsg | translate) + ' ' + exportLimitExceededMsg): (tooltipMsg | translate)">
-=======
 @if (shouldShowButton$ | async) {
   <button
     class="export-button btn btn-dark btn-sm"
-    [ngbTooltip]="tooltipMsg | translate"
+    [ngbTooltip]="(shouldShowWarning$ | async) ? tipContentWarning : tipContent"
     (click)="export()"
-    [title]="tooltipMsg |translate" [attr.aria-label]="tooltipMsg |translate">
->>>>>>> 28f865eb
+    [title]="tooltipMsg | translate" [attr.aria-label]="(shouldShowWarning$ | async) ? ((tooltipMsg | translate) + ' ' + exportLimitExceededMsg): (tooltipMsg | translate)">
     <i class="fas fa-file-export fa-fw"></i>
   </button>
 }