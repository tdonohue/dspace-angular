--- conflicted
+++ resolved
@@ -1,14 +1,7 @@
-import {
-  Component,
-  Input,
-  OnInit,
-} from '@angular/core';
+import { Component, Input, OnInit, } from '@angular/core';
 import { Router } from '@angular/router';
-import { TranslateService } from '@ngx-translate/core';
-import {
-  combineLatest as observableCombineLatest,
-  Observable,
-} from 'rxjs';
+import { TranslateModule, TranslateService } from '@ngx-translate/core';
+import { combineLatest as observableCombineLatest, Observable, } from 'rxjs';
 import { map } from 'rxjs/operators';
 
 import { AuthorizationDataService } from '../../../core/data/feature-authorization/authorization-data.service';
@@ -18,19 +11,11 @@
 import { getFirstCompletedRemoteData } from '../../../core/shared/operators';
 import { getProcessDetailRoute } from '../../../process-page/process-page-routing.paths';
 import { Process } from '../../../process-page/processes/process.model';
-import {
-  hasValue,
-  isNotEmpty,
-} from '../../empty.util';
+import { hasValue, isNotEmpty, } from '../../empty.util';
 import { NotificationsService } from '../../notifications/notifications.service';
-<<<<<<< HEAD
-import { TranslateService, TranslateModule } from '@ngx-translate/core';
-import { Router } from '@angular/router';
-=======
->>>>>>> a8f31948
 import { PaginatedSearchOptions } from '../models/paginated-search-options.model';
 import { NgbTooltipModule } from '@ng-bootstrap/ng-bootstrap';
-import { NgIf, AsyncPipe } from '@angular/common';
+import { AsyncPipe, NgIf } from '@angular/common';
 
 @Component({
     selector: 'ds-search-export-csv',
