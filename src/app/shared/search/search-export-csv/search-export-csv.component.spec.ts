import {
  ComponentFixture,
  TestBed,
  waitForAsync,
} from '@angular/core/testing';
import { By } from '@angular/platform-browser';
import { Router } from '@angular/router';
import { NgbModule } from '@ng-bootstrap/ng-bootstrap';
import { TranslateModule } from '@ngx-translate/core';
import { of as observableOf } from 'rxjs';

import { AuthorizationDataService } from '../../../core/data/feature-authorization/authorization-data.service';
import { ScriptDataService } from '../../../core/data/processes/script-data.service';
import { getProcessDetailRoute } from '../../../process-page/process-page-routing.paths';
import { Process } from '../../../process-page/processes/process.model';
import { Script } from '../../../process-page/scripts/script.model';
import { NotificationsService } from '../../notifications/notifications.service';
import {
  createFailedRemoteDataObject$,
  createSuccessfulRemoteDataObject$,
} from '../../remote-data.utils';
import { NotificationsServiceStub } from '../../testing/notifications-service.stub';
import { PaginatedSearchOptions } from '../models/paginated-search-options.model';
import { SearchFilter } from '../models/search-filter.model';
import { SearchExportCsvComponent } from './search-export-csv.component';

describe('SearchExportCsvComponent', () => {
  let component: SearchExportCsvComponent;
  let fixture: ComponentFixture<SearchExportCsvComponent>;

  let scriptDataService: ScriptDataService;
  let authorizationDataService: AuthorizationDataService;
  let notificationsService;
  let router;

  const script = Object.assign(new Script(), { id: 'metadata-export-search', name: 'metadata-export-search' });
  const process = Object.assign(new Process(), { processId: 5, scriptName: 'metadata-export-search' });

  const searchConfig = new PaginatedSearchOptions({
    configuration: 'test-configuration',
    scope: 'test-scope',
    query: 'test-query',
    filters: [
      new SearchFilter('f.filter1', ['filter1value1,equals', 'filter1value2,equals']),
      new SearchFilter('f.filter2', ['filter2value1,contains']),
      new SearchFilter('f.filter3', ['[2000 TO 2001]'], 'equals'),
    ],
  });

  function initBeforeEachAsync() {
    scriptDataService = jasmine.createSpyObj('scriptDataService', {
      findById: createSuccessfulRemoteDataObject$(script),
      invoke: createSuccessfulRemoteDataObject$(process),
    });
    authorizationDataService = jasmine.createSpyObj('authorizationService', {
      isAuthorized: observableOf(true),
    });

    notificationsService = new NotificationsServiceStub();

    router = jasmine.createSpyObj('authorizationService', ['navigateByUrl']);
    TestBed.configureTestingModule({
<<<<<<< HEAD
    imports: [TranslateModule.forRoot(), NgbModule, SearchExportCsvComponent],
    providers: [
=======
      declarations: [SearchExportCsvComponent],
      imports: [TranslateModule.forRoot(), NgbModule],
      providers: [
>>>>>>> a8f31948
        { provide: ScriptDataService, useValue: scriptDataService },
        { provide: AuthorizationDataService, useValue: authorizationDataService },
        { provide: NotificationsService, useValue: notificationsService },
        { provide: Router, useValue: router },
<<<<<<< HEAD
    ]
}).compileComponents();
=======
      ],
    }).compileComponents();
>>>>>>> a8f31948
  }

  function initBeforeEach() {
    fixture = TestBed.createComponent(SearchExportCsvComponent);
    component = fixture.componentInstance;
    component.searchConfig = searchConfig;
    fixture.detectChanges();
  }

  describe('init', () => {
    describe('comp', () => {
      beforeEach(waitForAsync(() => {
        initBeforeEachAsync();
      }));
      beforeEach(() => {
        initBeforeEach();
      });
      it('should init the comp', () => {
        expect(component).toBeTruthy();
      });
    });
    describe('when the user is an admin and the metadata-export-search script is present ', () => {
      beforeEach(waitForAsync(() => {
        initBeforeEachAsync();
      }));
      beforeEach(() => {
        initBeforeEach();
      });
      it('should add the button', () => {
        const debugElement = fixture.debugElement.query(By.css('button.export-button'));
        expect(debugElement).toBeDefined();
      });
    });
    describe('when the user is not an admin', () => {
      beforeEach(waitForAsync(() => {
        initBeforeEachAsync();
        (authorizationDataService.isAuthorized as jasmine.Spy).and.returnValue(observableOf(false));
      }));
      beforeEach(() => {
        initBeforeEach();
      });
      it('should not add the button', () => {
        const debugElement = fixture.debugElement.query(By.css('button.export-button'));
        expect(debugElement).toBeNull();
      });
    });
    describe('when the metadata-export-search script is not present', () => {
      beforeEach(waitForAsync(() => {
        initBeforeEachAsync();
        (scriptDataService.findById as jasmine.Spy).and.returnValue(createFailedRemoteDataObject$('Not found', 404));
      }));
      beforeEach(() => {
        initBeforeEach();
      });
      it('should should not add the button', () => {
        const debugElement = fixture.debugElement.query(By.css('button.export-button'));
        expect(debugElement).toBeNull();
      });
    });
  });
  describe('export', () => {
    beforeEach(waitForAsync(() => {
      initBeforeEachAsync();
    }));
    beforeEach(() => {
      initBeforeEach();
    });
    it('should call the invoke script method with the correct parameters', () => {
      component.export();
      expect(scriptDataService.invoke).toHaveBeenCalledWith('metadata-export-search',
        [
          { name: '-q', value: searchConfig.query },
          { name: '-s', value: searchConfig.scope },
          { name: '-c', value: searchConfig.configuration },
          { name: '-f', value: 'filter1,equals=filter1value1' },
          { name: '-f', value: 'filter1,equals=filter1value2' },
          { name: '-f', value: 'filter2,contains=filter2value1' },
          { name: '-f', value: 'filter3,equals=[2000 TO 2001]' },
        ], []);

      component.searchConfig = null;
      fixture.detectChanges();

      component.export();
      expect(scriptDataService.invoke).toHaveBeenCalledWith('metadata-export-search', [], []);

    });
    it('should show a success message when the script was invoked successfully and redirect to the corresponding process page', () => {
      component.export();

      expect(notificationsService.success).toHaveBeenCalled();
      expect(router.navigateByUrl).toHaveBeenCalledWith(getProcessDetailRoute(process.processId));
    });
    it('should show an error message when the script was not invoked successfully and stay on the current page', () => {
      (scriptDataService.invoke as jasmine.Spy).and.returnValue(createFailedRemoteDataObject$('Error', 500));

      component.export();

      expect(notificationsService.error).toHaveBeenCalled();
      expect(router.navigateByUrl).not.toHaveBeenCalled();
    });
  });
  describe('clicking the button', () => {
    beforeEach(waitForAsync(() => {
      initBeforeEachAsync();
    }));
    beforeEach(() => {
      initBeforeEach();
    });
    it('should trigger the export function', () => {
      spyOn(component, 'export');

      const debugElement = fixture.debugElement.query(By.css('button.export-button'));
      debugElement.triggerEventHandler('click', null);

      expect(component.export).toHaveBeenCalled();
    });
  });
});<|MERGE_RESOLUTION|>--- conflicted
+++ resolved
@@ -60,25 +60,14 @@
 
     router = jasmine.createSpyObj('authorizationService', ['navigateByUrl']);
     TestBed.configureTestingModule({
-<<<<<<< HEAD
     imports: [TranslateModule.forRoot(), NgbModule, SearchExportCsvComponent],
     providers: [
-=======
-      declarations: [SearchExportCsvComponent],
-      imports: [TranslateModule.forRoot(), NgbModule],
-      providers: [
->>>>>>> a8f31948
         { provide: ScriptDataService, useValue: scriptDataService },
         { provide: AuthorizationDataService, useValue: authorizationDataService },
         { provide: NotificationsService, useValue: notificationsService },
         { provide: Router, useValue: router },
-<<<<<<< HEAD
-    ]
+      ],
 }).compileComponents();
-=======
-      ],
-    }).compileComponents();
->>>>>>> a8f31948
   }
 
   function initBeforeEach() {
