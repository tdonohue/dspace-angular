import {
  ChangeDetectionStrategy,
  Component,
  OnDestroy,
  OnInit,
  ViewEncapsulation,
} from '@angular/core';
import { Router } from '@angular/router';
import {
  BehaviorSubject,
  Observable,
  Subscription,
} from 'rxjs';
import {
  map,
  switchMap,
} from 'rxjs/operators';

import { environment } from '../../../../src/environments/environment';
import { ConfigurationDataService } from '../../core/data/configuration-data.service';
import { RemoteData } from '../../core/data/remote-data';
import { GroupDataService } from '../../core/eperson/group-data.service';
import { PaginationService } from '../../core/pagination/pagination.service';
import { LinkHeadService } from '../../core/services/link-head.service';
import { getFirstCompletedRemoteData } from '../../core/shared/operators';
import { SearchConfigurationService } from '../../core/shared/search/search-configuration.service';
import { PaginatedSearchOptions } from '../search/models/paginated-search-options.model';
<<<<<<< HEAD
import { RemoteData } from '../../core/data/remote-data';
import { TranslateModule } from '@ngx-translate/core';
import { NgIf, AsyncPipe } from '@angular/common';
=======
>>>>>>> a8f31948


/**
 * The Rss feed button componenet.
 */
@Component({
<<<<<<< HEAD
    exportAs: 'rssComponent',
    selector: 'ds-rss',
    styleUrls: ['rss.component.scss'],
    templateUrl: 'rss.component.html',
    changeDetection: ChangeDetectionStrategy.Default,
    encapsulation: ViewEncapsulation.Emulated,
    standalone: true,
    imports: [NgIf, AsyncPipe, TranslateModule]
=======
  exportAs: 'rssComponent',
  selector: 'ds-rss',
  styleUrls: ['rss.component.scss'],
  templateUrl: 'rss.component.html',
  changeDetection: ChangeDetectionStrategy.Default,
  encapsulation: ViewEncapsulation.Emulated,
>>>>>>> a8f31948
})
export class RSSComponent implements OnInit, OnDestroy  {

  route$: BehaviorSubject<string> = new BehaviorSubject<string>('');

  isEnabled$: BehaviorSubject<boolean> = new BehaviorSubject<boolean>(null);

  uuid: string;
  configuration$: Observable<string>;

  subs: Subscription[] = [];

  constructor(private groupDataService: GroupDataService,
              private linkHeadService: LinkHeadService,
              private configurationService: ConfigurationDataService,
              private searchConfigurationService: SearchConfigurationService,
              private router: Router,
              protected paginationService: PaginationService) {
  }
  /**
   * Removes the linktag created when the component gets removed from the page.
   */
  ngOnDestroy(): void {
    this.linkHeadService.removeTag("rel='alternate'");
    this.subs.forEach(sub => {
      sub.unsubscribe();
    });
  }


  /**
   * Generates the link tags and the url to opensearch when the component is loaded.
   */
  ngOnInit(): void {
    this.configuration$ = this.searchConfigurationService.getCurrentConfiguration('default');

    this.subs.push(this.configurationService.findByPropertyName('websvc.opensearch.enable').pipe(
      getFirstCompletedRemoteData(),
    ).subscribe((result) => {
      if (result.hasSucceeded) {
        const enabled = (result.payload.values[0] === 'true');
        this.isEnabled$.next(enabled);
      }
    }));
    this.subs.push(this.configurationService.findByPropertyName('websvc.opensearch.svccontext').pipe(
      getFirstCompletedRemoteData(),
      map((result: RemoteData<any>) => {
        if (result.hasSucceeded) {
          return result.payload.values[0];
        }
        return null;
      }),
      switchMap((openSearchUri: string) =>
        this.searchConfigurationService.paginatedSearchOptions.pipe(
          map((searchOptions: PaginatedSearchOptions) => ({ openSearchUri,  searchOptions })),
        ),
      ),
    ).subscribe(({ openSearchUri,  searchOptions }) => {
      if (!openSearchUri) {
        return null;
      }
      this.uuid = this.groupDataService.getUUIDFromString(this.router.url);
      const route = environment.rest.baseUrl + this.formulateRoute(this.uuid, openSearchUri, searchOptions.query);
      this.addLinks(route);
      this.linkHeadService.addTag({
        href: environment.rest.baseUrl + '/' + openSearchUri + '/service',
        type: 'application/atom+xml',
        rel: 'search',
        title: 'Dspace',
      });
      this.route$.next(route);
    }));
  }

  /**
   * Function created a route given the different params available to opensearch
   * @param uuid The uuid if a scope is present
   * @param opensearch openSearch uri
   * @param query The query string that was provided in the search
   * @returns The combine URL to opensearch
   */
  formulateRoute(uuid: string, opensearch: string, query: string): string {
    let route = '?format=atom';
    if (uuid) {
      route += `&scope=${uuid}`;
    }
    if (query) {
      route += `&query=${query}`;
    } else {
      route += `&query=*`;
    }
    route = '/' + opensearch + route;
    return route;
  }

  /**
   * Check if the router url contains the specified route
   *
   * @param {string} route
   * @returns
   * @memberof MyComponent
   */
  hasRoute(route: string) {
    return this.router.url.includes(route);
  }

  /**
   * Creates <link> tags in the header of the page
   * @param route The composed url to opensearch
   */
  addLinks(route: string): void {
    this.linkHeadService.addTag({
      href: route,
      type: 'application/atom+xml',
      rel: 'alternate',
      title: 'Sitewide Atom feed',
    });
    route = route.replace('format=atom', 'format=rss');
    this.linkHeadService.addTag({
      href: route,
      type: 'application/rss+xml',
      rel: 'alternate',
      title: 'Sitewide RSS feed',
    });
  }
}<|MERGE_RESOLUTION|>--- conflicted
+++ resolved
@@ -1,20 +1,7 @@
-import {
-  ChangeDetectionStrategy,
-  Component,
-  OnDestroy,
-  OnInit,
-  ViewEncapsulation,
-} from '@angular/core';
+import { ChangeDetectionStrategy, Component, OnDestroy, OnInit, ViewEncapsulation, } from '@angular/core';
 import { Router } from '@angular/router';
-import {
-  BehaviorSubject,
-  Observable,
-  Subscription,
-} from 'rxjs';
-import {
-  map,
-  switchMap,
-} from 'rxjs/operators';
+import { BehaviorSubject, Observable, Subscription, } from 'rxjs';
+import { map, switchMap, } from 'rxjs/operators';
 
 import { environment } from '../../../../src/environments/environment';
 import { ConfigurationDataService } from '../../core/data/configuration-data.service';
@@ -25,19 +12,14 @@
 import { getFirstCompletedRemoteData } from '../../core/shared/operators';
 import { SearchConfigurationService } from '../../core/shared/search/search-configuration.service';
 import { PaginatedSearchOptions } from '../search/models/paginated-search-options.model';
-<<<<<<< HEAD
-import { RemoteData } from '../../core/data/remote-data';
 import { TranslateModule } from '@ngx-translate/core';
-import { NgIf, AsyncPipe } from '@angular/common';
-=======
->>>>>>> a8f31948
+import { AsyncPipe, NgIf } from '@angular/common';
 
 
 /**
  * The Rss feed button componenet.
  */
 @Component({
-<<<<<<< HEAD
     exportAs: 'rssComponent',
     selector: 'ds-rss',
     styleUrls: ['rss.component.scss'],
@@ -46,14 +28,6 @@
     encapsulation: ViewEncapsulation.Emulated,
     standalone: true,
     imports: [NgIf, AsyncPipe, TranslateModule]
-=======
-  exportAs: 'rssComponent',
-  selector: 'ds-rss',
-  styleUrls: ['rss.component.scss'],
-  templateUrl: 'rss.component.html',
-  changeDetection: ChangeDetectionStrategy.Default,
-  encapsulation: ViewEncapsulation.Emulated,
->>>>>>> a8f31948
 })
 export class RSSComponent implements OnInit, OnDestroy  {
 
