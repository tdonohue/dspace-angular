import {
  Component,
  Input,
} from '@angular/core';
import { TranslateService } from '@ngx-translate/core';
import { Subscription } from 'rxjs';

import { AlertType } from '../alert/alert-type';
import { AlertComponent } from '../alert/alert.component';

@Component({
<<<<<<< HEAD
    selector: 'ds-error',
    styleUrls: ['./error.component.scss'],
    templateUrl: './error.component.html',
    standalone: true,
    imports: [AlertComponent]
=======
  selector: 'ds-error',
  styleUrls: ['./error.component.scss'],
  templateUrl: './error.component.html',
>>>>>>> a8f31948
})
export class ErrorComponent {

  @Input() message = 'Error...';

  /**
   * The AlertType enumeration
   * @type {AlertType}
   */
  public AlertTypeEnum = AlertType;

  private subscription: Subscription;

  constructor(private translate: TranslateService) {

  }

  ngOnInit() {
    if (this.message === undefined) {
      this.subscription = this.translate.get('error.default').subscribe((message: string) => {
        this.message = message;
      });
    }
  }

  ngOnDestroy() {
    if (this.subscription !== undefined) {
      this.subscription.unsubscribe();
    }
  }
}<|MERGE_RESOLUTION|>--- conflicted
+++ resolved
@@ -9,17 +9,11 @@
 import { AlertComponent } from '../alert/alert.component';
 
 @Component({
-<<<<<<< HEAD
     selector: 'ds-error',
     styleUrls: ['./error.component.scss'],
     templateUrl: './error.component.html',
     standalone: true,
     imports: [AlertComponent]
-=======
-  selector: 'ds-error',
-  styleUrls: ['./error.component.scss'],
-  templateUrl: './error.component.html',
->>>>>>> a8f31948
 })
 export class ErrorComponent {
 
