import {
  Component,
  Input,
} from '@angular/core';
import { TranslateService } from '@ngx-translate/core';
import { Subscription } from 'rxjs';
<<<<<<< HEAD

import { AlertType } from '../alert/aletr-type';
=======
import { AlertType } from '../alert/alert-type';
>>>>>>> 8ba14aa3

@Component({
  selector: 'ds-error',
  styleUrls: ['./error.component.scss'],
  templateUrl: './error.component.html',
})
export class ErrorComponent {

  @Input() message = 'Error...';

  /**
   * The AlertType enumeration
   * @type {AlertType}
   */
  public AlertTypeEnum = AlertType;

  private subscription: Subscription;

  constructor(private translate: TranslateService) {

  }

  ngOnInit() {
    if (this.message === undefined) {
      this.subscription = this.translate.get('error.default').subscribe((message: string) => {
        this.message = message;
      });
    }
  }

  ngOnDestroy() {
    if (this.subscription !== undefined) {
      this.subscription.unsubscribe();
    }
  }
}<|MERGE_RESOLUTION|>--- conflicted
+++ resolved
@@ -4,12 +4,8 @@
 } from '@angular/core';
 import { TranslateService } from '@ngx-translate/core';
 import { Subscription } from 'rxjs';
-<<<<<<< HEAD
 
-import { AlertType } from '../alert/aletr-type';
-=======
 import { AlertType } from '../alert/alert-type';
->>>>>>> 8ba14aa3
 
 @Component({
   selector: 'ds-error',
