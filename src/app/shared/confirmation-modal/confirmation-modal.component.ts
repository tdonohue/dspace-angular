--- conflicted
+++ resolved
@@ -1,12 +1,7 @@
 import { Component, EventEmitter, Input, Output } from '@angular/core';
 import { NgbActiveModal } from '@ng-bootstrap/ng-bootstrap';
-<<<<<<< HEAD
-import { DSpaceObject } from '../../core/shared/dspace-object.model';
-import { DSONameService } from '../../core/breadcrumbs/dso-name.service';
 import { TranslateModule } from '@ngx-translate/core';
 import { NgIf } from '@angular/common';
-=======
->>>>>>> c02b46ca
 
 @Component({
     selector: 'ds-confirmation-modal',
