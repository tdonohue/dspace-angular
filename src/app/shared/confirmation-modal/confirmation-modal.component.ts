--- conflicted
+++ resolved
@@ -1,16 +1,5 @@
-import {
-  Component,
-  EventEmitter,
-  Input,
-  Output,
-} from '@angular/core';
+import { Component, EventEmitter, Input, Output } from '@angular/core';
 import { NgbActiveModal } from '@ng-bootstrap/ng-bootstrap';
-<<<<<<< HEAD
-
-import { DSONameService } from '../../core/breadcrumbs/dso-name.service';
-import { DSpaceObject } from '../../core/shared/dspace-object.model';
-=======
->>>>>>> 230055ce
 
 @Component({
   selector: 'ds-confirmation-modal',
