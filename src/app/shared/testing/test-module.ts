import { CommonModule } from '@angular/common';
import {
  CUSTOM_ELEMENTS_SCHEMA,
  NgModule,
} from '@angular/core';

import { MySimpleItemActionComponent } from '../../item-page/edit-item-page/simple-item-action/abstract-simple-item-action.component.spec';
<<<<<<< HEAD
=======
import { SharedModule } from '../shared.module';
import { BrowserOnlyMockPipe } from './browser-only-mock.pipe';
>>>>>>> a8f31948
import { NgComponentOutletDirectiveStub } from './ng-component-outlet-directive.stub';
import { QueryParamsDirectiveStub } from './query-params-directive.stub';
import { RouterLinkDirectiveStub } from './router-link-directive.stub';

/**
 * This module isn't used. It serves to prevent the AoT compiler
 * complaining about components/pipes/directives that were
 * created only for use in tests.
 * See https://github.com/angular/angular/issues/13590
 */
@NgModule({
  imports: [
    CommonModule,
<<<<<<< HEAD
=======
    SharedModule,
  ],
  declarations: [
>>>>>>> a8f31948
    QueryParamsDirectiveStub,
    MySimpleItemActionComponent,
    RouterLinkDirectiveStub,
    NgComponentOutletDirectiveStub,
    BrowserOnlyMockPipe,
  ],
<<<<<<< HEAD
    exports: [
        QueryParamsDirectiveStub,
        RouterLinkDirectiveStub,
        BrowserOnlyMockPipe
    ],
=======
  exports: [
    QueryParamsDirectiveStub,
    RouterLinkDirectiveStub,
  ],
>>>>>>> a8f31948
  schemas: [
    CUSTOM_ELEMENTS_SCHEMA,
  ],
})
export class TestModule {
}<|MERGE_RESOLUTION|>--- conflicted
+++ resolved
@@ -1,15 +1,10 @@
 import { CommonModule } from '@angular/common';
+import { CUSTOM_ELEMENTS_SCHEMA, NgModule, } from '@angular/core';
+
 import {
-  CUSTOM_ELEMENTS_SCHEMA,
-  NgModule,
-} from '@angular/core';
-
-import { MySimpleItemActionComponent } from '../../item-page/edit-item-page/simple-item-action/abstract-simple-item-action.component.spec';
-<<<<<<< HEAD
-=======
-import { SharedModule } from '../shared.module';
+  MySimpleItemActionComponent
+} from '../../item-page/edit-item-page/simple-item-action/abstract-simple-item-action.component.spec';
 import { BrowserOnlyMockPipe } from './browser-only-mock.pipe';
->>>>>>> a8f31948
 import { NgComponentOutletDirectiveStub } from './ng-component-outlet-directive.stub';
 import { QueryParamsDirectiveStub } from './query-params-directive.stub';
 import { RouterLinkDirectiveStub } from './router-link-directive.stub';
@@ -23,30 +18,17 @@
 @NgModule({
   imports: [
     CommonModule,
-<<<<<<< HEAD
-=======
-    SharedModule,
-  ],
-  declarations: [
->>>>>>> a8f31948
     QueryParamsDirectiveStub,
     MySimpleItemActionComponent,
     RouterLinkDirectiveStub,
     NgComponentOutletDirectiveStub,
     BrowserOnlyMockPipe,
   ],
-<<<<<<< HEAD
-    exports: [
-        QueryParamsDirectiveStub,
+  exports: [
+    QueryParamsDirectiveStub,
         RouterLinkDirectiveStub,
         BrowserOnlyMockPipe
-    ],
-=======
-  exports: [
-    QueryParamsDirectiveStub,
-    RouterLinkDirectiveStub,
   ],
->>>>>>> a8f31948
   schemas: [
     CUSTOM_ELEMENTS_SCHEMA,
   ],
