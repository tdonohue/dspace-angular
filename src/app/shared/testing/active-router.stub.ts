--- conflicted
+++ resolved
@@ -54,13 +54,9 @@
   get snapshot() {
     return {
       params: this.testParams,
-<<<<<<< HEAD
       paramMap: convertToParamMap(this.params),
-      queryParamMap: convertToParamMap(this.testParams)
-=======
       queryParamMap: convertToParamMap(this.testParams),
       queryParams: {} as Params,
->>>>>>> 99f9f592
     };
   }
 }