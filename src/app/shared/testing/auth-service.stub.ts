--- conflicted
+++ resolved
@@ -4,24 +4,17 @@
 } from 'rxjs';
 
 import { AuthMethod } from '../../core/auth/models/auth.method';
+import { AuthMethodType } from '../../core/auth/models/auth.method-type';
 import { AuthStatus } from '../../core/auth/models/auth-status.model';
 import { AuthTokenInfo } from '../../core/auth/models/auth-token-info.model';
 import { EPerson } from '../../core/eperson/models/eperson.model';
 import { hasValue } from '../empty.util';
-<<<<<<< HEAD
 import { createSuccessfulRemoteDataObject$ } from '../remote-data.utils';
 import { EPersonMock } from './eperson.mock';
-
-export const authMethodsMock = [
-  new AuthMethod('password'),
-  new AuthMethod('shibboleth', 'dspace.test/shibboleth'),
-=======
-import { AuthMethodType } from '../../core/auth/models/auth.method-type';
 
 export const authMethodsMock: AuthMethod[] = [
   new AuthMethod(AuthMethodType.Password, 0),
   new AuthMethod(AuthMethodType.Shibboleth, 1, 'dspace.test/shibboleth'),
->>>>>>> 8ba14aa3
 ];
 
 export class AuthServiceStub {
