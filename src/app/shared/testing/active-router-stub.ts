--- conflicted
+++ resolved
@@ -14,12 +14,8 @@
 
   params = this.subject.asObservable();
   queryParams = this.subject.asObservable();
-<<<<<<< HEAD
-  queryParamMap = this.subject.asObservable().map((params: Params) => convertToParamMap(params));
+  queryParamMap = this.subject.asObservable().pipe(map((params: Params) => convertToParamMap(params)));
   data = this.dataSubject.asObservable();
-=======
-  queryParamMap = this.subject.asObservable().pipe(map((params: Params) => convertToParamMap(params)));
->>>>>>> dd24958f
 
   constructor(params?: Params, data?: any) {
     if (params) {
