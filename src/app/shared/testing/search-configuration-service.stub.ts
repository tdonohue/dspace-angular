--- conflicted
+++ resolved
@@ -1,13 +1,11 @@
 import { Params } from '@angular/router';
-<<<<<<< HEAD
-import { SearchConfig } from '../../core/shared/search/search-filters/search-config.model';
-=======
 import {
   BehaviorSubject,
   Observable,
   of as observableOf,
 } from 'rxjs';
->>>>>>> 36ac6002
+
+import { SearchConfig } from '../../core/shared/search/search-filters/search-config.model';
 
 export class SearchConfigurationServiceStub {
 
