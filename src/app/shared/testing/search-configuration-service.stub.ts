--- conflicted
+++ resolved
@@ -1,18 +1,9 @@
-<<<<<<< HEAD
-import { BehaviorSubject, of as observableOf, Observable } from 'rxjs';
 import { Params } from '@angular/router';
-=======
 import {
   BehaviorSubject,
+  Observable,
   of as observableOf,
 } from 'rxjs';
-
-import {
-  SortDirection,
-  SortOptions,
-} from '../../core/cache/models/sort-options.model';
-import { SearchConfig } from '../../core/shared/search/search-filters/search-config.model';
->>>>>>> a8f31948
 
 export class SearchConfigurationServiceStub {
 
@@ -53,10 +44,4 @@
     return observableOf({});
   }
 
-<<<<<<< HEAD
-=======
-  initializeSortOptionsFromConfiguration() {
-    /* empty */
-  }
->>>>>>> a8f31948
 }