--- conflicted
+++ resolved
@@ -1,9 +1,4 @@
-<<<<<<< HEAD
-
-import {of as observableOf,  Observable } from 'rxjs';
-=======
 import { Observable, of as observableOf } from 'rxjs';
->>>>>>> 3a8f7754
 import { AuthStatus } from '../../core/auth/models/auth-status.model';
 import { AuthTokenInfo } from '../../core/auth/models/auth-token-info.model';
 import { EPersonMock } from './eperson-mock';
