import { Observable } from 'rxjs/Observable';
import { HttpOptions } from '../../core/dspace-rest-v2/dspace-rest-v2.service';
import { AuthStatus } from '../../core/auth/models/auth-status.model';
import { AuthTokenInfo } from '../../core/auth/models/auth-token-info.model';
import { EPerson } from '../../core/eperson/models/eperson.model';
import { isNotEmpty } from '../empty.util';
import { EPersonMock } from './eperson-mock';
import { RemoteData } from '../../core/data/remote-data';

export class AuthRequestServiceStub {
  protected mockUser: EPerson = EPersonMock;
  protected mockTokenInfo = new AuthTokenInfo('test_token');

  public postToEndpoint(method: string, body: any, options?: HttpOptions): Observable<any> {
    const authStatusStub: AuthStatus = new AuthStatus();
    if (isNotEmpty(body)) {
      const parsedBody = this.parseQueryString(body);
      authStatusStub.okay = true;
      if (parsedBody.user === 'user' && parsedBody.password === 'password') {
        authStatusStub.authenticated = true;
        authStatusStub.token = this.mockTokenInfo;
      } else {
        authStatusStub.authenticated = false;
      }
    } else {
      const token = (options.headers as any).lazyUpdate[1].value;
      if (this.validateToken(token)) {
        authStatusStub.authenticated = true;
        authStatusStub.token = this.mockTokenInfo;
<<<<<<< HEAD
        authStatusStub.eperson = this.mockUser;
=======
        authStatusStub.eperson = Observable.of(new RemoteData<EPerson>(false, false, true, undefined, this.mockUser));
>>>>>>> 5912c887
      } else {
        authStatusStub.authenticated = false;
      }
    }
    return Observable.of(authStatusStub);
  }

  public getRequest(method: string, options?: HttpOptions): Observable<any> {
    const authStatusStub: AuthStatus = new AuthStatus();
    switch (method) {
      case 'logout':
        authStatusStub.authenticated = false;
        break;
      case 'status':
        const token = (options.headers as any).lazyUpdate[1].value;
        if (this.validateToken(token)) {
          authStatusStub.authenticated = true;
          authStatusStub.token = this.mockTokenInfo;
<<<<<<< HEAD
          authStatusStub.eperson = this.mockUser;
=======
          authStatusStub.eperson = Observable.of(new RemoteData<EPerson>(false, false, true, undefined, this.mockUser));
>>>>>>> 5912c887
        } else {
          authStatusStub.authenticated = false;
        }
        break;
    }
    return Observable.of(authStatusStub);
  }

  private validateToken(token): boolean {
    return (token === 'Bearer test_token');
  }
  private parseQueryString(query): any {
    const obj = Object.create({});
    const vars = query.split('&');
    for (const param of vars) {
      const pair = param.split('=');
      obj[pair[0]] = pair[1]
    }
    return obj;
  }
}<|MERGE_RESOLUTION|>--- conflicted
+++ resolved
@@ -27,11 +27,7 @@
       if (this.validateToken(token)) {
         authStatusStub.authenticated = true;
         authStatusStub.token = this.mockTokenInfo;
-<<<<<<< HEAD
-        authStatusStub.eperson = this.mockUser;
-=======
         authStatusStub.eperson = Observable.of(new RemoteData<EPerson>(false, false, true, undefined, this.mockUser));
->>>>>>> 5912c887
       } else {
         authStatusStub.authenticated = false;
       }
@@ -50,11 +46,7 @@
         if (this.validateToken(token)) {
           authStatusStub.authenticated = true;
           authStatusStub.token = this.mockTokenInfo;
-<<<<<<< HEAD
-          authStatusStub.eperson = this.mockUser;
-=======
           authStatusStub.eperson = Observable.of(new RemoteData<EPerson>(false, false, true, undefined, this.mockUser));
->>>>>>> 5912c887
         } else {
           authStatusStub.authenticated = false;
         }
