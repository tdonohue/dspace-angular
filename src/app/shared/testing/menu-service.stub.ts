import { Observable, of as observableOf } from 'rxjs';
<<<<<<< HEAD
import { MenuSection, MenuState } from '../menu/menu.reducer';
=======
import { MenuSection } from '../menu/menu-section.model';
import { MenuID } from '../menu/menu-id.model';
>>>>>>> 7278b151

export class MenuServiceStub {
  visibleSection1 = {
    id: 'section',
    visible: true,
    active: false
  } as any;
  visibleSection2 = {
    id: 'section_2',
    visible: true
  } as any;
  hiddenSection3 = {
    id: 'section_3',
    visible: false
  } as any;
  subSection4 = {
    id: 'section_4',
    visible: true,
    parentID: 'section1'
  } as any;

  toggleMenu(): void { /***/
  }

  expandMenu(): void { /***/
  }

  collapseMenu(): void { /***/
  }

  showMenu(): void { /***/
  }

  hideMenu(): void { /***/
  }

  expandMenuPreview(): void { /***/
  }

  collapseMenuPreview(): void { /***/
  }

  toggleActiveSection(): void { /***/
  }

  activateSection(): void { /***/
  }

  deactivateSection(): void { /***/
  }

  addSection(menuID: MenuID, section: MenuSection): void { /***/
  }

  removeSection(): void { /***/
  }

  resetSections(): void { /***/
  }

  isMenuVisible(id: MenuID): Observable<boolean> {
    return observableOf(true);
  }

  isMenuCollapsed(id: MenuID): Observable<boolean> {
    return observableOf(false);
  }

  isMenuPreviewCollapsed(id: MenuID): Observable<boolean> {
    return observableOf(true);
  }

  hasSubSections(id: MenuID, sectionID: string): Observable<boolean> {
    return observableOf(true);
  }

  getMenu(id: MenuID): Observable<MenuState> {
    return observableOf({} as MenuState);
  }

  getMenuTopSections(id: MenuID): Observable<MenuSection[]> {
    return observableOf([this.visibleSection1, this.visibleSection2]);
  }

  getSubSectionsByParentID(id: MenuID): Observable<MenuSection[]> {
    return observableOf([this.subSection4]);
  }

  isSectionActive(id: MenuID, sectionID: string): Observable<boolean> {
    return observableOf(true);
  }

  isSectionVisible(id: MenuID, sectionID: string): Observable<boolean> {
    return observableOf(true);
  }
}<|MERGE_RESOLUTION|>--- conflicted
+++ resolved
@@ -1,10 +1,7 @@
 import { Observable, of as observableOf } from 'rxjs';
-<<<<<<< HEAD
-import { MenuSection, MenuState } from '../menu/menu.reducer';
-=======
 import { MenuSection } from '../menu/menu-section.model';
+import { MenuState } from '../menu/menu-state.model';
 import { MenuID } from '../menu/menu-id.model';
->>>>>>> 7278b151
 
 export class MenuServiceStub {
   visibleSection1 = {
@@ -81,7 +78,7 @@
     return observableOf(true);
   }
 
-  getMenu(id: MenuID): Observable<MenuState> {
+  getMenu(id: MenuID): Observable<MenuState> {  // todo: resolve import
     return observableOf({} as MenuState);
   }
 
