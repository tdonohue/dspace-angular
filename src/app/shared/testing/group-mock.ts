--- conflicted
+++ resolved
@@ -14,6 +14,7 @@
         subgroups: { href: 'https://dspace.4science.it/dspace-spring-rest/api/eperson/groups/testgroupid2/subgroups' },
         epersons: { href: 'https://dspace.4science.it/dspace-spring-rest/api/eperson/groups/testgroupid2/epersons' }
     },
+    _name: 'testgroupname2',
     id: 'testgroupid2',
     uuid: 'testgroupid2',
     type: 'group',
@@ -32,16 +33,8 @@
         subgroups: { href: 'https://dspace.4science.it/dspace-spring-rest/api/eperson/groups/testgroupid/subgroups' },
         epersons: { href: 'https://dspace.4science.it/dspace-spring-rest/api/eperson/groups/testgroupid/epersons' }
     },
-<<<<<<< HEAD
-    groups: { href: 'https://dspace.4science.it/dspace-spring-rest/api/eperson/groups/testgroupid/groups' }
-  },
-  _name: 'testgroupname',
-  id: 'testgroupid',
-  uuid: 'testgroupid',
-  type: 'group',
-=======
+    _name: 'testgroupname',
     id: 'testgroupid',
     uuid: 'testgroupid',
     type: 'group',
->>>>>>> 2fdb5a4c
 });