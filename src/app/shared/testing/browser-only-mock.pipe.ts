--- conflicted
+++ resolved
@@ -8,10 +8,7 @@
  */
 @Pipe({
   name: 'dsBrowserOnly',
-<<<<<<< HEAD
   standalone: true
-=======
->>>>>>> a8f31948
 })
 export class BrowserOnlyMockPipe implements PipeTransform {
   transform(value: string): string | undefined {
