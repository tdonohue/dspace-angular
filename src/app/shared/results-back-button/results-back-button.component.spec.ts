--- conflicted
+++ resolved
@@ -1,14 +1,7 @@
 import { NO_ERRORS_SCHEMA } from '@angular/core';
-import {
-  ComponentFixture,
-  TestBed,
-  waitForAsync,
-} from '@angular/core/testing';
+import { ComponentFixture, TestBed, waitForAsync, } from '@angular/core/testing';
 import { RouterTestingModule } from '@angular/router/testing';
-import {
-  TranslateModule,
-  TranslateService,
-} from '@ngx-translate/core';
+import { TranslateModule, TranslateService, } from '@ngx-translate/core';
 import { of } from 'rxjs';
 
 import { ResultsBackButtonComponent } from './results-back-button.component';
@@ -27,25 +20,13 @@
 
     beforeEach(waitForAsync(() => {
       TestBed.configureTestingModule({
-<<<<<<< HEAD
     imports: [TranslateModule.forRoot(),
         RouterTestingModule.withRoutes([]), ResultsBackButtonComponent],
     providers: [
-        { provide: TranslateService, useValue: translate }
+          { provide: TranslateService, useValue: translate },
     ],
-    schemas: [NO_ERRORS_SCHEMA]
+        schemas: [NO_ERRORS_SCHEMA],
 }).compileComponents();
-=======
-        declarations: [ResultsBackButtonComponent],
-        imports: [TranslateModule.forRoot(),
-          RouterTestingModule.withRoutes([]),
-        ],
-        providers: [
-          { provide: TranslateService, useValue: translate },
-        ],
-        schemas: [NO_ERRORS_SCHEMA],
-      }).compileComponents();
->>>>>>> a8f31948
     }));
 
     describe('from a metadata browse list', () => {
