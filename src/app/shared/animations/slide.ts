--- conflicted
+++ resolved
@@ -64,13 +64,8 @@
 
 export const expandSearchInput = trigger('toggleAnimation', [
   state('collapsed', style({
-<<<<<<< HEAD
-    width: '30px',
+    width: '0',
     opacity: '0',
-=======
-    width: '0',
-    opacity: '0'
->>>>>>> 8ba14aa3
   })),
   state('expanded', style({
     width: '250px',
