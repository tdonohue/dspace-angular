--- conflicted
+++ resolved
@@ -1,16 +1,4 @@
-<<<<<<< HEAD
-import { ComponentRef, Directive, Input, OnChanges, OnDestroy, TemplateRef, ViewContainerRef } from '@angular/core';
-=======
-import {
-  ComponentRef,
-  Directive,
-  Input,
-  OnChanges,
-  OnDestroy,
-  TemplateRef,
-  ViewContainerRef,
-} from '@angular/core';
->>>>>>> 5fc2ed92
+import { ComponentRef, Directive, Input, OnChanges, OnDestroy, TemplateRef, ViewContainerRef, } from '@angular/core';
 import { PlacementArray } from '@ng-bootstrap/ng-bootstrap/util/positioning';
 
 import { ContextHelpService } from './context-help.service';
@@ -49,11 +37,7 @@
   constructor(
     private templateRef: TemplateRef<any>,
     private viewContainerRef: ViewContainerRef,
-<<<<<<< HEAD
-    private contextHelpService: ContextHelpService
-=======
     private contextHelpService: ContextHelpService,
->>>>>>> 5fc2ed92
   ) {}
 
   ngOnChanges() {
