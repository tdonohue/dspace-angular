import { Component, OnInit } from '@angular/core';
import { Observable } from 'rxjs';
import { ActivatedRoute, Router } from '@angular/router';
import { RemoteData } from '../../../core/data/remote-data';
<<<<<<< HEAD
import { isNotEmpty } from '../../empty.util';
=======
import { isNotEmpty, isNotUndefined } from '../../empty.util';
>>>>>>> ad77640f
import { first, map } from 'rxjs/operators';
import { DSpaceObject } from '../../../core/shared/dspace-object.model';

/**
 * Component representing the edit page for communities and collections
 */
@Component({
  selector: 'ds-edit-comcol',
  template: ''
})
export class EditComColPageComponent<TDomain extends DSpaceObject> implements OnInit {
  /**
   * The type of DSpaceObject (used to create i18n messages)
   */
  public type: string;

  /**
   * The current page outlet string
   */
  public currentPage: string;

  /**
   * All possible page outlet strings
   */
  public pages: string[];

  /**
   * The DSO to render the edit page for
   */
  public dsoRD$: Observable<RemoteData<TDomain>>;

  /**
   * Hide the default return button?
   */
  public hideReturnButton: boolean;

  public constructor(
    protected router: Router,
    protected route: ActivatedRoute
  ) {
    this.router.events.subscribe(() => {
      this.currentPage = this.route.snapshot.firstChild.routeConfig.path;
<<<<<<< HEAD
=======
      this.hideReturnButton = this.route.routeConfig.children
        .find((child: any) => child.path === this.currentPage).data.hideReturnButton;
>>>>>>> ad77640f
    });
  }

  ngOnInit(): void {
    this.pages = this.route.routeConfig.children
      .map((child: any) => child.path)
      .filter((path: string) => isNotEmpty(path)); // ignore reroutes
    this.dsoRD$ = this.route.data.pipe(first(), map((data) => data.dso));
  }

  /**
   * Get the dso's page url
   * This method is expected to be overridden in the edit community/collection page components
   * @param dso The DSpaceObject for which the url is requested
   */
  getPageUrl(dso: TDomain): string {
    return this.router.url;
  }
}<|MERGE_RESOLUTION|>--- conflicted
+++ resolved
@@ -2,11 +2,7 @@
 import { Observable } from 'rxjs';
 import { ActivatedRoute, Router } from '@angular/router';
 import { RemoteData } from '../../../core/data/remote-data';
-<<<<<<< HEAD
 import { isNotEmpty } from '../../empty.util';
-=======
-import { isNotEmpty, isNotUndefined } from '../../empty.util';
->>>>>>> ad77640f
 import { first, map } from 'rxjs/operators';
 import { DSpaceObject } from '../../../core/shared/dspace-object.model';
 
@@ -49,11 +45,8 @@
   ) {
     this.router.events.subscribe(() => {
       this.currentPage = this.route.snapshot.firstChild.routeConfig.path;
-<<<<<<< HEAD
-=======
       this.hideReturnButton = this.route.routeConfig.children
         .find((child: any) => child.path === this.currentPage).data.hideReturnButton;
->>>>>>> ad77640f
     });
   }
 
