import { ComponentFixture, TestBed, waitForAsync } from '@angular/core/testing';
import { ComcolRoleComponent } from './comcol-role.component';
import { GroupDataService } from '../../../../core/eperson/group-data.service';
import { By } from '@angular/platform-browser';
import { SharedModule } from '../../../shared.module';
import { TranslateModule } from '@ngx-translate/core';
import { DebugElement, NO_ERRORS_SCHEMA } from '@angular/core';
import { RequestService } from '../../../../core/data/request.service';
<<<<<<< HEAD
import { of as observableOf } from 'rxjs';
import { RemoteData } from '../../../../core/data/remote-data';
=======
import { of as observableOf } from 'rxjs/internal/observable/of';
>>>>>>> 85303576
import { RouterTestingModule } from '@angular/router/testing';
import {
  createFailedRemoteDataObject$,
  createSuccessfulRemoteDataObject$
} from '../../../remote-data.utils';

describe('ComcolRoleComponent', () => {

  let fixture: ComponentFixture<ComcolRoleComponent>;
  let comp: ComcolRoleComponent;
  let de: DebugElement;

  let group;
  let statusCode;
  let comcolRole;

<<<<<<< HEAD
  const requestService = {hasByHrefObservable: () => observableOf(true)};

  const groupService = {
    findByHref: jasmine.createSpy('findByHref'),
    createComcolGroup: jasmine.createSpy('createComcolGroup').and.returnValue(observableOf({})),
    deleteComcolGroup: jasmine.createSpy('deleteComcolGroup').and.returnValue(observableOf({}))
  };
=======
  beforeEach(() => {

    requestService = { hasByHref$: () => observableOf(true) };

    groupService = {
      findByHref: () => undefined,
      createComcolGroup: jasmine.createSpy('createComcolGroup'),
      deleteComcolGroup: jasmine.createSpy('deleteComcolGroup'),
    };

    spyOn(groupService, 'findByHref').and.callFake((link) => {
      if (link === 'test role link') {
        if (statusCode === 204) {
          return createSuccessfulRemoteDataObject$(null);
        } else if (statusCode === 200) {
          return createSuccessfulRemoteDataObject$(group);
        } else {
          return createFailedRemoteDataObject$('error', statusCode);
        }
      }
    });
>>>>>>> 85303576

  beforeEach(waitForAsync(() => {
    TestBed.configureTestingModule({
      imports: [
        SharedModule,
        RouterTestingModule.withRoutes([]),
        TranslateModule.forRoot(),
      ],
      providers: [
        { provide: GroupDataService, useValue: groupService },
        { provide: RequestService, useValue: requestService },
      ], schemas: [
        NO_ERRORS_SCHEMA
      ]
    }).compileComponents().then(() => {
      groupService.findByHref.and.callFake((link) => {
        if (link === 'test role link') {
          return observableOf(new RemoteData(
            false,
            false,
            true,
            undefined,
            group,
            statusCode,
          ));
        } else {
          console.log('ERRORE');
        }
      });

      fixture = TestBed.createComponent(ComcolRoleComponent);
      comp = fixture.componentInstance;
      de = fixture.debugElement;

<<<<<<< HEAD
      comp.comcolRole = {
        name: 'test role name',
        href: 'test role link',
      };
=======
    comcolRole = {
      name: 'test role name',
      href: 'test role link',
    };
    comp.comcolRole = comcolRole;
>>>>>>> 85303576

      fixture.detectChanges();
    });

  }));

  describe('when there is no group yet', () => {

    beforeEach(() => {
      group = null;
      statusCode = 204;
      comp.comcolRole = comcolRole;
      fixture.detectChanges();
    });

    it('should have a create button but no restrict or delete button', (done) => {
      expect(de.query(By.css('.btn.create')))
        .toBeTruthy();
      expect(de.query(By.css('.btn.restrict')))
        .toBeNull();
      expect(de.query(By.css('.btn.delete')))
        .toBeNull();
      done();
    });

    describe('when the create button is pressed', () => {

      beforeEach(() => {
        de.query(By.css('.btn.create')).nativeElement.click();
      });

      it('should call the groupService create method', (done) => {
        expect(groupService.createComcolGroup).toHaveBeenCalled();
        done();
      });
    });
  });

  describe('when the related group is the Anonymous group', () => {

    beforeEach(() => {
      group = {
        name: 'Anonymous'
      };
      statusCode = 200;
      comp.comcolRole = comcolRole;
      fixture.detectChanges();
    });

    it('should have a restrict button but no create or delete button', (done) => {
      expect(de.query(By.css('.btn.create')))
        .toBeNull();
      expect(de.query(By.css('.btn.restrict')))
        .toBeTruthy();
      expect(de.query(By.css('.btn.delete')))
        .toBeNull();
      done();
    });

    describe('when the restrict button is pressed', () => {

      beforeEach(() => {
        de.query(By.css('.btn.restrict')).nativeElement.click();
      });

      it('should call the groupService create method', (done) => {
        expect(groupService.createComcolGroup).toHaveBeenCalledWith(comp.dso, 'test role name', 'test role link');
        done();
      });
    });
  });

  describe('when the related group is a custom group', () => {

    beforeEach(() => {
      group = {
        name: 'custom group name'
      };
      statusCode = 200;
      comp.comcolRole = comcolRole;
      fixture.detectChanges();
    });

    it('should have a delete button but no create or restrict button', (done) => {
      expect(de.query(By.css('.btn.create')))
        .toBeNull();
      expect(de.query(By.css('.btn.restrict')))
        .toBeNull();
      expect(de.query(By.css('.btn.delete')))
        .toBeTruthy();
      done();
    });

    describe('when the delete button is pressed', () => {

      beforeEach(() => {
        de.query(By.css('.btn.delete')).nativeElement.click();
      });

      it('should call the groupService delete method', (done) => {
        expect(groupService.deleteComcolGroup).toHaveBeenCalled();
        done();
      });
    });
  });
});<|MERGE_RESOLUTION|>--- conflicted
+++ resolved
@@ -6,12 +6,7 @@
 import { TranslateModule } from '@ngx-translate/core';
 import { DebugElement, NO_ERRORS_SCHEMA } from '@angular/core';
 import { RequestService } from '../../../../core/data/request.service';
-<<<<<<< HEAD
 import { of as observableOf } from 'rxjs';
-import { RemoteData } from '../../../../core/data/remote-data';
-=======
-import { of as observableOf } from 'rxjs/internal/observable/of';
->>>>>>> 85303576
 import { RouterTestingModule } from '@angular/router/testing';
 import {
   createFailedRemoteDataObject$,
@@ -28,37 +23,13 @@
   let statusCode;
   let comcolRole;
 
-<<<<<<< HEAD
-  const requestService = {hasByHrefObservable: () => observableOf(true)};
+  const requestService = { hasByHref$: () => observableOf(true) };
 
   const groupService = {
     findByHref: jasmine.createSpy('findByHref'),
     createComcolGroup: jasmine.createSpy('createComcolGroup').and.returnValue(observableOf({})),
     deleteComcolGroup: jasmine.createSpy('deleteComcolGroup').and.returnValue(observableOf({}))
   };
-=======
-  beforeEach(() => {
-
-    requestService = { hasByHref$: () => observableOf(true) };
-
-    groupService = {
-      findByHref: () => undefined,
-      createComcolGroup: jasmine.createSpy('createComcolGroup'),
-      deleteComcolGroup: jasmine.createSpy('deleteComcolGroup'),
-    };
-
-    spyOn(groupService, 'findByHref').and.callFake((link) => {
-      if (link === 'test role link') {
-        if (statusCode === 204) {
-          return createSuccessfulRemoteDataObject$(null);
-        } else if (statusCode === 200) {
-          return createSuccessfulRemoteDataObject$(group);
-        } else {
-          return createFailedRemoteDataObject$('error', statusCode);
-        }
-      }
-    });
->>>>>>> 85303576
 
   beforeEach(waitForAsync(() => {
     TestBed.configureTestingModule({
@@ -76,16 +47,13 @@
     }).compileComponents().then(() => {
       groupService.findByHref.and.callFake((link) => {
         if (link === 'test role link') {
-          return observableOf(new RemoteData(
-            false,
-            false,
-            true,
-            undefined,
-            group,
-            statusCode,
-          ));
-        } else {
-          console.log('ERRORE');
+          if (statusCode === 204) {
+            return createSuccessfulRemoteDataObject$(null);
+          } else if (statusCode === 200) {
+            return createSuccessfulRemoteDataObject$(group);
+          } else {
+            return createFailedRemoteDataObject$('error', statusCode);
+          }
         }
       });
 
@@ -93,18 +61,11 @@
       comp = fixture.componentInstance;
       de = fixture.debugElement;
 
-<<<<<<< HEAD
-      comp.comcolRole = {
+    comcolRole = {
         name: 'test role name',
         href: 'test role link',
       };
-=======
-    comcolRole = {
-      name: 'test role name',
-      href: 'test role link',
-    };
     comp.comcolRole = comcolRole;
->>>>>>> 85303576
 
       fixture.detectChanges();
     });
