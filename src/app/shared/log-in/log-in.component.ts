--- conflicted
+++ resolved
@@ -1,18 +1,9 @@
-<<<<<<< HEAD
-import { filter, takeWhile, map } from 'rxjs/operators';
-=======
 import { filter, map, takeWhile } from 'rxjs/operators';
->>>>>>> 3a8f7754
 import { Component, OnDestroy, OnInit } from '@angular/core';
 import { FormBuilder, FormGroup, Validators } from '@angular/forms';
 
 import { select, Store } from '@ngrx/store';
 import { Observable } from 'rxjs';
-<<<<<<< HEAD
-
-
-=======
->>>>>>> 3a8f7754
 import {
   AuthenticateAction,
   ResetAuthenticationMessagesAction
@@ -142,11 +133,7 @@
     this.store.pipe(
       select(isAuthenticated),
       takeWhile(() => this.alive),
-<<<<<<< HEAD
-      filter((authenticated) => authenticated),)
-=======
       filter((authenticated) => authenticated))
->>>>>>> 3a8f7754
       .subscribe(() => {
           this.authService.redirectToPreviousUrl();
         }
