import {
  Component,
  CUSTOM_ELEMENTS_SCHEMA,
} from '@angular/core';
import {
  ComponentFixture,
  inject,
  TestBed,
  waitForAsync,
} from '@angular/core/testing';
import {
  FormsModule,
  ReactiveFormsModule,
} from '@angular/forms';
import { By } from '@angular/platform-browser';
import { ActivatedRoute } from '@angular/router';
import { RouterTestingModule } from '@angular/router/testing';
import { StoreModule } from '@ngrx/store';
import { provideMockStore } from '@ngrx/store/testing';
import { TranslateModule } from '@ngx-translate/core';
import { of } from 'rxjs';

import { authReducer } from '../../core/auth/auth.reducer';
import { AuthService } from '../../core/auth/auth.service';
import { AuthorizationDataService } from '../../core/data/feature-authorization/authorization-data.service';
import { HardRedirectService } from '../../core/services/hard-redirect.service';
import { NativeWindowService } from '../../core/services/window.service';
import { NativeWindowMockFactory } from '../mocks/mock-native-window-ref';
import { SharedModule } from '../shared.module';
import { ActivatedRouteStub } from '../testing/active-router.stub';
import {
  authMethodsMock,
  AuthServiceStub,
} from '../testing/auth-service.stub';
import { createTestComponent } from '../testing/utils.test';
<<<<<<< HEAD
import { LogInComponent } from './log-in.component';
=======
import { RouterTestingModule } from '@angular/router/testing';
import { HardRedirectService } from '../../core/services/hard-redirect.service';
import { AuthorizationDataService } from '../../core/data/feature-authorization/authorization-data.service';
import { of } from 'rxjs';
import { ThemeService } from '../theme-support/theme.service';
import { getMockThemeService } from '../mocks/theme-service.mock';
>>>>>>> 8ba14aa3

describe('LogInComponent', () => {

  let component: LogInComponent;
  let fixture: ComponentFixture<LogInComponent>;
  const initialState = {
    core: {
      auth: {
        authenticated: false,
        loaded: false,
        loading: false,
        authMethods: authMethodsMock,
      },
    },
  };
  let hardRedirectService: HardRedirectService;

  let authorizationService: AuthorizationDataService;

  beforeEach(waitForAsync(() => {
    hardRedirectService = jasmine.createSpyObj('hardRedirectService', {
      redirect: {},
      getCurrentRoute: {},
    });
    authorizationService = jasmine.createSpyObj('authorizationService', {
      isAuthorized: of(true),
    });

    // refine the test module by declaring the test component
    void TestBed.configureTestingModule({
      imports: [
        FormsModule,
        ReactiveFormsModule,
        StoreModule.forRoot(authReducer, {
          runtimeChecks: {
            strictStateImmutability: false,
            strictActionImmutability: false,
          },
        }),
        RouterTestingModule,
        SharedModule,
        TranslateModule.forRoot(),
      ],
      declarations: [
        TestComponent,
      ],
      providers: [
        { provide: AuthService, useClass: AuthServiceStub },
        { provide: NativeWindowService, useFactory: NativeWindowMockFactory },
        // { provide: Router, useValue: new RouterStub() },
        { provide: ActivatedRoute, useValue: new ActivatedRouteStub() },
        { provide: HardRedirectService, useValue: hardRedirectService },
        { provide: AuthorizationDataService, useValue: authorizationService },
        provideMockStore({ initialState }),
<<<<<<< HEAD
        LogInComponent,
=======
        { provide: ThemeService, useValue: getMockThemeService() },
        LogInComponent
>>>>>>> 8ba14aa3
      ],
      schemas: [
        CUSTOM_ELEMENTS_SCHEMA,
      ],
    })
      .compileComponents();

  }));

  describe('', () => {
    let testComp: TestComponent;
    let testFixture: ComponentFixture<TestComponent>;

    // synchronous beforeEach
    beforeEach(() => {
      const html = `<ds-themed-log-in [isStandalonePage]="isStandalonePage"> </ds-themed-log-in>`;

      testFixture = createTestComponent(html, TestComponent) as ComponentFixture<TestComponent>;
      testComp = testFixture.componentInstance;
    });

    afterEach(() => {
      testFixture.destroy();
    });

    it('should create LogInComponent', inject([LogInComponent], (app: LogInComponent) => {

      expect(app).toBeDefined();

    }));
  });

  describe('', () => {
    beforeEach(() => {
      fixture = TestBed.createComponent(LogInComponent);
      component = fixture.componentInstance;

      fixture.detectChanges();
    });

    afterEach(() => {
      fixture.destroy();
      component = null;
    });

    it('should render a log-in container component for each auth method available', () => {
      const loginContainers = fixture.debugElement.queryAll(By.css('ds-log-in-container'));
      expect(loginContainers.length).toBe(2);

    });
  });

});

// declare a test component
@Component({
  selector: 'ds-test-cmp',
  template: ``,
})
class TestComponent {

  isStandalonePage = true;

}<|MERGE_RESOLUTION|>--- conflicted
+++ resolved
@@ -26,6 +26,7 @@
 import { HardRedirectService } from '../../core/services/hard-redirect.service';
 import { NativeWindowService } from '../../core/services/window.service';
 import { NativeWindowMockFactory } from '../mocks/mock-native-window-ref';
+import { getMockThemeService } from '../mocks/theme-service.mock';
 import { SharedModule } from '../shared.module';
 import { ActivatedRouteStub } from '../testing/active-router.stub';
 import {
@@ -33,16 +34,8 @@
   AuthServiceStub,
 } from '../testing/auth-service.stub';
 import { createTestComponent } from '../testing/utils.test';
-<<<<<<< HEAD
+import { ThemeService } from '../theme-support/theme.service';
 import { LogInComponent } from './log-in.component';
-=======
-import { RouterTestingModule } from '@angular/router/testing';
-import { HardRedirectService } from '../../core/services/hard-redirect.service';
-import { AuthorizationDataService } from '../../core/data/feature-authorization/authorization-data.service';
-import { of } from 'rxjs';
-import { ThemeService } from '../theme-support/theme.service';
-import { getMockThemeService } from '../mocks/theme-service.mock';
->>>>>>> 8ba14aa3
 
 describe('LogInComponent', () => {
 
@@ -97,12 +90,8 @@
         { provide: HardRedirectService, useValue: hardRedirectService },
         { provide: AuthorizationDataService, useValue: authorizationService },
         provideMockStore({ initialState }),
-<<<<<<< HEAD
+        { provide: ThemeService, useValue: getMockThemeService() },
         LogInComponent,
-=======
-        { provide: ThemeService, useValue: getMockThemeService() },
-        LogInComponent
->>>>>>> 8ba14aa3
       ],
       schemas: [
         CUSTOM_ELEMENTS_SCHEMA,
