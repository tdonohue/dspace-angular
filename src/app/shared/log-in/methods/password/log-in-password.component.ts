--- conflicted
+++ resolved
@@ -16,6 +16,10 @@
 import { map } from 'rxjs/operators';
 
 import {
+  getForgotPasswordRoute,
+  getRegisterRoute,
+} from '../../../../app-routing-paths';
+import {
   AuthenticateAction,
   ResetAuthenticationMessagesAction,
 } from '../../../../core/auth/auth.actions';
@@ -27,16 +31,12 @@
   getAuthenticationInfo,
 } from '../../../../core/auth/selectors';
 import { CoreState } from '../../../../core/core-state.model';
-<<<<<<< HEAD
+import { AuthorizationDataService } from '../../../../core/data/feature-authorization/authorization-data.service';
+import { FeatureID } from '../../../../core/data/feature-authorization/feature-id';
 import { HardRedirectService } from '../../../../core/services/hard-redirect.service';
 import { fadeOut } from '../../../animations/fade';
 import { isNotEmpty } from '../../../empty.util';
 import { renderAuthMethodFor } from '../log-in.methods-decorator';
-=======
-import { getForgotPasswordRoute, getRegisterRoute } from '../../../../app-routing-paths';
-import { FeatureID } from '../../../../core/data/feature-authorization/feature-id';
-import { AuthorizationDataService } from '../../../../core/data/feature-authorization/authorization-data.service';
->>>>>>> 8ba14aa3
 
 /**
  * /users/sign-in
@@ -98,12 +98,8 @@
     private authService: AuthService,
     private hardRedirectService: HardRedirectService,
     private formBuilder: UntypedFormBuilder,
-<<<<<<< HEAD
-    private store: Store<CoreState>,
-=======
     protected store: Store<CoreState>,
     protected authorizationService: AuthorizationDataService,
->>>>>>> 8ba14aa3
   ) {
     this.authMethod = injectedAuthMethodModel;
   }
