<form class="form-login"
      (ngSubmit)="submit()"
      [formGroup]="form" novalidate>
  <input [attr.aria-label]="'login.form.email' |translate"
         autocomplete="username"
         autofocus
         class="form-control form-control-lg position-relative"
         formControlName="email"
         placeholder="{{'login.form.email' | translate}}"
         required
         type="email"
         [attr.data-test]="'email' | dsBrowserOnly">
  <input [attr.aria-label]="'login.form.password' |translate"
         autocomplete="current-password"
         class="form-control form-control-lg position-relative mb-3"
         placeholder="{{'login.form.password' | translate}}"
         formControlName="password"
         required
         type="password"
         [attr.data-test]="'password' | dsBrowserOnly">
  <div *ngIf="(error | async) && hasError" class="alert alert-danger" role="alert"
       @fadeOut>{{ (error | async) | translate }}</div>
  <div *ngIf="(message | async) && hasMessage" class="alert alert-info" role="alert"
       @fadeOut>{{ (message | async) | translate }}</div>

  <button class="btn btn-lg btn-primary btn-block mt-3" type="submit" [attr.data-test]="'login-button' | dsBrowserOnly"
<<<<<<< HEAD
          [disabled]="!form.valid"><i class="fas fa-sign-in-alt"></i> {{"login.form.submit" | translate}}</button>
</form>

<ng-container *ngIf="canShowDivider$ | async">
  <div class="mt-2">
    <a class="dropdown-item" *ngIf="canRegister$ | async" [routerLink]="[getRegisterRoute()]"
       [attr.data-test]="'register' | dsBrowserOnly" role="menuitem">{{"login.form.new-user" | translate}}</a>
    <a class="dropdown-item" *ngIf="canForgot$ | async" [routerLink]="[getForgotRoute()]"
       [attr.data-test]="'forgot' | dsBrowserOnly" role="menuitem">{{"login.form.forgot-password" | translate}}</a>
  </div>
</ng-container>
=======
          [dsDisabled]="!form.valid"><i class="fas fa-sign-in-alt"></i> {{"login.form.submit" | translate}}</button>
</form>
>>>>>>> 2d48cc0f
<|MERGE_RESOLUTION|>--- conflicted
+++ resolved
@@ -24,8 +24,7 @@
        @fadeOut>{{ (message | async) | translate }}</div>
 
   <button class="btn btn-lg btn-primary btn-block mt-3" type="submit" [attr.data-test]="'login-button' | dsBrowserOnly"
-<<<<<<< HEAD
-          [disabled]="!form.valid"><i class="fas fa-sign-in-alt"></i> {{"login.form.submit" | translate}}</button>
+          [dsDisabled]="!form.valid"><i class="fas fa-sign-in-alt"></i> {{"login.form.submit" | translate}}</button>
 </form>
 
 <ng-container *ngIf="canShowDivider$ | async">
@@ -35,8 +34,4 @@
     <a class="dropdown-item" *ngIf="canForgot$ | async" [routerLink]="[getForgotRoute()]"
        [attr.data-test]="'forgot' | dsBrowserOnly" role="menuitem">{{"login.form.forgot-password" | translate}}</a>
   </div>
-</ng-container>
-=======
-          [dsDisabled]="!form.valid"><i class="fas fa-sign-in-alt"></i> {{"login.form.submit" | translate}}</button>
-</form>
->>>>>>> 2d48cc0f
+</ng-container>