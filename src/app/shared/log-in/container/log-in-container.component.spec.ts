--- conflicted
+++ resolved
@@ -12,25 +12,21 @@
   FormsModule,
   ReactiveFormsModule,
 } from '@angular/forms';
+import { RouterTestingModule } from '@angular/router/testing';
 import { StoreModule } from '@ngrx/store';
 import { TranslateModule } from '@ngx-translate/core';
 
 import { authReducer } from '../../../core/auth/auth.reducer';
 import { AuthService } from '../../../core/auth/auth.service';
 import { AuthMethod } from '../../../core/auth/models/auth.method';
+import { AuthMethodType } from '../../../core/auth/models/auth.method-type';
+import { AuthorizationDataService } from '../../../core/data/feature-authorization/authorization-data.service';
 import { HardRedirectService } from '../../../core/services/hard-redirect.service';
 import { SharedModule } from '../../shared.module';
 import { AuthServiceStub } from '../../testing/auth-service.stub';
+import { AuthorizationDataServiceStub } from '../../testing/authorization-service.stub';
 import { createTestComponent } from '../../testing/utils.test';
-<<<<<<< HEAD
 import { LogInContainerComponent } from './log-in-container.component';
-=======
-import { HardRedirectService } from '../../../core/services/hard-redirect.service';
-import { AuthMethodType } from '../../../core/auth/models/auth.method-type';
-import { AuthorizationDataService } from '../../../core/data/feature-authorization/authorization-data.service';
-import { AuthorizationDataServiceStub } from '../../testing/authorization-service.stub';
-import { RouterTestingModule } from '@angular/router/testing';
->>>>>>> 8ba14aa3
 
 describe('LogInContainerComponent', () => {
 
@@ -54,10 +50,7 @@
         StoreModule.forRoot(authReducer),
         SharedModule,
         TranslateModule.forRoot(),
-<<<<<<< HEAD
-=======
         RouterTestingModule,
->>>>>>> 8ba14aa3
       ],
       declarations: [
         TestComponent,
