<<<<<<< HEAD
import { Component, Injector, Input, OnInit } from '@angular/core';
import { AuthMethodTypeComponent, rendersAuthMethodType } from '../methods/log-in.methods-decorator';
import { AuthMethod } from '../../../core/auth/models/auth.method';
import { NgComponentOutlet } from '@angular/common';
=======
import {
  Component,
  Injector,
  Input,
  OnInit,
  Type,
} from '@angular/core';

import { AuthMethod } from '../../../core/auth/models/auth.method';
import { rendersAuthMethodType } from '../methods/log-in.methods-decorator';
>>>>>>> a8f31948

/**
 * This component represents a component container for log-in methods available.
 */
@Component({
<<<<<<< HEAD
    selector: 'ds-log-in-container',
    templateUrl: './log-in-container.component.html',
    styleUrls: ['./log-in-container.component.scss'],
    standalone: true,
    imports: [NgComponentOutlet]
=======
  selector: 'ds-log-in-container',
  templateUrl: './log-in-container.component.html',
  styleUrls: ['./log-in-container.component.scss'],
>>>>>>> a8f31948
})
export class LogInContainerComponent implements OnInit {

  @Input() authMethod: AuthMethod;

  /**
   * A boolean representing if LogInContainerComponent is in a standalone page
   * @type {boolean}
   */
  @Input() isStandalonePage: boolean;

  /**
   * Injector to inject a section component with the @Input parameters
   * @type {Injector}
   */
  public objectInjector: Injector;

  constructor(
    protected injector: Injector,
  ) {
  }

  /**
   * Initialize all instance variables
   */
  ngOnInit() {
    this.objectInjector = Injector.create({
      providers: [
        { provide: 'authMethodProvider', useFactory: () => (this.authMethod), deps: [] },
        { provide: 'isStandalonePage', useFactory: () => (this.isStandalonePage), deps: [] },
      ],
      parent: this.injector,
    });
  }

  /**
   * Find the correct component based on the AuthMethod's type
   */
  getAuthMethodContent(): AuthMethodTypeComponent {
    return rendersAuthMethodType(this.authMethod.authMethodType);
  }

}<|MERGE_RESOLUTION|>--- conflicted
+++ resolved
@@ -1,36 +1,18 @@
-<<<<<<< HEAD
 import { Component, Injector, Input, OnInit } from '@angular/core';
 import { AuthMethodTypeComponent, rendersAuthMethodType } from '../methods/log-in.methods-decorator';
+
 import { AuthMethod } from '../../../core/auth/models/auth.method';
 import { NgComponentOutlet } from '@angular/common';
-=======
-import {
-  Component,
-  Injector,
-  Input,
-  OnInit,
-  Type,
-} from '@angular/core';
-
-import { AuthMethod } from '../../../core/auth/models/auth.method';
-import { rendersAuthMethodType } from '../methods/log-in.methods-decorator';
->>>>>>> a8f31948
 
 /**
  * This component represents a component container for log-in methods available.
  */
 @Component({
-<<<<<<< HEAD
     selector: 'ds-log-in-container',
     templateUrl: './log-in-container.component.html',
     styleUrls: ['./log-in-container.component.scss'],
     standalone: true,
     imports: [NgComponentOutlet]
-=======
-  selector: 'ds-log-in-container',
-  templateUrl: './log-in-container.component.html',
-  styleUrls: ['./log-in-container.component.scss'],
->>>>>>> a8f31948
 })
 export class LogInContainerComponent implements OnInit {
 
