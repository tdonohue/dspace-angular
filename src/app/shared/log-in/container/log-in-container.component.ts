--- conflicted
+++ resolved
@@ -1,15 +1,11 @@
-<<<<<<< HEAD
 import {
   Component,
   Injector,
   Input,
   OnInit,
+  Type,
 } from '@angular/core';
 
-=======
-import { Component, Injector, Input, OnInit, Type } from '@angular/core';
-import { rendersAuthMethodType } from '../methods/log-in.methods-decorator';
->>>>>>> 8ba14aa3
 import { AuthMethod } from '../../../core/auth/models/auth.method';
 import { rendersAuthMethodType } from '../methods/log-in.methods-decorator';
 
@@ -58,11 +54,7 @@
   /**
    * Find the correct component based on the AuthMethod's type
    */
-<<<<<<< HEAD
-  getAuthMethodContent(): string {
-=======
   getAuthMethodContent(): Type<Component> {
->>>>>>> 8ba14aa3
     return rendersAuthMethodType(this.authMethod.authMethodType);
   }
 
