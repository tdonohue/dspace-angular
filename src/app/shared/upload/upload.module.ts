--- conflicted
+++ resolved
@@ -6,13 +6,8 @@
  * http://www.dspace.org/license/
  */
 import { CommonModule } from '@angular/common';
-<<<<<<< HEAD
-=======
 import { NgModule } from '@angular/core';
->>>>>>> a8f31948
 import { FileUploadModule } from 'ng2-file-upload';
-
-import { SharedModule } from '../shared.module';
 import { FileDropzoneNoUploaderComponent } from './file-dropzone-no-uploader/file-dropzone-no-uploader.component';
 import { UploaderComponent } from './uploader/uploader.component';
 
@@ -22,7 +17,6 @@
 ];
 
 @NgModule({
-<<<<<<< HEAD
     imports: [
         CommonModule,
         FileUploadModule,
@@ -34,24 +28,7 @@
     exports: [
         ...COMPONENTS,
         FileUploadModule,
-    ]
-=======
-  imports: [
-    CommonModule,
-    SharedModule,
-    FileUploadModule,
   ],
-  declarations: [
-    ...COMPONENTS,
-  ],
-  providers: [
-    ...COMPONENTS,
-  ],
-  exports: [
-    ...COMPONENTS,
-    FileUploadModule,
-  ],
->>>>>>> a8f31948
 })
 export class UploadModule {
 }