--- conflicted
+++ resolved
@@ -1,23 +1,7 @@
-import {
-  Component,
-  EventEmitter,
-  HostListener,
-  Input,
-  OnInit,
-  Output,
-} from '@angular/core';
+import { Component, EventEmitter, HostListener, Input, OnInit, Output, } from '@angular/core';
 import uniqueId from 'lodash/uniqueId';
-<<<<<<< HEAD
 import { FileUploader, FileUploadModule } from 'ng2-file-upload';
-import { Observable, of as observableOf } from 'rxjs';
-=======
-import { FileUploader } from 'ng2-file-upload';
-import {
-  Observable,
-  of as observableOf,
-} from 'rxjs';
-
->>>>>>> a8f31948
+import { Observable, of as observableOf, } from 'rxjs';
 import { UploaderOptions } from '../uploader/uploader-options.model';
 import { CommonModule } from '@angular/common';
 import { FormsModule } from '@angular/forms';
@@ -35,7 +19,6 @@
   selector: 'ds-file-dropzone-no-uploader',
   templateUrl: './file-dropzone-no-uploader.component.html',
   styleUrls: ['./file-dropzone-no-uploader.scss'],
-<<<<<<< HEAD
   imports: [
     CommonModule,
     FormsModule,
@@ -44,8 +27,6 @@
     FileValidator
   ],
   standalone: true
-=======
->>>>>>> a8f31948
 })
 export class FileDropzoneNoUploaderComponent implements OnInit {
 
