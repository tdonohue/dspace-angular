<<<<<<< HEAD
import { Component, EventEmitter, Input, Output } from '@angular/core';
import { TranslateModule } from '@ngx-translate/core';
=======
import {
  Component,
  EventEmitter,
  Input,
  Output,
} from '@angular/core';
>>>>>>> a8f31948

@Component({
    selector: 'ds-sidebar-dropdown',
    styleUrls: ['./sidebar-dropdown.component.scss'],
    templateUrl: './sidebar-dropdown.component.html',
    standalone: true,
    imports: [TranslateModule]
})
/**
 * This components renders a sidebar dropdown including the label.
 * The options should still be provided in the content.
 */
export class SidebarDropdownComponent {
  @Input() id: string;
  @Input() label: string;
  @Output() change: EventEmitter<any> = new EventEmitter<number>();
}<|MERGE_RESOLUTION|>--- conflicted
+++ resolved
@@ -1,14 +1,10 @@
-<<<<<<< HEAD
-import { Component, EventEmitter, Input, Output } from '@angular/core';
-import { TranslateModule } from '@ngx-translate/core';
-=======
 import {
   Component,
   EventEmitter,
   Input,
   Output,
 } from '@angular/core';
->>>>>>> a8f31948
+import { TranslateModule } from '@ngx-translate/core';
 
 @Component({
     selector: 'ds-sidebar-dropdown',
