--- conflicted
+++ resolved
@@ -149,13 +149,8 @@
   isXsOrSm(): Observable<boolean> {
     return observableCombineLatest([
       this.isXs(),
-<<<<<<< HEAD
       this.isSm(),
-    ).pipe(
-=======
-      this.isSm()
     ]).pipe(
->>>>>>> e9061a46
       map(([isXs, isSm]) => isXs || isSm),
       distinctUntilChanged(),
     );
