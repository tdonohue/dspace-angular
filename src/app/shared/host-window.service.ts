--- conflicted
+++ resolved
@@ -149,13 +149,8 @@
   isXsOrSm(): Observable<boolean> {
     return observableCombineLatest([
       this.isXs(),
-<<<<<<< HEAD
       this.isSm(),
-    ).pipe(
-=======
-      this.isSm()
     ]).pipe(
->>>>>>> dc8b1059
       map(([isXs, isSm]) => isXs || isSm),
       distinctUntilChanged(),
     );
