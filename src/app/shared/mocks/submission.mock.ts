import { SubmissionDefinitionsModel } from '../../core/config/models/config-submission-definitions.model';
import { buildPaginatedList } from '../../core/data/paginated-list.model';
import { Group } from '../../core/eperson/models/group.model';
import { PageInfo } from '../../core/shared/page-info.model';
import { SubmissionObjectState } from '../../submission/objects/submission-objects.reducer';
import { FormFieldMetadataValueObject } from '../form/builder/models/form-field-metadata-value.model';
import { createSuccessfulRemoteDataObject$ } from '../remote-data.utils';

export const mockSectionsData = {
  traditionalpageone: {
    'dc.title': [
      new FormFieldMetadataValueObject('test', null, null, 'test'),
    ],
  },
  license: {
    url: null,
    acceptanceDate: null,
    granted: false,
  },
  upload: {
    files: [],
  },
};

export const mockSectionsDataTwo = {
  traditionalpageone: {
    'dc.title': [
      new FormFieldMetadataValueObject('test', null, null, 'test'),
    ],
  },
  traditionalpagetwo: {
    'dc.relation': [
      new FormFieldMetadataValueObject('test', null, null, 'test'),
    ],
  },
  license: {
    url: null,
    acceptanceDate: null,
    granted: false,
  },
  upload: {
    files: [],
  },
};

export const mockSectionsErrors = [
  {
    message: 'error.validation.required',
    paths: [
      '/sections/traditionalpageone/dc.contributor.author',
      '/sections/traditionalpageone/dc.title',
      '/sections/traditionalpageone/dc.date.issued',
    ],
  },
  {
    message: 'error.validation.license.notgranted',
    paths: [
      '/sections/license',
    ],
  },
];

export const mockSectionsErrorsTouchedField = [
  {
    message: 'error.validation.required',
    paths: [
      '/sections/traditionalpageone/dc.title',
    ],
  },
  {
    message: 'error.validation.license.notgranted',
    paths: [
      '/sections/license',
    ],
  },
];

export const mockUploadResponse1Errors = {
  errors: [
    {
      message: 'error.validation.required',
      paths: [
        '/sections/traditionalpageone/dc.title',
        '/sections/traditionalpageone/dc.date.issued',
      ],
    },
  ],
};

export const mockUploadResponse1ParsedErrors: any = {
  traditionalpageone: [
    { path: '/sections/traditionalpageone/dc.title', message: 'error.validation.required' },
    { path: '/sections/traditionalpageone/dc.date.issued', message: 'error.validation.required' },
  ],
};

export const mockLicenseParsedErrors: any = {
  license: [
    { path: '/sections/license', message: 'error.validation.license.notgranted' },
  ],
};

export const mockUploadResponse2Errors = {
  errors: [
    {
      message: 'error.validation.required',
      paths: [
        '/sections/traditionalpageone/dc.title',
        '/sections/traditionalpageone/dc.date.issued',
      ],
    },
    {
      message: 'error.upload',
      paths: [
        '/sections/upload',
      ],
    },
  ],
};

export const mockUploadResponse2ParsedErrors = {
  traditionalpageone: [
    { path: '/sections/traditionalpageone/dc.title', message: 'error.validation.required' },
    { path: '/sections/traditionalpageone/dc.date.issued', message: 'error.validation.required' },
  ],
  upload: [
    { path: '/sections/upload', message: 'error.upload' },
  ],
};

export const mockSubmissionRestResponse = [
  {
    id: 826,
    lastModified: '2018-08-03T12:49:45.268+0000',
    collection: [
      {
        handle: '10673/2',
        license: 'https://rest.api/dspace-spring-rest/api/core/collections/1c11f3f1-ba1f-4f36-908a-3f1ea9a557eb/license',
        defaultAccessConditions: [],
        logo: [
          {
            sizeBytes: 7451,
            content: 'https://rest.api/dspace-spring-rest/api/core/bitstreams/3f859425-ffbd-4b0e-bf91-bfeb458a7425/content',
            format: [],
            bundleName: null,
            id: '3f859425-ffbd-4b0e-bf91-bfeb458a7425',
            uuid: '3f859425-ffbd-4b0e-bf91-bfeb458a7425',
            type: 'bitstream',
            name: null,
            metadata: [],
            _links: {
              content: { href: 'https://rest.api/dspace-spring-rest/api/core/bitstreams/3f859425-ffbd-4b0e-bf91-bfeb458a7425/content' },
              format: { href: 'https://rest.api/dspace-spring-rest/api/core/bitstreams/3f859425-ffbd-4b0e-bf91-bfeb458a7425/format' },
              self: { href: 'https://rest.api/dspace-spring-rest/api/core/bitstreams/3f859425-ffbd-4b0e-bf91-bfeb458a7425' },
            },
          },
        ],
        id: '1c11f3f1-ba1f-4f36-908a-3f1ea9a557eb',
        uuid: '1c11f3f1-ba1f-4f36-908a-3f1ea9a557eb',
        type: 'collection',
        name: 'Collection of Sample Items',
        metadata: [
          {
            key: 'dc.provenance',
            language: null,
            value: 'This field is for private provenance information. It is only visible to Administrative users and is not displayed in the user interface by default.',
          },
          {
            key: 'dc.rights.license',
            language: null,
            value: '',
          },
          {
            key: 'dc.description',
            language: null,
            value: '<p>This is a <em>DSpace Collection</em> which contains sample DSpace Items.</p>\r\n<p><strong>Collections in DSpace may only contain Items.</strong></p>\r\n<p>This particular Collection has its own logo (the <a href=\'http://www.opensource.org/\'>Open Source Initiative</a> logo).</p>\r\n<p>This introductory text is editable by System Administrators, Community Administrators (of a parent Community) or Collection Administrators (of this Collection).</p>',
          },
          {
            key: 'dc.description.abstract',
            language: null,
            value: 'This collection contains sample items.',
          },
          {
            key: 'dc.description.tableofcontents',
            language: null,
            value: '<p>This is the <strong>news</strong> section for this Collection. System Administrators, Community Administrators (of a parent Community) or Collection Administrators (of this Collection) can edit this News field.</p>',
          },
          {
            key: 'dc.rights',
            language: null,
            value: '<p><em>If this collection had a specific copyright statement, it would be placed here.</em></p>',
          },
          {
            key: 'dc.title',
            language: null,
            value: 'Collection of Sample Items',
          },
        ],
        _links: {
          license: { href: 'https://rest.api/dspace-spring-rest/api/core/collections/1c11f3f1-ba1f-4f36-908a-3f1ea9a557eb/license' },
          defaultAccessConditions: { href: 'https://rest.api/dspace-spring-rest/api/core/collections/1c11f3f1-ba1f-4f36-908a-3f1ea9a557eb/defaultAccessConditions' },
          logo: { href: 'https://rest.api/dspace-spring-rest/api/core/collections/1c11f3f1-ba1f-4f36-908a-3f1ea9a557eb/logo' },
          self: { href: 'https://rest.api/dspace-spring-rest/api/core/collections/1c11f3f1-ba1f-4f36-908a-3f1ea9a557eb' },
        },
      },
    ],
    item: [
      {
        handle: null,
        lastModified: '2018-07-25T14:08:28.750+0000',
        isArchived: false,
        isDiscoverable: true,
        isWithdrawn: false,
        bitstreams: 'https://rest.api/dspace-spring-rest/api/core/items/6f344222-6980-4738-8192-b808d79af8a5/bitstreams',
        id: '6f344222-6980-4738-8192-b808d79af8a5',
        uuid: '6f344222-6980-4738-8192-b808d79af8a5',
        type: 'item',
        name: null,
        metadata: [],
        _links: {
          bitstreams: { href: 'https://rest.api/dspace-spring-rest/api/core/items/6f344222-6980-4738-8192-b808d79af8a5/bitstreams' },
          owningCollection: { href: 'https://rest.api/dspace-spring-rest/api/core/items/6f344222-6980-4738-8192-b808d79af8a5/owningCollection' },
          templateItemOf: { href: 'https://rest.api/dspace-spring-rest/api/core/items/6f344222-6980-4738-8192-b808d79af8a5/templateItemOf' },
          self: { href: 'https://rest.api/dspace-spring-rest/api/core/items/6f344222-6980-4738-8192-b808d79af8a5' },
        },
      },
    ],
    sections: {},
    submissionDefinition: [
      {
        isDefault: true,
        sections: [
          {
            mandatory: true,
            sectionType: 'utils',
            visibility: {
              main: 'HIDDEN',
              other: 'HIDDEN',
            },
            type: 'submissionsection',
            _links: {
              self: { href: 'https://rest.api/dspace-spring-rest/api/config/submissionsections/extraction' },
              config: '',
            },
          },
          {
            mandatory: true,
            sectionType: 'collection',
            visibility: {
              main: 'HIDDEN',
              other: 'HIDDEN',
            },
            type: 'submissionsection',
            _links: {
              self: { href: 'https://rest.api/dspace-spring-rest/api/config/submissionsections/collection' },
              config: '',
            },
          },
          {
            header: 'submit.progressbar.describe.stepone',
            mandatory: true,
            sectionType: 'submission-form',
            type: 'submissionsection',
            _links: {
              self: { href: 'https://rest.api/dspace-spring-rest/api/config/submissionsections/traditionalpageone' },
              config: { href: 'https://rest.api/dspace-spring-rest/api/config/submissionforms/traditionalpageone' },
            },
          },
          {
            header: 'submit.progressbar.describe.steptwo',
            mandatory: false,
            sectionType: 'submission-form',
            type: 'submissionsection',
            _links: {
              self: { href: 'https://rest.api/dspace-spring-rest/api/config/submissionsections/traditionalpagetwo' },
              config: { href: 'https://rest.api/dspace-spring-rest/api/config/submissionforms/traditionalpagetwo' },
            },
          },
          {
            header: 'submit.progressbar.upload',
            mandatory: true,
            sectionType: 'upload',
            type: 'submissionsection',
            _links: {
              self: { href: 'https://rest.api/dspace-spring-rest/api/config/submissionsections/upload' },
              config: { href: 'https://rest.api/dspace-spring-rest/api/config/submissionuploads/upload' },
            },
          },
          {
            header: 'submit.progressbar.license',
            mandatory: true,
            sectionType: 'license',
            visibility: {
              main: null,
              other: 'READONLY',
            },
            type: 'submissionsection',
            _links: {
              self: { href: 'https://rest.api/dspace-spring-rest/api/config/submissionsections/license' },
              config: '',
            },
          },
        ],
        name: 'traditional',
        type: 'submissiondefinition',
        _links: {
          collections: { href: 'https://rest.api/dspace-spring-rest/api/config/submissiondefinitions/traditional/collections' },
          sections: { href: 'https://rest.api/dspace-spring-rest/api/config/submissiondefinitions/traditional/sections' },
          self: { href: 'https://rest.api/dspace-spring-rest/api/config/submissiondefinitions/traditional' },
        },
      },
    ],
    submitter: [],
    errors: [],
    type: 'workspaceitem',
    _links: {
      collection: { href: 'https://rest.api/dspace-spring-rest/api/submission/workspaceitems/826/collection' },
      item: { href: 'https://rest.api/dspace-spring-rest/api/submission/workspaceitems/826/item' },
      submissionDefinition: { href: 'https://rest.api/dspace-spring-rest/api/submission/workspaceitems/826/submissionDefinition' },
      submitter: { href: 'https://rest.api/dspace-spring-rest/api/submission/workspaceitems/826/submitter' },
      self: { href: 'https://rest.api/dspace-spring-rest/api/submission/workspaceitems/826' },
    },
  },
];

export const mockSubmissionObject = {
  collection: {
    handle: '10673/2',
    license: 'https://rest.api/dspace-spring-rest/api/core/collections/1c11f3f1-ba1f-4f36-908a-3f1ea9a557eb/license',
    defaultAccessConditions: {
      pageInfo: {
        elementsPerPage: 1,
        totalElements: 1,
        totalPages: 1,
        currentPage: 1,
      },
      page: [
        {
          name: null,
          groupUUID: '11cc35e5-a11d-4b64-b5b9-0052a5d15509',
          id: 20,
          uuid: 'resource-policy-20',
          type: 'resourcePolicy',
          _links: {
            self: { href: 'https://rest.api/dspace-spring-rest/api/authz/resourcePolicies/20' },
          },
        },
      ],
    },
    logo: {
      sizeBytes: 7451,
      content: 'https://rest.api/dspace-spring-rest/api/core/bitstreams/3f859425-ffbd-4b0e-bf91-bfeb458a7425/content',
      format: 'https://rest.api/dspace-spring-rest/api/core/bitstreams/3f859425-ffbd-4b0e-bf91-bfeb458a7425/format',
      bundleName: null,
      id: '3f859425-ffbd-4b0e-bf91-bfeb458a7425',
      uuid: '3f859425-ffbd-4b0e-bf91-bfeb458a7425',
      type: 'bitstream',
      name: null,
      metadata: [],
      _links: {
        content: { href: 'https://rest.api/dspace-spring-rest/api/core/bitstreams/3f859425-ffbd-4b0e-bf91-bfeb458a7425/content' },
        format: { href: 'https://rest.api/dspace-spring-rest/api/core/bitstreams/3f859425-ffbd-4b0e-bf91-bfeb458a7425/format' },
        self: { href: 'https://rest.api/dspace-spring-rest/api/core/bitstreams/3f859425-ffbd-4b0e-bf91-bfeb458a7425' },
      },
    },
    id: '1c11f3f1-ba1f-4f36-908a-3f1ea9a557eb',
    uuid: '1c11f3f1-ba1f-4f36-908a-3f1ea9a557eb',
    type: 'collection',
    name: 'Collection of Sample Items',
    metadata: [
      {
        key: 'dc.provenance',
        language: null,
        value: 'This field is for private provenance information. It is only visible to Administrative users and is not displayed in the user interface by default.',
      },
      {
        key: 'dc.rights.license',
        language: null,
        value: '',
      },
      {
        key: 'dc.description',
        language: null,
        value: '<p>This is a <em>DSpace Collection</em> which contains sample DSpace Items.</p>\r\n<p><strong>Collections in DSpace may only contain Items.</strong></p>\r\n<p>This particular Collection has its own logo (the <a href=\'http://www.opensource.org/\'>Open Source Initiative</a> logo).</p>\r\n<p>This introductory text is editable by System Administrators, Community Administrators (of a parent Community) or Collection Administrators (of this Collection).</p>',
      },
      {
        key: 'dc.description.abstract',
        language: null,
        value: 'This collection contains sample items.',
      },
      {
        key: 'dc.description.tableofcontents',
        language: null,
        value: '<p>This is the <strong>news</strong> section for this Collection. System Administrators, Community Administrators (of a parent Community) or Collection Administrators (of this Collection) can edit this News field.</p>',
      },
      {
        key: 'dc.rights',
        language: null,
        value: '<p><em>If this collection had a specific copyright statement, it would be placed here.</em></p>',
      },
      {
        key: 'dc.title',
        language: null,
        value: 'Collection of Sample Items',
      },
    ],
    _links: {
      license: { href: 'https://rest.api/dspace-spring-rest/api/core/collections/1c11f3f1-ba1f-4f36-908a-3f1ea9a557eb/license' },
      defaultAccessConditions: { href: 'https://rest.api/dspace-spring-rest/api/core/collections/1c11f3f1-ba1f-4f36-908a-3f1ea9a557eb/defaultAccessConditions' },
      logo: { href: 'https://rest.api/dspace-spring-rest/api/core/collections/1c11f3f1-ba1f-4f36-908a-3f1ea9a557eb/logo' },
      self: { href: 'https://rest.api/dspace-spring-rest/api/core/collections/1c11f3f1-ba1f-4f36-908a-3f1ea9a557eb' },
    },
  },
  item: {
    handle: null,
    lastModified: '2019-01-09T10:17:33.722+0000',
    isArchived: false,
    isDiscoverable: true,
    isWithdrawn: false,
    owningCollection: 'https://rest.api/dspace-spring-rest/api/core/items/cae8af78-c874-4468-af79-e6c996aa8270/owningCollection',
    bitstreams: {
      pageInfo: {
        elementsPerPage: 0,
        totalElements: 0,
        totalPages: 1,
        currentPage: 1,
      },
      page: [],
    },
    id: 'cae8af78-c874-4468-af79-e6c996aa8270',
    uuid: 'cae8af78-c874-4468-af79-e6c996aa8270',
    type: 'item',
    name: null,
    metadata: [],
    _links: {
      bitstreams: { href: 'https://rest.api/dspace-spring-rest/api/core/items/cae8af78-c874-4468-af79-e6c996aa8270/bitstreams' },
      owningCollection: { href: 'https://rest.api/dspace-spring-rest/api/core/items/cae8af78-c874-4468-af79-e6c996aa8270/owningCollection' },
      templateItemOf: { href: 'https://rest.api/dspace-spring-rest/api/core/items/cae8af78-c874-4468-af79-e6c996aa8270/templateItemOf' },
      self: { href: 'https://rest.api/dspace-spring-rest/api/core/items/cae8af78-c874-4468-af79-e6c996aa8270' },
    },
  },
  submissionDefinition: {
    isDefault: true,
    sections: {
      pageInfo: {
        elementsPerPage: 5,
        totalElements: 5,
        totalPages: 1,
        currentPage: 1,
      },
      page: [
        {
          mandatory: true,
          sectionType: 'collection',
          visibility: {
            main: 'HIDDEN',
            other: 'HIDDEN',
          },
          type: 'submissionsection',
          _links: {
            self: { href: 'https://rest.api/dspace-spring-rest/api/config/submissionsections/collection' },
            config: '',
          },
        },
        {
          header: 'submit.progressbar.describe.stepone',
          mandatory: true,
          sectionType: 'submission-form',
          type: 'submissionsection',
          _links: {
            self: { href: 'https://rest.api/dspace-spring-rest/api/config/submissionsections/traditionalpageone' },
            config: { href: 'https://rest.api/dspace-spring-rest/api/config/submissionforms/traditionalpageone' },
          },
        },
        {
          header: 'submit.progressbar.describe.steptwo',
          mandatory: true,
          sectionType: 'submission-form',
          type: 'submissionsection',
          _links: {
            self: { href: 'https://rest.api/dspace-spring-rest/api/config/submissionsections/traditionalpagetwo' },
            config: { href: 'https://rest.api/dspace-spring-rest/api/config/submissionforms/traditionalpagetwo' },
          },
        },
        {
          header: 'submit.progressbar.upload',
          mandatory: true,
          sectionType: 'upload',
          type: 'submissionsection',
          _links: {
            self: { href: 'https://rest.api/dspace-spring-rest/api/config/submissionsections/upload' },
            config: { href: 'https://rest.api/dspace-spring-rest/api/config/submissionuploads/upload' },
          },
        },
        {
          header: 'submit.progressbar.license',
          mandatory: true,
          sectionType: 'license',
          visibility: {
            main: null,
            other: 'READONLY',
          },
          type: 'submissionsection',
          _links: {
            self: { href: 'https://rest.api/dspace-spring-rest/api/config/submissionsections/license' },
            config: '',
          },
        },
      ],
    },
    name: 'traditional',
    type: 'submissiondefinition',
    _links: {
      collections: { href: 'https://rest.api/dspace-spring-rest/api/config/submissiondefinitions/traditional/collections' },
      sections: { href: 'https://rest.api/dspace-spring-rest/api/config/submissiondefinitions/traditional/sections' },
      self: { href: 'https://rest.api/dspace-spring-rest/api/config/submissiondefinitions/traditional' },
    },
    collections: {
      pageInfo: {
        elementsPerPage: 0,
        totalElements: 0,
        totalPages: 1,
        currentPage: 1,
      },
      page: [],
    },
  },
  submitter: {
    handle: null,
    groups: [],
    netid: null,
    lastActive: '2019-01-09T10:17:33.047+0000',
    canLogIn: true,
    email: 'dspacedemo+submit@gmail.com',
    requireCertificate: false,
    selfRegistered: false,
    id: '99423c27-b642-5tg6-a9cd-6d910e68dca5',
    uuid: '99423c27-b642-5tg6-a9cd-6d910e68dca5',
    type: 'eperson',
    name: 'dspacedemo+submit@gmail.com',
    metadata: [
      {
        key: 'eperson.firstname',
        language: null,
        value: 'Demo',
      },
      {
        key: 'eperson.lastname',
        language: null,
        value: 'Submitter',
      },
    ],
    _links: {
      self: { href: 'https://rest.api/dspace-spring-rest/api/eperson/epersons/99423c27-b642-5tg6-a9cd-6d910e68dca5' },
    },
  },
  id: 826,
  lastModified: '2019-01-09T10:17:33.738+0000',
  sections: {
    license: {
      url: null,
      acceptanceDate: null,
      granted: false,
    },
    upload: {
      files: [],
    },
  },
  errors: [
    {
      message: 'error.validation.required',
      paths: [
        '/sections/traditionalpageone/dc.title',
        '/sections/traditionalpageone/dc.date.issued',
      ],
    },
  ],
  type: 'workspaceitem',
  _links: {
    collection: { href: 'https://rest.api/dspace-spring-rest/api/submission/workspaceitems/826/collection' },
    item: { href: 'https://rest.api/dspace-spring-rest/api/submission/workspaceitems/826/item' },
    submissionDefinition: { href: 'https://rest.api/dspace-spring-rest/api/submission/workspaceitems/826/submissionDefinition' },
    submitter: { href: 'https://rest.api/dspace-spring-rest/api/submission/workspaceitems/826/submitter' },
    self: { href: 'https://rest.api/dspace-spring-rest/api/submission/workspaceitems/826' },
  },
};

export const mockSubmissionObjectNew = {
  collection: {
    handle: '10673/2',
    license: 'https://rest.api/dspace-spring-rest/api/core/collections/45f2f3f1-ba1f-4f36-908a-3f1ea9a557eb/license',
    defaultAccessConditions: {
      pageInfo: {
        elementsPerPage: 1,
        totalElements: 1,
        totalPages: 1,
        currentPage: 1,
      },
      page: [
        {
          name: null,
          groupUUID: '11cc35e5-a11d-4b64-b5b9-0052a5d15509',
          id: 20,
          uuid: 'resource-policy-20',
          type: 'resourcePolicy',
          _links: {
            self: { href: 'https://rest.api/dspace-spring-rest/api/authz/resourcePolicies/20' },
          },
        },
      ],
    },
    logo: {
      sizeBytes: 7451,
      content: 'https://rest.api/dspace-spring-rest/api/core/bitstreams/3f859425-ffbd-4b0e-bf91-bfeb458a7425/content',
      format: 'https://rest.api/dspace-spring-rest/api/core/bitstreams/3f859425-ffbd-4b0e-bf91-bfeb458a7425/format',
      bundleName: null,
      id: '3f859425-ffbd-4b0e-bf91-bfeb458a7425',
      uuid: '3f859425-ffbd-4b0e-bf91-bfeb458a7425',
      type: 'bitstream',
      name: null,
      metadata: [],
      _links: {
        content: { href: 'https://rest.api/dspace-spring-rest/api/core/bitstreams/3f859425-ffbd-4b0e-bf91-bfeb458a7425/content' },
        format: { href: 'https://rest.api/dspace-spring-rest/api/core/bitstreams/3f859425-ffbd-4b0e-bf91-bfeb458a7425/format' },
        self: { href: 'https://rest.api/dspace-spring-rest/api/core/bitstreams/3f859425-ffbd-4b0e-bf91-bfeb458a7425' },
      },
    },
    id: '45f2f3f1-ba1f-4f36-908a-3f1ea9a557eb',
    uuid: '45f2f3f1-ba1f-4f36-908a-3f1ea9a557eb',
    type: 'collection',
    name: 'Another Collection of Sample Items',
    metadata: [
      {
        key: 'dc.provenance',
        language: null,
        value: 'This field is for private provenance information. It is only visible to Administrative users and is not displayed in the user interface by default.',
      },
      {
        key: 'dc.rights.license',
        language: null,
        value: '',
      },
      {
        key: 'dc.description',
        language: null,
        value: '<p>This is a <em>DSpace Collection</em> which contains sample DSpace Items.</p>\r\n<p><strong>Collections in DSpace may only contain Items.</strong></p>\r\n<p>This particular Collection has its own logo (the <a href=\'http://www.opensource.org/\'>Open Source Initiative</a> logo).</p>\r\n<p>This introductory text is editable by System Administrators, Community Administrators (of a parent Community) or Collection Administrators (of this Collection).</p>',
      },
      {
        key: 'dc.description.abstract',
        language: null,
        value: 'This collection contains sample items.',
      },
      {
        key: 'dc.description.tableofcontents',
        language: null,
        value: '<p>This is the <strong>news</strong> section for this Collection. System Administrators, Community Administrators (of a parent Community) or Collection Administrators (of this Collection) can edit this News field.</p>',
      },
      {
        key: 'dc.rights',
        language: null,
        value: '<p><em>If this collection had a specific copyright statement, it would be placed here.</em></p>',
      },
      {
        key: 'dc.title',
        language: null,
        value: 'Collection of Sample Items',
      },
    ],
    _links: {
      license: { href: 'https://rest.api/dspace-spring-rest/api/core/collections/45f2f3f1-ba1f-4f36-908a-3f1ea9a557eb/license' },
      defaultAccessConditions: { href: 'https://rest.api/dspace-spring-rest/api/core/collections/45f2f3f1-ba1f-4f36-908a-3f1ea9a557eb/defaultAccessConditions' },
      logo: { href: 'https://rest.api/dspace-spring-rest/api/core/collections/45f2f3f1-ba1f-4f36-908a-3f1ea9a557eb/logo' },
      self: { href: 'https://rest.api/dspace-spring-rest/api/core/collections/45f2f3f1-ba1f-4f36-908a-3f1ea9a557eb' },
    },
  },
  item: {
    handle: null,
    lastModified: '2019-01-09T10:17:33.722+0000',
    isArchived: false,
    isDiscoverable: true,
    isWithdrawn: false,
    owningCollection: 'https://rest.api/dspace-spring-rest/api/core/items/cae8af78-c874-4468-af79-e6c996aa8270/owningCollection',
    bitstreams: {
      pageInfo: {
        elementsPerPage: 0,
        totalElements: 0,
        totalPages: 1,
        currentPage: 1,
      },
      page: [],
    },
    id: 'cae8af78-c874-4468-af79-e6c996aa8270',
    uuid: 'cae8af78-c874-4468-af79-e6c996aa8270',
    type: 'item',
    name: null,
    metadata: [],
    _links: {
      bitstreams: { href: 'https://rest.api/dspace-spring-rest/api/core/items/cae8af78-c874-4468-af79-e6c996aa8270/bitstreams' },
      owningCollection: { href: 'https://rest.api/dspace-spring-rest/api/core/items/cae8af78-c874-4468-af79-e6c996aa8270/owningCollection' },
      templateItemOf: { href: 'https://rest.api/dspace-spring-rest/api/core/items/cae8af78-c874-4468-af79-e6c996aa8270/templateItemOf' },
      self: { href: 'https://rest.api/dspace-spring-rest/api/core/items/cae8af78-c874-4468-af79-e6c996aa8270' },
    },
  },
  submissionDefinition: {
    isDefault: true,
    sections: {
      pageInfo: {
        elementsPerPage: 5,
        totalElements: 5,
        totalPages: 1,
        currentPage: 1,
      },
      page: [
        {
          mandatory: true,
          sectionType: 'collection',
          visibility: {
            main: 'HIDDEN',
            other: 'HIDDEN',
          },
          type: 'submissionsection',
          _links: {
            self: { href: 'https://rest.api/dspace-spring-rest/api/config/submissionsections/collection' },
            config: '',
          },
        },
        {
          header: 'submit.progressbar.describe.stepone',
          mandatory: true,
          sectionType: 'submission-form',
          type: 'submissionsection',
          _links: {
            self: { href: 'https://rest.api/dspace-spring-rest/api/config/submissionsections/traditionalpageone' },
            config: { href: 'https://rest.api/dspace-spring-rest/api/config/submissionforms/traditionalpageone' },
          },
        },
        {
          header: 'submit.progressbar.describe.steptwo',
          mandatory: true,
          sectionType: 'submission-form',
          type: 'submissionsection',
          _links: {
            self: { href: 'https://rest.api/dspace-spring-rest/api/config/submissionsections/traditionalpagetwo' },
            config: { href: 'https://rest.api/dspace-spring-rest/api/config/submissionforms/traditionalpagetwo' },
          },
        },
        {
          header: 'submit.progressbar.upload',
          mandatory: true,
          sectionType: 'upload',
          type: 'submissionsection',
          _links: {
            self: { href: 'https://rest.api/dspace-spring-rest/api/config/submissionsections/upload' },
            config: { href: 'https://rest.api/dspace-spring-rest/api/config/submissionuploads/upload' },
          },
        },
        {
          header: 'submit.progressbar.license',
          mandatory: true,
          sectionType: 'license',
          visibility: {
            main: null,
            other: 'READONLY',
          },
          type: 'submissionsection',
          _links: {
            self: { href: 'https://rest.api/dspace-spring-rest/api/config/submissionsections/license' },
            config: '',
          },
        },
      ],
    },
    name: 'traditionaltwo',
    type: 'submissiondefinition',
    _links: {
      collections: { href: 'https://rest.api/dspace-spring-rest/api/config/submissiondefinitions/traditional/collections' },
      sections: { href: 'https://rest.api/dspace-spring-rest/api/config/submissiondefinitions/traditional/sections' },
      self: { href: 'https://rest.api/dspace-spring-rest/api/config/submissiondefinitions/traditional' },
    },
    collections: {
      pageInfo: {
        elementsPerPage: 0,
        totalElements: 0,
        totalPages: 1,
        currentPage: 1,
      },
      page: [],
    },
  },
  submitter: {
    handle: null,
    groups: [],
    netid: null,
    lastActive: '2019-01-09T10:17:33.047+0000',
    canLogIn: true,
    email: 'dspacedemo+submit@gmail.com',
    requireCertificate: false,
    selfRegistered: false,
    id: '99423c27-b642-4bb9-a9cd-45gh23e68dca5',
    uuid: '99423c27-b642-4bb9-a9cd-45gh23e68dca5',
    type: 'eperson',
    name: 'dspacedemo+submit@gmail.com',
    metadata: [
      {
        key: 'eperson.firstname',
        language: null,
        value: 'Demo',
      },
      {
        key: 'eperson.lastname',
        language: null,
        value: 'Submitter',
      },
    ],
    _links: {
      self: { href: 'https://rest.api/dspace-spring-rest/api/eperson/epersons/99423c27-b642-4bb9-a9cd-45gh23e68dca5' },
    },
  },
  id: 826,
  lastModified: '2019-01-09T10:17:33.738+0000',
  sections: {},
  errors: [],
  type: 'workspaceitem',
  _links: {
    collection: { href: 'https://rest.api/dspace-spring-rest/api/submission/workspaceitems/826/collection' },
    item: { href: 'https://rest.api/dspace-spring-rest/api/submission/workspaceitems/826/item' },
    submissionDefinition: { href: 'https://rest.api/dspace-spring-rest/api/submission/workspaceitems/826/submissionDefinition' },
    submitter: { href: 'https://rest.api/dspace-spring-rest/api/submission/workspaceitems/826/submitter' },
    self: { href: 'https://rest.api/dspace-spring-rest/api/submission/workspaceitems/826' },
  },
};

export const mockSubmissionCollectionId = '1c11f3f1-ba1f-4f36-908a-3f1ea9a557eb';

export const mockSubmissionId = '826';

export const mockSubmissionSelfUrl = 'https://rest.api/dspace-spring-rest/api/submission/workspaceitems/826';

export const mockSubmissionDefinitionResponse = {
  isDefault: true,
  sections: [
    {
      mandatory: true,
      sectionType: 'utils',
      visibility: {
        main: 'HIDDEN',
        other: 'HIDDEN',
      },
      type: 'submissionsection',
      _links: {
        self: { href: 'https://rest.api/dspace-spring-rest/api/config/submissionsections/extraction' },
        config: '',
      },
    },
    {
      mandatory: true,
      sectionType: 'collection',
      visibility: {
        main: 'HIDDEN',
        other: 'HIDDEN',
      },
      type: 'submissionsection',
      _links: {
        self: { href: 'https://rest.api/dspace-spring-rest/api/config/submissionsections/collection' },
        config: '',
      },
    },
    {
      header: 'submit.progressbar.describe.stepone',
      mandatory: true,
      sectionType: 'submission-form',
      type: 'submissionsection',
      _links: {
        self: { href: 'https://rest.api/dspace-spring-rest/api/config/submissionsections/traditionalpageone' },
        config: { href: 'https://rest.api/dspace-spring-rest/api/config/submissionforms/traditionalpageone' },
      },
    },
    {
      header: 'submit.progressbar.describe.steptwo',
      mandatory: false,
      sectionType: 'submission-form',
      type: 'submissionsection',
      _links: {
        self: { href: 'https://rest.api/dspace-spring-rest/api/config/submissionsections/traditionalpagetwo' },
        config: { href: 'https://rest.api/dspace-spring-rest/api/config/submissionforms/traditionalpagetwo' },
      },
    },
    {
      header: 'submit.progressbar.upload',
      mandatory: true,
      sectionType: 'upload',
      type: 'submissionsection',
      _links: {
        self: { href: 'https://rest.api/dspace-spring-rest/api/config/submissionsections/upload' },
        config: { href: 'https://rest.api/dspace-spring-rest/api/config/submissionuploads/upload' },
      },
    },
    {
      header: 'submit.progressbar.license',
      mandatory: true,
      sectionType: 'license',
      visibility: {
        main: null,
        other: 'READONLY',
      },
      type: 'submissionsection',
      _links: {
        self: { href: 'https://rest.api/dspace-spring-rest/api/config/submissionsections/license' },
        config: '',
      },
    },
  ],
  name: 'traditional',
  type: 'submissiondefinition',
  _links: {
    collections: { href: 'https://rest.api/dspace-spring-rest/api/config/submissiondefinitions/traditional/collections' },
    sections: { href: 'https://rest.api/dspace-spring-rest/api/config/submissiondefinitions/traditional/sections' },
    self: { href: 'https://rest.api/dspace-spring-rest/api/config/submissiondefinitions/traditional' },
  },
} as any;

export const mockSubmissionDefinition: SubmissionDefinitionsModel = {
  isDefault: true,
  sections: buildPaginatedList(new PageInfo(), [
    {
      mandatory: true,
      sectionType: 'utils',
      visibility: {
        main: 'HIDDEN',
        other: 'HIDDEN',
      },
      type: 'submissionsection',
      _links: {
        self: { href: 'https://rest.api/dspace-spring-rest/api/config/submissionsections/extraction' },
        config: '',
      },
    },
    {
      mandatory: true,
      sectionType: 'collection',
      visibility: {
        main: 'HIDDEN',
        other: 'HIDDEN',
      },
      type: 'submissionsection',
      _links: {
        self: { href: 'https://rest.api/dspace-spring-rest/api/config/submissionsections/collection' },
        config: '',
      },
    },
    {
      header: 'submit.progressbar.describe.stepone',
      mandatory: true,
      sectionType: 'submission-form',
      type: 'submissionsection',
      _links: {
        self: { href: 'https://rest.api/dspace-spring-rest/api/config/submissionsections/traditionalpageone' },
        config: { href: 'https://rest.api/dspace-spring-rest/api/config/submissionforms/traditionalpageone' },
      },
    },
    {
      header: 'submit.progressbar.describe.steptwo',
      mandatory: false,
      sectionType: 'submission-form',
      type: 'submissionsection',
      _links: {
        self: { href: 'https://rest.api/dspace-spring-rest/api/config/submissionsections/traditionalpagetwo' },
        config: { href: 'https://rest.api/dspace-spring-rest/api/config/submissionforms/traditionalpagetwo' },
      },
    },
    {
      header: 'submit.progressbar.upload',
      mandatory: true,
      sectionType: 'upload',
      type: 'submissionsection',
      _links: {
        self: { href: 'https://rest.api/dspace-spring-rest/api/config/submissionsections/upload' },
        config: { href: 'https://rest.api/dspace-spring-rest/api/config/submissionuploads/upload' },
      },
    },
    {
      header: 'submit.progressbar.license',
      mandatory: true,
      sectionType: 'license',
      visibility: {
        main: null,
        other: 'READONLY',
      },
      type: 'submissionsection',
      _links: {
        self: { href: 'https://rest.api/dspace-spring-rest/api/config/submissionsections/license' },
        config: '',
      },
    },
  ]),
  name: 'traditional',
  type: 'submissiondefinition',
  _links: {
    collections: { href: 'https://rest.api/dspace-spring-rest/api/config/submissiondefinitions/traditional/collections' },
    sections: { href: 'https://rest.api/dspace-spring-rest/api/config/submissiondefinitions/traditional/sections' },
    self: { href: 'https://rest.api/dspace-spring-rest/api/config/submissiondefinitions/traditional' },
  },
} as any;

export const mockSubmissionState: SubmissionObjectState = Object.assign({}, {
  826: {
    collection: mockSubmissionCollectionId,
    definition: 'traditional',
    selfUrl: mockSubmissionSelfUrl,
    activeSection: null,
    sections: {
      extraction: {
        config: '',
        mandatory: true,
        sectionType: 'utils',
        visibility: {
          main: 'HIDDEN',
          other: 'HIDDEN',
        },
        collapsed: false,
        enabled: true,
        data: {},
        errorsToShow: [],
        isLoading: false,
        isValid: false,
        removePending: false,
      } as any,
      'collection': {
        config: '',
        mandatory: true,
        sectionType: 'collection',
        visibility: {
          main: 'HIDDEN',
          other: 'HIDDEN',
        },
        collapsed: false,
        enabled: true,
        data: {},
        errorsToShow: [],
        isLoading: false,
        isValid: false,
        removePending: false,
      } as any,
      'traditionalpageone': {
        header: 'submit.progressbar.describe.stepone',
        config: 'https://rest.api/dspace-spring-rest/api/config/submissionforms/traditionalpageone',
        mandatory: true,
        sectionType: 'submission-form',
        collapsed: false,
        enabled: true,
        data: {},
        errorsToShow: [],
        formId: '2_traditionalpageone',
        isLoading: false,
        isValid: false,
        removePending: false,
      } as any,
      'traditionalpagetwo': {
        header: 'submit.progressbar.describe.steptwo',
        config: 'https://rest.api/dspace-spring-rest/api/config/submissionforms/traditionalpagetwo',
        mandatory: false,
        sectionType: 'submission-form',
        collapsed: false,
        enabled: false,
        data: {},
        errorsToShow: [],
        isLoading: false,
        isValid: false,
        removePending: false,
      } as any,
      'detect-duplicate': {
        header: 'submit.progressbar.detect-duplicate',
        config: '',
        mandatory: true,
        sectionType: 'detect-duplicate',
        collapsed: false,
        enabled: true,
        data: {
          matches: {},
        },
        errorsToShow: [],
        isLoading: false,
        isValid: false,
        removePending: false,
      } as any,
      'upload': {
        header: 'submit.progressbar.upload',
        config: 'https://rest.api/dspace-spring-rest/api/config/submissionuploads/upload',
        mandatory: true,
        sectionType: 'upload',
        collapsed: false,
        enabled: true,
        data: {
          files: [],
        },
        errorsToShow: [],
        isLoading: false,
        isValid: false,
        removePending: false,
      } as any,
      'license': {
        header: 'submit.progressbar.license',
        config: '',
        mandatory: true,
        sectionType: 'license',
        visibility: {
          main: null,
          other: 'READONLY',
        },
        collapsed: false,
        enabled: true,
        data: {},
        errorsToShow: [],
        isLoading: false,
        isValid: false,
<<<<<<< HEAD
        removePending: false,
=======
        removePending: false
      } as any,
      'duplicates': {
        potentialDuplicates: []
>>>>>>> 230055ce
      } as any,
    },
    isLoading: false,
    savePending: false,
    depositPending: false,
  },
});

export const mockSubmissionStateWithDuplicate: SubmissionObjectState = Object.assign({}, {
  826: {
    collection: mockSubmissionCollectionId,
    definition: 'traditional',
    selfUrl: mockSubmissionSelfUrl,
    activeSection: null,
    sections: {
      'extraction': {
        config: '',
        mandatory: true,
        sectionType: 'utils',
        visibility: {
          main: 'HIDDEN',
          other: 'HIDDEN',
        },
        collapsed: false,
        enabled: true,
        data: {},
        errorsToShow: [],
        isLoading: false,
        isValid: false,
      } as any,
      collection: {
        config: '',
        mandatory: true,
        sectionType: 'collection',
        visibility: {
          main: 'HIDDEN',
          other: 'HIDDEN',
        },
        collapsed: false,
        enabled: true,
        data: {},
        errorsToShow: [],
        isLoading: false,
        isValid: false,
      } as any,
      traditionalpageone: {
        header: 'submit.progressbar.describe.stepone',
        config: 'https://rest.api/dspace-spring-rest/api/config/submissionforms/traditionalpageone',
        mandatory: true,
        sectionType: 'submission-form',
        collapsed: false,
        enabled: true,
        data: {},
        errorsToShow: [],
        formId: '2_traditionalpageone',
        isLoading: false,
        isValid: false,
      } as any,
      traditionalpagetwo: {
        header: 'submit.progressbar.describe.steptwo',
        config: 'https://rest.api/dspace-spring-rest/api/config/submissionforms/traditionalpagetwo',
        mandatory: false,
        sectionType: 'submission-form',
        collapsed: false,
        enabled: false,
        data: {},
        errorsToShow: [],
        isLoading: false,
        isValid: false,
      } as any,
      upload: {
        header: 'submit.progressbar.upload',
        config: 'https://rest.api/dspace-spring-rest/api/config/submissionuploads/upload',
        mandatory: true,
        sectionType: 'upload',
        collapsed: false,
        enabled: true,
        data: {
          files: [],
        },
        errorsToShow: [],
        isLoading: false,
        isValid: false,
      } as any,
      license: {
        header: 'submit.progressbar.license',
        config: '',
        mandatory: true,
        sectionType: 'license',
        visibility: {
          main: null,
          other: 'READONLY',
        },
        collapsed: false,
        enabled: true,
        data: {},
        errorsToShow: [],
        isLoading: false,
        isValid: false,
      } as any,
    },
    isLoading: false,
    savePending: false,
    depositPending: false,
  },
});

export const mockSubmissionStateWithoutUpload: SubmissionObjectState = Object.assign({}, {
  826: {
    collection: mockSubmissionCollectionId,
    definition: 'traditional',
    selfUrl: mockSubmissionSelfUrl,
    activeSection: null,
    sections: {
      extraction: {
        config: '',
        mandatory: true,
        sectionType: 'utils',
        visibility: {
          main: 'HIDDEN',
          other: 'HIDDEN',
        },
        collapsed: false,
        enabled: true,
        data: {},
        errorsToShow: [],
        isLoading: false,
        isValid: false,
      } as any,
      collection: {
        config: '',
        mandatory: true,
        sectionType: 'collection',
        visibility: {
          main: 'HIDDEN',
          other: 'HIDDEN',
        },
        collapsed: false,
        enabled: true,
        data: {},
        errorsToShow: [],
        isLoading: false,
        isValid: false,
      } as any,
      traditionalpageone: {
        header: 'submit.progressbar.describe.stepone',
        config: 'https://rest.api/dspace-spring-rest/api/config/submissionforms/traditionalpageone',
        mandatory: true,
        sectionType: 'submission-form',
        collapsed: false,
        enabled: true,
        data: {},
        errorsToShow: [],
        formId: '2_traditionalpageone',
        isLoading: false,
        isValid: false,
      } as any,
      traditionalpagetwo: {
        header: 'submit.progressbar.describe.steptwo',
        config: 'https://rest.api/dspace-spring-rest/api/config/submissionforms/traditionalpagetwo',
        mandatory: false,
        sectionType: 'submission-form',
        collapsed: false,
        enabled: false,
        data: {},
        errorsToShow: [],
        isLoading: false,
        isValid: false,
      } as any,
      license: {
        header: 'submit.progressbar.license',
        config: '',
        mandatory: true,
        sectionType: 'license',
        visibility: {
          main: null,
          other: 'READONLY',
        },
        collapsed: false,
        enabled: true,
        data: {},
        errorsToShow: [],
        isLoading: false,
        isValid: false,
      } as any,
    },
    isLoading: false,
    savePending: false,
    depositPending: false,
  },
});

export const mockSectionsState = Object.assign({}, {
  extraction: {
    config: '',
    mandatory: true,
    sectionType: 'utils',
    visibility: {
      main: 'HIDDEN',
      other: 'HIDDEN',
    },
    collapsed: false,
    enabled: true,
    data: {},
    errorsToShow: [],
    isLoading: false,
    isValid: false,
  } as any,
  collection: {
    config: '',
    mandatory: true,
    sectionType: 'collection',
    visibility: {
      main: 'HIDDEN',
      other: 'HIDDEN',
    },
    collapsed: false,
    enabled: true,
    data: {},
    errorsToShow: [],
    isLoading: false,
    isValid: false,
  } as any,
  traditionalpageone: {
    header: 'submit.progressbar.describe.stepone',
    config: 'https://rest.api/dspace-spring-rest/api/config/submissionforms/traditionalpageone',
    mandatory: true,
    sectionType: 'submission-form',
    collapsed: false,
    enabled: true,
    data: {},
    errorsToShow: [],
    isLoading: false,
    isValid: false,
  } as any,
  traditionalpagetwo: {
    header: 'submit.progressbar.describe.steptwo',
    config: 'https://rest.api/dspace-spring-rest/api/config/submissionforms/traditionalpagetwo',
    mandatory: false,
    sectionType: 'submission-form',
    collapsed: false,
    enabled: false,
    data: {},
    errorsToShow: [],
    isLoading: false,
    isValid: false,
  } as any,
  upload: {
    header: 'submit.progressbar.upload',
    config: 'https://rest.api/dspace-spring-rest/api/config/submissionuploads/upload',
    mandatory: true,
    sectionType: 'upload',
    collapsed: false,
    enabled: true,
    data: {},
    errorsToShow: [],
    isLoading: false,
    isValid: false,
  } as any,
  license: {
    header: 'submit.progressbar.license',
    config: '',
    mandatory: true,
    sectionType: 'license',
    visibility: {
      main: null,
      other: 'READONLY',
    },
    collapsed: false,
    enabled: true,
    data: {},
    errorsToShow: [],
    isLoading: false,
    isValid: false,
  } as any,
});

export const mockSectionsList = [
  {
    config: 'https://rest.api/dspace-spring-rest/api/config/submissionforms/traditionalpageone',
    mandatory: true,
    data: {},
    errors: [],
    header: 'submit.progressbar.describe.stepone',
    id: 'traditionalpageone',
    sectionType: 'submission-form',
  },
  {
    config: 'https://rest.api/dspace-spring-rest/api/config/submissionforms/traditionalpagetwo',
    mandatory: true,
    data: {},
    errors: [],
    header: 'submit.progressbar.describe.steptwo',
    id: 'traditionalpagetwo',
    sectionType: 'submission-form',
  },
  {
    config: 'https://rest.api/dspace-spring-rest/api/config/submissionuploads/upload',
    mandatory: true,
    data: {},
    errors: [],
    header: 'submit.progressbar.upload',
    id: 'upload',
    sectionType: 'upload',
  },
  {
    config: '',
    mandatory: true,
    data: {},
    errors: [],
    header: 'submit.progressbar.license',
    id: 'license',
    sectionType: 'license',
  },
];

export const mockUploadConfigResponseMetadata = {
  rows: [
    {
      fields: [
        {
          input: {
            type: 'onebox',
          },
          label: 'Title',
          mandatory: true,
          repeatable: false,
          mandatoryMessage: 'You must enter a main title for this item.',
          hints: 'Enter the name of the file.',
          selectableMetadata: [
            {
              metadata: 'dc.title',
              label: null,
              controlledVocabulary: null,
              closed: null,
            },
          ],
          languageCodes: [],
        },
      ],
    },
    {
      fields: [
        {
          input: {
            type: 'textarea',
          },
          label: 'Description',
          mandatory: false,
          repeatable: true,
          hints: 'Enter a description for the file',
          selectableMetadata: [
            {
              metadata: 'dc.description',
              label: null,
              controlledVocabulary: null,
              closed: null,
            },
          ],
          languageCodes: [],
        },
      ],
    },
  ],
  name: 'bitstream-metadata',
  type: 'submissionform',
  _links: {
    self: { href: 'https://rest.api/dspace-spring-rest/api/config/submissionforms/bitstream-metadata' },
  },
};

export const mockUploadConfigResponse = {
  accessConditionOptions: [
    {
      name: 'openaccess',
      hasStartDate: false,
      hasEndDate: false,
    },
    {
      name: 'lease',
      hasStartDate: false,
      hasEndDate: true,
      maxEndDate: '2019-07-12T14:40:06.308+0000',
    },
    {
      name: 'embargo',
      hasStartDate: true,
      hasEndDate: false,
      maxStartDate: '2022-01-12T14:40:06.308+0000',
    },
    {
      name: 'administrator',
      hasStartDate: false,
      hasEndDate: false,
    },
  ],
  metadata: createSuccessfulRemoteDataObject$(mockUploadConfigResponseMetadata),
  required: true,
  maxSize: 536870912,
  name: 'upload',
  type: 'submissionupload',
  _links: {
    metadata: { href: 'https://rest.api/dspace-spring-rest/api/config/submissionuploads/upload/metadata' },
    self: { href: 'https://rest.api/dspace-spring-rest/api/config/submissionuploads/upload' },
  },
};

// Clone the object and change one property
export const mockUploadConfigResponseNotRequired = Object.assign({}, mockUploadConfigResponse, { required: false });

export const mockGroup = Object.assign(new Group(), {
  handle: null,
  permanent: true,
  id: '123456-g',
  uuid: '123456-g',
  type: 'group',
  name: 'Anonymous',
  metadata: [],
  _links: {
    groups: { href: 'https://rest.api/dspace-spring-rest/api/eperson/groups/123456-g1/groups' },
    self: { href: 'https://rest.api/dspace-spring-rest/api/eperson/groups/123456-g1' },
  },
  groups: {
    pageInfo: {
      elementsPerPage: 0,
      totalElements: 0,
      totalPages: 1,
      currentPage: 1,
    },
    page: [],
  },
});

export const mockUploadFiles = [
  {
    uuid: '123456-test-upload',
    metadata: {
      'dc.source': [
        {
          value: '123456-test-upload.jpg',
          language: null,
          authority: null,
          display: '123456-test-upload.jpg',
          confidence: -1,
          place: 0,
          otherInformation: null,
        },
      ],
      'dc.title': [
        {
          value: '123456-test-upload.jpg',
          language: null,
          authority: null,
          display: '123456-test-upload.jpg',
          confidence: -1,
          place: 0,
          otherInformation: null,
        },
      ],
    },
    accessConditions: [
      {
        id: 3675,
        name: 'lease',
        rpType: 'TYPE_CUSTOM',
        groupUUID: '123456-g',
        action: 'READ',
        endDate: '2019-01-16',
        type: 'resourcePolicy',
      },
      {
        id: 3676,
        name: 'openaccess',
        rpType: 'TYPE_CUSTOM',
        groupUUID: '123456-g',
        action: 'READ',
        type: 'resourcePolicy',
      },
    ],
    format: {
      id: 16,
      shortDescription: 'JPEG',
      description: 'Joint Photographic Experts Group/JPEG File Interchange Format (JFIF)',
      mimetype: 'image/jpeg',
      supportLevel: 0,
      internal: false,
      extensions: null,
      type: 'bitstreamformat',
    },
    sizeBytes: 202999,
    checkSum: {
      checkSumAlgorithm: 'MD5',
      value: '5e0996996863d2623439cbb53052bc72',
    },
    url: 'https://test-ui.com/api/core/bitstreams/123456-test-upload/content',
  },
];

export const mockUploadFilesData = {
  primary: null,
  files: JSON.parse(JSON.stringify(mockUploadFiles))
};

export const mockFileFormData = {
  primary: [true],
  metadata: {
    'dc.title': [
      {
        value: 'title',
        language: null,
        authority: null,
        display: 'title',
        confidence: -1,
        place: 0,
        otherInformation: null,
      },
    ],
    'dc.description': [
      {
        value: 'description',
        language: null,
        authority: null,
        display: 'description',
        confidence: -1,
        place: 0,
        otherInformation: null,
      },
    ],
  },
  accessConditions: [
    {
      accessConditionGroup: {
        name: [
          {
            value: 'openaccess',
            language: null,
            authority: null,
            display: 'openaccess',
            confidence: -1,
            place: 0,
            otherInformation: null,
          },
        ],
      },
    },
    {
      accessConditionGroup: {
        name: [
          {
            value: 'lease',
            language: null,
            authority: null,
            display: 'lease',
            confidence: -1,
            place: 0,
            otherInformation: null,
          },
        ],
        endDate: [
          {
            value: new Date('2019-01-16'),
            language: null,
            authority: null,
            display: {
              year: 2019,
              month: 1,
              day: 16,
            },
            confidence: -1,
            place: 0,
            otherInformation: null,
          },
        ],
      },
    },
    {
      accessConditionGroup: {
        name: [
          {
            value: 'embargo',
            language: null,
            authority: null,
            display: 'embargo',
            confidence: -1,
            place: 0,
            otherInformation: null,
          },
        ],
        startDate: [
          {
            value: new Date('2019-01-16'),
            language: null,
            authority: null,
            display: {
              year: 2019,
              month: 1,
              day: 16,
            },
            confidence: -1,
            place: 0,
            otherInformation: null,
          },
        ],
      },
    },
  ],
};


export const mockAccessesFormData = {
  discoverable: true,
  accessCondition: [
    {
      accessConditionGroup: {
        name: [
          {
            value: 'openaccess',
            language: null,
            authority: null,
            display: 'openaccess',
            confidence: -1,
            place: 0,
            otherInformation: null,
          },
        ],
      },
    },
    {
      accessConditionGroup: {
        name: [
          {
            value: 'lease',
            language: null,
            authority: null,
            display: 'lease',
            confidence: -1,
            place: 0,
            otherInformation: null,
          },
        ],
        endDate: [
          {
            value: {
              year: 2019,
              month: 1,
              day: 16,
            },
            language: null,
            authority: null,
            display: {
              year: 2019,
              month: 1,
              day: 16,
            },
            confidence: -1,
            place: 0,
            otherInformation: null,
          },
        ],
      },
    },
    {
      accessConditionGroup: {
        name: [
          {
            value: 'embargo',
            language: null,
            authority: null,
            display: 'lease',
            confidence: -1,
            place: 0,
            otherInformation: null,
          },
        ],
        startDate: [
          {
            value: {
              year: 2019,
              month: 1,
              day: 16,
            },
            language: null,
            authority: null,
            display: {
              year: 2019,
              month: 1,
              day: 16,
            },
            confidence: -1,
            place: 0,
            otherInformation: null,
          },
        ],
      },
    },
  ],
};
<|MERGE_RESOLUTION|>--- conflicted
+++ resolved
@@ -1113,14 +1113,10 @@
         errorsToShow: [],
         isLoading: false,
         isValid: false,
-<<<<<<< HEAD
-        removePending: false,
-=======
         removePending: false
       } as any,
       'duplicates': {
         potentialDuplicates: []
->>>>>>> 230055ce
       } as any,
     },
     isLoading: false,
