--- conflicted
+++ resolved
@@ -8,11 +8,7 @@
 import { DSpaceObject } from '../../core/shared/dspace-object.model';
 import { Item } from '../../core/shared/item.model';
 import { ResourceType } from '../../core/shared/resource-type';
-import {
-  createNoContentRemoteDataObject$,
-  createSuccessfulRemoteDataObject,
-  createSuccessfulRemoteDataObject$,
-} from '../remote-data.utils';
+import { createNoContentRemoteDataObject$, createSuccessfulRemoteDataObject, createSuccessfulRemoteDataObject$ } from '../remote-data.utils';
 import { SearchResult } from '../search/models/search-result.model';
 
 // REST Mock ---------------------------------------------------------------------
@@ -1474,10 +1470,7 @@
     fundingProgram: null,
     jurisdiction: null,
     title: null,
-<<<<<<< HEAD
-=======
     reason: 'Missing PID'
->>>>>>> 230055ce
   },
   _links: {
     self: {
@@ -1515,10 +1508,7 @@
     fundingProgram: null,
     jurisdiction: null,
     title: null,
-<<<<<<< HEAD
-=======
     reason: 'Missing PID'
->>>>>>> 230055ce
   },
   _links: {
     self: {
@@ -1556,10 +1546,7 @@
     fundingProgram: null,
     jurisdiction: null,
     title: null,
-<<<<<<< HEAD
-=======
     reason: 'Missing PID'
->>>>>>> 230055ce
   },
   _links: {
     self: {
@@ -1597,10 +1584,7 @@
     fundingProgram: null,
     jurisdiction: null,
     title: null,
-<<<<<<< HEAD
-=======
     reason: 'Missing DOI'
->>>>>>> 230055ce
   },
   _links: {
     self: {
@@ -1638,10 +1622,7 @@
     fundingProgram: null,
     jurisdiction: null,
     title: null,
-<<<<<<< HEAD
-=======
     reason: 'Missing PID'
->>>>>>> 230055ce
   },
   _links: {
     self: {
@@ -1679,10 +1660,7 @@
     fundingProgram: null,
     jurisdiction: null,
     title: null,
-<<<<<<< HEAD
-=======
     reason: 'Missing PID'
->>>>>>> 230055ce
   },
   _links: {
     self: {
@@ -1720,10 +1698,7 @@
     fundingProgram: null,
     jurisdiction: null,
     title: null,
-<<<<<<< HEAD
-=======
     reason: 'Missing abstract'
->>>>>>> 230055ce
   },
   _links: {
     self: {
@@ -1760,12 +1735,8 @@
     funder: 'EC',
     fundingProgram: 'H2020',
     jurisdiction: 'EU',
-<<<<<<< HEAD
-    title: 'Tracking Papyrus and Parchment Paths: An Archaeological Atlas of Coptic Literature.\nLiterary Texts in their Geographical Context: Production, Copying, Usage, Dissemination and Storage',
-=======
     reason: 'Project found',
     title: 'Tracking Papyrus and Parchment Paths: An Archaeological Atlas of Coptic Literature.\nLiterary Texts in their Geographical Context: Production, Copying, Usage, Dissemination and Storage'
->>>>>>> 230055ce
   },
   _links: {
     self: {
@@ -1803,10 +1774,7 @@
     fundingProgram: 'H2021',
     jurisdiction: 'EU',
     title: 'Tracking Unknown Papyrus and Parchment Paths: An Archaeological Atlas of Coptic Literature.\nLiterary Texts in their Geographical Context: Production, Copying, Usage, Dissemination and Storage',
-<<<<<<< HEAD
-=======
     reason: 'Project not found'
->>>>>>> 230055ce
   },
   _links: {
     self: {
