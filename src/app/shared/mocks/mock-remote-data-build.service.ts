<<<<<<< HEAD
import {of as observableOf,  Observable } from 'rxjs';
import { map, take } from 'rxjs/operators';
=======
import { Observable, of as observableOf } from 'rxjs';
import { map } from 'rxjs/operators';
>>>>>>> 2d07cc19
import { RemoteDataBuildService } from '../../core/cache/builders/remote-data-build.service';
import { RemoteData } from '../../core/data/remote-data';
import { RequestEntry } from '../../core/data/request.reducer';
import { hasValue } from '../empty.util';

export function getMockRemoteDataBuildService(toRemoteDataObservable$?: Observable<RemoteData<any>>): RemoteDataBuildService {
  return {
    toRemoteDataObservable: (requestEntry$: Observable<RequestEntry>, payload$: Observable<any>) => {

      if (hasValue(toRemoteDataObservable$)) {
        return toRemoteDataObservable$;
      } else {
        return payload$.pipe(map((payload) => ({
          payload
        } as RemoteData<any>)))
      }
    },
    buildSingle: (href$: string | Observable<string>) => observableOf(new RemoteData(false, false, true, undefined, {})),
    build: (normalized: NormalizedObject<any>) => Object.create({})
  } as RemoteDataBuildService;

}<|MERGE_RESOLUTION|>--- conflicted
+++ resolved
@@ -1,14 +1,10 @@
-<<<<<<< HEAD
-import {of as observableOf,  Observable } from 'rxjs';
-import { map, take } from 'rxjs/operators';
-=======
 import { Observable, of as observableOf } from 'rxjs';
 import { map } from 'rxjs/operators';
->>>>>>> 2d07cc19
 import { RemoteDataBuildService } from '../../core/cache/builders/remote-data-build.service';
 import { RemoteData } from '../../core/data/remote-data';
 import { RequestEntry } from '../../core/data/request.reducer';
 import { hasValue } from '../empty.util';
+import { NormalizedObject } from '../../core/cache/models/normalized-object.model';
 
 export function getMockRemoteDataBuildService(toRemoteDataObservable$?: Observable<RemoteData<any>>): RemoteDataBuildService {
   return {
