--- conflicted
+++ resolved
@@ -1,11 +1,5 @@
-<<<<<<< HEAD
-import { Observable, of as observableOf  } from 'rxjs';
-import { map } from 'rxjs/operators';
-=======
-
 import {of as observableOf,  Observable } from 'rxjs';
 import { map, take } from 'rxjs/operators';
->>>>>>> 3a8f7754
 import { RemoteDataBuildService } from '../../core/cache/builders/remote-data-build.service';
 import { ResponseCacheEntry } from '../../core/cache/response-cache.reducer';
 import { RemoteData } from '../../core/data/remote-data';
