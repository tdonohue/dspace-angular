--- conflicted
+++ resolved
@@ -1,10 +1,6 @@
 import { of as observableOf } from 'rxjs';
-<<<<<<< HEAD
 
-import { ThemeConfig } from '../../../config/theme.model';
-=======
 import { ThemeConfig } from '../../../config/theme.config';
->>>>>>> 8ba14aa3
 import { isNotEmpty } from '../empty.util';
 import { ThemeService } from '../theme-support/theme.service';
 
