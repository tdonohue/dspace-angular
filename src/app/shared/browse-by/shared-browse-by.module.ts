<<<<<<< HEAD
=======
import { NgModule } from '@angular/core';
import { BrowseByComponent } from './browse-by.component';
import { ThemedBrowseByComponent } from './themed-browse-by.component';
>>>>>>> 8ba14aa3
import { CommonModule } from '@angular/common';
import { NgModule } from '@angular/core';

import { AccessControlRoutingModule } from '../../access-control/access-control-routing.module';
import { BrowseByRoutingModule } from '../../browse-by/browse-by-routing.module';
import { ResultsBackButtonModule } from '../results-back-button/results-back-button.module';
import { SharedModule } from '../shared.module';
import { BrowseByComponent } from './browse-by.component';

const DECLARATIONS = [
  BrowseByComponent,
  ThemedBrowseByComponent,
];

@NgModule({
  declarations: [
<<<<<<< HEAD
    BrowseByComponent,
=======
    ...DECLARATIONS,
>>>>>>> 8ba14aa3
  ],
  imports: [
    ResultsBackButtonModule,
    BrowseByRoutingModule,
    AccessControlRoutingModule,
    CommonModule,
    SharedModule,
  ],
  exports: [
<<<<<<< HEAD
    BrowseByComponent,
    SharedModule,
  ],
=======
    ...DECLARATIONS,
  ]
>>>>>>> 8ba14aa3
})
export class SharedBrowseByModule { }<|MERGE_RESOLUTION|>--- conflicted
+++ resolved
@@ -1,9 +1,3 @@
-<<<<<<< HEAD
-=======
-import { NgModule } from '@angular/core';
-import { BrowseByComponent } from './browse-by.component';
-import { ThemedBrowseByComponent } from './themed-browse-by.component';
->>>>>>> 8ba14aa3
 import { CommonModule } from '@angular/common';
 import { NgModule } from '@angular/core';
 
@@ -12,6 +6,7 @@
 import { ResultsBackButtonModule } from '../results-back-button/results-back-button.module';
 import { SharedModule } from '../shared.module';
 import { BrowseByComponent } from './browse-by.component';
+import { ThemedBrowseByComponent } from './themed-browse-by.component';
 
 const DECLARATIONS = [
   BrowseByComponent,
@@ -20,11 +15,7 @@
 
 @NgModule({
   declarations: [
-<<<<<<< HEAD
-    BrowseByComponent,
-=======
     ...DECLARATIONS,
->>>>>>> 8ba14aa3
   ],
   imports: [
     ResultsBackButtonModule,
@@ -34,13 +25,7 @@
     SharedModule,
   ],
   exports: [
-<<<<<<< HEAD
-    BrowseByComponent,
-    SharedModule,
+    ...DECLARATIONS,
   ],
-=======
-    ...DECLARATIONS,
-  ]
->>>>>>> 8ba14aa3
 })
 export class SharedBrowseByModule { }