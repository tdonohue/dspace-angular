import { CommonModule } from '@angular/common';
import {
  Component,
  NO_ERRORS_SCHEMA,
} from '@angular/core';
import {
  ComponentFixture,
  TestBed,
  waitForAsync,
} from '@angular/core/testing';
import { By } from '@angular/platform-browser';
import { NoopAnimationsModule } from '@angular/platform-browser/animations';
import { RouterTestingModule } from '@angular/router/testing';
import { NgbModule } from '@ng-bootstrap/ng-bootstrap';
import {
  TranslateLoader,
  TranslateModule,
} from '@ngx-translate/core';
import { of as observableOf } from 'rxjs';

import { AccessControlRoutingModule } from '../../access-control/access-control-routing.module';
import { BrowseByRoutingModule } from '../../browse-by/browse-by-routing.module';
import {
  SortDirection,
  SortOptions,
} from '../../core/cache/models/sort-options.model';
import { ConfigurationDataService } from '../../core/data/configuration-data.service';
import { buildPaginatedList } from '../../core/data/paginated-list.model';
import { GroupDataService } from '../../core/eperson/group-data.service';
import { PaginationService } from '../../core/pagination/pagination.service';
import { LinkHeadService } from '../../core/services/link-head.service';
import { RouteService } from '../../core/services/route.service';
import { BrowseEntry } from '../../core/shared/browse-entry.model';
import { ConfigurationProperty } from '../../core/shared/configuration-property.model';
import { ITEM } from '../../core/shared/item.resource-type';
import { PageInfo } from '../../core/shared/page-info.model';
import { SearchConfigurationService } from '../../core/shared/search/search-configuration.service';
import { ViewMode } from '../../core/shared/view-mode.model';
import { HostWindowService } from '../host-window.service';
import { getMockThemeService } from '../mocks/theme-service.mock';
import { TranslateLoaderMock } from '../mocks/translate-loader.mock';
import {
  DEFAULT_CONTEXT,
  listableObjectComponent,
} from '../object-collection/shared/listable-object/listable-object.decorator';
import { ListableObjectComponentLoaderComponent } from '../object-collection/shared/listable-object/listable-object-component-loader.component';
import { BrowseEntryListElementComponent } from '../object-list/browse-entry-list-element/browse-entry-list-element.component';
import { SelectableListService } from '../object-list/selectable-list/selectable-list.service';
import { PaginationComponentOptions } from '../pagination/pagination-component-options.model';
import { createSuccessfulRemoteDataObject$ } from '../remote-data.utils';
import { SharedModule } from '../shared.module';
import { HostWindowServiceStub } from '../testing/host-window-service.stub';
import { PaginationServiceStub } from '../testing/pagination-service.stub';
import { routeServiceStub } from '../testing/route-service.stub';
import { SearchConfigurationServiceStub } from '../testing/search-configuration-service.stub';
<<<<<<< HEAD
import { SearchConfigurationService } from '../../core/shared/search/search-configuration.service';
import { getMockThemeService } from '../mocks/theme-service.mock';
=======
import { createPaginatedList } from '../testing/utils.test';
import { ThemeService } from '../theme-support/theme.service';
import { BrowseByComponent } from './browse-by.component';
>>>>>>> a8f31948

@listableObjectComponent(BrowseEntry, ViewMode.ListElement, DEFAULT_CONTEXT, 'dspace')
@Component({
  // eslint-disable-next-line @angular-eslint/component-selector
  selector: 'ds-browse-entry-list-element',
  template: '',
})
class MockThemedBrowseEntryListElementComponent {
}

describe('BrowseByComponent', () => {
  let comp: BrowseByComponent;
  let fixture: ComponentFixture<BrowseByComponent>;

  const groupDataService = jasmine.createSpyObj('groupsDataService', {
    findListByHref: createSuccessfulRemoteDataObject$(createPaginatedList([])),
    getGroupRegistryRouterLink: '',
    getUUIDFromString: '',
  });

  const linkHeadService = jasmine.createSpyObj('linkHeadService', {
    addTag: '',
  });

  const configurationDataService = jasmine.createSpyObj('configurationDataService', {
    findByPropertyName: createSuccessfulRemoteDataObject$(Object.assign(new ConfigurationProperty(), {
      name: 'test',
      values: [
        'org.dspace.ctask.general.ProfileFormats = test',
      ],
    })),
  });

  const paginationConfig = Object.assign(new PaginationComponentOptions(), {
    id: 'test-pagination',
    currentPage: 1,
    pageSizeOptions: [5, 10, 15, 20],
    pageSize: 15,
  });
  const paginationService = new PaginationServiceStub(paginationConfig);

  let themeService;

  beforeEach(waitForAsync(() => {
<<<<<<< HEAD
    themeService = getMockThemeService('dspace');
    TestBed.configureTestingModule({
    imports: [
=======
    themeService = getMockThemeService('base');
    void TestBed.configureTestingModule({
      imports: [
        BrowseByRoutingModule,
        AccessControlRoutingModule,
>>>>>>> a8f31948
        CommonModule,
        NgbModule,
        TranslateModule.forRoot({
<<<<<<< HEAD
            loader: {
                provide: TranslateLoader,
                useClass: TranslateLoaderMock
            }
        }),
        RouterTestingModule,
        NoopAnimationsModule,
        BrowseByComponent
    ],
    providers: [
=======
          loader: {
            provide: TranslateLoader,
            useClass: TranslateLoaderMock,
          },
        }),
        RouterTestingModule,
        NoopAnimationsModule,
      ],
      declarations: [BrowseByComponent],
      providers: [
>>>>>>> a8f31948
        { provide: SearchConfigurationService, useValue: new SearchConfigurationServiceStub() },
        { provide: ConfigurationDataService, useValue: configurationDataService },
        { provide: LinkHeadService, useValue: linkHeadService },
        { provide: GroupDataService, useValue: groupDataService },
        { provide: PaginationService, useValue: paginationService },
        { provide: MockThemedBrowseEntryListElementComponent },
        { provide: ThemeService, useValue: themeService },
        { provide: RouteService, useValue: routeServiceStub },
        { provide: SelectableListService, useValue: {} },
        { provide: HostWindowService, useValue: new HostWindowServiceStub(800) },
<<<<<<< HEAD
    ],
    schemas: [NO_ERRORS_SCHEMA]
}).compileComponents();
=======
      ],
      schemas: [NO_ERRORS_SCHEMA],
    }).compileComponents();
>>>>>>> a8f31948
    fixture = TestBed.createComponent(BrowseByComponent);
    comp = fixture.componentInstance;
    comp.paginationConfig = paginationConfig;
    fixture.detectChanges();
  }));

  it('should display a loading message when objects is empty', () => {
    (comp as any).objects = undefined;
    fixture.detectChanges();
    expect(fixture.debugElement.query(By.css('ds-themed-loading'))).not.toBeNull();
  });

  it('should display results when objects is not empty', () => {
    comp.objects$ = createSuccessfulRemoteDataObject$(buildPaginatedList(new PageInfo(), [
      Object.assign(new BrowseEntry(), {
        type: ITEM,
        authority: 'authority key 1',
        value: 'browse entry 1',
        language: null,
        count: 1,
      }),
    ]));
    fixture.detectChanges();
    expect(fixture.debugElement.query(By.css('ds-viewable-collection'))).not.toBeNull();
  });

  describe('when showPaginator is true and browseEntries are provided', () => {
    let browseEntries;

    beforeEach(() => {
      browseEntries = [
        Object.assign(new BrowseEntry(), {
          type: ITEM,
          authority: 'authority key 1',
          value: 'browse entry 1',
          language: null,
          count: 1,
        }),
        Object.assign(new BrowseEntry(), {
          type: ITEM,
          authority: null,
          value: 'browse entry 2',
          language: null,
          count: 4,
        }),
      ];

      comp.showPaginator = true;
      comp.objects$ = createSuccessfulRemoteDataObject$(buildPaginatedList(new PageInfo(), browseEntries));
      comp.paginationConfig = paginationConfig;
      comp.sortConfig = Object.assign(new SortOptions('dc.title', SortDirection.ASC));
      // NOTE: do NOT trigger change detection until the theme is set, such that the theme can be picked up as well
    });

    describe('when theme is base', () => {
      beforeEach(async () => {
        themeService.getThemeName.and.returnValue('base');
        themeService.getThemeName$.and.returnValue(observableOf('base'));
        fixture.detectChanges();
        await fixture.whenStable();
        fixture.detectChanges();
      });

      it('should use the base component to render browse entries', () => {
        const componentLoaders = fixture.debugElement.queryAll(By.directive(ListableObjectComponentLoaderComponent));
        expect(componentLoaders.length).toEqual(browseEntries.length);
        componentLoaders.forEach((componentLoader) => {
          const browseEntry = componentLoader.query(By.css('ds-browse-entry-list-element'));
          expect(browseEntry.componentInstance).toBeInstanceOf(BrowseEntryListElementComponent);
        });
      });
    });

    describe('when theme is dspace', () => {
      beforeEach(async () => {
        themeService.getThemeName.and.returnValue('dspace');
        themeService.getThemeName$.and.returnValue(observableOf('dspace'));
        fixture.detectChanges();
        await fixture.whenStable();
        fixture.detectChanges();
      });

      it('should use the themed component to render browse entries', () => {
        const componentLoaders = fixture.debugElement.queryAll(By.directive(ListableObjectComponentLoaderComponent));
        expect(componentLoaders.length).toEqual(browseEntries.length);
        componentLoaders.forEach((componentLoader) => {
          const browseEntry = componentLoader.query(By.css('ds-browse-entry-list-element'));
          expect(browseEntry.componentInstance).toBeInstanceOf(MockThemedBrowseEntryListElementComponent);
        });
      });
    });
  });

  describe('reset filters button', () => {
    it('should not be present when no startsWith or value is present ', () => {
      const button = fixture.debugElement.query(By.css('.reset'));
      expect(button).toBeNull();
    });
    it('should be present when a startsWith or value is present ', () => {
      comp.objects$ = createSuccessfulRemoteDataObject$(buildPaginatedList(new PageInfo(), [
        Object.assign(new BrowseEntry(), {
          type: ITEM,
          authority: 'authority key 1',
          value: 'browse entry 1',
          language: null,
          count: 1,
        }),
      ]));
      comp.shouldDisplayResetButton$ = observableOf(true);
      fixture.detectChanges();

      const button = fixture.debugElement.query(By.css('.reset'));
      expect(button).not.toBeNull();
    });
  });

});<|MERGE_RESOLUTION|>--- conflicted
+++ resolved
@@ -53,14 +53,11 @@
 import { PaginationServiceStub } from '../testing/pagination-service.stub';
 import { routeServiceStub } from '../testing/route-service.stub';
 import { SearchConfigurationServiceStub } from '../testing/search-configuration-service.stub';
-<<<<<<< HEAD
 import { SearchConfigurationService } from '../../core/shared/search/search-configuration.service';
 import { getMockThemeService } from '../mocks/theme-service.mock';
-=======
 import { createPaginatedList } from '../testing/utils.test';
 import { ThemeService } from '../theme-support/theme.service';
 import { BrowseByComponent } from './browse-by.component';
->>>>>>> a8f31948
 
 @listableObjectComponent(BrowseEntry, ViewMode.ListElement, DEFAULT_CONTEXT, 'dspace')
 @Component({
@@ -105,43 +102,22 @@
   let themeService;
 
   beforeEach(waitForAsync(() => {
-<<<<<<< HEAD
-    themeService = getMockThemeService('dspace');
-    TestBed.configureTestingModule({
-    imports: [
-=======
     themeService = getMockThemeService('base');
     void TestBed.configureTestingModule({
-      imports: [
-        BrowseByRoutingModule,
-        AccessControlRoutingModule,
->>>>>>> a8f31948
+    imports: [
         CommonModule,
         NgbModule,
         TranslateModule.forRoot({
-<<<<<<< HEAD
             loader: {
                 provide: TranslateLoader,
-                useClass: TranslateLoaderMock
-            }
+            useClass: TranslateLoaderMock,
+          },
         }),
         RouterTestingModule,
         NoopAnimationsModule,
         BrowseByComponent
     ],
     providers: [
-=======
-          loader: {
-            provide: TranslateLoader,
-            useClass: TranslateLoaderMock,
-          },
-        }),
-        RouterTestingModule,
-        NoopAnimationsModule,
-      ],
-      declarations: [BrowseByComponent],
-      providers: [
->>>>>>> a8f31948
         { provide: SearchConfigurationService, useValue: new SearchConfigurationServiceStub() },
         { provide: ConfigurationDataService, useValue: configurationDataService },
         { provide: LinkHeadService, useValue: linkHeadService },
@@ -152,15 +128,9 @@
         { provide: RouteService, useValue: routeServiceStub },
         { provide: SelectableListService, useValue: {} },
         { provide: HostWindowService, useValue: new HostWindowServiceStub(800) },
-<<<<<<< HEAD
     ],
-    schemas: [NO_ERRORS_SCHEMA]
+      schemas: [NO_ERRORS_SCHEMA],
 }).compileComponents();
-=======
-      ],
-      schemas: [NO_ERRORS_SCHEMA],
-    }).compileComponents();
->>>>>>> a8f31948
     fixture = TestBed.createComponent(BrowseByComponent);
     comp = fixture.componentInstance;
     comp.paginationConfig = paginationConfig;
