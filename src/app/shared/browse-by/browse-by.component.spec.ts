import { BrowseByComponent } from './browse-by.component';
import { ComponentFixture, TestBed, waitForAsync } from '@angular/core/testing';
import { TranslateLoader, TranslateModule } from '@ngx-translate/core';
import { By } from '@angular/platform-browser';
import { Component, NO_ERRORS_SCHEMA } from '@angular/core';
import { of as observableOf } from 'rxjs';
import { CommonModule } from '@angular/common';
import { Item } from '../../core/shared/item.model';
import { buildPaginatedList } from '../../core/data/paginated-list.model';
import { PageInfo } from '../../core/shared/page-info.model';
import { NgbModule } from '@ng-bootstrap/ng-bootstrap';
import { TranslateLoaderMock } from '../mocks/translate-loader.mock';
import { RouterTestingModule } from '@angular/router/testing';
import { NoopAnimationsModule } from '@angular/platform-browser/animations';
import { PaginationComponentOptions } from '../pagination/pagination-component-options.model';
import { SortDirection, SortOptions } from '../../core/cache/models/sort-options.model';
import { createSuccessfulRemoteDataObject$ } from '../remote-data.utils';
import { PaginationService } from '../../core/pagination/pagination.service';
import { PaginationServiceStub } from '../testing/pagination-service.stub';
import { FindListOptions } from '../../core/data/find-list-options.model';
import {
  ListableObjectComponentLoaderComponent
} from '../object-collection/shared/listable-object/listable-object-component-loader.component';
import { ViewMode } from '../../core/shared/view-mode.model';
import {
  BrowseEntryListElementComponent
} from '../object-list/browse-entry-list-element/browse-entry-list-element.component';
import {
  DEFAULT_CONTEXT,
  listableObjectComponent,
} from '../object-collection/shared/listable-object/listable-object.decorator';
import { BrowseEntry } from '../../core/shared/browse-entry.model';
import { ITEM } from '../../core/shared/item.resource-type';
import { ThemeService } from '../theme-support/theme.service';
import { SelectableListService } from '../object-list/selectable-list/selectable-list.service';
import { HostWindowServiceStub } from '../testing/host-window-service.stub';
import { HostWindowService } from '../host-window.service';
import { RouteService } from '../../core/services/route.service';
import { routeServiceStub } from '../testing/route-service.stub';
import SpyObj = jasmine.SpyObj;
import { getMockThemeService } from '../mocks/theme-service.mock';

@listableObjectComponent(BrowseEntry, ViewMode.ListElement, DEFAULT_CONTEXT, 'custom')
@Component({
  selector: 'ds-browse-entry-list-element',
  template: ''
})
class MockThemedBrowseEntryListElementComponent {
}

describe('BrowseByComponent', () => {
  let comp: BrowseByComponent;
  let fixture: ComponentFixture<BrowseByComponent>;

  const mockItems = [
    Object.assign(new Item(), {
      id: 'fakeId-1',
      metadata: [
        {
          key: 'dc.title',
          value: 'First Fake Title'
        }
      ]
    }),
    Object.assign(new Item(), {
      id: 'fakeId-2',
      metadata: [
        {
          key: 'dc.title',
          value: 'Second Fake Title'
        }
      ]
    })
  ];
  const mockItemsRD$ = createSuccessfulRemoteDataObject$(buildPaginatedList(new PageInfo(), mockItems));

  const paginationConfig = Object.assign(new PaginationComponentOptions(), {
    id: 'test-pagination',
    currentPage: 1,
    pageSizeOptions: [5, 10, 15, 20],
    pageSize: 15
  });
  const paginationService = new PaginationServiceStub(paginationConfig);

  let themeService;

  beforeEach(waitForAsync(() => {
    themeService = getMockThemeService('dspace');
    TestBed.configureTestingModule({
      imports: [
        CommonModule,
        NgbModule,
        TranslateModule.forRoot({
          loader: {
            provide: TranslateLoader,
            useClass: TranslateLoaderMock
          }
        }),
        RouterTestingModule,
        NoopAnimationsModule
      ],
      declarations: [],
      providers: [
        { provide: PaginationService, useValue: paginationService },
        { provide: MockThemedBrowseEntryListElementComponent },
        { provide: ThemeService, useValue: themeService },
        {provide: RouteService, useValue: routeServiceStub},
        { provide: SelectableListService, useValue: {} },
        { provide: HostWindowService, useValue: new HostWindowServiceStub(800) },
      ],
      schemas: [NO_ERRORS_SCHEMA]
    }).compileComponents();
    fixture = TestBed.createComponent(BrowseByComponent);
    comp = fixture.componentInstance;
<<<<<<< HEAD
    comp.paginationConfig = paginationConfig;
    fixture.detectChanges();
  });
=======
  }));
>>>>>>> db375b8f

  it('should display a loading message when objects is empty', () => {
    (comp as any).objects = undefined;
    fixture.detectChanges();
    expect(fixture.debugElement.query(By.css('ds-themed-loading'))).toBeDefined();
  });

  it('should display results when objects is not empty', () => {
    (comp as any).objects = observableOf({
      payload: {
        page: {
          length: 1
        }
      }
    });
    fixture.detectChanges();
    expect(fixture.debugElement.query(By.css('ds-viewable-collection'))).toBeDefined();
  });

  describe('when showPaginator is true and browseEntries are provided', () => {
    let browseEntries;

    beforeEach(() => {
      browseEntries = [
        Object.assign(new BrowseEntry(), {
          type: ITEM,
          authority: 'authority key 1',
          value: 'browse entry 1',
          language: null,
          count: 1,
        }),
        Object.assign(new BrowseEntry(), {
          type: ITEM,
          authority: null,
          value: 'browse entry 2',
          language: null,
          count: 4,
        }),
      ];

      comp.showPaginator = true;
      comp.objects$ = createSuccessfulRemoteDataObject$(buildPaginatedList(new PageInfo(), browseEntries));
      comp.paginationConfig = paginationConfig;
      comp.sortConfig = Object.assign(new SortOptions('dc.title', SortDirection.ASC));
      // NOTE: do NOT trigger change detection until the theme is set, such that the theme can be picked up as well
    });

    describe('when theme is base', () => {
      beforeEach(() => {
        themeService.getThemeName.and.returnValue('base');
        themeService.getThemeName$.and.returnValue(observableOf('base'));
        fixture.detectChanges();
      });

      it('should use the base component to render browse entries', () => {
        const componentLoaders = fixture.debugElement.queryAll(By.directive(ListableObjectComponentLoaderComponent));
        expect(componentLoaders.length).toEqual(browseEntries.length);
        componentLoaders.forEach((componentLoader) => {
          const browseEntry = componentLoader.query(By.css('ds-browse-entry-list-element'));
          expect(browseEntry.componentInstance).toBeInstanceOf(BrowseEntryListElementComponent);
        });
      });
    });

    describe('when theme is custom', () => {
      beforeEach(() => {
        themeService.getThemeName.and.returnValue('custom');
        themeService.getThemeName$.and.returnValue(observableOf('custom'));
        fixture.detectChanges();
      });

      it('should use the themed component to render browse entries', () => {
        const componentLoaders = fixture.debugElement.queryAll(By.directive(ListableObjectComponentLoaderComponent));
        expect(componentLoaders.length).toEqual(browseEntries.length);
        componentLoaders.forEach((componentLoader) => {
          const browseEntry = componentLoader.query(By.css('ds-browse-entry-list-element'));
          expect(browseEntry.componentInstance).toBeInstanceOf(MockThemedBrowseEntryListElementComponent);
        });
      });
    });
  });

  describe('reset filters button', () => {
    it('should not be present when no startsWith or value is present ', () => {
      const button = fixture.debugElement.query(By.css('reset'));
      expect(button).toBeNull();
    });
    it('should be present when a startsWith or value is present ', () => {
      comp.shouldDisplayResetButton$ = observableOf(true);
      fixture.detectChanges();

      const button = fixture.debugElement.query(By.css('reset'));
      expect(button).toBeDefined();
    });
  });
  describe('back', () => {
    it('should navigate back to the main browse page', () => {
      comp.back();
      expect(paginationService.updateRoute).toHaveBeenCalledWith('test-pagination', {page: 1}, {
        value: null,
        startsWith: null
      });
    });
  });

});<|MERGE_RESOLUTION|>--- conflicted
+++ resolved
@@ -112,13 +112,9 @@
     }).compileComponents();
     fixture = TestBed.createComponent(BrowseByComponent);
     comp = fixture.componentInstance;
-<<<<<<< HEAD
     comp.paginationConfig = paginationConfig;
     fixture.detectChanges();
-  });
-=======
   }));
->>>>>>> db375b8f
 
   it('should display a loading message when objects is empty', () => {
     (comp as any).objects = undefined;
