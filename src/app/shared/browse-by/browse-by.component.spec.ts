--- conflicted
+++ resolved
@@ -20,7 +20,6 @@
 import { storeModuleConfig } from '../../app.reducer';
 import { PaginationService } from '../../core/pagination/pagination.service';
 import { PaginationServiceStub } from '../testing/pagination-service.stub';
-<<<<<<< HEAD
 import { ListableObjectComponentLoaderComponent } from '../object-collection/shared/listable-object/listable-object-component-loader.component';
 import { ViewMode } from '../../core/shared/view-mode.model';
 import { BrowseEntryListElementComponent } from '../object-list/browse-entry-list-element/browse-entry-list-element.component';
@@ -37,9 +36,6 @@
   template: ''
 })
 class MockThemedBrowseEntryListElementComponent {}
-=======
-import { ThemeService } from '../theme-support/theme.service';
->>>>>>> 75c0bf7b
 
 describe('BrowseByComponent', () => {
   let comp: BrowseByComponent;
@@ -80,14 +76,10 @@
   let themeService: SpyObj<ThemeService>;
 
   beforeEach(waitForAsync(() => {
-<<<<<<< HEAD
-    themeService = jasmine.createSpyObj('ThemeService', ['getThemeName', 'getThemeName$']);
-
-=======
     themeService = jasmine.createSpyObj('themeService', {
       getThemeName: 'dspace',
-    });
->>>>>>> 75c0bf7b
+      getThemeName$: observableOf('dspace'),
+    });
     TestBed.configureTestingModule({
       imports: [
         CommonModule,
@@ -107,12 +99,8 @@
       declarations: [],
       providers: [
         {provide: PaginationService, useValue: paginationService},
-<<<<<<< HEAD
         {provide: MockThemedBrowseEntryListElementComponent},
-        {provide: ThemeService, useValue: themeService},
-=======
         { provide: ThemeService, useValue: themeService },
->>>>>>> 75c0bf7b
       ],
       schemas: [NO_ERRORS_SCHEMA]
     }).compileComponents();
