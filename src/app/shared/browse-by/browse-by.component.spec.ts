--- conflicted
+++ resolved
@@ -20,10 +20,6 @@
 import { storeModuleConfig } from '../../app.reducer';
 import { PaginationService } from '../../core/pagination/pagination.service';
 import { PaginationServiceStub } from '../testing/pagination-service.stub';
-<<<<<<< HEAD
-import { RouteService } from '../../core/services/route.service';
-import { routeServiceStub } from '../testing/route-service.stub';
-=======
 import { ListableObjectComponentLoaderComponent } from '../object-collection/shared/listable-object/listable-object-component-loader.component';
 import { ViewMode } from '../../core/shared/view-mode.model';
 import { BrowseEntryListElementComponent } from '../object-list/browse-entry-list-element/browse-entry-list-element.component';
@@ -42,7 +38,8 @@
   template: ''
 })
 class MockThemedBrowseEntryListElementComponent {}
->>>>>>> 3ecb3c22
+import { RouteService } from '../../core/services/route.service';
+import { routeServiceStub } from '../testing/route-service.stub';
 
 describe('BrowseByComponent', () => {
   let comp: BrowseByComponent;
@@ -104,12 +101,9 @@
       declarations: [],
       providers: [
         {provide: PaginationService, useValue: paginationService},
-<<<<<<< HEAD
-        {provide: RouteService, useValue: routeServiceStub}
-=======
         {provide: MockThemedBrowseEntryListElementComponent},
         { provide: ThemeService, useValue: themeService },
->>>>>>> 3ecb3c22
+        {provide: RouteService, useValue: routeServiceStub}
       ],
       schemas: [NO_ERRORS_SCHEMA]
     }).compileComponents();
@@ -197,19 +191,6 @@
     });
   });
 
-<<<<<<< HEAD
-  describe('reset filters button', () => {
-    it('should not be present when no startsWith or value is present ', () => {
-      const button = fixture.debugElement.query(By.css('reset'));
-      expect(button).toBeNull();
-    });
-    it('should be present when a startsWith or value is present ', () => {
-      comp.shouldDisplayResetButton$ = observableOf(true);
-      fixture.detectChanges();
-
-      const button = fixture.debugElement.query(By.css('reset'));
-      expect(button).toBeDefined();
-=======
   describe('when enableArrows is true and browseEntries are provided', () => {
     let browseEntries;
 
@@ -270,7 +251,20 @@
           expect(browseEntry.componentInstance).toBeInstanceOf(MockThemedBrowseEntryListElementComponent);
         });
       });
->>>>>>> 3ecb3c22
+    });
+  });
+
+  describe('reset filters button', () => {
+    it('should not be present when no startsWith or value is present ', () => {
+      const button = fixture.debugElement.query(By.css('reset'));
+      expect(button).toBeNull();
+    });
+    it('should be present when a startsWith or value is present ', () => {
+      comp.shouldDisplayResetButton$ = observableOf(true);
+      fixture.detectChanges();
+
+      const button = fixture.debugElement.query(By.css('reset'));
+      expect(button).toBeDefined();
     });
   });
 
