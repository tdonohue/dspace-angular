--- conflicted
+++ resolved
@@ -1,30 +1,4 @@
-<<<<<<< HEAD
-import {
-  Component,
-  EventEmitter,
-  Injector,
-  Input,
-  OnDestroy,
-  OnInit,
-  Output,
-} from '@angular/core';
-import { TranslateService } from '@ngx-translate/core';
-import {
-  BehaviorSubject,
-  combineLatest as observableCombineLatest,
-  Observable,
-  Subscription,
-} from 'rxjs';
-import { map } from 'rxjs/operators';
-
-import {
-  SortDirection,
-  SortOptions,
-} from '../../core/cache/models/sort-options.model';
-import { PaginatedList } from '../../core/data/paginated-list.model';
-import { RemoteData } from '../../core/data/remote-data';
-=======
-import { Component, EventEmitter, Injector, Input, OnDestroy, OnInit, Output, OnChanges } from '@angular/core';
+import { Component, EventEmitter, Injector, Input, OnChanges, OnDestroy, OnInit, Output } from '@angular/core';
 import { RemoteData } from '../../core/data/remote-data';
 import { PaginatedList } from '../../core/data/paginated-list.model';
 import { PaginationComponentOptions } from '../pagination/pagination-component-options.model';
@@ -33,21 +7,12 @@
 import { BehaviorSubject, combineLatest as observableCombineLatest, Observable, Subscription } from 'rxjs';
 import { ListableObject } from '../object-collection/shared/listable-object.model';
 import { StartsWithType } from '../starts-with/starts-with-decorator';
->>>>>>> 230055ce
 import { PaginationService } from '../../core/pagination/pagination.service';
 import { RouteService } from '../../core/services/route.service';
 import { ViewMode } from '../../core/shared/view-mode.model';
-import {
-  fadeIn,
-  fadeInOut,
-} from '../animations/fade';
 import { hasValue } from '../empty.util';
-import { ListableObject } from '../object-collection/shared/listable-object.model';
-import { PaginationComponentOptions } from '../pagination/pagination-component-options.model';
-import {
-  getStartsWithComponent,
-  StartsWithType,
-} from '../starts-with/starts-with-decorator';
+import { map } from 'rxjs/operators';
+import { TranslateService } from '@ngx-translate/core';
 
 @Component({
   selector: 'ds-browse-by',
@@ -184,42 +149,7 @@
     this.next.emit(true);
   }
 
-<<<<<<< HEAD
-  /**
-   * Change the page size
-   * @param size
-   */
-  doPageSizeChange(size) {
-    this.paginationService.updateRoute(this.paginationConfig.id,{ pageSize: size });
-  }
-
-  /**
-   * Change the sort direction
-   * @param direction
-   */
-  doSortDirectionChange(direction) {
-    this.paginationService.updateRoute(this.paginationConfig.id,{ sortDirection: direction });
-  }
-
-  /**
-   * Get the switchable StartsWith component dependant on the type
-   */
-  getStartsWithComponent() {
-    return getStartsWithComponent(this.type);
-  }
-
   ngOnInit(): void {
-    this.objectInjector = Injector.create({
-      providers: [
-        { provide: 'startsWithOptions', useFactory: () => (this.startsWithOptions), deps:[] },
-        { provide: 'paginationId', useFactory: () => (this.paginationConfig?.id), deps:[] },
-      ],
-      parent: this.injector,
-    });
-
-=======
-  ngOnInit(): void {
->>>>>>> 230055ce
     const startsWith$ = this.routeService.getQueryParameterValue('startsWith');
     const value$ = this.routeService.getQueryParameterValue('value');
 
