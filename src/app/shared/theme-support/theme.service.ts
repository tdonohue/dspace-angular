<<<<<<< HEAD
import { Injectable } from '@angular/core';
import { Store, createFeatureSelector, createSelector, select, Action } from '@ngrx/store';
import { Observable } from 'rxjs/internal/Observable';
import { ThemeState } from './theme.reducer';
import { SetThemeAction, ThemeActionTypes } from './theme.actions';
import { expand, filter, map, startWith, switchMap, take, tap, toArray } from 'rxjs/operators';
import { hasValue, isNotEmpty } from '../empty.util';
import { act, Actions, ofType } from '@ngrx/effects';
import { ResolvedAction, ResolverActionTypes } from '../../core/resolving/resolver.actions';
import { RemoteData } from '../../core/data/remote-data';
import { DSpaceObject } from '../../core/shared/dspace-object.model';
import {
  getFirstCompletedRemoteData,
  getFirstSucceededRemoteData,
  getRemoteDataPayload
} from '../../core/shared/operators';
import { combineLatest as observableCombineLatest, EMPTY, of as observableOf } from 'rxjs';
import { Theme, ThemeConfig, themeFactory } from '../../../config/theme.model';
import { NO_OP_ACTION_TYPE, NoOpAction } from '../ngrx/no-op.action';
import { followLink } from '../utils/follow-link-config.model';
import { LinkService } from '../../core/cache/builders/link.service';
import { environment } from '../../../environments/environment';
import { DSpaceObjectDataService } from '../../core/data/dspace-object-data.service';
import { ActivatedRouteSnapshot } from '@angular/router';
=======
import { Injectable, Inject } from '@angular/core';
import { Store, createFeatureSelector, createSelector, select } from '@ngrx/store';
import { Observable } from 'rxjs/internal/Observable';
import { ThemeState } from './theme.reducer';
import { SetThemeAction } from './theme.actions';
import { take } from 'rxjs/operators';
import { hasValue } from '../empty.util';
import { ThemeConfig } from '../../../config/theme.model';
import { environment } from '../../../environments/environment';
import {
  GET_THEME_CONFIG_FOR_FACTORY,
  getThemeConfigFor
} from '../object-collection/shared/listable-object/listable-object.decorator';
>>>>>>> 573a1338

export const themeStateSelector = createFeatureSelector<ThemeState>('theme');

export const currentThemeSelector = createSelector(
  themeStateSelector,
  (state: ThemeState): string => hasValue(state) ? state.currentTheme : undefined
);

@Injectable({
  providedIn: 'root'
})
export class ThemeService {
  /**
   * The list of configured themes
   */
  themes: Theme[];

  /**
   * True if at least one theme depends on the route
   */
  hasDynamicTheme: boolean;

  constructor(
    private store: Store<ThemeState>,
<<<<<<< HEAD
    private actions$: Actions,
    private linkService: LinkService,
    private dSpaceObjectDataService: DSpaceObjectDataService,
=======
    @Inject(GET_THEME_CONFIG_FOR_FACTORY) private gtcf: (str) => ThemeConfig
>>>>>>> 573a1338
  ) {
    // Create objects from the theme configs in the environment file
    this.themes = environment.themes.map((themeConfig: ThemeConfig) => themeFactory(themeConfig));
    this.hasDynamicTheme = environment.themes.some((themeConfig: any) =>
      hasValue(themeConfig.regex) ||
      hasValue(themeConfig.handle) ||
      hasValue(themeConfig.uuid)
    );
  }

  setTheme(newName: string) {
    this.store.dispatch(new SetThemeAction(newName));
  }

  getThemeName(): string {
    let currentTheme: string;
    this.store.pipe(
      select(currentThemeSelector),
      take(1)
    ).subscribe((name: string) =>
      currentTheme = name
    );
    return currentTheme;
  }

  getThemeName$(): Observable<string> {
    return this.store.pipe(
      select(currentThemeSelector)
    );
  }

  /**
<<<<<<< HEAD
   * Determine whether or not the theme needs to change depending on the current route's URL and snapshot data
   * If the snapshot contains a dso, this will be used to match a theme
   * If the snapshot contains a scope parameters, this will be used to match a theme
   * Otherwise the URL is matched against
   * If none of the above find a match, the theme doesn't change
   * @param currentRouteUrl
   * @param activatedRouteSnapshot
   * @return Observable boolean emitting whether or not the theme has been changed
   */
  updateThemeOnRouteChange$(currentRouteUrl: string, activatedRouteSnapshot: ActivatedRouteSnapshot): Observable<boolean> {
    // and the current theme from the store
    const currentTheme$: Observable<string> = this.store.pipe(select(currentThemeSelector));

    const action$ = currentTheme$.pipe(
      switchMap((currentTheme: string) => {
        const snapshotWithData = this.findRouteData(activatedRouteSnapshot);
        if (this.hasDynamicTheme === true && isNotEmpty(this.themes)) {
          if (hasValue(snapshotWithData) && hasValue(snapshotWithData.data) && hasValue(snapshotWithData.data.dso)) {
            const dsoRD: RemoteData<DSpaceObject> = snapshotWithData.data.dso;
            if (dsoRD.hasSucceeded) {
              // Start with the resolved dso and go recursively through its parents until you reach the top-level community
              return observableOf(dsoRD.payload).pipe(
                this.getAncestorDSOs(),
                map((dsos: DSpaceObject[]) => {
                  const dsoMatch = this.matchThemeToDSOs(dsos, currentRouteUrl);
                  return this.getActionForMatch(dsoMatch, currentTheme);
                })
              );
            }
          }
          if (hasValue(activatedRouteSnapshot.queryParams) && hasValue(activatedRouteSnapshot.queryParams.scope)) {
            const dsoFromScope$: Observable<RemoteData<DSpaceObject>> = this.dSpaceObjectDataService.findById(activatedRouteSnapshot.queryParams.scope);
            // Start with the resolved dso and go recursively through its parents until you reach the top-level community
            return dsoFromScope$.pipe(
              getFirstSucceededRemoteData(),
              getRemoteDataPayload(),
              this.getAncestorDSOs(),
              map((dsos: DSpaceObject[]) => {
                const dsoMatch = this.matchThemeToDSOs(dsos, currentRouteUrl);
                return this.getActionForMatch(dsoMatch, currentTheme);
              })
            );
          }

          // check whether the route itself matches
          const routeMatch = this.themes.find((theme: Theme) => theme.matches(currentRouteUrl, undefined));

          return [this.getActionForMatch(routeMatch, currentTheme)];
        }

        // If there are no themes configured, do nothing
        return [new NoOpAction()];
      }),
      take(1),
    );

    action$.pipe(
      filter((action) => action.type !== NO_OP_ACTION_TYPE),
    ).subscribe((action) => {
      this.store.dispatch(action);
    });

    return action$.pipe(
      map((action) => action.type === ThemeActionTypes.SET),
    );
  }

  /**
   * Find a DSpaceObject in one of the provided route snapshots their data
   * Recursively looks for the dso in the routes their child routes until it reaches a dead end or finds one
   * @param routes
   */
  findRouteData(...routes: ActivatedRouteSnapshot[]) {
    const result = routes.find((route) => hasValue(route.data) && hasValue(route.data.dso));
    if (hasValue(result)) {
      return result;
    } else {
      const nextLevelRoutes = routes
        .map((route: ActivatedRouteSnapshot) => route.children)
        .reduce((combined: ActivatedRouteSnapshot[], current: ActivatedRouteSnapshot[]) => [...combined, ...current]);
      if (isNotEmpty(nextLevelRoutes)) {
        return this.findRouteData(...nextLevelRoutes);
      } else {
        return undefined;
      }
    }
  }

  /**
   * An rxjs operator that will return an array of all the ancestors of the DSpaceObject used as
   * input. The initial DSpaceObject will be the first element of the output array, followed by
   * its parent, its grandparent etc
   *
   * @private
   */
  private getAncestorDSOs() {
    return (source: Observable<DSpaceObject>): Observable<DSpaceObject[]> =>
      source.pipe(
        expand((dso: DSpaceObject) => {
          // Check if the dso exists and has a parent link
          if (hasValue(dso) && typeof (dso as any).getParentLinkKey === 'function') {
            const linkName = (dso as any).getParentLinkKey();
            // If it does, retrieve it.
            return this.linkService.resolveLinkWithoutAttaching<DSpaceObject, DSpaceObject>(dso, followLink(linkName)).pipe(
              getFirstCompletedRemoteData(),
              map((rd: RemoteData<DSpaceObject>) => {
                if (hasValue(rd.payload)) {
                  // If there's a parent, use it for the next iteration
                  return rd.payload;
                } else {
                  // If there's no parent, or an error, return null, which will stop recursion
                  // in the next iteration
                  return null;
                }
              }),
            );
          }

          // The current dso has no value, or no parent. Return EMPTY to stop recursion
          return EMPTY;
        }),
        // only allow through DSOs that have a value
        filter((dso: DSpaceObject) => hasValue(dso)),
        // Wait for recursion to complete, and emit all results at once, in an array
        toArray()
      );
  }

  /**
   * return the action to dispatch based on the given matching theme
   *
   * @param newTheme The theme to create an action for
   * @param currentThemeName The name of the currently active theme
   * @private
   */
  private getActionForMatch(newTheme: Theme, currentThemeName: string): SetThemeAction | NoOpAction {
    if (hasValue(newTheme) && newTheme.config.name !== currentThemeName) {
      // If we have a match, and it isn't already the active theme, set it as the new theme
      return new SetThemeAction(newTheme.config.name);
    } else {
      // Otherwise, do nothing
      return new NoOpAction();
    }
  }

  /**
   * Check the given DSpaceObjects in order to see if they match the configured themes in order.
   * If a match is found, the matching theme is returned
   *
   * @param dsos The DSpaceObjects to check
   * @param currentRouteUrl The url for the current route
   * @private
   */
  private matchThemeToDSOs(dsos: DSpaceObject[], currentRouteUrl: string): Theme {
    // iterate over the themes in order, and return the first one that matches
    return this.themes.find((theme: Theme) => {
      // iterate over the dsos's in order (most specific one first, so Item, Collection,
      // Community), and return the first one that matches the current theme
      const match = dsos.find((dso: DSpaceObject) => theme.matches(currentRouteUrl, dso));
      return hasValue(match);
    });
  }

=======
   * Searches for a ThemeConfig by its name;
   */
  getThemeConfigFor(themeName: string): ThemeConfig {
    return this.gtcf(themeName);
  }
>>>>>>> 573a1338
}<|MERGE_RESOLUTION|>--- conflicted
+++ resolved
@@ -1,13 +1,10 @@
-<<<<<<< HEAD
-import { Injectable } from '@angular/core';
-import { Store, createFeatureSelector, createSelector, select, Action } from '@ngrx/store';
+import { Injectable, Inject } from '@angular/core';
+import { Store, createFeatureSelector, createSelector, select } from '@ngrx/store';
 import { Observable } from 'rxjs/internal/Observable';
 import { ThemeState } from './theme.reducer';
 import { SetThemeAction, ThemeActionTypes } from './theme.actions';
-import { expand, filter, map, startWith, switchMap, take, tap, toArray } from 'rxjs/operators';
+import { expand, filter, map, switchMap, take, toArray } from 'rxjs/operators';
 import { hasValue, isNotEmpty } from '../empty.util';
-import { act, Actions, ofType } from '@ngrx/effects';
-import { ResolvedAction, ResolverActionTypes } from '../../core/resolving/resolver.actions';
 import { RemoteData } from '../../core/data/remote-data';
 import { DSpaceObject } from '../../core/shared/dspace-object.model';
 import {
@@ -15,7 +12,7 @@
   getFirstSucceededRemoteData,
   getRemoteDataPayload
 } from '../../core/shared/operators';
-import { combineLatest as observableCombineLatest, EMPTY, of as observableOf } from 'rxjs';
+import { EMPTY, of as observableOf } from 'rxjs';
 import { Theme, ThemeConfig, themeFactory } from '../../../config/theme.model';
 import { NO_OP_ACTION_TYPE, NoOpAction } from '../ngrx/no-op.action';
 import { followLink } from '../utils/follow-link-config.model';
@@ -23,21 +20,7 @@
 import { environment } from '../../../environments/environment';
 import { DSpaceObjectDataService } from '../../core/data/dspace-object-data.service';
 import { ActivatedRouteSnapshot } from '@angular/router';
-=======
-import { Injectable, Inject } from '@angular/core';
-import { Store, createFeatureSelector, createSelector, select } from '@ngrx/store';
-import { Observable } from 'rxjs/internal/Observable';
-import { ThemeState } from './theme.reducer';
-import { SetThemeAction } from './theme.actions';
-import { take } from 'rxjs/operators';
-import { hasValue } from '../empty.util';
-import { ThemeConfig } from '../../../config/theme.model';
-import { environment } from '../../../environments/environment';
-import {
-  GET_THEME_CONFIG_FOR_FACTORY,
-  getThemeConfigFor
-} from '../object-collection/shared/listable-object/listable-object.decorator';
->>>>>>> 573a1338
+import { GET_THEME_CONFIG_FOR_FACTORY } from '../object-collection/shared/listable-object/listable-object.decorator';
 
 export const themeStateSelector = createFeatureSelector<ThemeState>('theme');
 
@@ -62,13 +45,9 @@
 
   constructor(
     private store: Store<ThemeState>,
-<<<<<<< HEAD
-    private actions$: Actions,
     private linkService: LinkService,
     private dSpaceObjectDataService: DSpaceObjectDataService,
-=======
     @Inject(GET_THEME_CONFIG_FOR_FACTORY) private gtcf: (str) => ThemeConfig
->>>>>>> 573a1338
   ) {
     // Create objects from the theme configs in the environment file
     this.themes = environment.themes.map((themeConfig: ThemeConfig) => themeFactory(themeConfig));
@@ -101,7 +80,6 @@
   }
 
   /**
-<<<<<<< HEAD
    * Determine whether or not the theme needs to change depending on the current route's URL and snapshot data
    * If the snapshot contains a dso, this will be used to match a theme
    * If the snapshot contains a scope parameters, this will be used to match a theme
@@ -265,11 +243,10 @@
     });
   }
 
-=======
+  /**
    * Searches for a ThemeConfig by its name;
    */
   getThemeConfigFor(themeName: string): ThemeConfig {
     return this.gtcf(themeName);
   }
->>>>>>> 573a1338
 }