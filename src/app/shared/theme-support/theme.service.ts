--- conflicted
+++ resolved
@@ -1,4 +1,3 @@
-<<<<<<< HEAD
 import { DOCUMENT } from '@angular/common';
 import {
   Inject,
@@ -18,11 +17,14 @@
 } from '@ngrx/store';
 import {
   BehaviorSubject,
+  concatMap,
   EMPTY,
+  from,
   Observable,
   of as observableOf,
 } from 'rxjs';
 import {
+  defaultIfEmpty,
   expand,
   filter,
   map,
@@ -30,19 +32,17 @@
   take,
   toArray,
 } from 'rxjs/operators';
-import { distinctNext } from 'src/app/core/shared/distinct-next';
 
 import { getDefaultThemeConfig } from '../../../config/config.util';
 import {
   HeadTagConfig,
-  Theme,
   ThemeConfig,
-  themeFactory,
-} from '../../../config/theme.model';
+} from '../../../config/theme.config';
 import { environment } from '../../../environments/environment';
 import { LinkService } from '../../core/cache/builders/link.service';
 import { DSpaceObjectDataService } from '../../core/data/dspace-object-data.service';
 import { RemoteData } from '../../core/data/remote-data';
+import { distinctNext } from '../../core/shared/distinct-next';
 import { DSpaceObject } from '../../core/shared/dspace-object.model';
 import {
   getFirstCompletedRemoteData,
@@ -58,26 +58,6 @@
   NO_OP_ACTION_TYPE,
   NoOpAction,
 } from '../ngrx/no-op.action';
-=======
-import { Injectable, Inject, Injector } from '@angular/core';
-import { Store, createFeatureSelector, createSelector, select } from '@ngrx/store';
-import { BehaviorSubject, EMPTY, Observable, of as observableOf, from, concatMap } from 'rxjs';
-import { ThemeState } from './theme.reducer';
-import { SetThemeAction, ThemeActionTypes } from './theme.actions';
-import { defaultIfEmpty, expand, filter, map, switchMap, take, toArray } from 'rxjs/operators';
-import { hasNoValue, hasValue, isNotEmpty } from '../empty.util';
-import { RemoteData } from '../../core/data/remote-data';
-import { DSpaceObject } from '../../core/shared/dspace-object.model';
-import { getFirstCompletedRemoteData, getFirstSucceededRemoteData, getRemoteDataPayload } from '../../core/shared/operators';
-import { Theme, themeFactory } from './theme.model';
-import { ThemeConfig, HeadTagConfig } from '../../../config/theme.config';
-import { NO_OP_ACTION_TYPE, NoOpAction } from '../ngrx/no-op.action';
-import { followLink } from '../utils/follow-link-config.model';
-import { LinkService } from '../../core/cache/builders/link.service';
-import { environment } from '../../../environments/environment';
-import { DSpaceObjectDataService } from '../../core/data/dspace-object-data.service';
-import { ActivatedRouteSnapshot, ResolveEnd, Router } from '@angular/router';
->>>>>>> 8ba14aa3
 import { GET_THEME_CONFIG_FOR_FACTORY } from '../object-collection/shared/listable-object/listable-object.decorator';
 import { followLink } from '../utils/follow-link-config.model';
 import {
@@ -85,17 +65,17 @@
   ThemeActionTypes,
 } from './theme.actions';
 import { BASE_THEME_NAME } from './theme.constants';
+import {
+  Theme,
+  themeFactory,
+} from './theme.model';
 import { ThemeState } from './theme.reducer';
 
 export const themeStateSelector = createFeatureSelector<ThemeState>('theme');
 
 export const currentThemeSelector = createSelector(
   themeStateSelector,
-<<<<<<< HEAD
-  (state: ThemeState): string => hasValue(state) ? state.currentTheme : undefined,
-=======
   (state: ThemeState): string => hasValue(state) ? state.currentTheme : BASE_THEME_NAME,
->>>>>>> 8ba14aa3
 );
 
 @Injectable({
@@ -401,7 +381,7 @@
               take(1),
             )),
             take(1),
-            map((theme: Theme) => this.getActionForMatch(theme, currentTheme))
+            map((theme: Theme) => this.getActionForMatch(theme, currentTheme)),
           );
         } else {
           // If there are no themes configured, do nothing
