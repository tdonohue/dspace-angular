--- conflicted
+++ resolved
@@ -1,12 +1,6 @@
-<<<<<<< HEAD
 import { Injectable, Inject, Injector } from '@angular/core';
 import { Store, createFeatureSelector, createSelector, select } from '@ngrx/store';
-import { EMPTY, Observable, of as observableOf } from 'rxjs';
-=======
-import { Inject, Injectable } from '@angular/core';
-import { createFeatureSelector, createSelector, select, Store } from '@ngrx/store';
 import { BehaviorSubject, EMPTY, Observable, of as observableOf } from 'rxjs';
->>>>>>> e7dc5f8d
 import { ThemeState } from './theme.reducer';
 import { SetThemeAction, ThemeActionTypes } from './theme.actions';
 import { expand, filter, map, switchMap, take, toArray } from 'rxjs/operators';
@@ -59,14 +53,10 @@
     private store: Store<ThemeState>,
     private linkService: LinkService,
     private dSpaceObjectDataService: DSpaceObjectDataService,
-<<<<<<< HEAD
     protected injector: Injector,
-    @Inject(GET_THEME_CONFIG_FOR_FACTORY) private gtcf: (str) => ThemeConfig
-=======
     @Inject(GET_THEME_CONFIG_FOR_FACTORY) private gtcf: (str) => ThemeConfig,
     private router: Router,
     @Inject(DOCUMENT) private document: any,
->>>>>>> e7dc5f8d
   ) {
     // Create objects from the theme configs in the environment file
     this.themes = environment.themes.map((themeConfig: ThemeConfig) => themeFactory(themeConfig, injector));
