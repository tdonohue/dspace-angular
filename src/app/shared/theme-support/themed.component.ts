--- conflicted
+++ resolved
@@ -1,23 +1,13 @@
 import {
-<<<<<<< HEAD
+  AfterViewInit,
   ChangeDetectorRef,
   Component,
-=======
-  AfterViewInit,
-  Component,
-  ViewChild,
-  ViewContainerRef,
-  ComponentRef,
-  SimpleChanges,
-  OnDestroy,
->>>>>>> 8ba14aa3
   ComponentFactoryResolver,
   ComponentRef,
   ElementRef,
   HostBinding,
   OnChanges,
   OnDestroy,
-  OnInit,
   SimpleChanges,
   ViewChild,
   ViewContainerRef,
