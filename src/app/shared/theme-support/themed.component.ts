import {
  AfterViewInit,
  ChangeDetectorRef,
  Component,
<<<<<<< HEAD
  ComponentFactoryResolver,
  ComponentRef,
=======
  ViewChild,
  ViewContainerRef,
  ComponentRef,
  SimpleChanges,
  OnDestroy,
  ChangeDetectorRef,
  OnChanges,
  HostBinding,
>>>>>>> 230055ce
  ElementRef,
  HostBinding,
  OnChanges,
  OnDestroy,
  SimpleChanges,
  ViewChild,
  ViewContainerRef,
} from '@angular/core';
import {
  BehaviorSubject,
  combineLatest,
  from as fromPromise,
  Observable,
  of as observableOf,
  Subscription,
} from 'rxjs';
import {
  catchError,
  map,
  switchMap,
  tap,
} from 'rxjs/operators';

import { GenericConstructor } from '../../core/shared/generic-constructor';
import {
  hasNoValue,
  hasValue,
  isNotEmpty,
} from '../empty.util';
import { BASE_THEME_NAME } from './theme.constants';
import { ThemeService } from './theme.service';

@Component({
  selector: 'ds-themed',
  styleUrls: ['./themed.component.scss'],
  templateUrl: './themed.component.html',
})
export abstract class ThemedComponent<T> implements AfterViewInit, OnDestroy, OnChanges {
  @ViewChild('vcr', { read: ViewContainerRef }) vcr: ViewContainerRef;
  @ViewChild('content') themedElementContent: ElementRef;
  protected compRef: ComponentRef<T>;

  /**
   * A reference to the themed component. Will start as undefined and emit every time the themed
   * component is rendered
   */
  public compRef$: BehaviorSubject<ComponentRef<T>> = new BehaviorSubject(undefined);

  protected lazyLoadObs: Observable<any>;
  protected lazyLoadSub: Subscription;
  protected themeSub: Subscription;

  protected inAndOutputNames: (keyof T & keyof this)[] = [];

  /**
   * A data attribute on the ThemedComponent to indicate which theme the rendered component came from.
   */
  @HostBinding('attr.data-used-theme') usedTheme: string;

  constructor(
    protected cdr: ChangeDetectorRef,
    protected themeService: ThemeService,
  ) {
  }

  protected abstract getComponentName(): string;

  protected abstract importThemedComponent(themeName: string): Promise<any>;
  protected abstract importUnthemedComponent(): Promise<any>;

  ngOnChanges(changes: SimpleChanges): void {
    if (hasNoValue(this.compRef)) {
      // sometimes the component has not been initialized yet, so it first needs to be initialized
      // before being called again
      this.initComponentInstance(changes);
    } else {
      // if an input or output has changed
      if (this.inAndOutputNames.some((name: any) => hasValue(changes[name]))) {
        this.connectInputsAndOutputs();
        if (this.compRef?.instance && 'ngOnChanges' in this.compRef.instance) {
          (this.compRef.instance as any).ngOnChanges(changes);
        }
      }
    }
  }

  ngAfterViewInit(): void {
    this.initComponentInstance();
  }

  ngOnDestroy(): void {
    [this.themeSub, this.lazyLoadSub].filter((sub) => hasValue(sub)).forEach((sub) => sub.unsubscribe());
    this.destroyComponentInstance();
  }

  initComponentInstance(changes?: SimpleChanges) {
    this.themeSub = this.themeService?.getThemeName$().subscribe(() => {
      this.renderComponentInstance(changes);
    });
  }

  protected renderComponentInstance(changes?: SimpleChanges): void {
    if (hasValue(this.lazyLoadSub)) {
      this.lazyLoadSub.unsubscribe();
    }

    if (hasNoValue(this.lazyLoadObs)) {
      this.lazyLoadObs = combineLatest([
        observableOf(changes),
        this.resolveThemedComponent(this.themeService.getThemeName()).pipe(
          switchMap((themedFile: any) => {
            if (hasValue(themedFile) && hasValue(themedFile[this.getComponentName()])) {
              // if the file is not null, and exports a component with the specified name,
              // return that component
              return [themedFile[this.getComponentName()]];
            } else {
              // otherwise import and return the default component
              return fromPromise(this.importUnthemedComponent()).pipe(
                tap(() => this.usedTheme = BASE_THEME_NAME),
                map((unthemedFile: any) => {
                  return unthemedFile[this.getComponentName()];
                }),
              );
            }
          })),
      ]);
    }

    this.lazyLoadSub = this.lazyLoadObs.subscribe(([simpleChanges, constructor]: [SimpleChanges, GenericConstructor<T>]) => {
      this.destroyComponentInstance();
      this.compRef = this.vcr.createComponent(constructor, {
        projectableNodes: [this.themedElementContent.nativeElement.childNodes],
      });
      if (hasValue(simpleChanges)) {
        this.ngOnChanges(simpleChanges);
      } else {
        this.connectInputsAndOutputs();
      }
      this.compRef$.next(this.compRef);
      this.cdr.markForCheck();
      this.themedElementContent.nativeElement.remove();
    });
  }

  protected destroyComponentInstance(): void {
    if (hasValue(this.compRef)) {
      this.compRef.destroy();
      this.compRef = null;
    }
    if (hasValue(this.vcr)) {
      this.vcr.clear();
    }
  }

  protected connectInputsAndOutputs(): void {
    if (isNotEmpty(this.inAndOutputNames) && hasValue(this.compRef) && hasValue(this.compRef.instance)) {
      this.inAndOutputNames.filter((name: any) => this[name] !== undefined).forEach((name: any) => {
        this.compRef.instance[name] = this[name];
      });
    }
  }

  /**
   * Attempt to import this component from the current theme or a theme it {@link NamedThemeConfig.extends}.
   * Recurse until we succeed or when until we run out of themes to fall back to.
   *
   * @param themeName The name of the theme to check
   * @param checkedThemeNames The list of theme names that are already checked
   * @private
   */
  private resolveThemedComponent(themeName?: string, checkedThemeNames: string[] = []): Observable<any> {
    if (isNotEmpty(themeName)) {
      return fromPromise(this.importThemedComponent(themeName)).pipe(
        tap(() => this.usedTheme = themeName),
        catchError(() => {
          // Try the next ancestor theme instead
          const nextTheme = this.themeService.getThemeConfigFor(themeName)?.extends;
          const nextCheckedThemeNames = [...checkedThemeNames, themeName];
          if (checkedThemeNames.includes(nextTheme)) {
            throw new Error('Theme extension cycle detected: ' + [...nextCheckedThemeNames, nextTheme].join(' -> '));
          } else {
            return this.resolveThemedComponent(nextTheme, nextCheckedThemeNames);
          }
        }),
      );
    } else {
      // If we got here, we've failed to import this component from any ancestor theme → fall back to unthemed
      return observableOf(null);
    }
  }
}<|MERGE_RESOLUTION|>--- conflicted
+++ resolved
@@ -1,49 +1,9 @@
-import {
-  AfterViewInit,
-  ChangeDetectorRef,
-  Component,
-<<<<<<< HEAD
-  ComponentFactoryResolver,
-  ComponentRef,
-=======
-  ViewChild,
-  ViewContainerRef,
-  ComponentRef,
-  SimpleChanges,
-  OnDestroy,
-  ChangeDetectorRef,
-  OnChanges,
-  HostBinding,
->>>>>>> 230055ce
-  ElementRef,
-  HostBinding,
-  OnChanges,
-  OnDestroy,
-  SimpleChanges,
-  ViewChild,
-  ViewContainerRef,
-} from '@angular/core';
-import {
-  BehaviorSubject,
-  combineLatest,
-  from as fromPromise,
-  Observable,
-  of as observableOf,
-  Subscription,
-} from 'rxjs';
-import {
-  catchError,
-  map,
-  switchMap,
-  tap,
-} from 'rxjs/operators';
+import { AfterViewInit, ChangeDetectorRef, Component, ComponentRef, ElementRef, HostBinding, OnChanges, OnDestroy, SimpleChanges, ViewChild, ViewContainerRef } from '@angular/core';
+import { BehaviorSubject, combineLatest, from as fromPromise, Observable, of as observableOf, Subscription } from 'rxjs';
+import { catchError, map, switchMap, tap } from 'rxjs/operators';
 
 import { GenericConstructor } from '../../core/shared/generic-constructor';
-import {
-  hasNoValue,
-  hasValue,
-  isNotEmpty,
-} from '../empty.util';
+import { hasNoValue, hasValue, isNotEmpty } from '../empty.util';
 import { BASE_THEME_NAME } from './theme.constants';
 import { ThemeService } from './theme.service';
 
