--- conflicted
+++ resolved
@@ -2,10 +2,6 @@
   AfterViewInit,
   ChangeDetectorRef,
   Component,
-<<<<<<< HEAD
-  ComponentFactoryResolver,
-=======
->>>>>>> 5fc2ed92
   ComponentRef,
   ElementRef,
   HostBinding,
@@ -15,38 +11,18 @@
   ViewChild,
   ViewContainerRef,
 } from '@angular/core';
-<<<<<<< HEAD
-import { hasNoValue, hasValue, isNotEmpty } from '../empty.util';
-=======
->>>>>>> 5fc2ed92
 import {
   BehaviorSubject,
   combineLatest,
   from as fromPromise,
   Observable,
   of as observableOf,
-<<<<<<< HEAD
-  Subscription
-} from 'rxjs';
-import { ThemeService } from './theme.service';
-import { catchError, map, switchMap, tap } from 'rxjs/operators';
-=======
   Subscription,
 } from 'rxjs';
-import {
-  catchError,
-  map,
-  switchMap,
-  tap,
-} from 'rxjs/operators';
+import { catchError, map, switchMap, tap, } from 'rxjs/operators';
 
->>>>>>> 5fc2ed92
 import { GenericConstructor } from '../../core/shared/generic-constructor';
-import {
-  hasNoValue,
-  hasValue,
-  isNotEmpty,
-} from '../empty.util';
+import { hasNoValue, hasValue, isNotEmpty, } from '../empty.util';
 import { BASE_THEME_NAME } from './theme.constants';
 import { ThemeService } from './theme.service';
 
