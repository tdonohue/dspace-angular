--- conflicted
+++ resolved
@@ -12,13 +12,8 @@
   HostBinding,
   ElementRef,
 } from '@angular/core';
-<<<<<<< HEAD
 import { hasNoValue, hasValue, isNotEmpty } from '../empty.util';
-import { combineLatest, from as fromPromise, Observable, of as observableOf, Subscription } from 'rxjs';
-=======
-import { hasValue, isNotEmpty } from '../empty.util';
-import { from as fromPromise, Observable, of as observableOf, Subscription, BehaviorSubject } from 'rxjs';
->>>>>>> 8218ed59
+import { combineLatest, from as fromPromise, Observable, of as observableOf, Subscription, BehaviorSubject } from 'rxjs';
 import { ThemeService } from './theme.service';
 import { catchError, switchMap, map, tap } from 'rxjs/operators';
 import { GenericConstructor } from '../../core/shared/generic-constructor';
@@ -34,16 +29,13 @@
   @ViewChild('content') themedElementContent: ElementRef;
   protected compRef: ComponentRef<T>;
 
-<<<<<<< HEAD
-  protected lazyLoadObs: Observable<any>;
-=======
   /**
    * A reference to the themed component. Will start as undefined and emit every time the themed
    * component is rendered
    */
   public compRef$: BehaviorSubject<ComponentRef<T>> = new BehaviorSubject(undefined);
 
->>>>>>> 8218ed59
+  protected lazyLoadObs: Observable<any>;
   protected lazyLoadSub: Subscription;
   protected themeSub: Subscription;
 
@@ -103,7 +95,6 @@
       this.lazyLoadSub.unsubscribe();
     }
 
-<<<<<<< HEAD
     if (hasNoValue(this.lazyLoadObs)) {
       this.destroyComponentInstance();
 
@@ -118,6 +109,7 @@
             } else {
               // otherwise import and return the default component
               return fromPromise(this.importUnthemedComponent()).pipe(
+            tap(() => this.usedTheme = BASE_THEME_NAME),
                 map((unthemedFile: any) => {
                   return unthemedFile[this.getComponentName()];
                 })
@@ -129,35 +121,13 @@
 
     this.lazyLoadSub = this.lazyLoadObs.subscribe(([simpleChanges, constructor]: [SimpleChanges, GenericConstructor<T>]) => {
       const factory = this.resolver.resolveComponentFactory(constructor);
-      this.compRef = this.vcr.createComponent(factory);
+      this.compRef = this.vcr.createComponent(factory, undefined, undefined, [this.themedElementContent.nativeElement.childNodes]);
       if (hasValue(simpleChanges)) {
         this.ngOnChanges(simpleChanges);
       } else {
         this.connectInputsAndOutputs();
       }
-=======
-    this.lazyLoadSub = this.resolveThemedComponent(this.themeService.getThemeName()).pipe(
-      switchMap((themedFile: any) => {
-        if (hasValue(themedFile) && hasValue(themedFile[this.getComponentName()])) {
-          // if the file is not null, and exports a component with the specified name,
-          // return that component
-          return [themedFile[this.getComponentName()]];
-        } else {
-          // otherwise import and return the default component
-          return fromPromise(this.importUnthemedComponent()).pipe(
-            tap(() => this.usedTheme = BASE_THEME_NAME),
-            map((unthemedFile: any) => {
-              return unthemedFile[this.getComponentName()];
-            })
-          );
-        }
-      }),
-    ).subscribe((constructor: GenericConstructor<T>) => {
-      const factory = this.resolver.resolveComponentFactory(constructor);
-      this.compRef = this.vcr.createComponent(factory, undefined, undefined, [this.themedElementContent.nativeElement.childNodes]);
-      this.connectInputsAndOutputs();
       this.compRef$.next(this.compRef);
->>>>>>> 8218ed59
       this.cdr.markForCheck();
       this.themedElementContent.nativeElement.remove();
     });
