import {
  AfterViewInit,
  Component,
  ViewChild,
  ViewContainerRef,
  ComponentRef,
  SimpleChanges,
  OnDestroy,
  ChangeDetectorRef,
  OnChanges,
  HostBinding,
  ElementRef,
} from '@angular/core';
import { hasNoValue, hasValue, isNotEmpty } from '../empty.util';
import { combineLatest, from as fromPromise, Observable, of as observableOf, Subscription, BehaviorSubject } from 'rxjs';
import { ThemeService } from './theme.service';
import { catchError, switchMap, map, tap } from 'rxjs/operators';
import { GenericConstructor } from '../../core/shared/generic-constructor';
import { BASE_THEME_NAME } from './theme.constants';

@Component({
  selector: 'ds-themed',
  styleUrls: ['./themed.component.scss'],
  templateUrl: './themed.component.html',
})
export abstract class ThemedComponent<T> implements AfterViewInit, OnDestroy, OnChanges {
  @ViewChild('vcr', { read: ViewContainerRef }) vcr: ViewContainerRef;
  @ViewChild('content') themedElementContent: ElementRef;
  protected compRef: ComponentRef<T>;

  /**
   * A reference to the themed component. Will start as undefined and emit every time the themed
   * component is rendered
   */
  public compRef$: BehaviorSubject<ComponentRef<T>> = new BehaviorSubject(undefined);

  protected lazyLoadObs: Observable<any>;
  protected lazyLoadSub: Subscription;
  protected themeSub: Subscription;

  protected inAndOutputNames: (keyof T & keyof this)[] = [];

  /**
   * A data attribute on the ThemedComponent to indicate which theme the rendered component came from.
   */
  @HostBinding('attr.data-used-theme') usedTheme: string;

  constructor(
    protected cdr: ChangeDetectorRef,
    protected themeService: ThemeService,
  ) {
  }

  protected abstract getComponentName(): string;

  protected abstract importThemedComponent(themeName: string): Promise<any>;
  protected abstract importUnthemedComponent(): Promise<any>;

  ngOnChanges(changes: SimpleChanges): void {
    if (hasNoValue(this.compRef)) {
      // sometimes the component has not been initialized yet, so it first needs to be initialized
      // before being called again
      this.initComponentInstance(changes);
    } else {
      // if an input or output has changed
      if (this.inAndOutputNames.some((name: any) => hasValue(changes[name]))) {
        this.connectInputsAndOutputs();
        if (this.compRef?.instance && 'ngOnChanges' in this.compRef.instance) {
          (this.compRef.instance as any).ngOnChanges(changes);
        }
      }
    }
  }

  ngAfterViewInit(): void {
    this.initComponentInstance();
  }

  ngOnDestroy(): void {
    [this.themeSub, this.lazyLoadSub].filter((sub) => hasValue(sub)).forEach((sub) => sub.unsubscribe());
    this.destroyComponentInstance();
  }

  initComponentInstance(changes?: SimpleChanges) {
    this.themeSub = this.themeService?.getThemeName$().subscribe(() => {
      this.renderComponentInstance(changes);
    });
  }

  protected renderComponentInstance(changes?: SimpleChanges): void {
    if (hasValue(this.lazyLoadSub)) {
      this.lazyLoadSub.unsubscribe();
    }

    if (hasNoValue(this.lazyLoadObs)) {
      this.lazyLoadObs = combineLatest([
        observableOf(changes),
        this.resolveThemedComponent(this.themeService.getThemeName()).pipe(
          switchMap((themedFile: any) => {
            if (hasValue(themedFile) && hasValue(themedFile[this.getComponentName()])) {
              // if the file is not null, and exports a component with the specified name,
              // return that component
              return [themedFile[this.getComponentName()]];
            } else {
              // otherwise import and return the default component
              return fromPromise(this.importUnthemedComponent()).pipe(
            tap(() => this.usedTheme = BASE_THEME_NAME),
                map((unthemedFile: any) => {
                  return unthemedFile[this.getComponentName()];
                })
              );
            }
          })),
      ]);
    }

    this.lazyLoadSub = this.lazyLoadObs.subscribe(([simpleChanges, constructor]: [SimpleChanges, GenericConstructor<T>]) => {
<<<<<<< HEAD
      this.compRef = this.vcr.createComponent(constructor, {
        projectableNodes: [this.themedElementContent.nativeElement.childNodes],
      });
=======
      this.destroyComponentInstance();
      const factory = this.resolver.resolveComponentFactory(constructor);
      this.compRef = this.vcr.createComponent(factory, undefined, undefined, [this.themedElementContent.nativeElement.childNodes]);
>>>>>>> 972c1098
      if (hasValue(simpleChanges)) {
        this.ngOnChanges(simpleChanges);
      } else {
        this.connectInputsAndOutputs();
      }
      this.compRef$.next(this.compRef);
      this.cdr.markForCheck();
      this.themedElementContent.nativeElement.remove();
    });
  }

  protected destroyComponentInstance(): void {
    if (hasValue(this.compRef)) {
      this.compRef.destroy();
      this.compRef = null;
    }
    if (hasValue(this.vcr)) {
      this.vcr.clear();
    }
  }

  protected connectInputsAndOutputs(): void {
    if (isNotEmpty(this.inAndOutputNames) && hasValue(this.compRef) && hasValue(this.compRef.instance)) {
      this.inAndOutputNames.filter((name: any) => this[name] !== undefined).forEach((name: any) => {
        this.compRef.instance[name] = this[name];
      });
    }
  }

  /**
   * Attempt to import this component from the current theme or a theme it {@link NamedThemeConfig.extends}.
   * Recurse until we succeed or when until we run out of themes to fall back to.
   *
   * @param themeName The name of the theme to check
   * @param checkedThemeNames The list of theme names that are already checked
   * @private
   */
  private resolveThemedComponent(themeName?: string, checkedThemeNames: string[] = []): Observable<any> {
    if (isNotEmpty(themeName)) {
      return fromPromise(this.importThemedComponent(themeName)).pipe(
        tap(() => this.usedTheme = themeName),
        catchError(() => {
          // Try the next ancestor theme instead
          const nextTheme = this.themeService.getThemeConfigFor(themeName)?.extends;
          const nextCheckedThemeNames = [...checkedThemeNames, themeName];
          if (checkedThemeNames.includes(nextTheme)) {
            throw new Error('Theme extension cycle detected: ' + [...nextCheckedThemeNames, nextTheme].join(' -> '));
          } else {
            return this.resolveThemedComponent(nextTheme, nextCheckedThemeNames);
          }
        }),
      );
    } else {
      // If we got here, we've failed to import this component from any ancestor theme → fall back to unthemed
      return observableOf(null);
    }
  }
}<|MERGE_RESOLUTION|>--- conflicted
+++ resolved
@@ -115,15 +115,10 @@
     }
 
     this.lazyLoadSub = this.lazyLoadObs.subscribe(([simpleChanges, constructor]: [SimpleChanges, GenericConstructor<T>]) => {
-<<<<<<< HEAD
+      this.destroyComponentInstance();
       this.compRef = this.vcr.createComponent(constructor, {
         projectableNodes: [this.themedElementContent.nativeElement.childNodes],
       });
-=======
-      this.destroyComponentInstance();
-      const factory = this.resolver.resolveComponentFactory(constructor);
-      this.compRef = this.vcr.createComponent(factory, undefined, undefined, [this.themedElementContent.nativeElement.childNodes]);
->>>>>>> 972c1098
       if (hasValue(simpleChanges)) {
         this.ngOnChanges(simpleChanges);
       } else {
