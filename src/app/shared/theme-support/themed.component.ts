--- conflicted
+++ resolved
@@ -93,7 +93,6 @@
       this.lazyLoadSub.unsubscribe();
     }
 
-<<<<<<< HEAD
     if (hasNoValue(this.lazyLoadObs)) {
       this.destroyComponentInstance();
 
@@ -119,34 +118,15 @@
     }
 
     this.lazyLoadSub = this.lazyLoadObs.subscribe(([simpleChanges, constructor]: [SimpleChanges, GenericConstructor<T>]) => {
-      const factory = this.resolver.resolveComponentFactory(constructor);
-      this.compRef = this.vcr.createComponent(factory, undefined, undefined, [this.themedElementContent.nativeElement.childNodes]);
+      this.compRef = this.vcr.createComponent(constructor, {
+        projectableNodes: [this.themedElementContent.nativeElement.childNodes],
+      });
       if (hasValue(simpleChanges)) {
         this.ngOnChanges(simpleChanges);
       } else {
         this.connectInputsAndOutputs();
       }
       this.compRef$.next(this.compRef);
-=======
-    this.lazyLoadSub = this.resolveThemedComponent(this.themeService.getThemeName()).pipe(
-      switchMap((themedFile: any) => {
-        if (hasValue(themedFile) && hasValue(themedFile[this.getComponentName()])) {
-          // if the file is not null, and exports a component with the specified name,
-          // return that component
-          return [themedFile[this.getComponentName()]];
-        } else {
-          // otherwise import and return the default component
-          return fromPromise(this.importUnthemedComponent()).pipe(
-            map((unthemedFile: any) => {
-              return unthemedFile[this.getComponentName()];
-            })
-          );
-        }
-      }),
-    ).subscribe((constructor: GenericConstructor<T>) => {
-      this.compRef = this.vcr.createComponent(constructor);
-      this.connectInputsAndOutputs();
->>>>>>> 480c7a6c
       this.cdr.markForCheck();
       this.themedElementContent.nativeElement.remove();
     });
