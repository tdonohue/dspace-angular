--- conflicted
+++ resolved
@@ -17,23 +17,17 @@
 import { ItemType } from '../../core/shared/item-relationships/item-type.model';
 import { createSuccessfulRemoteDataObject$ } from '../remote-data.utils';
 import { createPaginatedList } from '../testing/utils.test';
-<<<<<<< HEAD
 import { InfiniteScrollModule } from 'ngx-infinite-scroll';
 import { AsyncPipe } from '@angular/common';
 import { ThemedLoadingComponent } from '../loading/themed-loading.component';
 import { TranslateModule } from '@ngx-translate/core';
+import { EntityDropdownComponent } from './entity-dropdown.component';
 
 @Pipe({
   // eslint-disable-next-line @angular-eslint/pipe-prefix
     name: 'translate',
     standalone: true
 })
-=======
-import { EntityDropdownComponent } from './entity-dropdown.component';
-
-// eslint-disable-next-line @angular-eslint/pipe-prefix
-@Pipe({ name: 'translate' })
->>>>>>> a8f31948
 class MockTranslatePipe implements PipeTransform {
   transform(value: string): string {
     return value;
