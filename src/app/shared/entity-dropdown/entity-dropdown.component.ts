import {
  ChangeDetectorRef,
  Component,
  EventEmitter,
  HostListener,
  Input,
  OnDestroy,
  OnInit,
  Output,
} from '@angular/core';
import {
  BehaviorSubject,
  Observable,
  Subscription,
} from 'rxjs';
import {
  reduce,
  startWith,
  switchMap,
} from 'rxjs/operators';

import { EntityTypeDataService } from '../../core/data/entity-type-data.service';
import { FindListOptions } from '../../core/data/find-list-options.model';
import { PaginatedList } from '../../core/data/paginated-list.model';
import { RemoteData } from '../../core/data/remote-data';
import { ItemType } from '../../core/shared/item-relationships/item-type.model';
import { getFirstSucceededRemoteWithNotEmptyData } from '../../core/shared/operators';
<<<<<<< HEAD
import { FindListOptions } from '../../core/data/find-list-options.model';
import { TranslateModule } from '@ngx-translate/core';
import { ThemedLoadingComponent } from '../loading/themed-loading.component';
import { NgIf, NgFor, AsyncPipe } from '@angular/common';
import { InfiniteScrollModule } from 'ngx-infinite-scroll';

@Component({
    selector: 'ds-entity-dropdown',
    templateUrl: './entity-dropdown.component.html',
    styleUrls: ['./entity-dropdown.component.scss'],
    standalone: true,
    imports: [InfiniteScrollModule, NgIf, NgFor, ThemedLoadingComponent, AsyncPipe, TranslateModule]
=======
import { hasValue } from '../empty.util';

@Component({
  selector: 'ds-entity-dropdown',
  templateUrl: './entity-dropdown.component.html',
  styleUrls: ['./entity-dropdown.component.scss'],
>>>>>>> a8f31948
})
export class EntityDropdownComponent implements OnInit, OnDestroy {
  /**
   * The entity list obtained from a search
   * @type {Observable<ItemType[]>}
   */
  public searchListEntity$: Observable<ItemType[]>;

  /**
   * A boolean representing if dropdown list is scrollable to the bottom
   * @type {boolean}
   */
  private scrollableBottom = false;

  /**
   * A boolean representing if dropdown list is scrollable to the top
   * @type {boolean}
   */
  private scrollableTop = false;

  /**
   * The list of entity to render
   */
  public searchListEntity: ItemType[] = [];

  /**
   * TRUE if the parent operation is a 'new submission' operation, FALSE otherwise (eg.: is an 'Import metadata from an external source' operation).
   */
  @Input() isSubmission: boolean;

  /**
   * The entity to output to the parent component
   */
  @Output() selectionChange = new EventEmitter<ItemType>();

  /**
   * A boolean representing if the loader is visible or not
   */
  public isLoadingList: BehaviorSubject<boolean> = new BehaviorSubject(false);

  /**
   * A numeric representig current page
   */
  public currentPage: number;

  /**
   * A boolean representing if exist another page to render
   */
  public hasNextPage: boolean;

  /**
   * Array to track all subscriptions and unsubscribe them onDestroy
   * @type {Array}
   */
  public subs: Subscription[] = [];

  /**
   * Initialize instance variables
   *
   * @param {ChangeDetectorRef} changeDetectorRef
   * @param {EntityTypeDataService} entityTypeService
   */
  constructor(
    private changeDetectorRef: ChangeDetectorRef,
    private entityTypeService: EntityTypeDataService,
<<<<<<< HEAD
=======
    private el: ElementRef,
>>>>>>> a8f31948
  ) { }

  /**
   * Method called on mousewheel event, it prevent the page scroll
   * when arriving at the top/bottom of dropdown menu
   *
   * @param event
   *     mousewheel event
   */
  @HostListener('mousewheel', ['$event']) onMousewheel(event) {
    if (event.wheelDelta > 0 && this.scrollableTop) {
      event.preventDefault();
    }
    if (event.wheelDelta < 0 && this.scrollableBottom) {
      event.preventDefault();
    }
  }

  /**
   * Initialize entity list
   */
  ngOnInit() {
    this.resetPagination();
    this.populateEntityList(this.currentPage);
  }

  /**
   * Check if dropdown scrollbar is at the top or bottom of the dropdown list
   *
   * @param event
   */
  public onScroll(event) {
    this.scrollableBottom = (event.target.scrollTop + event.target.clientHeight === event.target.scrollHeight);
    this.scrollableTop = (event.target.scrollTop === 0);
  }

  /**
   * Method used from infitity scroll for retrive more data on scroll down
   */
  public onScrollDown() {
    if ( this.hasNextPage ) {
      this.populateEntityList(++this.currentPage);
    }
  }

  /**
   * Emit a [selectionChange] event when a new entity is selected from list
   *
   * @param event
   *    the selected [ItemType]
   */
  public onSelect(event: ItemType) {
    this.selectionChange.emit(event);
  }

  /**
   * Method called for populate the entity list
   * @param page page number
   */
  public populateEntityList(page: number) {
    this.isLoadingList.next(true);
    // Set the pagination info
    const findOptions: FindListOptions = {
      elementsPerPage: 10,
      currentPage: page,
    };
    let searchListEntity$;
    if (this.isSubmission) {
      searchListEntity$ = this.entityTypeService.getAllAuthorizedRelationshipType(findOptions);
    } else {
      searchListEntity$ = this.entityTypeService.getAllAuthorizedRelationshipTypeImport(findOptions);
    }
    this.searchListEntity$ = searchListEntity$.pipe(
      getFirstSucceededRemoteWithNotEmptyData(),
      switchMap((entityType: RemoteData<PaginatedList<ItemType>>) => {
        if ( (this.searchListEntity.length + findOptions.elementsPerPage) >= entityType.payload.totalElements ) {
          this.hasNextPage = false;
        }
        return entityType.payload.page;
      }),
      reduce((acc: any, value: any) => [...acc, value], []),
      startWith([]),
    );
    this.subs.push(
      this.searchListEntity$.subscribe(
        (next) => { this.searchListEntity.push(...next); }, undefined,
        () => { this.hideShowLoader(false); this.changeDetectorRef.detectChanges(); },
      ),
    );
  }

  /**
   * Reset pagination values
   */
  public resetPagination() {
    this.currentPage = 1;
    this.hasNextPage = true;
    this.searchListEntity = [];
  }

  /**
   * Hide/Show the entity list loader
   * @param hideShow true for show, false otherwise
   */
  public hideShowLoader(hideShow: boolean) {
    this.isLoadingList.next(hideShow);
  }

  /**
   * Unsubscribe from all subscriptions
   */
  ngOnDestroy(): void {
    this.subs.filter((sub) => hasValue(sub)).forEach((sub) => sub.unsubscribe());
  }
}<|MERGE_RESOLUTION|>--- conflicted
+++ resolved
@@ -25,8 +25,7 @@
 import { RemoteData } from '../../core/data/remote-data';
 import { ItemType } from '../../core/shared/item-relationships/item-type.model';
 import { getFirstSucceededRemoteWithNotEmptyData } from '../../core/shared/operators';
-<<<<<<< HEAD
-import { FindListOptions } from '../../core/data/find-list-options.model';
+import { hasValue } from '../empty.util';
 import { TranslateModule } from '@ngx-translate/core';
 import { ThemedLoadingComponent } from '../loading/themed-loading.component';
 import { NgIf, NgFor, AsyncPipe } from '@angular/common';
@@ -38,14 +37,6 @@
     styleUrls: ['./entity-dropdown.component.scss'],
     standalone: true,
     imports: [InfiniteScrollModule, NgIf, NgFor, ThemedLoadingComponent, AsyncPipe, TranslateModule]
-=======
-import { hasValue } from '../empty.util';
-
-@Component({
-  selector: 'ds-entity-dropdown',
-  templateUrl: './entity-dropdown.component.html',
-  styleUrls: ['./entity-dropdown.component.scss'],
->>>>>>> a8f31948
 })
 export class EntityDropdownComponent implements OnInit, OnDestroy {
   /**
@@ -111,10 +102,7 @@
   constructor(
     private changeDetectorRef: ChangeDetectorRef,
     private entityTypeService: EntityTypeDataService,
-<<<<<<< HEAD
-=======
     private el: ElementRef,
->>>>>>> a8f31948
   ) { }
 
   /**
