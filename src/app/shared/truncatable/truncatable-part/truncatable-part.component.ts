import {
  AfterViewChecked,
  Component,
  ElementRef,
  Input,
  OnDestroy,
  OnInit,
  ViewChild,
} from '@angular/core';

import { hasValue } from '../../empty.util';
<<<<<<< HEAD
import { TranslateModule } from '@ngx-translate/core';
import { NgIf } from '@angular/common';
import { DragClickDirective } from '../../utils/drag-click.directive';

@Component({
    selector: 'ds-truncatable-part',
    templateUrl: './truncatable-part.component.html',
    styleUrls: ['./truncatable-part.component.scss'],
    standalone: true,
    imports: [DragClickDirective, NgIf, TranslateModule]
=======
import { TruncatableService } from '../truncatable.service';

@Component({
  selector: 'ds-truncatable-part',
  templateUrl: './truncatable-part.component.html',
  styleUrls: ['./truncatable-part.component.scss'],
>>>>>>> a8f31948
})

/**
 * Component that truncates/clamps a piece of text
 * It needs a TruncatableComponent parent to identify it's current state
 */
export class TruncatablePartComponent implements AfterViewChecked, OnInit, OnDestroy {
  /**
   * Number of lines shown when the part is collapsed
   */
  @Input() minLines: number;

  /**
   * Number of lines shown when the part is expanded. -1 indicates no limit
   */
  @Input() maxLines = -1;

  /**
   * The identifier of the parent TruncatableComponent
   */
  @Input() id: string;

  /**
   * Type of text, can be a h4 for headers or any other class you want to add
   */
  @Input() type: string;

  /**
   * True if the minimal height of the part should at least be as high as it's minimum amount of lines
   */
  @Input() fixedHeight = false;

  @Input() background = 'default';

  /**
   * A boolean representing if to show or not the show/collapse toggle.
   * This value must have the same value as the parent TruncatableComponent
   */
  @Input() showToggle = true;

  /**
   * The view on the truncatable part
   */
  @ViewChild('content', { static: true }) content: ElementRef;

  /**
   * Current amount of lines shown of this part
   */
  lines: string;

  /**
   * Subscription to unsubscribe from
   */
  private sub;
  /**
   * store variable used for local to expand collapse
   */
  expand = false;
  /**
   * variable to check if expandable
   */
  expandable = false;

  public constructor(private service: TruncatableService) {}

  /**
   * Initialize lines variable
   */
  ngOnInit() {
    this.setLines();
  }

  /**
   * Subscribe to the current state to determine how much lines should be shown of this part
   */
  private setLines() {
    this.sub = this.service.isCollapsed(this.id).subscribe((collapsed: boolean) => {
      if (collapsed) {
        this.lines = this.minLines.toString();
        this.expand = false;
      } else {
        this.lines = this.maxLines < 0 ? 'none' : this.maxLines.toString();
        this.expand = true;
      }
    });
  }

  ngAfterViewChecked() {
    this.truncateElement();
  }

  /**
   * Expands the truncatable when it's collapsed, collapses it when it's expanded
   */
  public toggle() {
    this.service.toggle(this.id);
    this.expandable = !this.expandable;
  }

  /**
   * check for the truncate element
   */
  public truncateElement() {
    if (this.showToggle) {
      const entry = this.content.nativeElement;
      if (entry.scrollHeight > entry.offsetHeight) {
        if (entry.children.length > 0) {
          if (entry.children[entry.children.length - 1].offsetHeight > entry.offsetHeight) {
            entry.classList.add('truncated');
            entry.classList.remove('removeFaded');
          } else {
            entry.classList.remove('truncated');
            entry.classList.add('removeFaded');
          }
        } else {
          if (entry.innerText.length > 0) {
            entry.classList.add('truncated');
            entry.classList.remove('removeFaded');
          } else {
            entry.classList.remove('truncated');
            entry.classList.add('removeFaded');
          }
        }
      } else {
        entry.classList.remove('truncated');
        entry.classList.add('removeFaded');
      }
    }
  }

  /**
   * Unsubscribe from the subscription
   */
  ngOnDestroy(): void {
    if (hasValue(this.sub)) {
      this.sub.unsubscribe();
    }
  }
}<|MERGE_RESOLUTION|>--- conflicted
+++ resolved
@@ -1,18 +1,10 @@
-import {
-  AfterViewChecked,
-  Component,
-  ElementRef,
-  Input,
-  OnDestroy,
-  OnInit,
-  ViewChild,
-} from '@angular/core';
+import { AfterViewChecked, Component, ElementRef, Input, OnDestroy, OnInit, ViewChild, } from '@angular/core';
 
 import { hasValue } from '../../empty.util';
-<<<<<<< HEAD
 import { TranslateModule } from '@ngx-translate/core';
 import { NgIf } from '@angular/common';
 import { DragClickDirective } from '../../utils/drag-click.directive';
+import { TruncatableService } from '../truncatable.service';
 
 @Component({
     selector: 'ds-truncatable-part',
@@ -20,14 +12,6 @@
     styleUrls: ['./truncatable-part.component.scss'],
     standalone: true,
     imports: [DragClickDirective, NgIf, TranslateModule]
-=======
-import { TruncatableService } from '../truncatable.service';
-
-@Component({
-  selector: 'ds-truncatable-part',
-  templateUrl: './truncatable-part.component.html',
-  styleUrls: ['./truncatable-part.component.scss'],
->>>>>>> a8f31948
 })
 
 /**
