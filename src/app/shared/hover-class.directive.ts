import {
  Directive,
  ElementRef,
  HostListener,
  Input,
} from '@angular/core';

@Directive({
<<<<<<< HEAD
    selector: '[dsHoverClass]',
    standalone: true
=======
  selector: '[dsHoverClass]',
>>>>>>> a8f31948
})
/**
 * A directive adding a class to an element when hovered over
 */
export class HoverClassDirective {
  /**
   * The name of the class to add on hover
   */
  @Input('dsHoverClass') hoverClass: string;

  constructor(public elementRef: ElementRef) { }

  /**
   * On mouse enter, add the class to the element's class list
   */
  @HostListener('mouseenter') onMouseEnter() {
    this.elementRef.nativeElement.classList.add(this.hoverClass);
  }

  /**
   * On mouse leave, remove the class from the element's class list
   */
  @HostListener('mouseleave') onMouseLeave() {
    this.elementRef.nativeElement.classList.remove(this.hoverClass);
  }

}<|MERGE_RESOLUTION|>--- conflicted
+++ resolved
@@ -6,12 +6,8 @@
 } from '@angular/core';
 
 @Directive({
-<<<<<<< HEAD
     selector: '[dsHoverClass]',
     standalone: true
-=======
-  selector: '[dsHoverClass]',
->>>>>>> a8f31948
 })
 /**
  * A directive adding a class to an element when hovered over
