--- conflicted
+++ resolved
@@ -7,12 +7,8 @@
  * Directive used as a hook to know where to inject the dynamic loaded component
  */
 @Directive({
-<<<<<<< HEAD
   standalone: true,
   selector: '[dsDynamicComponentLoader]'
-=======
-  selector: '[dsDynamicComponentLoader]',
->>>>>>> a8f31948
 })
 export class DynamicComponentLoaderDirective {
 
