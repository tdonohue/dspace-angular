import { Component, Input, OnInit } from '@angular/core';
import { Item } from '../../../core/shared/item.model';
import { Version } from '../../../core/shared/version.model';
import { RemoteData } from '../../../core/data/remote-data';
import { combineLatest as observableCombineLatest, Observable } from 'rxjs';
import { VersionHistory } from '../../../core/shared/version-history.model';
import {
  getAllSucceededRemoteData,
  getAllSucceededRemoteDataPayload,
  getRemoteDataPayload
} from '../../../core/shared/operators';
import { map, startWith, switchMap } from 'rxjs/operators';
import { PaginatedList } from '../../../core/data/paginated-list.model';
import { PaginationComponentOptions } from '../../pagination/pagination-component-options.model';
import { VersionHistoryDataService } from '../../../core/data/version-history-data.service';
import { PaginatedSearchOptions } from '../../search/paginated-search-options.model';
import { AlertType } from '../../alert/aletr-type';
import { followLink } from '../../utils/follow-link-config.model';
import { hasValueOperator } from '../../empty.util';
<<<<<<< HEAD
import { PaginationService } from '../../../core/pagination/pagination.service';
=======
import { getItemPageRoute } from '../../../+item-page/item-page-routing-paths';
>>>>>>> 1115c585

@Component({
  selector: 'ds-item-versions',
  templateUrl: './item-versions.component.html'
})
/**
 * Component listing all available versions of the history the provided item is a part of
 */
export class ItemVersionsComponent implements OnInit {
  /**
   * The item to display a version history for
   */
  @Input() item: Item;

  /**
   * An option to display the list of versions, even when there aren't any.
   * Instead of the table, an alert will be displayed, notifying the user there are no other versions present
   * for the current item.
   */
  @Input() displayWhenEmpty = false;

  /**
   * Whether or not to display the title
   */
  @Input() displayTitle = true;

  /**
   * The AlertType enumeration
   * @type {AlertType}
   */
  AlertTypeEnum = AlertType;

  /**
   * The item's version
   */
  versionRD$: Observable<RemoteData<Version>>;

  /**
   * The item's full version history
   */
  versionHistoryRD$: Observable<RemoteData<VersionHistory>>;

  /**
   * The version history's list of versions
   */
  versionsRD$: Observable<RemoteData<PaginatedList<Version>>>;

  /**
   * Verify if the list of versions has at least one e-person to display
   * Used to hide the "Editor" column when no e-persons are present to display
   */
  hasEpersons$: Observable<boolean>;

  /**
   * The amount of versions to display per page
   */
  pageSize = 10;

  /**
   * The page options to use for fetching the versions
   * Start at page 1 and always use the set page size
   */
  options = Object.assign(new PaginationComponentOptions(),{
    id: 'ivo',
    currentPage: 1,
    pageSize: this.pageSize
  });

<<<<<<< HEAD
  constructor(private versionHistoryService: VersionHistoryDataService,
              private paginationService: PaginationService
              ) {
=======
  /**
   * The current page being displayed
   */
  currentPage$ = new BehaviorSubject<number>(1);

  /**
   * The routes to the versions their item pages
   * Key: Item ID
   * Value: Route to item page
   */
  itemPageRoutes$: Observable<{
    [itemId: string]: string
  }>;

  constructor(private versionHistoryService: VersionHistoryDataService) {
>>>>>>> 1115c585
  }

  /**
   * Initialize all observables
   */
  ngOnInit(): void {
    this.versionRD$ = this.item.version;
    this.versionHistoryRD$ = this.versionRD$.pipe(
      getAllSucceededRemoteData(),
      getRemoteDataPayload(),
      hasValueOperator(),
      switchMap((version: Version) => version.versionhistory)
    );
    const versionHistory$ = this.versionHistoryRD$.pipe(
      getAllSucceededRemoteData(),
      getRemoteDataPayload(),
      hasValueOperator(),
    );
    const currentPagination = this.paginationService.getCurrentPagination(this.options.id, this.options);
    this.versionsRD$ = observableCombineLatest(versionHistory$, currentPagination).pipe(
      switchMap(([versionHistory, options]: [VersionHistory, PaginationComponentOptions]) =>
        this.versionHistoryService.getVersions(versionHistory.id,
          new PaginatedSearchOptions({pagination: Object.assign({}, options, { currentPage: options.currentPage })}),
          true, true, followLink('item'), followLink('eperson')))
    );
    this.hasEpersons$ = this.versionsRD$.pipe(
      getAllSucceededRemoteData(),
      getRemoteDataPayload(),
      hasValueOperator(),
      map((versions: PaginatedList<Version>) => versions.page.filter((version: Version) => version.eperson !== undefined).length > 0),
      startWith(false)
    );
    this.itemPageRoutes$ = this.versionsRD$.pipe(
      getAllSucceededRemoteDataPayload(),
      switchMap((versions) => observableCombineLatest(...versions.page.map((version) => version.item.pipe(getAllSucceededRemoteDataPayload())))),
      map((versions) => {
        const itemPageRoutes = {};
        versions.forEach((item) => itemPageRoutes[item.uuid] = getItemPageRoute(item));
        return itemPageRoutes;
      })
    );
  }

  ngOnDestroy(): void {
    this.paginationService.clearPagination(this.options.id);
  }


}<|MERGE_RESOLUTION|>--- conflicted
+++ resolved
@@ -17,11 +17,8 @@
 import { AlertType } from '../../alert/aletr-type';
 import { followLink } from '../../utils/follow-link-config.model';
 import { hasValueOperator } from '../../empty.util';
-<<<<<<< HEAD
 import { PaginationService } from '../../../core/pagination/pagination.service';
-=======
 import { getItemPageRoute } from '../../../+item-page/item-page-routing-paths';
->>>>>>> 1115c585
 
 @Component({
   selector: 'ds-item-versions',
@@ -90,11 +87,6 @@
     pageSize: this.pageSize
   });
 
-<<<<<<< HEAD
-  constructor(private versionHistoryService: VersionHistoryDataService,
-              private paginationService: PaginationService
-              ) {
-=======
   /**
    * The current page being displayed
    */
@@ -109,8 +101,9 @@
     [itemId: string]: string
   }>;
 
-  constructor(private versionHistoryService: VersionHistoryDataService) {
->>>>>>> 1115c585
+  constructor(private versionHistoryService: VersionHistoryDataService,
+              private paginationService: PaginationService
+              ) {
   }
 
   /**
