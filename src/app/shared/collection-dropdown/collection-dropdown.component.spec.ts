import {
  ChangeDetectorRef,
  ElementRef,
  NO_ERRORS_SCHEMA,
} from '@angular/core';
import {
  ComponentFixture,
  TestBed,
  waitForAsync,
} from '@angular/core/testing';
import { By } from '@angular/platform-browser';
import {
  TranslateLoader,
  TranslateModule,
} from '@ngx-translate/core';
import { getTestScheduler } from 'jasmine-marbles';
import { TestScheduler } from 'rxjs/testing';

import { CollectionDataService } from '../../core/data/collection-data.service';
import { buildPaginatedList } from '../../core/data/paginated-list.model';
import { Collection } from '../../core/shared/collection.model';
import { Community } from '../../core/shared/community.model';
import { PageInfo } from '../../core/shared/page-info.model';
import { TranslateLoaderMock } from '../mocks/translate-loader.mock';
import { createSuccessfulRemoteDataObject$ } from '../remote-data.utils';
import { MockElementRef } from '../testing/element-ref.mock';
<<<<<<< HEAD
import { getMockThemeService } from '../mocks/theme-service.mock';
import { ThemeService } from '../theme-support/theme.service';
=======
import { CollectionDropdownComponent } from './collection-dropdown.component';
>>>>>>> a8f31948

const community: Community = Object.assign(new Community(), {
  id: 'ce64f48e-2c9b-411a-ac36-ee429c0e6a88',
  uuid: 'ce64f48e-2c9b-411a-ac36-ee429c0e6a88',
  name: 'Community 1',
});

const collections: Collection[] = [
  Object.assign(new Collection(), {
    id: 'ce64f48e-2c9b-411a-ac36-ee429c0e6a88',
    name: 'Collection 1',
    metadata: [
      {
        key: 'dc.title',
        language: 'en_US',
        value: 'Community 1-Collection 1',
      }],
    parentCommunity: createSuccessfulRemoteDataObject$(community),
  }),
  Object.assign(new Collection(), {
    id: '59ee713b-ee53-4220-8c3f-9860dc84fe33',
    name: 'Collection 2',
    metadata: [
      {
        key: 'dc.title',
        language: 'en_US',
        value: 'Community 1-Collection 2',
      }],
    parentCommunity: createSuccessfulRemoteDataObject$(community),
  }),
  Object.assign(new Collection(), {
    id: 'e9dbf393-7127-415f-8919-55be34a6e9ed',
    name: 'Collection 3',
    metadata: [
      {
        key: 'dc.title',
        language: 'en_US',
        value: 'Community 1-Collection 3',
      }],
    parentCommunity: createSuccessfulRemoteDataObject$(community),
  }),
  Object.assign(new Collection(), {
    id: '59da2ff0-9bf4-45bf-88be-e35abd33f304',
    name: 'Collection 4',
    metadata: [
      {
        key: 'dc.title',
        language: 'en_US',
        value: 'Community 1-Collection 4',
      }],
    parentCommunity: createSuccessfulRemoteDataObject$(community),
  }),
  Object.assign(new Collection(), {
    id: 'a5159760-f362-4659-9e81-e3253ad91ede',
    name: 'Collection 5',
    metadata: [
      {
        key: 'dc.title',
        language: 'en_US',
        value: 'Community 1-Collection 5',
      }],
    parentCommunity: createSuccessfulRemoteDataObject$(community),
  }),
];

const listElementMock = {
  communities: [
    {
      id: 'ce64f48e-2c9b-411a-ac36-ee429c0e6a88',
      name: 'Community 1',
    },
  ],
  collection: {
    id: 'e9dbf393-7127-415f-8919-55be34a6e9ed',
    uuid: 'e9dbf393-7127-415f-8919-55be34a6e9ed',
    name: 'Collection 3',
  },
};

describe('CollectionDropdownComponent', () => {
  let component: CollectionDropdownComponent;
  let componentAsAny: any;
  let fixture: ComponentFixture<CollectionDropdownComponent>;
  let scheduler: TestScheduler;

  let themeService = getMockThemeService();

  const collectionDataServiceMock: any = jasmine.createSpyObj('CollectionDataService', {
    getAuthorizedCollection: jasmine.createSpy('getAuthorizedCollection'),
    getAuthorizedCollectionByEntityType: jasmine.createSpy('getAuthorizedCollectionByEntityType'),
  });

  const paginatedCollection = buildPaginatedList(new PageInfo(), collections);
  const paginatedCollectionRD$ = createSuccessfulRemoteDataObject$(paginatedCollection);

  const paginatedOneElementCollection = buildPaginatedList(new PageInfo(), [collections[0]]);
  const paginatedOneElementCollectionRD$ = createSuccessfulRemoteDataObject$(paginatedOneElementCollection);

  beforeEach(waitForAsync(() => {
    TestBed.configureTestingModule({
    imports: [
        TranslateModule.forRoot({
<<<<<<< HEAD
            loader: {
                provide: TranslateLoader,
                useClass: TranslateLoaderMock
            }
        }),
        CollectionDropdownComponent
    ],
    providers: [
      {provide: CollectionDataService, useValue: collectionDataServiceMock},
      {provide: ElementRef, useClass: MockElementRef},
      ChangeDetectorRef,
      {provide: ThemeService, useValue: themeService},
    ],
    schemas: [NO_ERRORS_SCHEMA]
})
=======
          loader: {
            provide: TranslateLoader,
            useClass: TranslateLoaderMock,
          },
        }),
      ],
      declarations: [CollectionDropdownComponent],
      providers: [
        { provide: CollectionDataService, useValue: collectionDataServiceMock },
        { provide: ElementRef, useClass: MockElementRef },
        ChangeDetectorRef,
      ],
      schemas: [NO_ERRORS_SCHEMA],
    })
>>>>>>> a8f31948
      .compileComponents();
  }));

  beforeEach(() => {
    scheduler = getTestScheduler();
    fixture = TestBed.createComponent(CollectionDropdownComponent);
    component = fixture.componentInstance;
    componentAsAny = component;
    componentAsAny.collectionDataService.getAuthorizedCollection.and.returnValue(paginatedCollectionRD$);
    componentAsAny.collectionDataService.getAuthorizedCollectionByEntityType.and.returnValue(paginatedCollectionRD$);
  });

  it('should init component with collection list', () => {
    spyOn(component.subs, 'push');
    spyOn(component, 'resetPagination');
    spyOn(component, 'populateCollectionList').and.callThrough();

    scheduler.schedule(() => fixture.detectChanges());
    scheduler.flush();
    const elements = fixture.debugElement.queryAll(By.css('.collection-item'));

    expect(elements.length).toEqual(5);
    expect(component.subs.push).toHaveBeenCalled();
    expect(component.resetPagination).toHaveBeenCalled();
    expect(component.populateCollectionList).toHaveBeenCalled();
    expect((component as any).collectionDataService.getAuthorizedCollection).toHaveBeenCalled();
  });

  it('should trigger onSelect method when select a new collection from list', () => {
    scheduler.schedule(() => fixture.detectChanges());
    scheduler.flush();

    spyOn(component, 'onSelect').and.callThrough();
    const collectionItem = fixture.debugElement.query(By.css('.collection-item:nth-child(2)'));
    collectionItem.triggerEventHandler('click', null);

    scheduler.schedule(() => fixture.detectChanges());
    scheduler.flush();

    expect(component.onSelect).toHaveBeenCalled();
  });

  it('should emit collectionChange event when selecting a new collection', () => {
    spyOn(component.selectionChange, 'emit').and.callThrough();
    component.ngOnInit();
    component.onSelect(listElementMock as any);
    fixture.detectChanges();

    expect(component.selectionChange.emit).toHaveBeenCalledWith(listElementMock as any);
  });

  it('should reset collections list after reset of searchField', () => {
    spyOn(component.subs, 'push').and.callThrough();
    spyOn(component.searchField, 'setValue').and.callThrough();
    spyOn(component, 'resetPagination').and.callThrough();
    spyOn(component, 'populateCollectionList').and.callThrough();
    scheduler.schedule(() => fixture.detectChanges());
    scheduler.flush();

    scheduler.schedule(() => component.reset());
    scheduler.flush();

    expect(component.searchField.setValue).toHaveBeenCalledWith('');
    expect(component.resetPagination).toHaveBeenCalled();
    expect(component.currentQuery).toEqual('');
    expect(component.populateCollectionList).toHaveBeenCalledWith(component.currentQuery, component.currentPage);
    expect(component.searchListCollection.length).toEqual(5);
    expect(component.subs.push).toHaveBeenCalled();
  });

  it('should change loader status', () => {
    spyOn(component.isLoading, 'next').and.callThrough();
    component.hideShowLoader(true);

    expect(component.isLoading.next).toHaveBeenCalledWith(true);
  });

  it('reset pagination fields', () => {
    component.resetPagination();

    expect(component.currentPage).toEqual(1);
    expect(component.currentQuery).toEqual('');
    expect(component.hasNextPage).toEqual(true);
    expect(component.searchListCollection).toEqual([]);
  });

  it('should invoke the method getAuthorizedCollectionByEntityType of CollectionDataService when entityType is set',() => {
    component.entityType = 'rel';
    scheduler.schedule(() => fixture.detectChanges());
    scheduler.flush();
    expect((component as any).collectionDataService.getAuthorizedCollectionByEntityType).toHaveBeenCalled();
  });

  it('should emit hasChoice true when totalElements is greater then one', () => {
    spyOn(component.searchComplete, 'emit').and.callThrough();
    component.ngOnInit();
    fixture.detectChanges();

    expect(component.searchComplete.emit).toHaveBeenCalledWith();
  });

  it('should emit theOnlySelectable when totalElements is equal to one', () => {

    componentAsAny.collectionDataService.getAuthorizedCollection.and.returnValue(paginatedOneElementCollectionRD$);
    componentAsAny.collectionDataService.getAuthorizedCollectionByEntityType.and.returnValue(paginatedOneElementCollectionRD$);

    spyOn(component.theOnlySelectable, 'emit').and.callThrough();
    component.ngOnInit();
    fixture.detectChanges();

    const expectedTheOnlySelectable = {
      communities: [ { id: 'ce64f48e-2c9b-411a-ac36-ee429c0e6a88', name: 'Community 1', uuid: 'ce64f48e-2c9b-411a-ac36-ee429c0e6a88' } ],
      collection: { id: 'ce64f48e-2c9b-411a-ac36-ee429c0e6a88', uuid: 'ce64f48e-2c9b-411a-ac36-ee429c0e6a88', name: 'Collection 1' },
    };

    expect(component.theOnlySelectable.emit).toHaveBeenCalledWith(expectedTheOnlySelectable);
  });
});<|MERGE_RESOLUTION|>--- conflicted
+++ resolved
@@ -24,12 +24,9 @@
 import { TranslateLoaderMock } from '../mocks/translate-loader.mock';
 import { createSuccessfulRemoteDataObject$ } from '../remote-data.utils';
 import { MockElementRef } from '../testing/element-ref.mock';
-<<<<<<< HEAD
 import { getMockThemeService } from '../mocks/theme-service.mock';
 import { ThemeService } from '../theme-support/theme.service';
-=======
 import { CollectionDropdownComponent } from './collection-dropdown.component';
->>>>>>> a8f31948
 
 const community: Community = Object.assign(new Community(), {
   id: 'ce64f48e-2c9b-411a-ac36-ee429c0e6a88',
@@ -132,7 +129,6 @@
     TestBed.configureTestingModule({
     imports: [
         TranslateModule.forRoot({
-<<<<<<< HEAD
             loader: {
                 provide: TranslateLoader,
                 useClass: TranslateLoaderMock
@@ -146,24 +142,8 @@
       ChangeDetectorRef,
       {provide: ThemeService, useValue: themeService},
     ],
-    schemas: [NO_ERRORS_SCHEMA]
+      schemas: [NO_ERRORS_SCHEMA],
 })
-=======
-          loader: {
-            provide: TranslateLoader,
-            useClass: TranslateLoaderMock,
-          },
-        }),
-      ],
-      declarations: [CollectionDropdownComponent],
-      providers: [
-        { provide: CollectionDataService, useValue: collectionDataServiceMock },
-        { provide: ElementRef, useClass: MockElementRef },
-        ChangeDetectorRef,
-      ],
-      schemas: [NO_ERRORS_SCHEMA],
-    })
->>>>>>> a8f31948
       .compileComponents();
   }));
 
