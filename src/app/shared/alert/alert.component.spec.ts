<<<<<<< HEAD
import { ChangeDetectorRef, Component, NO_ERRORS_SCHEMA } from '@angular/core';
import { By } from '@angular/platform-browser';
=======
>>>>>>> a8f31948
import { CommonModule } from '@angular/common';
import {
  ChangeDetectorRef,
  Component,
  NO_ERRORS_SCHEMA,
} from '@angular/core';
import {
  ComponentFixture,
  inject,
  TestBed,
  waitForAsync,
} from '@angular/core/testing';
import {
  BrowserModule,
  By,
} from '@angular/platform-browser';
import { NoopAnimationsModule } from '@angular/platform-browser/animations';
import { TranslateModule } from '@ngx-translate/core';

import { createTestComponent } from '../testing/utils.test';
import { AlertComponent } from './alert.component';
import { AlertType } from './alert-type';

describe('AlertComponent test suite', () => {

  let comp: AlertComponent;
  let compAsAny: any;
  let fixture: ComponentFixture<AlertComponent>;

  beforeEach(waitForAsync(() => {
    TestBed.configureTestingModule({
    imports: [
        CommonModule,
        NoopAnimationsModule,
        TranslateModule.forRoot(),
<<<<<<< HEAD
        AlertComponent,
        TestComponent
    ],
    providers: [
        ChangeDetectorRef,
        AlertComponent
    ],
    schemas: [NO_ERRORS_SCHEMA]
}).compileComponents().then();
=======
      ],
      declarations: [
        AlertComponent,
        TestComponent,
      ],
      providers: [
        ChangeDetectorRef,
        AlertComponent,
      ],
      schemas: [NO_ERRORS_SCHEMA],
    }).compileComponents().then();
>>>>>>> a8f31948
  }));

  describe('', () => {
    let testComp: TestComponent;
    let testFixture: ComponentFixture<TestComponent>;

    // synchronous beforeEach
    beforeEach(() => {
      const html = `
        <ds-alert [content]="content" [dismissible]="dismissible" [type]="type"></ds-alert>`;

      testFixture = createTestComponent(html, TestComponent) as ComponentFixture<TestComponent>;
      testComp = testFixture.componentInstance;
    });

    afterEach(() => {
      testFixture.destroy();
    });

    it('should create AlertComponent', inject([AlertComponent], (app: AlertComponent) => {

      expect(app).toBeDefined();
    }));
  });

  describe('', () => {
    beforeEach(() => {
      fixture = TestBed.createComponent(AlertComponent);
      comp = fixture.componentInstance;
      compAsAny = comp;
      comp.content = 'test alert';
      comp.dismissible = true;
      comp.type = AlertType.Info;
      fixture.detectChanges();
    });

    it('should display close icon when dismissible is true', () => {

      const btn = fixture.debugElement.query(By.css('.close'));
      expect(btn).toBeDefined();
    });

    it('should not display close icon when dismissible is false', () => {
      comp.dismissible = false;
      fixture.detectChanges();

      const btn = fixture.debugElement.query(By.css('.close'));
      expect(btn).toBeDefined();
    });

    it('should dismiss alert when click on close icon', () => {
      spyOn(comp, 'dismiss');
      const btn = fixture.debugElement.query(By.css('.close'));

      btn.nativeElement.click();

      expect(comp.dismiss).toHaveBeenCalled();
    });

    afterEach(() => {
      fixture.destroy();
      comp = null;
      compAsAny = null;
    });
  });
});

// declare a test component
@Component({
<<<<<<< HEAD
    selector: 'ds-test-cmp',
    template: ``,
    standalone: true,
    imports: [CommonModule]
=======
  selector: 'ds-test-cmp',
  template: ``,
>>>>>>> a8f31948
})
class TestComponent {

  content = 'test alert';
  dismissible = true;
  type = AlertType.Info;
}<|MERGE_RESOLUTION|>--- conflicted
+++ resolved
@@ -1,8 +1,5 @@
-<<<<<<< HEAD
 import { ChangeDetectorRef, Component, NO_ERRORS_SCHEMA } from '@angular/core';
 import { By } from '@angular/platform-browser';
-=======
->>>>>>> a8f31948
 import { CommonModule } from '@angular/common';
 import {
   ChangeDetectorRef,
@@ -38,29 +35,15 @@
         CommonModule,
         NoopAnimationsModule,
         TranslateModule.forRoot(),
-<<<<<<< HEAD
         AlertComponent,
-        TestComponent
+        TestComponent,
     ],
     providers: [
         ChangeDetectorRef,
-        AlertComponent
+        AlertComponent,
     ],
-    schemas: [NO_ERRORS_SCHEMA]
+      schemas: [NO_ERRORS_SCHEMA],
 }).compileComponents().then();
-=======
-      ],
-      declarations: [
-        AlertComponent,
-        TestComponent,
-      ],
-      providers: [
-        ChangeDetectorRef,
-        AlertComponent,
-      ],
-      schemas: [NO_ERRORS_SCHEMA],
-    }).compileComponents().then();
->>>>>>> a8f31948
   }));
 
   describe('', () => {
@@ -130,15 +113,10 @@
 
 // declare a test component
 @Component({
-<<<<<<< HEAD
     selector: 'ds-test-cmp',
     template: ``,
     standalone: true,
     imports: [CommonModule]
-=======
-  selector: 'ds-test-cmp',
-  template: ``,
->>>>>>> a8f31948
 })
 class TestComponent {
 
