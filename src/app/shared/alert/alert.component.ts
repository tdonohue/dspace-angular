--- conflicted
+++ resolved
@@ -13,40 +13,25 @@
   fadeOutState,
 } from '../animations/fade';
 import { AlertType } from './alert-type';
-<<<<<<< HEAD
 import { fadeOutLeave, fadeOutState } from '../animations/fade';
 import { TranslateModule } from '@ngx-translate/core';
 import { NgIf } from '@angular/common';
-=======
->>>>>>> a8f31948
 
 /**
  * This component allow to create div that uses the Bootstrap's Alerts component.
  */
 @Component({
-<<<<<<< HEAD
     selector: 'ds-alert',
     encapsulation: ViewEncapsulation.None,
     animations: [
         trigger('enterLeave', [
             fadeOutLeave, fadeOutState,
-        ])
+    ]),
     ],
     templateUrl: './alert.component.html',
     styleUrls: ['./alert.component.scss'],
     standalone: true,
     imports: [NgIf, TranslateModule]
-=======
-  selector: 'ds-alert',
-  encapsulation: ViewEncapsulation.None,
-  animations: [
-    trigger('enterLeave', [
-      fadeOutLeave, fadeOutState,
-    ]),
-  ],
-  templateUrl: './alert.component.html',
-  styleUrls: ['./alert.component.scss'],
->>>>>>> a8f31948
 })
 export class AlertComponent {
 
