<<<<<<< HEAD
import { Component, ComponentFactoryResolver, Inject, Input, OnInit, ViewChild, OnChanges, SimpleChanges, ComponentRef, ViewContainerRef, ComponentFactory } from '@angular/core';
=======
import { Component, Inject, Input, OnInit, ViewChild, ComponentRef, OnDestroy } from '@angular/core';
>>>>>>> 480c7a6c
import {
  MetadataRepresentation,
  MetadataRepresentationType
} from '../../core/shared/metadata-representation/metadata-representation.model';
import { METADATA_REPRESENTATION_COMPONENT_FACTORY } from './metadata-representation.decorator';
import { Context } from '../../core/shared/context.model';
import { GenericConstructor } from '../../core/shared/generic-constructor';
import { MetadataRepresentationListElementComponent } from '../object-list/metadata-representation-list-element/metadata-representation-list-element.component';
import { MetadataRepresentationDirective } from './metadata-representation.directive';
import { hasValue, isNotEmpty, hasNoValue } from '../empty.util';
import { ThemeService } from '../theme-support/theme.service';

@Component({
  selector: 'ds-metadata-representation-loader',
  templateUrl: './metadata-representation-loader.component.html'
})
/**
 * Component for determining what component to use depending on the item's entity type (dspace.entity.type), its metadata representation and, optionally, its context
 */
<<<<<<< HEAD
export class MetadataRepresentationLoaderComponent implements OnInit, OnChanges {
=======
export class MetadataRepresentationLoaderComponent implements OnDestroy, OnInit {
  private componentRefInstance: MetadataRepresentationListElementComponent;
  protected compRef: ComponentRef<MetadataRepresentationListElementComponent>;
>>>>>>> 480c7a6c

  /**
   * The item or metadata to determine the component for
   */
  private _mdRepresentation: MetadataRepresentation;
  get mdRepresentation(): MetadataRepresentation {
    return this._mdRepresentation;
  }
  @Input() set mdRepresentation(nextValue: MetadataRepresentation) {
    this._mdRepresentation = nextValue;
    if (hasValue(this.compRef?.instance)) {
      this.compRef.instance.mdRepresentation = nextValue;
    }
  }

  /**
   * The optional context
   */
  @Input() context: Context;

  /**
   * Directive to determine where the dynamic child component is located
   */
  @ViewChild(MetadataRepresentationDirective, {static: true}) mdRepDirective: MetadataRepresentationDirective;

  /**
   * The reference to the dynamic component
   */
  protected compRef: ComponentRef<MetadataRepresentationListElementComponent>;

  protected inAndOutputNames: (keyof this)[] = [
    'context',
    'mdRepresentation',
  ];

  constructor(
    private themeService: ThemeService,
    @Inject(METADATA_REPRESENTATION_COMPONENT_FACTORY) private getMetadataRepresentationComponent: (entityType: string, mdRepresentationType: MetadataRepresentationType, context: Context, theme: string) => GenericConstructor<any>,
  ) {
  }

  /**
   * Set up the dynamic child component
   */
  ngOnInit(): void {
<<<<<<< HEAD
    this.instantiateComponent();
  }

  /**
   * Whenever the inputs change, update the inputs of the dynamic component
   */
  ngOnChanges(changes: SimpleChanges): void {
    if (hasNoValue(this.compRef)) {
      // sometimes the component has not been initialized yet, so it first needs to be initialized
      // before being called again
      this.instantiateComponent(changes);
    } else {
      // if an input or output has changed
      if (this.inAndOutputNames.some((name: any) => hasValue(changes[name]))) {
        this.connectInputsAndOutputs();
        if (this.compRef?.instance && 'ngOnChanges' in this.compRef.instance) {
          (this.compRef.instance as any).ngOnChanges(changes);
        }
      }
    }
  }

  private instantiateComponent(changes?: SimpleChanges): void {
    const componentFactory: ComponentFactory<MetadataRepresentationListElementComponent> = this.componentFactoryResolver.resolveComponentFactory(this.getComponent());
=======
    const component: GenericConstructor<MetadataRepresentationListElementComponent> = this.getComponent();
>>>>>>> 480c7a6c

    const viewContainerRef: ViewContainerRef = this.mdRepDirective.viewContainerRef;
    viewContainerRef.clear();

<<<<<<< HEAD
    this.compRef = viewContainerRef.createComponent(componentFactory);

    if (hasValue(changes)) {
      this.ngOnChanges(changes);
    } else {
      this.connectInputsAndOutputs();
    }
=======
    this.compRef = viewContainerRef.createComponent(component);
    this.componentRefInstance = this.compRef.instance as MetadataRepresentationListElementComponent;
    this.componentRefInstance.metadataRepresentation = this.mdRepresentation;
>>>>>>> 480c7a6c
  }

  ngOnDestroy(): void {
    if (hasValue(this.compRef)) {
      this.compRef.destroy();
      this.compRef = undefined;
    }
  }

  /**
   * Fetch the component depending on the item's entity type, metadata representation type and context
   * @returns {string}
   */
  private getComponent(): GenericConstructor<MetadataRepresentationListElementComponent> {
    return this.getMetadataRepresentationComponent(this.mdRepresentation.itemType, this.mdRepresentation.representationType, this.context, this.themeService.getThemeName());
  }

  /**
   * Connect the in and outputs of this component to the dynamic component,
   * to ensure they're in sync
   */
  protected connectInputsAndOutputs(): void {
    if (isNotEmpty(this.inAndOutputNames) && hasValue(this.compRef) && hasValue(this.compRef.instance)) {
      this.inAndOutputNames.filter((name: any) => this[name] !== undefined).forEach((name: any) => {
        this.compRef.instance[name] = this[name];
      });
    }
  }
}<|MERGE_RESOLUTION|>--- conflicted
+++ resolved
@@ -1,8 +1,4 @@
-<<<<<<< HEAD
-import { Component, ComponentFactoryResolver, Inject, Input, OnInit, ViewChild, OnChanges, SimpleChanges, ComponentRef, ViewContainerRef, ComponentFactory } from '@angular/core';
-=======
-import { Component, Inject, Input, OnInit, ViewChild, ComponentRef, OnDestroy } from '@angular/core';
->>>>>>> 480c7a6c
+import { Component, Inject, Input, OnInit, ViewChild, OnChanges, OnDestroy, SimpleChanges, ComponentRef, ViewContainerRef } from '@angular/core';
 import {
   MetadataRepresentation,
   MetadataRepresentationType
@@ -22,14 +18,7 @@
 /**
  * Component for determining what component to use depending on the item's entity type (dspace.entity.type), its metadata representation and, optionally, its context
  */
-<<<<<<< HEAD
-export class MetadataRepresentationLoaderComponent implements OnInit, OnChanges {
-=======
-export class MetadataRepresentationLoaderComponent implements OnDestroy, OnInit {
-  private componentRefInstance: MetadataRepresentationListElementComponent;
-  protected compRef: ComponentRef<MetadataRepresentationListElementComponent>;
->>>>>>> 480c7a6c
-
+export class MetadataRepresentationLoaderComponent implements OnDestroy, OnInit, OnChanges {
   /**
    * The item or metadata to determine the component for
    */
@@ -74,8 +63,9 @@
    * Set up the dynamic child component
    */
   ngOnInit(): void {
-<<<<<<< HEAD
-    this.instantiateComponent();
+    if (hasNoValue(this.compRef)) {
+      this.instantiateComponent();
+    }
   }
 
   /**
@@ -98,27 +88,18 @@
   }
 
   private instantiateComponent(changes?: SimpleChanges): void {
-    const componentFactory: ComponentFactory<MetadataRepresentationListElementComponent> = this.componentFactoryResolver.resolveComponentFactory(this.getComponent());
-=======
     const component: GenericConstructor<MetadataRepresentationListElementComponent> = this.getComponent();
->>>>>>> 480c7a6c
 
     const viewContainerRef: ViewContainerRef = this.mdRepDirective.viewContainerRef;
     viewContainerRef.clear();
 
-<<<<<<< HEAD
-    this.compRef = viewContainerRef.createComponent(componentFactory);
+    this.compRef = viewContainerRef.createComponent(component);
 
     if (hasValue(changes)) {
       this.ngOnChanges(changes);
     } else {
       this.connectInputsAndOutputs();
     }
-=======
-    this.compRef = viewContainerRef.createComponent(component);
-    this.componentRefInstance = this.compRef.instance as MetadataRepresentationListElementComponent;
-    this.componentRefInstance.metadataRepresentation = this.mdRepresentation;
->>>>>>> 480c7a6c
   }
 
   ngOnDestroy(): void {
