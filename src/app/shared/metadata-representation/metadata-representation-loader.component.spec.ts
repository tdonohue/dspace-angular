--- conflicted
+++ resolved
@@ -55,27 +55,15 @@
     schemas: [NO_ERRORS_SCHEMA],
     providers: [
         {
-<<<<<<< HEAD
             provide: METADATA_REPRESENTATION_COMPONENT_FACTORY,
-            useValue: jasmine.createSpy('getMetadataRepresentationComponent').and.returnValue(PlainTextMetadataListElementComponent)
+          useValue: jasmine.createSpy('getMetadataRepresentationComponent').and.returnValue(PlainTextMetadataListElementComponent),
         },
         {
             provide: ThemeService,
             useValue: themeService,
-        }
-    ]
-}).overrideComponent(MetadataRepresentationLoaderComponent, {
-=======
-          provide: METADATA_REPRESENTATION_COMPONENT_FACTORY,
-          useValue: jasmine.createSpy('getMetadataRepresentationComponent').and.returnValue(PlainTextMetadataListElementComponent),
-        },
-        {
-          provide: ThemeService,
-          useValue: themeService,
         },
       ],
-    }).overrideComponent(MetadataRepresentationLoaderComponent, {
->>>>>>> a8f31948
+}).overrideComponent(MetadataRepresentationLoaderComponent, {
       set: {
         changeDetection: ChangeDetectionStrategy.Default,
         entryComponents: [PlainTextMetadataListElementComponent],
