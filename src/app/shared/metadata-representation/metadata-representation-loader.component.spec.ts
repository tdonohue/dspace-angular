--- conflicted
+++ resolved
@@ -39,20 +39,13 @@
   beforeEach(waitForAsync(() => {
     themeService = getMockThemeService(themeName);
     TestBed.configureTestingModule({
-<<<<<<< HEAD
-    imports: [MetadataRepresentationLoaderComponent, PlainTextMetadataListElementComponent, MetadataRepresentationDirective],
-    schemas: [NO_ERRORS_SCHEMA],
-    providers: [
-=======
-      imports: [],
-      declarations: [
+    imports: [
         MetadataRepresentationLoaderComponent,
         PlainTextMetadataListElementComponent,
         DynamicComponentLoaderDirective,
       ],
-      schemas: [NO_ERRORS_SCHEMA],
-      providers: [
->>>>>>> 061129ec
+    schemas: [NO_ERRORS_SCHEMA],
+    providers: [
         {
             provide: METADATA_REPRESENTATION_COMPONENT_FACTORY,
             useValue: jasmine.createSpy('getMetadataRepresentationComponent').and.returnValue(PlainTextMetadataListElementComponent)
