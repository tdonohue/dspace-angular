--- conflicted
+++ resolved
@@ -9,17 +9,14 @@
 } from '@angular/core';
 import { Observable } from 'rxjs';
 
-<<<<<<< HEAD
 import { LiveRegionService } from './live-region.service';
 
-=======
 /**
  * The Live Region Component is an accessibility tool for screenreaders. When a change occurs on a page when the changed
  * section is not in focus, a message should be displayed by this component so it can be announced by a screen reader.
  *
  * This component should not be used directly. Use the {@link LiveRegionService} to add messages.
  */
->>>>>>> 751d689f
 @Component({
   selector: `ds-live-region`,
   templateUrl: './live-region.component.html',
