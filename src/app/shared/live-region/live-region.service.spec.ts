--- conflicted
+++ resolved
@@ -1,20 +1,13 @@
-<<<<<<< HEAD
 import {
   fakeAsync,
-  flush,
   tick,
 } from '@angular/core/testing';
+import { of } from 'rxjs';
 
+import { AccessibilitySettingsService } from '../../accessibility/accessibility-settings.service';
+import { getAccessibilitySettingsServiceStub } from '../../accessibility/accessibility-settings.service.stub';
 import { UUIDService } from '../../core/shared/uuid.service';
 import { LiveRegionService } from './live-region.service';
-=======
-import { LiveRegionService } from './live-region.service';
-import { fakeAsync, tick } from '@angular/core/testing';
-import { UUIDService } from '../../core/shared/uuid.service';
-import { getAccessibilitySettingsServiceStub } from '../../accessibility/accessibility-settings.service.stub';
-import { AccessibilitySettingsService } from '../../accessibility/accessibility-settings.service';
-import { of } from 'rxjs';
->>>>>>> 04515591
 
 describe('liveRegionService', () => {
   let service: LiveRegionService;
