import { Injectable } from '@angular/core';
<<<<<<< HEAD
import { BehaviorSubject } from 'rxjs';

=======
import { BehaviorSubject, map, Observable, switchMap, take, timer } from 'rxjs';
>>>>>>> 04515591
import { environment } from '../../../environments/environment';
import { UUIDService } from '../../core/shared/uuid.service';
import { AccessibilitySettingsService, AccessibilitySetting } from '../../accessibility/accessibility-settings.service';

export const MIN_MESSAGE_DURATION = 200;

/**
 * The LiveRegionService is responsible for handling the messages that are shown by the {@link LiveRegionComponent}.
 * Use this service to add or remove messages to the Live Region.
 */
@Injectable({
  providedIn: 'root',
})
export class LiveRegionService {

  constructor(
    protected uuidService: UUIDService,
    protected accessibilitySettingsService: AccessibilitySettingsService,
  ) {
  }

  /**
   * The duration after which the messages disappear in milliseconds
   * @protected
   */
  protected messageTimeOutDurationMs: number = environment.liveRegion.messageTimeOutDurationMs;

  /**
   * Array containing the messages that should be shown in the live region,
   * together with a uuid, so they can be uniquely identified
   * @protected
   */
  protected messages: { message: string, uuid: string }[] = [];

  /**
   * BehaviorSubject emitting the array with messages every time the array updates
   * @protected
   */
  protected messages$: BehaviorSubject<string[]> = new BehaviorSubject([]);

  /**
   * Whether the live region should be visible
   * @protected
   */
  protected liveRegionIsVisible: boolean = environment.liveRegion.isVisible;

  /**
   * Returns a copy of the array with the current live region messages
   */
  getMessages(): string[] {
    return this.messages.map(messageObj => messageObj.message);
  }

  /**
   * Returns the BehaviorSubject emitting the array with messages every time the array updates
   */
  getMessages$(): BehaviorSubject<string[]> {
    return this.messages$;
  }

  /**
   * Adds a message to the live-region messages array
   * @param message
   * @return The uuid of the message
   */
  addMessage(message: string): string {
    const uuid = this.uuidService.generate();
    this.messages.push({ message, uuid });

    this.getConfiguredMessageTimeOutMs().pipe(
      take(1),
      switchMap(timeOut => timer(timeOut)),
    ).subscribe(() => this.clearMessageByUUID(uuid));

    this.emitCurrentMessages();
    return uuid;
  }

  /**
   * Clears the live-region messages array
   */
  clear() {
    this.messages = [];
    this.emitCurrentMessages();
  }

  /**
   * Removes the message with the given UUID from the messages array
   * @param uuid The uuid of the message to clear
   */
  clearMessageByUUID(uuid: string) {
    const index = this.messages.findIndex(messageObj => messageObj.uuid === uuid);

    if (index !== -1) {
      this.messages.splice(index, 1);
      this.emitCurrentMessages();
    }
  }

  /**
   * Makes the messages$ BehaviorSubject emit the current messages array
   * @protected
   */
  protected emitCurrentMessages() {
    this.messages$.next(this.getMessages());
  }

  /**
   * Returns a boolean specifying whether the live region should be visible.
   * Returns 'true' if the region should be visible and false otherwise.
   */
  getLiveRegionVisibility(): boolean {
    return this.liveRegionIsVisible;
  }

  /**
   * Sets the visibility of the live region.
   * Setting this to true will make the live region visible which is useful for debugging purposes.
   * @param isVisible
   */
  setLiveRegionVisibility(isVisible: boolean) {
    this.liveRegionIsVisible = isVisible;
  }

  /**
   * Gets the user-configured timeOut, or the stored timeOut if the user has not configured a timeOut duration.
   * Emits {@link MIN_MESSAGE_DURATION} if the configured value is smaller.
   */
  getConfiguredMessageTimeOutMs(): Observable<number> {
    return this.accessibilitySettingsService.getAsNumber(
      AccessibilitySetting.LiveRegionTimeOut,
      this.getMessageTimeOutMs(),
    ).pipe(map(timeOut => Math.max(timeOut, MIN_MESSAGE_DURATION)));
  }

  /**
   * Gets the current message timeOut duration in milliseconds
   */
  getMessageTimeOutMs(): number {
    return this.messageTimeOutDurationMs;
  }

  /**
   * Sets the message timeOut duration
   * @param timeOutMs the message timeOut duration in milliseconds
   */
  setMessageTimeOutMs(timeOutMs: number) {
    this.messageTimeOutDurationMs = timeOutMs;
  }
}<|MERGE_RESOLUTION|>--- conflicted
+++ resolved
@@ -1,13 +1,19 @@
 import { Injectable } from '@angular/core';
-<<<<<<< HEAD
-import { BehaviorSubject } from 'rxjs';
+import {
+  BehaviorSubject,
+  map,
+  Observable,
+  switchMap,
+  take,
+  timer,
+} from 'rxjs';
 
-=======
-import { BehaviorSubject, map, Observable, switchMap, take, timer } from 'rxjs';
->>>>>>> 04515591
 import { environment } from '../../../environments/environment';
+import {
+  AccessibilitySetting,
+  AccessibilitySettingsService,
+} from '../../accessibility/accessibility-settings.service';
 import { UUIDService } from '../../core/shared/uuid.service';
-import { AccessibilitySettingsService, AccessibilitySetting } from '../../accessibility/accessibility-settings.service';
 
 export const MIN_MESSAGE_DURATION = 200;
 
