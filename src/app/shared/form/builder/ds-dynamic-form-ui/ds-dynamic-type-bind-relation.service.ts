import {
  Inject,
  Injectable,
  Injector,
  Optional,
} from '@angular/core';
import { UntypedFormControl } from '@angular/forms';
import {
  AND_OPERATOR,
  DYNAMIC_MATCHERS,
  DynamicFormControlCondition,
  DynamicFormControlMatcher,
  DynamicFormControlModel,
  DynamicFormControlRelation,
  DynamicFormRelationService,
  MATCH_VISIBLE,
  OR_OPERATOR,
} from '@ng-dynamic-forms/core';
import { Subscription } from 'rxjs';
import { startWith } from 'rxjs/operators';

import {
  hasNoValue,
  hasValue,
} from '../../../empty.util';
import { FormBuilderService } from '../form-builder.service';
import { FormFieldMetadataValueObject } from '../models/form-field-metadata-value.model';
import { DYNAMIC_FORM_CONTROL_TYPE_RELATION_GROUP } from './ds-dynamic-form-constants';

/**
 * Service to manage type binding for submission input fields
 * Any form component with the typeBindRelations DynamicFormControlRelation property can be controlled this way
 */
@Injectable()
export class DsDynamicTypeBindRelationService {

  constructor(@Optional() @Inject(DYNAMIC_MATCHERS) private dynamicMatchers: DynamicFormControlMatcher[],
              protected dynamicFormRelationService: DynamicFormRelationService,
              protected formBuilderService: FormBuilderService,
              protected injector: Injector) {
  }

  /**
   * Return the string value of the type bind model
   * @param bindModelValue
   * @private
   */
  public getTypeBindValue(bindModelValue: string | FormFieldMetadataValueObject): string {
    let value;
    if (hasNoValue(bindModelValue) || typeof bindModelValue === 'string') {
      value = bindModelValue;
    } else if (bindModelValue instanceof FormFieldMetadataValueObject
      && bindModelValue.hasAuthority()) {
      value = bindModelValue.authority;
    } else {
      value = bindModelValue.value;
    }

    return value;
  }


  /**
   * Get models for this bind type
   * @param model
   */
  public getRelatedFormModel(model: DynamicFormControlModel): DynamicFormControlModel[] {

    const models: DynamicFormControlModel[] = [];

    (model as any).typeBindRelations.forEach((relGroup) => relGroup.when.forEach((rel) => {

      if (model.id === rel.id) {
        throw new Error(`FormControl ${model.id} cannot depend on itself`);
      }

      const bindModel: DynamicFormControlModel = this.formBuilderService.getTypeBindModel();

      if (model && !models.some((modelElement) => modelElement === bindModel)) {
        models.push(bindModel);
      }
    }));

    return models;
  }

  /**
   * Return false if the type bind relation (eg. {MATCH_VISIBLE, OR, ['book', 'book part']}) matches the value in
   * matcher.match or true if the opposite match. Since this is called with regard to actively *hiding* a form
   * component, the negation of the comparison is returned.
   * @param relation type bind relation (eg. {MATCH_VISIBLE, OR, ['book', 'book part']})
   * @param matcher contains 'match' value and an onChange() event listener
   */
  public matchesCondition(relation: DynamicFormControlRelation, matcher: DynamicFormControlMatcher): boolean {

    // Default to OR for operator (OR is explicitly set in field-parser.ts anyway)
    const operator = relation.operator || OR_OPERATOR;


    return relation.when.reduce((hasAlreadyMatched: boolean, condition: DynamicFormControlCondition, index: number) => {
      // Get the DynamicFormControlModel (typeBindModel) from the form builder service, set in the form builder
      // in the form model at init time in formBuilderService.modelFromConfiguration (called by other form components
      // like relation group component and submission section form component).
      // This model (DynamicRelationGroupModel) contains eg. mandatory field, formConfiguration, relationFields,
      // submission scope, form/section type and other high level properties
      const bindModel: any = this.formBuilderService.getTypeBindModel();

      let values: string[];
      let bindModelValue = bindModel.value;

      // If the form type is RELATION, set bindModelValue to the mandatory field for this model, otherwise leave
      // as plain value
      if (bindModel.type === DYNAMIC_FORM_CONTROL_TYPE_RELATION_GROUP) {
        bindModelValue = bindModel.value.map((entry) => entry[bindModel.mandatoryField]);
      }
      // Support multiple bind models
      if (Array.isArray(bindModelValue)) {
        values = [...bindModelValue.map((entry) => this.getTypeBindValue(entry))];
      } else {
        values = [this.getTypeBindValue(bindModelValue)];
      }

      // If bind model evaluates to 'true' (is not undefined, is not null, is not false etc,
      // AND the relation match (type bind) is equal to the matcher match (item publication type), then the return
      // value is initialised as false.
      let returnValue = (!(bindModel && relation.match === matcher.match));

      // Iterate the type bind values parsed and mapped from our form/relation group model
      for (const value of values) {
        if (bindModel && relation.match === matcher.match) {
          // If we're not at the first array element, and we're using the AND operator, and we have not
          // yet matched anything, return false.
          if (index > 0 && operator === AND_OPERATOR && !hasAlreadyMatched) {
            return false;
          }
          // If we're not at the first array element, and we're using the OR operator (almost always the case)
          // and we've already matched then there is no need to continue, just return true.
          if (index > 0 && operator === OR_OPERATOR && hasAlreadyMatched) {
            return true;
          }

          // Do the actual match. Does condition.value (the item publication type) match the field model
          // type bind currently being inspected?
          returnValue = condition.value === value;

          // If return value is already true, break.
          if (returnValue) {
            break;
          }
        }

        // Test opposingMatch (eg. if match is VISIBLE, opposingMatch will be HIDDEN)
        if (bindModel && relation.match === matcher.opposingMatch) {
          // If we're not at the first element, using AND, and already matched, just return true here
          if (index > 0 && operator === AND_OPERATOR && hasAlreadyMatched) {
            return true;
          }

          // If we're not at the first element, using OR, and we have NOT already matched, return false
          if (index > 0 && operator === OR_OPERATOR && !hasAlreadyMatched) {
            return false;
          }

          // Negated comparison for return value since this is expected to be in the context of a HIDDEN_MATCHER
          returnValue = !(condition.value === value);

          // Break if already false
          if (!returnValue) {
            break;
          }
        }
      }
      return returnValue;
    }, false);
  }

  /**
   * Return an array of subscriptions to a calling component
   * @param model
   * @param control
   */
  subscribeRelations(model: DynamicFormControlModel, control: UntypedFormControl): Subscription[] {

    const relatedModels = this.getRelatedFormModel(model);
    const subscriptions: Subscription[] = [];

    Object.values(relatedModels).forEach((relatedModel: any) => {

      if (hasValue(relatedModel)) {
        const initValue = (hasNoValue(relatedModel.value) || typeof relatedModel.value === 'string') ? relatedModel.value :
          (Array.isArray(relatedModel.value) ? relatedModel.value : relatedModel.value.value);

<<<<<<< HEAD
        const valueChanges = relatedModel.valueChanges.pipe(
          startWith(initValue),
=======
        const updateSubject = (relatedModel.type === 'CHECKBOX_GROUP' ? relatedModel.valueUpdates : relatedModel.valueChanges);
        const valueChanges = updateSubject.pipe(
          startWith(initValue)
>>>>>>> 8ba14aa3
        );

        // Build up the subscriptions to watch for changes;
        subscriptions.push(valueChanges.subscribe(() => {
          // Iterate each matcher
          if (hasValue(this.dynamicMatchers)) {
            this.dynamicMatchers.forEach((matcher) => {
              // Find the relation
              const relation = this.dynamicFormRelationService.findRelationByMatcher((model as any).typeBindRelations, matcher);
              // If the relation is defined, get matchesCondition result and pass it to the onChange event listener
              if (relation !== undefined) {
                const hasMatch = this.matchesCondition(relation, matcher);
                matcher.onChange(hasMatch, model, control, this.injector);
              }
            });
          }
        }));
      }
    });

    return subscriptions;
  }

  /**
   * Helper function to construct a typeBindRelations array
   * @param configuredTypeBindValues
   */
  public getTypeBindRelations(configuredTypeBindValues: string[]): DynamicFormControlRelation[] {
    const bindValues = [];
    configuredTypeBindValues.forEach((value) => {
      bindValues.push({
        id: 'dc.type',
        value: value,
      });
    });
    return [{
      match: MATCH_VISIBLE,
      operator: OR_OPERATOR,
      when: bindValues,
    }];
  }

}<|MERGE_RESOLUTION|>--- conflicted
+++ resolved
@@ -190,14 +190,9 @@
         const initValue = (hasNoValue(relatedModel.value) || typeof relatedModel.value === 'string') ? relatedModel.value :
           (Array.isArray(relatedModel.value) ? relatedModel.value : relatedModel.value.value);
 
-<<<<<<< HEAD
-        const valueChanges = relatedModel.valueChanges.pipe(
-          startWith(initValue),
-=======
         const updateSubject = (relatedModel.type === 'CHECKBOX_GROUP' ? relatedModel.valueUpdates : relatedModel.valueChanges);
         const valueChanges = updateSubject.pipe(
-          startWith(initValue)
->>>>>>> 8ba14aa3
+          startWith(initValue),
         );
 
         // Build up the subscriptions to watch for changes;
