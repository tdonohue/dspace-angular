--- conflicted
+++ resolved
@@ -15,31 +15,7 @@
            (selectObject)="selectObject.emit($event)">
   <div additionalSearchOptions *ngIf="repeatable" class="position-absolute">
     <div class="input-group mb-3">
-<<<<<<< HEAD
-      <div class="input-group-prepend">
-        <div class="input-group-text">
-          <!-- In theory we don't need separate checkboxes for this,
-               but I wasn't able to get this to work correctly without them.
-               Checkboxes that are in the indeterminate state always switch to checked when clicked
-               This seemed like the cleanest and clearest solution to solve this issue for now. -->
-
-          <input *ngIf="!allSelected && (someSelected$ | async) !== true"
-                 type="checkbox"
-                 [indeterminate]="false"
-                 (change)="selectAll()">
-          <input *ngIf="!allSelected && (someSelected$ | async)"
-                 type="checkbox"
-                 [indeterminate]="true"
-                 (change)="deselectAll()">
-          <input *ngIf="allSelected" type="checkbox"
-                 [checked]="true"
-                 (change)="deselectAll()">
-        </div>
-      </div>
-      <div ngbDropdown class="input-group-append">
-=======
       <div ngbDropdown class="input-group dropdown-button">
->>>>>>> 325728de
         <button *ngIf="selectAllLoading" type="button"
                 class="btn btn-outline-secondary rounded-right">
                             <span class="spinner-border spinner-border-sm" role="status"
