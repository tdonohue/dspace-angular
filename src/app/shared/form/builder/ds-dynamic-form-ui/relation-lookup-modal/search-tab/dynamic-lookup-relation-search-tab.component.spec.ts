--- conflicted
+++ resolved
@@ -21,15 +21,12 @@
 import { createSuccessfulRemoteDataObject$ } from '../../../../../remote-data.utils';
 import { PaginatedSearchOptions } from '../../../../../search/models/paginated-search-options.model';
 import { SearchObjects } from '../../../../../search/models/search-objects.model';
-<<<<<<< HEAD
-import { ThemedSearchComponent } from '../../../../../search/themed-search.component';
-=======
 import { PaginationServiceStub } from '../../../../../testing/pagination-service.stub';
 import { relatedRelationships } from '../../../../../testing/related-relationships.mock';
 import { VarDirective } from '../../../../../utils/var.directive';
 import { RelationshipOptions } from '../../../models/relationship-options.model';
 import { DsDynamicLookupRelationSearchTabComponent } from './dynamic-lookup-relation-search-tab.component';
->>>>>>> a8f31948
+import { ThemedSearchComponent } from '../../../../../search/themed-search.component';
 
 
 describe('DsDynamicLookupRelationSearchTabComponent', () => {
@@ -105,41 +102,24 @@
     providers: [
         { provide: SearchService, useValue: { search: () => createSuccessfulRemoteDataObject$(results) } },
         {
-<<<<<<< HEAD
-            provide: SelectableListService, useValue: selectableListService
+          provide: SelectableListService, useValue: selectableListService,
         },
         {
             provide: SearchConfigurationService, useValue: {
-                paginatedSearchOptions: observableOf(pSearchOptions)
-            }
+            paginatedSearchOptions: observableOf(pSearchOptions),
+          },
         },
         { provide: LookupRelationService, useValue: lookupRelationService },
         { provide: PaginationService, useValue: new PaginationServiceStub() },
-        { provide: RelationshipDataService, useValue: relationshipService }
+        { provide: RelationshipDataService, useValue: relationshipService },
     ],
-    schemas: [NO_ERRORS_SCHEMA]
+      schemas: [NO_ERRORS_SCHEMA],
 })
       .overrideComponent(DsDynamicLookupRelationSearchTabComponent, {
         remove: {
           imports: [ThemedSearchComponent]
         }
       })
-=======
-          provide: SelectableListService, useValue: selectableListService,
-        },
-        {
-          provide: SearchConfigurationService, useValue: {
-            paginatedSearchOptions: observableOf(pSearchOptions),
-          },
-        },
-        { provide: LookupRelationService, useValue: lookupRelationService },
-        { provide: PaginationService, useValue: new PaginationServiceStub() },
-        { provide: RelationshipDataService, useValue: relationshipService },
-
-      ],
-      schemas: [NO_ERRORS_SCHEMA],
-    })
->>>>>>> a8f31948
       .compileComponents();
   }));
 
