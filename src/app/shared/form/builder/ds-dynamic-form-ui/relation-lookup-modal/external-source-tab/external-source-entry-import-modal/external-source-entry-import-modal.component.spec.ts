import { NO_ERRORS_SCHEMA } from '@angular/core';
import {
  ComponentFixture,
  TestBed,
  waitForAsync,
} from '@angular/core/testing';
import { RouterTestingModule } from '@angular/router/testing';
import {
  NgbActiveModal,
  NgbModule,
} from '@ng-bootstrap/ng-bootstrap';
import { TranslateModule } from '@ngx-translate/core';

import { ItemDataService } from '../../../../../../../core/data/item-data.service';
import { LookupRelationService } from '../../../../../../../core/data/lookup-relation.service';
import { Collection } from '../../../../../../../core/shared/collection.model';
import { ExternalSourceEntry } from '../../../../../../../core/shared/external-source-entry.model';
import { Item } from '../../../../../../../core/shared/item.model';
import { NotificationsService } from '../../../../../../notifications/notifications.service';
import { ItemSearchResult } from '../../../../../../object-collection/shared/item-search-result.model';
import { SelectableListService } from '../../../../../../object-list/selectable-list/selectable-list.service';
import { createSuccessfulRemoteDataObject$ } from '../../../../../../remote-data.utils';
import { createPaginatedList } from '../../../../../../testing/utils.test';
<<<<<<< HEAD
import { NoopAnimationsModule } from '@angular/platform-browser/animations';
import { SearchResultsComponent } from '../../../../../../search/search-results/search-results.component';
=======
import { RelationshipOptions } from '../../../../models/relationship-options.model';
import {
  ExternalSourceEntryImportModalComponent,
  ImportType,
} from './external-source-entry-import-modal.component';
>>>>>>> a8f31948

describe('DsDynamicLookupRelationExternalSourceTabComponent', () => {
  let component: ExternalSourceEntryImportModalComponent;
  let fixture: ComponentFixture<ExternalSourceEntryImportModalComponent>;
  let lookupRelationService: LookupRelationService;
  let selectService: SelectableListService;
  let itemService: ItemDataService;
  let notificationsService: NotificationsService;
  let modalStub: NgbActiveModal;

  const uri = 'https://orcid.org/0001-0001-0001-0001';
  const entry = Object.assign(new ExternalSourceEntry(), {
    id: '0001-0001-0001-0001',
    display: 'John Doe',
    value: 'John, Doe',
    metadata: {
      'dc.identifier.uri': [
        {
          value: uri,
        },
      ],
    },
  });

  const label = 'Author';
  const relationship = Object.assign(new RelationshipOptions(), { relationshipType: 'isAuthorOfPublication' });
  const submissionCollection = Object.assign(new Collection(), { uuid: '9398affe-a977-4992-9a1d-6f00908a259f' });
  const submissionItem = Object.assign(new Item(), { uuid: '26224069-5f99-412a-9e9b-7912a7e35cb1' });
  const item1 = Object.assign(new Item(), { uuid: 'e1c51c69-896d-42dc-8221-1d5f2ad5516e' });
  const item2 = Object.assign(new Item(), { uuid: 'c8279647-1acc-41ae-b036-951d5f65649b' });
  const item3 = Object.assign(new Item(), { uuid: 'c3bcbff5-ec0c-4831-8e4c-94b9c933ccac' });
  const searchResult1 = Object.assign(new ItemSearchResult(), { indexableObject: item1 });
  const searchResult2 = Object.assign(new ItemSearchResult(), { indexableObject: item2 });
  const searchResult3 = Object.assign(new ItemSearchResult(), { indexableObject: item3 });
  const importedItem = Object.assign(new Item(), { uuid: '5d0098fc-344a-4067-a57d-457092b72e82' });

  function init() {
    lookupRelationService = jasmine.createSpyObj('lookupRelationService', {
      getLocalResults: createSuccessfulRemoteDataObject$(createPaginatedList([searchResult1, searchResult2, searchResult3])),
      removeLocalResultsCache: {},
    });
    selectService = jasmine.createSpyObj('selectService', ['deselectAll']);
    notificationsService = jasmine.createSpyObj('notificationsService', ['success']);
    itemService = jasmine.createSpyObj('itemService', {
      importExternalSourceEntry: createSuccessfulRemoteDataObject$(importedItem),
    });
    modalStub = jasmine.createSpyObj('modal', ['close']);
  }

  beforeEach(waitForAsync(() => {
    init();
    TestBed.configureTestingModule({
    imports: [
      TranslateModule.forRoot(),
      RouterTestingModule.withRoutes([]),
      NgbModule,
      ExternalSourceEntryImportModalComponent,
      NoopAnimationsModule
    ],
    providers: [
        { provide: LookupRelationService, useValue: lookupRelationService },
        { provide: SelectableListService, useValue: selectService },
        { provide: NotificationsService, useValue: notificationsService },
        { provide: ItemDataService, useValue: itemService },
<<<<<<< HEAD
        { provide: NgbActiveModal, useValue: modalStub }
    ],
    schemas: [NO_ERRORS_SCHEMA]
})
      .overrideComponent(ExternalSourceEntryImportModalComponent, {
        remove: { imports: [SearchResultsComponent]}
      })
      .compileComponents();
=======
        { provide: NgbActiveModal, useValue: modalStub },
      ],
      schemas: [NO_ERRORS_SCHEMA],
    }).compileComponents();
>>>>>>> a8f31948
  }));

  beforeEach(() => {
    fixture = TestBed.createComponent(ExternalSourceEntryImportModalComponent);
    component = fixture.componentInstance;
    component.externalSourceEntry = entry;
    component.label = label;
    component.relationship = relationship;
    component.item = submissionItem;
    fixture.detectChanges();
  });

  describe('close', () => {
    beforeEach(() => {
      component.close();
    });

    it('should close the modal', () => {
      expect(modalStub.close).toHaveBeenCalled();
    });
  });

  describe('selectEntity', () => {
    const entity = Object.assign(new Item(), { uuid: 'd8698de5-5b05-4ea4-9d02-da73803a50f9' });

    beforeEach(() => {
      component.selectEntity(entity);
    });

    it('should set selected entity', () => {
      expect(component.selectedEntity).toBe(entity);
    });

    it('should set the import type to local entity', () => {
      expect(component.selectedImportType).toEqual(ImportType.LocalEntity);
    });
  });

  describe('deselectEntity', () => {
    const entity = Object.assign(new Item(), { uuid: 'd8698de5-5b05-4ea4-9d02-da73803a50f9' });

    beforeEach(() => {
      component.selectedImportType = ImportType.LocalEntity;
      component.selectedEntity = entity;
      component.deselectEntity();
    });

    it('should remove the selected entity', () => {
      expect(component.selectedEntity).toBeUndefined();
    });

    it('should set the import type to none', () => {
      expect(component.selectedImportType).toEqual(ImportType.None);
    });
  });

  describe('selectNewEntity', () => {
    describe('when current import type is set to new entity', () => {
      beforeEach(() => {
        component.selectedImportType = ImportType.NewEntity;
        component.selectNewEntity();
      });

      it('should set the import type to none', () => {
        expect(component.selectedImportType).toEqual(ImportType.None);
      });
    });

    describe('when current import type is not set to new entity', () => {
      beforeEach(() => {
        component.selectedImportType = ImportType.None;
        component.selectNewEntity();
      });

      it('should set the import type to new entity', () => {
        expect(component.selectedImportType).toEqual(ImportType.NewEntity);
      });

      it('should deselect the entity and authority list', () => {
        expect(selectService.deselectAll).toHaveBeenCalledWith(component.entityListId);
        expect(selectService.deselectAll).toHaveBeenCalledWith(component.authorityListId);
      });
    });
  });

  describe('selectNewAuthority', () => {
    describe('when current import type is set to new authority', () => {
      beforeEach(() => {
        component.selectedImportType = ImportType.NewAuthority;
        component.selectNewAuthority();
      });

      it('should set the import type to none', () => {
        expect(component.selectedImportType).toEqual(ImportType.None);
      });
    });

    describe('when current import type is not set to new authority', () => {
      beforeEach(() => {
        component.selectedImportType = ImportType.None;
        component.selectNewAuthority();
      });

      it('should set the import type to new authority', () => {
        expect(component.selectedImportType).toEqual(ImportType.NewAuthority);
      });

      it('should deselect the entity and authority list', () => {
        expect(selectService.deselectAll).toHaveBeenCalledWith(component.entityListId);
        expect(selectService.deselectAll).toHaveBeenCalledWith(component.authorityListId);
      });
    });
  });
});<|MERGE_RESOLUTION|>--- conflicted
+++ resolved
@@ -21,16 +21,13 @@
 import { SelectableListService } from '../../../../../../object-list/selectable-list/selectable-list.service';
 import { createSuccessfulRemoteDataObject$ } from '../../../../../../remote-data.utils';
 import { createPaginatedList } from '../../../../../../testing/utils.test';
-<<<<<<< HEAD
 import { NoopAnimationsModule } from '@angular/platform-browser/animations';
 import { SearchResultsComponent } from '../../../../../../search/search-results/search-results.component';
-=======
 import { RelationshipOptions } from '../../../../models/relationship-options.model';
 import {
   ExternalSourceEntryImportModalComponent,
   ImportType,
 } from './external-source-entry-import-modal.component';
->>>>>>> a8f31948
 
 describe('DsDynamicLookupRelationExternalSourceTabComponent', () => {
   let component: ExternalSourceEntryImportModalComponent;
@@ -95,21 +92,14 @@
         { provide: SelectableListService, useValue: selectService },
         { provide: NotificationsService, useValue: notificationsService },
         { provide: ItemDataService, useValue: itemService },
-<<<<<<< HEAD
-        { provide: NgbActiveModal, useValue: modalStub }
+        { provide: NgbActiveModal, useValue: modalStub },
     ],
-    schemas: [NO_ERRORS_SCHEMA]
+    schemas: [NO_ERRORS_SCHEMA],
 })
       .overrideComponent(ExternalSourceEntryImportModalComponent, {
         remove: { imports: [SearchResultsComponent]}
       })
       .compileComponents();
-=======
-        { provide: NgbActiveModal, useValue: modalStub },
-      ],
-      schemas: [NO_ERRORS_SCHEMA],
-    }).compileComponents();
->>>>>>> a8f31948
   }));
 
   beforeEach(() => {
