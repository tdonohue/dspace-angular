import {
  Component,
  ComponentRef,
  EventEmitter,
  Input,
  OnDestroy,
  OnInit,
  Output,
} from '@angular/core';
import { Router } from '@angular/router';
import {
  NgbModal,
  NgbModalRef,
} from '@ng-bootstrap/ng-bootstrap';
import {
  Observable,
  Subscription,
} from 'rxjs';
import {
  map,
  startWith,
  switchMap,
} from 'rxjs/operators';

import { ExternalSourceDataService } from '../../../../../../core/data/external-source-data.service';
import { PaginatedList } from '../../../../../../core/data/paginated-list.model';
import { RemoteData } from '../../../../../../core/data/remote-data';
import { PaginationService } from '../../../../../../core/pagination/pagination.service';
import { Collection } from '../../../../../../core/shared/collection.model';
import { Context } from '../../../../../../core/shared/context.model';
import { ExternalSource } from '../../../../../../core/shared/external-source.model';
import { ExternalSourceEntry } from '../../../../../../core/shared/external-source-entry.model';
import { Item } from '../../../../../../core/shared/item.model';
import { ItemType } from '../../../../../../core/shared/item-relationships/item-type.model';
import { getFirstCompletedRemoteData } from '../../../../../../core/shared/operators';
import { SearchConfigurationService } from '../../../../../../core/shared/search/search-configuration.service';
import { SEARCH_CONFIG_SERVICE } from '../../../../../../my-dspace-page/my-dspace-page.component';
import {
  fadeIn,
  fadeInOut,
} from '../../../../../animations/fade';
import {
  hasValue,
  hasValueOperator,
} from '../../../../../empty.util';
import { ListableObject } from '../../../../../object-collection/shared/listable-object.model';
import { SelectableListService } from '../../../../../object-list/selectable-list/selectable-list.service';
import { PaginationComponentOptions } from '../../../../../pagination/pagination-component-options.model';
import { PaginatedSearchOptions } from '../../../../../search/models/paginated-search-options.model';
import { RelationshipOptions } from '../../../models/relationship-options.model';
import { ExternalSourceEntryImportModalComponent } from './external-source-entry-import-modal/external-source-entry-import-modal.component';
import { ThemedExternalSourceEntryImportModalComponent } from './external-source-entry-import-modal/themed-external-source-entry-import-modal.component';

@Component({
  selector: 'ds-dynamic-lookup-relation-external-source-tab',
  styleUrls: ['./dynamic-lookup-relation-external-source-tab.component.scss'],
  templateUrl: './dynamic-lookup-relation-external-source-tab.component.html',
  providers: [
    {
      provide: SEARCH_CONFIG_SERVICE,
      useClass: SearchConfigurationService,
    },
  ],
  animations: [
    fadeIn,
    fadeInOut,
  ],
})
/**
 * Component rendering the tab content of an external source during submission lookup
 * Shows a list of entries matching the current search query with the option to import them into the repository
 */
export class DsDynamicLookupRelationExternalSourceTabComponent implements OnInit, OnDestroy {
  /**
   * The label to use for all messages (added to the end of relevant i18n keys)
   */
  @Input() label: string;

  /**
   * The ID of the list to add/remove selected items to/from
   */
  @Input() listId: string;

  /**
   * The item in submission
   */
  @Input() item: Item;

  /**
   * The collection the user is submitting an item into
   */
  @Input() collection: Collection;

  /**
   * The relationship-options for the current lookup
   */
  @Input() relationship: RelationshipOptions;

  /**
   * The context to displaying lists for
   */
  @Input() context: Context;

  /**
   * The search query
   */
  @Input() query: string;

  @Input() repeatable: boolean;
  /**
   * Emit an event when an object has been imported (or selected from similar local entries)
   */
  @Output() importedObject: EventEmitter<ListableObject> = new EventEmitter<ListableObject>();

  /**
   * The initial pagination options
   */
  initialPagination = Object.assign(new PaginationComponentOptions(), {
    id: 'spc',
    pageSize: 5,
  });

  /**
   * The current pagination options
   */
  currentPagination$: Observable<PaginationComponentOptions>;

  /**
   * The external source we're selecting entries for
   */
  @Input() externalSource: ExternalSource;

  /**
   * The displayed list of entries
   */
  entriesRD$: Observable<RemoteData<PaginatedList<ExternalSourceEntry>>>;

  /**
   * Config to use for the import buttons
   */
  importConfig;

  /**
   * The modal for importing the entry
   */
  modalRef: NgbModalRef;

  /**
   * Array to track all subscriptions and unsubscribe them onDestroy
   */
  protected subs: Subscription[] = [];

  /**
   * The entity types compatible with the given external source
   */
  relatedEntityType: ItemType;

  constructor(
    protected router: Router,
    public searchConfigService: SearchConfigurationService,
    protected externalSourceService: ExternalSourceDataService,
    protected modalService: NgbModal,
    protected selectableListService: SelectableListService,
    protected paginationService: PaginationService,
  ) {
  }

  /**
   * Get the entries for the selected external source
   */
  ngOnInit(): void {
    this.externalSource.entityTypes.pipe(
      getFirstCompletedRemoteData(),
      map((entityTypesRD: RemoteData<PaginatedList<ItemType>>) => {
        return (entityTypesRD.hasSucceeded && entityTypesRD.payload.totalElements > 0) ? entityTypesRD.payload.page[0] : null;
      }),
    ).subscribe((entityType: ItemType) => {
      this.relatedEntityType = entityType;
    });

    this.resetRoute();
    this.entriesRD$ = this.searchConfigService.paginatedSearchOptions.pipe(
<<<<<<< HEAD
      switchMap((searchOptions: PaginatedSearchOptions) =>
        this.externalSourceService.getExternalSourceEntries(this.externalSource.id, searchOptions).pipe(startWith(undefined))),
=======
      switchMap((searchOptions: PaginatedSearchOptions) => {
        if (searchOptions.query === '') {
          searchOptions.query = this.query;
        }
        return this.externalSourceService.getExternalSourceEntries(this.externalSource.id, searchOptions).pipe(startWith(undefined));
      })
>>>>>>> 8ba14aa3
    );
    this.currentPagination$ = this.paginationService.getCurrentPagination(this.searchConfigService.paginationID, this.initialPagination);
    this.importConfig = {
      buttonLabel: 'submission.sections.describe.relationship-lookup.external-source.import-button-title.' + this.label,
    };
  }

  /**
   * Start the import of an entry by opening up an import modal window
   * @param entry The entry to import
   */
  import(entry) {
    this.modalRef = this.modalService.open(ThemedExternalSourceEntryImportModalComponent, {
      size: 'lg',
      container: 'ds-dynamic-lookup-relation-modal',
    });

    const modalComp$ = this.modalRef.componentInstance.compRef$.pipe(
      hasValueOperator(),
      map((compRef: ComponentRef<ExternalSourceEntryImportModalComponent>) => compRef.instance),
    );

    this.subs.push(modalComp$.subscribe((modalComp: ExternalSourceEntryImportModalComponent) => {
      modalComp.externalSourceEntry = entry;
      modalComp.item = this.item;
      // modalComp.collection = this.collection;
      modalComp.relationship = this.relationship;
      modalComp.label = this.label;
      modalComp.relatedEntityType = this.relatedEntityType;
    }));

    this.subs.push(modalComp$.pipe(
      switchMap((modalComp: ExternalSourceEntryImportModalComponent) => modalComp.importedObject),
    ).subscribe((object) => {
      this.selectableListService.selectSingle(this.listId, object);
      this.importedObject.emit(object);
    }));
  }

  /**
   * Unsubscribe from open subscriptions
   */
  ngOnDestroy(): void {
    this.subs
      .filter((sub) => hasValue(sub))
      .forEach((sub) => sub.unsubscribe());
  }

  /**
   * Method to reset the route when the tab is opened to make sure no strange pagination issues appears
   */
  resetRoute() {
    this.paginationService.updateRoute(this.searchConfigService.paginationID, {
      page: 1,
      pageSize: 5,
    });
  }
}<|MERGE_RESOLUTION|>--- conflicted
+++ resolved
@@ -180,17 +180,12 @@
 
     this.resetRoute();
     this.entriesRD$ = this.searchConfigService.paginatedSearchOptions.pipe(
-<<<<<<< HEAD
-      switchMap((searchOptions: PaginatedSearchOptions) =>
-        this.externalSourceService.getExternalSourceEntries(this.externalSource.id, searchOptions).pipe(startWith(undefined))),
-=======
       switchMap((searchOptions: PaginatedSearchOptions) => {
         if (searchOptions.query === '') {
           searchOptions.query = this.query;
         }
         return this.externalSourceService.getExternalSourceEntries(this.externalSource.id, searchOptions).pipe(startWith(undefined));
-      })
->>>>>>> 8ba14aa3
+      }),
     );
     this.currentPagination$ = this.paginationService.getCurrentPagination(this.searchConfigService.paginationID, this.initialPagination);
     this.importConfig = {
