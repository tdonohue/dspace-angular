--- conflicted
+++ resolved
@@ -1,8 +1,6 @@
-<<<<<<< HEAD
 import { Component, ComponentRef, EventEmitter, Input, OnDestroy, OnInit, Output } from '@angular/core';
 import { SEARCH_CONFIG_SERVICE } from '../../../../../../my-dspace-page/my-dspace-configuration.service';
 import { SearchConfigurationService } from '../../../../../../core/shared/search/search-configuration.service';
-=======
 import {
   Component,
   ComponentRef,
@@ -12,7 +10,6 @@
   OnInit,
   Output,
 } from '@angular/core';
->>>>>>> a8f31948
 import { Router } from '@angular/router';
 import {
   NgbModal,
@@ -54,7 +51,6 @@
 import { PaginationComponentOptions } from '../../../../../pagination/pagination-component-options.model';
 import { PaginatedSearchOptions } from '../../../../../search/models/paginated-search-options.model';
 import { RelationshipOptions } from '../../../models/relationship-options.model';
-<<<<<<< HEAD
 import { NgbModal, NgbModalRef } from '@ng-bootstrap/ng-bootstrap';
 import {
   ExternalSourceEntryImportModalComponent
@@ -78,10 +74,8 @@
 import { TranslateModule } from '@ngx-translate/core';
 import { ErrorComponent } from '../../../../../error/error.component';
 import { ThemedLoadingComponent } from '../../../../../loading/themed-loading.component';
-=======
 import { ExternalSourceEntryImportModalComponent } from './external-source-entry-import-modal/external-source-entry-import-modal.component';
 import { ThemedExternalSourceEntryImportModalComponent } from './external-source-entry-import-modal/themed-external-source-entry-import-modal.component';
->>>>>>> a8f31948
 
 @Component({
   selector: 'ds-dynamic-lookup-relation-external-source-tab',
@@ -95,7 +89,6 @@
   ],
   animations: [
     fadeIn,
-<<<<<<< HEAD
     fadeInOut
   ],
   imports: [
@@ -110,10 +103,6 @@
     ThemedLoadingComponent
   ],
   standalone: true
-=======
-    fadeInOut,
-  ],
->>>>>>> a8f31948
 })
 /**
  * Component rendering the tab content of an external source during submission lookup
