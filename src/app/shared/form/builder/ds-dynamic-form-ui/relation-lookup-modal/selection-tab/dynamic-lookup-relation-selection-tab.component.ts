<<<<<<< HEAD
import { Component, EventEmitter, Input, Output } from '@angular/core';
import { SEARCH_CONFIG_SERVICE } from '../../../../../../my-dspace-page/my-dspace-configuration.service';
import { SearchConfigurationService } from '../../../../../../core/shared/search/search-configuration.service';
=======
import {
  Component,
  EventEmitter,
  Input,
  Output,
} from '@angular/core';
import { Router } from '@angular/router';
>>>>>>> a8f31948
import { Observable } from 'rxjs';
import {
  map,
  switchMap,
  take,
} from 'rxjs/operators';

import {
  buildPaginatedList,
  PaginatedList,
} from '../../../../../../core/data/paginated-list.model';
import { RemoteData } from '../../../../../../core/data/remote-data';
import { PaginationService } from '../../../../../../core/pagination/pagination.service';
import { Context } from '../../../../../../core/shared/context.model';
import { PageInfo } from '../../../../../../core/shared/page-info.model';
import { SearchConfigurationService } from '../../../../../../core/shared/search/search-configuration.service';
import { SEARCH_CONFIG_SERVICE } from '../../../../../../my-dspace-page/my-dspace-page.component';
import { ListableObject } from '../../../../../object-collection/shared/listable-object.model';
import { PaginationComponentOptions } from '../../../../../pagination/pagination-component-options.model';
import { createSuccessfulRemoteDataObject } from '../../../../../remote-data.utils';
<<<<<<< HEAD
import { PaginationService } from '../../../../../../core/pagination/pagination.service';
import { ObjectCollectionComponent } from '../../../../../object-collection/object-collection.component';
import { AsyncPipe, NgIf } from '@angular/common';
import { PageSizeSelectorComponent } from '../../../../../page-size-selector/page-size-selector.component';
import { TranslateModule } from '@ngx-translate/core';
=======
import { PaginatedSearchOptions } from '../../../../../search/models/paginated-search-options.model';
>>>>>>> a8f31948

@Component({
  selector: 'ds-dynamic-lookup-relation-selection-tab',
  styleUrls: ['./dynamic-lookup-relation-selection-tab.component.scss'],
  templateUrl: './dynamic-lookup-relation-selection-tab.component.html',
  providers: [
    {
      provide: SEARCH_CONFIG_SERVICE,
<<<<<<< HEAD
      useClass: SearchConfigurationService
    }
  ],
  imports: [
    ObjectCollectionComponent,
    NgIf,
    AsyncPipe,
    PageSizeSelectorComponent,
    TranslateModule
  ],
  standalone: true
=======
      useClass: SearchConfigurationService,
    },
  ],
>>>>>>> a8f31948
})

/**
 * Tab for inside the lookup model that represents the currently selected relationships
 */
export class DsDynamicLookupRelationSelectionTabComponent {
  /**
   * A string that describes the type of relationship
   */
  @Input() relationshipType: string;

  /**
   * The ID of the list to add/remove selected items to/from
   */
  @Input() listId: string;

  /**
   * Is the selection repeatable?
   */
  @Input() repeatable: boolean;

  /**
   * The list of selected items
   */
  @Input() selection$: Observable<ListableObject[]>;

  /**
   * The paginated list of selected items
   */
  @Input() selectionRD$: Observable<RemoteData<PaginatedList<ListableObject>>>;

  /**
   * The context to display lists
   */
  @Input() context: Context;

  /**
   * Send an event to deselect an object from the list
   */
  @Output() deselectObject: EventEmitter<ListableObject> = new EventEmitter<ListableObject>();

  /**
   * Send an event to select an object from the list
   */
  @Output() selectObject: EventEmitter<ListableObject> = new EventEmitter<ListableObject>();

  /**
   * The initial pagination to use
   */
  initialPagination = Object.assign(new PaginationComponentOptions(), {
    id: 'spc',
    pageSize: 5,
  });

  /**
   * The current pagination options
   */
  currentPagination$: Observable<PaginationComponentOptions>;

  constructor(private router: Router,
              private searchConfigService: SearchConfigurationService,
              private paginationService: PaginationService,
  ) {
  }

  /**
   * Set up the selection and pagination on load
   */
  ngOnInit() {
    this.resetRoute();
    this.selectionRD$ = this.searchConfigService.paginatedSearchOptions
      .pipe(
        map((options: PaginatedSearchOptions) => options.pagination),
        switchMap((pagination: PaginationComponentOptions) => {
          return this.selection$.pipe(
            take(1),
            map((selected) => {
              const offset = (pagination.currentPage - 1) * pagination.pageSize;
              const end = (offset + pagination.pageSize) > selected.length ? selected.length : offset + pagination.pageSize;
              const selection = selected.slice(offset, end);
              const pageInfo = new PageInfo(
                {
                  elementsPerPage: pagination.pageSize,
                  totalElements: selected.length,
                  currentPage: pagination.currentPage,
                  totalPages: Math.ceil(selected.length / pagination.pageSize),
                });
              return createSuccessfulRemoteDataObject(buildPaginatedList(pageInfo, selection));
            }),
          );
        }),
      );
    this.currentPagination$ = this.paginationService.getCurrentPagination(this.searchConfigService.paginationID, this.initialPagination);
  }

  /**
   * Method to reset the route when the tab is opened to make sure no strange pagination issues appears
   */
  resetRoute() {
    this.paginationService.updateRoute(this.searchConfigService.paginationID, {
      page: 1,
      pageSize: 5,
    });
  }
}<|MERGE_RESOLUTION|>--- conflicted
+++ resolved
@@ -1,8 +1,3 @@
-<<<<<<< HEAD
-import { Component, EventEmitter, Input, Output } from '@angular/core';
-import { SEARCH_CONFIG_SERVICE } from '../../../../../../my-dspace-page/my-dspace-configuration.service';
-import { SearchConfigurationService } from '../../../../../../core/shared/search/search-configuration.service';
-=======
 import {
   Component,
   EventEmitter,
@@ -10,7 +5,6 @@
   Output,
 } from '@angular/core';
 import { Router } from '@angular/router';
->>>>>>> a8f31948
 import { Observable } from 'rxjs';
 import {
   map,
@@ -31,15 +25,7 @@
 import { ListableObject } from '../../../../../object-collection/shared/listable-object.model';
 import { PaginationComponentOptions } from '../../../../../pagination/pagination-component-options.model';
 import { createSuccessfulRemoteDataObject } from '../../../../../remote-data.utils';
-<<<<<<< HEAD
-import { PaginationService } from '../../../../../../core/pagination/pagination.service';
-import { ObjectCollectionComponent } from '../../../../../object-collection/object-collection.component';
-import { AsyncPipe, NgIf } from '@angular/common';
-import { PageSizeSelectorComponent } from '../../../../../page-size-selector/page-size-selector.component';
-import { TranslateModule } from '@ngx-translate/core';
-=======
 import { PaginatedSearchOptions } from '../../../../../search/models/paginated-search-options.model';
->>>>>>> a8f31948
 
 @Component({
   selector: 'ds-dynamic-lookup-relation-selection-tab',
@@ -48,23 +34,9 @@
   providers: [
     {
       provide: SEARCH_CONFIG_SERVICE,
-<<<<<<< HEAD
-      useClass: SearchConfigurationService
-    }
-  ],
-  imports: [
-    ObjectCollectionComponent,
-    NgIf,
-    AsyncPipe,
-    PageSizeSelectorComponent,
-    TranslateModule
-  ],
-  standalone: true
-=======
       useClass: SearchConfigurationService,
     },
   ],
->>>>>>> a8f31948
 })
 
 /**
