--- conflicted
+++ resolved
@@ -29,18 +29,11 @@
  * Tab for inside the lookup model that represents the currently selected relationships
  */
 export class DsDynamicLookupRelationSelectionTabComponent {
-<<<<<<< HEAD
   @Input() relationshipType: string;
-=======
-  /**
-   * The label to use to display i18n messages (describing the type of relationship)
-   */
-  @Input() label: string;
 
   /**
    * The ID of the list to add/remove selected items to/from
    */
->>>>>>> 4c23d015
   @Input() listId: string;
 
   /**
