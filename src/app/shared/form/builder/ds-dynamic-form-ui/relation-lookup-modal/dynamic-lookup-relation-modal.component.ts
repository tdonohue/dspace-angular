--- conflicted
+++ resolved
@@ -1,10 +1,5 @@
-<<<<<<< HEAD
 import { Component, EventEmitter, NgZone, OnDestroy, OnInit, Output } from '@angular/core';
-import { combineLatest, Observable, Subscription } from 'rxjs';
-=======
-import { Component, NgZone, OnDestroy, OnInit } from '@angular/core';
 import { combineLatest, Observable, Subscription, zip as observableZip } from 'rxjs';
->>>>>>> 4c23d015
 import { NgbActiveModal } from '@ng-bootstrap/ng-bootstrap';
 import { hasValue } from '../../../../empty.util';
 import { map, skip, switchMap, take } from 'rxjs/operators';
@@ -51,18 +46,7 @@
  * Represents a modal where the submitter can select items to be added as a certain relationship type to the object being submitted
  */
 export class DsDynamicLookupRelationModalComponent implements OnInit, OnDestroy {
-<<<<<<< HEAD
   @Output() selectEvent: EventEmitter<ListableObject[]> = new EventEmitter<ListableObject[]>();
-=======
-  /**
-   * The label to use to display i18n messages (describing the type of relationship)
-   */
-  label: string;
-
-  /**
-   * Options for searching related items
-   */
->>>>>>> 4c23d015
   relationshipOptions: RelationshipOptions;
 
   /**
@@ -94,14 +78,12 @@
    * The metadata-fields describing these relationships
    */
   metadataFields: string;
-<<<<<<< HEAD
+
   query: string;
-=======
 
   /**
    * A map of subscriptions within this component
    */
->>>>>>> 4c23d015
   subMap: {
     [uuid: string]: Subscription
   } = {};
