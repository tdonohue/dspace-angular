import {
  ChangeDetectorRef,
  Component,
  ContentChildren,
  EventEmitter, forwardRef,
  Input,
  Output,
  QueryList,
  ViewChildren,
} from '@angular/core';
import { UntypedFormGroup } from '@angular/forms';
import {
  DynamicFormComponent,
  DynamicFormComponentService,
  DynamicFormControlContainerComponent,
  DynamicFormControlEvent,
  DynamicFormControlModel,
  DynamicFormLayout,
  DynamicTemplateDirective,
} from '@ng-dynamic-forms/core';

import { DsDynamicFormControlContainerComponent } from './ds-dynamic-form-control-container.component';
import { NgForOf } from '@angular/common';

@Component({
  selector: 'ds-dynamic-form',
  templateUrl: './ds-dynamic-form.component.html',
<<<<<<< HEAD
  imports: [
    forwardRef(() => DsDynamicFormControlContainerComponent),
    NgForOf
  ],
  standalone: true
=======
>>>>>>> a8f31948
})
export class DsDynamicFormComponent extends DynamicFormComponent {

  @Input() formId: string;
  @Input() formGroup: UntypedFormGroup;
  @Input() formModel: DynamicFormControlModel[];
  @Input() formLayout: DynamicFormLayout;

  /* eslint-disable @angular-eslint/no-output-rename */
  @Output('dfBlur') blur: EventEmitter<DynamicFormControlEvent> = new EventEmitter<DynamicFormControlEvent>();
  @Output('dfChange') change: EventEmitter<DynamicFormControlEvent> = new EventEmitter<DynamicFormControlEvent>();
  @Output('dfFocus') focus: EventEmitter<DynamicFormControlEvent> = new EventEmitter<DynamicFormControlEvent>();
  /* eslint-enable @angular-eslint/no-output-rename */

  @Output() ngbEvent: EventEmitter<DynamicFormControlEvent> = new EventEmitter<DynamicFormControlEvent>();

  @ContentChildren(DynamicTemplateDirective) templates: QueryList<DynamicTemplateDirective>;

  @ViewChildren(DsDynamicFormControlContainerComponent) components: QueryList<DynamicFormControlContainerComponent>;

  constructor(changeDetectorRef: ChangeDetectorRef, componentService: DynamicFormComponentService) {
    super(changeDetectorRef, componentService);
  }
}<|MERGE_RESOLUTION|>--- conflicted
+++ resolved
@@ -25,14 +25,11 @@
 @Component({
   selector: 'ds-dynamic-form',
   templateUrl: './ds-dynamic-form.component.html',
-<<<<<<< HEAD
   imports: [
     forwardRef(() => DsDynamicFormControlContainerComponent),
     NgForOf
   ],
   standalone: true
-=======
->>>>>>> a8f31948
 })
 export class DsDynamicFormComponent extends DynamicFormComponent {
 
