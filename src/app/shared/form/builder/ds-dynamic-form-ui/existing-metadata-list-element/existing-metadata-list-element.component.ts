/* eslint-disable max-classes-per-file */
import {
  Component,
  EventEmitter,
  Input,
  OnChanges,
  OnDestroy,
  OnInit,
  Output,
} from '@angular/core';
import { UntypedFormControl } from '@angular/forms';
import { DynamicFormArrayGroupModel } from '@ng-dynamic-forms/core';
import { Store } from '@ngrx/store';
import {
  BehaviorSubject,
  Subscription,
} from 'rxjs';
import {
  filter,
  take,
} from 'rxjs/operators';

import { AppState } from '../../../../../app.reducer';
import { Item } from '../../../../../core/shared/item.model';
import { Relationship } from '../../../../../core/shared/item-relationships/relationship.model';
import { MetadataValue } from '../../../../../core/shared/metadata.models';
import { ItemMetadataRepresentation } from '../../../../../core/shared/metadata-representation/item/item-metadata-representation.model';
import { MetadataRepresentation } from '../../../../../core/shared/metadata-representation/metadata-representation.model';
import {
  getAllSucceededRemoteData,
  getRemoteDataPayload,
} from '../../../../../core/shared/operators';
import { SubmissionObjectEntry } from '../../../../../submission/objects/submission-objects.reducer';
import { SubmissionService } from '../../../../../submission/submission.service';
import {
  hasValue,
  isNotEmpty,
} from '../../../../empty.util';
import { ItemSearchResult } from '../../../../object-collection/shared/item-search-result.model';
import { SelectableListService } from '../../../../object-list/selectable-list/selectable-list.service';
import { FormFieldMetadataValueObject } from '../../models/form-field-metadata-value.model';
import { RelationshipOptions } from '../../models/relationship-options.model';
import { DynamicConcatModel } from '../models/ds-dynamic-concat.model';
import { RemoveRelationshipAction } from '../relation-lookup-modal/relationship.actions';
<<<<<<< HEAD
import { SubmissionService } from '../../../../../submission/submission.service';
import { SubmissionObjectEntry } from '../../../../../submission/objects/submission-objects.reducer';
import { AsyncPipe, NgIf } from '@angular/common';
import { ThemedLoadingComponent } from '../../../../loading/themed-loading.component';
import {
  MetadataRepresentationLoaderComponent
} from '../../../../metadata-representation/metadata-representation-loader.component';
import { TranslateModule } from '@ngx-translate/core';
=======
>>>>>>> a8f31948

/**
 * Abstract class that defines objects that can be reordered
 */
export abstract class Reorderable {

  constructor(public oldIndex?: number, public newIndex?: number) {
  }

  /**
   * Return the id for this Reorderable
   */
  abstract getId(): string;

  /**
   * Return the place metadata for this Reorderable
   */
  abstract getPlace(): number;

  /**
   * Update the Reorderable
   */
  update(): void {
    this.oldIndex = this.newIndex;
  }

  /**
   * Returns true if the oldIndex of this Reorderable
   * differs from the newIndex
   */
  get hasMoved(): boolean {
    return this.oldIndex !== this.newIndex;
  }
}

/**
 * A Reorderable representation of a FormFieldMetadataValue
 */
export class ReorderableFormFieldMetadataValue extends Reorderable {

  constructor(
    public metadataValue: FormFieldMetadataValueObject,
    public model: DynamicConcatModel,
    public control: UntypedFormControl,
    public group: DynamicFormArrayGroupModel,
    oldIndex?: number,
    newIndex?: number,
  ) {
    super(oldIndex, newIndex);
    this.metadataValue = metadataValue;
  }

  /**
   * Return the id for this Reorderable
   */
  getId(): string {
    if (hasValue(this.metadataValue.authority)) {
      return this.metadataValue.authority;
    } else {
      // can't use UUIDs, they're generated client side
      return this.metadataValue.value;
    }
  }

  /**
   * Return the place metadata for this Reorderable
   */
  getPlace(): number {
    return this.metadataValue.place;
  }

}

/**
 * Represents a single relationship that can be reordered in a list of multiple relationships
 */
export class ReorderableRelationship extends Reorderable {

  constructor(
    public relationship: Relationship,
    public useLeftItem: boolean,
    protected store: Store<AppState>,
    protected submissionID: string,
    oldIndex?: number,
    newIndex?: number) {
    super(oldIndex, newIndex);
    this.relationship = relationship;
    this.useLeftItem = useLeftItem;
  }

  /**
   * Return the id for this Reorderable
   */
  getId(): string {
    return this.relationship.id;
  }

  /**
   * Return the place metadata for this Reorderable
   */
  getPlace(): number {
    if (this.useLeftItem) {
      return this.relationship.rightPlace;
    } else {
      return this.relationship.leftPlace;
    }
  }
}

/**
 * Represents a single existing relationship value as metadata in submission
 */
@Component({
  selector: 'ds-existing-metadata-list-element',
  templateUrl: './existing-metadata-list-element.component.html',
  styleUrls: ['./existing-metadata-list-element.component.scss'],
<<<<<<< HEAD
  imports: [
    NgIf,
    ThemedLoadingComponent,
    AsyncPipe,
    MetadataRepresentationLoaderComponent,
    TranslateModule
  ],
  standalone: true
=======
>>>>>>> a8f31948
})
export class ExistingMetadataListElementComponent implements OnInit, OnChanges, OnDestroy   {
  @Input() listId: string;
  @Input() submissionItem: Item;
  @Input() reoRel: ReorderableRelationship;
  @Input() metadataFields: string[];
  @Input() relationshipOptions: RelationshipOptions;
  @Input() submissionId: string;
  metadataRepresentation$: BehaviorSubject<MetadataRepresentation> = new BehaviorSubject<MetadataRepresentation>(undefined);
  relatedItem: Item;
  @Output() remove: EventEmitter<any> = new EventEmitter();
  /**
   * List of subscriptions to unsubscribe from
   */
  private subs: Subscription[] = [];

  constructor(
    private selectableListService: SelectableListService,
    private store: Store<AppState>,
    private submissionService: SubmissionService,
  ) {
  }

  ngOnInit(): void {
    this.ngOnChanges();
  }

  /**
   * Change callback for the component
   */
  ngOnChanges() {
    if (hasValue(this.reoRel)) {
      const item$ = this.reoRel.useLeftItem ?
        this.reoRel.relationship.leftItem : this.reoRel.relationship.rightItem;
      this.subs.push(item$.pipe(
        getAllSucceededRemoteData(),
        getRemoteDataPayload(),
        filter((item: Item) => hasValue(item) && isNotEmpty(item.uuid)),
      ).subscribe((item: Item) => {
        this.relatedItem = item;
        const relationMD: MetadataValue = this.submissionItem.firstMetadata(this.relationshipOptions.metadataField, { value: this.relatedItem.uuid });
        if (hasValue(relationMD)) {
          const metadataRepresentationMD: MetadataValue = this.submissionItem.firstMetadata(this.metadataFields, { authority: relationMD.authority });

          const nextValue = Object.assign(
            new ItemMetadataRepresentation(metadataRepresentationMD),
            this.relatedItem,
          );
          this.metadataRepresentation$.next(nextValue);
        }
      }));
    }
  }

  /**
   * Removes the selected relationship from the list
   */
  removeSelection() {
    this.submissionService.dispatchSave(this.submissionId);
    this.submissionService.getSubmissionObject(this.submissionId).pipe(
      filter((state: SubmissionObjectEntry) => !state.savePending && !state.isLoading),
      take(1)).subscribe(() => {
      this.selectableListService.deselectSingle(this.listId, Object.assign(new ItemSearchResult(), { indexableObject: this.relatedItem }));
      this.store.dispatch(new RemoveRelationshipAction(this.submissionItem, this.relatedItem, this.relationshipOptions.relationshipType, this.submissionId));
      this.remove.emit();
    });
  }

  /**
   * Unsubscribe from all subscriptions
   */
  ngOnDestroy(): void {
    this.subs
      .filter((sub) => hasValue(sub))
      .forEach((sub) => sub.unsubscribe());
  }

}
<|MERGE_RESOLUTION|>--- conflicted
+++ resolved
@@ -42,7 +42,6 @@
 import { RelationshipOptions } from '../../models/relationship-options.model';
 import { DynamicConcatModel } from '../models/ds-dynamic-concat.model';
 import { RemoveRelationshipAction } from '../relation-lookup-modal/relationship.actions';
-<<<<<<< HEAD
 import { SubmissionService } from '../../../../../submission/submission.service';
 import { SubmissionObjectEntry } from '../../../../../submission/objects/submission-objects.reducer';
 import { AsyncPipe, NgIf } from '@angular/common';
@@ -51,8 +50,6 @@
   MetadataRepresentationLoaderComponent
 } from '../../../../metadata-representation/metadata-representation-loader.component';
 import { TranslateModule } from '@ngx-translate/core';
-=======
->>>>>>> a8f31948
 
 /**
  * Abstract class that defines objects that can be reordered
@@ -169,7 +166,6 @@
   selector: 'ds-existing-metadata-list-element',
   templateUrl: './existing-metadata-list-element.component.html',
   styleUrls: ['./existing-metadata-list-element.component.scss'],
-<<<<<<< HEAD
   imports: [
     NgIf,
     ThemedLoadingComponent,
@@ -178,8 +174,6 @@
     TranslateModule
   ],
   standalone: true
-=======
->>>>>>> a8f31948
 })
 export class ExistingMetadataListElementComponent implements OnInit, OnChanges, OnDestroy   {
   @Input() listId: string;
