--- conflicted
+++ resolved
@@ -15,14 +15,10 @@
   vocabularyOptions: VocabularyOptions;
   groupLength?: number;
   repeatable: boolean;
-<<<<<<< HEAD
   value?: VocabularyEntry[];
+  typeBindRelations?: DynamicFormControlRelation[];
   required: boolean;
   hint?: string;
-=======
-  value?: any;
-  typeBindRelations?: DynamicFormControlRelation[];
->>>>>>> 1d58910d
 }
 
 export class DynamicListCheckboxGroupModel extends DynamicCheckboxGroupModel {
@@ -31,12 +27,9 @@
   @serializable() repeatable: boolean;
   @serializable() groupLength: number;
   @serializable() _value: VocabularyEntry[];
-<<<<<<< HEAD
+  @serializable() typeBindRelations: DynamicFormControlRelation[];
   @serializable() required: boolean;
   @serializable() hint: string;
-=======
-  @serializable() typeBindRelations: DynamicFormControlRelation[];
->>>>>>> 1d58910d
   isListGroup = true;
   valueUpdates: Subject<any>;
 
