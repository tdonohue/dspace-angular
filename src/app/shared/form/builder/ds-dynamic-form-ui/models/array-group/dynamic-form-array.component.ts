--- conflicted
+++ resolved
@@ -1,18 +1,9 @@
-<<<<<<< HEAD
 import { CdkDrag, CdkDragDrop, CdkDragHandle, CdkDropList } from '@angular/cdk/drag-drop';
-import { Component, EventEmitter, forwardRef, Input, Output, QueryList } from '@angular/core';
-import { ReactiveFormsModule, UntypedFormGroup } from '@angular/forms';
-=======
-import { CdkDragDrop } from '@angular/cdk/drag-drop';
-import {
-  Component,
-  EventEmitter,
-  Input,
+import { Component, EventEmitter, forwardRef, Input,
   Output,
   QueryList,
 } from '@angular/core';
-import { UntypedFormGroup } from '@angular/forms';
->>>>>>> a8f31948
+import { ReactiveFormsModule, UntypedFormGroup } from '@angular/forms';
 import {
   DynamicFormArrayComponent,
   DynamicFormControlCustomEvent,
@@ -35,7 +26,6 @@
   selector: 'ds-dynamic-form-array',
   templateUrl: './dynamic-form-array.component.html',
   styleUrls: ['./dynamic-form-array.component.scss'],
-<<<<<<< HEAD
   imports: [
     ReactiveFormsModule,
     CdkDropList,
@@ -47,8 +37,6 @@
     NgTemplateOutlet,
   ],
   standalone: true
-=======
->>>>>>> a8f31948
 })
 export class DsDynamicFormArrayComponent extends DynamicFormArrayComponent {
 
@@ -98,11 +86,7 @@
 
   update(event: any, index: number) {
     const $event = Object.assign({}, event, {
-<<<<<<< HEAD
-      context: {index: index - 1}
-=======
       context: { index: index - 1 },
->>>>>>> a8f31948
     });
 
     this.onChange($event);
