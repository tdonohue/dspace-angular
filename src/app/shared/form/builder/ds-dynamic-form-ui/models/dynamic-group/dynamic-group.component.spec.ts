--- conflicted
+++ resolved
@@ -8,14 +8,10 @@
 
 import { DsDynamicGroupComponent } from './dynamic-group.components';
 import { DynamicGroupModel, DynamicGroupModelConfig } from './dynamic-group.model';
-<<<<<<< HEAD
-import { FormRowModel, SubmissionFormsModel } from '../../../../../../core/config/models/config-submission-forms.model';
-=======
 import {
   FormRowModel,
   SubmissionFormsModel
-} from '../../../../../../core/shared/config/config-submission-forms.model';
->>>>>>> a3b4883e
+} from '../../../../../../core/config/models/config-submission-forms.model';
 import { FormFieldModel } from '../../../models/form-field.model';
 import { FormBuilderService } from '../../../form-builder.service';
 import { FormService } from '../../../../form.service';
@@ -161,7 +157,7 @@
       html = `
           <ds-dynamic-group [model]="model"
                             [formId]="formId"
-                            [group]="group"
+                            [group]="group"                            
                             (blur)="onBlur($event)"
                             (change)="onValueChange($event)"
                             (focus)="onFocus($event)"></ds-dynamic-group>`;
