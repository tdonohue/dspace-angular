<<<<<<< HEAD
import { ChangeDetectorRef, Component, EventEmitter, Input, OnInit, Output, ViewChild } from '@angular/core';
import { FormsModule, UntypedFormGroup } from '@angular/forms';

import { DynamicFormLayoutService, DynamicFormValidationService } from '@ng-dynamic-forms/core';
=======
import {
  ChangeDetectorRef,
  Component,
  EventEmitter,
  Input,
  OnInit,
  Output,
  ViewChild,
} from '@angular/core';
import { UntypedFormGroup } from '@angular/forms';
import {
  NgbModal,
  NgbModalRef,
  NgbTypeahead,
  NgbTypeaheadSelectItemEvent,
} from '@ng-bootstrap/ng-bootstrap';
import {
  DynamicFormLayoutService,
  DynamicFormValidationService,
} from '@ng-dynamic-forms/core';
import {
  Observable,
  of as observableOf,
  Subject,
  Subscription,
} from 'rxjs';
>>>>>>> a8f31948
import {
  catchError,
  debounceTime,
  distinctUntilChanged,
  filter,
  map,
  merge,
  switchMap,
  take,
  tap,
} from 'rxjs/operators';
<<<<<<< HEAD
import { Observable, of as observableOf, Subject, Subscription } from 'rxjs';
import {
  NgbModal,
  NgbModalRef,
  NgbTypeahead,
  NgbTypeaheadModule,
  NgbTypeaheadSelectItemEvent
} from '@ng-bootstrap/ng-bootstrap';
=======
>>>>>>> a8f31948

import {
  buildPaginatedList,
  PaginatedList,
} from '../../../../../../core/data/paginated-list.model';
import { ConfidenceType } from '../../../../../../core/shared/confidence-type';
import { getFirstSucceededRemoteDataPayload } from '../../../../../../core/shared/operators';
import { PageInfo } from '../../../../../../core/shared/page-info.model';
import { Vocabulary } from '../../../../../../core/submission/vocabularies/models/vocabulary.model';
import { VocabularyEntry } from '../../../../../../core/submission/vocabularies/models/vocabulary-entry.model';
import { VocabularyEntryDetail } from '../../../../../../core/submission/vocabularies/models/vocabulary-entry-detail.model';
import { VocabularyService } from '../../../../../../core/submission/vocabularies/vocabulary.service';
import {
  hasValue,
  isEmpty,
  isNotEmpty,
  isNotNull,
} from '../../../../../empty.util';
import { VocabularyTreeviewModalComponent } from '../../../../vocabulary-treeview-modal/vocabulary-treeview-modal.component';
<<<<<<< HEAD
import { AsyncPipe, NgForOf, NgIf, NgTemplateOutlet } from '@angular/common';
import { AuthorityConfidenceStateDirective } from '../../../../directives/authority-confidence-state.directive';
import { TranslateModule } from '@ngx-translate/core';
import { ObjNgFor } from '../../../../../utils/object-ngfor.pipe';
=======
import { FormFieldMetadataValueObject } from '../../../models/form-field-metadata-value.model';
import { DsDynamicVocabularyComponent } from '../dynamic-vocabulary.component';
import { DynamicOneboxModel } from './dynamic-onebox.model';
>>>>>>> a8f31948

/**
 * Component representing a onebox input field.
 * If field has a Hierarchical Vocabulary configured, it's rendered with vocabulary tree
 */
@Component({
  selector: 'ds-dynamic-onebox',
  styleUrls: ['./dynamic-onebox.component.scss'],
  templateUrl: './dynamic-onebox.component.html',
<<<<<<< HEAD
  imports: [
    NgbTypeaheadModule,
    NgIf,
    AsyncPipe,
    AuthorityConfidenceStateDirective,
    NgTemplateOutlet,
    TranslateModule,
    ObjNgFor,
    NgForOf,
    FormsModule
  ],
  standalone: true
=======
>>>>>>> a8f31948
})
export class DsDynamicOneboxComponent extends DsDynamicVocabularyComponent implements OnInit {

  @Input() group: UntypedFormGroup;
  @Input() model: DynamicOneboxModel;

  @Output() blur: EventEmitter<any> = new EventEmitter<any>();
  @Output() change: EventEmitter<any> = new EventEmitter<any>();
  @Output() focus: EventEmitter<any> = new EventEmitter<any>();

  @ViewChild('instance') instance: NgbTypeahead;

  pageInfo: PageInfo = new PageInfo();
  searching = false;
  loadingInitialValue = false;
  searchFailed = false;
  hideSearchingWhenUnsubscribed$ = new Observable(() => () => this.changeSearchingStatus(false));
  click$ = new Subject<string>();
  currentValue: any;
  inputValue: any;
  preloadLevel: number;

  private vocabulary$: Observable<Vocabulary>;
  private isHierarchicalVocabulary$: Observable<boolean>;
  private subs: Subscription[] = [];

  constructor(protected vocabularyService: VocabularyService,
              protected cdr: ChangeDetectorRef,
              protected layoutService: DynamicFormLayoutService,
              protected modalService: NgbModal,
              protected validationService: DynamicFormValidationService,
  ) {
    super(vocabularyService, layoutService, validationService);
  }

  /**
   * Converts an item from the result list to a `string` to display in the `<input>` field.
   */
  formatter = (x: { display: string }) => {
    return (typeof x === 'object') ? x.display : x;
  };

  /**
   * Converts a stream of text values from the `<input>` element to the stream of the array of items
   * to display in the onebox popup.
   */
  search = (text$: Observable<string>) => {
    return text$.pipe(
      merge(this.click$),
      debounceTime(300),
      distinctUntilChanged(),
      tap(() => this.changeSearchingStatus(true)),
      switchMap((term) => {
        if (term === '' || term.length < this.model.minChars) {
          return observableOf({ list: [] });
        } else {
          return this.vocabularyService.getVocabularyEntriesByValue(
            term,
            false,
            this.model.vocabularyOptions,
            this.pageInfo).pipe(
            getFirstSucceededRemoteDataPayload(),
            tap(() => this.searchFailed = false),
            catchError(() => {
              this.searchFailed = true;
              return observableOf(buildPaginatedList(
                new PageInfo(),
                [],
              ));
            }));
        }
      }),
      map((list: PaginatedList<VocabularyEntry>) => list.page),
      tap(() => this.changeSearchingStatus(false)),
      merge(this.hideSearchingWhenUnsubscribed$),
    );
  };

  /**
   * Initialize the component, setting up the init form value
   */
  ngOnInit() {
    if (this.model.value) {
      this.setCurrentValue(this.model.value, true);
    }

    this.vocabulary$ = this.vocabularyService.findVocabularyById(this.model.vocabularyOptions.name).pipe(
      getFirstSucceededRemoteDataPayload(),
      distinctUntilChanged(),
    );

    this.isHierarchicalVocabulary$ = this.vocabulary$.pipe(
      map((result: Vocabulary) => result.hierarchical),
    );

    this.subs.push(this.group.get(this.model.id).valueChanges.pipe(
      filter((value) => this.currentValue !== value))
      .subscribe((value) => {
        this.setCurrentValue(this.model.value);
      }));
  }

  /**
   * Changes the searching status
   * @param status
   */
  changeSearchingStatus(status: boolean) {
    this.searching = status;
    this.cdr.detectChanges();
  }

  /**
   * Changes the loadingInitialValue status
   * @param status
   */
  changeLoadingInitialValueStatus(status: boolean) {
    this.loadingInitialValue = status;
    this.cdr.detectChanges();
  }

  /**
   * Checks if configured vocabulary is Hierarchical or not
   */
  isHierarchicalVocabulary(): Observable<boolean> {
    return this.isHierarchicalVocabulary$;
  }

  /**
   * Update the input value with a FormFieldMetadataValueObject
   * @param event
   */
  onInput(event) {
    if (!this.model.vocabularyOptions.closed && isNotEmpty(event.target.value)) {
      this.inputValue = new FormFieldMetadataValueObject(event.target.value);
    }
  }

  /**
   * Emits a blur event containing a given value.
   * @param event The value to emit.
   */
  onBlur(event: Event) {
    if (!this.instance.isPopupOpen()) {
      if (!this.model.vocabularyOptions.closed && isNotEmpty(this.inputValue)) {
        if (isNotNull(this.inputValue) && this.model.value !== this.inputValue) {
          this.dispatchUpdate(this.inputValue);
        }
        this.inputValue = null;
      }
      this.blur.emit(event);
    } else {
      // prevent on blur propagation if typeahed suggestions are showed
      event.preventDefault();
      event.stopImmediatePropagation();
      // update the value with the searched text if the user hasn't selected any suggestion
      if (!this.model.vocabularyOptions.closed && isNotEmpty(this.inputValue)) {
        if (isNotNull(this.inputValue) && this.model.value !== this.inputValue) {
          this.dispatchUpdate(this.inputValue);
        }
        this.inputValue = null;
      }
    }
  }

  /**
   * Updates model value with the current value
   * @param event The change event.
   */
  onChange(event: Event) {
    event.stopPropagation();
    if (isEmpty(this.currentValue)) {
      this.dispatchUpdate(null);
    }
  }

  /**
   * Updates current value and model value with the selected value.
   * @param event The value to set.
   */
  onSelectItem(event: NgbTypeaheadSelectItemEvent) {
    this.inputValue = null;
    this.setCurrentValue(event.item);
    this.dispatchUpdate(event.item);
  }

  /**
   * Open modal to show tree for hierarchical vocabulary
   * @param event The click event fired
   */
  openTree(event) {
    if (this.model.readOnly) {
      return;
    }
    event.preventDefault();
    event.stopImmediatePropagation();
    this.subs.push(this.vocabulary$.pipe(
      map((vocabulary: Vocabulary) => vocabulary.preloadLevel),
      take(1),
    ).subscribe((preloadLevel) => {
      const modalRef: NgbModalRef = this.modalService.open(VocabularyTreeviewModalComponent, { size: 'lg', windowClass: 'treeview' });
      modalRef.componentInstance.vocabularyOptions = this.model.vocabularyOptions;
      modalRef.componentInstance.preloadLevel = preloadLevel;
      modalRef.componentInstance.selectedItems = this.currentValue ? [this.currentValue.value] : [];
      modalRef.result.then((result: VocabularyEntryDetail) => {
        if (result) {
          this.currentValue = result;
          this.dispatchUpdate(result);
        }
      }, () => {
        return;
      });
    }));
  }

  /**
   * Callback functions for whenClickOnConfidenceNotAccepted event
   */
  public whenClickOnConfidenceNotAccepted(confidence: ConfidenceType) {
    if (!this.model.readOnly) {
      this.click$.next(this.formatter(this.currentValue));
    }
  }

  /**
   * Sets the current value with the given value.
   * @param value The value to set.
   * @param init Representing if is init value or not.
   */
  setCurrentValue(value: any, init = false): void {
    let result: string;
    if (init) {
      this.changeLoadingInitialValueStatus(true);
      this.getInitValueFromModel(true)
        .subscribe((formValue: FormFieldMetadataValueObject) => {
          this.changeLoadingInitialValueStatus(false);
          this.currentValue = formValue;
          this.cdr.detectChanges();
        });
    } else {
      if (isEmpty(value)) {
        result = '';
      } else {
        result = value.value;
      }

      this.currentValue = result;
      this.cdr.detectChanges();
    }

  }

  ngOnDestroy(): void {
    this.subs
      .filter((sub) => hasValue(sub))
      .forEach((sub) => sub.unsubscribe());
  }

}<|MERGE_RESOLUTION|>--- conflicted
+++ resolved
@@ -1,9 +1,3 @@
-<<<<<<< HEAD
-import { ChangeDetectorRef, Component, EventEmitter, Input, OnInit, Output, ViewChild } from '@angular/core';
-import { FormsModule, UntypedFormGroup } from '@angular/forms';
-
-import { DynamicFormLayoutService, DynamicFormValidationService } from '@ng-dynamic-forms/core';
-=======
 import {
   ChangeDetectorRef,
   Component,
@@ -13,7 +7,7 @@
   Output,
   ViewChild,
 } from '@angular/core';
-import { UntypedFormGroup } from '@angular/forms';
+import { FormsModule, UntypedFormGroup } from '@angular/forms';
 import {
   NgbModal,
   NgbModalRef,
@@ -30,7 +24,6 @@
   Subject,
   Subscription,
 } from 'rxjs';
->>>>>>> a8f31948
 import {
   catchError,
   debounceTime,
@@ -42,7 +35,6 @@
   take,
   tap,
 } from 'rxjs/operators';
-<<<<<<< HEAD
 import { Observable, of as observableOf, Subject, Subscription } from 'rxjs';
 import {
   NgbModal,
@@ -51,8 +43,6 @@
   NgbTypeaheadModule,
   NgbTypeaheadSelectItemEvent
 } from '@ng-bootstrap/ng-bootstrap';
-=======
->>>>>>> a8f31948
 
 import {
   buildPaginatedList,
@@ -72,16 +62,13 @@
   isNotNull,
 } from '../../../../../empty.util';
 import { VocabularyTreeviewModalComponent } from '../../../../vocabulary-treeview-modal/vocabulary-treeview-modal.component';
-<<<<<<< HEAD
 import { AsyncPipe, NgForOf, NgIf, NgTemplateOutlet } from '@angular/common';
 import { AuthorityConfidenceStateDirective } from '../../../../directives/authority-confidence-state.directive';
 import { TranslateModule } from '@ngx-translate/core';
 import { ObjNgFor } from '../../../../../utils/object-ngfor.pipe';
-=======
 import { FormFieldMetadataValueObject } from '../../../models/form-field-metadata-value.model';
 import { DsDynamicVocabularyComponent } from '../dynamic-vocabulary.component';
 import { DynamicOneboxModel } from './dynamic-onebox.model';
->>>>>>> a8f31948
 
 /**
  * Component representing a onebox input field.
@@ -91,7 +78,6 @@
   selector: 'ds-dynamic-onebox',
   styleUrls: ['./dynamic-onebox.component.scss'],
   templateUrl: './dynamic-onebox.component.html',
-<<<<<<< HEAD
   imports: [
     NgbTypeaheadModule,
     NgIf,
@@ -104,8 +90,6 @@
     FormsModule
   ],
   standalone: true
-=======
->>>>>>> a8f31948
 })
 export class DsDynamicOneboxComponent extends DsDynamicVocabularyComponent implements OnInit {
 
