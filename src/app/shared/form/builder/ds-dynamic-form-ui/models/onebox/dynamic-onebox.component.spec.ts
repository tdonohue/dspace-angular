/* eslint-disable max-classes-per-file */
// Load the implementations that should be tested
import { CdkTreeModule } from '@angular/cdk/tree';
import {
  ChangeDetectorRef,
  Component,
  CUSTOM_ELEMENTS_SCHEMA,
} from '@angular/core';
import {
  ComponentFixture,
  fakeAsync,
  inject,
  TestBed,
  tick,
} from '@angular/core/testing';
import {
  FormsModule,
  ReactiveFormsModule,
  UntypedFormControl,
  UntypedFormGroup,
} from '@angular/forms';
import { By } from '@angular/platform-browser';
import {
  NgbModal,
  NgbModule,
} from '@ng-bootstrap/ng-bootstrap';
import {
  DynamicFormLayoutService,
  DynamicFormsCoreModule,
  DynamicFormValidationService,
} from '@ng-dynamic-forms/core';
import { DynamicFormsNGBootstrapUIModule } from '@ng-dynamic-forms/ui-ng-bootstrap';
import { TranslateModule } from '@ngx-translate/core';
import { getTestScheduler } from 'jasmine-marbles';
import { of as observableOf } from 'rxjs';
import { TestScheduler } from 'rxjs/testing';

import { VocabularyEntry } from '../../../../../../core/submission/vocabularies/models/vocabulary-entry.model';
import { VocabularyOptions } from '../../../../../../core/submission/vocabularies/models/vocabulary-options.model';
import { VocabularyService } from '../../../../../../core/submission/vocabularies/vocabulary.service';
import { createSuccessfulRemoteDataObject$ } from '../../../../../remote-data.utils';
import {
  mockDynamicFormLayoutService,
  mockDynamicFormValidationService,
} from '../../../../../testing/dynamic-form-mock-services';
import { createTestComponent } from '../../../../../testing/utils.test';
import { VocabularyServiceStub } from '../../../../../testing/vocabulary-service.stub';
import { ObjNgFor } from '../../../../../utils/object-ngfor.pipe';
import { AuthorityConfidenceStateDirective } from '../../../../directives/authority-confidence-state.directive';
import { VocabularyTreeviewComponent } from '../../../../vocabulary-treeview/vocabulary-treeview.component';
import { FormFieldMetadataValueObject } from '../../../models/form-field-metadata-value.model';
import { DsDynamicOneboxComponent } from './dynamic-onebox.component';
import { DynamicOneboxModel } from './dynamic-onebox.model';

export let ONEBOX_TEST_GROUP;

export let ONEBOX_TEST_MODEL_CONFIG;


// Mock class for NgbModalRef
export class MockNgbModalRef {
  componentInstance = {
    vocabularyOptions: undefined,
    preloadLevel: undefined,
    selectedItem: undefined,
  };
  result: Promise<any> = new Promise((resolve, reject) => resolve(true));
}

function init() {
  ONEBOX_TEST_GROUP = new UntypedFormGroup({
    onebox: new UntypedFormControl(),
  });

  ONEBOX_TEST_MODEL_CONFIG = {
    vocabularyOptions: {
      closed: false,
      name: 'vocabulary',
    } as VocabularyOptions,
    disabled: false,
    id: 'onebox',
    label: 'Conference',
    minChars: 3,
    name: 'onebox',
    placeholder: 'Conference',
    readOnly: false,
    required: false,
    repeatable: false,
    value: undefined,
  };
}

describe('DsDynamicOneboxComponent test suite', () => {

  let scheduler: TestScheduler;
  let testComp: TestComponent;
  let oneboxComponent: DsDynamicOneboxComponent;
  let testFixture: ComponentFixture<TestComponent>;
  let oneboxCompFixture: ComponentFixture<DsDynamicOneboxComponent>;
  let vocabularyServiceStub: any;
  let modalService: any;
  let html;
  let modal;
  const vocabulary = {
    id: 'vocabulary',
    name: 'vocabulary',
    scrollable: true,
    hierarchical: false,
    preloadLevel: 0,
    type: 'vocabulary',
    _links: {
      self: {
        url: 'self',
      },
      entries: {
        url: 'entries',
      },
    },
  };

  const hierarchicalVocabulary = {
    id: 'hierarchicalVocabulary',
    name: 'hierarchicalVocabulary',
    scrollable: true,
    hierarchical: true,
    preloadLevel: 2,
    type: 'vocabulary',
    _links: {
      self: {
        url: 'self',
      },
      entries: {
        url: 'entries',
      },
    },
  };

  // waitForAsync beforeEach
  beforeEach(() => {
    vocabularyServiceStub = new VocabularyServiceStub();

    modal = jasmine.createSpyObj('modal',
      {
        open: jasmine.createSpy('open'),
        close: jasmine.createSpy('close'),
        dismiss: jasmine.createSpy('dismiss'),
      },
    );
    init();
    TestBed.configureTestingModule({
    imports: [
        DynamicFormsCoreModule,
        DynamicFormsNGBootstrapUIModule,
        FormsModule,
        NgbModule,
        ReactiveFormsModule,
        TranslateModule.forRoot(),
        CdkTreeModule,
<<<<<<< HEAD
=======
      ],
      declarations: [
>>>>>>> a8f31948
        DsDynamicOneboxComponent,
        TestComponent,
        AuthorityConfidenceStateDirective,
        ObjNgFor,
<<<<<<< HEAD
        VocabularyTreeviewComponent
    ],
    providers: [
=======
        VocabularyTreeviewComponent,
      ], // declare the test component
      providers: [
>>>>>>> a8f31948
        ChangeDetectorRef,
        DsDynamicOneboxComponent,
        { provide: VocabularyService, useValue: vocabularyServiceStub },
        { provide: DynamicFormLayoutService, useValue: mockDynamicFormLayoutService },
        { provide: DynamicFormValidationService, useValue: mockDynamicFormValidationService },
<<<<<<< HEAD
        { provide: NgbModal, useValue: modal }
    ],
    schemas: [CUSTOM_ELEMENTS_SCHEMA]
}).compileComponents();
=======
        { provide: NgbModal, useValue: modal },
      ],
      schemas: [CUSTOM_ELEMENTS_SCHEMA],
    }).compileComponents();
>>>>>>> a8f31948

  });

  describe('', () => {
    // synchronous beforeEach
    beforeEach(() => {
      html = `
      <ds-dynamic-onebox [bindId]="bindId"
                            [group]="group"
                            [model]="model"
                            (blur)="onBlur($event)"
                            (change)="onValueChange($event)"
                            (focus)="onFocus($event)"></ds-dynamic-onebox>`;

      spyOn(vocabularyServiceStub, 'findVocabularyById').and.returnValue(createSuccessfulRemoteDataObject$(vocabulary));
      testFixture = createTestComponent(html, TestComponent) as ComponentFixture<TestComponent>;
      testComp = testFixture.componentInstance;
    });

    afterEach(() => {
      testFixture.destroy();
    });
    it('should create DsDynamicOneboxComponent', inject([DsDynamicOneboxComponent], (app: DsDynamicOneboxComponent) => {
      expect(app).toBeDefined();
    }));
  });

  describe('Has not hierarchical vocabulary', () => {
    beforeEach(() => {
      spyOn(vocabularyServiceStub, 'findVocabularyById').and.returnValue(createSuccessfulRemoteDataObject$(vocabulary));
    });

    describe('when init model value is empty', () => {
      beforeEach(() => {

        oneboxCompFixture = TestBed.createComponent(DsDynamicOneboxComponent);
        oneboxComponent = oneboxCompFixture.componentInstance; // FormComponent test instance
        oneboxComponent.group = ONEBOX_TEST_GROUP;
        oneboxComponent.model = new DynamicOneboxModel(ONEBOX_TEST_MODEL_CONFIG);
        oneboxCompFixture.detectChanges();
      });

      afterEach(() => {
        oneboxCompFixture.destroy();
        oneboxComponent = null;
      });

      it('should init component properly', () => {
        expect(oneboxComponent.currentValue).not.toBeDefined();
      });

      it('should search when 3+ characters typed', fakeAsync(() => {

        spyOn((oneboxComponent as any).vocabularyService, 'getVocabularyEntriesByValue').and.callThrough();

        oneboxComponent.search(observableOf('test')).subscribe();

        tick(300);
        oneboxCompFixture.detectChanges();

        expect((oneboxComponent as any).vocabularyService.getVocabularyEntriesByValue).toHaveBeenCalled();
      }));

      it('should set model.value on input type when VocabularyOptions.closed is false', () => {
        const inputDe = oneboxCompFixture.debugElement.query(By.css('input.form-control'));
        const inputElement = inputDe.nativeElement;

        inputElement.value = 'test value';
        inputElement.dispatchEvent(new Event('input'));

        expect(oneboxComponent.inputValue).toEqual(new FormFieldMetadataValueObject('test value'));

      });

      it('should not set model.value on input type when VocabularyOptions.closed is true', () => {
        oneboxComponent.model.vocabularyOptions.closed = true;
        oneboxCompFixture.detectChanges();
        const inputDe = oneboxCompFixture.debugElement.query(By.css('input.form-control'));
        const inputElement = inputDe.nativeElement;

        inputElement.value = 'test value';
        inputElement.dispatchEvent(new Event('input'));

        expect(oneboxComponent.model.value).not.toBeDefined();

      });

      it('should emit blur Event onBlur when popup is closed', () => {
        spyOn(oneboxComponent.blur, 'emit');
        spyOn(oneboxComponent.instance, 'isPopupOpen').and.returnValue(false);
        oneboxComponent.onBlur(new Event('blur'));
        expect(oneboxComponent.blur.emit).toHaveBeenCalled();
      });

      it('should not emit blur Event onBlur when popup is opened', () => {
        spyOn(oneboxComponent.blur, 'emit');
        spyOn(oneboxComponent.instance, 'isPopupOpen').and.returnValue(true);
        const input = oneboxCompFixture.debugElement.query(By.css('input'));

        input.nativeElement.blur();
        expect(oneboxComponent.blur.emit).not.toHaveBeenCalled();
      });

      it('should emit change Event onBlur when VocabularyOptions.closed is false and inputValue is changed', () => {
        oneboxComponent.inputValue = 'test value';
        oneboxCompFixture.detectChanges();
        spyOn(oneboxComponent.blur, 'emit');
        spyOn(oneboxComponent.change, 'emit');
        spyOn(oneboxComponent.instance, 'isPopupOpen').and.returnValue(false);
        oneboxComponent.onBlur(new Event('blur'));
        expect(oneboxComponent.change.emit).toHaveBeenCalled();
        expect(oneboxComponent.blur.emit).toHaveBeenCalled();
      });

      it('should not emit change Event onBlur when VocabularyOptions.closed is false and inputValue is not changed', () => {
        oneboxComponent.inputValue = 'test value';
        oneboxComponent.model = new DynamicOneboxModel(ONEBOX_TEST_MODEL_CONFIG);
        (oneboxComponent.model as any).value = 'test value';
        oneboxCompFixture.detectChanges();
        spyOn(oneboxComponent.blur, 'emit');
        spyOn(oneboxComponent.change, 'emit');
        spyOn(oneboxComponent.instance, 'isPopupOpen').and.returnValue(false);
        oneboxComponent.onBlur(new Event('blur'));
        expect(oneboxComponent.change.emit).not.toHaveBeenCalled();
        expect(oneboxComponent.blur.emit).toHaveBeenCalled();
      });

      it('should not emit change Event onBlur when VocabularyOptions.closed is false and inputValue is null', () => {
        oneboxComponent.inputValue = null;
        oneboxComponent.model = new DynamicOneboxModel(ONEBOX_TEST_MODEL_CONFIG);
        (oneboxComponent.model as any).value = 'test value';
        oneboxCompFixture.detectChanges();
        spyOn(oneboxComponent.blur, 'emit');
        spyOn(oneboxComponent.change, 'emit');
        spyOn(oneboxComponent.instance, 'isPopupOpen').and.returnValue(false);
        oneboxComponent.onBlur(new Event('blur'));
        expect(oneboxComponent.change.emit).not.toHaveBeenCalled();
        expect(oneboxComponent.blur.emit).toHaveBeenCalled();
      });

      it('should emit focus Event onFocus', () => {
        spyOn(oneboxComponent.focus, 'emit');
        oneboxComponent.onFocus(new Event('focus'));
        expect(oneboxComponent.focus.emit).toHaveBeenCalled();
      });

    });

    describe('when init model value is not empty', () => {
      beforeEach(() => {
        oneboxCompFixture = TestBed.createComponent(DsDynamicOneboxComponent);
        oneboxComponent = oneboxCompFixture.componentInstance; // FormComponent test instance
        oneboxComponent.group = ONEBOX_TEST_GROUP;
        oneboxComponent.model = new DynamicOneboxModel(ONEBOX_TEST_MODEL_CONFIG);
        const entry = observableOf(Object.assign(new VocabularyEntry(), {
          authority: null,
          value: 'test',
          display: 'testDisplay',
        }));
        spyOn((oneboxComponent as any).vocabularyService, 'getVocabularyEntryByValue').and.returnValue(entry);
        spyOn((oneboxComponent as any).vocabularyService, 'getVocabularyEntryByID').and.returnValue(entry);
        (oneboxComponent.model as any).value = new FormFieldMetadataValueObject('test', null, null, 'testDisplay');
        oneboxCompFixture.detectChanges();
      });

      afterEach(() => {
        oneboxCompFixture.destroy();
        oneboxComponent = null;
      });

      it('should init component properly', fakeAsync(() => {
        tick();
        expect(oneboxComponent.currentValue).toEqual(new FormFieldMetadataValueObject('test', null, null, 'testDisplay'));
        expect((oneboxComponent as any).vocabularyService.getVocabularyEntryByValue).toHaveBeenCalled();
      }));

      it('should emit change Event onChange and currentValue is empty', () => {
        oneboxComponent.currentValue = null;
        spyOn(oneboxComponent.change, 'emit');
        oneboxComponent.onChange(new Event('change'));
        expect(oneboxComponent.change.emit).toHaveBeenCalled();
        expect(oneboxComponent.model.value).toBeNull();
      });
    });

    describe('when init model value is not empty and has authority', () => {
      beforeEach(() => {
        oneboxCompFixture = TestBed.createComponent(DsDynamicOneboxComponent);
        oneboxComponent = oneboxCompFixture.componentInstance; // FormComponent test instance
        oneboxComponent.group = ONEBOX_TEST_GROUP;
        oneboxComponent.model = new DynamicOneboxModel(ONEBOX_TEST_MODEL_CONFIG);
        const entry = observableOf(Object.assign(new VocabularyEntry(), {
          authority: 'test001',
          value: 'test001',
          display: 'test',
        }));
        spyOn((oneboxComponent as any).vocabularyService, 'getVocabularyEntryByValue').and.returnValue(entry);
        spyOn((oneboxComponent as any).vocabularyService, 'getVocabularyEntryByID').and.returnValue(entry);
        (oneboxComponent.model as any).value = new FormFieldMetadataValueObject('test', null, 'test001');
        oneboxCompFixture.detectChanges();
      });

      afterEach(() => {
        oneboxCompFixture.destroy();
        oneboxComponent = null;
      });

      it('should init component properly', fakeAsync(() => {
        tick();
        expect(oneboxComponent.currentValue).toEqual(new FormFieldMetadataValueObject('test001', null, 'test001', 'test'));
        expect((oneboxComponent as any).vocabularyService.getVocabularyEntryByID).toHaveBeenCalled();
      }));

      it('should emit change Event onChange and currentValue is empty', () => {
        oneboxComponent.currentValue = null;
        spyOn(oneboxComponent.change, 'emit');
        oneboxComponent.onChange(new Event('change'));
        expect(oneboxComponent.change.emit).toHaveBeenCalled();
        expect(oneboxComponent.model.value).toBeNull();
      });
    });
  });

  describe('Has hierarchical vocabulary', () => {
    beforeEach(() => {
      scheduler = getTestScheduler();
      spyOn(vocabularyServiceStub, 'findVocabularyById').and.returnValue(createSuccessfulRemoteDataObject$(hierarchicalVocabulary));
      oneboxCompFixture = TestBed.createComponent(DsDynamicOneboxComponent);
      oneboxComponent = oneboxCompFixture.componentInstance; // FormComponent test instance
      modalService = TestBed.inject(NgbModal);
      modalService.open.and.returnValue(new MockNgbModalRef());
    });

    describe('when init model value is empty', () => {
      beforeEach(() => {
        oneboxComponent.group = ONEBOX_TEST_GROUP;
        oneboxComponent.model = new DynamicOneboxModel(ONEBOX_TEST_MODEL_CONFIG);
        oneboxCompFixture.detectChanges();
      });

      afterEach(() => {
        oneboxCompFixture.destroy();
        oneboxComponent = null;
      });

      it('should init component properly', fakeAsync(() => {
        tick();
        expect(oneboxComponent.currentValue).not.toBeDefined();
      }));

      it('should open tree properly', (done) => {
        scheduler.schedule(() => oneboxComponent.openTree(new Event('click')));
        scheduler.flush();

        expect((oneboxComponent as any).modalService.open).toHaveBeenCalled();
        done();
      });
    });

    describe('when init model value is not empty', () => {
      beforeEach(() => {
        oneboxComponent.group = ONEBOX_TEST_GROUP;
        oneboxComponent.model = new DynamicOneboxModel(ONEBOX_TEST_MODEL_CONFIG);
        const entry = observableOf(Object.assign(new VocabularyEntry(), {
          authority: null,
          value: 'test',
          display: 'testDisplay',
        }));
        spyOn((oneboxComponent as any).vocabularyService, 'getVocabularyEntryByValue').and.returnValue(entry);
        spyOn((oneboxComponent as any).vocabularyService, 'getVocabularyEntryByID').and.returnValue(entry);
        (oneboxComponent.model as any).value = new FormFieldMetadataValueObject('test', null, null, 'testDisplay');
        oneboxCompFixture.detectChanges();
      });

      afterEach(() => {
        oneboxCompFixture.destroy();
        oneboxComponent = null;
      });

      it('should init component properly', fakeAsync(() => {
        tick();
        expect(oneboxComponent.currentValue).toEqual(new FormFieldMetadataValueObject('test', null, null, 'testDisplay'));
        expect((oneboxComponent as any).vocabularyService.getVocabularyEntryByValue).toHaveBeenCalled();
      }));

      it('should open tree properly', (done) => {
        scheduler.schedule(() => oneboxComponent.openTree(new Event('click')));
        scheduler.flush();

        expect((oneboxComponent as any).modalService.open).toHaveBeenCalled();
        done();
      });
    });

  });
});

// declare a test component
@Component({
<<<<<<< HEAD
    selector: 'ds-test-cmp',
    template: ``,
    standalone: true,
    imports: [DynamicFormsCoreModule,
        DynamicFormsNGBootstrapUIModule,
        FormsModule,
        NgbModule,
        ReactiveFormsModule,
        CdkTreeModule]
=======
  selector: 'ds-test-cmp',
  template: ``,
>>>>>>> a8f31948
})
class TestComponent {

  group: UntypedFormGroup = ONEBOX_TEST_GROUP;

  model = new DynamicOneboxModel(ONEBOX_TEST_MODEL_CONFIG);

}
<|MERGE_RESOLUTION|>--- conflicted
+++ resolved
@@ -156,40 +156,22 @@
         ReactiveFormsModule,
         TranslateModule.forRoot(),
         CdkTreeModule,
-<<<<<<< HEAD
-=======
-      ],
-      declarations: [
->>>>>>> a8f31948
         DsDynamicOneboxComponent,
         TestComponent,
         AuthorityConfidenceStateDirective,
         ObjNgFor,
-<<<<<<< HEAD
-        VocabularyTreeviewComponent
+        VocabularyTreeviewComponent,
     ],
     providers: [
-=======
-        VocabularyTreeviewComponent,
-      ], // declare the test component
-      providers: [
->>>>>>> a8f31948
         ChangeDetectorRef,
         DsDynamicOneboxComponent,
         { provide: VocabularyService, useValue: vocabularyServiceStub },
         { provide: DynamicFormLayoutService, useValue: mockDynamicFormLayoutService },
         { provide: DynamicFormValidationService, useValue: mockDynamicFormValidationService },
-<<<<<<< HEAD
-        { provide: NgbModal, useValue: modal }
+        { provide: NgbModal, useValue: modal },
     ],
-    schemas: [CUSTOM_ELEMENTS_SCHEMA]
+      schemas: [CUSTOM_ELEMENTS_SCHEMA],
 }).compileComponents();
-=======
-        { provide: NgbModal, useValue: modal },
-      ],
-      schemas: [CUSTOM_ELEMENTS_SCHEMA],
-    }).compileComponents();
->>>>>>> a8f31948
 
   });
 
@@ -489,7 +471,6 @@
 
 // declare a test component
 @Component({
-<<<<<<< HEAD
     selector: 'ds-test-cmp',
     template: ``,
     standalone: true,
@@ -499,10 +480,6 @@
         NgbModule,
         ReactiveFormsModule,
         CdkTreeModule]
-=======
-  selector: 'ds-test-cmp',
-  template: ``,
->>>>>>> a8f31948
 })
 class TestComponent {
 
