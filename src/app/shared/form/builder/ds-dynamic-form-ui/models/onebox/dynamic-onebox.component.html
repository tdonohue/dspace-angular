--- conflicted
+++ resolved
@@ -22,101 +22,70 @@
   </ul>
 </ng-template>
 
-<<<<<<< HEAD
 @if ((isHierarchicalVocabulary() | async) !== true) {
   <div class="position-relative right-addon">
-    @if (searching || loadingInitialValue) {
-      <i class="fas fa-circle-notch fa-spin fa-2x fa-fw text-primary position-absolute mt-1 p-0" aria-hidden="true"></i>
-    }
-    @if (!searching && !loadingInitialValue) {
-      <i
-        dsAuthorityConfidenceState
-        class="far fa-circle fa-2x fa-fw position-absolute mt-1 p-0"
-        aria-hidden="true"
-        [authorityValue]="currentValue"
-      (whenClickOnConfidenceNotAccepted)="whenClickOnConfidenceNotAccepted($event)"></i>
-    }
+    <div class="authority-icons position-absolute d-flex align-items-center">
+      @if (searching || loadingInitialValue) {
+        <i class="fas fa-circle-notch fa-spin fa-2x fa-fw text-primary my-auto p-0" aria-hidden="true"></i>
+      }
+      @if (!searching && !loadingInitialValue) {
+        <i
+          dsAuthorityConfidenceState
+          class="far fa-circle fa-2x fa-fw my-auto p-0"
+          aria-hidden="true"
+          [authorityValue]="currentValue"
+          (whenClickOnConfidenceNotAccepted)="whenClickOnConfidenceNotAccepted($event)"></i>
+      }
+    </div>
     <input #instance="ngbTypeahead"
-      class="form-control"
-      [attr.aria-labelledby]="'label_' + model.id"
-      [attr.autoComplete]="model.autoComplete"
-      [attr.aria-label]="model.label | translate"
-      [class.is-invalid]="showErrorMessages"
-      [id]="model.id"
-      [inputFormatter]="formatter"
-      [name]="model.name"
-      [ngbTypeahead]="search"
-      [placeholder]="model.placeholder"
-      [readonly]="model.readOnly"
-      [disabled]="model.readOnly"
-      [resultTemplate]="rt"
-      [type]="model.inputType"
-      [(ngModel)]="currentValue"
-      (blur)="onBlur($event)"
-      (focus)="onFocus($event)"
-      (change)="onChange($event)"
-      (input)="onInput($event)"
-      (selectItem)="onSelectItem($event)">
+           class="form-control"
+           [attr.aria-labelledby]="'label_' + model.id"
+           [attr.autoComplete]="model.autoComplete"
+           [attr.aria-label]="model.label | translate"
+           [class.is-invalid]="showErrorMessages"
+           [id]="model.id"
+           [inputFormatter]="formatter"
+           [name]="model.name"
+           [ngbTypeahead]="search"
+           [placeholder]="model.placeholder"
+           [readonly]="model.readOnly"
+           [disabled]="model.readOnly"
+           [resultTemplate]="rt"
+           [type]="model.inputType"
+           [(ngModel)]="currentValue"
+           (blur)="onBlur($event)"
+           (focus)="onFocus($event)"
+           (change)="onChange($event)"
+           (input)="onInput($event)"
+           (selectItem)="onSelectItem($event)">
     @if (searchFailed) {
       <div class="invalid-feedback">Sorry, suggestions could not be loaded.</div>
     }
   </div>
 }
-=======
-<div *ngIf="!(isHierarchicalVocabulary() | async)" class="position-relative right-addon">
-  <div class="authority-icons position-absolute d-flex align-items-center">
-    <i *ngIf="searching" class="fas fa-circle-notch fa-spin fa-2x fa-fw text-primary my-auto p-0" aria-hidden="true"></i>
-    <i *ngIf="!searching"
-       dsAuthorityConfidenceState
-       class="far fa-circle fa-2x fa-fw my-auto p-0"
-       aria-hidden="true"
-       [authorityValue]="currentValue"
-       (whenClickOnConfidenceNotAccepted)="whenClickOnConfidenceNotAccepted($event)"></i>
-  </div>
-  <input #instance="ngbTypeahead"
-         class="form-control"
-         [attr.aria-labelledby]="'label_' + model.id"
-         [attr.autoComplete]="model.autoComplete"
-         [class.is-invalid]="showErrorMessages"
-         [id]="model.id"
-         [inputFormatter]="formatter"
-         [name]="model.name"
-         [ngbTypeahead]="search"
-         [placeholder]="model.placeholder"
-         [readonly]="model.readOnly"
-         [disabled]="model.readOnly"
-         [resultTemplate]="rt"
-         [type]="model.inputType"
-         [(ngModel)]="currentValue"
-         (blur)="onBlur($event)"
-         (focus)="onFocus($event)"
-         (change)="onChange($event)"
-         (input)="onInput($event)"
-         (selectItem)="onSelectItem($event)">
->>>>>>> 45934e31
 
 @if ((isHierarchicalVocabulary() | async)) {
   <div class="position-relative right-addon">
     <i class="dropdown-toggle position-absolute tree-toggle" (click)="openTree($event)"
-    aria-hidden="true"></i>
+       aria-hidden="true"></i>
     <input class="form-control"
-      [attr.aria-labelledby]="'label_' + model.id"
-      [attr.autoComplete]="model.autoComplete"
-      [attr.aria-label]="model.label | translate"
-      [class.is-invalid]="showErrorMessages"
-      [class.tree-input]="!model.readOnly"
-      [id]="id"
-      [name]="model.name"
-      [placeholder]="model.placeholder"
-      [readonly]="true"
-      [disabled]="model.readOnly"
-      [type]="model.inputType"
-      [value]="currentValue?.display"
-      (focus)="onFocus($event)"
-      (change)="onChange($event)"
-      (click)="openTree($event)"
-      (keydown)="$event.preventDefault()"
-      (keypress)="$event.preventDefault()"
-      (keyup)="$event.preventDefault()">
+           [attr.aria-labelledby]="'label_' + model.id"
+           [attr.autoComplete]="model.autoComplete"
+           [attr.aria-label]="model.label | translate"
+           [class.is-invalid]="showErrorMessages"
+           [class.tree-input]="!model.readOnly"
+           [id]="id"
+           [name]="model.name"
+           [placeholder]="model.placeholder"
+           [readonly]="true"
+           [disabled]="model.readOnly"
+           [type]="model.inputType"
+           [value]="currentValue?.display"
+           (focus)="onFocus($event)"
+           (change)="onChange($event)"
+           (click)="openTree($event)"
+           (keydown)="$event.preventDefault()"
+           (keypress)="$event.preventDefault()"
+           (keyup)="$event.preventDefault()">
   </div>
 }