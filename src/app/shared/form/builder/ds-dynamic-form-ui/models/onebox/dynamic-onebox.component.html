<ng-template #rt let-listEntry="result" let-t="term">
  <ng-container
    [ngTemplateOutlet]="(listEntry.hasOtherInformation()) ? hasInfo : noInfo"
    [ngTemplateOutletContext]="{entry: listEntry}">
  </ng-container>
</ng-template>

<ng-template #hasInfo let-entry="entry">
  <ul class="list-unstyled mb-0">
    <li class="list-item text-truncate text-primary font-weight-bold">{{entry.value}}</li>
    <li class="list-item text-truncate text-secondary" *ngFor="let item of entry.otherInformation | dsObjNgFor" >
      {{ 'form.other-information.' + item.key | translate }} : {{item.value}}
    </li>
  </ul>
</ng-template>

<ng-template #noInfo let-entry="entry">
  <ul class="list-unstyled mb-0">
    <li class="list-item text-truncate text-primary font-weight-bold">{{entry.value}}</li>
  </ul>
</ng-template>

<<<<<<< HEAD
<div *ngIf="(isHierarchicalVocabulary()  | async) === false" class="position-relative right-addon">
  <i *ngIf="searching" class="fas fa-circle-notch fa-spin fa-2x fa-fw text-primary position-absolute mt-1 p-0" aria-hidden="true"></i>
  <i *ngIf="!searching"
=======
<div *ngIf="!(isHierarchicalVocabulary() | async)" class="position-relative right-addon">
  <i *ngIf="searching || loadingInitialValue" class="fas fa-circle-notch fa-spin fa-2x fa-fw text-primary position-absolute mt-1 p-0" aria-hidden="true"></i>
  <i *ngIf="!searching && !loadingInitialValue"
>>>>>>> 230055ce
     dsAuthorityConfidenceState
     class="far fa-circle fa-2x fa-fw position-absolute mt-1 p-0"
     aria-hidden="true"
     [authorityValue]="currentValue"
     (whenClickOnConfidenceNotAccepted)="whenClickOnConfidenceNotAccepted($event)"></i>
  <input #instance="ngbTypeahead"
         class="form-control"
         [attr.aria-labelledby]="'label_' + model.id"
         [attr.autoComplete]="model.autoComplete"
         [attr.aria-label]="model.label | translate"
         [class.is-invalid]="showErrorMessages"
         [id]="model.id"
         [inputFormatter]="formatter"
         [name]="model.name"
         [ngbTypeahead]="search"
         [placeholder]="model.placeholder"
         [readonly]="model.readOnly"
         [disabled]="model.readOnly"
         [resultTemplate]="rt"
         [type]="model.inputType"
         [(ngModel)]="currentValue"
         (blur)="onBlur($event)"
         (focus)="onFocus($event)"
         (change)="onChange($event)"
         (input)="onInput($event)"
         (selectItem)="onSelectItem($event)">

  <div class="invalid-feedback" *ngIf="searchFailed">Sorry, suggestions could not be loaded.</div>
</div>

<div *ngIf="(isHierarchicalVocabulary() | async)" class="position-relative right-addon">
  <i class="dropdown-toggle position-absolute tree-toggle" (click)="openTree($event)"
     aria-hidden="true"></i>
  <input class="form-control"
         [attr.aria-labelledby]="'label_' + model.id"
         [attr.autoComplete]="model.autoComplete"
         [attr.aria-label]="model.label | translate"
         [class.is-invalid]="showErrorMessages"
         [class.tree-input]="!model.readOnly"
         [id]="id"
         [name]="model.name"
         [placeholder]="model.placeholder"
         [readonly]="true"
         [disabled]="model.readOnly"
         [type]="model.inputType"
         [value]="currentValue?.display"
         (focus)="onFocus($event)"
         (change)="onChange($event)"
         (click)="openTree($event)"
         (keydown)="$event.preventDefault()"
         (keypress)="$event.preventDefault()"
         (keyup)="$event.preventDefault()">
</div><|MERGE_RESOLUTION|>--- conflicted
+++ resolved
@@ -20,15 +20,9 @@
   </ul>
 </ng-template>
 
-<<<<<<< HEAD
-<div *ngIf="(isHierarchicalVocabulary()  | async) === false" class="position-relative right-addon">
-  <i *ngIf="searching" class="fas fa-circle-notch fa-spin fa-2x fa-fw text-primary position-absolute mt-1 p-0" aria-hidden="true"></i>
-  <i *ngIf="!searching"
-=======
-<div *ngIf="!(isHierarchicalVocabulary() | async)" class="position-relative right-addon">
+<div *ngIf="(isHierarchicalVocabulary() | async) === false" class="position-relative right-addon">
   <i *ngIf="searching || loadingInitialValue" class="fas fa-circle-notch fa-spin fa-2x fa-fw text-primary position-absolute mt-1 p-0" aria-hidden="true"></i>
   <i *ngIf="!searching && !loadingInitialValue"
->>>>>>> 230055ce
      dsAuthorityConfidenceState
      class="far fa-circle fa-2x fa-fw position-absolute mt-1 p-0"
      aria-hidden="true"
