<<<<<<< HEAD
import { ChangeDetectionStrategy, Component, EventEmitter, forwardRef, Input, Output, QueryList } from '@angular/core';
import { ReactiveFormsModule, UntypedFormGroup } from '@angular/forms';
=======
import {
  ChangeDetectionStrategy,
  Component,
  EventEmitter,
  Input,
  Output,
  QueryList,
} from '@angular/core';
import { UntypedFormGroup } from '@angular/forms';
>>>>>>> a8f31948
import {
  DynamicFormControlComponent,
  DynamicFormControlCustomEvent,
  DynamicFormControlEvent,
  DynamicFormControlLayout,
  DynamicFormControlModel,
  DynamicFormGroupModel,
  DynamicFormLayout,
  DynamicFormLayoutService,
  DynamicFormValidationService,
  DynamicTemplateDirective,
} from '@ng-dynamic-forms/core';
import { NgClass, NgForOf } from '@angular/common';
import { DsDynamicFormControlContainerComponent } from '../../ds-dynamic-form-control-container.component';

@Component({
  selector: 'ds-dynamic-form-group',
  templateUrl: './dynamic-form-group.component.html',
  changeDetection: ChangeDetectionStrategy.Default,
<<<<<<< HEAD
  imports: [
    ReactiveFormsModule,
    NgClass,
    NgForOf,
    forwardRef(() => DsDynamicFormControlContainerComponent),
  ],
  standalone: true
=======
>>>>>>> a8f31948
})
export class DsDynamicFormGroupComponent extends DynamicFormControlComponent {

  @Input() formModel: DynamicFormControlModel[];
  @Input() formLayout: DynamicFormLayout;
  @Input() group: UntypedFormGroup;
  @Input() layout: DynamicFormControlLayout;
  @Input() model: DynamicFormGroupModel;
  @Input() templates: QueryList<DynamicTemplateDirective> | DynamicTemplateDirective[] | undefined;

  /* eslint-disable @angular-eslint/no-output-rename */
  @Output('dfBlur') blur: EventEmitter<DynamicFormControlEvent> = new EventEmitter<DynamicFormControlEvent>();
  @Output('dfChange') change: EventEmitter<DynamicFormControlEvent> = new EventEmitter<DynamicFormControlEvent>();
  @Output('dfFocus') focus: EventEmitter<DynamicFormControlEvent> = new EventEmitter<DynamicFormControlEvent>();
  @Output('ngbEvent') customEvent: EventEmitter<DynamicFormControlCustomEvent> = new EventEmitter();
  /* eslint-enable @angular-eslint/no-output-rename */

  constructor(protected layoutService: DynamicFormLayoutService,
              protected validationService: DynamicFormValidationService) {

    super(layoutService, validationService);
  }

}<|MERGE_RESOLUTION|>--- conflicted
+++ resolved
@@ -1,17 +1,8 @@
-<<<<<<< HEAD
-import { ChangeDetectionStrategy, Component, EventEmitter, forwardRef, Input, Output, QueryList } from '@angular/core';
-import { ReactiveFormsModule, UntypedFormGroup } from '@angular/forms';
-=======
-import {
-  ChangeDetectionStrategy,
-  Component,
-  EventEmitter,
-  Input,
+import { ChangeDetectionStrategy, Component, EventEmitter, forwardRef, Input,
   Output,
   QueryList,
 } from '@angular/core';
-import { UntypedFormGroup } from '@angular/forms';
->>>>>>> a8f31948
+import { ReactiveFormsModule, UntypedFormGroup } from '@angular/forms';
 import {
   DynamicFormControlComponent,
   DynamicFormControlCustomEvent,
@@ -31,7 +22,6 @@
   selector: 'ds-dynamic-form-group',
   templateUrl: './dynamic-form-group.component.html',
   changeDetection: ChangeDetectionStrategy.Default,
-<<<<<<< HEAD
   imports: [
     ReactiveFormsModule,
     NgClass,
@@ -39,8 +29,6 @@
     forwardRef(() => DsDynamicFormControlContainerComponent),
   ],
   standalone: true
-=======
->>>>>>> a8f31948
 })
 export class DsDynamicFormGroupComponent extends DynamicFormControlComponent {
 
