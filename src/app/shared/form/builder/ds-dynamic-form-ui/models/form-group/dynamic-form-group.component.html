<ng-container [formGroup]="group">

  <div role="group"
       [dynamicId]="bindId && model.id"
       [formGroupName]="model.id"
       [ngClass]="getClass('element','control')">

    <ds-dynamic-form-control-container *ngFor="let _model of model.group"
<<<<<<< HEAD
                                       [formId]="formId"
=======
                                       [asBootstrapFormGroup]="true"
>>>>>>> 33be8a4a
                                       [group]="control"
                                       [hasErrorMessaging]="model.hasErrorMessages"
                                       [hidden]="_model.hidden"
                                       [layout]="layout"
                                       [model]="_model"
                                       [templates]="templates"
                                       [ngClass]="[getClass('element', 'host', _model), getClass('grid', 'host', _model)]"
                                       (dfBlur)="onBlur($event)"
                                       (dfChange)="onChange($event)"
                                       (dfFocus)="onFocus($event)"
                                       (ngbEvent)="onCustomEvent($event, null, true)"></ds-dynamic-form-control-container>
  </div>
</ng-container><|MERGE_RESOLUTION|>--- conflicted
+++ resolved
@@ -6,11 +6,6 @@
        [ngClass]="getClass('element','control')">
 
     <ds-dynamic-form-control-container *ngFor="let _model of model.group"
-<<<<<<< HEAD
-                                       [formId]="formId"
-=======
-                                       [asBootstrapFormGroup]="true"
->>>>>>> 33be8a4a
                                        [group]="control"
                                        [hasErrorMessaging]="model.hasErrorMessages"
                                        [hidden]="_model.hidden"
