import {
  Component,
  EventEmitter,
  Input,
  Output,
} from '@angular/core';
import { UntypedFormGroup } from '@angular/forms';
import {
  DynamicFormControlComponent,
  DynamicFormLayoutService,
  DynamicFormValidationService,
} from '@ng-dynamic-forms/core';

import { DynamicDisabledModel } from './dynamic-disabled.model';
import { TranslateModule } from '@ngx-translate/core';

/**
 * Component representing a simple disabled input field
 */
@Component({
  selector: 'ds-dynamic-disabled',
  templateUrl: './dynamic-disabled.component.html',
<<<<<<< HEAD
  imports: [
    TranslateModule
  ],
  standalone: true
=======
>>>>>>> a8f31948
})
/**
 * Component for displaying a form input with a disabled property
 */
export class DsDynamicDisabledComponent extends DynamicFormControlComponent {

  @Input() formId: string;
  @Input() group: UntypedFormGroup;
  @Input() model: DynamicDisabledModel;
  modelValuesString = '';

  @Output() blur: EventEmitter<any> = new EventEmitter<any>();
  @Output() change: EventEmitter<any> = new EventEmitter<any>();
  @Output() focus: EventEmitter<any> = new EventEmitter<any>();

  constructor(protected layoutService: DynamicFormLayoutService,
              protected validationService: DynamicFormValidationService,
  ) {
    super(layoutService, validationService);
  }
}<|MERGE_RESOLUTION|>--- conflicted
+++ resolved
@@ -20,13 +20,10 @@
 @Component({
   selector: 'ds-dynamic-disabled',
   templateUrl: './dynamic-disabled.component.html',
-<<<<<<< HEAD
   imports: [
     TranslateModule
   ],
   standalone: true
-=======
->>>>>>> a8f31948
 })
 /**
  * Component for displaying a form input with a disabled property
