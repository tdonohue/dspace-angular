--- conflicted
+++ resolved
@@ -4,11 +4,8 @@
 
 legend {
   font-size: initial;
-<<<<<<< HEAD
+  margin-bottom: 0;
 
   /* Changed from Bootstrap 5's legend to ensure that the date issues label is on a different line as it's input */
   float: none;
-=======
-  margin-bottom: 0;
->>>>>>> 17d79128
 }