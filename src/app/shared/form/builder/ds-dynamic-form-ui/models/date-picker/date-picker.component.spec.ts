// Load the implementations that should be tested
<<<<<<< HEAD
import {
  ChangeDetectorRef,
  Component,
  CUSTOM_ELEMENTS_SCHEMA,
} from '@angular/core';
import {
  ComponentFixture,
  inject,
  TestBed,
  waitForAsync,
} from '@angular/core/testing';
import {
  UntypedFormControl,
  UntypedFormGroup,
} from '@angular/forms';
=======
import { UntypedFormControl, UntypedFormGroup } from '@angular/forms';
import { ChangeDetectorRef, Component, CUSTOM_ELEMENTS_SCHEMA, Renderer2 } from '@angular/core';
import { ComponentFixture, fakeAsync, inject, TestBed, tick, waitForAsync, } from '@angular/core/testing';

>>>>>>> 8ba14aa3
import { NgbModule } from '@ng-bootstrap/ng-bootstrap';
import {
  DynamicFormLayoutService,
  DynamicFormValidationService,
} from '@ng-dynamic-forms/core';

import {
  mockDynamicFormLayoutService,
  mockDynamicFormValidationService,
} from '../../../../../testing/dynamic-form-mock-services';
<<<<<<< HEAD
import { createTestComponent } from '../../../../../testing/utils.test';
import { DsDatePickerComponent } from './date-picker.component';
import { DynamicDsDatePickerModel } from './date-picker.model';
=======
import { By } from '@angular/platform-browser';
>>>>>>> 8ba14aa3


export const DATE_TEST_GROUP = new UntypedFormGroup({
  date: new UntypedFormControl(),
});

export const DATE_TEST_MODEL_CONFIG = {
  disabled: false,
  errorMessages: { required: 'You must enter at least the year.' },
  id: 'date',
  label: 'Date',
  name: 'date',
  placeholder: 'Date',
  readOnly: false,
  required: true,
<<<<<<< HEAD
  toggleIcon: 'fas fa-calendar',
=======
  repeatable: false,
  toggleIcon: 'fas fa-calendar'
>>>>>>> 8ba14aa3
};

describe('DsDatePickerComponent test suite', () => {

  let testComp: TestComponent;
  let dateComp: DsDatePickerComponent;
  let testFixture: ComponentFixture<TestComponent>;
  let dateFixture: ComponentFixture<DsDatePickerComponent>;
  let html;

  const renderer2: Renderer2 = {
    selectRootElement: jasmine.createSpy('selectRootElement'),
    querySelector: jasmine.createSpy('querySelector'),
  } as unknown as Renderer2;

  // waitForAsync beforeEach
  beforeEach(waitForAsync(() => {

    TestBed.configureTestingModule({
      imports: [
        NgbModule,
      ],
      declarations: [
        DsDatePickerComponent,
        TestComponent,
      ], // declare the test component
      providers: [
        ChangeDetectorRef,
        DsDatePickerComponent,
        { provide: DynamicFormLayoutService, useValue: mockDynamicFormLayoutService },
        { provide: DynamicFormValidationService, useValue: mockDynamicFormValidationService },
<<<<<<< HEAD
=======
        { provide: Renderer2, useValue: renderer2 },
>>>>>>> 8ba14aa3
      ],
      schemas: [CUSTOM_ELEMENTS_SCHEMA],
    });

  }));

  describe('', () => {
    // synchronous beforeEach
    beforeEach(() => {
      html = `
           <ds-date-picker
            [bindId]='bindId'
            [group]='group'
            [model]='model'
            [legend]='legend'
            (blur)='onBlur($event)'
            (change)='onValueChange($event)'
            (focus)='onFocus($event)'></ds-date-picker>`;

      testFixture = createTestComponent(html, TestComponent) as ComponentFixture<TestComponent>;
      testComp = testFixture.componentInstance;
    });

    it('should create DsDatePickerComponent', inject([DsDatePickerComponent], (app: DsDatePickerComponent) => {

      expect(app).toBeDefined();
    }));

  });

  describe('', () => {
    describe('when init model value is empty', () => {
      beforeEach(() => {

        dateFixture = TestBed.createComponent(DsDatePickerComponent);
        dateComp = dateFixture.componentInstance; // FormComponent test instance
        dateComp.group = DATE_TEST_GROUP;
        dateComp.model = new DynamicDsDatePickerModel(DATE_TEST_MODEL_CONFIG);
        dateFixture.detectChanges();
      });

      it('should init component properly', () => {
        expect(dateComp.initialYear).toBeDefined();
        expect(dateComp.initialMonth).toBeDefined();
        expect(dateComp.initialDay).toBeDefined();
        expect(dateComp.maxYear).toBeDefined();
        expect(dateComp.disabledMonth).toBeTruthy();
        expect(dateComp.disabledDay).toBeTruthy();
      });

      it('should set year and enable month field when year field is entered', () => {
        const event = {
          field: 'year',
          value: '1983',
        };
        dateComp.onChange(event);

        expect(dateComp.year).toEqual('1983');
        expect(dateComp.disabledMonth).toBeFalsy();
        expect(dateComp.disabledDay).toBeTruthy();
      });

      it('should set month and enable day field when month field is entered', () => {
        const event = {
          field: 'month',
          value: '11',
        };

        dateComp.year = '1983';
        dateComp.disabledMonth = false;
        dateFixture.detectChanges();

        dateComp.onChange(event);

        expect(dateComp.year).toEqual('1983');
        expect(dateComp.month).toEqual('11');
        expect(dateComp.disabledMonth).toBeFalsy();
        expect(dateComp.disabledDay).toBeFalsy();
      });

      it('should set day when day field is entered', () => {
        const event = {
          field: 'day',
          value: '18',
        };

        dateComp.year = '1983';
        dateComp.month = '11';
        dateComp.disabledMonth = false;
        dateComp.disabledDay = false;
        dateFixture.detectChanges();

        dateComp.onChange(event);

        expect(dateComp.year).toEqual('1983');
        expect(dateComp.month).toEqual('11');
        expect(dateComp.day).toEqual('18');
        expect(dateComp.disabledMonth).toBeFalsy();
        expect(dateComp.disabledDay).toBeFalsy();
      });

      it('should emit blur Event onBlur', () => {
        spyOn(dateComp.blur, 'emit');
        dateComp.onBlur(new Event('blur'));
        expect(dateComp.blur.emit).toHaveBeenCalled();
      });

      it('should emit focus Event onFocus', () => {
        spyOn(dateComp.focus, 'emit');
        dateComp.onFocus(new Event('focus'));
        expect(dateComp.focus.emit).toHaveBeenCalled();
      });
    });

    describe('when init model value is not empty', () => {
      beforeEach(() => {

        dateFixture = TestBed.createComponent(DsDatePickerComponent);
        dateComp = dateFixture.componentInstance; // FormComponent test instance
        dateComp.group = DATE_TEST_GROUP;
        dateComp.model = new DynamicDsDatePickerModel(DATE_TEST_MODEL_CONFIG);
        dateComp.model.value = '1983-11-18';
        dateFixture.detectChanges();
      });

      it('should init component properly', () => {
        expect(dateComp.initialYear).toBeDefined();
        expect(dateComp.initialMonth).toBeDefined();
        expect(dateComp.initialDay).toBeDefined();
        expect(dateComp.maxYear).toBeDefined();
        expect(dateComp.year).toBe(1983);
        expect(dateComp.month).toBe(11);
        expect(dateComp.day).toBe(18);
        expect(dateComp.disabledMonth).toBeFalsy();
        expect(dateComp.disabledDay).toBeFalsy();
      });

      it('should disable month and day fields when year field is canceled', () => {
        const event = {
          field: 'year',
          value: null,
        };
        dateComp.onChange(event);

        expect(dateComp.year).not.toBeDefined();
        expect(dateComp.month).not.toBeDefined();
        expect(dateComp.day).not.toBeDefined();
        expect(dateComp.disabledMonth).toBeTruthy();
        expect(dateComp.disabledDay).toBeTruthy();
      });

      it('should disable day field when month field is canceled', () => {
        const event = {
          field: 'month',
          value: null,
        };
        dateComp.onChange(event);

        expect(dateComp.year).toBe(1983);
        expect(dateComp.month).not.toBeDefined();
        expect(dateComp.day).not.toBeDefined();
        expect(dateComp.disabledMonth).toBeFalsy();
        expect(dateComp.disabledDay).toBeTruthy();
      });

      it('should not disable day field when day field is canceled', () => {
        const event = {
          field: 'day',
          value: null,
        };
        dateComp.onChange(event);

        expect(dateComp.year).toBe(1983);
        expect(dateComp.month).toBe(11);
        expect(dateComp.day).not.toBeDefined();
        expect(dateComp.disabledMonth).toBeFalsy();
        expect(dateComp.disabledDay).toBeFalsy();
      });

      it('should move focus on month field when on year field and tab pressed', fakeAsync(() => {
        const event = {
          field: 'day',
          value: null
        };
        const event1 = {
          field: 'month',
          value: null
        };
        dateComp.onChange(event);
        dateComp.onChange(event1);

        const yearElement = dateFixture.debugElement.query(By.css(`#${dateComp.model.id}_year`));
        const monthElement = dateFixture.debugElement.query(By.css(`#${dateComp.model.id}_month`));

        yearElement.nativeElement.focus();
        dateFixture.detectChanges();

        expect(document.activeElement).toBe(yearElement.nativeElement);

        dateFixture.nativeElement.dispatchEvent(new KeyboardEvent('keydown', { key: 'tab' }));
        dateFixture.detectChanges();

        tick(200);
        dateFixture.detectChanges();

        expect(document.activeElement).toBe(monthElement.nativeElement);
      }));

      it('should move focus on day field when on month field and tab pressed', fakeAsync(() => {
        const event = {
          field: 'day',
          value: null
        };
        dateComp.onChange(event);

        const monthElement = dateFixture.debugElement.query(By.css(`#${dateComp.model.id}_month`));
        const dayElement = dateFixture.debugElement.query(By.css(`#${dateComp.model.id}_day`));

        monthElement.nativeElement.focus();
        dateFixture.detectChanges();

        expect(document.activeElement).toBe(monthElement.nativeElement);

        dateFixture.nativeElement.dispatchEvent(new KeyboardEvent('keydown', { key: 'tab' }));
        dateFixture.detectChanges();

        tick(200);
        dateFixture.detectChanges();

        expect(document.activeElement).toBe(dayElement.nativeElement);
      }));

      it('should move focus on month field when on day field and shift tab pressed', fakeAsync(() => {
        const event = {
          field: 'day',
          value: null
        };
        dateComp.onChange(event);

        const monthElement = dateFixture.debugElement.query(By.css(`#${dateComp.model.id}_month`));
        const dayElement = dateFixture.debugElement.query(By.css(`#${dateComp.model.id}_day`));

        dayElement.nativeElement.focus();
        dateFixture.detectChanges();

        expect(document.activeElement).toBe(dayElement.nativeElement);

        dateFixture.nativeElement.dispatchEvent(new KeyboardEvent('keydown', { key: 'shift.tab' }));
        dateFixture.detectChanges();

        tick(200);
        dateFixture.detectChanges();

        expect(document.activeElement).toBe(monthElement.nativeElement);
      }));

      it('should move focus on year field when on month field and shift tab pressed', fakeAsync(() => {
        const yearElement = dateFixture.debugElement.query(By.css(`#${dateComp.model.id}_year`));
        const monthElement = dateFixture.debugElement.query(By.css(`#${dateComp.model.id}_month`));

        monthElement.nativeElement.focus();
        dateFixture.detectChanges();

        expect(document.activeElement).toBe(monthElement.nativeElement);

        dateFixture.nativeElement.dispatchEvent(new KeyboardEvent('keydown', { key: 'shift.tab' }));
        dateFixture.detectChanges();

        tick(200);
        dateFixture.detectChanges();

        expect(document.activeElement).toBe(yearElement.nativeElement);
      }));

    });
  });

});

// declare a test component
@Component({
  selector: 'ds-test-cmp',
  template: ``,
})
class TestComponent {

  group = DATE_TEST_GROUP;

  model = new DynamicDsDatePickerModel(DATE_TEST_MODEL_CONFIG);

  showErrorMessages = false;

}<|MERGE_RESOLUTION|>--- conflicted
+++ resolved
@@ -1,26 +1,23 @@
 // Load the implementations that should be tested
-<<<<<<< HEAD
 import {
   ChangeDetectorRef,
   Component,
   CUSTOM_ELEMENTS_SCHEMA,
+  Renderer2,
 } from '@angular/core';
 import {
   ComponentFixture,
+  fakeAsync,
   inject,
   TestBed,
+  tick,
   waitForAsync,
 } from '@angular/core/testing';
 import {
   UntypedFormControl,
   UntypedFormGroup,
 } from '@angular/forms';
-=======
-import { UntypedFormControl, UntypedFormGroup } from '@angular/forms';
-import { ChangeDetectorRef, Component, CUSTOM_ELEMENTS_SCHEMA, Renderer2 } from '@angular/core';
-import { ComponentFixture, fakeAsync, inject, TestBed, tick, waitForAsync, } from '@angular/core/testing';
-
->>>>>>> 8ba14aa3
+import { By } from '@angular/platform-browser';
 import { NgbModule } from '@ng-bootstrap/ng-bootstrap';
 import {
   DynamicFormLayoutService,
@@ -31,14 +28,9 @@
   mockDynamicFormLayoutService,
   mockDynamicFormValidationService,
 } from '../../../../../testing/dynamic-form-mock-services';
-<<<<<<< HEAD
 import { createTestComponent } from '../../../../../testing/utils.test';
 import { DsDatePickerComponent } from './date-picker.component';
 import { DynamicDsDatePickerModel } from './date-picker.model';
-=======
-import { By } from '@angular/platform-browser';
->>>>>>> 8ba14aa3
-
 
 export const DATE_TEST_GROUP = new UntypedFormGroup({
   date: new UntypedFormControl(),
@@ -53,12 +45,8 @@
   placeholder: 'Date',
   readOnly: false,
   required: true,
-<<<<<<< HEAD
+  repeatable: false,
   toggleIcon: 'fas fa-calendar',
-=======
-  repeatable: false,
-  toggleIcon: 'fas fa-calendar'
->>>>>>> 8ba14aa3
 };
 
 describe('DsDatePickerComponent test suite', () => {
@@ -90,10 +78,7 @@
         DsDatePickerComponent,
         { provide: DynamicFormLayoutService, useValue: mockDynamicFormLayoutService },
         { provide: DynamicFormValidationService, useValue: mockDynamicFormValidationService },
-<<<<<<< HEAD
-=======
         { provide: Renderer2, useValue: renderer2 },
->>>>>>> 8ba14aa3
       ],
       schemas: [CUSTOM_ELEMENTS_SCHEMA],
     });
@@ -276,11 +261,11 @@
       it('should move focus on month field when on year field and tab pressed', fakeAsync(() => {
         const event = {
           field: 'day',
-          value: null
+          value: null,
         };
         const event1 = {
           field: 'month',
-          value: null
+          value: null,
         };
         dateComp.onChange(event);
         dateComp.onChange(event1);
@@ -305,7 +290,7 @@
       it('should move focus on day field when on month field and tab pressed', fakeAsync(() => {
         const event = {
           field: 'day',
-          value: null
+          value: null,
         };
         dateComp.onChange(event);
 
@@ -329,7 +314,7 @@
       it('should move focus on month field when on day field and shift tab pressed', fakeAsync(() => {
         const event = {
           field: 'day',
-          value: null
+          value: null,
         };
         dateComp.onChange(event);
 
