--- conflicted
+++ resolved
@@ -1,15 +1,6 @@
 // Load the implementations that should be tested
-<<<<<<< HEAD
-import { UntypedFormControl, UntypedFormGroup } from '@angular/forms';
-import { ChangeDetectorRef, Component, CUSTOM_ELEMENTS_SCHEMA, EventEmitter, Renderer2 } from '@angular/core';
-import { ComponentFixture, fakeAsync, inject, TestBed, tick, waitForAsync, } from '@angular/core/testing';
-
-=======
-import {
-  ChangeDetectorRef,
-  Component,
-  CUSTOM_ELEMENTS_SCHEMA,
-  Renderer2,
+import {
+  ChangeDetectorRef, Component, CUSTOM_ELEMENTS_SCHEMA, EventEmitter, Renderer2,
 } from '@angular/core';
 import {
   ComponentFixture,
@@ -24,7 +15,6 @@
   UntypedFormGroup,
 } from '@angular/forms';
 import { By } from '@angular/platform-browser';
->>>>>>> a8f31948
 import { NgbModule } from '@ng-bootstrap/ng-bootstrap';
 import {
   DynamicFormLayoutService,
@@ -35,16 +25,13 @@
   mockDynamicFormLayoutService,
   mockDynamicFormValidationService,
 } from '../../../../../testing/dynamic-form-mock-services';
-<<<<<<< HEAD
 import { By } from '@angular/platform-browser';
 import { TranslateService } from '@ngx-translate/core';
 import { of as observableOf } from 'rxjs';
 
-=======
 import { createTestComponent } from '../../../../../testing/utils.test';
 import { DsDatePickerComponent } from './date-picker.component';
 import { DynamicDsDatePickerModel } from './date-picker.model';
->>>>>>> a8f31948
 
 export const DATE_TEST_GROUP = new UntypedFormGroup({
   date: new UntypedFormControl(),
@@ -87,15 +74,8 @@
     };
 
     TestBed.configureTestingModule({
-<<<<<<< HEAD
     imports: [
         NgbModule,
-=======
-      imports: [
-        NgbModule,
-      ],
-      declarations: [
->>>>>>> a8f31948
         DsDatePickerComponent,
         TestComponent
     ],
@@ -387,15 +367,10 @@
 
 // declare a test component
 @Component({
-<<<<<<< HEAD
     selector: 'ds-test-cmp',
     template: ``,
     standalone: true,
     imports: [NgbModule]
-=======
-  selector: 'ds-test-cmp',
-  template: ``,
->>>>>>> a8f31948
 })
 class TestComponent {
 
