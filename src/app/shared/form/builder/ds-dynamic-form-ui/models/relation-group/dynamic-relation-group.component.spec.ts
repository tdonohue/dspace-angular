// Load the implementations that should be tested
<<<<<<< HEAD
import { ChangeDetectorRef, Component, CUSTOM_ELEMENTS_SCHEMA } from '@angular/core';
import { ComponentFixture, inject, TestBed, waitForAsync, } from '@angular/core/testing';
import { FormsModule, ReactiveFormsModule, UntypedFormControl, UntypedFormGroup } from '@angular/forms';
import { BrowserAnimationsModule } from '@angular/platform-browser/animations';

import { TranslateModule } from '@ngx-translate/core';
import { NgbModule, NgbTooltipModule } from '@ng-bootstrap/ng-bootstrap';
import { DynamicFormLayoutService, DynamicFormValidationService } from '@ng-dynamic-forms/core';
=======
import {
  ChangeDetectorRef,
  Component,
  CUSTOM_ELEMENTS_SCHEMA,
} from '@angular/core';
import {
  ComponentFixture,
  inject,
  TestBed,
  waitForAsync,
} from '@angular/core/testing';
import {
  FormsModule,
  ReactiveFormsModule,
  UntypedFormControl,
  UntypedFormGroup,
} from '@angular/forms';
import { BrowserAnimationsModule } from '@angular/platform-browser/animations';
import { NgbModule } from '@ng-bootstrap/ng-bootstrap';
import {
  DynamicFormLayoutService,
  DynamicFormValidationService,
} from '@ng-dynamic-forms/core';
import {
  Store,
  StoreModule,
} from '@ngrx/store';
import { TranslateModule } from '@ngx-translate/core';
>>>>>>> a8f31948

import { storeModuleConfig } from '../../../../../../app.reducer';
import { FormRowModel } from '../../../../../../core/config/models/config-submission-form.model';
import { SubmissionFormsModel } from '../../../../../../core/config/models/config-submission-forms.model';
import { VocabularyService } from '../../../../../../core/submission/vocabularies/vocabulary.service';
import { StoreMock } from '../../../../../testing/store.mock';
import { createTestComponent } from '../../../../../testing/utils.test';
import { VocabularyServiceStub } from '../../../../../testing/vocabulary-service.stub';
import { Chips } from '../../../../chips/models/chips.model';
import { FormComponent } from '../../../../form.component';
import { FormService } from '../../../../form.service';
import { FormBuilderService } from '../../../form-builder.service';
import { FormFieldModel } from '../../../models/form-field.model';
import { FormFieldMetadataValueObject } from '../../../models/form-field-metadata-value.model';
import { DsDynamicInputModel } from '../ds-dynamic-input.model';
<<<<<<< HEAD
import { createTestComponent } from '../../../../../testing/utils.test';
import { VocabularyService } from '../../../../../../core/submission/vocabularies/vocabulary.service';
import { VocabularyServiceStub } from '../../../../../testing/vocabulary-service.stub';
import { FormRowModel } from '../../../../../../core/config/models/config-submission-form.model';
import { DsDynamicTypeBindRelationService } from '../../ds-dynamic-type-bind-relation.service';
import { SubmissionObjectDataService } from '../../../../../../core/submission/submission-object-data.service';
import { SubmissionService } from '../../../../../../submission/submission.service';
import { APP_CONFIG, APP_DATA_SERVICES_MAP, APP_DYNAMIC_FORM_CONTROL_FN } from 'src/config/app-config.interface';
import { environment } from 'src/environments/environment.test';
import { AsyncPipe, NgClass, NgIf } from '@angular/common';
import { provideMockStore } from '@ngrx/store/testing';
import { dsDynamicFormControlMapFn } from '../../ds-dynamic-form-control-map-fn';
=======
import { DsDynamicRelationGroupComponent } from './dynamic-relation-group.components';
import {
  DynamicRelationGroupModel,
  DynamicRelationGroupModelConfig,
} from './dynamic-relation-group.model';
>>>>>>> a8f31948

export let FORM_GROUP_TEST_MODEL_CONFIG;

export let FORM_GROUP_TEST_GROUP;

const submissionId = '1234';
const initialState: any = {
  core: {
    'bitstreamFormats': {},
    'cache/object': {},
    'cache/syncbuffer': {},
    'cache/object-updates': {},
    'data/request': {},
    'history': {},
    'index': {},
    'auth': {},
    'json/patch': {},
    'metaTag': {},
    'route': {},
  }
};
function init() {
  FORM_GROUP_TEST_MODEL_CONFIG = {
    disabled: false,
    errorMessages: { required: 'You must specify at least one author.' },
    formConfiguration: [{
      fields: [{
        hints: 'Enter the name of the author.',
        input: { type: 'onebox' },
        label: 'Author',
        languageCodes: [],
        mandatory: 'true',
        mandatoryMessage: 'Required field!',
        repeatable: false,
        selectableMetadata: [{
          controlledVocabulary: 'RPAuthority',
          closed: false,
          metadata: 'dc.contributor.author',
        }],
      } as FormFieldModel],
    } as FormRowModel, {
      fields: [{
        hints: 'Enter the affiliation of the author.',
        input: { type: 'onebox' },
        label: 'Affiliation',
        languageCodes: [],
        mandatory: 'false',
        repeatable: false,
        selectableMetadata: [{
          controlledVocabulary: 'OUAuthority',
          closed: false,
          metadata: 'local.contributor.affiliation',
        }],
      } as FormFieldModel],
    } as FormRowModel],
    submissionId,
    id: 'dc_contributor_author',
    label: 'Authors',
    mandatoryField: 'dc.contributor.author',
    name: 'dc.contributor.author',
    placeholder: 'Authors',
    readOnly: false,
    relationFields: ['local.contributor.affiliation'],
    required: true,
    scopeUUID: '43fe1f8c-09a6-4fcf-9c78-5d4fed8f2c8f',
    submissionScope: undefined,
    validators: { required: null },
    repeatable: false,
    metadataFields: [],
    hasSelectableMetadata: false,
  } as DynamicRelationGroupModelConfig;

  FORM_GROUP_TEST_GROUP = new UntypedFormGroup({
    dc_contributor_author: new UntypedFormControl(),
  });

}

describe('DsDynamicRelationGroupComponent test suite', () => {
  let testComp: TestComponent;
  let groupComp: DsDynamicRelationGroupComponent;
  let testFixture: ComponentFixture<TestComponent>;
  let groupFixture: ComponentFixture<DsDynamicRelationGroupComponent>;
  let vocabularyServiceStub: any;
  let modelValue: any;
  let html;
  let control1: UntypedFormControl;
  let model1: DsDynamicInputModel;
  let control2: UntypedFormControl;
  let model2: DsDynamicInputModel;

  // waitForAsync beforeEach
  beforeEach(waitForAsync(() => {
    init();
    vocabularyServiceStub = new VocabularyServiceStub();
    /* TODO make sure these files use mocks instead of real services/components https://github.com/DSpace/dspace-angular/issues/281 */
    TestBed.configureTestingModule({
    imports: [
        BrowserAnimationsModule,
        FormsModule,
        ReactiveFormsModule,
        NgbModule,
<<<<<<< HEAD
        TranslateModule.forRoot(),
=======
        StoreModule.forRoot({}, storeModuleConfig),
        TranslateModule.forRoot(),
      ],
      declarations: [
>>>>>>> a8f31948
        FormComponent,
        DsDynamicRelationGroupComponent,
        TestComponent,
    ],
    providers: [
        ChangeDetectorRef,
        DsDynamicRelationGroupComponent,
        DynamicFormValidationService,
        DynamicFormLayoutService,
        FormBuilderService,
        FormComponent,
        FormService,
<<<<<<< HEAD
        provideMockStore({initialState}),
        { provide: VocabularyService, useValue: vocabularyServiceStub },
        { provide: DsDynamicTypeBindRelationService, useClass: DsDynamicTypeBindRelationService },
        { provide: SubmissionObjectDataService, useValue: {}},
        { provide: SubmissionService, useValue: {}},
        { provide: APP_CONFIG, useValue: environment },
        { provide: APP_DATA_SERVICES_MAP, useValue: {} },
        { provide: APP_DYNAMIC_FORM_CONTROL_FN, useValue: dsDynamicFormControlMapFn },
    ],
      schemas: [CUSTOM_ELEMENTS_SCHEMA]
    })
    .compileComponents();
=======
        { provide: VocabularyService, useValue: new VocabularyServiceStub() },
        { provide: Store, useClass: StoreMock },
      ],
      schemas: [CUSTOM_ELEMENTS_SCHEMA],
    });
>>>>>>> a8f31948

  }));

  describe('', () => {
    // synchronous beforeEach
    beforeEach(() => {
      html = `<ds-dynamic-relation-group [model]="model"
                            [formId]="formId"
                            [group]="group"
                            (blur)="onBlur($event)"
                            (change)="onValueChange($event)"
                            (focus)="onFocus($event)"></ds-dynamic-relation-group>`;

      testFixture = createTestComponent(html, TestComponent) as ComponentFixture<TestComponent>;
      testComp = testFixture.componentInstance;
    });

    afterEach(() => {
      testFixture.destroy();
      testComp = null;
    });

    it('should create DsDynamicRelationGroupComponent', inject([DsDynamicRelationGroupComponent], (app: DsDynamicRelationGroupComponent) => {

      expect(app).toBeDefined();
    }));
  });

  describe('when init model value is empty', () => {
    beforeEach(inject([FormBuilderService], (service: FormBuilderService) => {
      groupFixture = TestBed.createComponent(DsDynamicRelationGroupComponent);
      groupComp = groupFixture.componentInstance; // FormComponent test instance
      groupComp.formId = 'testForm';
      groupComp.group = FORM_GROUP_TEST_GROUP;
      groupComp.model = new DynamicRelationGroupModel(FORM_GROUP_TEST_MODEL_CONFIG);
      groupFixture.detectChanges();
      control1 = service.getFormControlById('dc_contributor_author', (groupComp as any).formRef.formGroup, groupComp.formModel) as UntypedFormControl;
      model1 = service.findById('dc_contributor_author', groupComp.formModel) as DsDynamicInputModel;
      control2 = service.getFormControlById('local_contributor_affiliation', (groupComp as any).formRef.formGroup, groupComp.formModel) as UntypedFormControl;
      model2 = service.findById('local_contributor_affiliation', groupComp.formModel) as DsDynamicInputModel;

      // spyOn(store, 'dispatch');
    }));

    afterEach(() => {
      groupFixture.destroy();
      groupComp = null;
    });

    it('should init component properly', inject([FormBuilderService], (service: FormBuilderService) => {
      const formConfig = { rows: groupComp.model.formConfiguration } as SubmissionFormsModel;
      const formModel = service.modelFromConfiguration(submissionId, formConfig, groupComp.model.scopeUUID, {}, groupComp.model.submissionScope, groupComp.model.readOnly);
      const chips = new Chips([], 'value', 'dc.contributor.author');
      groupComp.formCollapsed.subscribe((value) => {
        expect(value).toEqual(false);
      });
      expect(groupComp.formModel.length).toEqual(formModel.length);
      expect(groupComp.chips.getChipsItems()).toEqual(chips.getChipsItems());
    }));

    it('should save a new chips item', () => {
      control1.setValue('test author');
      (model1 as any).value = new FormFieldMetadataValueObject('test author');
      control2.setValue('test affiliation');
      (model2 as any).value = new FormFieldMetadataValueObject('test affiliation');
      modelValue = [{
        'dc.contributor.author': new FormFieldMetadataValueObject('test author'),
        'local.contributor.affiliation': new FormFieldMetadataValueObject('test affiliation'),
      }];
      groupFixture.detectChanges();

      const buttons = groupFixture.debugElement.nativeElement.querySelectorAll('button');
      const btnEl = buttons[0];
      btnEl.click();

      expect(groupComp.chips.getChipsItems()).toEqual(modelValue);
      groupComp.formCollapsed.subscribe((value) => {
        expect(value).toEqual(true);
      });
    });

    it('should clear form inputs', () => {
      control1.setValue('test author');
      (model1 as any).value = new FormFieldMetadataValueObject('test author');
      control2.setValue('test affiliation');
      (model2 as any).value = new FormFieldMetadataValueObject('test affiliation');

      groupFixture.detectChanges();

      const buttons = groupFixture.debugElement.nativeElement.querySelectorAll('button');
      const btnEl = buttons[2];
      btnEl.click();

      expect(control1.value).toBeNull();
      expect(control2.value).toBeNull();
      groupComp.formCollapsed.subscribe((value) => {
        expect(value).toEqual(false);
      });
    });
  });

  describe('when init model value is not empty', () => {
    beforeEach(() => {

      groupFixture = TestBed.createComponent(DsDynamicRelationGroupComponent);
      groupComp = groupFixture.componentInstance; // FormComponent test instance
      groupComp.formId = 'testForm';
      groupComp.group = FORM_GROUP_TEST_GROUP;
      groupComp.model = new DynamicRelationGroupModel(FORM_GROUP_TEST_MODEL_CONFIG);
      modelValue = [{
        'dc.contributor.author': new FormFieldMetadataValueObject('test author'),
        'local.contributor.affiliation': new FormFieldMetadataValueObject('test affiliation'),
      }];
      groupComp.model.value = modelValue;
      groupFixture.detectChanges();

    });

    afterEach(() => {
      groupFixture.destroy();
      groupComp = null;
    });

    it('should init component properly', inject([FormBuilderService], (service: FormBuilderService) => {
      const formConfig = { rows: groupComp.model.formConfiguration } as SubmissionFormsModel;
      const formModel = service.modelFromConfiguration(submissionId, formConfig, groupComp.model.scopeUUID, {}, groupComp.model.submissionScope, groupComp.model.readOnly);
      const chips = new Chips(modelValue, 'value', 'dc.contributor.author');
      groupComp.formCollapsed.subscribe((value) => {
        expect(value).toEqual(true);
      });
      expect(groupComp.formModel.length).toEqual(formModel.length);
      expect(groupComp.chips.getChipsItems()).toEqual(chips.getChipsItems());
    }));

    it('should modify existing chips item', inject([FormBuilderService], (service: FormBuilderService) => {
      groupComp.onChipSelected(0);
      groupFixture.detectChanges();

      control1 = service.getFormControlById('dc_contributor_author', (groupComp as any).formRef.formGroup, groupComp.formModel) as UntypedFormControl;
      model1 = service.findById('dc_contributor_author', groupComp.formModel) as DsDynamicInputModel;

      control1.setValue('test author modify');
      (model1 as any).value = new FormFieldMetadataValueObject('test author modify');

      modelValue = [{
        'dc.contributor.author': new FormFieldMetadataValueObject('test author modify'),
        'local.contributor.affiliation': new FormFieldMetadataValueObject('test affiliation'),
      }];
      groupFixture.detectChanges();

      const buttons = groupFixture.debugElement.nativeElement.querySelectorAll('button');
      const btnEl = buttons[0];
      btnEl.click();

      groupFixture.detectChanges();

      expect(groupComp.chips.getChipsItems()).toEqual(modelValue);
      groupComp.formCollapsed.subscribe((value) => {
        expect(value).toEqual(true);
      });
    }));

    it('should delete existing chips item', () => {
      groupComp.onChipSelected(0);
      groupFixture.detectChanges();

      const buttons = groupFixture.debugElement.nativeElement.querySelectorAll('button');
      const btnEl = buttons[1];
      btnEl.click();

      expect(groupComp.chips.getChipsItems()).toEqual([]);
      groupComp.formCollapsed.subscribe((value) => {
        expect(value).toEqual(false);
      });
    });
  });
});

// declare a test component
@Component({
<<<<<<< HEAD
    selector: 'ds-test-cmp',
    template: ``,
    standalone: true,
    imports: [
      DsDynamicRelationGroupComponent,
      NgIf,
      AsyncPipe,
      NgbTooltipModule,
      TranslateModule,
      NgClass,
    ]
=======
  selector: 'ds-test-cmp',
  template: ``,
>>>>>>> a8f31948
})
class TestComponent {

  group = FORM_GROUP_TEST_GROUP;

  groupModelConfig = FORM_GROUP_TEST_MODEL_CONFIG;

  model = new DynamicRelationGroupModel(this.groupModelConfig);

  showErrorMessages = false;

}<|MERGE_RESOLUTION|>--- conflicted
+++ resolved
@@ -1,14 +1,7 @@
 // Load the implementations that should be tested
-<<<<<<< HEAD
 import { ChangeDetectorRef, Component, CUSTOM_ELEMENTS_SCHEMA } from '@angular/core';
 import { ComponentFixture, inject, TestBed, waitForAsync, } from '@angular/core/testing';
 import { FormsModule, ReactiveFormsModule, UntypedFormControl, UntypedFormGroup } from '@angular/forms';
-import { BrowserAnimationsModule } from '@angular/platform-browser/animations';
-
-import { TranslateModule } from '@ngx-translate/core';
-import { NgbModule, NgbTooltipModule } from '@ng-bootstrap/ng-bootstrap';
-import { DynamicFormLayoutService, DynamicFormValidationService } from '@ng-dynamic-forms/core';
-=======
 import {
   ChangeDetectorRef,
   Component,
@@ -27,6 +20,7 @@
   UntypedFormGroup,
 } from '@angular/forms';
 import { BrowserAnimationsModule } from '@angular/platform-browser/animations';
+
 import { NgbModule } from '@ng-bootstrap/ng-bootstrap';
 import {
   DynamicFormLayoutService,
@@ -37,7 +31,8 @@
   StoreModule,
 } from '@ngrx/store';
 import { TranslateModule } from '@ngx-translate/core';
->>>>>>> a8f31948
+import { NgbModule, NgbTooltipModule } from '@ng-bootstrap/ng-bootstrap';
+import { DynamicFormLayoutService, DynamicFormValidationService } from '@ng-dynamic-forms/core';
 
 import { storeModuleConfig } from '../../../../../../app.reducer';
 import { FormRowModel } from '../../../../../../core/config/models/config-submission-form.model';
@@ -53,7 +48,6 @@
 import { FormFieldModel } from '../../../models/form-field.model';
 import { FormFieldMetadataValueObject } from '../../../models/form-field-metadata-value.model';
 import { DsDynamicInputModel } from '../ds-dynamic-input.model';
-<<<<<<< HEAD
 import { createTestComponent } from '../../../../../testing/utils.test';
 import { VocabularyService } from '../../../../../../core/submission/vocabularies/vocabulary.service';
 import { VocabularyServiceStub } from '../../../../../testing/vocabulary-service.stub';
@@ -66,13 +60,11 @@
 import { AsyncPipe, NgClass, NgIf } from '@angular/common';
 import { provideMockStore } from '@ngrx/store/testing';
 import { dsDynamicFormControlMapFn } from '../../ds-dynamic-form-control-map-fn';
-=======
 import { DsDynamicRelationGroupComponent } from './dynamic-relation-group.components';
 import {
   DynamicRelationGroupModel,
   DynamicRelationGroupModelConfig,
 } from './dynamic-relation-group.model';
->>>>>>> a8f31948
 
 export let FORM_GROUP_TEST_MODEL_CONFIG;
 
@@ -175,14 +167,7 @@
         FormsModule,
         ReactiveFormsModule,
         NgbModule,
-<<<<<<< HEAD
         TranslateModule.forRoot(),
-=======
-        StoreModule.forRoot({}, storeModuleConfig),
-        TranslateModule.forRoot(),
-      ],
-      declarations: [
->>>>>>> a8f31948
         FormComponent,
         DsDynamicRelationGroupComponent,
         TestComponent,
@@ -195,7 +180,6 @@
         FormBuilderService,
         FormComponent,
         FormService,
-<<<<<<< HEAD
         provideMockStore({initialState}),
         { provide: VocabularyService, useValue: vocabularyServiceStub },
         { provide: DsDynamicTypeBindRelationService, useClass: DsDynamicTypeBindRelationService },
@@ -205,16 +189,9 @@
         { provide: APP_DATA_SERVICES_MAP, useValue: {} },
         { provide: APP_DYNAMIC_FORM_CONTROL_FN, useValue: dsDynamicFormControlMapFn },
     ],
-      schemas: [CUSTOM_ELEMENTS_SCHEMA]
+      schemas: [CUSTOM_ELEMENTS_SCHEMA],
     })
     .compileComponents();
-=======
-        { provide: VocabularyService, useValue: new VocabularyServiceStub() },
-        { provide: Store, useClass: StoreMock },
-      ],
-      schemas: [CUSTOM_ELEMENTS_SCHEMA],
-    });
->>>>>>> a8f31948
 
   }));
 
@@ -395,7 +372,6 @@
 
 // declare a test component
 @Component({
-<<<<<<< HEAD
     selector: 'ds-test-cmp',
     template: ``,
     standalone: true,
@@ -407,10 +383,6 @@
       TranslateModule,
       NgClass,
     ]
-=======
-  selector: 'ds-test-cmp',
-  template: ``,
->>>>>>> a8f31948
 })
 class TestComponent {
 
