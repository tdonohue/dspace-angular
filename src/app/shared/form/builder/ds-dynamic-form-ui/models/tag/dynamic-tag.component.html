<ng-template #rt let-r="result" let-t="term">
  {{ r.display }}
</ng-template>


  <ds-chips [chips]="chips"
            [editable]="false"
            [showIcons]="model.hasAuthority"
            [wrapperClass]="'border-bottom border-light'">

  <input *ngIf="!model.hasAuthority"
         class="border-0 form-control-plaintext tag-input flex-grow-1 mt-1 mb-1 chips-sort-ignore"
         type="text"
         [class.pl-3]="chips.hasItems()"
         [placeholder]="model.placeholder"
         [readonly]="model.readOnly"
         [(ngModel)]="currentValue"
         (blur)="onBlur($event)"
         (keypress)="preventEventsPropagation($event)"
         (keydown)="preventEventsPropagation($event)"
         (keyup)="onKeyUp($event)" />


  <input *ngIf="model.hasAuthority"
         class="border-0 form-control-plaintext tag-input flex-grow-1 mt-1 mb-1 chips-sort-ignore"
         type="text"
         [(ngModel)]="currentValue"
         [attr.autoComplete]="model.autoComplete"
         [class.is-invalid]="showErrorMessages"
         [class.pl-3]="chips.hasItems()"
         [dynamicId]="bindId && model.id"
         [inputFormatter]="formatter"
         [name]="model.name"
         [ngbTypeahead]="search"
         [placeholder]="model.placeholder"
         [readonly]="model.readOnly"
         [resultTemplate]="rt"
         [type]="model.inputType"
         (blur)="onBlur($event)"
         (focus)="onFocus($event)"
         (change)="$event.stopPropagation()"
         (input)="onInput($event)"
         (selectItem)="onSelectItem($event)"
         (keypress)="preventEventsPropagation($event)"
         (keydown)="preventEventsPropagation($event)"
<<<<<<< HEAD
         (keyup)="onKeyUp($event)"
         #instance="ngbTypeahead"/>
    <i *ngIf="searching" class="fa fa-circle-o-notch fa-spin fa-2x fa-fw text-primary position-absolute mt-1 p-0" aria-hidden="true"></i>
=======
         (keyup)="onKeyUp($event)"/>
    <i *ngIf="searching" class="fas fa-circle-o-notch fa-spin fa-2x fa-fw text-primary position-absolute mt-1 p-0" aria-hidden="true"></i>
>>>>>>> 2055f321
  </ds-chips>
<|MERGE_RESOLUTION|>--- conflicted
+++ resolved
@@ -43,12 +43,7 @@
          (selectItem)="onSelectItem($event)"
          (keypress)="preventEventsPropagation($event)"
          (keydown)="preventEventsPropagation($event)"
-<<<<<<< HEAD
          (keyup)="onKeyUp($event)"
          #instance="ngbTypeahead"/>
-    <i *ngIf="searching" class="fa fa-circle-o-notch fa-spin fa-2x fa-fw text-primary position-absolute mt-1 p-0" aria-hidden="true"></i>
-=======
-         (keyup)="onKeyUp($event)"/>
     <i *ngIf="searching" class="fas fa-circle-o-notch fa-spin fa-2x fa-fw text-primary position-absolute mt-1 p-0" aria-hidden="true"></i>
->>>>>>> 2055f321
   </ds-chips>
