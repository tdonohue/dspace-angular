--- conflicted
+++ resolved
@@ -110,6 +110,7 @@
       <ds-dynamic-tag [bindId]="bindId"
                       [group]="group"
                       [model]="model"
+                      [showErrorMessages]="showErrorMessages"
                       (blur)="onBlur($event)"
                       (change)="onValueChange($event)"
                       (focus)="onFocus($event)"></ds-dynamic-tag>`;
@@ -159,21 +160,16 @@
 
       it('should select a results entry properly', fakeAsync(() => {
         modelValue = [
-<<<<<<< HEAD
+          Object.assign(new AuthorityValue(), { id: 1, display: 'Name, Lastname', value: 1 })
           Object.assign(new AuthorityValue(), {id: 1, display: 'Name, Lastname', value: 1})
         ];
         const event: NgbTypeaheadSelectItemEvent = {
-          item: Object.assign(new AuthorityValue(), {id: 1, display: 'Name, Lastname', value: 1}),
-=======
-          Object.assign(new AuthorityValueModel(), { id: 1, display: 'Name, Lastname', value: 1 })
-        ];
-        const event: NgbTypeaheadSelectItemEvent = {
-          item: Object.assign(new AuthorityValueModel(), {
+          item: Object.assign(new AuthorityValue(), {
             id: 1,
             display: 'Name, Lastname',
             value: 1
           }),
->>>>>>> a3b4883e
+          item: Object.assign(new AuthorityValue(), {id: 1, display: 'Name, Lastname', value: 1}),
           preventDefault: () => {
             return;
           }
