--- conflicted
+++ resolved
@@ -37,16 +37,21 @@
   mockDynamicFormLayoutService,
   mockDynamicFormValidationService,
 } from '../../../../../testing/dynamic-form-mock-services';
-<<<<<<< HEAD
-import { TranslateModule } from '@ngx-translate/core';
-=======
 import { createTestComponent } from '../../../../../testing/utils.test';
 import { VocabularyServiceStub } from '../../../../../testing/vocabulary-service.stub';
 import { Chips } from '../../../../chips/models/chips.model';
 import { FormFieldMetadataValueObject } from '../../../models/form-field-metadata-value.model';
 import { DsDynamicTagComponent } from './dynamic-tag.component';
 import { DynamicTagModel } from './dynamic-tag.model';
->>>>>>> a8f31948
+import { Chips } from '../../../../chips/models/chips.model';
+import { FormFieldMetadataValueObject } from '../../../models/form-field-metadata-value.model';
+import { VocabularyEntry } from '../../../../../../core/submission/vocabularies/models/vocabulary-entry.model';
+import { createTestComponent } from '../../../../../testing/utils.test';
+import {
+  mockDynamicFormLayoutService,
+  mockDynamicFormValidationService
+} from '../../../../../testing/dynamic-form-mock-services';
+import { TranslateModule } from '@ngx-translate/core';
 
 function createKeyUpEvent(key: number) {
   /* eslint-disable no-empty,@typescript-eslint/no-empty-function */
@@ -116,17 +121,10 @@
         DsDynamicTagComponent,
         { provide: VocabularyService, useValue: vocabularyServiceStub },
         { provide: DynamicFormLayoutService, useValue: mockDynamicFormLayoutService },
-<<<<<<< HEAD
-        { provide: DynamicFormValidationService, useValue: mockDynamicFormValidationService }
+        { provide: DynamicFormValidationService, useValue: mockDynamicFormValidationService },
     ],
-    schemas: [CUSTOM_ELEMENTS_SCHEMA]
+      schemas: [CUSTOM_ELEMENTS_SCHEMA],
 });
-=======
-        { provide: DynamicFormValidationService, useValue: mockDynamicFormValidationService },
-      ],
-      schemas: [CUSTOM_ELEMENTS_SCHEMA],
-    });
->>>>>>> a8f31948
 
   }));
 
@@ -318,7 +316,6 @@
 
 // declare a test component
 @Component({
-<<<<<<< HEAD
     selector: 'ds-test-cmp',
     template: ``,
     standalone: true,
@@ -327,10 +324,6 @@
         FormsModule,
         NgbModule,
         ReactiveFormsModule]
-=======
-  selector: 'ds-test-cmp',
-  template: ``,
->>>>>>> a8f31948
 })
 class TestComponent {
 
