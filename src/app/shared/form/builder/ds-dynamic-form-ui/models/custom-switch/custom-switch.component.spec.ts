--- conflicted
+++ resolved
@@ -1,3 +1,4 @@
+import { DebugElement} from '@angular/core';
 import { DebugElement } from '@angular/core';
 import {
   ComponentFixture,
@@ -37,16 +38,9 @@
         ReactiveFormsModule,
         NoopAnimationsModule,
         DynamicFormsCoreModule.forRoot(),
-<<<<<<< HEAD
         CustomSwitchComponent
     ]
 }).compileComponents().then(() => {
-=======
-      ],
-      declarations: [CustomSwitchComponent],
-
-    }).compileComponents().then(() => {
->>>>>>> a8f31948
       fixture = TestBed.createComponent(CustomSwitchComponent);
 
       component = fixture.componentInstance;
