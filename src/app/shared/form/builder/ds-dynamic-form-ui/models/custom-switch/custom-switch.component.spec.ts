import { DynamicFormsCoreModule, DynamicFormService } from '@ng-dynamic-forms/core';
import { UntypedFormGroup, ReactiveFormsModule } from '@angular/forms';
import { ComponentFixture, inject, TestBed, waitForAsync } from '@angular/core/testing';
import { DebugElement} from '@angular/core';
import { NoopAnimationsModule } from '@angular/platform-browser/animations';
import { By } from '@angular/platform-browser';
import { DynamicCustomSwitchModel } from './custom-switch.model';
import { CustomSwitchComponent } from './custom-switch.component';
import { TranslateModule } from '@ngx-translate/core';

describe('CustomSwitchComponent', () => {

  const testModel = new DynamicCustomSwitchModel({ id: 'switch' });
  const formModel = [testModel];
  let formGroup: UntypedFormGroup;
  let fixture: ComponentFixture<CustomSwitchComponent>;
  let component: CustomSwitchComponent;
  let debugElement: DebugElement;
  let testElement: DebugElement;

  beforeEach(waitForAsync(() => {
    TestBed.configureTestingModule({
<<<<<<< HEAD
    imports: [
        ReactiveFormsModule,
        NoopAnimationsModule,
        DynamicFormsCoreModule.forRoot(),
        CustomSwitchComponent
    ]
}).compileComponents().then(() => {
=======
      imports: [
        TranslateModule.forRoot(),
        ReactiveFormsModule,
        NoopAnimationsModule,
        DynamicFormsCoreModule.forRoot(),
      ],
      declarations: [CustomSwitchComponent]

    }).compileComponents().then(() => {
>>>>>>> 061129ec
      fixture = TestBed.createComponent(CustomSwitchComponent);

      component = fixture.componentInstance;
      debugElement = fixture.debugElement;
    });
  }));

  beforeEach(inject([DynamicFormService], (service: DynamicFormService) => {
    formGroup = service.createFormGroup(formModel);

    component.group = formGroup;
    component.model = testModel;

    fixture.detectChanges();

    testElement = debugElement.query(By.css(`input[id='${testModel.id}']`));
  }));

  it('should initialize correctly', () => {
    expect(component.bindId).toBe(true);
    expect(component.group instanceof UntypedFormGroup).toBe(true);
    expect(component.model instanceof DynamicCustomSwitchModel).toBe(true);

    expect(component.blur).toBeDefined();
    expect(component.change).toBeDefined();
    expect(component.focus).toBeDefined();

    expect(component.onBlur).toBeDefined();
    expect(component.onChange).toBeDefined();
    expect(component.onFocus).toBeDefined();

    expect(component.hasFocus).toBe(false);
    expect(component.isValid).toBe(true);
    expect(component.isInvalid).toBe(false);
  });

  it('should have an input element', () => {
    expect(testElement instanceof DebugElement).toBe(true);
  });

  it('should have an input element of type checkbox', () => {
    expect(testElement.nativeElement.getAttribute('type')).toEqual('checkbox');
  });

  it('should emit blur event', () => {
    spyOn(component.blur, 'emit');

    component.onBlur(null);

    expect(component.blur.emit).toHaveBeenCalled();
  });

  it('should emit change event', () => {
    spyOn(component.change, 'emit');

    component.onChange(null);

    expect(component.change.emit).toHaveBeenCalled();
  });

  it('should emit focus event', () => {
    spyOn(component.focus, 'emit');

    component.onFocus(null);

    expect(component.focus.emit).toHaveBeenCalled();
  });
});<|MERGE_RESOLUTION|>--- conflicted
+++ resolved
@@ -20,25 +20,14 @@
 
   beforeEach(waitForAsync(() => {
     TestBed.configureTestingModule({
-<<<<<<< HEAD
     imports: [
+        TranslateModule.forRoot(),
         ReactiveFormsModule,
         NoopAnimationsModule,
         DynamicFormsCoreModule.forRoot(),
         CustomSwitchComponent
     ]
 }).compileComponents().then(() => {
-=======
-      imports: [
-        TranslateModule.forRoot(),
-        ReactiveFormsModule,
-        NoopAnimationsModule,
-        DynamicFormsCoreModule.forRoot(),
-      ],
-      declarations: [CustomSwitchComponent]
-
-    }).compileComponents().then(() => {
->>>>>>> 061129ec
       fixture = TestBed.createComponent(CustomSwitchComponent);
 
       component = fixture.componentInstance;
