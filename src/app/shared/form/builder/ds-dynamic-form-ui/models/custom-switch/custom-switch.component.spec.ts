--- conflicted
+++ resolved
@@ -1,35 +1,12 @@
-<<<<<<< HEAD
+import { DynamicFormsCoreModule, DynamicFormService } from '@ng-dynamic-forms/core';
+import { ReactiveFormsModule, UntypedFormGroup } from '@angular/forms';
+import { ComponentFixture, inject, TestBed, waitForAsync } from '@angular/core/testing';
 import { DebugElement } from '@angular/core';
-import {
-  ComponentFixture,
-  inject,
-  TestBed,
-  waitForAsync,
-} from '@angular/core/testing';
-import {
-  ReactiveFormsModule,
-  UntypedFormGroup,
-} from '@angular/forms';
-=======
-import { DynamicFormsCoreModule, DynamicFormService } from '@ng-dynamic-forms/core';
-import { UntypedFormGroup, ReactiveFormsModule } from '@angular/forms';
-import { ComponentFixture, inject, TestBed, waitForAsync } from '@angular/core/testing';
-import { DebugElement} from '@angular/core';
 import { NoopAnimationsModule } from '@angular/platform-browser/animations';
->>>>>>> 230055ce
-import { By } from '@angular/platform-browser';
-import { NoopAnimationsModule } from '@angular/platform-browser/animations';
-import {
-  DynamicFormsCoreModule,
-  DynamicFormService,
-} from '@ng-dynamic-forms/core';
 
 import { CustomSwitchComponent } from './custom-switch.component';
-<<<<<<< HEAD
 import { DynamicCustomSwitchModel } from './custom-switch.model';
-=======
 import { TranslateModule } from '@ngx-translate/core';
->>>>>>> 230055ce
 
 describe('CustomSwitchComponent', () => {
 
