<<<<<<< HEAD
import { Component, EventEmitter, Input, Output } from '@angular/core';
import { ReactiveFormsModule, UntypedFormGroup } from '@angular/forms';

=======
import {
  Component,
  EventEmitter,
  Input,
  Output,
} from '@angular/core';
import { UntypedFormGroup } from '@angular/forms';
import {
  DynamicFormLayoutService,
  DynamicFormValidationService,
} from '@ng-dynamic-forms/core';
>>>>>>> a8f31948
import { DynamicNGBootstrapCheckboxComponent } from '@ng-dynamic-forms/ui-ng-bootstrap';

import { DynamicCustomSwitchModel } from './custom-switch.model';
import { NgClass } from '@angular/common';
import { TranslateModule } from '@ngx-translate/core';

@Component({
  selector: 'ds-custom-switch',
  styleUrls: ['./custom-switch.component.scss'],
  templateUrl: './custom-switch.component.html',
  imports: [
    NgClass,
    ReactiveFormsModule,
    TranslateModule
  ],
  standalone: true
})
/**
 * Component displaying a custom switch usable in dynamic forms
 * Extends from bootstrap's checkbox component but displays a switch instead
 */
export class CustomSwitchComponent extends DynamicNGBootstrapCheckboxComponent {
  /**
   * Use the model's ID for the input element
   */
  @Input() bindId = true;

  /**
   * The formgroup containing this component
   */
  @Input() group: UntypedFormGroup;

  /**
   * The model used for displaying the switch
   */
  @Input() model: DynamicCustomSwitchModel;

  /**
   * Emit an event when the input is selected
   */
  @Output() selected = new EventEmitter<number>();

  /**
   * Emit an event when the input value is removed
   */
  @Output() remove = new EventEmitter<number>();

  /**
   * Emit an event when the input is blurred out
   */
  @Output() blur = new EventEmitter<any>();

  /**
   * Emit an event when the input value changes
   */
  @Output() change = new EventEmitter<any>();

  /**
   * Emit an event when the input is focused
   */
  @Output() focus = new EventEmitter<any>();

  constructor(layoutService: DynamicFormLayoutService, validationService: DynamicFormValidationService) {
    super(layoutService, validationService);
  }
}<|MERGE_RESOLUTION|>--- conflicted
+++ resolved
@@ -1,20 +1,14 @@
-<<<<<<< HEAD
-import { Component, EventEmitter, Input, Output } from '@angular/core';
-import { ReactiveFormsModule, UntypedFormGroup } from '@angular/forms';
-
-=======
 import {
   Component,
   EventEmitter,
   Input,
   Output,
 } from '@angular/core';
-import { UntypedFormGroup } from '@angular/forms';
+import { ReactiveFormsModule, UntypedFormGroup } from '@angular/forms';
 import {
   DynamicFormLayoutService,
   DynamicFormValidationService,
 } from '@ng-dynamic-forms/core';
->>>>>>> a8f31948
 import { DynamicNGBootstrapCheckboxComponent } from '@ng-dynamic-forms/ui-ng-bootstrap';
 
 import { DynamicCustomSwitchModel } from './custom-switch.model';
