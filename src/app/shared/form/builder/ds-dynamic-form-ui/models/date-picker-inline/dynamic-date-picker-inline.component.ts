--- conflicted
+++ resolved
@@ -1,8 +1,6 @@
-<<<<<<< HEAD
 import { Component, EventEmitter, Input, Output, ViewChild } from '@angular/core';
 import { ReactiveFormsModule, UntypedFormGroup } from '@angular/forms';
 import { NgbDatepicker, NgbDatepickerConfig, NgbDatepickerModule } from '@ng-bootstrap/ng-bootstrap';
-=======
 import {
   Component,
   EventEmitter,
@@ -15,7 +13,6 @@
   NgbDatepicker,
   NgbDatepickerConfig,
 } from '@ng-bootstrap/ng-bootstrap';
->>>>>>> a8f31948
 import {
   DynamicDatePickerModel,
   DynamicFormControlComponent,
@@ -28,7 +25,6 @@
 @Component({
   selector: 'ds-dynamic-date-picker-inline',
   templateUrl: './dynamic-date-picker-inline.component.html',
-<<<<<<< HEAD
   imports: [
     NgClass,
     NgbDatepickerModule,
@@ -36,8 +32,6 @@
     NgIf
   ],
   standalone: true
-=======
->>>>>>> a8f31948
 })
 export class DsDatePickerInlineComponent extends DynamicFormControlComponent {
 
