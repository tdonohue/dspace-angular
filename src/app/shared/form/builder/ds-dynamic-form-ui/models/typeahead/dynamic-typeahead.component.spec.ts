// Load the implementations that should be tested
import { ChangeDetectorRef, Component, CUSTOM_ELEMENTS_SCHEMA } from '@angular/core';
import { FormControl, FormGroup, FormsModule, ReactiveFormsModule } from '@angular/forms';
import { async, ComponentFixture, fakeAsync, inject, TestBed, } from '@angular/core/testing';
import { By } from '@angular/platform-browser';
import { of as observableOf } from 'rxjs';

import { AuthorityOptions } from '../../../../../../core/integration/models/authority-options.model';
import {
  DynamicFormLayoutService,
  DynamicFormsCoreModule,
  DynamicFormValidationService
} from '@ng-dynamic-forms/core';
import { DynamicFormsNGBootstrapUIModule } from '@ng-dynamic-forms/ui-ng-bootstrap';
import { AuthorityService } from '../../../../../../core/integration/authority.service';
import { AuthorityServiceStub } from '../../../../../testing/authority-service-stub';
import { GlobalConfig } from '../../../../../../../config/global-config.interface';
import { GLOBAL_CONFIG } from '../../../../../../../config';
import { NgbModule } from '@ng-bootstrap/ng-bootstrap';
import { DsDynamicTypeaheadComponent } from './dynamic-typeahead.component';
import { DynamicTypeaheadModel } from './dynamic-typeahead.model';
import { FormFieldMetadataValueObject } from '../../../models/form-field-metadata-value.model';
import { createTestComponent } from '../../../../../testing/utils';

export let TYPEAHEAD_TEST_GROUP;

export let TYPEAHEAD_TEST_MODEL_CONFIG;

function init() {
  TYPEAHEAD_TEST_GROUP = new FormGroup({
    typeahead: new FormControl(),
  });

  TYPEAHEAD_TEST_MODEL_CONFIG = {
    authorityOptions: {
      closed: false,
      metadata: 'typeahead',
      name: 'EVENTAuthority',
      scope: 'c1c16450-d56f-41bc-bb81-27f1d1eb5c23'
    } as AuthorityOptions,
    disabled: false,
    id: 'typeahead',
    label: 'Conference',
    minChars: 3,
    name: 'typeahead',
    placeholder: 'Conference',
    readOnly: false,
    required: false,
    repeatable: false,
    value: undefined
  };
}
describe('DsDynamicTypeaheadComponent test suite', () => {

  let testComp: TestComponent;
  let typeaheadComp: DsDynamicTypeaheadComponent;
  let testFixture: ComponentFixture<TestComponent>;
  let typeaheadFixture: ComponentFixture<DsDynamicTypeaheadComponent>;
  let html;

  // async beforeEach
  beforeEach(async(() => {
    const authorityServiceStub = new AuthorityServiceStub();
    init()
    TestBed.configureTestingModule({
      imports: [
        DynamicFormsCoreModule,
        DynamicFormsNGBootstrapUIModule,
        FormsModule,
        NgbModule.forRoot(),
        ReactiveFormsModule,
      ],
      declarations: [
        DsDynamicTypeaheadComponent,
        TestComponent,
      ], // declare the test component
      providers: [
        ChangeDetectorRef,
        DsDynamicTypeaheadComponent,
<<<<<<< HEAD
        {provide: AuthorityService, useValue: authorityServiceStub},
        {provide: DynamicFormLayoutService, useValue: {}},
        {provide: DynamicFormValidationService, useValue: {}}
=======
        { provide: AuthorityService, useValue: authorityServiceStub },
        { provide: DynamicFormLayoutService, useValue: {} },
        { provide: DynamicFormValidationService, useValue: {} }
>>>>>>> 3a8f7754
      ],
      schemas: [CUSTOM_ELEMENTS_SCHEMA]
    });

  }));

  describe('', () => {
    // synchronous beforeEach
    beforeEach(() => {
      html = `
      <ds-dynamic-typeahead [bindId]="bindId"
                            [group]="group"
                            [model]="model"
                            (blur)="onBlur($event)"
                            (change)="onValueChange($event)"
                            (focus)="onFocus($event)"></ds-dynamic-typeahead>`;

      testFixture = createTestComponent(html, TestComponent) as ComponentFixture<TestComponent>;
      testComp = testFixture.componentInstance;
    });

    afterEach(() => {
      testFixture.destroy();
    });
    it('should create DsDynamicTypeaheadComponent', inject([DsDynamicTypeaheadComponent], (app: DsDynamicTypeaheadComponent) => {

      expect(app).toBeDefined();
    }));
  });

  describe('', () => {
    describe('when init model value is empty', () => {
      beforeEach(() => {

        typeaheadFixture = TestBed.createComponent(DsDynamicTypeaheadComponent);
        typeaheadComp = typeaheadFixture.componentInstance; // FormComponent test instance
        typeaheadComp.group = TYPEAHEAD_TEST_GROUP;
        typeaheadComp.model = new DynamicTypeaheadModel(TYPEAHEAD_TEST_MODEL_CONFIG);
        typeaheadFixture.detectChanges();
      });

      afterEach(() => {
        typeaheadFixture.destroy();
        typeaheadComp = null;
      });

      it('should init component properly', () => {
        expect(typeaheadComp.currentValue).not.toBeDefined();
      });

      it('should search when 3+ characters typed', fakeAsync(() => {
        spyOn((typeaheadComp as any).authorityService, 'getEntriesByName').and.callThrough();

        typeaheadComp.search(observableOf('test')).subscribe(() => {
          expect((typeaheadComp as any).authorityService.getEntriesByName).toHaveBeenCalled();
        });

      }));

      it('should set model.value on input type when AuthorityOptions.closed is false', () => {
        const inputDe = typeaheadFixture.debugElement.query(By.css('input.form-control'));
        const inputElement = inputDe.nativeElement;

        inputElement.value = 'test value';
        inputElement.dispatchEvent(new Event('input'));

        expect((typeaheadComp.model as any).value).toEqual(new FormFieldMetadataValueObject('test value'))

      });

      it('should not set model.value on input type when AuthorityOptions.closed is true', () => {
        typeaheadComp.model.authorityOptions.closed = true;
        typeaheadFixture.detectChanges();
        const inputDe = typeaheadFixture.debugElement.query(By.css('input.form-control'));
        const inputElement = inputDe.nativeElement;

        inputElement.value = 'test value';
        inputElement.dispatchEvent(new Event('input'));

        expect(typeaheadComp.model.value).not.toBeDefined();

      });

      it('should emit blur Event onBlur', () => {
        spyOn(typeaheadComp.blur, 'emit');
        typeaheadComp.onBlur(new Event('blur'));
        expect(typeaheadComp.blur.emit).toHaveBeenCalled();
      });

      it('should emit change Event onBlur when AuthorityOptions.closed is false', () => {
        typeaheadComp.inputValue = 'test value';
        typeaheadFixture.detectChanges();
        spyOn(typeaheadComp.blur, 'emit');
        spyOn(typeaheadComp.change, 'emit');
        typeaheadComp.onBlur(new Event('blur'));
        // expect(typeaheadComp.change.emit).toHaveBeenCalled();
        expect(typeaheadComp.blur.emit).toHaveBeenCalled();
      });

      it('should emit focus Event onFocus', () => {
        spyOn(typeaheadComp.focus, 'emit');
        typeaheadComp.onFocus(new Event('focus'));
        expect(typeaheadComp.focus.emit).toHaveBeenCalled();
      });

    });

    describe('and init model value is not empty', () => {
      beforeEach(() => {
        typeaheadFixture = TestBed.createComponent(DsDynamicTypeaheadComponent);
        typeaheadComp = typeaheadFixture.componentInstance; // FormComponent test instance
        typeaheadComp.group = TYPEAHEAD_TEST_GROUP;
        typeaheadComp.model = new DynamicTypeaheadModel(TYPEAHEAD_TEST_MODEL_CONFIG);
        (typeaheadComp.model as any).value = new FormFieldMetadataValueObject('test', null, 'test001');
        typeaheadFixture.detectChanges();
      });

      afterEach(() => {
        typeaheadFixture.destroy();
        typeaheadComp = null;
      });

      it('should init component properly', () => {
        expect(typeaheadComp.currentValue).toEqual(new FormFieldMetadataValueObject('test', null, 'test001'));
      });

      it('should emit change Event onChange and currentValue is empty', () => {
        typeaheadComp.currentValue = null;
        spyOn(typeaheadComp.change, 'emit');
        typeaheadComp.onChange(new Event('change'));
        expect(typeaheadComp.change.emit).toHaveBeenCalled();
        expect(typeaheadComp.model.value).toBeNull();
      });
    });

  });
});

// declare a test component
@Component({
  selector: 'ds-test-cmp',
  template: ``
})
class TestComponent {

  group: FormGroup = TYPEAHEAD_TEST_GROUP;

  model = new DynamicTypeaheadModel(TYPEAHEAD_TEST_MODEL_CONFIG);

}<|MERGE_RESOLUTION|>--- conflicted
+++ resolved
@@ -77,15 +77,9 @@
       providers: [
         ChangeDetectorRef,
         DsDynamicTypeaheadComponent,
-<<<<<<< HEAD
-        {provide: AuthorityService, useValue: authorityServiceStub},
-        {provide: DynamicFormLayoutService, useValue: {}},
-        {provide: DynamicFormValidationService, useValue: {}}
-=======
         { provide: AuthorityService, useValue: authorityServiceStub },
         { provide: DynamicFormLayoutService, useValue: {} },
         { provide: DynamicFormValidationService, useValue: {} }
->>>>>>> 3a8f7754
       ],
       schemas: [CUSTOM_ELEMENTS_SCHEMA]
     });
