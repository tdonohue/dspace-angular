--- conflicted
+++ resolved
@@ -92,11 +92,6 @@
         ReactiveFormsModule,
         NgbModule,
         TranslateModule.forRoot(),
-<<<<<<< HEAD
-=======
-      ],
-      declarations: [
->>>>>>> a8f31948
         DsDynamicScrollableDropdownComponent,
         TestComponent
     ],
@@ -105,17 +100,10 @@
         DsDynamicScrollableDropdownComponent,
         { provide: VocabularyService, useValue: vocabularyServiceStub },
         { provide: DynamicFormLayoutService, useValue: mockDynamicFormLayoutService },
-<<<<<<< HEAD
-        { provide: DynamicFormValidationService, useValue: mockDynamicFormValidationService }
+        { provide: DynamicFormValidationService, useValue: mockDynamicFormValidationService },
     ],
-    schemas: [CUSTOM_ELEMENTS_SCHEMA]
+      schemas: [CUSTOM_ELEMENTS_SCHEMA],
 });
-=======
-        { provide: DynamicFormValidationService, useValue: mockDynamicFormValidationService },
-      ],
-      schemas: [CUSTOM_ELEMENTS_SCHEMA],
-    });
->>>>>>> a8f31948
 
   }));
 
@@ -248,7 +236,6 @@
 
 // declare a test component
 @Component({
-<<<<<<< HEAD
     selector: 'ds-test-cmp',
     template: ``,
     standalone: true,
@@ -258,10 +245,6 @@
         InfiniteScrollModule,
         ReactiveFormsModule,
         NgbModule]
-=======
-  selector: 'ds-test-cmp',
-  template: ``,
->>>>>>> a8f31948
 })
 class TestComponent {
 
