--- conflicted
+++ resolved
@@ -1,12 +1,3 @@
-<<<<<<< HEAD
-import { ChangeDetectorRef, Component, EventEmitter, Input, OnDestroy, OnInit, Output } from '@angular/core';
-import { FormsModule, UntypedFormGroup } from '@angular/forms';
-
-import { of as observableOf, Subscription } from 'rxjs';
-import { catchError, distinctUntilChanged } from 'rxjs/operators';
-import { NgbDropdown, NgbDropdownModule, NgbTooltipModule } from '@ng-bootstrap/ng-bootstrap';
-import { DynamicFormLayoutService, DynamicFormValidationService } from '@ng-dynamic-forms/core';
-=======
 import {
   ChangeDetectorRef,
   Component,
@@ -16,8 +7,8 @@
   OnInit,
   Output,
 } from '@angular/core';
-import { UntypedFormGroup } from '@angular/forms';
-import { NgbDropdown } from '@ng-bootstrap/ng-bootstrap';
+import { FormsModule, UntypedFormGroup } from '@angular/forms';
+import { NgbDropdown, NgbDropdownModule, NgbTooltipModule } from '@ng-bootstrap/ng-bootstrap';
 import {
   DynamicFormLayoutService,
   DynamicFormValidationService,
@@ -30,7 +21,6 @@
   catchError,
   distinctUntilChanged,
 } from 'rxjs/operators';
->>>>>>> a8f31948
 
 import {
   buildPaginatedList,
@@ -48,15 +38,12 @@
 } from '../../../../../empty.util';
 import { FormFieldMetadataValueObject } from '../../../models/form-field-metadata-value.model';
 import { DsDynamicVocabularyComponent } from '../dynamic-vocabulary.component';
-<<<<<<< HEAD
 import { TranslateModule } from '@ngx-translate/core';
 import { AuthorityConfidenceStateDirective } from '../../../../directives/authority-confidence-state.directive';
 import { NgClass, NgForOf, NgIf, NgTemplateOutlet } from '@angular/common';
 import { InfiniteScrollModule } from 'ngx-infinite-scroll';
 import { ObjNgFor } from '../../../../../utils/object-ngfor.pipe';
-=======
 import { DynamicLookupNameModel } from './dynamic-lookup-name.model';
->>>>>>> a8f31948
 
 /**
  * Component representing a lookup or lookup-name input field
@@ -65,7 +52,6 @@
   selector: 'ds-dynamic-lookup',
   styleUrls: ['./dynamic-lookup.component.scss'],
   templateUrl: './dynamic-lookup.component.html',
-<<<<<<< HEAD
   imports: [
     TranslateModule,
     NgbTooltipModule,
@@ -80,8 +66,6 @@
     ObjNgFor
   ],
   standalone: true
-=======
->>>>>>> a8f31948
 })
 export class DsDynamicLookupComponent extends DsDynamicVocabularyComponent implements OnDestroy, OnInit {
 
