// Load the implementations that should be tested
import {
  ChangeDetectorRef,
  Component,
  CUSTOM_ELEMENTS_SCHEMA,
} from '@angular/core';
import {
  ComponentFixture,
  fakeAsync,
  inject,
  TestBed,
  tick,
  waitForAsync,
} from '@angular/core/testing';
import {
  FormsModule,
  ReactiveFormsModule,
  UntypedFormControl,
  UntypedFormGroup,
} from '@angular/forms';
import { By } from '@angular/platform-browser';
import { NgbModule } from '@ng-bootstrap/ng-bootstrap';
import {
  DynamicFormLayoutService,
  DynamicFormsCoreModule,
  DynamicFormValidationService,
} from '@ng-dynamic-forms/core';
import { DynamicFormsNGBootstrapUIModule } from '@ng-dynamic-forms/ui-ng-bootstrap';
import { TranslateModule } from '@ngx-translate/core';
import { InfiniteScrollModule } from 'ngx-infinite-scroll';
import { of as observableOf } from 'rxjs';

import { VocabularyEntry } from '../../../../../../core/submission/vocabularies/models/vocabulary-entry.model';
import { VocabularyOptions } from '../../../../../../core/submission/vocabularies/models/vocabulary-options.model';
import { VocabularyService } from '../../../../../../core/submission/vocabularies/vocabulary.service';
import {
  mockDynamicFormLayoutService,
  mockDynamicFormValidationService,
} from '../../../../../testing/dynamic-form-mock-services';
<<<<<<< HEAD
import { createTestComponent } from '../../../../../testing/utils.test';
import { VocabularyServiceStub } from '../../../../../testing/vocabulary-service.stub';
import { ObjNgFor } from '../../../../../utils/object-ngfor.pipe';
import { AuthorityConfidenceStateDirective } from '../../../../directives/authority-confidence-state.directive';
import { FormFieldMetadataValueObject } from '../../../models/form-field-metadata-value.model';
import { DsDynamicLookupComponent } from './dynamic-lookup.component';
import {
  DynamicLookupModel,
  DynamicLookupModelConfig,
} from './dynamic-lookup.model';
import { DynamicLookupNameModel } from './dynamic-lookup-name.model';
=======
import {DisabledDirective} from '../../../../../disabled-directive';
>>>>>>> 2d48cc0f

let LOOKUP_TEST_MODEL_CONFIG: DynamicLookupModelConfig = {
  vocabularyOptions: {
    name: 'RPAuthority',
    closed: false,
  } as VocabularyOptions,
  disabled: false,
  errorMessages: { required: 'Required field.' },
  id: 'lookup',
  label: 'Author',
  maxOptions: 10,
  name: 'lookup',
  placeholder: 'Author',
  readOnly: false,
  required: true,
  repeatable: true,
  validators: { required: null },
  value: undefined,
  metadataFields: [],
  submissionId: '1234',
  hasSelectableMetadata: false,
};

let LOOKUP_NAME_TEST_MODEL_CONFIG = {
  vocabularyOptions: {
    name: 'RPAuthority',
    closed: false,
  } as VocabularyOptions,
  disabled: false,
  errorMessages: { required: 'Required field.' },
  id: 'lookupName',
  label: 'Author',
  maxOptions: 10,
  name: 'lookupName',
  placeholder: 'Author',
  readOnly: false,
  required: true,
  repeatable: true,
  validators: { required: null },
  value: undefined,
  metadataFields: [],
  submissionId: '1234',
  hasSelectableMetadata: false,
};

let LOOKUP_TEST_GROUP = new UntypedFormGroup({
  lookup: new UntypedFormControl(),
  lookupName: new UntypedFormControl(),
});

describe('Dynamic Lookup component', () => {
  function init() {
    LOOKUP_TEST_MODEL_CONFIG = {
      vocabularyOptions: {
        name: 'RPAuthority',
        closed: false,
      } as VocabularyOptions,
      disabled: false,
      errorMessages: { required: 'Required field.' },
      id: 'lookup',
      label: 'Author',
      maxOptions: 10,
      name: 'lookup',
      placeholder: 'Author',
      readOnly: false,
      required: true,
      repeatable: true,
      validators: { required: null },
      value: undefined,
      metadataFields: [],
      submissionId: '1234',
      hasSelectableMetadata: false,
    };

    LOOKUP_NAME_TEST_MODEL_CONFIG = {
      vocabularyOptions: {
        name: 'RPAuthority',
        closed: false,
      } as VocabularyOptions,
      disabled: false,
      errorMessages: { required: 'Required field.' },
      id: 'lookupName',
      label: 'Author',
      maxOptions: 10,
      name: 'lookupName',
      placeholder: 'Author',
      readOnly: false,
      required: true,
      repeatable: true,
      validators: { required: null },
      value: undefined,
      metadataFields: [],
      submissionId: '1234',
      hasSelectableMetadata: false,
    };

    LOOKUP_TEST_GROUP = new UntypedFormGroup({
      lookup: new UntypedFormControl(),
      lookupName: new UntypedFormControl(),
    });

  }

  let testComp: TestComponent;
  let lookupComp: DsDynamicLookupComponent;
  let testFixture: ComponentFixture<TestComponent>;
  let lookupFixture: ComponentFixture<DsDynamicLookupComponent>;
  let html;
  let vocabularyServiceStub: VocabularyServiceStub;

  // waitForAsync beforeEach
  beforeEach(waitForAsync(() => {
    vocabularyServiceStub = new VocabularyServiceStub();
    TestBed.configureTestingModule({
      imports: [
        DynamicFormsCoreModule,
        DynamicFormsNGBootstrapUIModule,
        FormsModule,
        InfiniteScrollModule,
        ReactiveFormsModule,
        NgbModule,
        TranslateModule.forRoot(),
        DsDynamicLookupComponent,
        TestComponent,
        AuthorityConfidenceStateDirective,
        ObjNgFor,
<<<<<<< HEAD
      ],
=======
        DisabledDirective
      ], // declare the test component
>>>>>>> 2d48cc0f
      providers: [
        ChangeDetectorRef,
        DsDynamicLookupComponent,
        { provide: VocabularyService, useValue: vocabularyServiceStub },
        { provide: DynamicFormLayoutService, useValue: mockDynamicFormLayoutService },
        { provide: DynamicFormValidationService, useValue: mockDynamicFormValidationService },
      ],
      schemas: [CUSTOM_ELEMENTS_SCHEMA],
    });
  }));

  beforeEach(() => {
    init();
  });

  describe('DynamicLookUpComponent', () => {
    // synchronous beforeEach
    beforeEach(() => {
      html = `
      <ds-dynamic-lookup
        [bindId]="bindId"
        [group]="group"
        [model]="model"
        [showErrorMessages]="showErrorMessages"
        (blur)="onBlur($event)"
        (change)="onValueChange($event)"
        (focus)="onFocus($event)"></ds-dynamic-lookup>`;

      testFixture = createTestComponent(html, TestComponent) as ComponentFixture<TestComponent>;
      testComp = testFixture.componentInstance;
    });
    afterEach(() => {
      testFixture.destroy();
      testComp = null;
    });
    it('should create DsDynamicLookupComponent', inject([DsDynamicLookupComponent], (app: DsDynamicLookupComponent) => {
      expect(app).toBeDefined();
    }));

    describe('when model is DynamicLookupModel', () => {

      describe('', () => {
        beforeEach(() => {

          lookupFixture = TestBed.createComponent(DsDynamicLookupComponent);
          lookupComp = lookupFixture.componentInstance; // FormComponent test instance
          lookupComp.group = LOOKUP_TEST_GROUP;
          lookupComp.model = new DynamicLookupModel(LOOKUP_TEST_MODEL_CONFIG);
          lookupFixture.detectChanges();
        });
        afterEach(() => {
          lookupFixture.destroy();
          lookupComp = null;
        });
        it('should render only an input element', () => {
          const de = lookupFixture.debugElement.queryAll(By.css('input.form-control'));
          expect(de.length).toBe(1);
        });

      });

      describe('and init model value is empty', () => {
        beforeEach(() => {
          lookupFixture = TestBed.createComponent(DsDynamicLookupComponent);
          lookupComp = lookupFixture.componentInstance; // FormComponent test instance
          lookupComp.group = LOOKUP_TEST_GROUP;
          lookupComp.model = new DynamicLookupModel(LOOKUP_TEST_MODEL_CONFIG);
          lookupFixture.detectChanges();
        });

        afterEach(() => {
          lookupFixture.destroy();
          lookupComp = null;
        });

        it('should init component properly', () => {
          expect(lookupComp.firstInputValue).toBe('');
          const de = lookupFixture.debugElement.queryAll(By.css('button'));
          const searchBtnEl = de[0].nativeElement;
          const editBtnEl = de[1].nativeElement;
          expect(searchBtnEl.getAttribute('aria-disabled')).toBe('true');
          expect(searchBtnEl.classList.contains('disabled')).toBeTrue();
          expect(editBtnEl.getAttribute('aria-disabled')).toBe('true');
          expect(editBtnEl.classList.contains('disabled')).toBeTrue();
          expect(editBtnEl.textContent.trim()).toBe('form.edit');
        });

        it('should return search results', fakeAsync(() => {
          const de = lookupFixture.debugElement.queryAll(By.css('button'));
          const btnEl = de[0].nativeElement;
          const results = vocabularyServiceStub.getList();

          lookupComp.firstInputValue = 'test';
          lookupFixture.detectChanges();

          btnEl.click();
          tick();
          lookupFixture.detectChanges();
          expect(lookupComp.optionsList).toEqual(results);

        }));

        it('should select a results entry properly', fakeAsync(() => {
          let de = lookupFixture.debugElement.queryAll(By.css('button'));
          const btnEl = de[0].nativeElement;
          const selectedValue = Object.assign(new VocabularyEntry(), {
            authority: 1,
            display: 'one',
            value: 1,
          });
          spyOn(lookupComp.change, 'emit');
          lookupComp.firstInputValue = 'test';
          lookupFixture.detectChanges();
          btnEl.click();
          tick();
          lookupFixture.detectChanges();
          de = lookupFixture.debugElement.queryAll(By.css('button.dropdown-item'));
          const entryEl = de[0].nativeElement;
          entryEl.click();
          lookupFixture.detectChanges();
          expect(lookupComp.firstInputValue).toEqual('one');
          expect(lookupComp.model.value).toEqual(selectedValue);
          expect(lookupComp.change.emit).toHaveBeenCalled();
        }));

        it('should set model.value on input type when VocabularyOptions.closed is false', fakeAsync(() => {
          lookupComp.firstInputValue = 'test';
          lookupFixture.detectChanges();

          lookupComp.onChange(new Event('change'));
          expect(lookupComp.model.value).toEqual(new FormFieldMetadataValueObject('test'));

        }));

        it('should not set model.value on input type when VocabularyOptions.closed is true', () => {
          lookupComp.model.vocabularyOptions.closed = true;
          lookupComp.firstInputValue = 'test';
          lookupFixture.detectChanges();

          lookupComp.onChange(new Event('change'));
          expect(lookupComp.model.value).not.toBeDefined();

        });

      });

      describe('and init model value is not empty', () => {
        beforeEach(() => {

          lookupFixture = TestBed.createComponent(DsDynamicLookupComponent);
          lookupComp = lookupFixture.componentInstance; // FormComponent test instance
          lookupComp.group = LOOKUP_TEST_GROUP;
          lookupComp.model = new DynamicLookupModel(LOOKUP_TEST_MODEL_CONFIG);
          const entry = observableOf(Object.assign(new VocabularyEntry(), {
            authority: null,
            value: 'test',
            display: 'testDisplay',
          }));
          spyOn((lookupComp as any).vocabularyService, 'getVocabularyEntryByValue').and.returnValue(entry);
          (lookupComp.model as any).value = new FormFieldMetadataValueObject('test', null, null, 'testDisplay');
          lookupFixture.detectChanges();

          // spyOn(store, 'dispatch');
        });
        afterEach(() => {
          lookupFixture.destroy();
          lookupComp = null;
        });
        it('should init component properly', fakeAsync(() => {
          tick();
          expect(lookupComp.firstInputValue).toBe('testDisplay');
          expect((lookupComp as any).vocabularyService.getVocabularyEntryByValue).toHaveBeenCalled();
        }));

        it('should have search button disabled on edit mode', () => {
          lookupComp.editMode = true;
          lookupFixture.detectChanges();

          const de = lookupFixture.debugElement.queryAll(By.css('button'));
          const searchBtnEl = de[0].nativeElement;
          const saveBtnEl = de[1].nativeElement;
          expect(searchBtnEl.getAttribute('aria-disabled')).toBe('true');
          expect(searchBtnEl.classList.contains('disabled')).toBeTrue();
          expect(saveBtnEl.getAttribute('aria-disabled')).not.toBe('true');
          expect(saveBtnEl.classList.contains('disabled')).toBeFalse();
          expect(saveBtnEl.textContent.trim()).toBe('form.save');

        });
      });
      describe('and init model value is not empty with authority', () => {
        beforeEach(() => {

          lookupFixture = TestBed.createComponent(DsDynamicLookupComponent);
          lookupComp = lookupFixture.componentInstance; // FormComponent test instance
          lookupComp.group = LOOKUP_TEST_GROUP;
          lookupComp.model = new DynamicLookupModel(LOOKUP_TEST_MODEL_CONFIG);
          const entry = observableOf(Object.assign(new VocabularyEntry(), {
            authority: 'test001',
            value: 'test',
            display: 'testDisplay',
          }));
          spyOn((lookupComp as any).vocabularyService, 'getVocabularyEntryByID').and.returnValue(entry);
          lookupComp.model.value = new FormFieldMetadataValueObject('test', null, 'test001', 'testDisplay');
          lookupFixture.detectChanges();

          // spyOn(store, 'dispatch');
        });
        afterEach(() => {
          lookupFixture.destroy();
          lookupComp = null;
        });
        it('should init component properly', fakeAsync(() => {
          tick();
          expect(lookupComp.firstInputValue).toBe('testDisplay');
          expect((lookupComp as any).vocabularyService.getVocabularyEntryByID).toHaveBeenCalled();
        }));

        it('should have search button disabled on edit mode', () => {
          lookupComp.editMode = true;
          lookupFixture.detectChanges();

          const de = lookupFixture.debugElement.queryAll(By.css('button'));
          const searchBtnEl = de[0].nativeElement;
          const saveBtnEl = de[1].nativeElement;
          expect(searchBtnEl.getAttribute('aria-disabled')).toBe('true');
          expect(searchBtnEl.classList.contains('disabled')).toBeTrue();
          expect(saveBtnEl.getAttribute('aria-disabled')).not.toBe('true');
          expect(saveBtnEl.classList.contains('disabled')).toBeFalse();
          expect(saveBtnEl.textContent.trim()).toBe('form.save');

        });
      });
    });

    describe('when model is DynamicLookupNameModel', () => {

      describe('', () => {
        beforeEach(() => {

          lookupFixture = TestBed.createComponent(DsDynamicLookupComponent);
          lookupComp = lookupFixture.componentInstance; // FormComponent test instance
          lookupComp.group = LOOKUP_TEST_GROUP;
          lookupComp.model = new DynamicLookupNameModel(LOOKUP_NAME_TEST_MODEL_CONFIG);
          lookupFixture.detectChanges();

          // spyOn(store, 'dispatch');
        });
        afterEach(() => {
          lookupFixture.destroy();
          lookupComp = null;
        });
        it('should render two input element', () => {
          const de = lookupFixture.debugElement.queryAll(By.css('input.form-control'));
          const deBtn = lookupFixture.debugElement.queryAll(By.css('button'));
          const searchBtnEl = deBtn[0].nativeElement;
          const editBtnEl = deBtn[1].nativeElement;

          expect(de.length).toBe(2);
          expect(searchBtnEl.getAttribute('aria-disabled')).toBe('true');
          expect(searchBtnEl.classList.contains('disabled')).toBeTrue();
          expect(editBtnEl.getAttribute('aria-disabled')).toBe('true');
          expect(editBtnEl.classList.contains('disabled')).toBeTrue();
          expect(editBtnEl.textContent.trim()).toBe('form.edit');
        });

      });

      describe('and init model value is empty', () => {

        beforeEach(() => {

          lookupFixture = TestBed.createComponent(DsDynamicLookupComponent);
          lookupComp = lookupFixture.componentInstance; // FormComponent test instance
          lookupComp.group = LOOKUP_TEST_GROUP;
          lookupComp.model = new DynamicLookupNameModel(LOOKUP_NAME_TEST_MODEL_CONFIG);
          lookupFixture.detectChanges();
        });

        afterEach(() => {
          lookupFixture.destroy();
          lookupComp = null;
        });

        it('should select a results entry properly', fakeAsync(() => {
          const payload = [
            Object.assign(new VocabularyEntry(), {
              authority: 1,
              display: 'Name, Lastname',
              value: 1,
            }),
            Object.assign(new VocabularyEntry(), {
              authority: 2,
              display: 'NameTwo, LastnameTwo',
              value: 2,
            }),
          ];
          let de = lookupFixture.debugElement.queryAll(By.css('button'));
          const btnEl = de[0].nativeElement;
          const selectedValue = Object.assign(new VocabularyEntry(), {
            authority: 1,
            display: 'Name, Lastname',
            value: 1,
          });
          spyOn(lookupComp.change, 'emit');
          vocabularyServiceStub.setNewPayload(payload);
          lookupComp.firstInputValue = 'test';
          lookupFixture.detectChanges();
          btnEl.click();
          tick();
          lookupFixture.detectChanges();
          de = lookupFixture.debugElement.queryAll(By.css('button.dropdown-item'));
          const entryEl = de[0].nativeElement;
          entryEl.click();

          expect(lookupComp.firstInputValue).toEqual('Name');
          expect(lookupComp.secondInputValue).toEqual('Lastname');
          expect(lookupComp.model.value).toEqual(selectedValue);
          expect(lookupComp.change.emit).toHaveBeenCalled();
        }));
      });

      describe('and init model value is not empty', () => {
        beforeEach(() => {

          lookupFixture = TestBed.createComponent(DsDynamicLookupComponent);
          lookupComp = lookupFixture.componentInstance; // FormComponent test instance
          lookupComp.group = LOOKUP_TEST_GROUP;
          lookupComp.model = new DynamicLookupNameModel(LOOKUP_NAME_TEST_MODEL_CONFIG);
          lookupComp.model.value = new FormFieldMetadataValueObject('Name, Lastname', null, 'test001');
          const entry = observableOf(Object.assign(new VocabularyEntry(), {
            authority: null,
            value: 'Name, Lastname',
            display: 'Name, Lastname',
          }));
          spyOn((lookupComp as any).vocabularyService, 'getVocabularyEntryByValue').and.returnValue(entry);
          (lookupComp.model as any).value = new FormFieldMetadataValueObject('Name, Lastname', null, null, 'Name, Lastname');
          lookupFixture.detectChanges();

        });
        afterEach(() => {
          lookupFixture.destroy();
          lookupComp = null;
        });
        it('should init component properly', fakeAsync(() => {
          tick();
          expect(lookupComp.firstInputValue).toBe('Name');
          expect(lookupComp.secondInputValue).toBe('Lastname');
          expect((lookupComp as any).vocabularyService.getVocabularyEntryByValue).toHaveBeenCalled();
        }));

        it('should have search button disabled on edit mode', () => {
          lookupComp.editMode = true;
          lookupFixture.detectChanges();

          const de = lookupFixture.debugElement.queryAll(By.css('button'));
          const searchBtnEl = de[0].nativeElement;
          const saveBtnEl = de[1].nativeElement;
          expect(searchBtnEl.getAttribute('aria-disabled')).toBe('true');
          expect(searchBtnEl.classList.contains('disabled')).toBeTrue();
          expect(saveBtnEl.getAttribute('aria-disabled')).not.toBe('true');
          expect(saveBtnEl.classList.contains('disabled')).toBeFalse();
          expect(saveBtnEl.textContent.trim()).toBe('form.save');

        });
      });

      describe('and init model value is not empty with authority', () => {
        beforeEach(() => {

          lookupFixture = TestBed.createComponent(DsDynamicLookupComponent);
          lookupComp = lookupFixture.componentInstance; // FormComponent test instance
          lookupComp.group = LOOKUP_TEST_GROUP;
          lookupComp.model = new DynamicLookupNameModel(LOOKUP_NAME_TEST_MODEL_CONFIG);
          lookupComp.model.value = new FormFieldMetadataValueObject('Name, Lastname', null, 'test001');
          const entry = observableOf(Object.assign(new VocabularyEntry(), {
            authority: 'test001',
            value: 'Name, Lastname',
            display: 'Name, Lastname',
          }));
          spyOn((lookupComp as any).vocabularyService, 'getVocabularyEntryByID').and.returnValue(entry);
          lookupComp.model.value = new FormFieldMetadataValueObject('Name, Lastname', null, 'test001', 'Name, Lastname');
          lookupFixture.detectChanges();

        });
        afterEach(() => {
          lookupFixture.destroy();
          lookupComp = null;
        });
        it('should init component properly', fakeAsync(() => {
          tick();
          expect(lookupComp.firstInputValue).toBe('Name');
          expect(lookupComp.secondInputValue).toBe('Lastname');
          expect((lookupComp as any).vocabularyService.getVocabularyEntryByID).toHaveBeenCalled();
        }));

        it('should have search button disabled on edit mode', () => {
          lookupComp.editMode = true;
          lookupFixture.detectChanges();

          const de = lookupFixture.debugElement.queryAll(By.css('button'));
          const searchBtnEl = de[0].nativeElement;
          const saveBtnEl = de[1].nativeElement;
          expect(searchBtnEl.getAttribute('aria-disabled')).toBe('true');
          expect(searchBtnEl.classList.contains('disabled')).toBeTrue();
          expect(saveBtnEl.getAttribute('aria-disabled')).not.toBe('true');
          expect(saveBtnEl.classList.contains('disabled')).toBeFalse();
          expect(saveBtnEl.textContent.trim()).toBe('form.save');

        });
      });
    });
  });
});

// declare a test component
@Component({
  selector: 'ds-test-cmp',
  template: ``,
  standalone: true,
  imports: [DynamicFormsCoreModule,
    DynamicFormsNGBootstrapUIModule,
    FormsModule,
    InfiniteScrollModule,
    ReactiveFormsModule,
    NgbModule],
})
class TestComponent {

  group: UntypedFormGroup = LOOKUP_TEST_GROUP;

  inputLookupModelConfig = LOOKUP_TEST_MODEL_CONFIG;

  model = new DynamicLookupModel(this.inputLookupModelConfig);
}<|MERGE_RESOLUTION|>--- conflicted
+++ resolved
@@ -37,7 +37,6 @@
   mockDynamicFormLayoutService,
   mockDynamicFormValidationService,
 } from '../../../../../testing/dynamic-form-mock-services';
-<<<<<<< HEAD
 import { createTestComponent } from '../../../../../testing/utils.test';
 import { VocabularyServiceStub } from '../../../../../testing/vocabulary-service.stub';
 import { ObjNgFor } from '../../../../../utils/object-ngfor.pipe';
@@ -49,9 +48,7 @@
   DynamicLookupModelConfig,
 } from './dynamic-lookup.model';
 import { DynamicLookupNameModel } from './dynamic-lookup-name.model';
-=======
 import {DisabledDirective} from '../../../../../disabled-directive';
->>>>>>> 2d48cc0f
 
 let LOOKUP_TEST_MODEL_CONFIG: DynamicLookupModelConfig = {
   vocabularyOptions: {
@@ -178,12 +175,8 @@
         TestComponent,
         AuthorityConfidenceStateDirective,
         ObjNgFor,
-<<<<<<< HEAD
+        DisabledDirective,
       ],
-=======
-        DisabledDirective
-      ], // declare the test component
->>>>>>> 2d48cc0f
       providers: [
         ChangeDetectorRef,
         DsDynamicLookupComponent,
