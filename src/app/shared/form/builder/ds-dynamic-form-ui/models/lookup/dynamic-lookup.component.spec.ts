--- conflicted
+++ resolved
@@ -170,38 +170,20 @@
         ReactiveFormsModule,
         NgbModule,
         TranslateModule.forRoot(),
-<<<<<<< HEAD
         DsDynamicLookupComponent,
         TestComponent,
         AuthorityConfidenceStateDirective,
         ObjNgFor
     ],
     providers: [
-=======
-      ],
-      declarations: [
-        DsDynamicLookupComponent,
-        TestComponent,
-        AuthorityConfidenceStateDirective,
-        ObjNgFor,
-      ], // declare the test component
-      providers: [
->>>>>>> a8f31948
         ChangeDetectorRef,
         DsDynamicLookupComponent,
         { provide: VocabularyService, useValue: vocabularyServiceStub },
         { provide: DynamicFormLayoutService, useValue: mockDynamicFormLayoutService },
-<<<<<<< HEAD
-        { provide: DynamicFormValidationService, useValue: mockDynamicFormValidationService }
+        { provide: DynamicFormValidationService, useValue: mockDynamicFormValidationService },
     ],
-    schemas: [CUSTOM_ELEMENTS_SCHEMA]
+      schemas: [CUSTOM_ELEMENTS_SCHEMA],
 });
-=======
-        { provide: DynamicFormValidationService, useValue: mockDynamicFormValidationService },
-      ],
-      schemas: [CUSTOM_ELEMENTS_SCHEMA],
-    });
->>>>>>> a8f31948
   }));
 
   beforeEach(() => {
@@ -597,7 +579,6 @@
 
 // declare a test component
 @Component({
-<<<<<<< HEAD
     selector: 'ds-test-cmp',
     template: ``,
     standalone: true,
@@ -607,10 +588,6 @@
         InfiniteScrollModule,
         ReactiveFormsModule,
         NgbModule]
-=======
-  selector: 'ds-test-cmp',
-  template: ``,
->>>>>>> a8f31948
 })
 class TestComponent {
 
