import { NO_ERRORS_SCHEMA } from '@angular/core';
import {
  ComponentFixture,
  TestBed,
  waitForAsync,
} from '@angular/core/testing';
import { Store } from '@ngrx/store';
import { of as observableOf } from 'rxjs';

import { Item } from '../../../../../core/shared/item.model';
import { Relationship } from '../../../../../core/shared/item-relationships/relationship.model';
import { SubmissionService } from '../../../../../submission/submission.service';
import { ItemSearchResult } from '../../../../object-collection/shared/item-search-result.model';
import { SelectableListService } from '../../../../object-list/selectable-list/selectable-list.service';
import { createSuccessfulRemoteDataObject$ } from '../../../../remote-data.utils';
import { SubmissionServiceStub } from '../../../../testing/submission-service.stub';
<<<<<<< HEAD
import { TranslateModule } from '@ngx-translate/core';
import {
  ListableObjectComponentLoaderComponent
} from '../../../../object-collection/shared/listable-object/listable-object-component-loader.component';
=======
import { RelationshipOptions } from '../../models/relationship-options.model';
import { ReorderableRelationship } from '../existing-metadata-list-element/existing-metadata-list-element.component';
import { RemoveRelationshipAction } from '../relation-lookup-modal/relationship.actions';
import { ExistingRelationListElementComponent } from './existing-relation-list-element.component';
>>>>>>> a8f31948

describe('ExistingRelationListElementComponent', () => {
  let component: ExistingRelationListElementComponent;
  let fixture: ComponentFixture<ExistingRelationListElementComponent>;
  let selectionService;
  let store;
  let listID;
  let submissionItem;
  let relationship;
  let reoRel;
  let metadataFields;
  let relationshipOptions;
  let uuid1;
  let uuid2;
  let relatedItem;
  let leftItemRD$;
  let rightItemRD$;
  let relatedSearchResult;
  let submissionId;
  let relationshipService;

  function init() {
    uuid1 = '91ce578d-2e63-4093-8c73-3faafd716000';
    uuid2 = '0e9dba1c-e1c3-4e05-a539-446f08ef57a7';
    selectionService = jasmine.createSpyObj('selectionService', ['deselectSingle']);
    store = jasmine.createSpyObj('store', ['dispatch']);
    listID = '1234-listID';
    submissionItem = Object.assign(new Item(), { uuid: uuid1 });
    metadataFields = ['dc.contributor.author'];
    relationshipOptions = Object.assign(new RelationshipOptions(), {
      relationshipType: 'isPublicationOfAuthor',
      filter: 'test.filter',
      searchConfiguration: 'personConfiguration',
      nameVariants: true,
    });
    relatedItem = Object.assign(new Item(), { uuid: uuid2 });
    leftItemRD$ = createSuccessfulRemoteDataObject$(relatedItem);
    rightItemRD$ = createSuccessfulRemoteDataObject$(submissionItem);
    relatedSearchResult = Object.assign(new ItemSearchResult(), { indexableObject: relatedItem });
    relationshipService = {
      updatePlace: () => observableOf({}),
    } as any;

    relationship = Object.assign(new Relationship(), { leftItem: leftItemRD$, rightItem: rightItemRD$ });
    submissionId = '1234';
    reoRel = new ReorderableRelationship(relationship, true, relationshipService, {} as any, submissionId);
  }

  beforeEach(waitForAsync(() => {
    init();
    TestBed.configureTestingModule({
    imports: [
      TranslateModule.forRoot(),
      ExistingRelationListElementComponent
    ],
    providers: [
        { provide: SelectableListService, useValue: selectionService },
        { provide: Store, useValue: store },
<<<<<<< HEAD
        { provide: SubmissionService, useClass: SubmissionServiceStub }
    ],
    schemas: [NO_ERRORS_SCHEMA]
})
      .overrideComponent(ExistingRelationListElementComponent, {
        remove: { imports: [ListableObjectComponentLoaderComponent]}
      })
=======
        { provide: SubmissionService, useClass: SubmissionServiceStub },
      ],
      schemas: [NO_ERRORS_SCHEMA],
    })
>>>>>>> a8f31948
      .compileComponents();
  }));

  beforeEach(() => {
    fixture = TestBed.createComponent(ExistingRelationListElementComponent);
    component = fixture.componentInstance;
    component.listId = listID;
    component.submissionItem = submissionItem;
    component.reoRel = reoRel;
    component.metadataFields = metadataFields;
    component.relationshipOptions = relationshipOptions;
    component.submissionId = submissionId;
    fixture.detectChanges();
    component.ngOnChanges();
  });

  it('should create', () => {
    expect(component).toBeTruthy();
  });

  describe('removeSelection', () => {
    it('should deselect the object in the selectable list service', () => {
      component.removeSelection();
      expect(selectionService.deselectSingle).toHaveBeenCalledWith(listID, relatedSearchResult);
    });

    it('should dispatch a RemoveRelationshipAction', () => {
      component.removeSelection();
      const action = new RemoveRelationshipAction(submissionItem, relatedItem, relationshipOptions.relationshipType, submissionId);
      expect(store.dispatch).toHaveBeenCalledWith(action);
    });
  });
});<|MERGE_RESOLUTION|>--- conflicted
+++ resolved
@@ -14,17 +14,14 @@
 import { SelectableListService } from '../../../../object-list/selectable-list/selectable-list.service';
 import { createSuccessfulRemoteDataObject$ } from '../../../../remote-data.utils';
 import { SubmissionServiceStub } from '../../../../testing/submission-service.stub';
-<<<<<<< HEAD
 import { TranslateModule } from '@ngx-translate/core';
 import {
   ListableObjectComponentLoaderComponent
 } from '../../../../object-collection/shared/listable-object/listable-object-component-loader.component';
-=======
 import { RelationshipOptions } from '../../models/relationship-options.model';
 import { ReorderableRelationship } from '../existing-metadata-list-element/existing-metadata-list-element.component';
 import { RemoveRelationshipAction } from '../relation-lookup-modal/relationship.actions';
 import { ExistingRelationListElementComponent } from './existing-relation-list-element.component';
->>>>>>> a8f31948
 
 describe('ExistingRelationListElementComponent', () => {
   let component: ExistingRelationListElementComponent;
@@ -83,20 +80,13 @@
     providers: [
         { provide: SelectableListService, useValue: selectionService },
         { provide: Store, useValue: store },
-<<<<<<< HEAD
-        { provide: SubmissionService, useClass: SubmissionServiceStub }
+        { provide: SubmissionService, useClass: SubmissionServiceStub },
     ],
-    schemas: [NO_ERRORS_SCHEMA]
+      schemas: [NO_ERRORS_SCHEMA],
 })
       .overrideComponent(ExistingRelationListElementComponent, {
         remove: { imports: [ListableObjectComponentLoaderComponent]}
       })
-=======
-        { provide: SubmissionService, useClass: SubmissionServiceStub },
-      ],
-      schemas: [NO_ERRORS_SCHEMA],
-    })
->>>>>>> a8f31948
       .compileComponents();
   }));
 
