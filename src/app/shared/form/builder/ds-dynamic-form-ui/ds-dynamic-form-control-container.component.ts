import {
  ChangeDetectionStrategy,
  Component,
  ComponentFactoryResolver,
  ContentChildren,
  EventEmitter,
  Input,
  NgZone,
  OnChanges,
  OnInit,
  Output,
  QueryList,
  SimpleChanges,
  Type,
  ViewChild,
  ViewContainerRef
} from '@angular/core';
import { FormGroup } from '@angular/forms';

import {
  DYNAMIC_FORM_CONTROL_TYPE_ARRAY,
  DYNAMIC_FORM_CONTROL_TYPE_CHECKBOX,
  DYNAMIC_FORM_CONTROL_TYPE_CHECKBOX_GROUP,
  DYNAMIC_FORM_CONTROL_TYPE_DATEPICKER,
  DYNAMIC_FORM_CONTROL_TYPE_GROUP,
  DYNAMIC_FORM_CONTROL_TYPE_INPUT,
  DYNAMIC_FORM_CONTROL_TYPE_RADIO_GROUP,
  DYNAMIC_FORM_CONTROL_TYPE_SELECT,
  DYNAMIC_FORM_CONTROL_TYPE_TEXTAREA,
  DYNAMIC_FORM_CONTROL_TYPE_TIMEPICKER,
  DynamicDatePickerModel,
  DynamicFormControl,
  DynamicFormControlContainerComponent,
  DynamicFormControlEvent,
  DynamicFormControlModel,
  DynamicFormLayout,
  DynamicFormLayoutService,
  DynamicFormValidationService,
  DynamicTemplateDirective,
} from '@ng-dynamic-forms/core';
import {
  DynamicNGBootstrapCalendarComponent,
  DynamicNGBootstrapCheckboxComponent,
  DynamicNGBootstrapCheckboxGroupComponent,
  DynamicNGBootstrapInputComponent,
  DynamicNGBootstrapRadioGroupComponent,
  DynamicNGBootstrapSelectComponent,
  DynamicNGBootstrapTextAreaComponent,
  DynamicNGBootstrapTimePickerComponent
} from '@ng-dynamic-forms/ui-ng-bootstrap';
import { TranslateService } from '@ngx-translate/core';
import { MetadataRepresentation } from '../../../../core/shared/metadata-representation/metadata-representation.model';

import { DYNAMIC_FORM_CONTROL_TYPE_TYPEAHEAD } from './models/typeahead/dynamic-typeahead.model';
import { DYNAMIC_FORM_CONTROL_TYPE_SCROLLABLE_DROPDOWN } from './models/scrollable-dropdown/dynamic-scrollable-dropdown.model';
import { DYNAMIC_FORM_CONTROL_TYPE_TAG } from './models/tag/dynamic-tag.model';
import { DYNAMIC_FORM_CONTROL_TYPE_DSDATEPICKER } from './models/date-picker/date-picker.model';
import { DYNAMIC_FORM_CONTROL_TYPE_LOOKUP } from './models/lookup/dynamic-lookup.model';
import { DynamicListCheckboxGroupModel } from './models/list/dynamic-list-checkbox-group.model';
import { DynamicListRadioGroupModel } from './models/list/dynamic-list-radio-group.model';
import { hasValue, isNotEmpty, isNotUndefined } from '../../../empty.util';
import { DYNAMIC_FORM_CONTROL_TYPE_LOOKUP_NAME } from './models/lookup/dynamic-lookup-name.model';
import { DsDynamicTagComponent } from './models/tag/dynamic-tag.component';
import { DsDatePickerComponent } from './models/date-picker/date-picker.component';
import { DsDynamicListComponent } from './models/list/dynamic-list.component';
import { DsDynamicTypeaheadComponent } from './models/typeahead/dynamic-typeahead.component';
import { DsDynamicScrollableDropdownComponent } from './models/scrollable-dropdown/dynamic-scrollable-dropdown.component';
import { DsDynamicLookupComponent } from './models/lookup/dynamic-lookup.component';
import { DsDynamicFormGroupComponent } from './models/form-group/dynamic-form-group.component';
import { DsDynamicFormArrayComponent } from './models/array-group/dynamic-form-array.component';
import { DsDynamicRelationGroupComponent } from './models/relation-group/dynamic-relation-group.components';
import { DYNAMIC_FORM_CONTROL_TYPE_RELATION_GROUP } from './models/relation-group/dynamic-relation-group.model';
import { DsDatePickerInlineComponent } from './models/date-picker-inline/dynamic-date-picker-inline.component';
import { map, switchMap, take, tap } from 'rxjs/operators';
import { combineLatest as observableCombineLatest, Observable } from 'rxjs';
import { SelectableListState } from '../../../object-list/selectable-list/selectable-list.reducer';
import { SearchResult } from '../../../search/search-result.model';
import { DSpaceObject } from '../../../../core/shared/dspace-object.model';
import { NgbModal, NgbModalRef } from '@ng-bootstrap/ng-bootstrap';
import { RelationshipService } from '../../../../core/data/relationship.service';
import { SelectableListService } from '../../../object-list/selectable-list/selectable-list.service';
import { DsDynamicDisabledComponent } from './models/disabled/dynamic-disabled.component';
import { DYNAMIC_FORM_CONTROL_TYPE_DISABLED } from './models/disabled/dynamic-disabled.model';
import { DsDynamicLookupRelationModalComponent } from './relation-lookup-modal/dynamic-lookup-relation-modal.component';
import {
  getAllSucceededRemoteData,
  getRemoteDataPayload,
  getSucceededRemoteData,
  obsLog
} from '../../../../core/shared/operators';
import { RemoteData } from '../../../../core/data/remote-data';
import { Item } from '../../../../core/shared/item.model';
import { ItemDataService } from '../../../../core/data/item-data.service';
import { RemoveRelationshipAction } from './relation-lookup-modal/relationship.actions';
import { Store } from '@ngrx/store';
import { AppState } from '../../../../app.reducer';
import { SubmissionObjectDataService } from '../../../../core/submission/submission-object-data.service';
import { SubmissionObject } from '../../../../core/submission/models/submission-object.model';
import { PaginatedList } from '../../../../core/data/paginated-list';
import { ItemSearchResult } from '../../../object-collection/shared/item-search-result.model';
import { ItemMetadataRepresentation } from '../../../../core/shared/metadata-representation/item/item-metadata-representation.model';
import { MetadataValue } from '../../../../core/shared/metadata.models';
import * as uuidv4 from 'uuid/v4';

export function dsDynamicFormControlMapFn(model: DynamicFormControlModel): Type<DynamicFormControl> | null {
  switch (model.type) {
    case DYNAMIC_FORM_CONTROL_TYPE_ARRAY:
      return DsDynamicFormArrayComponent;

    case DYNAMIC_FORM_CONTROL_TYPE_CHECKBOX:
      return DynamicNGBootstrapCheckboxComponent;

    case DYNAMIC_FORM_CONTROL_TYPE_CHECKBOX_GROUP:
      return (model instanceof DynamicListCheckboxGroupModel) ? DsDynamicListComponent : DynamicNGBootstrapCheckboxGroupComponent;

    case DYNAMIC_FORM_CONTROL_TYPE_DATEPICKER:
      const datepickerModel = model as DynamicDatePickerModel;

      return datepickerModel.inline ? DynamicNGBootstrapCalendarComponent : DsDatePickerInlineComponent;

    case DYNAMIC_FORM_CONTROL_TYPE_GROUP:
      return DsDynamicFormGroupComponent;

    case DYNAMIC_FORM_CONTROL_TYPE_INPUT:
      return DynamicNGBootstrapInputComponent;

    case DYNAMIC_FORM_CONTROL_TYPE_RADIO_GROUP:
      return (model instanceof DynamicListRadioGroupModel) ? DsDynamicListComponent : DynamicNGBootstrapRadioGroupComponent;

    case DYNAMIC_FORM_CONTROL_TYPE_SELECT:
      return DynamicNGBootstrapSelectComponent;

    case DYNAMIC_FORM_CONTROL_TYPE_TEXTAREA:
      return DynamicNGBootstrapTextAreaComponent;

    case DYNAMIC_FORM_CONTROL_TYPE_TIMEPICKER:
      return DynamicNGBootstrapTimePickerComponent;

    case DYNAMIC_FORM_CONTROL_TYPE_TYPEAHEAD:
      return DsDynamicTypeaheadComponent;

    case DYNAMIC_FORM_CONTROL_TYPE_SCROLLABLE_DROPDOWN:
      return DsDynamicScrollableDropdownComponent;

    case DYNAMIC_FORM_CONTROL_TYPE_TAG:
      return DsDynamicTagComponent;

    case DYNAMIC_FORM_CONTROL_TYPE_RELATION_GROUP:
      return DsDynamicRelationGroupComponent;

    case DYNAMIC_FORM_CONTROL_TYPE_DSDATEPICKER:
      return DsDatePickerComponent;

    case DYNAMIC_FORM_CONTROL_TYPE_LOOKUP:
      return DsDynamicLookupComponent;

    case DYNAMIC_FORM_CONTROL_TYPE_LOOKUP_NAME:
      return DsDynamicLookupComponent;

    case DYNAMIC_FORM_CONTROL_TYPE_DISABLED:
      return DsDynamicDisabledComponent;

    default:
      return null;
  }
}

@Component({
  selector: 'ds-dynamic-form-control-container',
  styleUrls: ['./ds-dynamic-form-control-container.component.scss'],
  templateUrl: './ds-dynamic-form-control-container.component.html',
  changeDetection: ChangeDetectionStrategy.Default
})
export class DsDynamicFormControlContainerComponent extends DynamicFormControlContainerComponent implements OnInit, OnChanges {
  @ContentChildren(DynamicTemplateDirective) contentTemplateList: QueryList<DynamicTemplateDirective>;
  // tslint:disable-next-line:no-input-rename
  @Input('templates') inputTemplateList: QueryList<DynamicTemplateDirective>;

  @Input() formId: string;
  @Input() asBootstrapFormGroup = true;
  @Input() bindId = true;
  @Input() context: any | null = null;
  @Input() group: FormGroup;
  @Input() hasErrorMessaging = false;
  @Input() layout = null as DynamicFormLayout;
  @Input() model: any;
  relationships$: Observable<Array<SearchResult<Item>>>;
  hasRelationLookup: boolean;
  modalRef: NgbModalRef;
  item: Item;
  listId: string;
  searchConfig: string;
  selectedValues$: Observable<Array<{
    selectedResult: SearchResult<Item>,
    mdRep: MetadataRepresentation
  }>>;

  /* tslint:disable:no-output-rename */
  @Output('dfBlur') blur: EventEmitter<DynamicFormControlEvent> = new EventEmitter<DynamicFormControlEvent>();
  @Output('dfChange') change: EventEmitter<DynamicFormControlEvent> = new EventEmitter<DynamicFormControlEvent>();
  @Output('dfFocus') focus: EventEmitter<DynamicFormControlEvent> = new EventEmitter<DynamicFormControlEvent>();
  @Output('ngbEvent') customEvent: EventEmitter<DynamicFormControlEvent> = new EventEmitter<DynamicFormControlEvent>();
  /* tslint:enable:no-output-rename */
  @ViewChild('componentViewContainer', { read: ViewContainerRef }) componentViewContainerRef: ViewContainerRef;

  private showErrorMessagesPreviousStage: boolean;

  get componentType(): Type<DynamicFormControl> | null {
    return this.layoutService.getCustomComponentType(this.model) || dsDynamicFormControlMapFn(this.model);
  }

  constructor(
    protected componentFactoryResolver: ComponentFactoryResolver,
    protected layoutService: DynamicFormLayoutService,
    protected validationService: DynamicFormValidationService,
    protected translateService: TranslateService,
    private modalService: NgbModal,
    private relationService: RelationshipService,
    private selectableListService: SelectableListService,
    private itemService: ItemDataService,
    private relationshipService: RelationshipService,
    private zone: NgZone,
    private store: Store<AppState>,
    private submissionObjectService: SubmissionObjectDataService
  ) {
    super(componentFactoryResolver, layoutService, validationService);
  }

  ngOnInit(): void {
    this.hasRelationLookup = hasValue(this.model.relationship);
    if (this.hasRelationLookup) {
      this.listId = 'list-' + this.model.relationship.relationshipType;
      this.submissionObjectService
        .findById(this.model.submissionId).pipe(
          getSucceededRemoteData(),
          getRemoteDataPayload(),
          switchMap((submissionObject: SubmissionObject) => (submissionObject.item as Observable<RemoteData<Item>>).pipe(getAllSucceededRemoteData(), getRemoteDataPayload()))).subscribe((item) => this.item = item);
      this.relationService.getRelatedItemsByLabel(this.item, this.model.relationship.relationshipType).pipe(
        map((items: RemoteData<PaginatedList<Item>>) => items.payload.page.map((item) => Object.assign(new ItemSearchResult(), { indexableObject: item }))),
      ).subscribe((relatedItems: Array<SearchResult<Item>>) => this.selectableListService.select(this.listId, relatedItems));

      this.relationships$ = this.selectableListService.getSelectableList(this.listId).pipe(
        map((listState: SelectableListState) => hasValue(listState) && hasValue(listState.selection) ? listState.selection : []),
      ) as Observable<Array<SearchResult<Item>>>;
      this.selectedValues$ =
        this.relationships$.pipe(
          map((relatedItems: Array<SearchResult<Item>>) =>
            relatedItems
              .map((element: SearchResult<Item>) => {
                const relationMD: MetadataValue = this.item.firstMetadata(this.model.relationship.metadataField, { value: element.indexableObject.uuid });
                if (hasValue(relationMD)) {
                  const metadataRepresentationMD: MetadataValue = this.item.firstMetadata(this.model.metadataFields, { authority: relationMD.authority });
                  return {
                    selectedResult: element,
                    mdRep: Object.assign(
                      new ItemMetadataRepresentation(metadataRepresentationMD),
                      element.indexableObject
                    )
                  };
                }
              }).filter(hasValue)
          )
        )
      ;

    }
  }

  ngOnChanges(changes: SimpleChanges) {
    if (changes) {
      super.ngOnChanges(changes);
      if (this.model && this.model.placeholder) {
        this.model.placeholder = this.translateService.instant(this.model.placeholder);
      }
    }
  }

  ngDoCheck() {
    if (isNotUndefined(this.showErrorMessagesPreviousStage) && this.showErrorMessagesPreviousStage !== this.showErrorMessages) {
      this.showErrorMessagesPreviousStage = this.showErrorMessages;
      this.forceShowErrorDetection();
    }
  }

  ngAfterViewInit() {
    this.showErrorMessagesPreviousStage = this.showErrorMessages;
  }

  /**
   * Since Form Control Components created dynamically have 'OnPush' change detection strategy,
   * changes are not propagated. So use this method to force an update
   */
  protected forceShowErrorDetection() {
    if (this.showErrorMessages) {
      this.destroyFormControlComponent();
      this.createFormControlComponent();
    }
  }

  onChangeLanguage(event) {
    if (isNotEmpty((this.model as any).value)) {
      this.onChange(event);
    }
  }

  public hasResultsSelected(): Observable<boolean> {
    return this.model.value.pipe(map((list: Array<SearchResult<DSpaceObject>>) => isNotEmpty(list)));
  }

  openLookup() {
<<<<<<< HEAD
    this.modalRef = this.modalService.open(DsDynamicLookupRelationModalComponent, { size: 'lg'});
=======
    this.modalRef = this.modalService.open(DsDynamicLookupRelationModalComponent, {
      size: 'lg',
      centered: true
    });
>>>>>>> 25c3e53b
    const modalComp = this.modalRef.componentInstance;
    modalComp.repeatable = this.model.repeatable;
    modalComp.listId = this.listId;
    modalComp.relationshipOptions = this.model.relationship;
    modalComp.label = this.model.label;
    modalComp.metadataFields = this.model.metadataFields;
    modalComp.item = this.item;
  }

  removeSelection(object: SearchResult<Item>) {
    this.selectableListService.deselectSingle(this.listId, object);
    this.store.dispatch(new RemoveRelationshipAction(this.item, object.indexableObject, this.model.relationship.relationshipType))

    // this.zone.runOutsideAngular(
    //   () =>     );
  }
}<|MERGE_RESOLUTION|>--- conflicted
+++ resolved
@@ -308,14 +308,9 @@
   }
 
   openLookup() {
-<<<<<<< HEAD
-    this.modalRef = this.modalService.open(DsDynamicLookupRelationModalComponent, { size: 'lg'});
-=======
     this.modalRef = this.modalService.open(DsDynamicLookupRelationModalComponent, {
-      size: 'lg',
-      centered: true
+      size: 'lg'
     });
->>>>>>> 25c3e53b
     const modalComp = this.modalRef.componentInstance;
     modalComp.repeatable = this.model.repeatable;
     modalComp.listId = this.listId;
