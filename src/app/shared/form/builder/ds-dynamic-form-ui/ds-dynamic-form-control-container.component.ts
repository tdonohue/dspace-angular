import {
  ChangeDetectionStrategy,
  Component,
  ComponentFactoryResolver,
  ContentChildren,
  EventEmitter,
  Input,
  NgZone,
  OnChanges, OnDestroy,
  OnInit,
  Output,
  QueryList,
  SimpleChanges,
  Type,
  ViewChild,
  ViewContainerRef
} from '@angular/core';
import { FormGroup } from '@angular/forms';

import {
  DYNAMIC_FORM_CONTROL_TYPE_ARRAY,
  DYNAMIC_FORM_CONTROL_TYPE_CHECKBOX,
  DYNAMIC_FORM_CONTROL_TYPE_CHECKBOX_GROUP,
  DYNAMIC_FORM_CONTROL_TYPE_DATEPICKER,
  DYNAMIC_FORM_CONTROL_TYPE_GROUP,
  DYNAMIC_FORM_CONTROL_TYPE_INPUT,
  DYNAMIC_FORM_CONTROL_TYPE_RADIO_GROUP,
  DYNAMIC_FORM_CONTROL_TYPE_SELECT,
  DYNAMIC_FORM_CONTROL_TYPE_TEXTAREA,
  DYNAMIC_FORM_CONTROL_TYPE_TIMEPICKER,
  DynamicDatePickerModel,
  DynamicFormControl,
  DynamicFormControlContainerComponent,
  DynamicFormControlEvent,
  DynamicFormControlModel, DynamicFormInstancesService,
  DynamicFormLayout,
  DynamicFormLayoutService,
  DynamicFormValidationService,
  DynamicTemplateDirective,
} from '@ng-dynamic-forms/core';
import {
  DynamicNGBootstrapCalendarComponent,
  DynamicNGBootstrapCheckboxComponent,
  DynamicNGBootstrapCheckboxGroupComponent,
  DynamicNGBootstrapInputComponent,
  DynamicNGBootstrapRadioGroupComponent,
  DynamicNGBootstrapSelectComponent,
  DynamicNGBootstrapTextAreaComponent,
  DynamicNGBootstrapTimePickerComponent
} from '@ng-dynamic-forms/ui-ng-bootstrap';
import { TranslateService } from '@ngx-translate/core';
import { MetadataRepresentation } from '../../../../core/shared/metadata-representation/metadata-representation.model';

import { DYNAMIC_FORM_CONTROL_TYPE_TYPEAHEAD } from './models/typeahead/dynamic-typeahead.model';
import { DYNAMIC_FORM_CONTROL_TYPE_SCROLLABLE_DROPDOWN } from './models/scrollable-dropdown/dynamic-scrollable-dropdown.model';
import { DYNAMIC_FORM_CONTROL_TYPE_TAG } from './models/tag/dynamic-tag.model';
import { DYNAMIC_FORM_CONTROL_TYPE_DSDATEPICKER } from './models/date-picker/date-picker.model';
import { DYNAMIC_FORM_CONTROL_TYPE_LOOKUP } from './models/lookup/dynamic-lookup.model';
import { DynamicListCheckboxGroupModel } from './models/list/dynamic-list-checkbox-group.model';
import { DynamicListRadioGroupModel } from './models/list/dynamic-list-radio-group.model';
import { hasValue, isNotEmpty, isNotUndefined } from '../../../empty.util';
import { DYNAMIC_FORM_CONTROL_TYPE_LOOKUP_NAME } from './models/lookup/dynamic-lookup-name.model';
import { DsDynamicTagComponent } from './models/tag/dynamic-tag.component';
import { DsDatePickerComponent } from './models/date-picker/date-picker.component';
import { DsDynamicListComponent } from './models/list/dynamic-list.component';
import { DsDynamicTypeaheadComponent } from './models/typeahead/dynamic-typeahead.component';
import { DsDynamicScrollableDropdownComponent } from './models/scrollable-dropdown/dynamic-scrollable-dropdown.component';
import { DsDynamicLookupComponent } from './models/lookup/dynamic-lookup.component';
import { DsDynamicFormGroupComponent } from './models/form-group/dynamic-form-group.component';
import { DsDynamicFormArrayComponent } from './models/array-group/dynamic-form-array.component';
import { DsDynamicRelationGroupComponent } from './models/relation-group/dynamic-relation-group.components';
import { DYNAMIC_FORM_CONTROL_TYPE_RELATION_GROUP } from './models/relation-group/dynamic-relation-group.model';
import { DsDatePickerInlineComponent } from './models/date-picker-inline/dynamic-date-picker-inline.component';
import { map, switchMap, take, tap } from 'rxjs/operators';
import { combineLatest as observableCombineLatest, Observable, Subscription } from 'rxjs';
import { SelectableListState } from '../../../object-list/selectable-list/selectable-list.reducer';
import { SearchResult } from '../../../search/search-result.model';
import { DSpaceObject } from '../../../../core/shared/dspace-object.model';
import { NgbModal, NgbModalRef } from '@ng-bootstrap/ng-bootstrap';
import { RelationshipService } from '../../../../core/data/relationship.service';
import { SelectableListService } from '../../../object-list/selectable-list/selectable-list.service';
import { DsDynamicDisabledComponent } from './models/disabled/dynamic-disabled.component';
import { DYNAMIC_FORM_CONTROL_TYPE_DISABLED } from './models/disabled/dynamic-disabled.model';
import { DsDynamicLookupRelationModalComponent } from './relation-lookup-modal/dynamic-lookup-relation-modal.component';
import {
  getAllSucceededRemoteData,
  getRemoteDataPayload,
  getSucceededRemoteData
} from '../../../../core/shared/operators';
import { RemoteData } from '../../../../core/data/remote-data';
import { Item } from '../../../../core/shared/item.model';
import { ItemDataService } from '../../../../core/data/item-data.service';
import { RemoveRelationshipAction } from './relation-lookup-modal/relationship.actions';
import { Store } from '@ngrx/store';
import { AppState } from '../../../../app.reducer';
import { SubmissionObjectDataService } from '../../../../core/submission/submission-object-data.service';
import { SubmissionObject } from '../../../../core/submission/models/submission-object.model';
import { PaginatedList } from '../../../../core/data/paginated-list';
import { ItemSearchResult } from '../../../object-collection/shared/item-search-result.model';
import { ItemMetadataRepresentation } from '../../../../core/shared/metadata-representation/item/item-metadata-representation.model';
import { MetadataValue } from '../../../../core/shared/metadata.models';

export function dsDynamicFormControlMapFn(model: DynamicFormControlModel): Type<DynamicFormControl> | null {
  switch (model.type) {
    case DYNAMIC_FORM_CONTROL_TYPE_ARRAY:
      return DsDynamicFormArrayComponent;

    case DYNAMIC_FORM_CONTROL_TYPE_CHECKBOX:
      return DynamicNGBootstrapCheckboxComponent;

    case DYNAMIC_FORM_CONTROL_TYPE_CHECKBOX_GROUP:
      return (model instanceof DynamicListCheckboxGroupModel) ? DsDynamicListComponent : DynamicNGBootstrapCheckboxGroupComponent;

    case DYNAMIC_FORM_CONTROL_TYPE_DATEPICKER:
      const datepickerModel = model as DynamicDatePickerModel;

      return datepickerModel.inline ? DynamicNGBootstrapCalendarComponent : DsDatePickerInlineComponent;

    case DYNAMIC_FORM_CONTROL_TYPE_GROUP:
      return DsDynamicFormGroupComponent;

    case DYNAMIC_FORM_CONTROL_TYPE_INPUT:
      return DynamicNGBootstrapInputComponent;

    case DYNAMIC_FORM_CONTROL_TYPE_RADIO_GROUP:
      return (model instanceof DynamicListRadioGroupModel) ? DsDynamicListComponent : DynamicNGBootstrapRadioGroupComponent;

    case DYNAMIC_FORM_CONTROL_TYPE_SELECT:
      return DynamicNGBootstrapSelectComponent;

    case DYNAMIC_FORM_CONTROL_TYPE_TEXTAREA:
      return DynamicNGBootstrapTextAreaComponent;

    case DYNAMIC_FORM_CONTROL_TYPE_TIMEPICKER:
      return DynamicNGBootstrapTimePickerComponent;

    case DYNAMIC_FORM_CONTROL_TYPE_TYPEAHEAD:
      return DsDynamicTypeaheadComponent;

    case DYNAMIC_FORM_CONTROL_TYPE_SCROLLABLE_DROPDOWN:
      return DsDynamicScrollableDropdownComponent;

    case DYNAMIC_FORM_CONTROL_TYPE_TAG:
      return DsDynamicTagComponent;

    case DYNAMIC_FORM_CONTROL_TYPE_RELATION_GROUP:
      return DsDynamicRelationGroupComponent;

    case DYNAMIC_FORM_CONTROL_TYPE_DSDATEPICKER:
      return DsDatePickerComponent;

    case DYNAMIC_FORM_CONTROL_TYPE_LOOKUP:
      return DsDynamicLookupComponent;

    case DYNAMIC_FORM_CONTROL_TYPE_LOOKUP_NAME:
      return DsDynamicLookupComponent;

    case DYNAMIC_FORM_CONTROL_TYPE_DISABLED:
      return DsDynamicDisabledComponent;

    default:
      return null;
  }
}

@Component({
  selector: 'ds-dynamic-form-control-container',
  styleUrls: ['./ds-dynamic-form-control-container.component.scss'],
  templateUrl: './ds-dynamic-form-control-container.component.html',
  changeDetection: ChangeDetectionStrategy.Default
})
export class DsDynamicFormControlContainerComponent extends DynamicFormControlContainerComponent implements OnInit, OnChanges, OnDestroy {
  @ContentChildren(DynamicTemplateDirective) contentTemplateList: QueryList<DynamicTemplateDirective>;
  // tslint:disable-next-line:no-input-rename
  @Input('templates') inputTemplateList: QueryList<DynamicTemplateDirective>;

  @Input() formId: string;
  @Input() asBootstrapFormGroup = true;
  @Input() bindId = true;
  @Input() context: any | null = null;
  @Input() group: FormGroup;
  @Input() hasErrorMessaging = false;
  @Input() layout = null as DynamicFormLayout;
  @Input() model: any;
  relationships$: Observable<Array<SearchResult<Item>>>;
  hasRelationLookup: boolean;
  modalRef: NgbModalRef;
  item: Item;
  listId: string;
  searchConfig: string;
  selectedValues$: Observable<Array<{
    selectedResult: SearchResult<Item>,
    mdRep: MetadataRepresentation
  }>>;
  /**
   * List of subscriptions to unsubscribe from
   */
  private subs: Subscription[] = [];

  /* tslint:disable:no-output-rename */
  @Output('dfBlur') blur: EventEmitter<DynamicFormControlEvent> = new EventEmitter<DynamicFormControlEvent>();
  @Output('dfChange') change: EventEmitter<DynamicFormControlEvent> = new EventEmitter<DynamicFormControlEvent>();
  @Output('dfFocus') focus: EventEmitter<DynamicFormControlEvent> = new EventEmitter<DynamicFormControlEvent>();
  @Output('ngbEvent') customEvent: EventEmitter<DynamicFormControlEvent> = new EventEmitter<DynamicFormControlEvent>();
  /* tslint:enable:no-output-rename */
  @ViewChild('componentViewContainer', { read: ViewContainerRef }) componentViewContainerRef: ViewContainerRef;

  private showErrorMessagesPreviousStage: boolean;

  get componentType(): Type<DynamicFormControl> | null {
    return this.layoutService.getCustomComponentType(this.model) || dsDynamicFormControlMapFn(this.model);
  }

  constructor(
    protected componentFactoryResolver: ComponentFactoryResolver,
    protected dynamicFormInstanceService: DynamicFormInstancesService,
    protected layoutService: DynamicFormLayoutService,
    protected validationService: DynamicFormValidationService,
    protected translateService: TranslateService,
    private modalService: NgbModal,
    private relationService: RelationshipService,
    private selectableListService: SelectableListService,
    private itemService: ItemDataService,
    private relationshipService: RelationshipService,
    private zone: NgZone,
    private store: Store<AppState>,
    private submissionObjectService: SubmissionObjectDataService
  ) {
<<<<<<< HEAD

    super(componentFactoryResolver, layoutService, validationService, dynamicFormInstanceService);
=======
    super(componentFactoryResolver, layoutService, validationService);
>>>>>>> 4b67dbf1
  }

  /**
   * Sets up the necessary variables for when this control can be used to add relationships to the submitted item
   */
  ngOnInit(): void {
    this.hasRelationLookup = hasValue(this.model.relationship);
    if (this.hasRelationLookup) {
      this.listId = 'list-' + this.model.relationship.relationshipType;
      const item$ = this.submissionObjectService
        .findById(this.model.submissionId).pipe(
          getAllSucceededRemoteData(),
          getRemoteDataPayload(),
          switchMap((submissionObject: SubmissionObject) => (submissionObject.item as Observable<RemoteData<Item>>).pipe(getAllSucceededRemoteData(), getRemoteDataPayload())));

      this.subs.push(item$.subscribe((item) => this.item = item));

      this.relationService.getRelatedItemsByLabel(this.item, this.model.relationship.relationshipType).pipe(
        map((items: RemoteData<PaginatedList<Item>>) => items.payload.page.map((item) => Object.assign(new ItemSearchResult(), { indexableObject: item }))),
      ).subscribe((relatedItems: Array<SearchResult<Item>>) => this.selectableListService.select(this.listId, relatedItems));

      this.relationships$ = this.selectableListService.getSelectableList(this.listId).pipe(
        map((listState: SelectableListState) => hasValue(listState) && hasValue(listState.selection) ? listState.selection : []),
      ) as Observable<Array<SearchResult<Item>>>;
      this.selectedValues$ =
        observableCombineLatest(item$, this.relationships$).pipe(
          map(([item, relatedItems]: [Item, Array<SearchResult<DSpaceObject>>]) => {
              return relatedItems
              .map((element: SearchResult<Item>) => {
                const relationMD: MetadataValue = item.firstMetadata(this.model.relationship.metadataField, { value: element.indexableObject.uuid });
                if (hasValue(relationMD)) {
                  const metadataRepresentationMD: MetadataValue = item.firstMetadata(this.model.metadataFields, { authority: relationMD.authority });
                  return {
                    selectedResult: element,
                    mdRep: Object.assign(
                      new ItemMetadataRepresentation(metadataRepresentationMD),
                      element.indexableObject
                    )
                  };
                }
              }).filter(hasValue)
            }
          )
        );

    }
  }

  ngOnChanges(changes: SimpleChanges) {
    if (changes) {
      super.ngOnChanges(changes);
      if (this.model && this.model.placeholder) {
        this.model.placeholder = this.translateService.instant(this.model.placeholder);
      }
    }
  }

  ngDoCheck() {
    if (isNotUndefined(this.showErrorMessagesPreviousStage) && this.showErrorMessagesPreviousStage !== this.showErrorMessages) {
      this.showErrorMessagesPreviousStage = this.showErrorMessages;
      this.forceShowErrorDetection();
    }
  }

  ngAfterViewInit() {
    this.showErrorMessagesPreviousStage = this.showErrorMessages;
  }

  /**
   * Since Form Control Components created dynamically have 'OnPush' change detection strategy,
   * changes are not propagated. So use this method to force an update
   */
  protected forceShowErrorDetection() {
    if (this.showErrorMessages) {
      this.destroyFormControlComponent();
      this.createFormControlComponent();
    }
  }

  onChangeLanguage(event) {
    if (isNotEmpty((this.model as any).value)) {
      this.onChange(event);
    }
  }

  public hasResultsSelected(): Observable<boolean> {
    return this.model.value.pipe(map((list: Array<SearchResult<DSpaceObject>>) => isNotEmpty(list)));
  }

  /**
   * Open a modal where the user can select relationships to be added to item being submitted
   */
  openLookup() {
    this.modalRef = this.modalService.open(DsDynamicLookupRelationModalComponent, {
      size: 'lg'
    });
    const modalComp = this.modalRef.componentInstance;
    modalComp.repeatable = this.model.repeatable;
    modalComp.listId = this.listId;
    modalComp.relationshipOptions = this.model.relationship;
    modalComp.label = this.model.label;
    modalComp.metadataFields = this.model.metadataFields;
    modalComp.item = this.item;
  }

  /**
   * Method to remove a selected relationship from the item
   * @param object The second item in the relationship, the submitted item being the first
   */
  removeSelection(object: SearchResult<Item>) {
    this.selectableListService.deselectSingle(this.listId, object);
    this.store.dispatch(new RemoveRelationshipAction(this.item, object.indexableObject, this.model.relationship.relationshipType))
  }

  /**
   * Unsubscribe from all subscriptions
   */
  ngOnDestroy(): void {
    this.subs
      .filter((sub) => hasValue(sub))
      .forEach((sub) => sub.unsubscribe());
  }
}<|MERGE_RESOLUTION|>--- conflicted
+++ resolved
@@ -226,12 +226,8 @@
     private store: Store<AppState>,
     private submissionObjectService: SubmissionObjectDataService
   ) {
-<<<<<<< HEAD
 
     super(componentFactoryResolver, layoutService, validationService, dynamicFormInstanceService);
-=======
-    super(componentFactoryResolver, layoutService, validationService);
->>>>>>> 4b67dbf1
   }
 
   /**
