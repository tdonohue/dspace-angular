import { Injectable } from '@angular/core';
import { AbstractControl, FormGroup } from '@angular/forms';

import {
  DYNAMIC_FORM_CONTROL_TYPE_ARRAY,
  DYNAMIC_FORM_CONTROL_TYPE_CHECKBOX_GROUP,
  DYNAMIC_FORM_CONTROL_TYPE_GROUP,
  DYNAMIC_FORM_CONTROL_TYPE_INPUT,
  DYNAMIC_FORM_CONTROL_TYPE_RADIO_GROUP,
  DynamicFormArrayModel,
  DynamicFormControlModel,
  DynamicFormGroupModel,
  DynamicFormService, DynamicFormValidationService,
  DynamicPathable,
  JSONUtils,
} from '@ng-dynamic-forms/core';
import { isObject, isString, mergeWith } from 'lodash';

import { hasValue, isEmpty, isNotEmpty, isNotNull, isNotUndefined, isNull } from '../../empty.util';
import { DynamicQualdropModel } from './ds-dynamic-form-ui/models/ds-dynamic-qualdrop.model';
import { SubmissionFormsModel } from '../../../core/config/models/config-submission-forms.model';
import { DYNAMIC_FORM_CONTROL_TYPE_TAG } from './ds-dynamic-form-ui/models/tag/dynamic-tag.model';
import { RowParser } from './parsers/row-parser';
import { DYNAMIC_FORM_CONTROL_TYPE_RELATION_GROUP, DynamicRelationGroupModel } from './ds-dynamic-form-ui/models/relation-group/dynamic-relation-group.model';
import { DynamicRowArrayModel } from './ds-dynamic-form-ui/models/ds-dynamic-row-array-model';
import { DsDynamicInputModel } from './ds-dynamic-form-ui/models/ds-dynamic-input.model';
import { FormFieldMetadataValueObject } from './models/form-field-metadata-value.model';
import { isNgbDateStruct } from '../../date.util';
import { WorkspaceItem } from '../../../core/submission/models/workspaceitem.model';

@Injectable()
export class FormBuilderService extends DynamicFormService {

  constructor(
    validationService: DynamicFormValidationService,
    protected rowParser: RowParser
  ) {
    super(validationService);
  }

  findById(id: string, groupModel: DynamicFormControlModel[], arrayIndex = null): DynamicFormControlModel | null {

    let result = null;
    const findByIdFn = (findId: string, findGroupModel: DynamicFormControlModel[], findArrayIndex): void => {

      for (const controlModel of findGroupModel) {

        if (controlModel.id === findId) {

          if (this.isArrayGroup(controlModel) && isNotNull(findArrayIndex)) {
            result = (controlModel as DynamicFormArrayModel).get(findArrayIndex);
          } else {
            result = controlModel;
          }
          break;
        }

        if (this.isGroup(controlModel)) {
          findByIdFn(findId, (controlModel as DynamicFormGroupModel).group, findArrayIndex);
        }

        if (this.isArrayGroup(controlModel)
          && (isNull(findArrayIndex) || (controlModel as DynamicFormArrayModel).size > (findArrayIndex))) {
          const index = (isNull(findArrayIndex)) ? 0 : findArrayIndex;
          findByIdFn(findId, (controlModel as DynamicFormArrayModel).get(index).group, index);
        }
      }
    };

    findByIdFn(id, groupModel, arrayIndex);

    return result;
  }

  clearAllModelsValue(groupModel: DynamicFormControlModel[]): void {

    const iterateControlModels = (findGroupModel: DynamicFormControlModel[]): void => {

      for (const controlModel of findGroupModel) {

        if (this.isGroup(controlModel)) {
          iterateControlModels((controlModel as DynamicFormGroupModel).group);
          continue;
        }

        if (this.isArrayGroup(controlModel)) {
          iterateControlModels((controlModel as DynamicFormArrayModel).groupFactory());
          continue;
        }

        if (controlModel.hasOwnProperty('valueUpdates')) {
          (controlModel as any).valueUpdates.next(undefined);
        }
      }
    };

    iterateControlModels(groupModel);
  }

  getValueFromModel(groupModel: DynamicFormControlModel[]): void {

    let result = Object.create({});

    const customizer = (objValue, srcValue) => {
      if (Array.isArray(objValue)) {
        return objValue.concat(srcValue);
      }
    };

    const normalizeValue = (controlModel, controlValue, controlModelIndex) => {
      const controlLanguage = (controlModel as DsDynamicInputModel).hasLanguages ? (controlModel as DsDynamicInputModel).language : null;
      if (isString(controlValue)) {
        return new FormFieldMetadataValueObject(controlValue, controlLanguage, null, null, controlModelIndex);
      } else if (isObject(controlValue)) {
        const authority = controlValue.authority || controlValue.id || null;
        const place = controlModelIndex || controlValue.place;
        if (isNgbDateStruct(controlValue)) {
          return new FormFieldMetadataValueObject(controlValue, controlLanguage, authority, controlValue, place);
        } else {
          return new FormFieldMetadataValueObject(controlValue.value, controlLanguage, authority, controlValue.display, place, controlValue.confidence);
        }
      }
    };

    const iterateControlModels = (findGroupModel: DynamicFormControlModel[], controlModelIndex: number = 0): void => {
      let iterateResult = Object.create({});

      // Iterate over all group's controls
      for (const controlModel of findGroupModel) {

        if (this.isRowGroup(controlModel) && !this.isCustomOrListGroup(controlModel)) {
          iterateResult = mergeWith(iterateResult, iterateControlModels((controlModel as DynamicFormGroupModel).group), customizer);
          continue;
        }

        if (this.isGroup(controlModel) && !this.isCustomOrListGroup(controlModel)) {
          iterateResult[controlModel.name] = iterateControlModels((controlModel as DynamicFormGroupModel).group);
          continue;
        }

        if (this.isRowArrayGroup(controlModel)) {
          for (const arrayItemModel of (controlModel as DynamicRowArrayModel).groups) {
            iterateResult = mergeWith(iterateResult, iterateControlModels(arrayItemModel.group, arrayItemModel.index), customizer);
          }
          continue;
        }

        if (this.isArrayGroup(controlModel)) {
          iterateResult[controlModel.name] = [];
          for (const arrayItemModel of (controlModel as DynamicFormArrayModel).groups) {
            iterateResult[controlModel.name].push(iterateControlModels(arrayItemModel.group, arrayItemModel.index));
          }
          continue;
        }

        let controlId;
        // Get the field's name
        if (this.isQualdropGroup(controlModel)) {
          // If is instance of DynamicQualdropModel take the qualdrop id as field's name
          controlId = (controlModel as DynamicQualdropModel).qualdropId;
        } else {
          controlId = controlModel.name;
        }

        if (this.isRelationGroup(controlModel)) {
          const values = (controlModel as DynamicRelationGroupModel).getGroupValue();
          values.forEach((groupValue, groupIndex) => {
            const newGroupValue = Object.create({});
            Object.keys(groupValue)
              .forEach((key) => {
                const normValue = normalizeValue(controlModel, groupValue[key], groupIndex);
                if (isNotEmpty(normValue) && normValue.hasValue()) {
                  if (iterateResult.hasOwnProperty(key)) {
                    iterateResult[key].push(normValue);
                  } else {
                    iterateResult[key] = [normValue];
                  }
                }
              });
          })
        } else if (isNotUndefined((controlModel as any).value) && isNotEmpty((controlModel as any).value)) {
          const controlArrayValue = [];
          // Normalize control value as an array of FormFieldMetadataValueObject
          const values = Array.isArray((controlModel as any).value) ? (controlModel as any).value : [(controlModel as any).value];
          values.forEach((controlValue) => {
            controlArrayValue.push(normalizeValue(controlModel, controlValue, controlModelIndex))
          });

          if (controlId && iterateResult.hasOwnProperty(controlId) && isNotNull(iterateResult[controlId])) {
            iterateResult[controlId] = iterateResult[controlId].concat(controlArrayValue);
          } else {
            iterateResult[controlId] = isNotEmpty(controlArrayValue) ? controlArrayValue : null;
          }
        }

      }

      return iterateResult;
    };

    result = iterateControlModels(groupModel);

    return result;
  }

<<<<<<< HEAD
  modelFromConfiguration(json: string | SubmissionFormsModel, scopeUUID: string, initFormValues: any = {}, wsi: WorkspaceItem, submissionScope?: string, readOnly = false): DynamicFormControlModel[] | never {
=======
  modelFromConfiguration(submissionId: string, json: string | SubmissionFormsModel, scopeUUID: string, sectionData: any = {}, submissionScope?: string, readOnly = false): DynamicFormControlModel[] | never {
>>>>>>> 7474c0a5
    let rows: DynamicFormControlModel[] = [];
    const rawData = typeof json === 'string' ? JSON.parse(json, JSONUtils.parseReviver) : json;

    if (rawData.rows && !isEmpty(rawData.rows)) {
      rawData.rows.forEach((currentRow) => {
<<<<<<< HEAD
        const rowParsed = new RowParser(currentRow, scopeUUID, initFormValues, wsi, submissionScope, readOnly).parse();
=======
        const rowParsed = this.rowParser.parse(submissionId, currentRow, scopeUUID, sectionData, submissionScope, readOnly);
>>>>>>> 7474c0a5
        if (isNotNull(rowParsed)) {
          if (Array.isArray(rowParsed)) {
            rows = rows.concat(rowParsed);
          } else {
            rows.push(rowParsed);
          }
        }
      });
    }

    return rows;
  }

  isModelInCustomGroup(model: DynamicFormControlModel): boolean {
    return this.isCustomGroup((model as any).parent);
  }

  hasArrayGroupValue(model: DynamicFormControlModel): boolean {
    return model && (this.isListGroup(model) || model.type === DYNAMIC_FORM_CONTROL_TYPE_TAG);
  }

  hasMappedGroupValue(model: DynamicFormControlModel): boolean {
    return (this.isQualdropGroup((model as any).parent)
      || this.isRelationGroup((model as any).parent));
  }

  isGroup(model: DynamicFormControlModel): boolean {
    return model && (model.type === DYNAMIC_FORM_CONTROL_TYPE_GROUP || model.type === DYNAMIC_FORM_CONTROL_TYPE_CHECKBOX_GROUP);
  }

  isQualdropGroup(model: DynamicFormControlModel): boolean {
    return (model && model.type === DYNAMIC_FORM_CONTROL_TYPE_GROUP && hasValue((model as any).qualdropId));
  }

  isCustomGroup(model: DynamicFormControlModel): boolean {
    return model && ((model as any).type === DYNAMIC_FORM_CONTROL_TYPE_GROUP && (model as any).isCustomGroup === true);
  }

  isRowGroup(model: DynamicFormControlModel): boolean {
    return model && ((model as any).type === DYNAMIC_FORM_CONTROL_TYPE_GROUP && (model as any).isRowGroup === true);
  }

  isCustomOrListGroup(model: DynamicFormControlModel): boolean {
    return model &&
      (this.isCustomGroup(model)
        || this.isListGroup(model));
  }

  isListGroup(model: DynamicFormControlModel): boolean {
    return model &&
      ((model.type === DYNAMIC_FORM_CONTROL_TYPE_CHECKBOX_GROUP && (model as any).isListGroup === true)
        || (model.type === DYNAMIC_FORM_CONTROL_TYPE_RADIO_GROUP && (model as any).isListGroup === true));
  }

  isRelationGroup(model: DynamicFormControlModel): boolean {
    return model && model.type === DYNAMIC_FORM_CONTROL_TYPE_RELATION_GROUP;
  }

  isRowArrayGroup(model: DynamicFormControlModel): boolean {
    return model.type === DYNAMIC_FORM_CONTROL_TYPE_ARRAY && (model as any).isRowArray === true;
  }

  isArrayGroup(model: DynamicFormControlModel): boolean {
    return model.type === DYNAMIC_FORM_CONTROL_TYPE_ARRAY;
  }

  isInputModel(model: DynamicFormControlModel): boolean {
    return model.type === DYNAMIC_FORM_CONTROL_TYPE_INPUT;
  }

  getFormControlById(id: string, formGroup: FormGroup, groupModel: DynamicFormControlModel[], index = 0): AbstractControl {
    const fieldModel = this.findById(id, groupModel, index);
    return isNotEmpty(fieldModel) ? formGroup.get(this.getPath(fieldModel)) : null;
  }

  getId(model: DynamicPathable): string {
    let tempModel: DynamicFormControlModel;

    if (this.isArrayGroup(model as DynamicFormControlModel)) {
      return model.index.toString();
    } else if (this.isModelInCustomGroup(model as DynamicFormControlModel)) {
      tempModel = (model as any).parent;
    } else {
      tempModel = (model as any);
    }

    return (tempModel.id !== tempModel.name) ? tempModel.name : tempModel.id;
  }

}<|MERGE_RESOLUTION|>--- conflicted
+++ resolved
@@ -10,7 +10,8 @@
   DynamicFormArrayModel,
   DynamicFormControlModel,
   DynamicFormGroupModel,
-  DynamicFormService, DynamicFormValidationService,
+  DynamicFormService,
+  DynamicFormValidationService,
   DynamicPathable,
   JSONUtils,
 } from '@ng-dynamic-forms/core';
@@ -26,7 +27,6 @@
 import { DsDynamicInputModel } from './ds-dynamic-form-ui/models/ds-dynamic-input.model';
 import { FormFieldMetadataValueObject } from './models/form-field-metadata-value.model';
 import { isNgbDateStruct } from '../../date.util';
-import { WorkspaceItem } from '../../../core/submission/models/workspaceitem.model';
 
 @Injectable()
 export class FormBuilderService extends DynamicFormService {
@@ -203,21 +203,13 @@
     return result;
   }
 
-<<<<<<< HEAD
-  modelFromConfiguration(json: string | SubmissionFormsModel, scopeUUID: string, initFormValues: any = {}, wsi: WorkspaceItem, submissionScope?: string, readOnly = false): DynamicFormControlModel[] | never {
-=======
   modelFromConfiguration(submissionId: string, json: string | SubmissionFormsModel, scopeUUID: string, sectionData: any = {}, submissionScope?: string, readOnly = false): DynamicFormControlModel[] | never {
->>>>>>> 7474c0a5
     let rows: DynamicFormControlModel[] = [];
     const rawData = typeof json === 'string' ? JSON.parse(json, JSONUtils.parseReviver) : json;
 
     if (rawData.rows && !isEmpty(rawData.rows)) {
       rawData.rows.forEach((currentRow) => {
-<<<<<<< HEAD
-        const rowParsed = new RowParser(currentRow, scopeUUID, initFormValues, wsi, submissionScope, readOnly).parse();
-=======
         const rowParsed = this.rowParser.parse(submissionId, currentRow, scopeUUID, sectionData, submissionScope, readOnly);
->>>>>>> 7474c0a5
         if (isNotNull(rowParsed)) {
           if (Array.isArray(rowParsed)) {
             rows = rows.concat(rowParsed);
