--- conflicted
+++ resolved
@@ -25,12 +25,9 @@
   PARSER_OPTIONS,
   SUBMISSION_ID,
 } from './field-parser';
-<<<<<<< HEAD
 import { DsDynamicInputModel, DsDynamicInputModelConfig } from '../ds-dynamic-form-ui/models/ds-dynamic-input.model';
 import { TranslateService } from '@ngx-translate/core';
-=======
 import { ParserOptions } from './parser-options';
->>>>>>> a8f31948
 
 export class ConcatFieldParser extends FieldParser {
 
