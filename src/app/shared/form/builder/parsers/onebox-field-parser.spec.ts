import { DsDynamicInputModel } from '../ds-dynamic-form-ui/models/ds-dynamic-input.model';
import { DynamicQualdropModel } from '../ds-dynamic-form-ui/models/ds-dynamic-qualdrop.model';
import { DynamicOneboxModel } from '../ds-dynamic-form-ui/models/onebox/dynamic-onebox.model';
import { FormFieldModel } from '../models/form-field.model';
import { FieldParser } from './field-parser';
<<<<<<< HEAD
import { getMockTranslateService } from 'src/app/shared/mocks/translate.service.mock';
=======
import { OneboxFieldParser } from './onebox-field-parser';
import { ParserOptions } from './parser-options';
>>>>>>> a8f31948

describe('OneboxFieldParser test suite', () => {
  let field1: FormFieldModel;
  let field2: FormFieldModel;
  let field3: FormFieldModel;
  let translateService = getMockTranslateService();

  const submissionId = '1234';
  const initFormValues = {};
  const parserOptions: ParserOptions = {
    readOnly: false,
    submissionScope: 'testScopeUUID',
    collectionUUID: null,
    typeField: 'dc_type',
  };

  beforeEach(() => {
    field1 = {
      input: { type: 'onebox' },
      label: 'Title',
      mandatory: 'false',
      repeatable: false,
      hints: 'Enter the name of the events, if any.',
      selectableMetadata: [
        {
          metadata: 'title',
          controlledVocabulary: 'EVENTAuthority',
          closed: false,
        },
      ],
      languageCodes: [],
    } as FormFieldModel;

    field2 = {
      hints: 'If the item has any identification numbers or codes associated with↵	it, please enter the types and the actual numbers or codes.',
      input: { type: 'onebox' },
      label: 'Identifiers',
      languageCodes: [],
      mandatory: 'false',
      repeatable: false,
      selectableMetadata: [
        { metadata: 'dc.identifier.issn', label: 'ISSN' },
        { metadata: 'dc.identifier.other', label: 'Other' },
        { metadata: 'dc.identifier.ismn', label: 'ISMN' },
        { metadata: 'dc.identifier.govdoc', label: 'Gov\'t Doc #' },
        { metadata: 'dc.identifier.uri', label: 'URI' },
        { metadata: 'dc.identifier.isbn', label: 'ISBN' },
        { metadata: 'dc.identifier.doi', label: 'DOI' },
        { metadata: 'dc.identifier.pmid', label: 'PubMed ID' },
        { metadata: 'dc.identifier.arxiv', label: 'arXiv' },
      ],
    } as FormFieldModel;

    field3 = {
      input: { type: 'onebox' },
      label: 'Title',
      mandatory: 'false',
      repeatable: false,
      hints: 'Enter the name of the events, if any.',
      selectableMetadata: [
        {
          metadata: 'title',
        },
      ],
      languageCodes: [],
    } as FormFieldModel;
  });

  it('should init parser properly', () => {
    const parser = new OneboxFieldParser(submissionId, field1, initFormValues, parserOptions, translateService);

    expect(parser instanceof OneboxFieldParser).toBe(true);
  });

  it('should return a DynamicQualdropModel object when selectableMetadata is multiple', () => {
    const parser = new OneboxFieldParser(submissionId, field2, initFormValues, parserOptions, translateService);

    const fieldModel = parser.parse();

    expect(fieldModel instanceof DynamicQualdropModel).toBe(true);
  });

  it('should return a DsDynamicInputModel object when selectableMetadata is not multiple', () => {
    const parser = new OneboxFieldParser(submissionId, field3, initFormValues, parserOptions, translateService);

    const fieldModel = parser.parse();

    expect(fieldModel instanceof DsDynamicInputModel).toBe(true);
  });

  it('should return a DynamicOneboxModel object when selectableMetadata has authority', () => {
    const parser = new OneboxFieldParser(submissionId, field1, initFormValues, parserOptions, translateService);

    const fieldModel = parser.parse();

    expect(fieldModel instanceof DynamicOneboxModel).toBe(true);
  });

  describe('should handle a DynamicOneboxModel with regex', () => {
    let regexField: FormFieldModel;
    let parser: FieldParser;
    let fieldModel: any;

    beforeEach(() => {
      regexField = {
        input: { type: 'onebox', regex: '/[a-z]+/mi' },
        label: 'Title',
        mandatory: 'false',
        repeatable: false,
        hints: 'Enter the name of the events, if any.',
        selectableMetadata: [
          {
            metadata: 'title',
            controlledVocabulary: 'EVENTAuthority',
            closed: false,
          },
        ],
        languageCodes: [],
      } as FormFieldModel;

      parser = new OneboxFieldParser(submissionId, regexField, initFormValues, parserOptions, translateService);
      fieldModel = parser.parse();
    });

    it('should have initialized pattern validator', () => {
      expect(fieldModel instanceof DynamicOneboxModel).toBe(true);
      expect(fieldModel.validators).not.toBeNull();
      expect(fieldModel.validators.pattern).not.toBeNull();
    });

    it('should mark valid not case sensitive basic characters regex in multiline', () => {
      let pattern = fieldModel.validators.pattern as RegExp;
      expect(pattern.test('HELLO')).toBe(true);
      expect(pattern.test('hello')).toBe(true);
      expect(pattern.test('hello\nhello\nhello')).toBe(true);
      expect(pattern.test('HeLlO')).toBe(true);
    });

    it('should be invalid for non-basic alphabet characters', () => {
      let pattern = fieldModel.validators.pattern as RegExp;
      expect(pattern.test('12345')).toBe(false);
      expect(pattern.test('àèìòùáéíóú')).toBe(false);
    });
  });

});<|MERGE_RESOLUTION|>--- conflicted
+++ resolved
@@ -3,12 +3,7 @@
 import { DynamicOneboxModel } from '../ds-dynamic-form-ui/models/onebox/dynamic-onebox.model';
 import { FormFieldModel } from '../models/form-field.model';
 import { FieldParser } from './field-parser';
-<<<<<<< HEAD
 import { getMockTranslateService } from 'src/app/shared/mocks/translate.service.mock';
-=======
-import { OneboxFieldParser } from './onebox-field-parser';
-import { ParserOptions } from './parser-options';
->>>>>>> a8f31948
 
 describe('OneboxFieldParser test suite', () => {
   let field1: FormFieldModel;
