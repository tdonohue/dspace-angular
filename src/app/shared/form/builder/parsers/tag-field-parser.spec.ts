--- conflicted
+++ resolved
@@ -2,11 +2,8 @@
 import { FormFieldModel } from '../models/form-field.model';
 import { FormFieldMetadataValueObject } from '../models/form-field-metadata-value.model';
 import { ParserOptions } from './parser-options';
-<<<<<<< HEAD
 import { getMockTranslateService } from 'src/app/shared/mocks/translate.service.mock';
-=======
 import { TagFieldParser } from './tag-field-parser';
->>>>>>> a8f31948
 
 describe('TagFieldParser test suite', () => {
   let field: FormFieldModel;
