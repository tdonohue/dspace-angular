import { Inject } from '@angular/core';
<<<<<<< HEAD
import { TranslateService } from '@ngx-translate/core';
=======

>>>>>>> a8f31948
import { FormFieldModel } from '../models/form-field.model';
import { ConcatFieldParser } from './concat-field-parser';
import {
  CONFIG_DATA,
  INIT_FORM_VALUES,
  PARSER_OPTIONS,
  SUBMISSION_ID,
} from './field-parser';
import { ParserOptions } from './parser-options';

export class NameFieldParser extends ConcatFieldParser {

  constructor(
    @Inject(SUBMISSION_ID) submissionId: string,
    @Inject(CONFIG_DATA) configData: FormFieldModel,
    @Inject(INIT_FORM_VALUES) initFormValues,
    @Inject(PARSER_OPTIONS) parserOptions: ParserOptions,
<<<<<<< HEAD
    translate: TranslateService
=======
>>>>>>> a8f31948
  ) {
    super(submissionId, configData, initFormValues, parserOptions, translate, ',', 'form.last-name', 'form.first-name');
  }
}<|MERGE_RESOLUTION|>--- conflicted
+++ resolved
@@ -1,9 +1,6 @@
 import { Inject } from '@angular/core';
-<<<<<<< HEAD
+
 import { TranslateService } from '@ngx-translate/core';
-=======
-
->>>>>>> a8f31948
 import { FormFieldModel } from '../models/form-field.model';
 import { ConcatFieldParser } from './concat-field-parser';
 import {
@@ -21,10 +18,7 @@
     @Inject(CONFIG_DATA) configData: FormFieldModel,
     @Inject(INIT_FORM_VALUES) initFormValues,
     @Inject(PARSER_OPTIONS) parserOptions: ParserOptions,
-<<<<<<< HEAD
     translate: TranslateService
-=======
->>>>>>> a8f31948
   ) {
     super(submissionId, configData, initFormValues, parserOptions, translate, ',', 'form.last-name', 'form.first-name');
   }
