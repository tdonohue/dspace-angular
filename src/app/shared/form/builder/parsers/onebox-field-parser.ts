--- conflicted
+++ resolved
@@ -55,29 +55,20 @@
       inputSelectGroup.id = newId.replace(/\./g, '_') + QUALDROP_GROUP_SUFFIX;
       inputSelectGroup.group = [];
       inputSelectGroup.legend = this.configData.label;
-<<<<<<< HEAD
+      inputSelectGroup.hint = this.configData.hints;
       this.setLabel(inputSelectGroup, label);
       inputSelectGroup.required = isNotEmpty(this.configData.mandatory);
 
-      const selectModelConfig: DynamicSelectModelConfig<any> = this.initModel(newId + QUALDROP_METADATA_SUFFIX, false);
-=======
-      inputSelectGroup.hint = this.configData.hints;
-
-      const selectModelConfig: DynamicSelectModelConfig<any> = this.initModel(newId + QUALDROP_METADATA_SUFFIX, label);
+      const selectModelConfig: DynamicSelectModelConfig<any> = this.initModel(newId + QUALDROP_METADATA_SUFFIX, label, false);
       selectModelConfig.hint = null;
->>>>>>> ddbe0c82
       this.setOptions(selectModelConfig);
       if (isNotEmpty(fieldValue)) {
         selectModelConfig.value = fieldValue.metadata;
       }
       inputSelectGroup.group.push(new DynamicSelectModel(selectModelConfig, clsSelect));
 
-<<<<<<< HEAD
-      const inputModelConfig: DsDynamicInputModelConfig = this.initModel(newId + QUALDROP_VALUE_SUFFIX, false);
-=======
-      const inputModelConfig: DsDynamicInputModelConfig = this.initModel(newId + QUALDROP_VALUE_SUFFIX, label, true);
+      const inputModelConfig: DsDynamicInputModelConfig = this.initModel(newId + QUALDROP_VALUE_SUFFIX, label, false);
       inputModelConfig.hint = null;
->>>>>>> ddbe0c82
       this.setValues(inputModelConfig, fieldValue);
       inputSelectGroup.readOnly = selectModelConfig.disabled && inputModelConfig.readOnly;
 
