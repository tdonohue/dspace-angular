import { Inject, InjectionToken } from '@angular/core';
import { hasValue, isNotEmpty, isNotNull, isNotUndefined } from '../../../empty.util';
import { FormFieldModel } from '../models/form-field.model';

import { uniqueId } from 'lodash';
import { FormFieldMetadataValueObject } from '../models/form-field-metadata-value.model';
import { DynamicRowArrayModel, DynamicRowArrayModelConfig } from '../ds-dynamic-form-ui/models/ds-dynamic-row-array-model';
import { DsDynamicInputModel, DsDynamicInputModelConfig } from '../ds-dynamic-form-ui/models/ds-dynamic-input.model';
import { DynamicFormControlLayout } from '@ng-dynamic-forms/core';
import { setLayout } from './parser.utils';
import { AuthorityOptions } from '../../../../core/integration/models/authority-options.model';
import { ParserOptions } from './parser-options';
import { RelationshipOptions } from '../models/relationship-options.model';

export const SUBMISSION_ID: InjectionToken<string> = new InjectionToken<string>('submissionId');
export const CONFIG_DATA: InjectionToken<FormFieldModel> = new InjectionToken<FormFieldModel>('configData');
export const INIT_FORM_VALUES: InjectionToken<any> = new InjectionToken<any>('initFormValues');
export const PARSER_OPTIONS: InjectionToken<ParserOptions> = new InjectionToken<ParserOptions>('parserOptions');

export abstract class FieldParser {

  protected fieldId: string;

  constructor(
    @Inject(SUBMISSION_ID) protected submissionId: string,
    @Inject(CONFIG_DATA) protected configData: FormFieldModel,
    @Inject(INIT_FORM_VALUES) protected initFormValues: any,
    @Inject(PARSER_OPTIONS) protected parserOptions: ParserOptions
  ) {
  }

  public abstract modelFactory(fieldValue?: FormFieldMetadataValueObject, label?: boolean): any;

  public parse() {
    if (((this.getInitValueCount() > 1 && !this.configData.repeatable) || (this.configData.repeatable))
      && (this.configData.input.type !== 'list')
      && (this.configData.input.type !== 'tag')
      && (this.configData.input.type !== 'group')
    ) {
      let arrayCounter = 0;
      let fieldArrayCounter = 0;

      let metadataKey;

      if (Array.isArray(this.configData.selectableMetadata) && this.configData.selectableMetadata.length === 1) {
        metadataKey = this.configData.selectableMetadata[0].metadata;
      }

      const config = {
        id: uniqueId() + '_array',
        label: this.configData.label,
        initialCount: this.getInitArrayIndex(),
        notRepeatable: !this.configData.repeatable,
<<<<<<< HEAD
        relationshipConfig: this.configData.selectableRelationship,
        required: isNotEmpty(this.configData.mandatory),
        submissionId: this.submissionId,
        metadataKey,
=======
        required: JSON.parse( this.configData.mandatory),
>>>>>>> 6850a47d
        groupFactory: () => {
          let model;
          let isFirstModelInArray = true;
          if ((arrayCounter === 0)) {
            model = this.modelFactory();
            arrayCounter++;
          } else {
            const fieldArrayOfValueLength = this.getInitValueCount(arrayCounter - 1);
            let fieldValue = null;
            if (fieldArrayOfValueLength > 0) {
              if (fieldArrayCounter === 0) {
                fieldValue = '';
              } else {
                fieldValue = this.getInitFieldValue(arrayCounter - 1, fieldArrayCounter - 1);
                isFirstModelInArray = false;
              }
              fieldArrayCounter++;
              if (fieldArrayCounter === fieldArrayOfValueLength + 1) {
                fieldArrayCounter = 0;
                arrayCounter++;
              }
            }
            model = this.modelFactory(fieldValue, false);
            model.id = `${model.id}_${fieldArrayCounter}`;
          }
          setLayout(model, 'element', 'host', 'col');
          if (model.hasLanguages || isNotEmpty(model.relationship)) {
            setLayout(model, 'grid', 'control', 'col');
          }
          return [model];
        }
      } as DynamicRowArrayModelConfig;

      const layout: DynamicFormControlLayout = {
        grid: {
          group: 'form-row'
        }
      };

      return new DynamicRowArrayModel(config, layout);

    } else {
      const model = this.modelFactory(this.getInitFieldValue());
      if (model.hasLanguages || isNotEmpty(model.relationship)) {
        setLayout(model, 'grid', 'control', 'col');
      }
      return model;
    }
  }

  protected getInitValueCount(index = 0, fieldId?): number {
    const fieldIds = fieldId || this.getAllFieldIds();
    if (isNotEmpty(this.initFormValues) && isNotNull(fieldIds) && fieldIds.length === 1 && this.initFormValues.hasOwnProperty(fieldIds[0])) {
      return this.initFormValues[fieldIds[0]].length;
    } else if (isNotEmpty(this.initFormValues) && isNotNull(fieldIds) && fieldIds.length > 1) {
      const values = [];
      fieldIds.forEach((id) => {
        if (this.initFormValues.hasOwnProperty(id)) {
          values.push(this.initFormValues[id].length);
        }
      });
      return values[index];
    } else {
      return 0;
    }
  }

  protected getInitGroupValues(): FormFieldMetadataValueObject[] {
    const fieldIds = this.getAllFieldIds();
    if (isNotEmpty(this.initFormValues) && isNotNull(fieldIds) && fieldIds.length === 1 && this.initFormValues.hasOwnProperty(fieldIds[0])) {
      return this.initFormValues[fieldIds[0]];
    }
  }

  protected getInitFieldValues(fieldId): FormFieldMetadataValueObject[] {
    if (isNotEmpty(this.initFormValues) && isNotNull(fieldId) && this.initFormValues.hasOwnProperty(fieldId)) {
      return this.initFormValues[fieldId];
    }
  }

  protected getInitFieldValue(outerIndex = 0, innerIndex = 0, fieldId?): FormFieldMetadataValueObject {
    const fieldIds = fieldId || this.getAllFieldIds();
    if (isNotEmpty(this.initFormValues)
      && isNotNull(fieldIds)
      && fieldIds.length === 1
      && this.initFormValues.hasOwnProperty(fieldIds[outerIndex])
      && this.initFormValues[fieldIds[outerIndex]].length > innerIndex) {
      return this.initFormValues[fieldIds[outerIndex]][innerIndex];
    } else if (isNotEmpty(this.initFormValues) && isNotNull(fieldIds) && fieldIds.length > 1) {
      const values: FormFieldMetadataValueObject[] = [];
      fieldIds.forEach((id) => {
        if (this.initFormValues.hasOwnProperty(id)) {
          const valueObj: FormFieldMetadataValueObject = Object.assign(new FormFieldMetadataValueObject(), this.initFormValues[id][innerIndex]);
          valueObj.metadata = id;
          // valueObj.value = this.initFormValues[id][innerIndex];
          values.push(valueObj);
        }
      });
      return values[outerIndex];
    } else {
      return null;
    }
  }

  protected getInitArrayIndex() {
    let fieldCount = 0;
    const fieldIds: any = this.getAllFieldIds();
    if (isNotEmpty(this.initFormValues) && isNotNull(fieldIds) && fieldIds.length === 1 && this.initFormValues.hasOwnProperty(fieldIds)) {
      fieldCount = this.initFormValues[fieldIds].filter((value) => hasValue(value) && hasValue(value.value)).length;
    } else if (isNotEmpty(this.initFormValues) && isNotNull(fieldIds) && fieldIds.length > 1) {
      let counter = 0;
      fieldIds.forEach((id) => {
        if (this.initFormValues.hasOwnProperty(id)) {
          counter = counter + this.initFormValues[id].length;
        }
      });
      fieldCount = counter;
    }
    return (fieldCount === 0) ? 1 : fieldCount + 1
  }

  protected getFieldId(): string {
    const ids = this.getAllFieldIds();
    return isNotNull(ids) ? ids[0] : null;
  }

  protected getAllFieldIds(): string[] {
    if (Array.isArray(this.configData.selectableMetadata)) {
      if (this.configData.selectableMetadata.length === 1) {
        return [this.configData.selectableMetadata[0].metadata];
      } else {
        const ids = [];
        this.configData.selectableMetadata.forEach((entry) => ids.push(entry.metadata));
        return ids;
      }
    } else {
      return [this.configData.selectableRelationship.relationshipType];
    }
  }

  protected initModel(id?: string, label = true, setErrors = true, hint = true) {

    const controlModel = Object.create(null);

    // Sets input ID
    this.fieldId = id ? id : this.getFieldId();

    // Sets input name (with the original field's id value)
    controlModel.name = this.fieldId;

    // input ID doesn't allow dots, so replace them
    controlModel.id = (this.fieldId).replace(/\./g, '_');

    // Set read only option
    controlModel.readOnly = this.parserOptions.readOnly;
    controlModel.disabled = this.parserOptions.readOnly;
    if (hasValue(this.configData.selectableRelationship)) {
      controlModel.relationship = Object.assign(new RelationshipOptions(), this.configData.selectableRelationship);
    }
    controlModel.repeatable = this.configData.repeatable;
    controlModel.metadataFields = isNotEmpty(this.configData.selectableMetadata) ? this.configData.selectableMetadata.map((metadataObject) => metadataObject.metadata) : [];
    controlModel.submissionId = this.submissionId;

    // Set label
    this.setLabel(controlModel, label);
    if (hint) {
      controlModel.hint = this.configData.hints;
    }
    controlModel.placeholder = this.configData.label;

    if (this.configData.mandatory && setErrors) {
      this.markAsRequired(controlModel);
    }

    if (this.hasRegex()) {
      this.addPatternValidator(controlModel);
    }

    // Available Languages
    if (this.configData.languageCodes && this.configData.languageCodes.length > 0) {
      (controlModel as DsDynamicInputModel).languageCodes = this.configData.languageCodes;
    }
    /*    (controlModel as DsDynamicInputModel).languageCodes = [{
            display: 'English',
            code: 'en_US'
          },
          {
            display: 'Italian',
            code: 'it_IT'
          }];*/

    return controlModel;
  }

  protected hasRegex() {
    return hasValue(this.configData.input.regex);
  }

  protected addPatternValidator(controlModel) {
    const regex = new RegExp(this.configData.input.regex);
    controlModel.validators = Object.assign({}, controlModel.validators, { pattern: regex });
    controlModel.errorMessages = Object.assign(
      {},
      controlModel.errorMessages,
      { pattern: 'error.validation.pattern' });
  }

  protected markAsRequired(controlModel) {
    controlModel.required = true;
    controlModel.validators = Object.assign({}, controlModel.validators, { required: null });
    controlModel.errorMessages = Object.assign(
      {},
      controlModel.errorMessages,
      { required: this.configData.mandatoryMessage });
  }

  protected setLabel(controlModel, label = true, labelEmpty = false) {
    if (label) {
      controlModel.label = this.configData.label;
    }
  }

  protected setOptions(controlModel) {
    // Checks if field has multiple values and sets options available
    if (isNotUndefined(this.configData.selectableMetadata) && this.configData.selectableMetadata.length > 1) {
      controlModel.options = [];
      this.configData.selectableMetadata.forEach((option, key) => {
        if (key === 0) {
          controlModel.value = option.metadata;
        }
        controlModel.options.push({ label: option.label, value: option.metadata });
      });
    }
  }

  public setAuthorityOptions(controlModel, authorityUuid) {
    if (isNotEmpty(this.configData.selectableMetadata) && isNotEmpty(this.configData.selectableMetadata[0].authority)) {
      controlModel.authorityOptions = new AuthorityOptions(
        this.configData.selectableMetadata[0].authority,
        this.configData.selectableMetadata[0].metadata,
        authorityUuid,
        this.configData.selectableMetadata[0].closed
      )
    }
  }

  public setValues(modelConfig: DsDynamicInputModelConfig, fieldValue: any, forceValueAsObj: boolean = false, groupModel?: boolean) {
    if (isNotEmpty(fieldValue)) {
      if (groupModel) {
        // Array, values is an array
        modelConfig.value = this.getInitGroupValues();
        if (Array.isArray(modelConfig.value) && modelConfig.value.length > 0 && modelConfig.value[0].language) {
          // Array Item has language, ex. AuthorityModel
          modelConfig.language = modelConfig.value[0].language;
        }
        return;
      }

      if (typeof fieldValue === 'object') {
        modelConfig.language = fieldValue.language;
        modelConfig.place = fieldValue.place;
        if (forceValueAsObj) {
          modelConfig.value = fieldValue;
        } else {
          modelConfig.value = fieldValue.value;
        }
      } else {
        if (forceValueAsObj) {
          // If value isn't an instance of FormFieldMetadataValueObject instantiate it
          modelConfig.value = new FormFieldMetadataValueObject(fieldValue);
        } else {
          if (typeof fieldValue === 'string') {
            // Case only string
            modelConfig.value = fieldValue;
          }
        }
      }
    }
    return modelConfig;
  }

}<|MERGE_RESOLUTION|>--- conflicted
+++ resolved
@@ -51,14 +51,10 @@
         label: this.configData.label,
         initialCount: this.getInitArrayIndex(),
         notRepeatable: !this.configData.repeatable,
-<<<<<<< HEAD
         relationshipConfig: this.configData.selectableRelationship,
-        required: isNotEmpty(this.configData.mandatory),
+        required: JSON.parse( this.configData.mandatory),
         submissionId: this.submissionId,
         metadataKey,
-=======
-        required: JSON.parse( this.configData.mandatory),
->>>>>>> 6850a47d
         groupFactory: () => {
           let model;
           let isFirstModelInArray = true;
