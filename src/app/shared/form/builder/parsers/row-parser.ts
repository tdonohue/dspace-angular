import { Injectable, Injector } from '@angular/core';
import {
  DYNAMIC_FORM_CONTROL_TYPE_ARRAY,
  DynamicFormGroupModelConfig
} from '@ng-dynamic-forms/core';
import { uniqueId } from 'lodash';

import { IntegrationSearchOptions } from '../../../../core/integration/models/integration-options.model';
import { isEmpty } from '../../../empty.util';
import { DynamicRowGroupModel } from '../ds-dynamic-form-ui/models/ds-dynamic-row-group-model';
import { DYNAMIC_FORM_CONTROL_TYPE_RELATION_GROUP } from '../ds-dynamic-form-ui/models/relation-group/dynamic-relation-group.model';
import { FormFieldModel } from '../models/form-field.model';
import {
  CONFIG_DATA,
  FieldParser,
  INIT_FORM_VALUES,
  PARSER_OPTIONS,
  SUBMISSION_ID
} from './field-parser';
import { ParserFactory } from './parser-factory';
import { ParserOptions } from './parser-options';
import { ParserType } from './parser-type';
import { setLayout } from './parser.utils';

export const ROW_ID_PREFIX = 'df-row-group-config-';

@Injectable({
  providedIn: 'root'
})
<<<<<<< HEAD
=======

/**
 * Parser the submission data for a single row
 */
>>>>>>> 00039436
export class RowParser {
  constructor(private parentInjector: Injector) {
  }

  public parse(submissionId: string,
               rowData,
               scopeUUID,
               initFormValues: any,
               submissionScope,
               readOnly: boolean): DynamicRowGroupModel {
    let fieldModel: any = null;
    let parsedResult = null;
    const config: DynamicFormGroupModelConfig = {
      id: uniqueId(ROW_ID_PREFIX),
      group: [],
    };

    const authorityOptions = new IntegrationSearchOptions(scopeUUID);

    const scopedFields: FormFieldModel[] = this.filterScopedFields(rowData.fields, submissionScope);

    const layoutDefaultGridClass = ' col-sm-' + Math.trunc(12 / scopedFields.length);
    const layoutClass = ' d-flex flex-column justify-content-start';

    const parserOptions: ParserOptions = {
      readOnly: readOnly,
      submissionScope: submissionScope,
      authorityUuid: authorityOptions.uuid
    };

    // Iterate over row's fields
    scopedFields.forEach((fieldData: FormFieldModel) => {

      const layoutFieldClass = (fieldData.style || layoutDefaultGridClass) + layoutClass;
      const parserProvider = ParserFactory.getProvider(fieldData.input.type as ParserType);
      if (parserProvider) {
        const fieldInjector = Injector.create({
          providers: [
            parserProvider,
            { provide: SUBMISSION_ID, useValue: submissionId },
            { provide: CONFIG_DATA, useValue: fieldData },
            { provide: INIT_FORM_VALUES, useValue: initFormValues },
            { provide: PARSER_OPTIONS, useValue: parserOptions }
          ],
          parent: this.parentInjector
        });

        fieldModel = fieldInjector.get(FieldParser).parse();
      } else {
        throw new Error(`unknown form control model type "${fieldData.input.type}" defined for Input field with label "${fieldData.label}".`,);
      }

      if (fieldModel) {
        if (fieldModel.type === DYNAMIC_FORM_CONTROL_TYPE_ARRAY || fieldModel.type === DYNAMIC_FORM_CONTROL_TYPE_RELATION_GROUP) {
          if (rowData.fields.length > 1) {
            setLayout(fieldModel, 'grid', 'host', layoutFieldClass);
            config.group.push(fieldModel);
            // if (isEmpty(parsedResult)) {
            //   parsedResult = [];
            // }
            // parsedResult.push(fieldModel);
          } else {
            parsedResult = fieldModel;
          }
          return;
        } else {
          if (Array.isArray(fieldModel)) {
            fieldModel.forEach((model) => {
              parsedResult = model;
              return;
            })
          } else {
            setLayout(fieldModel, 'grid', 'host', layoutFieldClass);
            config.group.push(fieldModel);
          }
        }
        fieldModel = null;
      }
    });

    if (config && !isEmpty(config.group)) {
      const clsGroup = {
        element: {
          control: 'form-row',
        }
      };
      const groupModel = new DynamicRowGroupModel(config, clsGroup);
      if (Array.isArray(parsedResult)) {
        parsedResult.push(groupModel)
      } else {
        parsedResult = groupModel;
      }
    }
    return parsedResult;
  }

  checksFieldScope(fieldScope, submissionScope) {
    return (isEmpty(fieldScope) || isEmpty(submissionScope) || fieldScope === submissionScope);
  }

  filterScopedFields(fields: FormFieldModel[], submissionScope): FormFieldModel[] {
    const filteredFields: FormFieldModel[] = [];
    fields.forEach((field: FormFieldModel) => {
      // Whether field scope doesn't match the submission scope, skip it
      if (this.checksFieldScope(field.scope, submissionScope)) {
        filteredFields.push(field);
      }
    });
    return filteredFields;
  }
}<|MERGE_RESOLUTION|>--- conflicted
+++ resolved
@@ -27,13 +27,10 @@
 @Injectable({
   providedIn: 'root'
 })
-<<<<<<< HEAD
-=======
 
 /**
  * Parser the submission data for a single row
  */
->>>>>>> 00039436
 export class RowParser {
   constructor(private parentInjector: Injector) {
   }
