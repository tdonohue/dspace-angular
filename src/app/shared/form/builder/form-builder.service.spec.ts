--- conflicted
+++ resolved
@@ -55,7 +55,6 @@
 import { FormBuilderService } from './form-builder.service';
 import { FormFieldModel } from './models/form-field.model';
 import { FormFieldMetadataValueObject } from './models/form-field-metadata-value.model';
-<<<<<<< HEAD
 import { DynamicConcatModel } from './ds-dynamic-form-ui/models/ds-dynamic-concat.model';
 import { DynamicLookupNameModel } from './ds-dynamic-form-ui/models/lookup/dynamic-lookup-name.model';
 import { DynamicRowArrayModel } from './ds-dynamic-form-ui/models/ds-dynamic-row-array-model';
@@ -65,8 +64,6 @@
 import {ConfigurationProperty} from '../../../core/shared/configuration-property.model';
 import { getMockTranslateService } from '../../mocks/translate.service.mock';
 import { TranslateService } from '@ngx-translate/core';
-=======
->>>>>>> a8f31948
 
 describe('FormBuilderService test suite', () => {
 
@@ -106,12 +103,8 @@
         { provide: NG_VALIDATORS, useValue: testValidator, multi: true },
         { provide: NG_ASYNC_VALIDATORS, useValue: testAsyncValidator, multi: true },
         { provide: ConfigurationDataService, useValue: configSpy },
-<<<<<<< HEAD
         { provide: TranslateService, useValue: translateService },
       ]
-=======
-      ],
->>>>>>> a8f31948
     });
 
     const vocabularyOptions: VocabularyOptions = {
