/**
 * The contents of this file are subject to the license and copyright
 * detailed in the LICENSE and NOTICE files at the root of the source
 * tree and available online at
 *
 * http://www.dspace.org/license/
 */

import {
  AfterViewInit,
  Directive,
  ElementRef,
  EventEmitter,
  HostListener,
  Input,
  OnChanges,
  Output,
  Renderer2,
  SimpleChanges,
} from '@angular/core';
import { TranslateService } from '@ngx-translate/core';
import findIndex from 'lodash/findIndex';

import { ConfidenceIconConfig } from '../../../../config/submission-config.interface';
import { environment } from '../../../../environments/environment';
import { ConfidenceType } from '../../../core/shared/confidence-type';
import { MetadataValue } from '../../../core/shared/metadata.models';
import { VocabularyEntry } from '../../../core/submission/vocabularies/models/vocabulary-entry.model';
import { VocabularyEntryDetail } from '../../../core/submission/vocabularies/models/vocabulary-entry-detail.model';
import {
  isNotEmpty,
  isNull,
} from '../../empty.util';
import { FormFieldMetadataValueObject } from '../builder/models/form-field-metadata-value.model';

/**
 * Directive to add to the element a bootstrap utility class based on metadata confidence value
 */
@Directive({
<<<<<<< HEAD
    selector: '[dsAuthorityConfidenceState]',
    standalone: true
=======
  selector: '[dsAuthorityConfidenceState]',
>>>>>>> a8f31948
})
export class AuthorityConfidenceStateDirective implements OnChanges, AfterViewInit {

  /**
   * The metadata value
   */
  @Input() authorityValue: VocabularyEntry | FormFieldMetadataValueObject | MetadataValue | string;

  /**
   * A boolean representing if to show html icon if authority value is empty
   */
  @Input() visibleWhenAuthorityEmpty = true;

  /**
   * A boolean to configure the display of icons instead of default style configuration
   * When true, the class configured in {@link ConfidenceIconConfig.icon} will be used, by default {@link ConfidenceIconConfig.style} is used
   */
  @Input() iconMode = false;

  /**
   * The css class applied before directive changes
   */
  private previousClass: string = null;

  /**
   * The css class applied after directive changes
   */
  private newClass: string;

  /**
   * An event fired when click on element that has a confidence value empty or different from CF_ACCEPTED
   */
  @Output() whenClickOnConfidenceNotAccepted: EventEmitter<ConfidenceType> = new EventEmitter<ConfidenceType>();

  /**
   * Listener to click event
   */
  @HostListener('click') onClick() {
    if (isNotEmpty(this.authorityValue) && this.getConfidenceByValue(this.authorityValue) !== ConfidenceType.CF_ACCEPTED) {
      this.whenClickOnConfidenceNotAccepted.emit(this.getConfidenceByValue(this.authorityValue));
    }
  }

  /**
   * Initialize instance variables
   *
   * @param {ElementRef} elem
   * @param {Renderer2} renderer
   */
  constructor(
    private elem: ElementRef,
    private renderer: Renderer2,
    private translate: TranslateService,
  ) {
  }

  /**
   * Apply css class to element whenever authority value change
   *
   * @param {SimpleChanges} changes
   */
  ngOnChanges(changes: SimpleChanges): void {
    if (!changes.authorityValue.firstChange) {
      this.previousClass = this.getClassByConfidence(this.getConfidenceByValue(changes.authorityValue.previousValue));
    }
    this.newClass = this.getClassByConfidence(this.getConfidenceByValue(changes.authorityValue.currentValue));
    const confidenceName = this.getNameByConfidence(this.getConfidenceByValue(changes.authorityValue.currentValue));

    if (isNull(this.previousClass)) {
      this.renderer.addClass(this.elem.nativeElement, this.newClass);
      if (this.iconMode) {
        this.renderer.setAttribute(this.elem.nativeElement, 'title', this.translate.instant(`confidence.indicator.help-text.${confidenceName}`));
      }
    } else if (this.previousClass !== this.newClass) {
      this.renderer.removeClass(this.elem.nativeElement, this.previousClass);
      this.renderer.addClass(this.elem.nativeElement, this.newClass);
      if (this.iconMode) {
        this.renderer.setAttribute(this.elem.nativeElement, 'title', this.translate.instant(`confidence.indicator.help-text.${confidenceName}`));
      }
    }
  }

  /**
   * Apply css class to element after view init
   */
  ngAfterViewInit() {
    if (isNull(this.previousClass)) {
      this.renderer.addClass(this.elem.nativeElement, this.newClass);
    } else if (this.previousClass !== this.newClass) {
      this.renderer.removeClass(this.elem.nativeElement, this.previousClass);
      this.renderer.addClass(this.elem.nativeElement, this.newClass);
    }
  }

  /**
   * Return confidence value as ConfidenceType
   *
   * @param value
   */
  private getConfidenceByValue(value: any): ConfidenceType {
    let confidence: ConfidenceType = ConfidenceType.CF_UNSET;

    if (isNotEmpty(value) && (value instanceof VocabularyEntry || value instanceof VocabularyEntryDetail)
      && value.hasAuthority()) {
      confidence = ConfidenceType.CF_ACCEPTED;
    }

    if (isNotEmpty(value) && value instanceof FormFieldMetadataValueObject) {
      confidence = value.confidence;
    }

    if (isNotEmpty(value) && value instanceof MetadataValue) {
      confidence = value.confidence;
    }

    if (isNotEmpty(value) && Object.values(ConfidenceType).includes(value)) {
      confidence = value;
    }

    return confidence;
  }

  /**
   * Return the properly css class based on confidence value
   *
   * @param confidence
   */
  private getClassByConfidence(confidence: any): string {
    if (!this.visibleWhenAuthorityEmpty && confidence === ConfidenceType.CF_UNSET) {
      return 'd-none';
    }

    const confidenceIcons: ConfidenceIconConfig[] = environment.submission.icons.authority.confidence;

    const confidenceIndex: number = findIndex(confidenceIcons, { value: confidence });

    const defaultconfidenceIndex: number = findIndex(confidenceIcons, { value: 'default' as  any });

    if (this.iconMode) {
      const defaultClass: string = (defaultconfidenceIndex !== -1) ? confidenceIcons[defaultconfidenceIndex].icon : '';
      return (confidenceIndex !== -1) ? confidenceIcons[confidenceIndex].icon : defaultClass;
    } else {
      const defaultClass: string = (defaultconfidenceIndex !== -1) ? confidenceIcons[defaultconfidenceIndex].style : '';
      return (confidenceIndex !== -1) ? confidenceIcons[confidenceIndex].style : defaultClass;
    }
  }

  /**
   * Return the confidence value name
   *
   * @param confidence
   * @returns
   */
  private getNameByConfidence(confidence: any): string {
    const confidenceText = ConfidenceType[confidence];
    if (isNotEmpty(confidenceText)) {
      return confidenceText.replace('CF_', '').toLowerCase();
    } else {
      return 'unknown';
    }
  }

}<|MERGE_RESOLUTION|>--- conflicted
+++ resolved
@@ -37,12 +37,8 @@
  * Directive to add to the element a bootstrap utility class based on metadata confidence value
  */
 @Directive({
-<<<<<<< HEAD
     selector: '[dsAuthorityConfidenceState]',
     standalone: true
-=======
-  selector: '[dsAuthorityConfidenceState]',
->>>>>>> a8f31948
 })
 export class AuthorityConfidenceStateDirective implements OnChanges, AfterViewInit {
 
