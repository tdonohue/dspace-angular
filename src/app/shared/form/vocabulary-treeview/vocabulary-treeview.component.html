<<<<<<< HEAD
<ds-alert [content]="'vocabulary-treeview.info' | translate" [type]="'alert-info'"></ds-alert>
<div class="treeview-header row">
=======
<ds-alert [content]="'vocabulary-treeview.info' | translate" [type]="AlertType.Info"></ds-alert>
<div class="treeview-header row mb-1">
>>>>>>> 92a10ce9
  <div class="col-12">
    <div class="input-group">
      <input type="text" class="form-control" [(ngModel)]="searchText" (keyup.enter)="search()"
             [placeholder]="'vocabulary-treeview.search.form.search-placeholder' | translate">
      <div class="input-group-append" id="button-addon4">
        <button class="btn btn-outline-primary" type="button" (click)="search()" [disabled]="!isSearchEnabled()">
          {{'vocabulary-treeview.search.form.search' | translate}}
        </button>
        <button class="btn btn-outline-secondary" type="button" (click)="reset()">
          {{'vocabulary-treeview.search.form.reset' | translate}}
        </button>
        <button class="btn btn-outline-primary" type="button" (click)="add()" [disabled]="this.vocabularyOptions.closed">
          {{'vocabulary-treeview.search.form.add' | translate}}
        </button>
      </div>
    </div>
  </div>
</div>
<div class="treeview-container">
  <ds-themed-loading *ngIf="loading | async" [showMessage]="false"></ds-themed-loading>
  <h2 *ngIf="!(loading | async) && dataSource.data.length === 0" class="h4 text-center text-muted mt-4" >
    <span>{{'vocabulary-treeview.search.no-result' | translate}}</span>
  </h2>
  <cdk-tree [dataSource]="dataSource" [treeControl]="treeControl">
    <!-- Leaf node -->
    <cdk-tree-node *cdkTreeNodeDef="let node" cdkTreeNodePadding class="d-flex">
<<<<<<< HEAD
        <button type="button" class="btn btn-default" cdkTreeNodeToggle>
          <span class="fas fa-fw fa-angle-right invisible" aria-hidden="true"></span>
        </button>
=======
      <span aria-hidden="true" type="button" class="btn btn-default px-2 mr-1" cdkTreeNodeToggle>
        <i class="fas fa-fw fa-angle-right invisible"></i>
      </span>
>>>>>>> 92a10ce9
          <label *ngIf="multiSelect" class="d-flex align-items-center m-0 p-0 form-check"
                 [class.text-success]="node.isSelected"
                 [ngbTooltip]="node.item?.otherInformation?.note"
                 [openDelay]="500"
                 container="body"
          >
            <input class="mr-2" type="checkbox"
                   [disabled]="!node.item?.selectable"
                   [(ngModel)]="node.isSelected"
                   [checked]="node.isSelected"
                   (change)="onSelect(node.item)"
            >
            <span>{{node.item.display}}</span>
          </label>
          <button *ngIf="!multiSelect" class="btn btn-outline-link btn-sm text-left"
                  [class.text-success]="node.isSelected"
                  [disabled]="!node.item?.selectable"
                  [ngbTooltip]="node.item?.otherInformation?.note"
                  [openDelay]="500"
                  container="body"
                  (click)="onSelect(node.item)">
          <span>{{node.item.display}}</span>
        </button>
    </cdk-tree-node>

    <!-- expandable node -->
    <cdk-tree-node *cdkTreeNodeDef="let node; when: hasChildren" cdkTreeNodePadding class="d-flex">
        <button type="button" class="btn btn-default px-2 mr-1" cdkTreeNodeToggle
                [attr.aria-label]="'toggle ' + node.name"
                (click)="loadChildren(node)">
<<<<<<< HEAD
          <span class="fas fa-fw {{treeControl.isExpanded(node) ? 'fa-angle-down' : 'fa-angle-right'}}"
                aria-hidden="true"></span>
=======
          <i class="fas fa-fw {{treeControl.isExpanded(node) ? 'fa-angle-down' : 'fa-angle-right'}}"></i>
>>>>>>> 92a10ce9
        </button>

          <label *ngIf="multiSelect" class="d-flex align-items-center m-0 p-0 form-check"
                [class.text-success]="node.isSelected"
                [ngbTooltip]="node.item?.otherInformation?.note"
                [openDelay]="500"
                container="body">
            <input class="mr-2" type="checkbox"
                   [disabled]="!node.item?.selectable"
                   [(ngModel)]="node.isSelected"
                   [checked]="node.isSelected"
                   (change)="onSelect(node.item)"
            >
            <span>{{node.item.display}}</span>
          </label>
          <button *ngIf="!multiSelect" class="btn btn-outline-link btn-sm text-left"
                  [class.text-success]="node.isSelected"
                  [disabled]="!node.item?.selectable"
                  [ngbTooltip]="node.item?.otherInformation?.note"
                  [openDelay]="500"
                  container="body"
                  (click)="onSelect(node.item)">
            <span>{{node.item.display}}</span>
          </button>
    </cdk-tree-node>

    <cdk-tree-node *cdkTreeNodeDef="let node; when: isLoadMore" cdkTreeNodePadding>
      <button class="btn btn-outline-secondary btn-sm" (click)="loadMore(node.loadMoreParentItem)">
        {{'vocabulary-treeview.load-more' | translate}}...
      </button>
    </cdk-tree-node>

    <cdk-tree-node *cdkTreeNodeDef="let node; when: isLoadMoreRoot">
      <button class="btn btn-outline-secondary btn-sm" (click)="loadMoreRoot(node)">
        {{'vocabulary-treeview.load-more' | translate}}...
      </button>
    </cdk-tree-node>
  </cdk-tree>
</div><|MERGE_RESOLUTION|>--- conflicted
+++ resolved
@@ -1,10 +1,5 @@
-<<<<<<< HEAD
-<ds-alert [content]="'vocabulary-treeview.info' | translate" [type]="'alert-info'"></ds-alert>
-<div class="treeview-header row">
-=======
 <ds-alert [content]="'vocabulary-treeview.info' | translate" [type]="AlertType.Info"></ds-alert>
 <div class="treeview-header row mb-1">
->>>>>>> 92a10ce9
   <div class="col-12">
     <div class="input-group">
       <input type="text" class="form-control" [(ngModel)]="searchText" (keyup.enter)="search()"
@@ -15,6 +10,9 @@
         </button>
         <button class="btn btn-outline-secondary" type="button" (click)="reset()">
           {{'vocabulary-treeview.search.form.reset' | translate}}
+        </button>
+        <button class="btn btn-outline-primary" type="button" (click)="add()" [disabled]="this.vocabularyOptions.closed">
+          {{'vocabulary-treeview.search.form.add' | translate}}
         </button>
         <button class="btn btn-outline-primary" type="button" (click)="add()" [disabled]="this.vocabularyOptions.closed">
           {{'vocabulary-treeview.search.form.add' | translate}}
@@ -31,15 +29,9 @@
   <cdk-tree [dataSource]="dataSource" [treeControl]="treeControl">
     <!-- Leaf node -->
     <cdk-tree-node *cdkTreeNodeDef="let node" cdkTreeNodePadding class="d-flex">
-<<<<<<< HEAD
-        <button type="button" class="btn btn-default" cdkTreeNodeToggle>
-          <span class="fas fa-fw fa-angle-right invisible" aria-hidden="true"></span>
-        </button>
-=======
       <span aria-hidden="true" type="button" class="btn btn-default px-2 mr-1" cdkTreeNodeToggle>
         <i class="fas fa-fw fa-angle-right invisible"></i>
       </span>
->>>>>>> 92a10ce9
           <label *ngIf="multiSelect" class="d-flex align-items-center m-0 p-0 form-check"
                  [class.text-success]="node.isSelected"
                  [ngbTooltip]="node.item?.otherInformation?.note"
@@ -70,12 +62,7 @@
         <button type="button" class="btn btn-default px-2 mr-1" cdkTreeNodeToggle
                 [attr.aria-label]="'toggle ' + node.name"
                 (click)="loadChildren(node)">
-<<<<<<< HEAD
-          <span class="fas fa-fw {{treeControl.isExpanded(node) ? 'fa-angle-down' : 'fa-angle-right'}}"
-                aria-hidden="true"></span>
-=======
           <i class="fas fa-fw {{treeControl.isExpanded(node) ? 'fa-angle-down' : 'fa-angle-right'}}"></i>
->>>>>>> 92a10ce9
         </button>
 
           <label *ngIf="multiSelect" class="d-flex align-items-center m-0 p-0 form-check"
