--- conflicted
+++ resolved
@@ -20,11 +20,7 @@
 </div>
 <div class="treeview-container">
   <ds-themed-loading *ngIf="loading | async" [showMessage]="false"></ds-themed-loading>
-<<<<<<< HEAD
-  <h4 *ngIf="(loading | async) === false && dataSource.data.length === 0" class="text-center text-muted mt-4" >
-=======
-  <h2 *ngIf="!(loading | async) && dataSource.data.length === 0" class="h4 text-center text-muted mt-4" >
->>>>>>> 8ba14aa3
+  <h2 *ngIf="(loading | async) === false && dataSource.data.length === 0" class="h4 text-center text-muted mt-4" >
     <span>{{'vocabulary-treeview.search.no-result' | translate}}</span>
   </h2>
   <cdk-tree [dataSource]="dataSource" [treeControl]="treeControl">
