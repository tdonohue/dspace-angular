import { ChangeDetectorRef, Component, NO_ERRORS_SCHEMA } from '@angular/core';
import { ComponentFixture, inject, TestBed, waitForAsync } from '@angular/core/testing';
import { CdkTreeModule } from '@angular/cdk/tree';

import { of as observableOf } from 'rxjs';
import { StoreModule } from '@ngrx/store';
import { TranslateModule } from '@ngx-translate/core';
import { NgbActiveModal } from '@ng-bootstrap/ng-bootstrap';
import { provideMockStore } from '@ngrx/store/testing';

import { createTestComponent } from '../../testing/utils.test';
import { VocabularyTreeviewComponent } from './vocabulary-treeview.component';
import { VocabularyTreeviewService } from './vocabulary-treeview.service';
import { VocabularyEntryDetail } from '../../../core/submission/vocabularies/models/vocabulary-entry-detail.model';
import { TreeviewFlatNode, TreeviewNode } from './vocabulary-treeview-node.model';
import { FormFieldMetadataValueObject } from '../builder/models/form-field-metadata-value.model';
import { VocabularyOptions } from '../../../core/submission/vocabularies/models/vocabulary-options.model';
import { PageInfo } from '../../../core/shared/page-info.model';
import { VocabularyEntry } from '../../../core/submission/vocabularies/models/vocabulary-entry.model';
import { AuthTokenInfo } from '../../../core/auth/models/auth-token-info.model';
import { authReducer } from '../../../core/auth/auth.reducer';
import { storeModuleConfig } from '../../../app.reducer';
import { By } from '@angular/platform-browser';

describe('VocabularyTreeviewComponent test suite', () => {

  let comp: VocabularyTreeviewComponent;
  let compAsAny: any;
  let fixture: ComponentFixture<VocabularyTreeviewComponent>;
  let initialState;
  let de;

  const item = new VocabularyEntryDetail();
  item.id = 'node1';
  const item2 = new VocabularyEntryDetail();
  item2.id = 'node2';
  const emptyNodeMap = new Map<string, TreeviewFlatNode>();
  const storedNodeMap = new Map<string, TreeviewFlatNode>().set('test', new TreeviewFlatNode(item2));
  const nodeMap = new Map<string, TreeviewFlatNode>().set('test', new TreeviewFlatNode(item));
  const vocabularyOptions = new VocabularyOptions('vocabularyTest', false);
  const modalStub = jasmine.createSpyObj('modalStub', ['close']);
  const vocabularyTreeviewServiceStub = jasmine.createSpyObj('VocabularyTreeviewService', {
    initialize: jasmine.createSpy('initialize'),
    getData: jasmine.createSpy('getData'),
    loadMore: jasmine.createSpy('loadMore'),
    loadMoreRoot: jasmine.createSpy('loadMoreRoot'),
    isLoading: jasmine.createSpy('isLoading'),
    searchByQuery: jasmine.createSpy('searchByQuery'),
    restoreNodes: jasmine.createSpy('restoreNodes'),
    cleanTree: jasmine.createSpy('cleanTree'),
  });

  initialState = {
    core: {
      auth: {
        authenticated: true,
        loaded: true,
        blocking: false,
        loading: false,
        authToken: new AuthTokenInfo('test_token'),
        userId: 'testid',
        authMethods: []
      }
    }
  };

  beforeEach(waitForAsync(() => {
    TestBed.configureTestingModule({
      imports: [
        CdkTreeModule,
        StoreModule.forRoot({ auth: authReducer }, storeModuleConfig),
        TranslateModule.forRoot()
      ],
      declarations: [
        VocabularyTreeviewComponent,
        TestComponent
      ],
      providers: [
        { provide: VocabularyTreeviewService, useValue: vocabularyTreeviewServiceStub },
        { provide: NgbActiveModal, useValue: modalStub },
        provideMockStore({ initialState }),
        ChangeDetectorRef,
        VocabularyTreeviewComponent
      ],
      schemas: [NO_ERRORS_SCHEMA]
    }).compileComponents().then(() => {
      vocabularyTreeviewServiceStub.getData.and.returnValue(observableOf([]));
      vocabularyTreeviewServiceStub.isLoading.and.returnValue(observableOf(false));
    });
  }));

<<<<<<< HEAD
=======
  afterEach(() => {
    fixture?.destroy();
    comp = null;
    compAsAny = null;
  });

>>>>>>> 2a84c425
  describe('', () => {
    let testComp: TestComponent;
    let testFixture: ComponentFixture<TestComponent>;

    // synchronous beforeEach
    beforeEach(() => {

      const html = `
        <ds-vocabulary-treeview [vocabularyOptions]="vocabularyOptions" [preloadLevel]="preloadLevel"></ds-vocabulary-treeview>`;

      testFixture = createTestComponent(html, TestComponent) as ComponentFixture<TestComponent>;
      testComp = testFixture.componentInstance;
      vocabularyTreeviewServiceStub.getData.and.returnValue(observableOf([]));
    });

    afterEach(() => {
      testFixture.destroy();
    });

    it('should create VocabularyTreeviewComponent', inject([VocabularyTreeviewComponent], (app: VocabularyTreeviewComponent) => {
      expect(app).toBeDefined();
    }));
  });

  describe('', () => {
    beforeEach(() => {
      fixture = TestBed.createComponent(VocabularyTreeviewComponent);
      comp = fixture.componentInstance;
      compAsAny = comp;
      comp.vocabularyOptions = vocabularyOptions;
      comp.selectedItems = [];
    });

    it('should should init component properly', () => {
      fixture.detectChanges();
      expect(comp.dataSource.data).toEqual([]);
      expect(vocabularyTreeviewServiceStub.initialize).toHaveBeenCalled();
    });

    it('should should init component properly with init value as FormFieldMetadataValueObject', () => {
      const currentValue = new FormFieldMetadataValueObject();
      currentValue.value = 'testValue';
      currentValue.otherInformation = {
        id: 'entryID'
      };
      comp.selectedItems = [currentValue.value];
      fixture.detectChanges();
      expect(comp.dataSource.data).toEqual([]);
      expect(vocabularyTreeviewServiceStub.initialize).toHaveBeenCalledWith(comp.vocabularyOptions, new PageInfo(), ['testValue'], null);
    });

    it('should should init component properly with init value as VocabularyEntry', () => {
      const currentValue = new VocabularyEntry();
      currentValue.value = 'testValue';
      currentValue.otherInformation = {
        id: 'entryID'
      };
      comp.selectedItems = [currentValue.value];
      fixture.detectChanges();
      expect(comp.dataSource.data).toEqual([]);
      expect(vocabularyTreeviewServiceStub.initialize).toHaveBeenCalledWith(comp.vocabularyOptions, new PageInfo(), ['testValue'], null);
    });

    it('should call loadMore function', () => {
      comp.loadMore(item);
      fixture.detectChanges();
      expect(vocabularyTreeviewServiceStub.loadMore).toHaveBeenCalledWith(item, []);
    });

    it('should call loadMoreRoot function', () => {
      const node = new TreeviewFlatNode(item);
      comp.loadMoreRoot(node);
      fixture.detectChanges();
      expect(vocabularyTreeviewServiceStub.loadMoreRoot).toHaveBeenCalledWith(node, []);
    });

    it('should call loadChildren function', () => {
      const node = new TreeviewFlatNode(item);
      comp.loadChildren(node);
      fixture.detectChanges();
      expect(vocabularyTreeviewServiceStub.loadMore).toHaveBeenCalledWith(node.item, [], true);
    });

    it('should emit select event', () => {
      spyOn(comp, 'onSelect');
      comp.onSelect(item);

      expect(comp.onSelect).toHaveBeenCalledWith(item);
    });

    it('should call searchByQuery function and set storedNodeMap properly', () => {
      comp.searchText = 'test search';
      comp.nodeMap.set('test', new TreeviewFlatNode(item));
      comp.search();
      fixture.detectChanges();
      expect(vocabularyTreeviewServiceStub.searchByQuery).toHaveBeenCalledWith('test search', []);
      expect(comp.storedNodeMap).toEqual(nodeMap);
      expect(comp.nodeMap).toEqual(emptyNodeMap);
    });

    it('should call searchByQuery function and not set storedNodeMap', () => {
      comp.searchText = 'test search';
      comp.nodeMap.set('test', new TreeviewFlatNode(item));
      comp.storedNodeMap.set('test', new TreeviewFlatNode(item2));
      comp.search();
      fixture.detectChanges();
      expect(vocabularyTreeviewServiceStub.searchByQuery).toHaveBeenCalledWith('test search', []);
      expect(comp.storedNodeMap).toEqual(storedNodeMap);
      expect(comp.nodeMap).toEqual(emptyNodeMap);
    });

    it('should call restoreNodes function and restore nodeMap properly', () => {
      comp.nodeMap.set('test', new TreeviewFlatNode(item));
      comp.storedNodeMap.set('test', new TreeviewFlatNode(item2));
      comp.reset();
      fixture.detectChanges();
      expect(vocabularyTreeviewServiceStub.restoreNodes).toHaveBeenCalled();
      expect(comp.storedNodeMap).toEqual(emptyNodeMap);
      expect(comp.nodeMap).toEqual(storedNodeMap);
      expect(comp.searchText).toEqual('');
    });

    it('should clear search string', () => {
      comp.nodeMap.set('test', new TreeviewFlatNode(item));
      comp.reset();
      fixture.detectChanges();
      expect(comp.storedNodeMap).toEqual(emptyNodeMap);
      expect(comp.nodeMap).toEqual(nodeMap);
      expect(comp.searchText).toEqual('');
    });

    it('should call cleanTree method on destroy', () => {
      compAsAny.ngOnDestroy();
      expect(vocabularyTreeviewServiceStub.cleanTree).toHaveBeenCalled();
    });
  });

  describe('', () => {
    beforeEach(() => {
      vocabularyTreeviewServiceStub.getData.and.returnValue(observableOf([
        {
          'item': {
            'id': 'srsc:SCB11',
            'display': 'HUMANITIES and RELIGION'
          }
        } as TreeviewNode,
        {
          'item': {
            'id': 'srsc:SCB12',
            'display': 'LAW/JURISPRUDENCE'
          }
        } as TreeviewNode,
        {
          'item': {
            'id': 'srsc:SCB13',
            'display': 'SOCIAL SCIENCES'
          }
        } as TreeviewNode,
      ]));
      fixture = TestBed.createComponent(VocabularyTreeviewComponent);
      comp = fixture.componentInstance;
      compAsAny = comp;
      comp.vocabularyOptions = vocabularyOptions;
      comp.selectedItems = [];
      de = fixture.debugElement;
    });

    it('should not display checkboxes by default', async () => {
      fixture.detectChanges();
      expect(de.query(By.css('input[type=checkbox]'))).toBeNull();
      expect(de.queryAll(By.css('cdk-tree-node')).length).toEqual(3);
    });

    it('should display checkboxes if multiSelect is true', async () => {
      comp.multiSelect = true;
      fixture.detectChanges();
      expect(de.queryAll(By.css('input[type=checkbox]')).length).toEqual(3);
      expect(de.queryAll(By.css('cdk-tree-node')).length).toEqual(3);
    });
  });
});

// declare a test component
@Component({
  selector: 'ds-test-cmp',
  template: ``
})
class TestComponent {

  vocabularyOptions: VocabularyOptions = new VocabularyOptions('vocabularyTest', false);
  preloadLevel = 2;

}<|MERGE_RESOLUTION|>--- conflicted
+++ resolved
@@ -89,15 +89,6 @@
     });
   }));
 
-<<<<<<< HEAD
-=======
-  afterEach(() => {
-    fixture?.destroy();
-    comp = null;
-    compAsAny = null;
-  });
-
->>>>>>> 2a84c425
   describe('', () => {
     let testComp: TestComponent;
     let testFixture: ComponentFixture<TestComponent>;
