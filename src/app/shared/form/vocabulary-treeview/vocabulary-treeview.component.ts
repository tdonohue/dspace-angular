import {
  CdkTreeModule,
  FlatTreeControl,
} from '@angular/cdk/tree';
import {
  AsyncPipe,
  NgIf,
} from '@angular/common';
import {
  Component,
  ElementRef,
  EventEmitter,
  Input,
  OnChanges,
  OnDestroy,
  OnInit,
  Output,
  SimpleChanges,
  ViewChild,
} from '@angular/core';
import { FormsModule } from '@angular/forms';
import { NgbTooltipModule } from '@ng-bootstrap/ng-bootstrap';
import { TranslateModule } from '@ngx-translate/core';
import {
  Observable,
  Subscription,
} from 'rxjs';

<<<<<<< HEAD
=======
import { map, tap, switchMap } from 'rxjs/operators';
import { Observable, Subscription } from 'rxjs';
import { Store } from '@ngrx/store';
import { TranslateService } from '@ngx-translate/core';

import { VocabularyEntryDetail } from '../../../core/submission/vocabularies/models/vocabulary-entry-detail.model';
import { hasValue, isEmpty, isNotEmpty } from '../../empty.util';
import { VocabularyTreeviewService } from './vocabulary-treeview.service';
import { LOAD_MORE, LOAD_MORE_ROOT, TreeviewFlatNode, TreeviewNode } from './vocabulary-treeview-node.model';
import { VocabularyOptions } from '../../../core/submission/vocabularies/models/vocabulary-options.model';
>>>>>>> 4ffde928
import { PageInfo } from '../../../core/shared/page-info.model';
import { VocabularyEntry } from '../../../core/submission/vocabularies/models/vocabulary-entry.model';
import { VocabularyEntryDetail } from '../../../core/submission/vocabularies/models/vocabulary-entry-detail.model';
import { VocabularyOptions } from '../../../core/submission/vocabularies/models/vocabulary-options.model';
import { AlertComponent } from '../../alert/alert.component';
import { AlertType } from '../../alert/alert-type';
import {
  hasValue,
  isEmpty,
  isNotEmpty,
} from '../../empty.util';
import { ThemedLoadingComponent } from '../../loading/themed-loading.component';
import { FormFieldMetadataValueObject } from '../builder/models/form-field-metadata-value.model';
import { VocabularyTreeFlatDataSource } from './vocabulary-tree-flat-data-source';
<<<<<<< HEAD
import { VocabularyTreeFlattener } from './vocabulary-tree-flattener';
import { VocabularyTreeviewService } from './vocabulary-treeview.service';
import {
  LOAD_MORE,
  LOAD_MORE_ROOT,
  TreeviewFlatNode,
  TreeviewNode,
} from './vocabulary-treeview-node.model';

export type VocabularyTreeItemType = FormFieldMetadataValueObject | VocabularyEntry | VocabularyEntryDetail;
=======
import { CoreState } from '../../../core/core-state.model';
import { lowerCase } from 'lodash/string';
import { VocabularyService } from '../../../core/submission/vocabularies/vocabulary.service';
import { getFirstSucceededRemoteDataPayload, getFirstCompletedRemoteData } from '../../../core/shared/operators';
import { Vocabulary } from '../../../core/submission/vocabularies/models/vocabulary.model';
import { RemoteData } from '../../../core/data/remote-data';
>>>>>>> 4ffde928

/**
 * Component that shows a hierarchical vocabulary in a tree view
 */
@Component({
  selector: 'ds-vocabulary-treeview',
  templateUrl: './vocabulary-treeview.component.html',
  styleUrls: ['./vocabulary-treeview.component.scss'],
  imports: [
    FormsModule,
    NgbTooltipModule,
    NgIf,
    CdkTreeModule,
    TranslateModule,
    AsyncPipe,
    ThemedLoadingComponent,
    AlertComponent,
  ],
  standalone: true,
})
export class VocabularyTreeviewComponent implements OnDestroy, OnInit, OnChanges {

  /**
   * Implemented to manage focus on input
   */
  @ViewChild('searchInput') searchInput!: ElementRef;

  /**
   * The {@link VocabularyOptions} object
   */
  @Input() vocabularyOptions: VocabularyOptions;

  /**
   * Representing how many tree level load at initialization
   */
  @Input() preloadLevel = 2;

  /**
   * Contain a descriptive message for the tree
   */
  @Input() description = '';

  /**
   * Whether to allow selecting multiple values with checkboxes
   */
  @Input() multiSelect = false;

  /**
   * A boolean representing if to show the add button or not
   */
  @Input() showAdd = true;

  /**
   * The vocabulary entries already selected, if any
   */
  @Input() selectedItems: VocabularyTreeItemType[] = [];

  /**
   * A map containing the current node showed by the tree
   */
  nodeMap = new Map<string, TreeviewFlatNode>();

  /**
   * A map containing all the node already created for building the tree
   */
  storedNodeMap = new Map<string, TreeviewFlatNode>();

  /**
   * Flat tree control object. Able to expand/collapse a subtree recursively for flattened tree.
   */
  treeControl: FlatTreeControl<TreeviewFlatNode>;

  /**
   * Tree flattener object. Able to convert a normal type of node to node with children and level information.
   */
  treeFlattener: VocabularyTreeFlattener<TreeviewNode, TreeviewFlatNode>;

  /**
   * Flat tree data source
   */
  dataSource: VocabularyTreeFlatDataSource<TreeviewNode, TreeviewFlatNode>;

  /**
   * The content of the search box used to search for a vocabulary entry
   */
  searchText: string;

  /**
   * A boolean representing if tree is loading
   */
  loading: Observable<boolean>;

  /**
   * An event fired when a vocabulary entry is selected.
   * Event's payload equals to {@link VocabularyTreeItemType} selected.
   */
  @Output() select: EventEmitter<VocabularyTreeItemType> = new EventEmitter<VocabularyTreeItemType>(null);

  /**
   * An event fired when a vocabulary entry is deselected.
   * Event's payload equals to {@link VocabularyTreeItemType} deselected.
   */
  @Output() deselect: EventEmitter<VocabularyTreeItemType> = new EventEmitter<VocabularyTreeItemType>(null);

  /**
   * Array to track all subscriptions and unsubscribe them onDestroy
   */
  private subs: Subscription[] = [];

  readonly AlertType = AlertType;

  /**
   * Initialize instance variables
   *
   * @param {VocabularyTreeviewService} vocabularyTreeviewService
   */
  constructor(
    private vocabularyTreeviewService: VocabularyTreeviewService,
  ) {
    this.treeFlattener = new VocabularyTreeFlattener(this.transformer, this.getLevel,
      this.isExpandable, this.getChildren);

    this.treeControl = new FlatTreeControl<TreeviewFlatNode>(this.getLevel, this.isExpandable);

    this.dataSource = new VocabularyTreeFlatDataSource(this.treeControl, this.treeFlattener);
  }

  /**
   * Get children for a given node
   * @param node The node for which to retrieve the children
   */
  getChildren = (node: TreeviewNode): Observable<TreeviewNode[]> => node.childrenChange;

  /**
   * Transform a {@link TreeviewNode} to {@link TreeviewFlatNode}
   * @param node The node to transform
   * @param level The node level information
   */
  transformer = (node: TreeviewNode, level: number) => {
    const entryId = this.getEntryId(node.item);
    const existingNode = this.nodeMap.get(entryId);

    if (existingNode && existingNode.item.id !== LOAD_MORE && existingNode.item.id !== LOAD_MORE_ROOT) {
      return existingNode;
    }

    const newNode: TreeviewFlatNode = new TreeviewFlatNode(
      node.item,
      level,
      node.hasChildren,
      (node.hasChildren && isNotEmpty(node.children)),
      node.pageInfo,
      node.loadMoreParentItem,
      node.isSearchNode,
      node.isInInitValueHierarchy,
      node.isSelected,
    );
    this.nodeMap.set(entryId, newNode);

    if ((((level + 1) < this.preloadLevel))
      || (newNode.isSearchNode && newNode.childrenLoaded)
      || newNode.isInInitValueHierarchy) {

      if (newNode.item.id === LOAD_MORE || newNode.item.id === LOAD_MORE_ROOT) {
        // When a 'LOAD_MORE' node is encountered, the parent already has a lot of expanded children
        // so this is a good point to stop expanding.
        return newNode;
      }

      if (!newNode.childrenLoaded) {
        this.loadChildren(newNode);
      }

      this.treeControl.expand(newNode);
    }
    return newNode;
  };

  /**
   * Get tree level for a given node
   * @param node The node for which to retrieve the level
   */
  getLevel = (node: TreeviewFlatNode) => node.level;

  /**
   * Check if a given node is expandable
   * @param node The node for which to retrieve the information
   */
  isExpandable = (node: TreeviewFlatNode) => node.expandable;

  /**
   * Check if a given node has children
   * @param _nodeData The node for which to retrieve the information
   */
  hasChildren = (_: number, _nodeData: TreeviewFlatNode) => _nodeData.expandable;

  /**
   * Check if a given node has more children to load
   * @param _nodeData The node for which to retrieve the information
   */
  isLoadMore = (_: number, _nodeData: TreeviewFlatNode) => _nodeData.item.id === LOAD_MORE;

  /**
   * Check if there are more node to load at root level
   * @param _nodeData The node for which to retrieve the information
   */
  isLoadMoreRoot = (_: number, _nodeData: TreeviewFlatNode) => _nodeData.item.id === LOAD_MORE_ROOT;

  /**
   * Initialize the component, setting up the data to build the tree
   */
  ngOnInit(): void {
    this.subs.push(
      this.vocabularyService.findVocabularyById(this.vocabularyOptions.name).pipe(
        // Retrieve the configured preloadLevel from REST
        getFirstCompletedRemoteData(),
        map((vocabularyRD: RemoteData<Vocabulary>) => {
          if (vocabularyRD.hasSucceeded &&
            hasValue(vocabularyRD.payload.preloadLevel) &&
            vocabularyRD.payload.preloadLevel > 1) {
            return vocabularyRD.payload.preloadLevel;
          } else {
            // Set preload level to 1 in case request fails
            return 1;
          }
        }),
        tap(preloadLevel => this.preloadLevel = preloadLevel),
        tap(() => this.vocabularyTreeviewService.initialize(this.vocabularyOptions, new PageInfo(), this.selectedItems, null)),
        switchMap(() => this.vocabularyTreeviewService.getData()),
      ).subscribe((data) => {
        this.dataSource.data = data;
<<<<<<< HEAD
      }),
    );

    this.loading = this.vocabularyTreeviewService.isLoading();

    const entryId: string = (this.selectedItems?.length > 0) ? this.getEntryId(this.selectedItems[0]) : null;
    this.vocabularyTreeviewService.initialize(this.vocabularyOptions, new PageInfo(), this.getSelectedEntryIds(), entryId);
=======
      })
    );


    this.loading = this.vocabularyTreeviewService.isLoading();

    this.translate.get(`search.filters.filter.${this.vocabularyOptions.name}.head`).pipe(
      map((type) => lowerCase(type)),
    ).subscribe(
      (type) => this.description = this.translate.get('vocabulary-treeview.info', { type })
    );
>>>>>>> 4ffde928
  }

  /**
   * Expand a node whose children are not loaded
   * @param item The VocabularyEntryDetail for which to load more nodes
   */
  loadMore(item: VocabularyEntryDetail) {
    this.vocabularyTreeviewService.loadMore(item, this.getSelectedEntryIds());
  }

  /**
   * Expand the root node whose children are not loaded
   * @param node The TreeviewFlatNode for which to load more nodes
   */
  loadMoreRoot(node: TreeviewFlatNode) {
    this.vocabularyTreeviewService.loadMoreRoot(node, this.getSelectedEntryIds());
  }

  /**
   * Load children nodes for a node
   * @param node The TreeviewFlatNode for which to load children nodes
   */
  loadChildren(node: TreeviewFlatNode) {
    this.vocabularyTreeviewService.loadMore(node.item, this.getSelectedEntryIds(), true);
  }

  /**
   * Method called on entry select/deselect
   */
  onSelect(item: VocabularyEntryDetail) {
    if (!this.getSelectedEntryIds().includes(this.getEntryId(item))) {
      this.selectedItems.push(item);
      this.select.emit(item);
    } else {
      this.selectedItems = this.selectedItems.filter((detail: VocabularyTreeItemType) => this.getEntryId(detail) !== this.getEntryId(item));
      this.deselect.emit(item);
    }
  }

  /**
   * Search for a vocabulary entry by query
   */
  search() {
    if (isNotEmpty(this.searchText)) {
      if (isEmpty(this.storedNodeMap)) {
        this.storedNodeMap = this.nodeMap;
      }
      this.nodeMap = new Map<string, TreeviewFlatNode>();
      this.vocabularyTreeviewService.searchByQuery(this.searchText, this.getSelectedEntryIds());
    }
  }

  /**
   * Check if search box contains any text
   */
  isSearchEnabled() {
    return isNotEmpty(this.searchText);
  }

  /**
   * Reset tree resulting from a previous search
   */
  reset() {
    this.searchText = '';
    for (const item of this.selectedItems) {
      this.deselect.emit(item);
      this.nodeMap.get(this.getEntryId(item)).isSelected = false;
    }
    this.selectedItems = [];

    if (isNotEmpty(this.storedNodeMap)) {
      this.nodeMap = this.storedNodeMap;
      this.storedNodeMap = new Map<string, TreeviewFlatNode>();
      this.vocabularyTreeviewService.restoreNodes();
    }
    if (this.searchInput) {
      this.searchInput.nativeElement.focus();
    }
  }

  add() {
    const userVocabularyEntry = {
      value: this.searchText,
      display: this.searchText,
    } as VocabularyEntryDetail;
    this.select.emit(userVocabularyEntry);
  }


  /**
   * Unsubscribe from all subscriptions
   */
  ngOnDestroy(): void {
    this.vocabularyTreeviewService.cleanTree();
    this.subs
      .filter((sub) => hasValue(sub))
      .forEach((sub) => sub.unsubscribe());
  }

  /**
   * Return an id for a given {@link VocabularyTreeItemType}
   */
  private getEntryId(entry: VocabularyTreeItemType): string {
    return entry?.authority || entry?.otherInformation?.id || (entry as any)?.id || undefined;
  }

  /**
   * Return an ids for all selected entries
   */
  private getSelectedEntryIds(): string[] {
    return this.selectedItems
      .map((entry: VocabularyTreeItemType) => this.getEntryId(entry))
      .filter((value) => isNotEmpty(value));
  }

  ngOnChanges(changes: SimpleChanges): void {
    if (!changes.vocabularyOptions.isFirstChange() && changes.vocabularyOptions.currentValue !== changes.vocabularyOptions.previousValue) {
      this.selectedItems = [];
      this.searchText = '';
      this.vocabularyTreeviewService.cleanTree();
      this.vocabularyTreeviewService.initialize(this.vocabularyOptions, new PageInfo(), this.getSelectedEntryIds(), null);
    }
  }
}<|MERGE_RESOLUTION|>--- conflicted
+++ resolved
@@ -25,21 +25,17 @@
   Observable,
   Subscription,
 } from 'rxjs';
-
-<<<<<<< HEAD
-=======
-import { map, tap, switchMap } from 'rxjs/operators';
-import { Observable, Subscription } from 'rxjs';
-import { Store } from '@ngrx/store';
-import { TranslateService } from '@ngx-translate/core';
-
-import { VocabularyEntryDetail } from '../../../core/submission/vocabularies/models/vocabulary-entry-detail.model';
-import { hasValue, isEmpty, isNotEmpty } from '../../empty.util';
-import { VocabularyTreeviewService } from './vocabulary-treeview.service';
-import { LOAD_MORE, LOAD_MORE_ROOT, TreeviewFlatNode, TreeviewNode } from './vocabulary-treeview-node.model';
-import { VocabularyOptions } from '../../../core/submission/vocabularies/models/vocabulary-options.model';
->>>>>>> 4ffde928
+import {
+  map,
+  switchMap,
+  tap,
+} from 'rxjs/operators';
+import { VocabularyService } from 'src/app/core/submission/vocabularies/vocabulary.service';
+
+import { RemoteData } from '../../../core/data/remote-data';
+import { getFirstCompletedRemoteData } from '../../../core/shared/operators';
 import { PageInfo } from '../../../core/shared/page-info.model';
+import { Vocabulary } from '../../../core/submission/vocabularies/models/vocabulary.model';
 import { VocabularyEntry } from '../../../core/submission/vocabularies/models/vocabulary-entry.model';
 import { VocabularyEntryDetail } from '../../../core/submission/vocabularies/models/vocabulary-entry-detail.model';
 import { VocabularyOptions } from '../../../core/submission/vocabularies/models/vocabulary-options.model';
@@ -53,7 +49,6 @@
 import { ThemedLoadingComponent } from '../../loading/themed-loading.component';
 import { FormFieldMetadataValueObject } from '../builder/models/form-field-metadata-value.model';
 import { VocabularyTreeFlatDataSource } from './vocabulary-tree-flat-data-source';
-<<<<<<< HEAD
 import { VocabularyTreeFlattener } from './vocabulary-tree-flattener';
 import { VocabularyTreeviewService } from './vocabulary-treeview.service';
 import {
@@ -64,14 +59,6 @@
 } from './vocabulary-treeview-node.model';
 
 export type VocabularyTreeItemType = FormFieldMetadataValueObject | VocabularyEntry | VocabularyEntryDetail;
-=======
-import { CoreState } from '../../../core/core-state.model';
-import { lowerCase } from 'lodash/string';
-import { VocabularyService } from '../../../core/submission/vocabularies/vocabulary.service';
-import { getFirstSucceededRemoteDataPayload, getFirstCompletedRemoteData } from '../../../core/shared/operators';
-import { Vocabulary } from '../../../core/submission/vocabularies/models/vocabulary.model';
-import { RemoteData } from '../../../core/data/remote-data';
->>>>>>> 4ffde928
 
 /**
  * Component that shows a hierarchical vocabulary in a tree view
@@ -190,6 +177,7 @@
    */
   constructor(
     private vocabularyTreeviewService: VocabularyTreeviewService,
+    protected vocabularyService: VocabularyService,
   ) {
     this.treeFlattener = new VocabularyTreeFlattener(this.transformer, this.getLevel,
       this.isExpandable, this.getChildren);
@@ -299,31 +287,17 @@
           }
         }),
         tap(preloadLevel => this.preloadLevel = preloadLevel),
-        tap(() => this.vocabularyTreeviewService.initialize(this.vocabularyOptions, new PageInfo(), this.selectedItems, null)),
+        tap(() => {
+          const entryId: string = (this.selectedItems?.length > 0) ? this.getEntryId(this.selectedItems[0]) : null;
+          this.vocabularyTreeviewService.initialize(this.vocabularyOptions, new PageInfo(), this.getSelectedEntryIds(), entryId);
+        }),
         switchMap(() => this.vocabularyTreeviewService.getData()),
       ).subscribe((data) => {
         this.dataSource.data = data;
-<<<<<<< HEAD
       }),
     );
 
     this.loading = this.vocabularyTreeviewService.isLoading();
-
-    const entryId: string = (this.selectedItems?.length > 0) ? this.getEntryId(this.selectedItems[0]) : null;
-    this.vocabularyTreeviewService.initialize(this.vocabularyOptions, new PageInfo(), this.getSelectedEntryIds(), entryId);
-=======
-      })
-    );
-
-
-    this.loading = this.vocabularyTreeviewService.isLoading();
-
-    this.translate.get(`search.filters.filter.${this.vocabularyOptions.name}.head`).pipe(
-      map((type) => lowerCase(type)),
-    ).subscribe(
-      (type) => this.description = this.translate.get('vocabulary-treeview.info', { type })
-    );
->>>>>>> 4ffde928
   }
 
   /**
