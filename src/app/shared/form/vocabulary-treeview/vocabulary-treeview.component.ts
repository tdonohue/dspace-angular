--- conflicted
+++ resolved
@@ -1,10 +1,7 @@
 import { FlatTreeControl } from '@angular/cdk/tree';
 import { Component, ElementRef, EventEmitter, Input, OnDestroy, OnInit, Output, OnChanges, SimpleChanges, ViewChild } from '@angular/core';
 
-<<<<<<< HEAD
-=======
 import { map, tap, switchMap } from 'rxjs/operators';
->>>>>>> 4ffde928
 import { Observable, Subscription } from 'rxjs';
 import { Store } from '@ngrx/store';
 import { TranslateService } from '@ngx-translate/core';
@@ -20,14 +17,10 @@
 import { VocabularyTreeFlatDataSource } from './vocabulary-tree-flat-data-source';
 import { CoreState } from '../../../core/core-state.model';
 import { VocabularyService } from '../../../core/submission/vocabularies/vocabulary.service';
-<<<<<<< HEAD
-import { getFirstSucceededRemoteDataPayload } from '../../../core/shared/operators';
+import { getFirstSucceededRemoteDataPayload, getFirstCompletedRemoteData } from '../../../core/shared/operators';
 import { AlertType } from '../../alert/alert-type';
-=======
-import { getFirstSucceededRemoteDataPayload, getFirstCompletedRemoteData } from '../../../core/shared/operators';
 import { Vocabulary } from '../../../core/submission/vocabularies/models/vocabulary.model';
 import { RemoteData } from '../../../core/data/remote-data';
->>>>>>> 4ffde928
 
 /**
  * Component that shows a hierarchical vocabulary in a tree view
@@ -251,20 +244,8 @@
       })
     );
 
-<<<<<<< HEAD
+
     this.loading = this.vocabularyTreeviewService.isLoading();
-
-    this.vocabularyTreeviewService.initialize(this.vocabularyOptions, new PageInfo(), this.selectedItems, null);
-=======
-
-    this.loading = this.vocabularyTreeviewService.isLoading();
-
-    this.translate.get(`search.filters.filter.${this.vocabularyOptions.name}.head`).pipe(
-      map((type) => lowerCase(type)),
-    ).subscribe(
-      (type) => this.description = this.translate.get('vocabulary-treeview.info', { type })
-    );
->>>>>>> 4ffde928
   }
 
   /**
