--- conflicted
+++ resolved
@@ -1,35 +1,29 @@
 import { FlatTreeControl } from '@angular/cdk/tree';
-<<<<<<< HEAD
 import {
   Component,
   EventEmitter,
   Input,
+  OnChanges,
   OnDestroy,
   OnInit,
   Output,
+  SimpleChanges,
 } from '@angular/core';
-=======
-import { Component, EventEmitter, Input, OnDestroy, OnInit, Output, OnChanges, SimpleChanges } from '@angular/core';
-
-import { Observable, Subscription } from 'rxjs';
->>>>>>> 8ba14aa3
 import { Store } from '@ngrx/store';
 import { TranslateService } from '@ngx-translate/core';
-import { lowerCase } from 'lodash/string';
 import {
   Observable,
   Subscription,
 } from 'rxjs';
-import { map } from 'rxjs/operators';
 
 import { CoreState } from '../../../core/core-state.model';
 import { getFirstSucceededRemoteDataPayload } from '../../../core/shared/operators';
 import { PageInfo } from '../../../core/shared/page-info.model';
 import { VocabularyEntry } from '../../../core/submission/vocabularies/models/vocabulary-entry.model';
-<<<<<<< HEAD
 import { VocabularyEntryDetail } from '../../../core/submission/vocabularies/models/vocabulary-entry-detail.model';
 import { VocabularyOptions } from '../../../core/submission/vocabularies/models/vocabulary-options.model';
 import { VocabularyService } from '../../../core/submission/vocabularies/vocabulary.service';
+import { AlertType } from '../../alert/alert-type';
 import {
   hasValue,
   isEmpty,
@@ -44,14 +38,6 @@
   TreeviewFlatNode,
   TreeviewNode,
 } from './vocabulary-treeview-node.model';
-=======
-import { VocabularyTreeFlattener } from './vocabulary-tree-flattener';
-import { VocabularyTreeFlatDataSource } from './vocabulary-tree-flat-data-source';
-import { CoreState } from '../../../core/core-state.model';
-import { VocabularyService } from '../../../core/submission/vocabularies/vocabulary.service';
-import { getFirstSucceededRemoteDataPayload } from '../../../core/shared/operators';
-import { AlertType } from '../../alert/alert-type';
->>>>>>> 8ba14aa3
 
 /**
  * Component that shows a hierarchical vocabulary in a tree view
@@ -246,15 +232,6 @@
       }),
     );
 
-<<<<<<< HEAD
-    this.translate.get(`search.filters.filter.${this.vocabularyOptions.name}.head`).pipe(
-      map((type) => lowerCase(type)),
-    ).subscribe(
-      (type) => this.description = this.translate.get('vocabulary-treeview.info', { type }),
-    );
-
-=======
->>>>>>> 8ba14aa3
     this.loading = this.vocabularyTreeviewService.isLoading();
 
     this.vocabularyTreeviewService.initialize(this.vocabularyOptions, new PageInfo(), this.selectedItems, null);
