--- conflicted
+++ resolved
@@ -1,26 +1,10 @@
 // Load the implementations that should be tested
-import {
-  ChangeDetectorRef,
-  Component,
-  CUSTOM_ELEMENTS_SCHEMA,
-} from '@angular/core';
-import {
-  ComponentFixture,
-  fakeAsync,
-  inject,
-  TestBed,
-  tick,
-  waitForAsync,
-} from '@angular/core/testing';
+import { ChangeDetectorRef, Component, CUSTOM_ELEMENTS_SCHEMA, } from '@angular/core';
+import { ComponentFixture, fakeAsync, inject, TestBed, tick, waitForAsync, } from '@angular/core/testing';
 import { By } from '@angular/platform-browser';
 import { NgbModule } from '@ng-bootstrap/ng-bootstrap';
 import { TranslateModule } from '@ngx-translate/core';
-<<<<<<< HEAD
-import { ConfidenceType } from '../../../core/shared/confidence-type';
-=======
-import { SortablejsModule } from 'ngx-sortablejs';
 
->>>>>>> 5fc2ed92
 import { environment } from '../../../../environments/environment';
 import { ConfidenceType } from '../../../core/shared/confidence-type';
 import { createTestComponent } from '../../testing/utils.test';
