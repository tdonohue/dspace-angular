// Load the implementations that should be tested
import {
  ChangeDetectorRef,
  Component,
  CUSTOM_ELEMENTS_SCHEMA,
} from '@angular/core';
import {
  ComponentFixture,
  fakeAsync,
  inject,
  TestBed,
  tick,
  waitForAsync,
} from '@angular/core/testing';
import { By } from '@angular/platform-browser';
import { NgbModule } from '@ng-bootstrap/ng-bootstrap';
import { TranslateModule } from '@ngx-translate/core';
import { SortablejsModule } from 'ngx-sortablejs';

import { environment } from '../../../../environments/environment';
import { ConfidenceType } from '../../../core/shared/confidence-type';
import { createTestComponent } from '../../testing/utils.test';
import { FormFieldMetadataValueObject } from '../builder/models/form-field-metadata-value.model';
import { AuthorityConfidenceStateDirective } from '../directives/authority-confidence-state.directive';
import { ChipsComponent } from './chips.component';
import { Chips } from './models/chips.model';

describe('ChipsComponent test suite', () => {

  let testComp: TestComponent;
  let chipsComp: ChipsComponent;
  let testFixture: ComponentFixture<TestComponent>;
  let chipsFixture: ComponentFixture<ChipsComponent>;
  let html;
  let chips: Chips;

  // waitForAsync beforeEach
  beforeEach(waitForAsync(() => {

    TestBed.configureTestingModule({
    imports: [
        NgbModule,
        SortablejsModule.forRoot({ animation: 150 }),
        TranslateModule.forRoot(),
<<<<<<< HEAD
        ChipsComponent,
        TestComponent,
        AuthorityConfidenceStateDirective
    ],
    providers: [
        ChangeDetectorRef,
        ChipsComponent,
    ],
    schemas: [CUSTOM_ELEMENTS_SCHEMA]
});
=======
      ],
      declarations: [
        ChipsComponent,
        TestComponent,
        AuthorityConfidenceStateDirective,
      ], // declare the test component
      providers: [
        ChangeDetectorRef,
        ChipsComponent,
      ],
      schemas: [CUSTOM_ELEMENTS_SCHEMA],
    });
>>>>>>> a8f31948

  }));

  describe('', () => {
    // synchronous beforeEach
    beforeEach(() => {
      html = `
      <ds-chips
        *ngIf="chips.hasItems()"
        [chips]="chips"
        [editable]="editable"
        (selected)="onChipSelected($event)"></ds-chips>`;

      testFixture = createTestComponent(html, TestComponent) as ComponentFixture<TestComponent>;
      testComp = testFixture.componentInstance;
    });

    it('should create Chips Component', inject([ChipsComponent], (app: ChipsComponent) => {
      expect(app).toBeDefined();
    }));
  });

  describe('when has items as string', () => {
    beforeEach(() => {
      chips = new Chips(['a', 'b', 'c']);
      chipsFixture = TestBed.createComponent(ChipsComponent);
      chipsComp = chipsFixture.componentInstance; // TruncatableComponent test instance
      chipsComp.editable = true;
      chipsComp.chips = chips;
      chipsFixture.detectChanges();
    });

    afterEach(() => {
      chipsFixture.destroy();
      chipsComp = null;
    });

    it('should set edit mode when a chip item is selected', fakeAsync(() => {

      spyOn(chipsComp.selected, 'emit');

      chipsComp.chipsSelected(new Event('click'), 1);
      chipsFixture.detectChanges();
      tick();

      const item = chipsComp.chips.getChipByIndex(1);

      expect(item.editMode).toBe(true);
      expect(chipsComp.selected.emit).toHaveBeenCalledWith(1);
    }));

    it('should not set edit mode when a chip item is selected and editable is false', fakeAsync(() => {
      chipsComp.editable = false;
      spyOn(chipsComp.selected, 'emit');

      chipsComp.chipsSelected(new Event('click'), 1);
      chipsFixture.detectChanges();
      tick();

      const item = chipsComp.chips.getChipByIndex(1);

      expect(item.editMode).toBe(false);
      expect(chipsComp.selected.emit).not.toHaveBeenCalledWith(1);
    }));

    it('should emit when a chip item is removed and editable is true', fakeAsync(() => {

      spyOn(chipsComp.chips, 'remove');

      const item = chipsComp.chips.getChipByIndex(1);

      chipsComp.removeChips(new Event('click'), 1);
      chipsFixture.detectChanges();
      tick();

      expect(chipsComp.chips.remove).toHaveBeenCalledWith(item);
    }));

    it('should save chips item index when drag and drop start', fakeAsync(() => {
      const de = chipsFixture.debugElement.query(By.css('div.nav-item'));

      de.triggerEventHandler('dragstart', null);

      expect(chipsComp.dragged).toBe(0);
    }));

    it('should update chips item order when drag and drop end', fakeAsync(() => {
      spyOn(chipsComp.chips, 'updateOrder');
      const de = chipsFixture.debugElement.query(By.css('div.nav-item'));

      de.triggerEventHandler('dragend', null);

      expect(chipsComp.dragged).toBe(-1);
      expect(chipsComp.chips.updateOrder).toHaveBeenCalled();
    }));
  });

  describe('when has items as object', () => {
    beforeEach(() => {
      const item = {
        mainField: new FormFieldMetadataValueObject('main test', null, 'test001', 'main test', 0, ConfidenceType.CF_ACCEPTED),
        relatedField: new FormFieldMetadataValueObject('related test', null, 'test002', 'related test', 0, ConfidenceType.CF_ACCEPTED),
        otherRelatedField: new FormFieldMetadataValueObject('other related test'),
      };

      chips = new Chips([item], 'display', 'mainField', environment.submission.icons.metadata);
      chipsFixture = TestBed.createComponent(ChipsComponent);
      chipsComp = chipsFixture.componentInstance; // TruncatableComponent test instance
      chipsComp.editable = true;
      chipsComp.showIcons = true;
      chipsComp.chips = chips;
      chipsFixture.detectChanges();
    });

    it('should show icon for every field that has a configured icon', () => {
      const de = chipsFixture.debugElement.query(By.css('div.nav-item'));
      const icons = de.queryAll(By.css('i.fas'));

      expect(icons.length).toBe(4);

    });

    it('should show tooltip on mouse over an icon', () => {
      const de = chipsFixture.debugElement.query(By.css('div.nav-item'));
      const icons = de.queryAll(By.css('i.fas'));

      icons[0].triggerEventHandler('mouseover', null);

      expect(chipsComp.tipText).toEqual(['main test']);
    });
  });
});

// declare a test component
@Component({
<<<<<<< HEAD
    selector: 'ds-test-cmp',
    template: ``,
    standalone: true,
    imports: [NgbModule]
=======
  selector: 'ds-test-cmp',
  template: ``,
>>>>>>> a8f31948
})
class TestComponent {

  public chips = new Chips(['a', 'b', 'c']);
  public editable = true;
}<|MERGE_RESOLUTION|>--- conflicted
+++ resolved
@@ -42,31 +42,16 @@
         NgbModule,
         SortablejsModule.forRoot({ animation: 150 }),
         TranslateModule.forRoot(),
-<<<<<<< HEAD
         ChipsComponent,
         TestComponent,
-        AuthorityConfidenceStateDirective
+        AuthorityConfidenceStateDirective,
     ],
     providers: [
         ChangeDetectorRef,
         ChipsComponent,
     ],
-    schemas: [CUSTOM_ELEMENTS_SCHEMA]
+      schemas: [CUSTOM_ELEMENTS_SCHEMA],
 });
-=======
-      ],
-      declarations: [
-        ChipsComponent,
-        TestComponent,
-        AuthorityConfidenceStateDirective,
-      ], // declare the test component
-      providers: [
-        ChangeDetectorRef,
-        ChipsComponent,
-      ],
-      schemas: [CUSTOM_ELEMENTS_SCHEMA],
-    });
->>>>>>> a8f31948
 
   }));
 
@@ -202,15 +187,10 @@
 
 // declare a test component
 @Component({
-<<<<<<< HEAD
     selector: 'ds-test-cmp',
     template: ``,
     standalone: true,
     imports: [NgbModule]
-=======
-  selector: 'ds-test-cmp',
-  template: ``,
->>>>>>> a8f31948
 })
 class TestComponent {
 
