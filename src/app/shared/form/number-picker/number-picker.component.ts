import { ChangeDetectorRef, Component, EventEmitter, Input, OnInit, Output, SimpleChanges, } from '@angular/core';
<<<<<<< HEAD
import { ControlValueAccessor, UntypedFormBuilder, NG_VALUE_ACCESSOR, FormsModule } from '@angular/forms';
=======
import { ControlValueAccessor, UntypedFormBuilder, NG_VALUE_ACCESSOR } from '@angular/forms';
import { TranslateService } from '@ngx-translate/core';
>>>>>>> a59f371e
import { isEmpty } from '../../empty.util';
import { NgClass } from '@angular/common';

@Component({
  selector: 'ds-number-picker',
  styleUrls: ['./number-picker.component.scss'],
  templateUrl: './number-picker.component.html',
  providers: [
    {provide: NG_VALUE_ACCESSOR, useExisting: NumberPickerComponent, multi: true}
  ],
  imports: [
    NgClass,
    FormsModule
  ],
  standalone: true
})

export class NumberPickerComponent implements OnInit, ControlValueAccessor {
  @Input() id: string;
  @Input() step: number;
  @Input() min: number;
  @Input() max: number;
  @Input() size: number;
  @Input() placeholder: string;
  @Input() name: string;
  @Input() disabled: boolean;
  @Input() invalid: boolean;
  @Input() value: number;

  @Output() selected = new EventEmitter<number>();
  @Output() remove = new EventEmitter<number>();
  @Output() blur = new EventEmitter<any>();
  @Output() change = new EventEmitter<any>();
  @Output() focus = new EventEmitter<any>();

  startValue: number;

  constructor(private fb: UntypedFormBuilder,
              private cd: ChangeDetectorRef,
              private translate: TranslateService) {
  }

  ngOnInit() {
    // this.startValue = this.value;
    this.step = this.step || 1;
    this.min = this.min || 0;
    this.max = this.max || 100;
    this.size = this.size || 1;
    this.disabled = this.disabled || false;
    this.invalid = this.invalid || false;
    this.cd.detectChanges();
  }

  ngOnChanges(changes: SimpleChanges) {
    if (this.value) {
      if (changes.max) {
        // When the user select a month with < # of days
        this.value = this.value > this.max ? this.max : this.value;
      }

    } else if (changes.value && changes.value.currentValue === null) {
      // When the user delete the inserted value
        this.value = null;
    } else if (changes.invalid) {
      this.invalid = changes.invalid.currentValue;
    }
  }

  private changeValue(reverse: boolean = false) {

    // First after init
    if (isEmpty(this.value)) {
      this.value = this.startValue;
    } else {
      this.startValue = this.value;

      let newValue = this.value;
      if (reverse) {
        newValue -= this.step;
      } else {
        newValue += this.step;
      }

      if (newValue >= this.min && newValue <= this.max) {
        this.value = newValue;
      } else {
        if (newValue > this.max) {
          this.value = this.min;
        } else {
          this.value = this.max;
        }
      }
    }

    this.emitChange();
  }

  toggleDown() {
    this.changeValue(true);
  }

  toggleUp() {
    this.changeValue();
  }

  update(event) {
    try {
      const i = Number.parseInt(event.target.value, 10);

      if (i >= this.min && i <= this.max) {
        this.value = i;
      } else if (event.target.value === null || event.target.value === '') {
        this.value = null;
      } else {
        this.value = undefined;
      }
      this.emitChange();
    } catch (e) {
      this.value = undefined;
    }
  }

  onBlur(event) {
    this.blur.emit(event);
  }

  onFocus(event) {
    if (this.value) {
      this.startValue = this.value;
    }
    this.focus.emit(event);
  }

  writeValue(value) {
    this.startValue = value || this.min;
  }

  registerOnChange(fn) {
    return;
  }

  registerOnTouched(fn) {
    return;
  }

  emitChange() {
    this.change.emit({field: this.name, value: this.value});
  }
}<|MERGE_RESOLUTION|>--- conflicted
+++ resolved
@@ -1,10 +1,6 @@
 import { ChangeDetectorRef, Component, EventEmitter, Input, OnInit, Output, SimpleChanges, } from '@angular/core';
-<<<<<<< HEAD
 import { ControlValueAccessor, UntypedFormBuilder, NG_VALUE_ACCESSOR, FormsModule } from '@angular/forms';
-=======
-import { ControlValueAccessor, UntypedFormBuilder, NG_VALUE_ACCESSOR } from '@angular/forms';
 import { TranslateService } from '@ngx-translate/core';
->>>>>>> a59f371e
 import { isEmpty } from '../../empty.util';
 import { NgClass } from '@angular/common';
 
