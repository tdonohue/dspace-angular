// Load the implementations that should be tested
import { ChangeDetectorRef, Component, CUSTOM_ELEMENTS_SCHEMA } from '@angular/core';
import { ComponentFixture, inject, TestBed, waitForAsync, } from '@angular/core/testing';

import { NgbModule } from '@ng-bootstrap/ng-bootstrap';
import { By } from '@angular/platform-browser';
import { NumberPickerComponent } from './number-picker.component';
import { FormsModule, ReactiveFormsModule } from '@angular/forms';
import { createTestComponent } from '../../testing/utils.test';
import { TranslateModule } from '@ngx-translate/core';

describe('NumberPickerComponent test suite', () => {

  let testComp: TestComponent;
  let numberPickerComp: NumberPickerComponent;
  let testFixture: ComponentFixture<TestComponent>;
  let numberPickerFixture: ComponentFixture<NumberPickerComponent>;
  let html;

  // waitForAsync beforeEach
  beforeEach(waitForAsync(() => {

    TestBed.configureTestingModule({
    imports: [
        FormsModule,
        ReactiveFormsModule,
        NgbModule,
<<<<<<< HEAD
=======
        TranslateModule.forRoot()
      ],
      declarations: [
>>>>>>> a59f371e
        NumberPickerComponent,
        TestComponent
    ],
    providers: [
        ChangeDetectorRef,
        NumberPickerComponent,
    ],
    schemas: [CUSTOM_ELEMENTS_SCHEMA]
});

  }));

  // synchronous beforeEach
  beforeEach(() => {
    html = `
      <ds-number-picker
        [disabled]="disabled"
        [min]="min"
        [max]="max"
        [id]="'ds_test_field'"
        [name]="'test'"
        [size]="size"
        [(ngModel)]="initValue"
        [value]="value"
        [invalid]="showErrorMessages"
        [placeholder]="'test'"
        (blur)="onBlur($event)"
        (change)="onChange($event)"
        (focus)="onFocus($event)"></ds-number-picker>`;

    testFixture = createTestComponent(html, TestComponent) as ComponentFixture<TestComponent>;
    testComp = testFixture.componentInstance;
  });

  it('should create NumberPickerComponent', inject([NumberPickerComponent], (app: NumberPickerComponent) => {
    expect(app).toBeDefined();
  }));

  beforeEach(() => {
    numberPickerFixture = TestBed.createComponent(NumberPickerComponent);
    numberPickerComp = numberPickerFixture.componentInstance; // NumberPickerComponent test instance
    numberPickerFixture.detectChanges();
  });

  afterEach(() => {
    numberPickerFixture.destroy();
    numberPickerComp = null;
  });

  it('should use default value when component\'s property is not passed', () => {

    expect(numberPickerComp.min).toBe(0);
    expect(numberPickerComp.max).toBe(100);
    expect(numberPickerComp.size).toBe(1);
    expect(numberPickerComp.step).toBe(1);
  });

  it('should increase value', () => {
    numberPickerComp.startValue = 0;
    numberPickerComp.toggleUp();

    expect(numberPickerComp.value).toBe(0);

    numberPickerComp.toggleUp();

    expect(numberPickerComp.value).toBe(1);
  });

  it('should set min value when the value exceeds the max', () => {
    numberPickerComp.value = 100;
    numberPickerComp.toggleUp();

    expect(numberPickerComp.value).toBe(0);

  });

  it('should decrease value', () => {
    numberPickerComp.startValue = 2;
    numberPickerComp.toggleDown();

    expect(numberPickerComp.value).toBe(2);

    numberPickerComp.toggleDown();

    expect(numberPickerComp.value).toBe(1);
  });

  it('should set max value when the value is less than the min', () => {
    numberPickerComp.value = 0;
    numberPickerComp.toggleDown();

    expect(numberPickerComp.value).toBe(100);

  });

  it('should update value on input type', () => {
    const de = numberPickerFixture.debugElement.query(By.css('input.form-control'));
    const inputEl = de.nativeElement;

    inputEl.value = 99;
    inputEl.dispatchEvent(new Event('change'));

    expect(numberPickerComp.value).toBe(99);
  });

  it('should not update value when input value is invalid', () => {
    const de = numberPickerFixture.debugElement.query(By.css('input.form-control'));
    const inputEl = de.nativeElement;

    inputEl.value = 101;
    inputEl.dispatchEvent(new Event('change'));

    expect(numberPickerComp.value).toBe(undefined);
  });

});

// declare a test component
@Component({
    selector: 'ds-test-cmp',
    template: ``,
    standalone: true,
    imports: [FormsModule,
        ReactiveFormsModule,
        NgbModule,
        NumberPickerComponent,]
})
class TestComponent {

  public disabled = false;
  public max = 100;
  public min = 0;
  public initValue = 0;
  public size = 4;
  public value;

}<|MERGE_RESOLUTION|>--- conflicted
+++ resolved
@@ -25,12 +25,7 @@
         FormsModule,
         ReactiveFormsModule,
         NgbModule,
-<<<<<<< HEAD
-=======
-        TranslateModule.forRoot()
-      ],
-      declarations: [
->>>>>>> a59f371e
+        TranslateModule.forRoot(),
         NumberPickerComponent,
         TestComponent
     ],
