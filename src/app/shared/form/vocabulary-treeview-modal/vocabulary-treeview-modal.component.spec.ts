--- conflicted
+++ resolved
@@ -21,14 +21,11 @@
         { provide: NgbActiveModal, useValue: modalStub },
       ]
     })
-<<<<<<< HEAD
       .overrideComponent(VocabularyTreeviewModalComponent, {
         remove: {
           imports: [VocabularyTreeviewComponent]
         }
       })
-=======
->>>>>>> a8f31948
       .compileComponents();
   });
 
