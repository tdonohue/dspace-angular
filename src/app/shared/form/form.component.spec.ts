--- conflicted
+++ resolved
@@ -1,28 +1,8 @@
-<<<<<<< HEAD
 import { ChangeDetectionStrategy, ChangeDetectorRef, Component, CUSTOM_ELEMENTS_SCHEMA } from '@angular/core';
 import { ComponentFixture, inject, TestBed, waitForAsync, } from '@angular/core/testing';
 import { CommonModule } from '@angular/common';
 import { FormsModule, ReactiveFormsModule } from '@angular/forms';
-=======
-import { CommonModule } from '@angular/common';
-import {
-  ChangeDetectorRef,
-  Component,
-  CUSTOM_ELEMENTS_SCHEMA,
-} from '@angular/core';
-import {
-  ComponentFixture,
-  inject,
-  TestBed,
-  waitForAsync,
-} from '@angular/core/testing';
-import {
-  FormsModule,
-  ReactiveFormsModule,
-} from '@angular/forms';
-import { BrowserModule } from '@angular/platform-browser';
 import { NgbModule } from '@ng-bootstrap/ng-bootstrap';
->>>>>>> a8f31948
 import {
   DynamicFormArrayModel,
   DynamicFormControlEvent,
@@ -31,32 +11,21 @@
   DynamicFormValidationService,
   DynamicInputModel,
 } from '@ng-dynamic-forms/core';
-import {
-  Store,
-  StoreModule,
-} from '@ngrx/store';
+import { Store, StoreModule, } from '@ngrx/store';
 import { TranslateModule } from '@ngx-translate/core';
 import { BehaviorSubject } from 'rxjs';
 
-import { storeModuleConfig } from '../../app.reducer';
-import { StoreMock } from '../testing/store.mock';
-import { createTestComponent } from '../testing/utils.test';
-<<<<<<< HEAD
-import { BehaviorSubject } from 'rxjs';
 import { storeModuleConfig } from '../../app.reducer';
 import { DsDynamicFormComponent } from './builder/ds-dynamic-form-ui/ds-dynamic-form.component';
 import { APP_DATA_SERVICES_MAP } from '../../../config/app-config.interface';
-=======
+import { StoreMock } from '../testing/store.mock';
+import { createTestComponent } from '../testing/utils.test';
 import { FormBuilderService } from './builder/form-builder.service';
 import { FormFieldMetadataValueObject } from './builder/models/form-field-metadata-value.model';
-import {
-  FormChangeAction,
-  FormStatusChangeAction,
-} from './form.actions';
+import { FormChangeAction, FormStatusChangeAction, } from './form.actions';
 import { FormComponent } from './form.component';
 import { FormState } from './form.reducer';
 import { FormService } from './form.service';
->>>>>>> a8f31948
 
 let TEST_FORM_MODEL;
 
@@ -177,11 +146,6 @@
         NgbModule,
         StoreModule.forRoot({}, storeModuleConfig),
         TranslateModule.forRoot(),
-<<<<<<< HEAD
-=======
-      ],
-      declarations: [
->>>>>>> a8f31948
         FormComponent,
         TestComponent,
       ],
@@ -194,7 +158,6 @@
         FormService,
         { provide: Store, useClass: StoreMock },
       ],
-<<<<<<< HEAD
       schemas: [CUSTOM_ELEMENTS_SCHEMA]
     })
       .overrideComponent(FormComponent, {
@@ -205,11 +168,6 @@
           changeDetection: ChangeDetectionStrategy.Default
         }
       });
-=======
-      schemas: [CUSTOM_ELEMENTS_SCHEMA],
-    });
-
->>>>>>> a8f31948
   }));
 
   describe('', () => {
@@ -490,7 +448,6 @@
   exportAs: 'formComponent',
   selector: 'ds-test-cmp',
   template: ``,
-<<<<<<< HEAD
   standalone: true,
   imports: [
     CommonModule,
@@ -500,8 +457,6 @@
     ReactiveFormsModule,
     NgbModule,
     DynamicFormsCoreModule]
-=======
->>>>>>> a8f31948
 })
 class TestComponent {
 
