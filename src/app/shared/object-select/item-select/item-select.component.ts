<<<<<<< HEAD
import {
  Component,
  Input,
} from '@angular/core';
=======
import { Component, Input, OnInit } from '@angular/core';
import { Item } from '../../../core/shared/item.model';
import { ObjectSelectComponent } from '../object-select/object-select.component';
import { hasValueOperator, isNotEmpty } from '../../empty.util';
>>>>>>> 268d2e54
import { Observable } from 'rxjs';
import { map } from 'rxjs/operators';
<<<<<<< HEAD

import { DSONameService } from '../../../core/breadcrumbs/dso-name.service';
import { AuthorizationDataService } from '../../../core/data/feature-authorization/authorization-data.service';
import { Item } from '../../../core/shared/item.model';
import { getAllSucceededRemoteDataPayload } from '../../../core/shared/operators';
import { getItemPageRoute } from '../../../item-page/item-page-routing-paths';
import {
  hasValueOperator,
  isNotEmpty,
} from '../../empty.util';
import { ObjectSelectService } from '../object-select.service';
import { ObjectSelectComponent } from '../object-select/object-select.component';
=======
import { getItemPageRoute } from '../../../item-page/item-page-routing-paths';
import { PaginatedList } from '../../../core/data/paginated-list.model';
import { DSpaceObjectSelect } from '../object-select.model';
>>>>>>> 268d2e54

@Component({
  selector: 'ds-item-select',
  templateUrl: './item-select.component.html',
})

/**
 * A component used to select items from a specific list and returning the UUIDs of the selected items
 */
export class ItemSelectComponent extends ObjectSelectComponent<Item> implements OnInit {

  /**
   * Whether or not to hide the collection column
   */
  @Input()
    hideCollection = false;

  /**
   * Collection of all the data that is used to display the {@link Item} in the HTML.
   * By collecting this data here it doesn't need to be recalculated on evey change detection.
   */
  selectItems$: Observable<DSpaceObjectSelect<Item>[]>;

  ngOnInit(): void {
    super.ngOnInit();
    if (!isNotEmpty(this.confirmButton)) {
      this.confirmButton = 'item.select.confirm';
    }
    this.selectItems$ = this.dsoRD$.pipe(
      hasValueOperator(),
      getAllSucceededRemoteDataPayload(),
<<<<<<< HEAD
      map((items) => {
        const itemPageRoutes = {};
        items.page.forEach((item) => itemPageRoutes[item.uuid] = getItemPageRoute(item));
        return itemPageRoutes;
      }),
=======
      map((items: PaginatedList<Item>) => items.page.map((item: Item) => Object.assign(new DSpaceObjectSelect<Item>(), {
        dso: item,
        canSelect$: this.canSelect(item),
        selected$: this.getSelected(item.id),
        route: getItemPageRoute(item),
      } as DSpaceObjectSelect<Item>))),
>>>>>>> 268d2e54
    );
  }

}<|MERGE_RESOLUTION|>--- conflicted
+++ resolved
@@ -1,20 +1,12 @@
-<<<<<<< HEAD
 import {
   Component,
   Input,
+  OnInit,
 } from '@angular/core';
-=======
-import { Component, Input, OnInit } from '@angular/core';
-import { Item } from '../../../core/shared/item.model';
-import { ObjectSelectComponent } from '../object-select/object-select.component';
-import { hasValueOperator, isNotEmpty } from '../../empty.util';
->>>>>>> 268d2e54
 import { Observable } from 'rxjs';
 import { map } from 'rxjs/operators';
-<<<<<<< HEAD
 
-import { DSONameService } from '../../../core/breadcrumbs/dso-name.service';
-import { AuthorizationDataService } from '../../../core/data/feature-authorization/authorization-data.service';
+import { PaginatedList } from '../../../core/data/paginated-list.model';
 import { Item } from '../../../core/shared/item.model';
 import { getAllSucceededRemoteDataPayload } from '../../../core/shared/operators';
 import { getItemPageRoute } from '../../../item-page/item-page-routing-paths';
@@ -22,13 +14,8 @@
   hasValueOperator,
   isNotEmpty,
 } from '../../empty.util';
-import { ObjectSelectService } from '../object-select.service';
+import { DSpaceObjectSelect } from '../object-select.model';
 import { ObjectSelectComponent } from '../object-select/object-select.component';
-=======
-import { getItemPageRoute } from '../../../item-page/item-page-routing-paths';
-import { PaginatedList } from '../../../core/data/paginated-list.model';
-import { DSpaceObjectSelect } from '../object-select.model';
->>>>>>> 268d2e54
 
 @Component({
   selector: 'ds-item-select',
@@ -60,20 +47,12 @@
     this.selectItems$ = this.dsoRD$.pipe(
       hasValueOperator(),
       getAllSucceededRemoteDataPayload(),
-<<<<<<< HEAD
-      map((items) => {
-        const itemPageRoutes = {};
-        items.page.forEach((item) => itemPageRoutes[item.uuid] = getItemPageRoute(item));
-        return itemPageRoutes;
-      }),
-=======
       map((items: PaginatedList<Item>) => items.page.map((item: Item) => Object.assign(new DSpaceObjectSelect<Item>(), {
         dso: item,
         canSelect$: this.canSelect(item),
         selected$: this.getSelected(item.id),
         route: getItemPageRoute(item),
       } as DSpaceObjectSelect<Item>))),
->>>>>>> 268d2e54
     );
   }
 
