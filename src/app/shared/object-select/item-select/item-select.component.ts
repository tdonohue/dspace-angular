--- conflicted
+++ resolved
@@ -1,42 +1,29 @@
-import {
-  Component,
-  Input,
-} from '@angular/core';
+import { Component, Input, } from '@angular/core';
 import { Observable } from 'rxjs';
 import { map } from 'rxjs/operators';
 
 import { DSONameService } from '../../../core/breadcrumbs/dso-name.service';
-<<<<<<< HEAD
 import { TranslateModule } from '@ngx-translate/core';
 import { ThemedLoadingComponent } from '../../loading/themed-loading.component';
 import { ErrorComponent } from '../../error/error.component';
 import { RouterLink } from '@angular/router';
 import { FormsModule } from '@angular/forms';
 import { PaginationComponent } from '../../pagination/pagination.component';
-import { NgIf, NgFor, NgClass, AsyncPipe } from '@angular/common';
+import { AsyncPipe, NgClass, NgFor, NgIf } from '@angular/common';
 import { VarDirective } from '../../utils/var.directive';
+import { AuthorizationDataService } from '../../../core/data/feature-authorization/authorization-data.service';
+import { Item } from '../../../core/shared/item.model';
+import { getAllSucceededRemoteDataPayload } from '../../../core/shared/operators';
+import { getItemPageRoute } from '../../../item-page/item-page-routing-paths';
+import { hasValueOperator, isNotEmpty, } from '../../empty.util';
+import { ObjectSelectService } from '../object-select.service';
+import { ObjectSelectComponent } from '../object-select/object-select.component';
 
 @Component({
     selector: 'ds-item-select',
     templateUrl: './item-select.component.html',
     standalone: true,
     imports: [VarDirective, NgIf, PaginationComponent, NgFor, FormsModule, RouterLink, ErrorComponent, ThemedLoadingComponent, NgClass, AsyncPipe, TranslateModule]
-=======
-import { AuthorizationDataService } from '../../../core/data/feature-authorization/authorization-data.service';
-import { Item } from '../../../core/shared/item.model';
-import { getAllSucceededRemoteDataPayload } from '../../../core/shared/operators';
-import { getItemPageRoute } from '../../../item-page/item-page-routing-paths';
-import {
-  hasValueOperator,
-  isNotEmpty,
-} from '../../empty.util';
-import { ObjectSelectService } from '../object-select.service';
-import { ObjectSelectComponent } from '../object-select/object-select.component';
-
-@Component({
-  selector: 'ds-item-select',
-  templateUrl: './item-select.component.html',
->>>>>>> a8f31948
 })
 
 /**
