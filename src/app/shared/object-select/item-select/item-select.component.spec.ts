--- conflicted
+++ resolved
@@ -190,20 +190,12 @@
 
     it('should disable the checkbox', waitForAsync(async () => {
       fixture.detectChanges();
-<<<<<<< HEAD
       await fixture.whenStable();
 
       const checkbox = fixture.debugElement.query(By.css('input.item-checkbox')).nativeElement;
       expect(authorizationDataService.isAuthorized).toHaveBeenCalled();
-      expect(checkbox.disabled).toBeTrue();
-=======
-      fixture.whenStable().then(() => {
-        const checkbox = fixture.debugElement.query(By.css('input.item-checkbox')).nativeElement;
-        expect(authorizationDataService.isAuthorized).toHaveBeenCalled();
-        expect(checkbox.getAttribute('aria-disabled')).toBe('true');
-        expect(checkbox.classList.contains('disabled')).toBe(true);
-      });
->>>>>>> 2d48cc0f
+      expect(checkbox.getAttribute('aria-disabled')).toBe('true');
+      expect(checkbox.classList.contains('disabled')).toBe(true);
     }));
   });
 });