<ng-container *ngVar="(dsoRD$ | async) as collectionsRD">
  <ds-pagination
    *ngIf="collectionsRD?.payload?.totalElements > 0 || collectionsRD?.payload?.page?.length > 0"
    [paginationOptions]="paginationOptions"
    [sortOptions]="sortOptions"
    [collectionSize]="collectionsRD?.payload?.totalElements"
    [hidePagerWhenSinglePage]="true"
    [hideGear]="true">
    <div class="table-responsive mt-2">
      <table id="collection-select" class="table table-striped table-hover">
        <thead>
          <tr>
            <th><span class="sr-only">{{'collection.select.table.selected' | translate}}</span></th>
            <th scope="col">{{'collection.select.table.title' | translate}}</th>
          </tr>
        </thead>
        <tbody>
<<<<<<< HEAD
          <tr *ngFor="let collection of collectionsRD?.payload?.page">
            <td><input #selectCollectionBtn [attr.aria-label]="(selectCollectionBtn.checked ? 'collection.select.table.deselect' : 'collection.select.table.select') | translate" class="collection-checkbox" [ngModel]="getSelected(collection.id) | async" (change)="switch(collection.id)" type="checkbox" name="{{collection.id}}"></td>
            <td><a [routerLink]="['/collections', collection.id]">{{ dsoNameService.getName(collection) }}</a></td>
=======
          <tr *ngFor="let selectCollection of selectCollections$ | async">
            <td><input [disabled]="(selectCollection.canSelect$ | async) === false" class="collection-checkbox" [ngModel]="selectCollection.selected$ | async" (change)="switch(selectCollection.dso.id)" type="checkbox" name="{{selectCollection.dso.id}}"></td>
            <td><a [routerLink]="selectCollection.route">{{ dsoNameService.getName(selectCollection.dso) }}</a></td>
>>>>>>> 268d2e54
          </tr>
        </tbody>
      </table>
    </div>
  </ds-pagination>
  <div *ngIf="collectionsRD?.payload?.totalElements === 0 || collectionsRD?.payload?.page?.length === 0" class="alert alert-info w-100" role="alert">
    {{'collection.select.empty' | translate}}
  </div>
  <ds-error *ngIf="collectionsRD?.hasFailed" message="{{'error.collections' | translate}}"></ds-error>
  <ds-themed-loading *ngIf="!collectionsRD || collectionsRD?.isLoading" message="{{'loading.collections' | translate}}"></ds-themed-loading>
  <div class="space-children-mr float-right" *ngVar="(selectedIds$ | async) as selectedIds">
    <button class="btn btn-outline-secondary collection-cancel" (click)="onCancel()">
      <i class="fas fa-times"></i> {{cancelButton | translate}}
    </button>
    <button class="btn collection-confirm"
            [ngClass]="{'btn-danger': dangerConfirm, 'btn-primary': !dangerConfirm}"
            [disabled]="selectedIds?.length === 0"
            (click)="confirmSelected()">
      <i class="fas fa-trash"></i> {{confirmButton | translate}}
    </button>
  </div>
</ng-container><|MERGE_RESOLUTION|>--- conflicted
+++ resolved
@@ -15,15 +15,9 @@
           </tr>
         </thead>
         <tbody>
-<<<<<<< HEAD
-          <tr *ngFor="let collection of collectionsRD?.payload?.page">
-            <td><input #selectCollectionBtn [attr.aria-label]="(selectCollectionBtn.checked ? 'collection.select.table.deselect' : 'collection.select.table.select') | translate" class="collection-checkbox" [ngModel]="getSelected(collection.id) | async" (change)="switch(collection.id)" type="checkbox" name="{{collection.id}}"></td>
-            <td><a [routerLink]="['/collections', collection.id]">{{ dsoNameService.getName(collection) }}</a></td>
-=======
           <tr *ngFor="let selectCollection of selectCollections$ | async">
-            <td><input [disabled]="(selectCollection.canSelect$ | async) === false" class="collection-checkbox" [ngModel]="selectCollection.selected$ | async" (change)="switch(selectCollection.dso.id)" type="checkbox" name="{{selectCollection.dso.id}}"></td>
+            <td><input #selectCollectionBtn [attr.aria-label]="(selectCollectionBtn.checked ? 'collection.select.table.deselect' : 'collection.select.table.select') | translate" [disabled]="(selectCollection.canSelect$ | async) === false" class="collection-checkbox" [ngModel]="selectCollection.selected$ | async" (change)="switch(selectCollection.dso.id)" type="checkbox" name="{{selectCollection.dso.id}}"></td>
             <td><a [routerLink]="selectCollection.route">{{ dsoNameService.getName(selectCollection.dso) }}</a></td>
->>>>>>> 268d2e54
           </tr>
         </tbody>
       </table>
