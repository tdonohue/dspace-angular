--- conflicted
+++ resolved
@@ -1,40 +1,22 @@
-<<<<<<< HEAD
 import { Component, OnInit } from '@angular/core';
 import { StartsWithAbstractComponent } from '../starts-with-abstract.component';
+
 import { hasValue } from '../../empty.util';
 import { TranslateModule } from '@ngx-translate/core';
 import { NgFor } from '@angular/common';
 import { FormsModule, ReactiveFormsModule } from '@angular/forms';
-=======
-import {
-  Component,
-  OnInit,
-} from '@angular/core';
-
-import { hasValue } from '../../empty.util';
-import { StartsWithAbstractComponent } from '../starts-with-abstract.component';
-import {
-  renderStartsWithFor,
-  StartsWithType,
-} from '../starts-with-decorator';
->>>>>>> a8f31948
+import { StartsWithType, } from '../starts-with-decorator';
 
 /**
  * A switchable component rendering StartsWith options for the type "Date".
  * The options are rendered in a dropdown with an input field (of type number) next to it.
  */
 @Component({
-<<<<<<< HEAD
     selector: 'ds-starts-with-date',
     styleUrls: ['./starts-with-date.component.scss'],
     templateUrl: './starts-with-date.component.html',
     standalone: true,
     imports: [FormsModule, ReactiveFormsModule, NgFor, TranslateModule]
-=======
-  selector: 'ds-starts-with-date',
-  styleUrls: ['./starts-with-date.component.scss'],
-  templateUrl: './starts-with-date.component.html',
->>>>>>> a8f31948
 })
 export class StartsWithDateComponent extends StartsWithAbstractComponent implements OnInit {
 
