import { ComponentFixture, TestBed, waitForAsync } from '@angular/core/testing';
import { CommonModule } from '@angular/common';
import { RouterTestingModule } from '@angular/router/testing';
import { TranslateModule } from '@ngx-translate/core';
import { NgbModule } from '@ng-bootstrap/ng-bootstrap';
import { ActivatedRoute, Router } from '@angular/router';
import { NO_ERRORS_SCHEMA } from '@angular/core';
import { By } from '@angular/platform-browser';
import { StartsWithDateComponent } from './starts-with-date.component';
import { ActivatedRouteStub } from '../../testing/active-router.stub';
import { EnumKeysPipe } from '../../utils/enum-keys-pipe';
import { RouterStub } from '../../testing/router.stub';
import { PaginationService } from '../../../core/pagination/pagination.service';
import { PaginationServiceStub } from '../../testing/pagination-service.stub';

describe('StartsWithDateComponent', () => {
  let comp: StartsWithDateComponent;
  let fixture: ComponentFixture<StartsWithDateComponent>;

  let route: ActivatedRouteStub;
  let paginationService: PaginationServiceStub;
  let router: RouterStub;

  const options = [2019, 2018, 2017, 2016, 2015];

  beforeEach(waitForAsync(async () => {
    route = new ActivatedRouteStub();
    router = new RouterStub();
    paginationService = new PaginationServiceStub();

<<<<<<< HEAD
  beforeEach(waitForAsync(() => {
    TestBed.configureTestingModule({
    imports: [CommonModule, RouterTestingModule.withRoutes([]), TranslateModule.forRoot(), NgbModule, StartsWithDateComponent, EnumKeysPipe],
    providers: [
        { provide: 'startsWithOptions', useValue: options },
        { provide: 'paginationId', useValue: 'page-id' },
        { provide: ActivatedRoute, useValue: activatedRouteStub },
        { provide: PaginationService, useValue: paginationService },
        { provide: Router, useValue: new RouterStub() }
    ],
    schemas: [NO_ERRORS_SCHEMA]
}).compileComponents();
=======
    await TestBed.configureTestingModule({
      imports: [CommonModule, RouterTestingModule.withRoutes([]), TranslateModule.forRoot(), NgbModule],
      declarations: [StartsWithDateComponent, EnumKeysPipe],
      providers: [
        { provide: ActivatedRoute, useValue: route },
        { provide: PaginationService, useValue: paginationService },
        { provide: Router, useValue: router },
      ],
      schemas: [NO_ERRORS_SCHEMA]
    }).compileComponents();
>>>>>>> 061129ec
  }));

  beforeEach(() => {
    fixture = TestBed.createComponent(StartsWithDateComponent);
    comp = fixture.componentInstance;
    comp.paginationId = 'page-id';
    comp.startsWithOptions = options;
    fixture.detectChanges();
  });

  it('should create a FormGroup containing a startsWith FormControl', () => {
    expect(comp.formData.value.startsWith).toBeDefined();
  });

  describe('when selecting the first option in the year dropdown', () => {
    let select;

    beforeEach(() => {
      select = fixture.debugElement.query(By.css('select#year-select')).nativeElement;
      select.value = select.options[0].value;
      select.dispatchEvent(new Event('change'));
      fixture.detectChanges();
    });

    it('should set startsWith to undefined', () => {
      expect(comp.startsWith).toBeUndefined();
    });

    it('should not add a startsWith query parameter', () => {
      route.queryParams.subscribe((params) => {
        expect(params.startsWith).toBeUndefined();
      });
    });
  });

  describe('when selecting the second option in the year dropdown', () => {
    let select;
    let input;
    let expectedValue;

    beforeEach(() => {
      expectedValue = '' + options[0];

      select = fixture.debugElement.query(By.css('select#year-select')).nativeElement;
      input = fixture.debugElement.query(By.css('input')).nativeElement;
      select.value = select.options[1].value;
      select.dispatchEvent(new Event('change'));
      fixture.detectChanges();
    });

    it('should set startsWith to the correct value', () => {
      expect(comp.startsWith).toEqual(expectedValue);
    });

    it('should add a startsWith query parameter', () => {
      expect(paginationService.updateRoute).toHaveBeenCalledWith('page-id', {page: 1}, {startsWith: expectedValue});
    });

    it('should automatically fill in the input field', () => {
      expect(input.value).toEqual(expectedValue);
    });

    describe('and selecting the first option in the month dropdown', () => {
      let monthSelect;

      beforeEach(() => {
        monthSelect = fixture.debugElement.query(By.css('select#month-select')).nativeElement;
        monthSelect.value = monthSelect.options[0].value;
        monthSelect.dispatchEvent(new Event('change'));
        fixture.detectChanges();
      });

      it('should set startsWith to the correct value', () => {
        expect(comp.startsWith).toEqual(expectedValue);
      });

      it('should add a startsWith query parameter', () => {
        expect(paginationService.updateRoute).toHaveBeenCalledWith('page-id', {page: 1}, {startsWith: expectedValue});
      });

      it('should automatically fill in the input field', () => {
        expect(input.value).toEqual(expectedValue);
      });
    });

    describe('and selecting the second option in the month dropdown', () => {
      let monthSelect;

      beforeEach(() => {
        expectedValue = `${options[0]}-01`;
        monthSelect = fixture.debugElement.query(By.css('select#month-select')).nativeElement;
        monthSelect.value = monthSelect.options[1].value;
        monthSelect.dispatchEvent(new Event('change'));
        fixture.detectChanges();
      });

      it('should set startsWith to the correct value', () => {
        expect(comp.startsWith).toEqual(expectedValue);
      });

      it('should add a startsWith query parameter', () => {
        expect(paginationService.updateRoute).toHaveBeenCalledWith('page-id', {page: 1}, {startsWith: expectedValue});
      });

      it('should automatically fill in the input field', () => {
        expect(input.value).toEqual(expectedValue);
      });
    });
  });

  describe('when filling in the input form', () => {
    let form;
    const expectedValue = '2015';

    beforeEach(() => {
      form = fixture.debugElement.query(By.css('form'));
      comp.formData.value.startsWith = expectedValue;
      form.triggerEventHandler('ngSubmit', null);
      fixture.detectChanges();
    });

    it('should set startsWith to the correct value', () => {
      expect(comp.startsWith).toEqual(expectedValue);
    });

    it('should add a startsWith query parameter', () => {
      expect(paginationService.updateRoute).toHaveBeenCalledWith('page-id', {page: 1}, {startsWith: expectedValue});
    });
  });

});<|MERGE_RESOLUTION|>--- conflicted
+++ resolved
@@ -28,31 +28,15 @@
     router = new RouterStub();
     paginationService = new PaginationServiceStub();
 
-<<<<<<< HEAD
-  beforeEach(waitForAsync(() => {
-    TestBed.configureTestingModule({
+    await TestBed.configureTestingModule({
     imports: [CommonModule, RouterTestingModule.withRoutes([]), TranslateModule.forRoot(), NgbModule, StartsWithDateComponent, EnumKeysPipe],
     providers: [
-        { provide: 'startsWithOptions', useValue: options },
-        { provide: 'paginationId', useValue: 'page-id' },
-        { provide: ActivatedRoute, useValue: activatedRouteStub },
+        { provide: ActivatedRoute, useValue: route },
         { provide: PaginationService, useValue: paginationService },
-        { provide: Router, useValue: new RouterStub() }
+        { provide: Router, useValue: router },
     ],
     schemas: [NO_ERRORS_SCHEMA]
 }).compileComponents();
-=======
-    await TestBed.configureTestingModule({
-      imports: [CommonModule, RouterTestingModule.withRoutes([]), TranslateModule.forRoot(), NgbModule],
-      declarations: [StartsWithDateComponent, EnumKeysPipe],
-      providers: [
-        { provide: ActivatedRoute, useValue: route },
-        { provide: PaginationService, useValue: paginationService },
-        { provide: Router, useValue: router },
-      ],
-      schemas: [NO_ERRORS_SCHEMA]
-    }).compileComponents();
->>>>>>> 061129ec
   }));
 
   beforeEach(() => {
