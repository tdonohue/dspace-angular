import { CommonModule } from '@angular/common';
import { NO_ERRORS_SCHEMA } from '@angular/core';
import {
  ComponentFixture,
  TestBed,
  waitForAsync,
} from '@angular/core/testing';
import { By } from '@angular/platform-browser';
import {
  ActivatedRoute,
  NavigationExtras,
  Router,
} from '@angular/router';
import { RouterTestingModule } from '@angular/router/testing';
import { NgbModule } from '@ng-bootstrap/ng-bootstrap';
<<<<<<< HEAD
import { TranslateModule } from '@ngx-translate/core';
import { of as observableOf } from 'rxjs';

=======
import { ActivatedRoute, Router } from '@angular/router';
import { NO_ERRORS_SCHEMA } from '@angular/core';
import { By } from '@angular/platform-browser';
import { StartsWithDateComponent } from './starts-with-date.component';
import { ActivatedRouteStub } from '../../testing/active-router.stub';
import { EnumKeysPipe } from '../../utils/enum-keys-pipe';
import { RouterStub } from '../../testing/router.stub';
>>>>>>> 230055ce
import { PaginationService } from '../../../core/pagination/pagination.service';
import { ActivatedRouteStub } from '../../testing/active-router.stub';
import { PaginationServiceStub } from '../../testing/pagination-service.stub';
import { RouterStub } from '../../testing/router.stub';
import { EnumKeysPipe } from '../../utils/enum-keys-pipe';
import { StartsWithDateComponent } from './starts-with-date.component';

describe('StartsWithDateComponent', () => {
  let comp: StartsWithDateComponent;
  let fixture: ComponentFixture<StartsWithDateComponent>;

  let route: ActivatedRouteStub;
  let paginationService: PaginationServiceStub;
  let router: RouterStub;

<<<<<<< HEAD
  const activatedRouteStub = Object.assign(new ActivatedRouteStub(), {
    params: observableOf({}),
    queryParams: observableOf({}),
  });
=======
  const options = [2019, 2018, 2017, 2016, 2015];
>>>>>>> 230055ce

  beforeEach(waitForAsync(async () => {
    route = new ActivatedRouteStub();
    router = new RouterStub();
    paginationService = new PaginationServiceStub();

    await TestBed.configureTestingModule({
      imports: [CommonModule, RouterTestingModule.withRoutes([]), TranslateModule.forRoot(), NgbModule],
      declarations: [StartsWithDateComponent, EnumKeysPipe],
      providers: [
        { provide: ActivatedRoute, useValue: route },
        { provide: PaginationService, useValue: paginationService },
<<<<<<< HEAD
        { provide: Router, useValue: new RouterStub() },
=======
        { provide: Router, useValue: router },
>>>>>>> 230055ce
      ],
      schemas: [NO_ERRORS_SCHEMA],
    }).compileComponents();
  }));

  beforeEach(() => {
    fixture = TestBed.createComponent(StartsWithDateComponent);
    comp = fixture.componentInstance;
    comp.paginationId = 'page-id';
    comp.startsWithOptions = options;
    fixture.detectChanges();
  });

  it('should create a FormGroup containing a startsWith FormControl', () => {
    expect(comp.formData.value.startsWith).toBeDefined();
  });

  describe('when selecting the first option in the year dropdown', () => {
    let select;

    beforeEach(() => {
      select = fixture.debugElement.query(By.css('select#year-select')).nativeElement;
      select.value = select.options[0].value;
      select.dispatchEvent(new Event('change'));
      fixture.detectChanges();
    });

    it('should set startsWith to undefined', () => {
      expect(comp.startsWith).toBeUndefined();
    });

    it('should not add a startsWith query parameter', () => {
      route.queryParams.subscribe((params) => {
        expect(params.startsWith).toBeUndefined();
      });
    });
  });

  describe('when selecting the second option in the year dropdown', () => {
    let select;
    let input;
    let expectedValue;

    beforeEach(() => {
      expectedValue = '' + options[0];

      select = fixture.debugElement.query(By.css('select#year-select')).nativeElement;
      input = fixture.debugElement.query(By.css('input')).nativeElement;
      select.value = select.options[1].value;
      select.dispatchEvent(new Event('change'));
      fixture.detectChanges();
    });

    it('should set startsWith to the correct value', () => {
      expect(comp.startsWith).toEqual(expectedValue);
    });

    it('should add a startsWith query parameter', () => {
      expect(paginationService.updateRoute).toHaveBeenCalledWith('page-id', { page: 1 }, { startsWith: expectedValue });
    });

    it('should automatically fill in the input field', () => {
      expect(input.value).toEqual(expectedValue);
    });

    describe('and selecting the first option in the month dropdown', () => {
      let monthSelect;

      beforeEach(() => {
        monthSelect = fixture.debugElement.query(By.css('select#month-select')).nativeElement;
        monthSelect.value = monthSelect.options[0].value;
        monthSelect.dispatchEvent(new Event('change'));
        fixture.detectChanges();
      });

      it('should set startsWith to the correct value', () => {
        expect(comp.startsWith).toEqual(expectedValue);
      });

      it('should add a startsWith query parameter', () => {
        expect(paginationService.updateRoute).toHaveBeenCalledWith('page-id', { page: 1 }, { startsWith: expectedValue });
      });

      it('should automatically fill in the input field', () => {
        expect(input.value).toEqual(expectedValue);
      });
    });

    describe('and selecting the second option in the month dropdown', () => {
      let monthSelect;

      beforeEach(() => {
        expectedValue = `${options[0]}-01`;
        monthSelect = fixture.debugElement.query(By.css('select#month-select')).nativeElement;
        monthSelect.value = monthSelect.options[1].value;
        monthSelect.dispatchEvent(new Event('change'));
        fixture.detectChanges();
      });

      it('should set startsWith to the correct value', () => {
        expect(comp.startsWith).toEqual(expectedValue);
      });

      it('should add a startsWith query parameter', () => {
        expect(paginationService.updateRoute).toHaveBeenCalledWith('page-id', { page: 1 }, { startsWith: expectedValue });
      });

      it('should automatically fill in the input field', () => {
        expect(input.value).toEqual(expectedValue);
      });
    });
  });

  describe('when filling in the input form', () => {
    let form;
    const expectedValue = '2015';
<<<<<<< HEAD
    const extras: NavigationExtras = {
      queryParams: Object.assign({ startsWith: expectedValue }),
      queryParamsHandling: 'merge',
    };
=======
>>>>>>> 230055ce

    beforeEach(() => {
      form = fixture.debugElement.query(By.css('form'));
      comp.formData.value.startsWith = expectedValue;
      form.triggerEventHandler('ngSubmit', null);
      fixture.detectChanges();
    });

    it('should set startsWith to the correct value', () => {
      expect(comp.startsWith).toEqual(expectedValue);
    });

    it('should add a startsWith query parameter', () => {
      expect(paginationService.updateRoute).toHaveBeenCalledWith('page-id', { page: 1 }, { startsWith: expectedValue });
    });
  });

});<|MERGE_RESOLUTION|>--- conflicted
+++ resolved
@@ -1,37 +1,18 @@
 import { CommonModule } from '@angular/common';
 import { NO_ERRORS_SCHEMA } from '@angular/core';
-import {
-  ComponentFixture,
-  TestBed,
-  waitForAsync,
-} from '@angular/core/testing';
+import { ComponentFixture, TestBed, waitForAsync } from '@angular/core/testing';
 import { By } from '@angular/platform-browser';
-import {
-  ActivatedRoute,
-  NavigationExtras,
-  Router,
-} from '@angular/router';
+import { ActivatedRoute, Router } from '@angular/router';
 import { RouterTestingModule } from '@angular/router/testing';
 import { NgbModule } from '@ng-bootstrap/ng-bootstrap';
-<<<<<<< HEAD
+import { StartsWithDateComponent } from './starts-with-date.component';
 import { TranslateModule } from '@ngx-translate/core';
-import { of as observableOf } from 'rxjs';
 
-=======
-import { ActivatedRoute, Router } from '@angular/router';
-import { NO_ERRORS_SCHEMA } from '@angular/core';
-import { By } from '@angular/platform-browser';
-import { StartsWithDateComponent } from './starts-with-date.component';
-import { ActivatedRouteStub } from '../../testing/active-router.stub';
-import { EnumKeysPipe } from '../../utils/enum-keys-pipe';
-import { RouterStub } from '../../testing/router.stub';
->>>>>>> 230055ce
 import { PaginationService } from '../../../core/pagination/pagination.service';
 import { ActivatedRouteStub } from '../../testing/active-router.stub';
 import { PaginationServiceStub } from '../../testing/pagination-service.stub';
 import { RouterStub } from '../../testing/router.stub';
 import { EnumKeysPipe } from '../../utils/enum-keys-pipe';
-import { StartsWithDateComponent } from './starts-with-date.component';
 
 describe('StartsWithDateComponent', () => {
   let comp: StartsWithDateComponent;
@@ -41,14 +22,7 @@
   let paginationService: PaginationServiceStub;
   let router: RouterStub;
 
-<<<<<<< HEAD
-  const activatedRouteStub = Object.assign(new ActivatedRouteStub(), {
-    params: observableOf({}),
-    queryParams: observableOf({}),
-  });
-=======
   const options = [2019, 2018, 2017, 2016, 2015];
->>>>>>> 230055ce
 
   beforeEach(waitForAsync(async () => {
     route = new ActivatedRouteStub();
@@ -61,11 +35,7 @@
       providers: [
         { provide: ActivatedRoute, useValue: route },
         { provide: PaginationService, useValue: paginationService },
-<<<<<<< HEAD
-        { provide: Router, useValue: new RouterStub() },
-=======
         { provide: Router, useValue: router },
->>>>>>> 230055ce
       ],
       schemas: [NO_ERRORS_SCHEMA],
     }).compileComponents();
@@ -182,13 +152,6 @@
   describe('when filling in the input form', () => {
     let form;
     const expectedValue = '2015';
-<<<<<<< HEAD
-    const extras: NavigationExtras = {
-      queryParams: Object.assign({ startsWith: expectedValue }),
-      queryParamsHandling: 'merge',
-    };
-=======
->>>>>>> 230055ce
 
     beforeEach(() => {
       form = fixture.debugElement.query(By.css('form'));
