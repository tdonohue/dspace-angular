import {
  ChangeDetectionStrategy,
  NO_ERRORS_SCHEMA,
} from '@angular/core';
import {
  ComponentFixture,
  TestBed,
  waitForAsync,
} from '@angular/core/testing';
import {
  ActivatedRoute,
  Router,
} from '@angular/router';
import { TranslateModule } from '@ngx-translate/core';

import { PaginationService } from '../../core/pagination/pagination.service';
import { DynamicComponentLoaderDirective } from '../abstract-component-loader/dynamic-component-loader.directive';
import { getMockThemeService } from '../mocks/theme-service.mock';
import { ActivatedRouteStub } from '../testing/active-router.stub';
import { PaginationServiceStub } from '../testing/pagination-service.stub';
<<<<<<< HEAD
import { StartsWithType } from './starts-with-type';
=======
import { RouterStub } from '../testing/router.stub';
import { ThemeService } from '../theme-support/theme.service';
import { StartsWithType } from './starts-with-decorator';
import { StartsWithLoaderComponent } from './starts-with-loader.component';
import { StartsWithTextComponent } from './text/starts-with-text.component';
>>>>>>> a8f31948

describe('StartsWithLoaderComponent', () => {
  let comp: StartsWithLoaderComponent;
  let fixture: ComponentFixture<StartsWithLoaderComponent>;

  let paginationService: PaginationServiceStub;
  let route: ActivatedRouteStub;
  let themeService: ThemeService;

  const type: StartsWithType = StartsWithType.text;

  beforeEach(waitForAsync(() => {
    paginationService = new PaginationServiceStub();
    route = new ActivatedRouteStub();
    themeService = getMockThemeService('dspace');

    void TestBed.configureTestingModule({
    imports: [
        TranslateModule.forRoot(),
        StartsWithTextComponent,
        StartsWithLoaderComponent
    ],
    declarations: [DynamicComponentLoaderDirective],
    providers: [
        { provide: PaginationService, useValue: paginationService },
        { provide: ActivatedRoute, useValue: route },
        { provide: Router, useValue: new RouterStub() },
        { provide: ThemeService, useValue: themeService },
    ],
    schemas: [NO_ERRORS_SCHEMA]
}).overrideComponent(StartsWithLoaderComponent, {
      set: {
        changeDetection: ChangeDetectionStrategy.Default,
        entryComponents: [StartsWithTextComponent],
      },
    }).compileComponents();
  }));

  beforeEach(waitForAsync(() => {
    fixture = TestBed.createComponent(StartsWithLoaderComponent);
    comp = fixture.componentInstance;
    comp.type = type;
    comp.paginationId = 'bbm';
    comp.startsWithOptions = [];
    spyOn(comp, 'getComponent').and.returnValue(StartsWithTextComponent);

    fixture.detectChanges();
  }));

  describe('When the component is rendered', () => {
    it('should call the getComponent function', () => {
      expect(comp.getComponent).toHaveBeenCalled();
    });
  });
});<|MERGE_RESOLUTION|>--- conflicted
+++ resolved
@@ -1,16 +1,6 @@
-import {
-  ChangeDetectionStrategy,
-  NO_ERRORS_SCHEMA,
-} from '@angular/core';
-import {
-  ComponentFixture,
-  TestBed,
-  waitForAsync,
-} from '@angular/core/testing';
-import {
-  ActivatedRoute,
-  Router,
-} from '@angular/router';
+import { ChangeDetectionStrategy, NO_ERRORS_SCHEMA, } from '@angular/core';
+import { ComponentFixture, TestBed, waitForAsync, } from '@angular/core/testing';
+import { ActivatedRoute, Router, } from '@angular/router';
 import { TranslateModule } from '@ngx-translate/core';
 
 import { PaginationService } from '../../core/pagination/pagination.service';
@@ -18,15 +8,11 @@
 import { getMockThemeService } from '../mocks/theme-service.mock';
 import { ActivatedRouteStub } from '../testing/active-router.stub';
 import { PaginationServiceStub } from '../testing/pagination-service.stub';
-<<<<<<< HEAD
 import { StartsWithType } from './starts-with-type';
-=======
 import { RouterStub } from '../testing/router.stub';
 import { ThemeService } from '../theme-support/theme.service';
-import { StartsWithType } from './starts-with-decorator';
 import { StartsWithLoaderComponent } from './starts-with-loader.component';
 import { StartsWithTextComponent } from './text/starts-with-text.component';
->>>>>>> a8f31948
 
 describe('StartsWithLoaderComponent', () => {
   let comp: StartsWithLoaderComponent;
