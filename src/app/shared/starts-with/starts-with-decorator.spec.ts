<<<<<<< HEAD
import { renderStartsWithFor } from './starts-with-decorator';
import { StartsWithType } from './starts-with-type';
=======
import {
  renderStartsWithFor,
  StartsWithType,
} from './starts-with-decorator';
>>>>>>> a8f31948

describe('BrowseByStartsWithDecorator', () => {
  const textDecorator = renderStartsWithFor(StartsWithType.text);
  const dateDecorator = renderStartsWithFor(StartsWithType.date);
  it('should have a decorator for both text and date', () => {
    expect(textDecorator.length).not.toBeNull();
    expect(dateDecorator.length).not.toBeNull();
  });
  it('should have 2 separate decorators for text and date', () => {
    expect(textDecorator).not.toEqual(dateDecorator);
  });
});<|MERGE_RESOLUTION|>--- conflicted
+++ resolved
@@ -1,12 +1,7 @@
-<<<<<<< HEAD
 import { renderStartsWithFor } from './starts-with-decorator';
-import { StartsWithType } from './starts-with-type';
-=======
 import {
-  renderStartsWithFor,
   StartsWithType,
-} from './starts-with-decorator';
->>>>>>> a8f31948
+} from './starts-with-type';
 
 describe('BrowseByStartsWithDecorator', () => {
   const textDecorator = renderStartsWithFor(StartsWithType.text);
