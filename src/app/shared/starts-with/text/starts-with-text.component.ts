import { Component } from '@angular/core';
<<<<<<< HEAD
import { StartsWithAbstractComponent } from '../starts-with-abstract.component';
import { hasValue } from '../../empty.util';
import { TranslateModule } from '@ngx-translate/core';
import { FormsModule, ReactiveFormsModule } from '@angular/forms';
=======

import { hasValue } from '../../empty.util';
import { StartsWithAbstractComponent } from '../starts-with-abstract.component';
import {
  renderStartsWithFor,
  StartsWithType,
} from '../starts-with-decorator';
>>>>>>> a8f31948

/**
 * A switchable component rendering StartsWith options for the type "Text".
 */
@Component({
<<<<<<< HEAD
    selector: 'ds-starts-with-text',
    styleUrls: ['./starts-with-text.component.scss'],
    templateUrl: './starts-with-text.component.html',
    standalone: true,
    imports: [FormsModule, ReactiveFormsModule, TranslateModule]
=======
  selector: 'ds-starts-with-text',
  styleUrls: ['./starts-with-text.component.scss'],
  templateUrl: './starts-with-text.component.html',
>>>>>>> a8f31948
})
export class StartsWithTextComponent extends StartsWithAbstractComponent {

  /**
   * Get startsWith as text;
   */
  getStartsWith() {
    if (hasValue(this.startsWith)) {
      return this.startsWith;
    } else {
      return '';
    }
  }

  /**
   * Add/Change the url query parameter startsWith using the local variable
   */
  setStartsWithParam(resetPage = true) {
    if (this.startsWith === '0-9') {
      this.startsWith = '0';
    }
    super.setStartsWithParam(resetPage);
  }

}<|MERGE_RESOLUTION|>--- conflicted
+++ resolved
@@ -1,34 +1,20 @@
 import { Component } from '@angular/core';
-<<<<<<< HEAD
 import { StartsWithAbstractComponent } from '../starts-with-abstract.component';
+
 import { hasValue } from '../../empty.util';
 import { TranslateModule } from '@ngx-translate/core';
 import { FormsModule, ReactiveFormsModule } from '@angular/forms';
-=======
-
-import { hasValue } from '../../empty.util';
-import { StartsWithAbstractComponent } from '../starts-with-abstract.component';
-import {
-  renderStartsWithFor,
-  StartsWithType,
-} from '../starts-with-decorator';
->>>>>>> a8f31948
+import { StartsWithType, } from '../starts-with-decorator';
 
 /**
  * A switchable component rendering StartsWith options for the type "Text".
  */
 @Component({
-<<<<<<< HEAD
     selector: 'ds-starts-with-text',
     styleUrls: ['./starts-with-text.component.scss'],
     templateUrl: './starts-with-text.component.html',
     standalone: true,
     imports: [FormsModule, ReactiveFormsModule, TranslateModule]
-=======
-  selector: 'ds-starts-with-text',
-  styleUrls: ['./starts-with-text.component.scss'],
-  templateUrl: './starts-with-text.component.html',
->>>>>>> a8f31948
 })
 export class StartsWithTextComponent extends StartsWithAbstractComponent {
 
