import {
  Component,
  DebugElement,
  Input,
} from '@angular/core';
import {
  ComponentFixture,
  TestBed,
  waitForAsync,
} from '@angular/core/testing';
import { By } from '@angular/platform-browser';
import { NgbTooltipModule } from '@ng-bootstrap/ng-bootstrap';
import { PlacementArray } from '@ng-bootstrap/ng-bootstrap/util/positioning';
import { TranslateService } from '@ngx-translate/core';
import {
  BehaviorSubject,
  of as observableOf,
} from 'rxjs';

import { ContextHelp } from '../context-help.model';
import { ContextHelpService } from '../context-help.service';
import { ContextHelpWrapperComponent } from './context-help-wrapper.component';
import { PlacementDir } from './placement-dir.model';

@Component({
    template: `
    <ng-template #div>template</ng-template>
    <ds-context-help-wrapper
      #chwrapper
      [templateRef]="div"
      [content]="content"
      [id]="id"
      [tooltipPlacement]="tooltipPlacement"
      [iconPlacement]="iconPlacement"
      [dontParseLinks]="dontParseLinks"
    >
    </ds-context-help-wrapper>
  `,
<<<<<<< HEAD
    standalone: true,
  imports: [NgbTooltipModule, ContextHelpWrapperComponent]
=======
>>>>>>> a8f31948
})
class TemplateComponent {
  @Input() content: string;
  @Input() id: string;
  @Input() tooltipPlacement?: PlacementArray;
  @Input() iconPlacement?: PlacementDir;
  @Input() dontParseLinks?: boolean;
}

const messages = {
  lorem: 'lorem ipsum dolor sit amet',
  linkTest: 'This is text, [this](https://dspace.lyrasis.org/) is a link, and [so is this](https://google.com/)',
};
const exampleContextHelp: ContextHelp = {
  id: 'test-tooltip',
  isTooltipVisible: false,
};

describe('ContextHelpWrapperComponent', () => {
  let templateComponent: TemplateComponent;
  let wrapperComponent: ContextHelpWrapperComponent;
  let fixture: ComponentFixture<TemplateComponent>;
  let el: DebugElement;
  let translateService: any;
  let contextHelpService: any;
  let getContextHelp$: BehaviorSubject<ContextHelp>;
  let shouldShowIcons$: BehaviorSubject<boolean>;

  function makeWrappedElement(): HTMLElement {
    const wrapped: HTMLElement = document.createElement('div');
    wrapped.innerHTML = 'example element';
    return wrapped;
  }

  beforeEach(waitForAsync( () => {
    translateService = jasmine.createSpyObj('translateService', ['get']);
    contextHelpService = jasmine.createSpyObj('contextHelpService', [
      'shouldShowIcons$',
      'getContextHelp$',
      'add',
      'remove',
      'toggleIcons',
      'toggleTooltip',
      'showTooltip',
      'hideTooltip',
    ]);

    TestBed.configureTestingModule({
    imports: [NgbTooltipModule, TemplateComponent, ContextHelpWrapperComponent],
    providers: [
        { provide: TranslateService, useValue: translateService },
        { provide: ContextHelpService, useValue: contextHelpService },
<<<<<<< HEAD
    ]
}).compileComponents();
=======
      ],
      declarations: [ TemplateComponent, ContextHelpWrapperComponent ],
    }).compileComponents();
>>>>>>> a8f31948
  }));

  beforeEach(() => {
    // Initializing services.
    getContextHelp$ = new BehaviorSubject<ContextHelp>(exampleContextHelp);
    shouldShowIcons$ = new BehaviorSubject<boolean>(false);
    contextHelpService.getContextHelp$.and.returnValue(getContextHelp$);
    contextHelpService.shouldShowIcons$.and.returnValue(shouldShowIcons$);
    translateService.get.and.callFake((content) => observableOf(messages[content]));

    getContextHelp$.next(exampleContextHelp);
    shouldShowIcons$.next(false);

    // Initializing components.
    fixture = TestBed.createComponent(TemplateComponent);
    el = fixture.debugElement;
    templateComponent = fixture.componentInstance;
    templateComponent.content = 'lorem';
    templateComponent.id = 'test-tooltip';
    templateComponent.tooltipPlacement = ['bottom'];
    templateComponent.iconPlacement = 'left';
    wrapperComponent = el.query(By.css('ds-context-help-wrapper')).componentInstance;
    fixture.detectChanges();
  });

  it('should create', () => {
    expect(templateComponent).toBeDefined();
    expect(wrapperComponent).toBeDefined();
  });

  it('should not show the context help icon while icon visibility is not turned on', (done) => {
    fixture.whenStable().then(() => {
      const wrapper = el.query(By.css('ds-context-help-wrapper')).nativeElement;
      expect(wrapper.children.length).toBe(0);
      done();
    });
  });

  describe('when icon visibility is turned on', () => {
    beforeEach(() => {
      shouldShowIcons$.next(true);
      fixture.detectChanges();
      spyOn(wrapperComponent.tooltip, 'open').and.callThrough();
      spyOn(wrapperComponent.tooltip, 'close').and.callThrough();
    });

    it('should show the context help button', (done) => {
      fixture.whenStable().then(() => {
        const wrapper = el.query(By.css('ds-context-help-wrapper')).nativeElement;
        expect(wrapper.children.length).toBe(1);
        const [i] = wrapper.children;
        expect(i.tagName).toBe('I');
        done();
      });
    });

    describe('after the icon is clicked', () => {
      let i;
      beforeEach(() => {
        i = el.query(By.css('.ds-context-help-icon')).nativeElement;
        i.click();
        fixture.detectChanges();
      });

      it('should display the tooltip', () => {
        expect(contextHelpService.toggleTooltip).toHaveBeenCalledWith('test-tooltip');
        getContextHelp$.next({ ...exampleContextHelp, isTooltipVisible: true });
        fixture.detectChanges();
        expect(wrapperComponent.tooltip.open).toHaveBeenCalled();
        expect(wrapperComponent.tooltip.close).toHaveBeenCalledTimes(0);
        expect(fixture.debugElement.query(By.css('.ds-context-help-content')).nativeElement.textContent)
          .toMatch(/\s*lorem ipsum dolor sit amet\s*/);
      });

      it('should correctly display links', () => {
        templateComponent.content = 'linkTest';
        getContextHelp$.next({ ...exampleContextHelp, isTooltipVisible: true });
        fixture.detectChanges();
        const nodeList: NodeList = fixture.debugElement.query(By.css('.ds-context-help-content'))
          .nativeElement
          .childNodes;
        const relevantNodes = Array.from(nodeList).filter(node => node.nodeType !== Node.COMMENT_NODE);
        expect(relevantNodes.length).toBe(4);

        const [text1, link1, text2, link2] = relevantNodes;

        expect(text1.nodeType).toBe(Node.TEXT_NODE);
        expect(text1.nodeValue).toMatch(/\s* This is text, \s*/);

        expect(link1.nodeName).toBe('A');
        expect((link1 as any).href).toBe('https://dspace.lyrasis.org/');
        expect(link1.textContent).toBe('this');

        expect(text2.nodeType).toBe(Node.TEXT_NODE);
        expect(text2.nodeValue).toMatch(/\s* is a link, and \s*/);

        expect(link2.nodeName).toBe('A');
        expect((link2 as any).href).toBe('https://google.com/');
        expect(link2.textContent).toBe('so is this');
      });

      it('should not display links if specified not to', () => {
        templateComponent.dontParseLinks = true;
        templateComponent.content = 'linkTest';
        getContextHelp$.next({ ...exampleContextHelp, isTooltipVisible: true });
        fixture.detectChanges();


        const nodeList: NodeList = fixture.debugElement.query(By.css('.ds-context-help-content'))
          .nativeElement
          .childNodes;
        const relevantNodes = Array.from(nodeList).filter(node => node.nodeType !== Node.COMMENT_NODE);
        expect(relevantNodes.length).toBe(1);

        const [text] = relevantNodes;

        expect(text.nodeType).toBe(Node.TEXT_NODE);
        expect(text.nodeValue).toMatch(
          /\s* This is text, \[this\]\(https:\/\/dspace.lyrasis.org\/\) is a link, and \[so is this\]\(https:\/\/google.com\/\) \s*/);
      });

      describe('after the icon is clicked again', () => {
        beforeEach(() => {
          i.click();
          fixture.detectChanges();
          spyOn(wrapperComponent.tooltip, 'isOpen').and.returnValue(true);
        });

        it('should close the tooltip', () => {
          expect(contextHelpService.toggleTooltip).toHaveBeenCalledWith('test-tooltip');
          getContextHelp$.next({ ...exampleContextHelp, isTooltipVisible: false });
          fixture.detectChanges();
          expect(wrapperComponent.tooltip.close).toHaveBeenCalled();
        });
      });
    });
  });
});<|MERGE_RESOLUTION|>--- conflicted
+++ resolved
@@ -36,11 +36,8 @@
     >
     </ds-context-help-wrapper>
   `,
-<<<<<<< HEAD
     standalone: true,
   imports: [NgbTooltipModule, ContextHelpWrapperComponent]
-=======
->>>>>>> a8f31948
 })
 class TemplateComponent {
   @Input() content: string;
@@ -93,14 +90,8 @@
     providers: [
         { provide: TranslateService, useValue: translateService },
         { provide: ContextHelpService, useValue: contextHelpService },
-<<<<<<< HEAD
     ]
 }).compileComponents();
-=======
-      ],
-      declarations: [ TemplateComponent, ContextHelpWrapperComponent ],
-    }).compileComponents();
->>>>>>> a8f31948
   }));
 
   beforeEach(() => {
