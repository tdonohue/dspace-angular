import {
  Component,
  DebugElement,
} from '@angular/core';
import {
  ComponentFixture,
  TestBed,
} from '@angular/core/testing';
import { By } from '@angular/platform-browser';

import { HoverClassDirective } from './hover-class.directive';

@Component({
<<<<<<< HEAD
    template: `<div dsHoverClass="ds-hover"></div>`,
    standalone: true,
    imports: [HoverClassDirective]
=======
  template: `<div dsHoverClass="ds-hover"></div>`,
>>>>>>> a8f31948
})
class TestComponent {
}

describe('HoverClassDirective', () => {
  let component: TestComponent;
  let fixture: ComponentFixture<TestComponent>;
  let el: DebugElement;

  beforeEach(() => {
    fixture = TestBed.configureTestingModule({
<<<<<<< HEAD
    imports: [TestComponent, HoverClassDirective]
}).createComponent(TestComponent);
=======
      declarations: [TestComponent, HoverClassDirective],
    }).createComponent(TestComponent);
>>>>>>> a8f31948

    fixture.detectChanges();
    component = fixture.componentInstance;
    el = fixture.debugElement.query(By.css('div'));
  });

  it('should add the class on mouseenter and remove on mouseleave', () => {
    el.triggerEventHandler('mouseenter', null);
    fixture.detectChanges();
    expect(el.nativeElement.classList).toContain('ds-hover');

    el.triggerEventHandler('mouseleave', null);
    fixture.detectChanges();
    expect(el.nativeElement.classList).not.toContain('ds-hover');
  });
});<|MERGE_RESOLUTION|>--- conflicted
+++ resolved
@@ -11,13 +11,9 @@
 import { HoverClassDirective } from './hover-class.directive';
 
 @Component({
-<<<<<<< HEAD
     template: `<div dsHoverClass="ds-hover"></div>`,
     standalone: true,
     imports: [HoverClassDirective]
-=======
-  template: `<div dsHoverClass="ds-hover"></div>`,
->>>>>>> a8f31948
 })
 class TestComponent {
 }
@@ -29,13 +25,8 @@
 
   beforeEach(() => {
     fixture = TestBed.configureTestingModule({
-<<<<<<< HEAD
     imports: [TestComponent, HoverClassDirective]
 }).createComponent(TestComponent);
-=======
-      declarations: [TestComponent, HoverClassDirective],
-    }).createComponent(TestComponent);
->>>>>>> a8f31948
 
     fixture.detectChanges();
     component = fixture.componentInstance;
