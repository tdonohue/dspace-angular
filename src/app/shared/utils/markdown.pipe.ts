import {
  Inject,
  InjectionToken,
  Pipe,
  PipeTransform,
  SecurityContext,
} from '@angular/core';
import {
  DomSanitizer,
  SafeHtml,
} from '@angular/platform-browser';

import { environment } from '../../../environments/environment';

const markdownItLoader = async () => (await import('markdown-it')).default;
type LazyMarkdownIt = ReturnType<typeof markdownItLoader>;
const MARKDOWN_IT = new InjectionToken<LazyMarkdownIt>(
  'Lazily loaded MarkdownIt',
  { providedIn: 'root', factory: markdownItLoader },
);

const mathjaxLoader = async () => (await import('markdown-it-mathjax3')).default;
type Mathjax = ReturnType<typeof mathjaxLoader>;
const MATHJAX = new InjectionToken<Mathjax>(
  'Lazily loaded mathjax',
  { providedIn: 'root', factory: mathjaxLoader },
);

const sanitizeHtmlLoader = async () => (await import('sanitize-html') as any).default;
type SanitizeHtml = ReturnType<typeof sanitizeHtmlLoader>;
const SANITIZE_HTML = new InjectionToken<SanitizeHtml>(
  'Lazily loaded sanitize-html',
  { providedIn: 'root', factory: sanitizeHtmlLoader },
);

/**
 * Pipe for rendering markdown and mathjax.
 * - markdown will only be rendered if {@link MarkdownConfig#enabled} is true
 * - mathjax will only be rendered if both {@link MarkdownConfig#enabled} and {@link MarkdownConfig#mathjax} are true
 *
 * This pipe should be used on the 'innerHTML' attribute of a component, in combination with an async pipe.
 * Example usage:
 *   <span class="example" [innerHTML]="'# title' | dsMarkdown | async"></span>
 * Result:
 *   <span class="example">
 *     <h1>title</h1>
 *   </span>
 */
@Pipe({
<<<<<<< HEAD
    name: 'dsMarkdown',
    standalone: true
=======
  name: 'dsMarkdown',
>>>>>>> a8f31948
})
export class MarkdownPipe implements PipeTransform {

  constructor(
    protected sanitizer: DomSanitizer,
    @Inject(MARKDOWN_IT) private markdownIt: LazyMarkdownIt,
    @Inject(MATHJAX) private mathjax: Mathjax,
    @Inject(SANITIZE_HTML) private sanitizeHtml: SanitizeHtml,
  ) {
  }

  async transform(value: string): Promise<SafeHtml> {
    if (!environment.markdown.enabled) {
      return value;
    }
    const MarkdownIt = await this.markdownIt;
    const md = new MarkdownIt({
      html: true,
      linkify: true,
    });

    let html: string;
    if (environment.markdown.mathjax) {
      md.use(await this.mathjax);
      const sanitizeHtml = await this.sanitizeHtml;
      html = sanitizeHtml(md.render(value), {
        // sanitize-html doesn't let through SVG by default, so we extend its allowlists to cover MathJax SVG
        allowedTags: [
          ...sanitizeHtml.defaults.allowedTags,
          'mjx-container', 'svg', 'g', 'path', 'rect', 'text',
          // Also let the mjx-assistive-mml tag (and it's children) through (for screen readers)
          'mjx-assistive-mml', 'math', 'mrow', 'mi',
        ],
        allowedAttributes: {
          ...sanitizeHtml.defaults.allowedAttributes,
          'mjx-container': [
            'class', 'style', 'jax',
          ],
          svg: [
            'xmlns', 'viewBox', 'style', 'width', 'height', 'role', 'focusable', 'alt', 'aria-label',
          ],
          g: [
            'data-mml-node', 'style', 'stroke', 'fill', 'stroke-width', 'transform',
          ],
          path: [
            'd', 'style', 'transform',
          ],
          rect: [
            'width', 'height', 'x', 'y', 'transform', 'style',
          ],
          text: [
            'transform', 'font-size',
          ],
          'mjx-assistive-mml': [
            'unselectable', 'display', 'style',
          ],
          math: [
            'xmlns',
          ],
          mrow: [
            'data-mjx-texclass',
          ],
        },
        parser: {
          lowerCaseAttributeNames: false,
        },
      });
    } else {
      html = this.sanitizer.sanitize(SecurityContext.HTML, md.render(value));
    }

    return this.sanitizer.bypassSecurityTrustHtml(html);
  }
}<|MERGE_RESOLUTION|>--- conflicted
+++ resolved
@@ -47,12 +47,8 @@
  *   </span>
  */
 @Pipe({
-<<<<<<< HEAD
     name: 'dsMarkdown',
     standalone: true
-=======
-  name: 'dsMarkdown',
->>>>>>> a8f31948
 })
 export class MarkdownPipe implements PipeTransform {
 
