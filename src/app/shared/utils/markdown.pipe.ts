--- conflicted
+++ resolved
@@ -19,21 +19,12 @@
   { providedIn: 'root', factory: markdownItLoader },
 );
 
-<<<<<<< HEAD
 // const mathjaxLoader = async () => (await import('markdown-it-mathjax3')).default;
 // type Mathjax = ReturnType<typeof mathjaxLoader>;
 // const MATHJAX = new InjectionToken<Mathjax>(
 //   'Lazily loaded mathjax',
-//   { providedIn: 'root', factory: mathjaxLoader }
+//   { providedIn: 'root', factory: mathjaxLoader },
 // );
-=======
-const mathjaxLoader = async () => (await import('markdown-it-mathjax3')).default;
-type Mathjax = ReturnType<typeof mathjaxLoader>;
-const MATHJAX = new InjectionToken<Mathjax>(
-  'Lazily loaded mathjax',
-  { providedIn: 'root', factory: mathjaxLoader },
-);
->>>>>>> 5fc2ed92
 
 const sanitizeHtmlLoader = async () => (await import('sanitize-html') as any).default;
 type SanitizeHtml = ReturnType<typeof sanitizeHtmlLoader>;
