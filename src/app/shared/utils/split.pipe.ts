--- conflicted
+++ resolved
@@ -11,10 +11,7 @@
  */
 @Pipe({
   name: 'dsSplit',
-<<<<<<< HEAD
   standalone: true
-=======
->>>>>>> a8f31948
 })
 export class SplitPipe implements PipeTransform {
   transform(value: string, separator: string): string[] {
