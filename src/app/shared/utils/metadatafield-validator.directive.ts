--- conflicted
+++ resolved
@@ -29,20 +29,12 @@
  * Directive for validating if a ngModel value is a valid metadata field
  */
 @Directive({
-<<<<<<< HEAD
     selector: '[ngModel][dsMetadataFieldValidator]',
     // We add our directive to the list of existing validators
     providers: [
         { provide: NG_VALIDATORS, useExisting: MetadataFieldValidator, multi: true }
     ],
     standalone: true
-=======
-  selector: '[ngModel][dsMetadataFieldValidator]',
-  // We add our directive to the list of existing validators
-  providers: [
-    { provide: NG_VALIDATORS, useExisting: MetadataFieldValidator, multi: true },
-  ],
->>>>>>> a8f31948
 })
 @Injectable({ providedIn: 'root' })
 export class MetadataFieldValidator implements AsyncValidator {
