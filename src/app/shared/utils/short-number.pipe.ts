--- conflicted
+++ resolved
@@ -7,12 +7,8 @@
 
 
 @Pipe({
-<<<<<<< HEAD
     name: 'dsShortNumber',
     standalone: true
-=======
-  name: 'dsShortNumber',
->>>>>>> a8f31948
 })
 export class ShortNumberPipe implements PipeTransform {
 
