--- conflicted
+++ resolved
@@ -6,14 +6,9 @@
 import { isNotEmpty } from '../empty.util';
 
 @Pipe({
-<<<<<<< HEAD
     name: 'dsObjectValues',
     pure: true,
     standalone: true
-=======
-  name: 'dsObjectValues',
-  pure: true,
->>>>>>> a8f31948
 })
 /**
  * Pipe for parsing all values of an object to an array of values
