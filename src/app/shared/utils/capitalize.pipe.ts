--- conflicted
+++ resolved
@@ -4,12 +4,8 @@
 } from '@angular/core';
 
 @Pipe({
-<<<<<<< HEAD
     name: 'dsCapitalize',
     standalone: true
-=======
-  name: 'dsCapitalize',
->>>>>>> a8f31948
 })
 
 /**
