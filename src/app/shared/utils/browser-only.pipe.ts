--- conflicted
+++ resolved
@@ -22,12 +22,8 @@
  * until such components are fully interactive before trying to interact with them.
  */
 @Pipe({
-<<<<<<< HEAD
     name: 'dsBrowserOnly',
     standalone: true
-=======
-  name: 'dsBrowserOnly',
->>>>>>> a8f31948
 })
 export class BrowserOnlyPipe implements PipeTransform {
   constructor(
