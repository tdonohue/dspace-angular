import { Relationship } from '../../core/shared/item-relationships/relationship.model';
<<<<<<< HEAD
import {
  followLink,
  FollowLinkConfig,
} from './follow-link-config.model';
=======
import { Item } from '../../core/shared/item.model';
>>>>>>> b709ee03

/**
 * Get the query for looking up items by relation type
 * @param {string} relationType   Relation type
 * @param {string} itemUUID       Item UUID
 * @returns {string}              Query
 */
export function getQueryByRelations(relationType: string, itemUUID: string): string {
  return `query=relation.${relationType}:"${itemUUID}"`;
}

/**
 * Get the filter for a relation with the item's UUID
 * @param relationType    The type of relation e.g. 'isAuthorOfPublication'
 * @param itemUUID        The item's UUID
 */
export function getFilterByRelation(relationType: string, itemUUID: string): string {
  return `f.${relationType}=${itemUUID},equals`;
}

/**
 * Creates links to follow for the leftItem and rightItem. Optionally additional links for `thumbnail` & `accessStatus`
 * can be embedded as well.
 *
 * @param showThumbnail    Whether the `thumbnail` needs to be embedded on the {@link Item}
 * @param showAccessStatus Whether the `accessStatus` needs to be embedded on the {@link Item}
 */
export function itemLinksToFollow(showThumbnail: boolean, showAccessStatus: boolean):  FollowLinkConfig<Relationship>[] {
  const conditionalLinksToFollow: FollowLinkConfig<Item>[] = [];
  if (showThumbnail) {
<<<<<<< HEAD
    linksToFollow = [
      followLink('leftItem',{}, followLink('thumbnail')),
      followLink('rightItem',{}, followLink('thumbnail')),
    ];
  } else {
    linksToFollow = [followLink('leftItem'), followLink('rightItem')];
=======
    conditionalLinksToFollow.push(followLink<Item>('thumbnail'));
>>>>>>> b709ee03
  }
  if (showAccessStatus) {
    conditionalLinksToFollow.push(followLink<Item>('accessStatus'));
  }
  return [
    followLink('leftItem', undefined, ...conditionalLinksToFollow),
    followLink('rightItem', undefined, ...conditionalLinksToFollow),
  ];
}<|MERGE_RESOLUTION|>--- conflicted
+++ resolved
@@ -1,12 +1,9 @@
+import { Item } from '../../core/shared/item.model';
 import { Relationship } from '../../core/shared/item-relationships/relationship.model';
-<<<<<<< HEAD
 import {
   followLink,
   FollowLinkConfig,
 } from './follow-link-config.model';
-=======
-import { Item } from '../../core/shared/item.model';
->>>>>>> b709ee03
 
 /**
  * Get the query for looking up items by relation type
@@ -37,16 +34,7 @@
 export function itemLinksToFollow(showThumbnail: boolean, showAccessStatus: boolean):  FollowLinkConfig<Relationship>[] {
   const conditionalLinksToFollow: FollowLinkConfig<Item>[] = [];
   if (showThumbnail) {
-<<<<<<< HEAD
-    linksToFollow = [
-      followLink('leftItem',{}, followLink('thumbnail')),
-      followLink('rightItem',{}, followLink('thumbnail')),
-    ];
-  } else {
-    linksToFollow = [followLink('leftItem'), followLink('rightItem')];
-=======
     conditionalLinksToFollow.push(followLink<Item>('thumbnail'));
->>>>>>> b709ee03
   }
   if (showAccessStatus) {
     conditionalLinksToFollow.push(followLink<Item>('accessStatus'));
