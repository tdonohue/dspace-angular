--- conflicted
+++ resolved
@@ -1,25 +1,13 @@
 import { Directive } from '@angular/core';
-import {
-  NG_VALIDATORS,
-  UntypedFormControl,
-  Validator,
-} from '@angular/forms';
+import { NG_VALIDATORS, UntypedFormControl, Validator, } from '@angular/forms';
 
 @Directive({
-<<<<<<< HEAD
     // eslint-disable-next-line @angular-eslint/directive-selector
     selector: '[requireFile]',
     providers: [
         { provide: NG_VALIDATORS, useExisting: FileValidator, multi: true },
     ],
     standalone: true
-=======
-  // eslint-disable-next-line @angular-eslint/directive-selector
-  selector: '[requireFile]',
-  providers: [
-    { provide: NG_VALIDATORS, useExisting: FileValidator, multi: true },
-  ],
->>>>>>> a8f31948
 })
 /**
  * Validator directive to validate if a file is selected
