--- conflicted
+++ resolved
@@ -12,12 +12,8 @@
  *
  */
 @Pipe({
-<<<<<<< HEAD
     name: 'dsObjNgFor',
     standalone: true
-=======
-  name: 'dsObjNgFor',
->>>>>>> a8f31948
 })
 export class ObjNgFor implements PipeTransform {
   transform(value: any, args: any[] = null): any {
