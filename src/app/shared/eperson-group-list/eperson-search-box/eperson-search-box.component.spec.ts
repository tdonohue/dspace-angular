--- conflicted
+++ resolved
@@ -16,14 +16,11 @@
 import { TranslateModule } from '@ngx-translate/core';
 
 import { createTestComponent } from '../../testing/utils.test';
-<<<<<<< HEAD
 import { EpersonSearchBoxComponent } from './eperson-search-box.component';
 
 import { SearchEvent } from '../eperson-group-list-event-type';
-=======
 import { SearchEvent } from '../eperson-group-list.component';
 import { EpersonSearchBoxComponent } from './eperson-search-box.component';
->>>>>>> a8f31948
 
 describe('EpersonSearchBoxComponent test suite', () => {
   let comp: EpersonSearchBoxComponent;
@@ -38,33 +35,17 @@
         FormsModule,
         ReactiveFormsModule,
         TranslateModule.forRoot(),
-<<<<<<< HEAD
         EpersonSearchBoxComponent,
-        TestComponent
+        TestComponent,
     ],
     providers: [
         UntypedFormBuilder,
-        EpersonSearchBoxComponent
+        EpersonSearchBoxComponent,
     ],
     schemas: [
-        NO_ERRORS_SCHEMA
-    ]
-}).compileComponents();
-=======
-      ],
-      declarations: [
-        EpersonSearchBoxComponent,
-        TestComponent,
-      ],
-      providers: [
-        UntypedFormBuilder,
-        EpersonSearchBoxComponent,
-      ],
-      schemas: [
         NO_ERRORS_SCHEMA,
       ],
-    }).compileComponents();
->>>>>>> a8f31948
+}).compileComponents();
   }));
 
   describe('', () => {
@@ -138,16 +119,11 @@
 
 // declare a test component
 @Component({
-<<<<<<< HEAD
     selector: 'ds-test-cmp',
     template: ``,
     standalone: true,
     imports: [FormsModule,
         ReactiveFormsModule]
-=======
-  selector: 'ds-test-cmp',
-  template: ``,
->>>>>>> a8f31948
 })
 class TestComponent {
 
