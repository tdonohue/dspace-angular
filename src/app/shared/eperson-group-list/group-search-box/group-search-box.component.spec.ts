import {
  Component,
  NO_ERRORS_SCHEMA,
} from '@angular/core';
import {
  ComponentFixture,
  inject,
  TestBed,
  waitForAsync,
} from '@angular/core/testing';
import {
  FormsModule,
  ReactiveFormsModule,
  UntypedFormBuilder,
} from '@angular/forms';
import { TranslateModule } from '@ngx-translate/core';

import { createTestComponent } from '../../testing/utils.test';
<<<<<<< HEAD
import { GroupSearchBoxComponent } from './group-search-box.component';

import { SearchEvent } from '../eperson-group-list-event-type';
=======
import { SearchEvent } from '../eperson-group-list.component';
import { GroupSearchBoxComponent } from './group-search-box.component';
>>>>>>> a8f31948

describe('GroupSearchBoxComponent test suite', () => {
  let comp: GroupSearchBoxComponent;
  let compAsAny: any;
  let fixture: ComponentFixture<GroupSearchBoxComponent>;
  let de;
  let formBuilder: UntypedFormBuilder;

  beforeEach(waitForAsync(() => {
    TestBed.configureTestingModule({
    imports: [
        FormsModule,
        ReactiveFormsModule,
        TranslateModule.forRoot(),
<<<<<<< HEAD
        GroupSearchBoxComponent,
        TestComponent
    ],
    providers: [
        UntypedFormBuilder,
        GroupSearchBoxComponent
    ],
    schemas: [
        NO_ERRORS_SCHEMA
    ]
}).compileComponents();
=======
      ],
      declarations: [
        GroupSearchBoxComponent,
        TestComponent,
      ],
      providers: [
        UntypedFormBuilder,
        GroupSearchBoxComponent,
      ],
      schemas: [
        NO_ERRORS_SCHEMA,
      ],
    }).compileComponents();
>>>>>>> a8f31948
  }));

  describe('', () => {
    let testComp: TestComponent;
    let testFixture: ComponentFixture<TestComponent>;

    // synchronous beforeEach
    beforeEach(() => {
      const html = `
        <ds-group-search-box></ds-group-search-box>`;

      testFixture = createTestComponent(html, TestComponent) as ComponentFixture<TestComponent>;
      testComp = testFixture.componentInstance;
    });

    afterEach(() => {
      testFixture.destroy();
    });

    it('should create GroupSearchBoxComponent', inject([GroupSearchBoxComponent], (app: GroupSearchBoxComponent) => {

      expect(app).toBeDefined();

    }));
  });

  describe('', () => {
    beforeEach(() => {
      // initTestScheduler();
      fixture = TestBed.createComponent(GroupSearchBoxComponent);
      formBuilder = TestBed.inject(UntypedFormBuilder);
      comp = fixture.componentInstance;
      compAsAny = fixture.componentInstance;
    });

    afterEach(() => {
      comp = null;
      compAsAny = null;
      de = null;
      fixture.destroy();
    });

    it('should reset the form', () => {
      comp.searchForm = formBuilder.group(({
        query: 'test',
      }));

      comp.reset();

      expect(comp.searchForm.controls.query.value).toBe('');
    });

    it('should emit new search event', () => {
      const data = {
        query: 'test',
      };

      const event: SearchEvent = {
        scope: '',
        query: 'test',
      };
      spyOn(comp.search, 'emit');

      comp.submit(data);

      expect(comp.search.emit).toHaveBeenCalledWith(event);
    });
  });
});

// declare a test component
@Component({
<<<<<<< HEAD
    selector: 'ds-test-cmp',
    template: ``,
    standalone: true,
    imports: [FormsModule,
        ReactiveFormsModule]
=======
  selector: 'ds-test-cmp',
  template: ``,
>>>>>>> a8f31948
})
class TestComponent {

}<|MERGE_RESOLUTION|>--- conflicted
+++ resolved
@@ -1,29 +1,13 @@
-import {
-  Component,
-  NO_ERRORS_SCHEMA,
-} from '@angular/core';
-import {
-  ComponentFixture,
-  inject,
-  TestBed,
-  waitForAsync,
-} from '@angular/core/testing';
-import {
-  FormsModule,
-  ReactiveFormsModule,
-  UntypedFormBuilder,
-} from '@angular/forms';
+import { Component, NO_ERRORS_SCHEMA, } from '@angular/core';
+import { ComponentFixture, inject, TestBed, waitForAsync, } from '@angular/core/testing';
+import { FormsModule, ReactiveFormsModule, UntypedFormBuilder, } from '@angular/forms';
 import { TranslateModule } from '@ngx-translate/core';
 
 import { createTestComponent } from '../../testing/utils.test';
-<<<<<<< HEAD
 import { GroupSearchBoxComponent } from './group-search-box.component';
 
 import { SearchEvent } from '../eperson-group-list-event-type';
-=======
 import { SearchEvent } from '../eperson-group-list.component';
-import { GroupSearchBoxComponent } from './group-search-box.component';
->>>>>>> a8f31948
 
 describe('GroupSearchBoxComponent test suite', () => {
   let comp: GroupSearchBoxComponent;
@@ -38,33 +22,17 @@
         FormsModule,
         ReactiveFormsModule,
         TranslateModule.forRoot(),
-<<<<<<< HEAD
         GroupSearchBoxComponent,
-        TestComponent
+        TestComponent,
     ],
     providers: [
         UntypedFormBuilder,
-        GroupSearchBoxComponent
+        GroupSearchBoxComponent,
     ],
     schemas: [
-        NO_ERRORS_SCHEMA
-    ]
-}).compileComponents();
-=======
-      ],
-      declarations: [
-        GroupSearchBoxComponent,
-        TestComponent,
-      ],
-      providers: [
-        UntypedFormBuilder,
-        GroupSearchBoxComponent,
-      ],
-      schemas: [
         NO_ERRORS_SCHEMA,
       ],
-    }).compileComponents();
->>>>>>> a8f31948
+}).compileComponents();
   }));
 
   describe('', () => {
@@ -137,16 +105,11 @@
 
 // declare a test component
 @Component({
-<<<<<<< HEAD
     selector: 'ds-test-cmp',
     template: ``,
     standalone: true,
     imports: [FormsModule,
         ReactiveFormsModule]
-=======
-  selector: 'ds-test-cmp',
-  template: ``,
->>>>>>> a8f31948
 })
 class TestComponent {
 
