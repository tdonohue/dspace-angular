import {
  Component,
  EventEmitter,
  Injector,
  Input,
  OnDestroy,
  OnInit,
  Output,
} from '@angular/core';
import uniqueId from 'lodash/uniqueId';
import {
  BehaviorSubject,
  Observable,
  Subscription,
} from 'rxjs';
import { map } from 'rxjs/operators';

import { DSONameService } from '../../core/breadcrumbs/dso-name.service';
import { getDataServiceFor } from '../../core/data/base/data-service.decorator';
import { FindListOptions } from '../../core/data/find-list-options.model';
import { PaginatedList } from '../../core/data/paginated-list.model';
import { RemoteData } from '../../core/data/remote-data';
import { EPersonDataService } from '../../core/eperson/eperson-data.service';
import { GroupDataService } from '../../core/eperson/group-data.service';
import { EPERSON } from '../../core/eperson/models/eperson.resource-type';
import { GROUP } from '../../core/eperson/models/group.resource-type';
import { PaginationService } from '../../core/pagination/pagination.service';
import { DSpaceObject } from '../../core/shared/dspace-object.model';
import { getFirstCompletedRemoteData } from '../../core/shared/operators';
import { ResourceType } from '../../core/shared/resource-type';
import { fadeInOut } from '../animations/fade';
<<<<<<< HEAD
import { getFirstCompletedRemoteData } from '../../core/shared/operators';
import { PaginationService } from '../../core/pagination/pagination.service';
import { FindListOptions } from '../../core/data/find-list-options.model';
import { getDataServiceFor } from '../../core/data/base/data-service.decorator';
import { TranslateModule } from '@ngx-translate/core';
import { PaginationComponent } from '../pagination/pagination.component';
import { GroupSearchBoxComponent } from './group-search-box/group-search-box.component';
import { EpersonSearchBoxComponent } from './eperson-search-box/eperson-search-box.component';
import { AsyncPipe, NgFor, NgIf } from '@angular/common';
import { SearchEvent } from './eperson-group-list-event-type';

@Component({
    selector: 'ds-eperson-group-list',
    styleUrls: ['./eperson-group-list.component.scss'],
    templateUrl: './eperson-group-list.component.html',
    animations: [
        fadeInOut
    ],
    standalone: true,
    imports: [NgIf, EpersonSearchBoxComponent, GroupSearchBoxComponent, PaginationComponent, NgFor, AsyncPipe, TranslateModule]
=======
import {
  hasValue,
  isNotEmpty,
} from '../empty.util';
import { PaginationComponentOptions } from '../pagination/pagination-component-options.model';

export interface SearchEvent {
  scope: string;
  query: string;
}

@Component({
  selector: 'ds-eperson-group-list',
  styleUrls: ['./eperson-group-list.component.scss'],
  templateUrl: './eperson-group-list.component.html',
  animations: [
    fadeInOut,
  ],
>>>>>>> a8f31948
})
/**
 * Component that shows a list of eperson or group
 */
export class EpersonGroupListComponent implements OnInit, OnDestroy {

  /**
   * A boolean representing id component should list eperson or group
   */
  @Input() isListOfEPerson = true;

  /**
   * The uuid of eperson or group initially selected
   */
  @Input() initSelected: string;

  /**
   * An event fired when a eperson or group is selected.
   * Event's payload equals to DSpaceObject.
   */
  @Output() select: EventEmitter<DSpaceObject> = new EventEmitter<DSpaceObject>();

  /**
   * Current search query
   */
  public currentSearchQuery = '';

  /**
   * Current search scope
   */
  public currentSearchScope = 'metadata';

  /**
   * Pagination config used to display the list
   */
  public paginationOptions: PaginationComponentOptions = new PaginationComponentOptions();

  /**
   * The data service used to make request.
   * It could be EPersonDataService or GroupDataService
   */
  private dataService: EPersonDataService | GroupDataService;

  /**
   * A list of eperson or group
   */
  private list$: BehaviorSubject<RemoteData<PaginatedList<DSpaceObject>>> = new BehaviorSubject<RemoteData<PaginatedList<DSpaceObject>>>({} as any);

  /**
   * The eperson or group's id selected
   * @type {string}
   */
  private entrySelectedId: BehaviorSubject<string> = new BehaviorSubject<string>('');

  /**
   * Array to track all subscriptions and unsubscribe them onDestroy
   * @type {Array}
   */
  private subs: Subscription[] = [];

  private pageConfigSub: Subscription;

  /**
   * Initialize instance variables and inject the properly UpdateDataServiceImpl
   *
   * @param {DSONameService} dsoNameService
   * @param {Injector} parentInjector
   */
  constructor(public dsoNameService: DSONameService, private parentInjector: Injector,
              private paginationService: PaginationService) {
  }

  /**
   * Initialize the component
   */
  ngOnInit(): void {
    const resourceType: ResourceType = (this.isListOfEPerson) ? EPERSON : GROUP;
    const provider = getDataServiceFor(resourceType);
    this.dataService = Injector.create({
      providers: [],
      parent: this.parentInjector,
    }).get(provider);
    this.paginationOptions.id = uniqueId('egl');
    this.paginationOptions.pageSize = 5;

    if (this.initSelected) {
      this.entrySelectedId.next(this.initSelected);
    }

    this.updateList(this.currentSearchScope, this.currentSearchQuery);
  }

  /**
   * Method called when an entry is selected.
   * Emit a new select Event
   *
   * @param entry The eperson or group selected
   */
  emitSelect(entry: DSpaceObject): void {
    this.select.emit(entry);
    this.entrySelectedId.next(entry.id);
  }

  /**
   * Return the list of eperson or group
   */
  getList(): Observable<RemoteData<PaginatedList<DSpaceObject>>> {
    return this.list$.asObservable();
  }

  /**
   * Return a boolean representing if a table row is selected
   *
   * @return {boolean}
   */
  isSelected(entry: DSpaceObject): Observable<boolean> {
    return this.entrySelectedId.asObservable().pipe(
      map((selectedId) => isNotEmpty(selectedId) && selectedId === entry.id),
    );
  }


  /**
   * Method called on search
   */
  onSearch(searchEvent: SearchEvent) {
    this.currentSearchQuery = searchEvent.query;
    this.currentSearchScope = searchEvent.scope;
    this.paginationService.resetPage(this.paginationOptions.id);
    this.updateList(this.currentSearchScope, this.currentSearchQuery);
  }

  /**
   * Retrieve a paginate list of eperson or group
   */
  updateList(scope: string, query: string): void {
    if (hasValue(this.pageConfigSub)) {
      this.pageConfigSub.unsubscribe();
    }
    this.pageConfigSub = this.paginationService.getCurrentPagination(this.paginationOptions.id, this.paginationOptions)
      .subscribe((paginationOptions) => {
        const options: FindListOptions = Object.assign({}, new FindListOptions(), {
          elementsPerPage: paginationOptions.pageSize,
          currentPage: paginationOptions.currentPage,
        });

        const search$: Observable<RemoteData<PaginatedList<DSpaceObject>>> = this.isListOfEPerson ?
          (this.dataService as EPersonDataService).searchByScope(scope, query, options) :
          (this.dataService as GroupDataService).searchGroups(query, options);

        this.subs.push(search$.pipe(getFirstCompletedRemoteData())
          .subscribe((list: RemoteData<PaginatedList<DSpaceObject>>) => {
            if (hasValue(this.list$)) {
              this.list$.next(list);
            }
          }),
        );
      });
  }

  /**
   * Unsubscribe from all subscriptions
   */
  ngOnDestroy(): void {
    this.list$ = null;
    this.subs
      .filter((subscription) => hasValue(subscription))
      .forEach((subscription) => subscription.unsubscribe());
    this.paginationService.clearPagination(this.paginationOptions.id);
  }


}<|MERGE_RESOLUTION|>--- conflicted
+++ resolved
@@ -29,11 +29,11 @@
 import { getFirstCompletedRemoteData } from '../../core/shared/operators';
 import { ResourceType } from '../../core/shared/resource-type';
 import { fadeInOut } from '../animations/fade';
-<<<<<<< HEAD
-import { getFirstCompletedRemoteData } from '../../core/shared/operators';
-import { PaginationService } from '../../core/pagination/pagination.service';
-import { FindListOptions } from '../../core/data/find-list-options.model';
-import { getDataServiceFor } from '../../core/data/base/data-service.decorator';
+import {
+  hasValue,
+  isNotEmpty,
+} from '../empty.util';
+import { PaginationComponentOptions } from '../pagination/pagination-component-options.model';
 import { TranslateModule } from '@ngx-translate/core';
 import { PaginationComponent } from '../pagination/pagination.component';
 import { GroupSearchBoxComponent } from './group-search-box/group-search-box.component';
@@ -50,26 +50,6 @@
     ],
     standalone: true,
     imports: [NgIf, EpersonSearchBoxComponent, GroupSearchBoxComponent, PaginationComponent, NgFor, AsyncPipe, TranslateModule]
-=======
-import {
-  hasValue,
-  isNotEmpty,
-} from '../empty.util';
-import { PaginationComponentOptions } from '../pagination/pagination-component-options.model';
-
-export interface SearchEvent {
-  scope: string;
-  query: string;
-}
-
-@Component({
-  selector: 'ds-eperson-group-list',
-  styleUrls: ['./eperson-group-list.component.scss'],
-  templateUrl: './eperson-group-list.component.html',
-  animations: [
-    fadeInOut,
-  ],
->>>>>>> a8f31948
 })
 /**
  * Component that shows a list of eperson or group
