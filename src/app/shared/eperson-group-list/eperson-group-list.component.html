<div class="mt-3" @fadeInOut>
  @if (isListOfEPerson) {
    <ds-eperson-search-box (search)="onSearch($event)"></ds-eperson-search-box>
  }
  @if (!isListOfEPerson) {
    <ds-group-search-box (search)="onSearch($event)"></ds-group-search-box>
  }

<<<<<<< HEAD
  @if ((getList() | async)?.payload?.totalElements > 0) {
    <ds-pagination
      [paginationOptions]="paginationOptions"
      [collectionSize]="(getList() | async)?.payload?.totalElements"
      [retainScrollPosition]="true"
      [hideGear]="true">
      <div class="table-responsive">
        <table id="groups" class="table table-sm table-striped table-hover table-bordered">
          <thead>
            <tr class="text-center">
              <th>{{'resource-policies.form.eperson-group-list.table.headers.id' | translate}}</th>
              <th>{{'resource-policies.form.eperson-group-list.table.headers.name' | translate}}</th>
              <th>{{'resource-policies.form.eperson-group-list.table.headers.action' | translate}}</th>
            </tr>
          </thead>
          <tbody>
            @for (entry of (getList() | async)?.payload?.page; track entry) {
              <tr
                [class.table-primary]="isSelected(entry) | async">
                <td>{{entry.id}}</td>
                <td>{{dsoNameService.getName(entry)}}</td>
                <td class="text-center">
                  <button class="btn btn-sm btn-outline-primary" (click)="emitSelect(entry)">
                    {{'resource-policies.form.eperson-group-list.select.btn' | translate}}
                  </button>
                </td>
              </tr>
            }
=======
  <ng-container *ngIf="(list$ | async) as list">
    <ds-pagination *ngIf="list.totalElements > 0"
                   [paginationOptions]="paginationOptions"
                   [collectionSize]="list.totalElements"
                   [retainScrollPosition]="true"
                   [hideGear]="true">

      <div class="table-responsive">
        <table id="groups" class="table table-sm table-striped table-hover table-bordered">
          <thead>
          <tr class="text-center">
            <th>{{ 'resource-policies.form.eperson-group-list.table.headers.id' | translate }}</th>
            <th>{{ 'resource-policies.form.eperson-group-list.table.headers.name' | translate }}</th>
            <th>{{ 'resource-policies.form.eperson-group-list.table.headers.action' | translate }}</th>
          </tr>
          </thead>
          <tbody>
          <tr *ngFor="let entry of list.page"
              [class.table-primary]="(entrySelectedId$ | async) === entry.id">
            <td>{{ entry.id }}</td>
            <td>{{ dsoNameService.getName(entry) }}</td>
            <td class="text-center">
              <button class="btn btn-sm btn-outline-primary" (click)="emitSelect(entry)">
                {{ 'resource-policies.form.eperson-group-list.select.btn' | translate }}
              </button>
            </td>
          </tr>
>>>>>>> dc8b1059
          </tbody>
        </table>
      </div>
    </ds-pagination>
<<<<<<< HEAD
  }
=======
  </ng-container>
>>>>>>> dc8b1059
</div><|MERGE_RESOLUTION|>--- conflicted
+++ resolved
@@ -1,16 +1,15 @@
 <div class="mt-3" @fadeInOut>
   @if (isListOfEPerson) {
     <ds-eperson-search-box (search)="onSearch($event)"></ds-eperson-search-box>
-  }
-  @if (!isListOfEPerson) {
+  } @else {
     <ds-group-search-box (search)="onSearch($event)"></ds-group-search-box>
   }
 
-<<<<<<< HEAD
-  @if ((getList() | async)?.payload?.totalElements > 0) {
+  @let list = (list$ | async);
+  @if (list && list.totalElements > 0) {
     <ds-pagination
       [paginationOptions]="paginationOptions"
-      [collectionSize]="(getList() | async)?.payload?.totalElements"
+      [collectionSize]="list.totalElements"
       [retainScrollPosition]="true"
       [hideGear]="true">
       <div class="table-responsive">
@@ -23,11 +22,10 @@
             </tr>
           </thead>
           <tbody>
-            @for (entry of (getList() | async)?.payload?.page; track entry) {
-              <tr
-                [class.table-primary]="isSelected(entry) | async">
-                <td>{{entry.id}}</td>
-                <td>{{dsoNameService.getName(entry)}}</td>
+            @for (entry of list.page; track entry) {
+              <tr [class.table-primary]="(entrySelectedId$ | async) === entry.id">
+                <td>{{ entry.id }}</td>
+                <td>{{ dsoNameService.getName(entry) }}</td>
                 <td class="text-center">
                   <button class="btn btn-sm btn-outline-primary" (click)="emitSelect(entry)">
                     {{'resource-policies.form.eperson-group-list.select.btn' | translate}}
@@ -35,42 +33,9 @@
                 </td>
               </tr>
             }
-=======
-  <ng-container *ngIf="(list$ | async) as list">
-    <ds-pagination *ngIf="list.totalElements > 0"
-                   [paginationOptions]="paginationOptions"
-                   [collectionSize]="list.totalElements"
-                   [retainScrollPosition]="true"
-                   [hideGear]="true">
-
-      <div class="table-responsive">
-        <table id="groups" class="table table-sm table-striped table-hover table-bordered">
-          <thead>
-          <tr class="text-center">
-            <th>{{ 'resource-policies.form.eperson-group-list.table.headers.id' | translate }}</th>
-            <th>{{ 'resource-policies.form.eperson-group-list.table.headers.name' | translate }}</th>
-            <th>{{ 'resource-policies.form.eperson-group-list.table.headers.action' | translate }}</th>
-          </tr>
-          </thead>
-          <tbody>
-          <tr *ngFor="let entry of list.page"
-              [class.table-primary]="(entrySelectedId$ | async) === entry.id">
-            <td>{{ entry.id }}</td>
-            <td>{{ dsoNameService.getName(entry) }}</td>
-            <td class="text-center">
-              <button class="btn btn-sm btn-outline-primary" (click)="emitSelect(entry)">
-                {{ 'resource-policies.form.eperson-group-list.select.btn' | translate }}
-              </button>
-            </td>
-          </tr>
->>>>>>> dc8b1059
           </tbody>
         </table>
       </div>
     </ds-pagination>
-<<<<<<< HEAD
   }
-=======
-  </ng-container>
->>>>>>> dc8b1059
 </div>