--- conflicted
+++ resolved
@@ -1,17 +1,5 @@
-import {
-  Component,
-  ElementRef,
-  EventEmitter,
-  Input,
-  OnDestroy,
-  OnInit,
-  Output,
-  ViewChild,
-} from '@angular/core';
-import {
-  NgbModal,
-  NgbNavChangeEvent,
-} from '@ng-bootstrap/ng-bootstrap';
+import { Component, ElementRef, EventEmitter, Input, OnDestroy, OnInit, Output, ViewChild, } from '@angular/core';
+import { NgbModal, NgbNavChangeEvent, NgbNavModule, } from '@ng-bootstrap/ng-bootstrap';
 import {
   DynamicDatePickerModel,
   DynamicFormControlModel,
@@ -25,11 +13,7 @@
   of as observableOf,
   Subscription,
 } from 'rxjs';
-import {
-  filter,
-  map,
-  take,
-} from 'rxjs/operators';
+import { filter, map, take, } from 'rxjs/operators';
 
 import { DSONameService } from '../../../core/breadcrumbs/dso-name.service';
 import { RemoteData } from '../../../core/data/remote-data';
@@ -40,16 +24,8 @@
 import { RESOURCE_POLICY } from '../../../core/resource-policy/models/resource-policy.resource-type';
 import { DSpaceObject } from '../../../core/shared/dspace-object.model';
 import { getFirstSucceededRemoteData } from '../../../core/shared/operators';
-import {
-  dateToISOFormat,
-  stringToNgbDateStruct,
-} from '../../date.util';
-import {
-  hasValue,
-  hasValueOperator,
-  isEmpty,
-  isNotEmpty,
-} from '../../empty.util';
+import { dateToISOFormat, stringToNgbDateStruct, } from '../../date.util';
+import { hasValue, hasValueOperator, isEmpty, isNotEmpty, } from '../../empty.util';
 import { DsDynamicInputModel } from '../../form/builder/ds-dynamic-form-ui/models/ds-dynamic-input.model';
 import { DsDynamicTextAreaModel } from '../../form/builder/ds-dynamic-form-ui/models/ds-dynamic-textarea.model';
 import { FormService } from '../../form/form.service';
@@ -65,26 +41,10 @@
   RESOURCE_POLICY_FORM_START_DATE_CONFIG,
   RESOURCE_POLICY_FORM_START_DATE_LAYOUT,
 } from './resource-policy-form.model';
-<<<<<<< HEAD
-import { DsDynamicTextAreaModel } from '../../form/builder/ds-dynamic-form-ui/models/ds-dynamic-textarea.model';
-import { DSpaceObject } from '../../../core/shared/dspace-object.model';
-import { DSONameService } from '../../../core/breadcrumbs/dso-name.service';
-import { hasValue, isEmpty, isNotEmpty, hasValueOperator } from '../../empty.util';
-import { FormService } from '../../form/form.service';
-import { RESOURCE_POLICY } from '../../../core/resource-policy/models/resource-policy.resource-type';
-import { RemoteData } from '../../../core/data/remote-data';
-import { dateToISOFormat, stringToNgbDateStruct } from '../../date.util';
-import { EPersonDataService } from '../../../core/eperson/eperson-data.service';
-import { GroupDataService } from '../../../core/eperson/group-data.service';
-import { getFirstSucceededRemoteData } from '../../../core/shared/operators';
-import { RequestService } from '../../../core/data/request.service';
-import { NgbModal, NgbNavChangeEvent, NgbNavModule } from '@ng-bootstrap/ng-bootstrap';
 import { FormComponent } from '../../form/form.component';
 import { EpersonGroupListComponent } from '../../eperson-group-list/eperson-group-list.component';
 import { TranslateModule } from '@ngx-translate/core';
 import { AsyncPipe, NgFor, NgIf } from '@angular/common';
-=======
->>>>>>> a8f31948
 
 export interface ResourcePolicyEvent {
   object: ResourcePolicy;
