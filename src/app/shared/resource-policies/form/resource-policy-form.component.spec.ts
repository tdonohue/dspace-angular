--- conflicted
+++ resolved
@@ -1,36 +1,11 @@
-<<<<<<< HEAD
 import { ComponentFixture, inject, TestBed, waitForAsync } from '@angular/core/testing';
 import { Component, NO_ERRORS_SCHEMA } from '@angular/core';
 import { By } from '@angular/platform-browser';
-=======
->>>>>>> a8f31948
 import { CommonModule } from '@angular/common';
-import {
-  ChangeDetectorRef,
-  Component,
-  NO_ERRORS_SCHEMA,
-} from '@angular/core';
-import {
-  ComponentFixture,
-  inject,
-  TestBed,
-  waitForAsync,
-} from '@angular/core/testing';
-import {
-  FormsModule,
-  ReactiveFormsModule,
-} from '@angular/forms';
-import {
-  BrowserModule,
-  By,
-} from '@angular/platform-browser';
+import { FormsModule, ReactiveFormsModule, } from '@angular/forms';
 import { NoopAnimationsModule } from '@angular/platform-browser/animations';
-import {
-  ActivatedRoute,
-  Router,
-} from '@angular/router';
+import { ActivatedRoute, Router, } from '@angular/router';
 import { NgbModule } from '@ng-bootstrap/ng-bootstrap';
-import { Store } from '@ngrx/store';
 import { TranslateModule } from '@ngx-translate/core';
 import { getTestScheduler } from 'jasmine-marbles';
 import { of as observableOf } from 'rxjs';
@@ -46,10 +21,7 @@
 import { PolicyType } from '../../../core/resource-policy/models/policy-type.model';
 import { ResourcePolicy } from '../../../core/resource-policy/models/resource-policy.model';
 import { RESOURCE_POLICY } from '../../../core/resource-policy/models/resource-policy.resource-type';
-import {
-  dateToISOFormat,
-  stringToNgbDateStruct,
-} from '../../date.util';
+import { dateToISOFormat, stringToNgbDateStruct, } from '../../date.util';
 import { isNotEmptyOperator } from '../../empty.util';
 import { EpersonGroupListComponent } from '../../eperson-group-list/eperson-group-list.component';
 import { FormBuilderService } from '../../form/builder/form-builder.service';
@@ -58,10 +30,10 @@
 import { getMockFormService } from '../../mocks/form-service.mock';
 import { getMockRequestService } from '../../mocks/request.service.mock';
 import { RouterMock } from '../../mocks/router.mock';
-<<<<<<< HEAD
+import { createSuccessfulRemoteDataObject } from '../../remote-data.utils';
+import { EPersonMock } from '../../testing/eperson.mock';
+import { GroupMock } from '../../testing/group-mock';
 import { PaginationServiceStub } from '../../testing/pagination-service.stub';
-import { PaginationService } from '../../../core/pagination/pagination.service';
-import { NoopAnimationsModule } from '@angular/platform-browser/animations';
 import {
   DsDynamicTypeBindRelationService
 } from '../../form/builder/ds-dynamic-form-ui/ds-dynamic-type-bind-relation.service';
@@ -72,18 +44,8 @@
 import { NgxMaskModule } from 'ngx-mask';
 import { provideMockStore } from '@ngrx/store/testing';
 import { dsDynamicFormControlMapFn } from '../../form/builder/ds-dynamic-form-ui/ds-dynamic-form-control-map-fn';
-=======
-import { createSuccessfulRemoteDataObject } from '../../remote-data.utils';
-import { EPersonMock } from '../../testing/eperson.mock';
-import { GroupMock } from '../../testing/group-mock';
-import { PaginationServiceStub } from '../../testing/pagination-service.stub';
-import { StoreMock } from '../../testing/store.mock';
 import { createTestComponent } from '../../testing/utils.test';
-import {
-  ResourcePolicyEvent,
-  ResourcePolicyFormComponent,
-} from './resource-policy-form.component';
->>>>>>> a8f31948
+import { ResourcePolicyEvent, ResourcePolicyFormComponent, } from './resource-policy-form.component';
 
 export const mockResourcePolicyFormData = {
   name: [
@@ -228,18 +190,10 @@
         NoopAnimationsModule,
         ReactiveFormsModule,
         TranslateModule.forRoot(),
-<<<<<<< HEAD
-=======
-      ],
-      declarations: [
->>>>>>> a8f31948
         FormComponent,
         ResourcePolicyFormComponent,
         TestComponent,
-<<<<<<< HEAD
         NgxMaskModule.forRoot(),
-=======
->>>>>>> a8f31948
       ],
       providers: [
         { provide: ActivatedRoute, useValue: activatedRouteStub },
@@ -251,7 +205,6 @@
         { provide: PaginationService, useValue: new PaginationServiceStub() },
         { provide: RequestService, useValue: getMockRequestService() },
         FormBuilderService,
-<<<<<<< HEAD
         ResourcePolicyFormComponent,
         { provide: DsDynamicTypeBindRelationService, useClass: DsDynamicTypeBindRelationService },
         { provide: SubmissionObjectDataService, useValue: {} },
@@ -262,8 +215,8 @@
         provideMockStore({})
       ],
       schemas: [
-        NO_ERRORS_SCHEMA
-      ]
+        NO_ERRORS_SCHEMA,
+      ],
     })
     .overrideComponent(ResourcePolicyFormComponent, {
       remove: {
@@ -271,15 +224,6 @@
       }
     })
     .compileComponents();
-=======
-        ChangeDetectorRef,
-        ResourcePolicyFormComponent,
-      ],
-      schemas: [
-        NO_ERRORS_SCHEMA,
-      ],
-    }).compileComponents();
->>>>>>> a8f31948
   }));
 
   describe('', () => {
@@ -524,15 +468,12 @@
 @Component({
   selector: 'ds-test-cmp',
   template: ``,
-<<<<<<< HEAD
   standalone: true,
   imports: [
     CommonModule,
     FormsModule,
     NgbModule,
     ReactiveFormsModule]
-=======
->>>>>>> a8f31948
 })
 class TestComponent {
 
