<<<<<<< HEAD
import { ChangeDetectorRef, Component, Input, OnDestroy, OnInit } from '@angular/core';
import { ActivatedRoute, Router } from '@angular/router';

import { BehaviorSubject, from as observableFrom, Observable, Subscription } from 'rxjs';
import { concatMap, distinctUntilChanged, filter, map, reduce, scan, take } from 'rxjs/operators';
import { TranslateModule, TranslateService } from '@ngx-translate/core';
=======
import {
  ChangeDetectorRef,
  Component,
  Input,
  OnDestroy,
  OnInit,
} from '@angular/core';
import {
  ActivatedRoute,
  Router,
} from '@angular/router';
import { TranslateService } from '@ngx-translate/core';
import {
  BehaviorSubject,
  from as observableFrom,
  Observable,
  Subscription,
} from 'rxjs';
import {
  concatMap,
  distinctUntilChanged,
  filter,
  map,
  reduce,
  scan,
  take,
} from 'rxjs/operators';
>>>>>>> a8f31948

import { DSONameService } from '../../core/breadcrumbs/dso-name.service';
import { RequestService } from '../../core/data/request.service';
import { EPersonDataService } from '../../core/eperson/eperson-data.service';
import { GroupDataService } from '../../core/eperson/group-data.service';
import { ResourcePolicy } from '../../core/resource-policy/models/resource-policy.model';
import { ResourcePolicyDataService } from '../../core/resource-policy/resource-policy-data.service';
import { getAllSucceededRemoteData } from '../../core/shared/operators';
import {
  hasValue,
  isEmpty,
  isNotEmpty,
} from '../empty.util';
import { NotificationsService } from '../notifications/notifications.service';
import { followLink } from '../utils/follow-link-config.model';
import { ResourcePolicyCheckboxEntry, ResourcePolicyEntryComponent } from './entry/resource-policy-entry.component';
import { AsyncPipe, NgForOf, NgIf } from '@angular/common';

@Component({
  selector: 'ds-resource-policies',
  styleUrls: ['./resource-policies.component.scss'],
  templateUrl: './resource-policies.component.html',
  imports: [
    ResourcePolicyEntryComponent,
    TranslateModule,
    NgIf,
    AsyncPipe,
    NgForOf
  ],
  standalone: true
})
/**
 * Component that shows the policies for given resource
 */
export class ResourcePoliciesComponent implements OnInit, OnDestroy {

  /**
   * The resource UUID
   * @type {string}
   */
  @Input() public resourceUUID: string;

  /**
   * The resource type (e.g. 'item', 'bundle' etc) used as key to build automatically translation label
   * @type {string}
   */
  @Input() public resourceType: string;

  /**
   * The resource name
   * @type {string}
   */
  @Input() public resourceName: string;

  /**
   * A boolean representing if component is active
   * @type {boolean}
   */
  private isActive: boolean;

  /**
   * A boolean representing if a submission delete operation is pending
   * @type {BehaviorSubject<boolean>}
   */
  private processingDelete$ = new BehaviorSubject<boolean>(false);

  /**
   * The list of policies for given resource
   * @type {BehaviorSubject<ResourcePolicyCheckboxEntry[]>}
   */
  private resourcePoliciesEntries$: BehaviorSubject<ResourcePolicyCheckboxEntry[]> =
    new BehaviorSubject<ResourcePolicyCheckboxEntry[]>([]);

  /**
   * Array to track all subscriptions and unsubscribe them onDestroy
   * @type {Array}
   */
  private subs: Subscription[] = [];

  /**
   * Initialize instance variables
   *
   * @param {ChangeDetectorRef} cdr
   * @param {DSONameService} dsoNameService
   * @param {EPersonDataService} ePersonService
   * @param {GroupDataService} groupService
   * @param {NotificationsService} notificationsService
   * @param {RequestService} requestService
   * @param {ResourcePolicyDataService} resourcePolicyService
   * @param {ActivatedRoute} route
   * @param {Router} router
   * @param {TranslateService} translate
   */
  constructor(
    private cdr: ChangeDetectorRef,
    private dsoNameService: DSONameService,
    private ePersonService: EPersonDataService,
    private groupService: GroupDataService,
    private notificationsService: NotificationsService,
    private requestService: RequestService,
    private resourcePolicyService: ResourcePolicyDataService,
    private route: ActivatedRoute,
    private router: Router,
    private translate: TranslateService,
  ) {
  }

  /**
   * Initialize the component, setting up the resource's policies
   */
  ngOnInit(): void {
    this.isActive = true;
    this.initResourcePolicyList();
  }

  /**
   * Check if there are any selected resource's policies to be deleted
   *
   * @return {Observable<boolean>}
   */
  canDelete(): Observable<boolean> {
    return observableFrom(this.resourcePoliciesEntries$.value).pipe(
      filter((entry: ResourcePolicyCheckboxEntry) => entry.checked),
      reduce((acc: any, value: any) => [...acc, value], []),
      map((entries: ResourcePolicyCheckboxEntry[]) => isNotEmpty(entries)),
      distinctUntilChanged(),
    );
  }

  /**
   * Delete the selected resource's policies
   */
  deleteSelectedResourcePolicies(): void {
    this.processingDelete$.next(true);
    const policiesToDelete: ResourcePolicyCheckboxEntry[] = this.resourcePoliciesEntries$.value
      .filter((entry: ResourcePolicyCheckboxEntry) => entry.checked);
    this.subs.push(
      observableFrom(policiesToDelete).pipe(
        concatMap((entry: ResourcePolicyCheckboxEntry) => this.resourcePolicyService.delete(entry.policy.id)),
        scan((acc: any, value: any) => [...acc, value], []),
        filter((results: boolean[]) => results.length === policiesToDelete.length),
        take(1),
      ).subscribe((results: boolean[]) => {
        const failureResults = results.filter((result: boolean) => !result);
        if (isEmpty(failureResults)) {
          this.notificationsService.success(null, this.translate.get('resource-policies.delete.success.content'));
        } else {
          this.notificationsService.error(null, this.translate.get('resource-policies.delete.failure.content'));
        }
        this.processingDelete$.next(false);
      }),
    );
  }

  /**
   * Return all resource's policies
   *
   * @return an observable that emits all resource's policies
   */
  getResourcePolicies(): Observable<ResourcePolicyCheckboxEntry[]> {
    return this.resourcePoliciesEntries$.asObservable();
  }

  /**
   * Initialize the resource's policies list
   */
  initResourcePolicyList() {
    this.subs.push(this.resourcePolicyService.searchByResource(
      this.resourceUUID, null, false, true,
      followLink('eperson'), followLink('group'),
    ).pipe(
      filter(() => this.isActive),
      getAllSucceededRemoteData(),
    ).subscribe((result) => {
      const entries = result.payload.page.map((policy: ResourcePolicy) => ({
        id: policy.id,
        policy: policy,
        checked: false,
      }));
      this.resourcePoliciesEntries$.next(entries);
      // TODO detectChanges still needed?
      this.cdr.detectChanges();
    }));
  }

  /**
   * Return a boolean representing if a delete operation is pending
   *
   * @return {Observable<boolean>}
   */
  isProcessingDelete(): Observable<boolean> {
    return this.processingDelete$.asObservable();
  }

  /**
   * Redirect to resource policy creation page
   */
  redirectToResourcePolicyCreatePage(): void {
    this.router.navigate([`./create`], {
      relativeTo: this.route,
      queryParams: {
        policyTargetId: this.resourceUUID,
        targetType: this.resourceType,
      },
    });
  }

  /**
   * Select/unselect all checkbox in the list
   */
  selectAllCheckbox(event: any): void {
    const checked = event.target.checked;
    this.resourcePoliciesEntries$.value.forEach((entry: ResourcePolicyCheckboxEntry) => entry.checked = checked);
  }

  /**
   * Select/unselect checkbox
   */
  selectCheckbox(policyEntry: ResourcePolicyCheckboxEntry, checked: boolean) {
    policyEntry.checked = checked;
  }

  /**
   * Unsubscribe from all subscriptions
   */
  ngOnDestroy(): void {
    this.isActive = false;
    this.resourcePoliciesEntries$ = null;
    this.subs
      .filter((subscription) => hasValue(subscription))
      .forEach((subscription) => subscription.unsubscribe());
  }

}<|MERGE_RESOLUTION|>--- conflicted
+++ resolved
@@ -1,39 +1,9 @@
-<<<<<<< HEAD
 import { ChangeDetectorRef, Component, Input, OnDestroy, OnInit } from '@angular/core';
 import { ActivatedRoute, Router } from '@angular/router';
 
 import { BehaviorSubject, from as observableFrom, Observable, Subscription } from 'rxjs';
 import { concatMap, distinctUntilChanged, filter, map, reduce, scan, take } from 'rxjs/operators';
 import { TranslateModule, TranslateService } from '@ngx-translate/core';
-=======
-import {
-  ChangeDetectorRef,
-  Component,
-  Input,
-  OnDestroy,
-  OnInit,
-} from '@angular/core';
-import {
-  ActivatedRoute,
-  Router,
-} from '@angular/router';
-import { TranslateService } from '@ngx-translate/core';
-import {
-  BehaviorSubject,
-  from as observableFrom,
-  Observable,
-  Subscription,
-} from 'rxjs';
-import {
-  concatMap,
-  distinctUntilChanged,
-  filter,
-  map,
-  reduce,
-  scan,
-  take,
-} from 'rxjs/operators';
->>>>>>> a8f31948
 
 import { DSONameService } from '../../core/breadcrumbs/dso-name.service';
 import { RequestService } from '../../core/data/request.service';
@@ -42,11 +12,7 @@
 import { ResourcePolicy } from '../../core/resource-policy/models/resource-policy.model';
 import { ResourcePolicyDataService } from '../../core/resource-policy/resource-policy-data.service';
 import { getAllSucceededRemoteData } from '../../core/shared/operators';
-import {
-  hasValue,
-  isEmpty,
-  isNotEmpty,
-} from '../empty.util';
+import { hasValue, isEmpty, isNotEmpty, } from '../empty.util';
 import { NotificationsService } from '../notifications/notifications.service';
 import { followLink } from '../utils/follow-link-config.model';
 import { ResourcePolicyCheckboxEntry, ResourcePolicyEntryComponent } from './entry/resource-policy-entry.component';
