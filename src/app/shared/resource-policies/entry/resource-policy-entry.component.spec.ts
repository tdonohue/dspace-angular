/**
 * The contents of this file are subject to the license and copyright
 * detailed in the LICENSE and NOTICE files at the root of the source
 * tree and available online at
 *
 * http://www.dspace.org/license/
 */

import { CommonModule } from '@angular/common';
import {
  ComponentFixture,
  TestBed,
} from '@angular/core/testing';
import { By } from '@angular/platform-browser';
import {
  ActivatedRoute,
  Router,
} from '@angular/router';
import { TranslateModule } from '@ngx-translate/core';
import { cold } from 'jasmine-marbles';
import { of as observableOf } from 'rxjs';

import { DSONameService } from '../../../core/breadcrumbs/dso-name.service';
import { GroupDataService } from '../../../core/eperson/group-data.service';
import { ActionType } from '../../../core/resource-policy/models/action-type.model';
import { PolicyType } from '../../../core/resource-policy/models/policy-type.model';
import { Item } from '../../../core/shared/item.model';
import { createSuccessfulRemoteDataObject } from '../../remote-data.utils';
import { EPersonMock } from '../../testing/eperson.mock';
import { GroupMock } from '../../testing/group-mock';
import { RouterStub } from '../../testing/router.stub';
import { HasValuePipe } from '../../utils/has-value.pipe';
import { ResourcePolicyEntryComponent } from './resource-policy-entry.component';
import createSpyObj = jasmine.createSpyObj;

const groupRP: any = {
  id: '1',
  name: null,
  description: null,
  policyType: PolicyType.TYPE_SUBMISSION,
  action: ActionType.READ,
  startDate: null,
  endDate: null,
  type: 'resourcepolicy',
  uuid: 'resource-policy-1',
  _links: {
    eperson: {
      href: 'https://rest.api/rest/api/resourcepolicies/1/eperson',
    },
    group: {
      href: 'https://rest.api/rest/api/resourcepolicies/1/group',
    },
    self: {
      href: 'https://rest.api/rest/api/resourcepolicies/1',
    },
  },
  eperson: observableOf(createSuccessfulRemoteDataObject(undefined)),
  group: observableOf(createSuccessfulRemoteDataObject(GroupMock)),
};

const epersonRP: any = {
  id: '1',
  name: null,
  description: null,
  policyType: PolicyType.TYPE_SUBMISSION,
  action: ActionType.READ,
  startDate: null,
  endDate: null,
  type: 'resourcepolicy',
  uuid: 'resource-policy-1',
  _links: {
    eperson: {
      href: 'https://rest.api/rest/api/resourcepolicies/1/eperson',
    },
    group: {
      href: 'https://rest.api/rest/api/resourcepolicies/1/group',
    },
    self: {
      href: 'https://rest.api/rest/api/resourcepolicies/1',
    },
  },
  eperson: observableOf(createSuccessfulRemoteDataObject(EPersonMock)),
  group: observableOf(createSuccessfulRemoteDataObject(undefined)),
};

const item = Object.assign(new Item(), {
  uuid: 'itemUUID',
  id: 'itemUUID',
  _links: {
    self: { href: 'item-selflink' },
  },
});

describe('ResourcePolicyEntryComponent', () => {
  let fixture: ComponentFixture<ResourcePolicyEntryComponent>;
  let comp: ResourcePolicyEntryComponent;
  let compAsAny: any;

  let dsoNameService;
  let groupService;
  let routeStub;
  let routerStub;

  it('should pass', () => {
    expect(true).toBe(true);
  });

  beforeEach(() => {
    dsoNameService = createSpyObj('dsoNameMock', {
      getName: 'NAME',
    });
    groupService = jasmine.createSpyObj('groupService', {
      findByHref: jasmine.createSpy('findByHref'),
    });
    routeStub = {
      data: observableOf({
        item: createSuccessfulRemoteDataObject(item),
      }),
    };
    routerStub = Object.assign(new RouterStub(), {
      url: `url/edit`,
    });


    TestBed.configureTestingModule({
    imports: [
        CommonModule,
        TranslateModule.forRoot(),
<<<<<<< HEAD
        ResourcePolicyEntryComponent
    ],
    providers: [
        { provide: ActivatedRoute, useValue: routeStub },
        { provide: Router, useValue: routerStub },
        { provide: GroupDataService, useValue: groupService },
        { provide: DSONameService, useValue: dsoNameService }
    ]
}).compileComponents();
=======
      ],
      declarations: [
        ResourcePolicyEntryComponent,
        HasValuePipe,
      ],
      providers: [
        { provide: ActivatedRoute, useValue: routeStub },
        { provide: Router, useValue: routerStub },
        { provide: GroupDataService, useValue: groupService },
        { provide: DSONameService, useValue: dsoNameService },
      ],
      // schemas: [
      //   NO_ERRORS_SCHEMA
      // ]
    }).compileComponents();
>>>>>>> a8f31948
  });

  beforeEach(() => {
    fixture = TestBed.createComponent(ResourcePolicyEntryComponent);
    comp = fixture.componentInstance;
    compAsAny = comp;
  });

  describe('target DSO is an EPerson', () => {
    beforeEach(() => {
      comp.entry = {
        id: 'test',
        policy: epersonRP,
        checked: false,
      };
      comp.ngOnInit();
    });

    it('should have a valid epersonName$', () => {
      expect(compAsAny.epersonName$).toBeObservable(cold('(n|)', { u: undefined, n: 'NAME' }));
    });

    it('should have an undefined groupName$', () => {
      expect(compAsAny.groupName$).toBeObservable(cold('(u|)', { u: undefined, n: 'NAME' }));
    });
  });

  describe('target DSO is a Group ', () => {
    beforeEach(() => {
      comp.entry = {
        id: 'test',
        policy: groupRP,
        checked: false,
      };
      comp.ngOnInit();
    });

    it('should have a valid groupName$', () => {
      expect(compAsAny.groupName$).toBeObservable(cold('(n|)', { u: undefined, n: 'NAME' }));
    });

    it('should have an undefined epersonName$', () => {
      expect(compAsAny.epersonName$).toBeObservable(cold('(u|)', { u: undefined, n: 'NAME' }));
    });
  });

  describe('', () => {
    beforeEach(() => {
      comp.entry = {
        id: 'test',
        policy: groupRP,
        checked: false,
      };
      comp.ngOnInit();
    });

    it('should format date properly', () => {
      expect(comp.formatDate('2020-04-14T12:00:00Z')).toBe('2020-04-14');
    });

    it('should redirect to ResourcePolicy edit page', () => {

      comp.redirectToResourcePolicyEditPage();
      expect(compAsAny.router.navigate).toHaveBeenCalled();
    });

    it('should redirect to Group edit page', () => {
      compAsAny.groupService.findByHref.and.returnValue(observableOf(createSuccessfulRemoteDataObject(GroupMock)));

      comp.redirectToGroupEditPage();
      expect(compAsAny.router.navigate).toHaveBeenCalled();
    });

    it('should emit new state when checkbox is toggled', () => {
      spyOn(comp.toggleCheckbox, 'emit');

      const checkbox = fixture.debugElement.query(By.css('input[type="checkbox"]'));

      comp.entry.checked = false;
      checkbox.triggerEventHandler('ngModelChange', true);
      expect(comp.toggleCheckbox.emit).toHaveBeenCalledWith(true);

      comp.entry.checked = true;
      checkbox.triggerEventHandler('ngModelChange', false);
      expect(comp.toggleCheckbox.emit).toHaveBeenCalledWith(false);
    });
  });
});<|MERGE_RESOLUTION|>--- conflicted
+++ resolved
@@ -7,15 +7,9 @@
  */
 
 import { CommonModule } from '@angular/common';
-import {
-  ComponentFixture,
-  TestBed,
-} from '@angular/core/testing';
+import { ComponentFixture, TestBed, } from '@angular/core/testing';
 import { By } from '@angular/platform-browser';
-import {
-  ActivatedRoute,
-  Router,
-} from '@angular/router';
+import { ActivatedRoute, Router, } from '@angular/router';
 import { TranslateModule } from '@ngx-translate/core';
 import { cold } from 'jasmine-marbles';
 import { of as observableOf } from 'rxjs';
@@ -29,7 +23,6 @@
 import { EPersonMock } from '../../testing/eperson.mock';
 import { GroupMock } from '../../testing/group-mock';
 import { RouterStub } from '../../testing/router.stub';
-import { HasValuePipe } from '../../utils/has-value.pipe';
 import { ResourcePolicyEntryComponent } from './resource-policy-entry.component';
 import createSpyObj = jasmine.createSpyObj;
 
@@ -126,33 +119,15 @@
     imports: [
         CommonModule,
         TranslateModule.forRoot(),
-<<<<<<< HEAD
         ResourcePolicyEntryComponent
     ],
     providers: [
         { provide: ActivatedRoute, useValue: routeStub },
         { provide: Router, useValue: routerStub },
         { provide: GroupDataService, useValue: groupService },
-        { provide: DSONameService, useValue: dsoNameService }
+        { provide: DSONameService, useValue: dsoNameService },
     ]
 }).compileComponents();
-=======
-      ],
-      declarations: [
-        ResourcePolicyEntryComponent,
-        HasValuePipe,
-      ],
-      providers: [
-        { provide: ActivatedRoute, useValue: routeStub },
-        { provide: Router, useValue: routerStub },
-        { provide: GroupDataService, useValue: groupService },
-        { provide: DSONameService, useValue: dsoNameService },
-      ],
-      // schemas: [
-      //   NO_ERRORS_SCHEMA
-      // ]
-    }).compileComponents();
->>>>>>> a8f31948
   });
 
   beforeEach(() => {
