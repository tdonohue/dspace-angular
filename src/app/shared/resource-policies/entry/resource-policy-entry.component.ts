--- conflicted
+++ resolved
@@ -5,17 +5,8 @@
  *
  * http://www.dspace.org/license/
  */
-import {
-  Component,
-  EventEmitter,
-  Input,
-  OnInit,
-  Output,
-} from '@angular/core';
-import {
-  ActivatedRoute,
-  Router,
-} from '@angular/router';
+import { Component, EventEmitter, Input, OnInit, Output, } from '@angular/core';
+import { ActivatedRoute, Router, } from '@angular/router';
 import { Observable } from 'rxjs';
 import { map } from 'rxjs/operators';
 
@@ -23,27 +14,15 @@
 import { DSONameService } from '../../../core/breadcrumbs/dso-name.service';
 import { RemoteData } from '../../../core/data/remote-data';
 import { GroupDataService } from '../../../core/eperson/group-data.service';
-<<<<<<< HEAD
 import { AsyncPipe, NgIf } from '@angular/common';
 import { TranslateModule } from '@ngx-translate/core';
 import { FormsModule } from '@angular/forms';
-=======
 import { Group } from '../../../core/eperson/models/group.model';
 import { ResourcePolicy } from '../../../core/resource-policy/models/resource-policy.model';
 import { DSpaceObject } from '../../../core/shared/dspace-object.model';
-import {
-  getAllSucceededRemoteData,
-  getFirstSucceededRemoteDataPayload,
-} from '../../../core/shared/operators';
-import {
-  dateToString,
-  stringToNgbDateStruct,
-} from '../../date.util';
-import {
-  hasValue,
-  isNotEmpty,
-} from '../../empty.util';
->>>>>>> a8f31948
+import { getAllSucceededRemoteData, getFirstSucceededRemoteDataPayload, } from '../../../core/shared/operators';
+import { dateToString, stringToNgbDateStruct, } from '../../date.util';
+import { hasValue, isNotEmpty, } from '../../empty.util';
 
 export interface ResourcePolicyCheckboxEntry {
   id: string;
