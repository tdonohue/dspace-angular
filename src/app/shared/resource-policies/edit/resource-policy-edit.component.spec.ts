import {
  ChangeDetectorRef,
  Component,
  Injector,
  NO_ERRORS_SCHEMA,
} from '@angular/core';
import {
  ComponentFixture,
  inject,
  TestBed,
  waitForAsync,
} from '@angular/core/testing';
import {
  ActivatedRoute,
  Router,
} from '@angular/router';
import { TranslateModule } from '@ngx-translate/core';
import {
  cold,
  getTestScheduler,
} from 'jasmine-marbles';
import { of as observableOf } from 'rxjs';
import { TestScheduler } from 'rxjs/testing';

import { LinkService } from '../../../core/cache/builders/link.service';
import { ActionType } from '../../../core/resource-policy/models/action-type.model';
import { PolicyType } from '../../../core/resource-policy/models/policy-type.model';
import { RESOURCE_POLICY } from '../../../core/resource-policy/models/resource-policy.resource-type';
import { ResourcePolicyDataService } from '../../../core/resource-policy/resource-policy-data.service';
import { getMockLinkService } from '../../mocks/link-service.mock';
import { getMockResourcePolicyService } from '../../mocks/mock-resource-policy-service';
import { NotificationsService } from '../../notifications/notifications.service';
import {
  createFailedRemoteDataObject,
  createSuccessfulRemoteDataObject,
} from '../../remote-data.utils';
import { GroupMock } from '../../testing/group-mock';
import { NotificationsServiceStub } from '../../testing/notifications-service.stub';
import { RouterStub } from '../../testing/router.stub';
<<<<<<< HEAD
import { ResourcePolicyEvent, ResourcePolicyFormComponent } from '../form/resource-policy-form.component';
import { GroupMock } from '../../testing/group-mock';
=======
import { createTestComponent } from '../../testing/utils.test';
import { ResourcePolicyEvent } from '../form/resource-policy-form.component';
>>>>>>> a8f31948
import { submittedResourcePolicy } from '../form/resource-policy-form.component.spec';
import { ResourcePolicyEditComponent } from './resource-policy-edit.component';

describe('ResourcePolicyEditComponent test suite', () => {
  let comp: ResourcePolicyEditComponent;
  let compAsAny: any;
  let fixture: ComponentFixture<ResourcePolicyEditComponent>;
  let de;
  let scheduler: TestScheduler;
  let eventPayload: ResourcePolicyEvent;
  let updatedObject;

  const resourcePolicy: any = {
    id: '1',
    name: null,
    description: null,
    policyType: PolicyType.TYPE_SUBMISSION,
    action: ActionType.READ,
    startDate: null,
    endDate: null,
    type: 'resourcepolicy',
    uuid: 'resource-policy-1',
    _links: {
      eperson: {
        href: 'https://rest.api/rest/api/eperson',
      },
      group: {
        href: 'https://rest.api/rest/api/group',
      },
      self: {
        href: 'https://rest.api/rest/api/resourcepolicies/1',
      },
    },
    eperson: observableOf(createSuccessfulRemoteDataObject({})),
    group: observableOf(createSuccessfulRemoteDataObject(GroupMock)),
  };

  const resourcePolicyService: any = getMockResourcePolicyService();
  const linkService: any = getMockLinkService();
  const routeStub = {
    data: observableOf({
      resourcePolicy: createSuccessfulRemoteDataObject(resourcePolicy),
    }),
  };
  const routerStub = Object.assign(new RouterStub(), {
    url: `url/edit`,
  });

  beforeEach(waitForAsync(() => {
    TestBed.configureTestingModule({
<<<<<<< HEAD
    imports: [
        TranslateModule.forRoot(),
        ResourcePolicyEditComponent,
        TestComponent
    ],
    providers: [
=======
      imports: [
        TranslateModule.forRoot(),
      ],
      declarations: [
        ResourcePolicyEditComponent,
        TestComponent,
      ],
      providers: [
>>>>>>> a8f31948
        { provide: LinkService, useValue: linkService },
        { provide: ActivatedRoute, useValue: routeStub },
        { provide: NotificationsService, useValue: new NotificationsServiceStub() },
        { provide: ResourcePolicyDataService, useValue: resourcePolicyService },
        { provide: Router, useValue: routerStub },
        ResourcePolicyEditComponent,
        ChangeDetectorRef,
<<<<<<< HEAD
        Injector
    ],
    schemas: [
        NO_ERRORS_SCHEMA
    ]
})
      .overrideComponent(ResourcePolicyEditComponent, {
        remove: { imports: [ResourcePolicyFormComponent]}
      })
      .compileComponents();
=======
        Injector,
      ],
      schemas: [
        NO_ERRORS_SCHEMA,
      ],
    }).compileComponents();
>>>>>>> a8f31948
  }));

  describe('', () => {
    let testComp: TestComponent;
    let testFixture: ComponentFixture<TestComponent>;

    // synchronous beforeEach
    beforeEach(() => {
      const html = `
        <ds-resource-policy-edit></ds-resource-policy-edit>`;

      testFixture = createTestComponent(html, TestComponent) as ComponentFixture<TestComponent>;
      testComp = testFixture.componentInstance;
    });

    afterEach(() => {
      testFixture.destroy();
    });

    it('should create ResourcePolicyEditComponent', inject([ResourcePolicyEditComponent], (app: ResourcePolicyEditComponent) => {

      expect(app).toBeDefined();

    }));
  });

  describe('', () => {

    beforeEach(() => {
      // initTestScheduler();
      fixture = TestBed.createComponent(ResourcePolicyEditComponent);
      comp = fixture.componentInstance;
      compAsAny = fixture.componentInstance;
    });

    afterEach(() => {
      comp = null;
      compAsAny = null;
      de = null;
      fixture.destroy();
    });

    it('should init component properly', (done) => {
      fixture.detectChanges();
      expect(compAsAny.resourcePolicy).toEqual(resourcePolicy);
      done();
    });

    it('should redirect to authorizations page', (done) => {
      comp.redirectToAuthorizationsPage();
      expect(compAsAny.router.navigate).toHaveBeenCalled();
      done();
    });

    it('should return true when is Processing', (done) => {
      compAsAny.processing$.next(true);
      expect(comp.isProcessing()).toBeObservable(cold('a', {
        a: true,
      }));
      done();
    });

    it('should return false when is not Processing', (done) => {
      compAsAny.processing$.next(false);
      expect(comp.isProcessing()).toBeObservable(cold('a', {
        a: false,
      }));
      done();
    });

    describe('', () => {
      beforeEach(() => {
        spyOn(comp, 'redirectToAuthorizationsPage').and.callThrough();
        compAsAny.resourcePolicyService.update.and.returnValue(observableOf(createSuccessfulRemoteDataObject(resourcePolicy)));

        compAsAny.targetResourceUUID = 'itemUUID';

        eventPayload = Object.create({});
        eventPayload.object = submittedResourcePolicy;
        eventPayload.target = {
          type: 'group',
          uuid: GroupMock.id,
        };

        compAsAny.resourcePolicy = resourcePolicy;

        updatedObject = Object.assign({}, submittedResourcePolicy, {
          id: resourcePolicy.id,
          type: RESOURCE_POLICY.value,
          _links: resourcePolicy._links,
        });
      });

      it('should notify success when update is successful', () => {
        compAsAny.resourcePolicyService.update.and.returnValue(observableOf(createSuccessfulRemoteDataObject(resourcePolicy)));

        scheduler = getTestScheduler();
        scheduler.schedule(() => comp.updateResourcePolicy(eventPayload));
        scheduler.flush();

        expect(compAsAny.resourcePolicyService.update).toHaveBeenCalledWith(updatedObject);
        expect(comp.redirectToAuthorizationsPage).toHaveBeenCalled();
      });

      it('should notify error when update is not successful', () => {
        compAsAny.resourcePolicyService.update.and.returnValue(observableOf(createFailedRemoteDataObject()));

        scheduler = getTestScheduler();
        scheduler.schedule(() => comp.updateResourcePolicy(eventPayload));
        scheduler.flush();

        expect(compAsAny.resourcePolicyService.update).toHaveBeenCalledWith(updatedObject);
        expect(comp.redirectToAuthorizationsPage).not.toHaveBeenCalled();
      });
    });
  });

});

// declare a test component
@Component({
<<<<<<< HEAD
    selector: 'ds-test-cmp',
    template: ``,
    standalone: true
=======
  selector: 'ds-test-cmp',
  template: ``,
>>>>>>> a8f31948
})
class TestComponent {

}<|MERGE_RESOLUTION|>--- conflicted
+++ resolved
@@ -1,24 +1,8 @@
-import {
-  ChangeDetectorRef,
-  Component,
-  Injector,
-  NO_ERRORS_SCHEMA,
-} from '@angular/core';
-import {
-  ComponentFixture,
-  inject,
-  TestBed,
-  waitForAsync,
-} from '@angular/core/testing';
-import {
-  ActivatedRoute,
-  Router,
-} from '@angular/router';
+import { ChangeDetectorRef, Component, Injector, NO_ERRORS_SCHEMA, } from '@angular/core';
+import { ComponentFixture, inject, TestBed, waitForAsync, } from '@angular/core/testing';
+import { ActivatedRoute, Router, } from '@angular/router';
 import { TranslateModule } from '@ngx-translate/core';
-import {
-  cold,
-  getTestScheduler,
-} from 'jasmine-marbles';
+import { cold, getTestScheduler, } from 'jasmine-marbles';
 import { of as observableOf } from 'rxjs';
 import { TestScheduler } from 'rxjs/testing';
 
@@ -30,20 +14,12 @@
 import { getMockLinkService } from '../../mocks/link-service.mock';
 import { getMockResourcePolicyService } from '../../mocks/mock-resource-policy-service';
 import { NotificationsService } from '../../notifications/notifications.service';
-import {
-  createFailedRemoteDataObject,
-  createSuccessfulRemoteDataObject,
-} from '../../remote-data.utils';
+import { createFailedRemoteDataObject, createSuccessfulRemoteDataObject, } from '../../remote-data.utils';
 import { GroupMock } from '../../testing/group-mock';
 import { NotificationsServiceStub } from '../../testing/notifications-service.stub';
 import { RouterStub } from '../../testing/router.stub';
-<<<<<<< HEAD
+import { createTestComponent } from '../../testing/utils.test';
 import { ResourcePolicyEvent, ResourcePolicyFormComponent } from '../form/resource-policy-form.component';
-import { GroupMock } from '../../testing/group-mock';
-=======
-import { createTestComponent } from '../../testing/utils.test';
-import { ResourcePolicyEvent } from '../form/resource-policy-form.component';
->>>>>>> a8f31948
 import { submittedResourcePolicy } from '../form/resource-policy-form.component.spec';
 import { ResourcePolicyEditComponent } from './resource-policy-edit.component';
 
@@ -94,23 +70,12 @@
 
   beforeEach(waitForAsync(() => {
     TestBed.configureTestingModule({
-<<<<<<< HEAD
     imports: [
         TranslateModule.forRoot(),
         ResourcePolicyEditComponent,
-        TestComponent
+        TestComponent,
     ],
     providers: [
-=======
-      imports: [
-        TranslateModule.forRoot(),
-      ],
-      declarations: [
-        ResourcePolicyEditComponent,
-        TestComponent,
-      ],
-      providers: [
->>>>>>> a8f31948
         { provide: LinkService, useValue: linkService },
         { provide: ActivatedRoute, useValue: routeStub },
         { provide: NotificationsService, useValue: new NotificationsServiceStub() },
@@ -118,25 +83,16 @@
         { provide: Router, useValue: routerStub },
         ResourcePolicyEditComponent,
         ChangeDetectorRef,
-<<<<<<< HEAD
-        Injector
+        Injector,
     ],
     schemas: [
-        NO_ERRORS_SCHEMA
-    ]
+        NO_ERRORS_SCHEMA,
+    ],
 })
       .overrideComponent(ResourcePolicyEditComponent, {
         remove: { imports: [ResourcePolicyFormComponent]}
       })
       .compileComponents();
-=======
-        Injector,
-      ],
-      schemas: [
-        NO_ERRORS_SCHEMA,
-      ],
-    }).compileComponents();
->>>>>>> a8f31948
   }));
 
   describe('', () => {
@@ -258,14 +214,9 @@
 
 // declare a test component
 @Component({
-<<<<<<< HEAD
     selector: 'ds-test-cmp',
     template: ``,
     standalone: true
-=======
-  selector: 'ds-test-cmp',
-  template: ``,
->>>>>>> a8f31948
 })
 class TestComponent {
 
