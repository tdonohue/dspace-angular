import {
  Inject,
  Injectable,
  InjectionToken,
  Injector,
} from '@angular/core';
import {
  ActivatedRouteSnapshot,
  Router,
  RouterStateSnapshot,
} from '@angular/router';
import { Observable } from 'rxjs';
import { switchMap } from 'rxjs/operators';

import {
  APP_DATA_SERVICES_MAP,
  LazyDataServicesMap,
} from '../../../../config/app-config.interface';
import { IdentifiableDataService } from '../../../core/data/base/identifiable-data.service';
import { RemoteData } from '../../../core/data/remote-data';
import { lazyService } from '../../../core/lazy-service';
import { DSpaceObject } from '../../../core/shared/dspace-object.model';
import { getFirstCompletedRemoteData } from '../../../core/shared/operators';
import { ResourceType } from '../../../core/shared/resource-type';
import { isEmpty } from '../../empty.util';

/**
 * This class represents a resolver that requests a specific item before the route is activated
 */
@Injectable({ providedIn: 'root' })
<<<<<<< HEAD
export class ResourcePolicyTargetResolver  {
  /**
   * The data service used to make request.
   */
  private dataService: IdentifiableDataService<DSpaceObject>;
=======
export class ResourcePolicyTargetResolver implements Resolve<RemoteData<DSpaceObject>> {
>>>>>>> acfcf51e

  constructor(
    private parentInjector: Injector,
    private router: Router,
    @Inject(APP_DATA_SERVICES_MAP) private dataServiceMap: InjectionToken<LazyDataServicesMap>) {
  }

  /**
   * Method for resolving an item based on the parameters in the current route
   * @param {ActivatedRouteSnapshot} route The current ActivatedRouteSnapshot
   * @param {RouterStateSnapshot} state The current RouterStateSnapshot
   * @returns Observable<<RemoteData<Item>> Emits the found item based on the parameters in the current route,
   * or an error if something went wrong
   */
  resolve(route: ActivatedRouteSnapshot, state: RouterStateSnapshot): Observable<RemoteData<DSpaceObject>> {
    const targetType = route.queryParamMap.get('targetType');
    const policyTargetId = route.queryParamMap.get('policyTargetId');

    if (isEmpty(targetType) || isEmpty(policyTargetId)) {
      this.router.navigateByUrl('/404', { skipLocationChange: true });
    }

    const resourceType: ResourceType = new ResourceType(targetType);
    const lazyProvider$: Observable<IdentifiableDataService<DSpaceObject>> = lazyService(this.dataServiceMap[resourceType.value], this.parentInjector);

    return lazyProvider$.pipe(
      switchMap((dataService: IdentifiableDataService<DSpaceObject>) => {
        return dataService.findById(policyTargetId);
      }),
      getFirstCompletedRemoteData(),
    );
  }
}<|MERGE_RESOLUTION|>--- conflicted
+++ resolved
@@ -28,15 +28,7 @@
  * This class represents a resolver that requests a specific item before the route is activated
  */
 @Injectable({ providedIn: 'root' })
-<<<<<<< HEAD
-export class ResourcePolicyTargetResolver  {
-  /**
-   * The data service used to make request.
-   */
-  private dataService: IdentifiableDataService<DSpaceObject>;
-=======
-export class ResourcePolicyTargetResolver implements Resolve<RemoteData<DSpaceObject>> {
->>>>>>> acfcf51e
+export class ResourcePolicyTargetResolver {
 
   constructor(
     private parentInjector: Injector,
