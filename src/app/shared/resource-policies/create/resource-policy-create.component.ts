--- conflicted
+++ resolved
@@ -1,57 +1,28 @@
-<<<<<<< HEAD
 import { Component, OnInit } from '@angular/core';
 import { ActivatedRoute, Router } from '@angular/router';
 
 import { BehaviorSubject, Observable } from 'rxjs';
 import { map, take } from 'rxjs/operators';
 import { TranslateModule, TranslateService } from '@ngx-translate/core';
-=======
-import {
-  Component,
-  OnInit,
-} from '@angular/core';
-import {
-  ActivatedRoute,
-  Router,
-} from '@angular/router';
-import { TranslateService } from '@ngx-translate/core';
-import {
-  BehaviorSubject,
-  Observable,
-} from 'rxjs';
-import {
-  map,
-  take,
-} from 'rxjs/operators';
->>>>>>> a8f31948
 
 import { DSONameService } from '../../../core/breadcrumbs/dso-name.service';
 import { RemoteData } from '../../../core/data/remote-data';
 import { ResourcePolicy } from '../../../core/resource-policy/models/resource-policy.model';
-<<<<<<< HEAD
 import { ResourcePolicyEvent, ResourcePolicyFormComponent } from '../form/resource-policy-form.component';
-import { DSONameService } from '../../../core/breadcrumbs/dso-name.service';
 import { ITEM_EDIT_AUTHORIZATIONS_PATH } from '../../../item-page/edit-item-page/edit-item-page.routing-paths';
-=======
 import { ResourcePolicyDataService } from '../../../core/resource-policy/resource-policy-data.service';
 import { DSpaceObject } from '../../../core/shared/dspace-object.model';
->>>>>>> a8f31948
 import { getFirstCompletedRemoteData } from '../../../core/shared/operators';
-import { ITEM_EDIT_AUTHORIZATIONS_PATH } from '../../../item-page/edit-item-page/edit-item-page.routing-paths';
 import { NotificationsService } from '../../notifications/notifications.service';
-import { ResourcePolicyEvent } from '../form/resource-policy-form.component';
 
 @Component({
   selector: 'ds-resource-policy-create',
   templateUrl: './resource-policy-create.component.html',
-<<<<<<< HEAD
   imports: [
     ResourcePolicyFormComponent,
     TranslateModule
   ],
   standalone: true
-=======
->>>>>>> a8f31948
 })
 export class ResourcePolicyCreateComponent implements OnInit {
 
