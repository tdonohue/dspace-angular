--- conflicted
+++ resolved
@@ -226,22 +226,12 @@
         FormsModule,
         ReactiveFormsModule,
         TranslateModule.forRoot(),
-<<<<<<< HEAD
-        ResourcePoliciesComponent,
-        ResourcePolicyEntryComponent,
-        TestComponent
-    ],
-    providers: [
-=======
-      ],
-      declarations: [
         ResourcePoliciesComponent,
         ResourcePolicyEntryComponent,
         TestComponent,
         HasValuePipe,
-      ],
-      providers: [
->>>>>>> a8f31948
+    ],
+    providers: [
         { provide: LinkService, useValue: linkService },
         { provide: ActivatedRoute, useValue: routeStub },
         { provide: EPersonDataService, useValue: epersonService },
@@ -252,19 +242,11 @@
         { provide: Router, useValue: routerStub },
         { provide: DSONameService, useValue: dsoNameService },
         ChangeDetectorRef,
-<<<<<<< HEAD
-        ResourcePoliciesComponent
+        ResourcePoliciesComponent,
     ], schemas: [
-        NO_ERRORS_SCHEMA
-    ]
-}).compileComponents();
-=======
-        ResourcePoliciesComponent,
-      ], schemas: [
         NO_ERRORS_SCHEMA,
       ],
-    }).compileComponents();
->>>>>>> a8f31948
+}).compileComponents();
   }));
 
   describe('', () => {
@@ -462,17 +444,12 @@
 
 // declare a test component
 @Component({
-<<<<<<< HEAD
     selector: 'ds-test-cmp',
     template: ``,
     standalone: true,
     imports: [CommonModule,
         FormsModule,
         ReactiveFormsModule]
-=======
-  selector: 'ds-test-cmp',
-  template: ``,
->>>>>>> a8f31948
 })
 class TestComponent {
 
