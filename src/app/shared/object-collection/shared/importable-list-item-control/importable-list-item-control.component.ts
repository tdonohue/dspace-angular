import {
  Component,
  EventEmitter,
  Input,
  Output,
} from '@angular/core';

import { ListableObject } from '../listable-object.model';
import { TranslateModule } from '@ngx-translate/core';

@Component({
<<<<<<< HEAD
    selector: 'ds-importable-list-item-control',
    templateUrl: './importable-list-item-control.component.html',
    standalone: true,
    imports: [TranslateModule]
=======
  selector: 'ds-importable-list-item-control',
  templateUrl: './importable-list-item-control.component.html',
>>>>>>> a8f31948
})
/**
 * Component adding an import button to a list item
 */
export class ImportableListItemControlComponent {
  /**
   * The item or metadata to determine the component for
   */
  @Input() object: ListableObject;

  /**
   * Extra configuration for the import button
   */
  @Input() importConfig: { buttonLabel: string };

  /**
   * Output the object to import
   */
  @Output() importObject: EventEmitter<ListableObject> = new EventEmitter<ListableObject>();
}<|MERGE_RESOLUTION|>--- conflicted
+++ resolved
@@ -9,15 +9,10 @@
 import { TranslateModule } from '@ngx-translate/core';
 
 @Component({
-<<<<<<< HEAD
     selector: 'ds-importable-list-item-control',
     templateUrl: './importable-list-item-control.component.html',
     standalone: true,
     imports: [TranslateModule]
-=======
-  selector: 'ds-importable-list-item-control',
-  templateUrl: './importable-list-item-control.component.html',
->>>>>>> a8f31948
 })
 /**
  * Component adding an import button to a list item
