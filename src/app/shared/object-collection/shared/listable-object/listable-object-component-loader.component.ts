--- conflicted
+++ resolved
@@ -146,20 +146,11 @@
     viewContainerRef.clear();
 
     this.compRef = viewContainerRef.createComponent(
-<<<<<<< HEAD
       component, {
         index: 0,
-        injector: undefined,
-        projectableNodes: [
-          [this.badges.nativeElement],
-        ]
+        injector: undefined
       }
     );
-=======
-      componentFactory,
-      0,
-      undefined);
->>>>>>> a475fa10
 
     this.connectInputsAndOutputs();
 
