<<<<<<< HEAD
import {
  ChangeDetectorRef,
  Component,
  ComponentRef,
  EventEmitter,
  Input,
  OnChanges,
  OnDestroy,
  OnInit,
  Output,
  SimpleChanges,
  ViewChild,
} from '@angular/core';
import {
  combineLatest,
  Observable,
  of as observableOf,
  Subscription,
} from 'rxjs';
import { take } from 'rxjs/operators';

import { Context } from '../../../../core/shared/context.model';
import { DSpaceObject } from '../../../../core/shared/dspace-object.model';
import { GenericConstructor } from '../../../../core/shared/generic-constructor';
import { ViewMode } from '../../../../core/shared/view-mode.model';
import {
  hasNoValue,
  hasValue,
  isNotEmpty,
} from '../../../empty.util';
import { ThemeService } from '../../../theme-support/theme.service';
import { CollectionElementLinkType } from '../../collection-element-link.type';
import { ListableObject } from '../listable-object.model';
import { getListableObjectComponent } from './listable-object.decorator';
import { ListableObjectDirective } from './listable-object.directive';
=======
import { ChangeDetectorRef, Component, EventEmitter, Input, Output } from '@angular/core';
import { take } from 'rxjs/operators';
import { ListableObject } from '../listable-object.model';
import { ViewMode } from '../../../../core/shared/view-mode.model';
import { Context } from 'src/app/core/shared/context.model';
import { getListableObjectComponent } from './listable-object.decorator';
import { GenericConstructor } from '../../../../core/shared/generic-constructor';
import { CollectionElementLinkType } from '../../collection-element-link.type';
import { DSpaceObject } from '../../../../core/shared/dspace-object.model';
import { AbstractComponentLoaderComponent } from '../../../abstract-component-loader/abstract-component-loader.component';
import { ThemeService } from 'src/app/shared/theme-support/theme.service';
>>>>>>> 230055ce

@Component({
  selector: 'ds-listable-object-component-loader',
  styleUrls: ['./listable-object-component-loader.component.scss'],
<<<<<<< HEAD
  templateUrl: './listable-object-component-loader.component.html',
=======
  templateUrl: '../../../abstract-component-loader/abstract-component-loader.component.html',
>>>>>>> 230055ce
})
/**
 * Component for determining what component to use depending on the item's entity type (dspace.entity.type)
 */
export class ListableObjectComponentLoaderComponent extends AbstractComponentLoaderComponent<Component> {

  /**
   * The item or metadata to determine the component for
   */
  @Input() object: ListableObject;

  /**
   * The index of the object in the list
   */
  @Input() index: number;

  /**
   * The preferred view-mode to display
   */
  @Input() viewMode: ViewMode;

  /**
   * The context of listable object
   */
  @Input() context: Context;

  /**
   * The type of link used to render the links inside the listable object
   */
  @Input() linkType: CollectionElementLinkType;

  /**
   * The identifier of the list this element resides in
   */
  @Input() listID: string;

  /**
   * Whether to show the badge label or not
   */
  @Input() showLabel = true;

  /**
   * Whether to show the thumbnail preview
   */
  @Input() showThumbnails: boolean;

  /**
   * The value to display for this element
   */
  @Input() value: string;

  /**
   * Emit when the listable object has been reloaded.
   */
  @Output() contentChange = new EventEmitter<ListableObject>();

  protected inputNamesDependentForComponent: (keyof this & string)[] = [
    'object',
    'viewMode',
    'context',
  ];

  /**
   * The list of input and output names for the dynamic component
   */
  protected inputNames: (keyof this & string)[] = [
    'object',
    'index',
    'context',
    'linkType',
    'listID',
    'showLabel',
    'showThumbnails',
    'viewMode',
    'value',
  ];

  protected outputNames: (keyof this & string)[] = [
    'contentChange',
  ];

  constructor(
    protected themeService: ThemeService,
    protected cdr: ChangeDetectorRef,
  ) {
    super(themeService);
  }

<<<<<<< HEAD
  private instantiateComponent(object: ListableObject, changes?: SimpleChanges): void {

    const component = this.getComponent(object.getRenderTypes(), this.viewMode, this.context);

    const viewContainerRef = this.listableObjectDirective.viewContainerRef;
    viewContainerRef.clear();

    this.compRef = viewContainerRef.createComponent(
      component, {
        index: 0,
        injector: undefined,
      },
    );

    if (hasValue(changes)) {
      this.ngOnChanges(changes);
    } else {
      this.connectInputsAndOutputs();
    }

=======
  public instantiateComponent(): void {
    super.instantiateComponent();
>>>>>>> 230055ce
    if ((this.compRef.instance as any).reloadedObject) {
      (this.compRef.instance as any).reloadedObject.pipe(
        take(1),
      ).subscribe((reloadedObject: DSpaceObject) => {
        if (reloadedObject) {
          this.destroyComponentInstance();
          this.object = reloadedObject;
          this.instantiateComponent();
          this.cdr.detectChanges();
          this.contentChange.emit(reloadedObject);
        }
      });
    }
  }

<<<<<<< HEAD
  /**
   * Fetch the component depending on the item's entity type, view mode and context
   * @returns {GenericConstructor<Component>}
   */
  getComponent(renderTypes: (string | GenericConstructor<ListableObject>)[],
    viewMode: ViewMode,
    context: Context): GenericConstructor<Component> {
    return getListableObjectComponent(renderTypes, viewMode, context, this.themeService.getThemeName());
  }

  /**
   * Connect the in and outputs of this component to the dynamic component,
   * to ensure they're in sync
   */
  protected connectInputsAndOutputs(): void {
    if (isNotEmpty(this.inAndOutputNames) && hasValue(this.compRef) && hasValue(this.compRef.instance)) {
      this.inAndOutputNames.filter((name: any) => this[name] !== undefined).forEach((name: any) => {
        this.compRef.instance[name] = this[name];
      });
    }
=======
  public getComponent(): GenericConstructor<Component> {
    return getListableObjectComponent(this.object.getRenderTypes(), this.viewMode, this.context, this.themeService.getThemeName());
>>>>>>> 230055ce
  }

}<|MERGE_RESOLUTION|>--- conflicted
+++ resolved
@@ -1,61 +1,20 @@
-<<<<<<< HEAD
-import {
-  ChangeDetectorRef,
-  Component,
-  ComponentRef,
-  EventEmitter,
-  Input,
-  OnChanges,
-  OnDestroy,
-  OnInit,
-  Output,
-  SimpleChanges,
-  ViewChild,
-} from '@angular/core';
-import {
-  combineLatest,
-  Observable,
-  of as observableOf,
-  Subscription,
-} from 'rxjs';
-import { take } from 'rxjs/operators';
-
-import { Context } from '../../../../core/shared/context.model';
-import { DSpaceObject } from '../../../../core/shared/dspace-object.model';
-import { GenericConstructor } from '../../../../core/shared/generic-constructor';
-import { ViewMode } from '../../../../core/shared/view-mode.model';
-import {
-  hasNoValue,
-  hasValue,
-  isNotEmpty,
-} from '../../../empty.util';
-import { ThemeService } from '../../../theme-support/theme.service';
-import { CollectionElementLinkType } from '../../collection-element-link.type';
-import { ListableObject } from '../listable-object.model';
-import { getListableObjectComponent } from './listable-object.decorator';
-import { ListableObjectDirective } from './listable-object.directive';
-=======
 import { ChangeDetectorRef, Component, EventEmitter, Input, Output } from '@angular/core';
 import { take } from 'rxjs/operators';
 import { ListableObject } from '../listable-object.model';
 import { ViewMode } from '../../../../core/shared/view-mode.model';
-import { Context } from 'src/app/core/shared/context.model';
 import { getListableObjectComponent } from './listable-object.decorator';
 import { GenericConstructor } from '../../../../core/shared/generic-constructor';
 import { CollectionElementLinkType } from '../../collection-element-link.type';
+
+import { Context } from '../../../../core/shared/context.model';
 import { DSpaceObject } from '../../../../core/shared/dspace-object.model';
 import { AbstractComponentLoaderComponent } from '../../../abstract-component-loader/abstract-component-loader.component';
-import { ThemeService } from 'src/app/shared/theme-support/theme.service';
->>>>>>> 230055ce
+import { ThemeService } from '../../../theme-support/theme.service';
 
 @Component({
   selector: 'ds-listable-object-component-loader',
   styleUrls: ['./listable-object-component-loader.component.scss'],
-<<<<<<< HEAD
-  templateUrl: './listable-object-component-loader.component.html',
-=======
   templateUrl: '../../../abstract-component-loader/abstract-component-loader.component.html',
->>>>>>> 230055ce
 })
 /**
  * Component for determining what component to use depending on the item's entity type (dspace.entity.type)
@@ -144,31 +103,8 @@
     super(themeService);
   }
 
-<<<<<<< HEAD
-  private instantiateComponent(object: ListableObject, changes?: SimpleChanges): void {
-
-    const component = this.getComponent(object.getRenderTypes(), this.viewMode, this.context);
-
-    const viewContainerRef = this.listableObjectDirective.viewContainerRef;
-    viewContainerRef.clear();
-
-    this.compRef = viewContainerRef.createComponent(
-      component, {
-        index: 0,
-        injector: undefined,
-      },
-    );
-
-    if (hasValue(changes)) {
-      this.ngOnChanges(changes);
-    } else {
-      this.connectInputsAndOutputs();
-    }
-
-=======
   public instantiateComponent(): void {
     super.instantiateComponent();
->>>>>>> 230055ce
     if ((this.compRef.instance as any).reloadedObject) {
       (this.compRef.instance as any).reloadedObject.pipe(
         take(1),
@@ -184,31 +120,8 @@
     }
   }
 
-<<<<<<< HEAD
-  /**
-   * Fetch the component depending on the item's entity type, view mode and context
-   * @returns {GenericConstructor<Component>}
-   */
-  getComponent(renderTypes: (string | GenericConstructor<ListableObject>)[],
-    viewMode: ViewMode,
-    context: Context): GenericConstructor<Component> {
-    return getListableObjectComponent(renderTypes, viewMode, context, this.themeService.getThemeName());
-  }
-
-  /**
-   * Connect the in and outputs of this component to the dynamic component,
-   * to ensure they're in sync
-   */
-  protected connectInputsAndOutputs(): void {
-    if (isNotEmpty(this.inAndOutputNames) && hasValue(this.compRef) && hasValue(this.compRef.instance)) {
-      this.inAndOutputNames.filter((name: any) => this[name] !== undefined).forEach((name: any) => {
-        this.compRef.instance[name] = this[name];
-      });
-    }
-=======
   public getComponent(): GenericConstructor<Component> {
     return getListableObjectComponent(this.object.getRenderTypes(), this.viewMode, this.context, this.themeService.getThemeName());
->>>>>>> 230055ce
   }
 
 }