--- conflicted
+++ resolved
@@ -13,7 +13,7 @@
   ViewChild
 } from '@angular/core';
 
-import { Subscription } from 'rxjs';
+import { Subscription, combineLatest, of as observableOf, Observable } from 'rxjs';
 import { take } from 'rxjs/operators';
 
 import { ListableObject } from '../listable-object.model';
@@ -23,12 +23,7 @@
 import { GenericConstructor } from '../../../../core/shared/generic-constructor';
 import { ListableObjectDirective } from './listable-object.directive';
 import { CollectionElementLinkType } from '../../collection-element-link.type';
-<<<<<<< HEAD
 import { hasValue, isNotEmpty, hasNoValue } from '../../../empty.util';
-import { Subscription, combineLatest, of as observableOf, Observable } from 'rxjs';
-=======
-import { hasValue, isNotEmpty } from '../../../empty.util';
->>>>>>> ca864379
 import { DSpaceObject } from '../../../../core/shared/dspace-object.model';
 import { ThemeService } from '../../../theme-support/theme.service';
 
@@ -200,7 +195,6 @@
     }
 
     if ((this.compRef.instance as any).reloadedObject) {
-<<<<<<< HEAD
       combineLatest([
         observableOf(changes),
         (this.compRef.instance as any).reloadedObject.pipe(take(1)) as Observable<DSpaceObject>,
@@ -209,16 +203,7 @@
           this.compRef.destroy();
           this.object = reloadedObject;
           this.instantiateComponent(reloadedObject, simpleChanges);
-=======
-      (this.compRef.instance as any).reloadedObject.pipe(
-        take(1)
-      ).subscribe((reloadedObject: DSpaceObject) => {
-        if (reloadedObject) {
-          this.compRef.destroy();
-          this.object = reloadedObject;
-          this.instantiateComponent(reloadedObject);
           this.cdr.detectChanges();
->>>>>>> ca864379
           this.contentChange.emit(reloadedObject);
         }
       });
