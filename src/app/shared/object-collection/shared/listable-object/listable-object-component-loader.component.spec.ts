import { ComponentFixture, fakeAsync, TestBed, tick, waitForAsync } from '@angular/core/testing';
import { ChangeDetectionStrategy, NO_ERRORS_SCHEMA } from '@angular/core';
import { ListableObjectComponentLoaderComponent } from './listable-object-component-loader.component';
import { ListableObject } from '../listable-object.model';
import { GenericConstructor } from '../../../../core/shared/generic-constructor';
import { Context } from '../../../../core/shared/context.model';
import { ViewMode } from '../../../../core/shared/view-mode.model';
import {
  ItemListElementComponent
} from '../../../object-list/item-list-element/item-types/item/item-list-element.component';
import { DynamicComponentLoaderDirective } from '../../../abstract-component-loader/dynamic-component-loader.directive';
import { TranslateModule } from '@ngx-translate/core';
import { By } from '@angular/platform-browser';
import { provideMockStore } from '@ngrx/store/testing';
import { ThemeService } from '../../../theme-support/theme.service';
import { APP_CONFIG, APP_DATA_SERVICES_MAP } from '../../../../../config/app-config.interface';
import { ActivatedRoute } from '@angular/router';
import { of } from 'rxjs';
import { REQUEST } from '@nguniversal/express-engine/tokens';
import { AuthRequestServiceStub } from 'src/app/shared/testing/auth-request-service.stub';
import { AuthRequestService } from 'src/app/core/auth/auth-request.service';
import { CookieServiceMock } from 'src/app/shared/mocks/cookie.service.mock';
import { CookieService } from 'src/app/core/services/cookie.service';
import { HardRedirectService } from 'src/app/core/services/hard-redirect.service';
import { getMockThemeService } from 'src/app/shared/mocks/theme-service.mock';
import { ListableModule } from '../../../../core/shared/listable.module';

const testType = 'TestType';
const testContext = Context.Search;
const testViewMode = ViewMode.StandalonePage;

class TestType extends ListableObject {
  getRenderTypes(): (string | GenericConstructor<ListableObject>)[] {
    return [testType];
  }
  firstMetadataValue(): string {
    return '';
  }
  allMetadata() {
    return [];
  }
}

describe('ListableObjectComponentLoaderComponent', () => {
  let comp: ListableObjectComponentLoaderComponent;
  let fixture: ComponentFixture<ListableObjectComponentLoaderComponent>;

  beforeEach(waitForAsync(() => {
    TestBed.configureTestingModule({
<<<<<<< HEAD
      imports: [
        TranslateModule.forRoot(),
        ListableObjectComponentLoaderComponent,
        ListableObjectDirective,
        ListableModule
      ],
=======
      imports: [TranslateModule.forRoot()],
      declarations: [ListableObjectComponentLoaderComponent, ItemListElementComponent, DynamicComponentLoaderDirective],
>>>>>>> 061129ec
      schemas: [NO_ERRORS_SCHEMA],
      providers: [
        { provide: HardRedirectService, useValue: jasmine.createSpyObj('hardRedirectService', ['redirect']) },
        { provide: AuthRequestService, useValue: new AuthRequestServiceStub() },
        { provide: CookieService, useValue: new CookieServiceMock() },
        { provide: REQUEST, useValue: {} },
        {
          provide: ActivatedRoute,
          useValue: { data: of({ dso: { payload: {} } }), params: of({}) }
      },
        provideMockStore({}),
        { provide: ThemeService, useValue: getMockThemeService('dspace') },
        { provide: APP_CONFIG, useValue: { browseBy: { showThumbnails: true } } },
        { provide: APP_DATA_SERVICES_MAP, useValue: {} },
      ]
    }).overrideComponent(ListableObjectComponentLoaderComponent, {
      set: {
        changeDetection: ChangeDetectionStrategy.Default,
      }
    }).compileComponents();
  }));

  beforeEach(waitForAsync(() => {
    fixture = TestBed.createComponent(ListableObjectComponentLoaderComponent);
    comp = fixture.componentInstance;
    comp.object = new TestType();
    comp.viewMode = testViewMode;
    comp.context = testContext;
    spyOn(comp, 'getComponent').and.returnValue(ItemListElementComponent as any);
    spyOn(comp as any, 'connectInputsAndOutputs').and.callThrough();
    fixture.detectChanges();

  }));

  describe('When the component is rendered', () => {
    it('should call the getListableObjectComponent function with the right types, view mode and context', () => {
      expect(comp.getComponent).toHaveBeenCalled();
    });

    it('should connectInputsAndOutputs of loaded component', () => {
      expect((comp as any).connectInputsAndOutputs).toHaveBeenCalled();
    });
  });

  describe('When a reloadedObject is emitted', () => {
    let listableComponent;
    let reloadedObject: any;

    beforeEach(() => {
      spyOn(comp, 'instantiateComponent').and.returnValue(null);
      spyOn(comp.contentChange, 'emit').and.returnValue(null);

      listableComponent = fixture.debugElement.query(By.css('ds-item-list-element')).componentInstance;
      reloadedObject = 'object';
    });

    it('should re-instantiate the listable component', fakeAsync(() => {
      expect(comp.instantiateComponent).not.toHaveBeenCalled();

      listableComponent.reloadedObject.emit(reloadedObject);
      tick(200);

      expect(comp.instantiateComponent).toHaveBeenCalledWith();
    }));

    it('should re-emit it as a contentChange', fakeAsync(() => {
      expect(comp.contentChange.emit).not.toHaveBeenCalled();

      listableComponent.reloadedObject.emit(reloadedObject);
      tick(200);

      expect(comp.contentChange.emit).toHaveBeenCalledWith(reloadedObject);
    }));

  });

});<|MERGE_RESOLUTION|>--- conflicted
+++ resolved
@@ -47,17 +47,14 @@
 
   beforeEach(waitForAsync(() => {
     TestBed.configureTestingModule({
-<<<<<<< HEAD
       imports: [
         TranslateModule.forRoot(),
         ListableObjectComponentLoaderComponent,
         ListableObjectDirective,
-        ListableModule
+        ListableModule,
+        ItemListElementComponent,
+        DynamicComponentLoaderDirective
       ],
-=======
-      imports: [TranslateModule.forRoot()],
-      declarations: [ListableObjectComponentLoaderComponent, ItemListElementComponent, DynamicComponentLoaderDirective],
->>>>>>> 061129ec
       schemas: [NO_ERRORS_SCHEMA],
       providers: [
         { provide: HardRedirectService, useValue: jasmine.createSpyObj('hardRedirectService', ['redirect']) },
