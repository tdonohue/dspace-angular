import { ChangeDetectionStrategy } from '@angular/core';
import {
  ComponentFixture,
  fakeAsync,
  TestBed,
  tick,
  waitForAsync,
} from '@angular/core/testing';
import { By } from '@angular/platform-browser';
import { ActivatedRoute } from '@angular/router';
import { TranslateModule } from '@ngx-translate/core';
<<<<<<< HEAD
=======
import { of } from 'rxjs';
import { AuthRequestService } from 'src/app/core/auth/auth-request.service';
import { CookieService } from 'src/app/core/services/cookie.service';
import { HardRedirectService } from 'src/app/core/services/hard-redirect.service';
import { XSRFService } from 'src/app/core/xsrf/xsrf.service';
import { CookieServiceMock } from 'src/app/shared/mocks/cookie.service.mock';
import { getMockThemeService } from 'src/app/shared/mocks/theme-service.mock';
import { AuthRequestServiceStub } from 'src/app/shared/testing/auth-request-service.stub';
>>>>>>> c13d23da

import { APP_CONFIG } from '../../../../../config/app-config.interface';
import { environment } from '../../../../../environments/environment.test';
import { AuthService } from '../../../../core/auth/auth.service';
import { DSONameService } from '../../../../core/breadcrumbs/dso-name.service';
import { AuthorizationDataService } from '../../../../core/data/feature-authorization/authorization-data.service';
import { Context } from '../../../../core/shared/context.model';
import { FileService } from '../../../../core/shared/file.service';
import { GenericConstructor } from '../../../../core/shared/generic-constructor';
import { ListableModule } from '../../../../core/shared/listable.module';
import { ViewMode } from '../../../../core/shared/view-mode.model';
import { DynamicComponentLoaderDirective } from '../../../abstract-component-loader/dynamic-component-loader.directive';
import { DSONameServiceMock } from '../../../mocks/dso-name.service.mock';
import { getMockThemeService } from '../../../mocks/theme-service.mock';
import { ItemListElementComponent } from '../../../object-list/item-list-element/item-types/item/item-list-element.component';
import { SearchResultListElementComponent } from '../../../object-list/search-result-list-element/search-result-list-element.component';
import { ActivatedRouteStub } from '../../../testing/active-router.stub';
import { AuthServiceStub } from '../../../testing/auth-service.stub';
import { AuthorizationDataServiceStub } from '../../../testing/authorization-service.stub';
import { FileServiceStub } from '../../../testing/file-service.stub';
import { TruncatableServiceStub } from '../../../testing/truncatable-service.stub';
import { ThemeService } from '../../../theme-support/theme.service';
import { TruncatableService } from '../../../truncatable/truncatable.service';
import { ListableObject } from '../listable-object.model';
import { ListableObjectComponentLoaderComponent } from './listable-object-component-loader.component';

const testType = 'TestType';
const testContext = Context.Search;
const testViewMode = ViewMode.StandalonePage;

export class TestType extends ListableObject {
  getRenderTypes(): (string | GenericConstructor<ListableObject>)[] {
    return [testType];
  }
  firstMetadataValue(): string {
    return '';
  }
  allMetadata() {
    return [];
  }
}

describe('ListableObjectComponentLoaderComponent', () => {
  let comp: ListableObjectComponentLoaderComponent;
  let fixture: ComponentFixture<ListableObjectComponentLoaderComponent>;

  let activatedRoute: ActivatedRouteStub;
  let authService: AuthServiceStub;
  let authorizationService: AuthorizationDataServiceStub;
  let fileService: FileServiceStub;
  let themeService: ThemeService;
  let truncatableService: TruncatableServiceStub;

  beforeEach(waitForAsync(() => {
    activatedRoute = new ActivatedRouteStub();
    authService = new AuthServiceStub();
    authorizationService = new AuthorizationDataServiceStub();
    fileService = new FileServiceStub();
    themeService = getMockThemeService();
    truncatableService = new TruncatableServiceStub();

    void TestBed.configureTestingModule({
      imports: [
        TranslateModule.forRoot(),
        ListableObjectComponentLoaderComponent,
        ListableModule,
        ItemListElementComponent,
        DynamicComponentLoaderDirective,
      ],
      providers: [
<<<<<<< HEAD
        { provide: APP_CONFIG, useValue: environment },
        { provide: ActivatedRoute, useValue: activatedRoute },
        { provide: AuthService, useValue: authService },
        { provide: AuthorizationDataService, useValue: authorizationService },
        { provide: DSONameService, useValue: new DSONameServiceMock() },
        { provide: FileService, useValue: fileService },
        { provide: ThemeService, useValue: themeService },
        { provide: TruncatableService, useValue: truncatableService },
=======
        { provide: HardRedirectService, useValue: jasmine.createSpyObj('hardRedirectService', ['redirect']) },
        { provide: AuthRequestService, useValue: new AuthRequestServiceStub() },
        { provide: CookieService, useValue: new CookieServiceMock() },
        { provide: XSRFService, useValue: {} },
        { provide: REQUEST, useValue: {} },
        {
          provide: ActivatedRoute,
          useValue: { data: of({ dso: { payload: {} } }), params: of({}) },
        },
        provideMockStore({}),
        { provide: ThemeService, useValue: getMockThemeService('dspace') },
        { provide: APP_CONFIG, useValue: { browseBy: { showThumbnails: true } } },
        { provide: APP_DATA_SERVICES_MAP, useValue: {} },
>>>>>>> c13d23da
      ],
    }).overrideComponent(ListableObjectComponentLoaderComponent, {
      set: {
        changeDetection: ChangeDetectionStrategy.Default,
      },
    }).compileComponents();
  }));

  beforeEach(waitForAsync(() => {
    fixture = TestBed.createComponent(ListableObjectComponentLoaderComponent);
    comp = fixture.componentInstance;
    comp.object = new TestType();
    comp.viewMode = testViewMode;
    comp.context = testContext;
    spyOn(comp, 'getComponent').and.returnValue(SearchResultListElementComponent as any);
    spyOn(comp as any, 'connectInputsAndOutputs').and.callThrough();
    fixture.detectChanges();

  }));

  describe('When the component is rendered', () => {
    it('should call the getListableObjectComponent function with the right types, view mode and context', () => {
      expect(comp.getComponent).toHaveBeenCalled();
    });

    it('should connectInputsAndOutputs of loaded component', () => {
      expect((comp as any).connectInputsAndOutputs).toHaveBeenCalled();
    });
  });

  describe('When a reloadedObject is emitted', () => {
    let listableComponent;
    let reloadedObject: any;

    beforeEach(() => {
      spyOn(comp, 'instantiateComponent').and.returnValue(null);
      spyOn(comp.contentChange, 'emit').and.returnValue(null);

      listableComponent = fixture.debugElement.query(By.css('ds-search-result-list-element')).componentInstance;
      reloadedObject = 'object';
    });

    it('should re-instantiate the listable component', fakeAsync(() => {
      expect(comp.instantiateComponent).not.toHaveBeenCalled();

      listableComponent.reloadedObject.emit(reloadedObject);
      tick(200);

      expect(comp.instantiateComponent).toHaveBeenCalledWith();
    }));

    it('should re-emit it as a contentChange', fakeAsync(() => {
      expect(comp.contentChange.emit).not.toHaveBeenCalled();

      listableComponent.reloadedObject.emit(reloadedObject);
      tick(200);

      expect(comp.contentChange.emit).toHaveBeenCalledWith(reloadedObject);
    }));

  });

});<|MERGE_RESOLUTION|>--- conflicted
+++ resolved
@@ -9,17 +9,6 @@
 import { By } from '@angular/platform-browser';
 import { ActivatedRoute } from '@angular/router';
 import { TranslateModule } from '@ngx-translate/core';
-<<<<<<< HEAD
-=======
-import { of } from 'rxjs';
-import { AuthRequestService } from 'src/app/core/auth/auth-request.service';
-import { CookieService } from 'src/app/core/services/cookie.service';
-import { HardRedirectService } from 'src/app/core/services/hard-redirect.service';
-import { XSRFService } from 'src/app/core/xsrf/xsrf.service';
-import { CookieServiceMock } from 'src/app/shared/mocks/cookie.service.mock';
-import { getMockThemeService } from 'src/app/shared/mocks/theme-service.mock';
-import { AuthRequestServiceStub } from 'src/app/shared/testing/auth-request-service.stub';
->>>>>>> c13d23da
 
 import { APP_CONFIG } from '../../../../../config/app-config.interface';
 import { environment } from '../../../../../environments/environment.test';
@@ -31,6 +20,7 @@
 import { GenericConstructor } from '../../../../core/shared/generic-constructor';
 import { ListableModule } from '../../../../core/shared/listable.module';
 import { ViewMode } from '../../../../core/shared/view-mode.model';
+import { XSRFService } from '../../../../core/xsrf/xsrf.service';
 import { DynamicComponentLoaderDirective } from '../../../abstract-component-loader/dynamic-component-loader.directive';
 import { DSONameServiceMock } from '../../../mocks/dso-name.service.mock';
 import { getMockThemeService } from '../../../mocks/theme-service.mock';
@@ -90,7 +80,6 @@
         DynamicComponentLoaderDirective,
       ],
       providers: [
-<<<<<<< HEAD
         { provide: APP_CONFIG, useValue: environment },
         { provide: ActivatedRoute, useValue: activatedRoute },
         { provide: AuthService, useValue: authService },
@@ -99,21 +88,7 @@
         { provide: FileService, useValue: fileService },
         { provide: ThemeService, useValue: themeService },
         { provide: TruncatableService, useValue: truncatableService },
-=======
-        { provide: HardRedirectService, useValue: jasmine.createSpyObj('hardRedirectService', ['redirect']) },
-        { provide: AuthRequestService, useValue: new AuthRequestServiceStub() },
-        { provide: CookieService, useValue: new CookieServiceMock() },
         { provide: XSRFService, useValue: {} },
-        { provide: REQUEST, useValue: {} },
-        {
-          provide: ActivatedRoute,
-          useValue: { data: of({ dso: { payload: {} } }), params: of({}) },
-        },
-        provideMockStore({}),
-        { provide: ThemeService, useValue: getMockThemeService('dspace') },
-        { provide: APP_CONFIG, useValue: { browseBy: { showThumbnails: true } } },
-        { provide: APP_DATA_SERVICES_MAP, useValue: {} },
->>>>>>> c13d23da
       ],
     }).overrideComponent(ListableObjectComponentLoaderComponent, {
       set: {
