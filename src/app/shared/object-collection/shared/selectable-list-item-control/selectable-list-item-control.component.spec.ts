import { ComponentFixture, TestBed, waitForAsync } from '@angular/core/testing';
import { DebugElement, NO_ERRORS_SCHEMA } from '@angular/core';
import { SelectableListService } from '../../../object-list/selectable-list/selectable-list.service';
import { SelectableListItemControlComponent } from './selectable-list-item-control.component';
import { Item } from '../../../../core/shared/item.model';
import { FormsModule } from '@angular/forms';
import { VarDirective } from '../../../utils/var.directive';
import { of as observableOf } from 'rxjs';
import { ListableObject } from '../listable-object.model';
import { TranslateModule } from '@ngx-translate/core';

describe('SelectableListItemControlComponent', () => {
  let comp: SelectableListItemControlComponent;
  let fixture: ComponentFixture<SelectableListItemControlComponent>;
  let de: DebugElement;
  let el: HTMLElement;
  let object;
  let otherObject;
  let selectionConfig;
  let listId;
  let index;
  let selectionService;
  let selection: ListableObject[];
  let uuid1: string;
  let uuid2: string;

  function init() {
    uuid1 = '0beb44f8-d2ed-459a-a1e7-ffbe059089a9';
    uuid2 = 'e1dc80aa-c269-4aa5-b6bd-008d98056247';
    listId = 'Test List ID';
    object = Object.assign(new Item(), { uuid: uuid1 });
    otherObject = Object.assign(new Item(), { uuid: uuid2 });
    selectionConfig = { repeatable: false, listId };
    index = 0;
    selection = [otherObject];
    selectionService = jasmine.createSpyObj('selectionService', {
        selectSingle: jasmine.createSpy('selectSingle'),
        deselectSingle: jasmine.createSpy('deselectSingle'),
        isObjectSelected: observableOf(true),
        getSelectableList: observableOf({ selection })
      }
    );
  }

  beforeEach(waitForAsync(() => {
    init();
    TestBed.configureTestingModule({
<<<<<<< HEAD
    imports: [FormsModule, SelectableListItemControlComponent, VarDirective],
    providers: [
=======
      declarations: [SelectableListItemControlComponent, VarDirective],
      imports: [
        FormsModule,
        TranslateModule.forRoot(),
      ],
      providers: [
>>>>>>> 92a10ce9
        {
            provide: SelectableListService,
            useValue: selectionService
        }
    ],
    schemas: [NO_ERRORS_SCHEMA]
}).compileComponents();
  }));

  beforeEach(() => {
    fixture = TestBed.createComponent(SelectableListItemControlComponent);
    comp = fixture.componentInstance; // SelectableListItemControlComponent test instance
    de = fixture.debugElement;
    el = de.nativeElement;
    comp.object = object;
    comp.selectionConfig = selectionConfig;
    comp.index = index;
    fixture.detectChanges();
  });

  it('should call deselectSingle on the service when the object when selectCheckbox is called with value false', () => {
    comp.selectCheckbox(false);
    expect(selectionService.deselectSingle).toHaveBeenCalledWith(listId, object);
  });

  it('should call selectSingle on the service when the object when selectCheckbox is called with value false', () => {
    comp.selectCheckbox(true);
    expect(selectionService.selectSingle).toHaveBeenCalledWith(listId, object);
  });

  it('should call selectSingle on the service when the object when selectRadio is called with value true and deselect all others in the selection', () => {
    comp.selectRadio(true);
    expect(selectionService.deselectSingle).toHaveBeenCalledWith(listId, selection[0]);
    expect(selectionService.selectSingle).toHaveBeenCalledWith(listId, object);
  });

  it('should not call selectSingle on the service when the object when selectRadio is called with value false and not deselect all others in the selection', () => {
    comp.selectRadio(false);
    expect(selectionService.deselectSingle).not.toHaveBeenCalledWith(listId, selection[0]);
    expect(selectionService.selectSingle).not.toHaveBeenCalledWith(listId, object);
  });
});<|MERGE_RESOLUTION|>--- conflicted
+++ resolved
@@ -45,17 +45,8 @@
   beforeEach(waitForAsync(() => {
     init();
     TestBed.configureTestingModule({
-<<<<<<< HEAD
-    imports: [FormsModule, SelectableListItemControlComponent, VarDirective],
+    imports: [FormsModule, SelectableListItemControlComponent, VarDirective, TranslateModule.forRoot()],
     providers: [
-=======
-      declarations: [SelectableListItemControlComponent, VarDirective],
-      imports: [
-        FormsModule,
-        TranslateModule.forRoot(),
-      ],
-      providers: [
->>>>>>> 92a10ce9
         {
             provide: SelectableListService,
             useValue: selectionService
