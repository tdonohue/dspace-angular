--- conflicted
+++ resolved
@@ -56,21 +56,12 @@
     imports: [FormsModule, SelectableListItemControlComponent, VarDirective, TranslateModule.forRoot()],
     providers: [
         {
-<<<<<<< HEAD
             provide: SelectableListService,
-            useValue: selectionService
-        }
-    ],
-    schemas: [NO_ERRORS_SCHEMA]
-}).compileComponents();
-=======
-          provide: SelectableListService,
           useValue: selectionService,
         },
-      ],
+    ],
       schemas: [NO_ERRORS_SCHEMA],
-    }).compileComponents();
->>>>>>> a8f31948
+}).compileComponents();
   }));
 
   beforeEach(() => {
