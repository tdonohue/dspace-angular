--- conflicted
+++ resolved
@@ -8,17 +8,14 @@
   waitForAsync,
 } from '@angular/core/testing';
 import { FormsModule } from '@angular/forms';
+import { TranslateModule } from '@ngx-translate/core';
 import { of as observableOf } from 'rxjs';
 
 import { Item } from '../../../../core/shared/item.model';
 import { SelectableListService } from '../../../object-list/selectable-list/selectable-list.service';
 import { VarDirective } from '../../../utils/var.directive';
 import { ListableObject } from '../listable-object.model';
-<<<<<<< HEAD
 import { SelectableListItemControlComponent } from './selectable-list-item-control.component';
-=======
-import { TranslateModule } from '@ngx-translate/core';
->>>>>>> 8ba14aa3
 
 describe('SelectableListItemControlComponent', () => {
   let comp: SelectableListItemControlComponent;
