import {
  Component,
  EventEmitter,
  Input,
  OnInit,
  Output,
} from '@angular/core';
import { Observable } from 'rxjs';
<<<<<<< HEAD
import { FormsModule } from '@angular/forms';
import { NgIf, AsyncPipe } from '@angular/common';
import { VarDirective } from '../../../utils/var.directive';
import { TranslateModule } from '@ngx-translate/core';

@Component({
    selector: 'ds-selectable-list-item-control',
    // styleUrls: ['./selectable-list-item-control.component.scss'],
    templateUrl: './selectable-list-item-control.component.html',
    standalone: true,
    imports: [VarDirective, NgIf, FormsModule, AsyncPipe, TranslateModule]
=======
import {
  map,
  skip,
  take,
} from 'rxjs/operators';

import { SelectableListService } from '../../../object-list/selectable-list/selectable-list.service';
import { ListableObject } from '../listable-object.model';

@Component({
  selector: 'ds-selectable-list-item-control',
  // styleUrls: ['./selectable-list-item-control.component.scss'],
  templateUrl: './selectable-list-item-control.component.html',
>>>>>>> a8f31948
})
/**
 * Component for rendering list item that has a control (checkbox or radio button) because it's selectable
 */
export class SelectableListItemControlComponent implements OnInit {
  /**
   * The item or metadata to determine the component for
   */
  @Input() object: ListableObject;

  @Input() selectionConfig: { repeatable: boolean, listId: string };

  /**
   * Index of the control in the list
   */
  @Input() index: number;

  @Output() deselectObject: EventEmitter<ListableObject> = new EventEmitter<ListableObject>();

  @Output() selectObject: EventEmitter<ListableObject> = new EventEmitter<ListableObject>();

  selected$: Observable<boolean>;

  constructor(public selectionService: SelectableListService) {
  }

  /**
   * Setup the dynamic child component
   */
  ngOnInit(): void {
    this.selected$ = this.selectionService.isObjectSelected(this.selectionConfig.listId, this.object);
    this.selected$
      .pipe(skip(1)).subscribe((selected: boolean) => {
        if (selected) {
          this.selectObject.emit(this.object);
        } else {
          this.deselectObject.emit(this.object);
        }
      });
  }

  selectCheckbox(value: boolean) {
    if (value) {
      this.selectionService.selectSingle(this.selectionConfig.listId, this.object);
    } else {
      this.selectionService.deselectSingle(this.selectionConfig.listId, this.object);
    }
  }

  selectRadio(value: boolean) {
    if (value) {
      const selected$ = this.selectionService.getSelectableList(this.selectionConfig.listId);
      selected$.pipe(
        take(1),
        map((selected) => selected ? selected.selection : []),
      ).subscribe((selection) => {
        // First deselect any existing selections, this is a radio button
        selection.forEach((selectedObject) => {
          this.selectionService.deselectSingle(this.selectionConfig.listId, selectedObject);
          this.deselectObject.emit(selectedObject);
        });
        this.selectionService.selectSingle(this.selectionConfig.listId, this.object);
        this.selectObject.emit(this.object);
      },
      );
    }
  }
}<|MERGE_RESOLUTION|>--- conflicted
+++ resolved
@@ -6,19 +6,10 @@
   Output,
 } from '@angular/core';
 import { Observable } from 'rxjs';
-<<<<<<< HEAD
 import { FormsModule } from '@angular/forms';
 import { NgIf, AsyncPipe } from '@angular/common';
 import { VarDirective } from '../../../utils/var.directive';
 import { TranslateModule } from '@ngx-translate/core';
-
-@Component({
-    selector: 'ds-selectable-list-item-control',
-    // styleUrls: ['./selectable-list-item-control.component.scss'],
-    templateUrl: './selectable-list-item-control.component.html',
-    standalone: true,
-    imports: [VarDirective, NgIf, FormsModule, AsyncPipe, TranslateModule]
-=======
 import {
   map,
   skip,
@@ -29,10 +20,11 @@
 import { ListableObject } from '../listable-object.model';
 
 @Component({
-  selector: 'ds-selectable-list-item-control',
-  // styleUrls: ['./selectable-list-item-control.component.scss'],
-  templateUrl: './selectable-list-item-control.component.html',
->>>>>>> a8f31948
+    selector: 'ds-selectable-list-item-control',
+    // styleUrls: ['./selectable-list-item-control.component.scss'],
+    templateUrl: './selectable-list-item-control.component.html',
+    standalone: true,
+    imports: [VarDirective, NgIf, FormsModule, AsyncPipe, TranslateModule]
 })
 /**
  * Component for rendering list item that has a control (checkbox or radio button) because it's selectable
