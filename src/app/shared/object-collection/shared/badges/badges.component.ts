import {
  Component,
  Input,
} from '@angular/core';
import { Context } from 'src/app/core/shared/context.model';

import { DSpaceObject } from '../../../../core/shared/dspace-object.model';
import { ThemedAccessStatusBadgeComponent } from './access-status-badge/themed-access-status-badge.component';
import { ThemedTypeBadgeComponent } from './type-badge/themed-type-badge.component';
import { ThemedMyDSpaceStatusBadgeComponent } from './my-dspace-status-badge/themed-my-dspace-status-badge.component';
import { NgIf } from '@angular/common';
import { ThemedStatusBadgeComponent } from './status-badge/themed-status-badge.component';

/**
 * List of MyDSpace Status Contexts
 */
const MY_DSPACE_STATUS_CONTEXTS = [
  Context.MyDSpaceArchived,
  Context.MyDSpaceWorkspace,
  Context.MyDSpaceWorkflow,
  Context.MyDSpaceDeclined,
  Context.MyDSpaceApproved,
  Context.MyDSpaceWaitingController,
  Context.MyDSpaceValidation,
];

/**
 * Component that renders all the badges for a listable object
 */
@Component({
<<<<<<< HEAD
    selector: 'ds-badges',
    templateUrl: './badges.component.html',
    styleUrls: ['./badges.component.scss'],
    standalone: true,
    imports: [ThemedStatusBadgeComponent, NgIf, ThemedMyDSpaceStatusBadgeComponent, ThemedTypeBadgeComponent, ThemedAccessStatusBadgeComponent]
=======
  selector: 'ds-badges',
  templateUrl: './badges.component.html',
  styleUrls: ['./badges.component.scss'],
>>>>>>> a8f31948
})
export class BadgesComponent {
  /**
   * The DSpaceObject to render the badge for
   */
  @Input() object: DSpaceObject;
  /**
   * The context that the badge is rendered in
   */
  @Input() context?: Context;

  /**
   * Whether or not to show the access status
   */
  @Input() showAccessStatus = false;

  /**
   * Returns whether or not this context is a MyDSpace status context
   */
  get isMyDSpaceStatus(): boolean {
    return MY_DSPACE_STATUS_CONTEXTS.includes(this.context);
  }
}<|MERGE_RESOLUTION|>--- conflicted
+++ resolved
@@ -28,17 +28,11 @@
  * Component that renders all the badges for a listable object
  */
 @Component({
-<<<<<<< HEAD
     selector: 'ds-badges',
     templateUrl: './badges.component.html',
     styleUrls: ['./badges.component.scss'],
     standalone: true,
     imports: [ThemedStatusBadgeComponent, NgIf, ThemedMyDSpaceStatusBadgeComponent, ThemedTypeBadgeComponent, ThemedAccessStatusBadgeComponent]
-=======
-  selector: 'ds-badges',
-  templateUrl: './badges.component.html',
-  styleUrls: ['./badges.component.scss'],
->>>>>>> a8f31948
 })
 export class BadgesComponent {
   /**
