--- conflicted
+++ resolved
@@ -1,15 +1,7 @@
-<<<<<<< HEAD
 @if (typeMessage) {
   <span>
+    <span class="sr-only">{{ 'listelement.badge.dso-type' | translate }}</span>
     <span class="badge bg-info">{{ typeMessage | translate }}</span>
-  </span>
-}
-=======
-<span *ngIf="typeMessage">
-  <span class="badge badge-info">
-    <span class="sr-only">{{ 'listelement.badge.dso-type' | translate}}</span>
-    {{ typeMessage | translate }}
     <span class="sr-only">, </span>
   </span>
-</span>
->>>>>>> 830be1f1
+}