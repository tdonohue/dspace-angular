--- conflicted
+++ resolved
@@ -12,16 +12,11 @@
 import { NgIf, AsyncPipe } from '@angular/common';
 
 @Component({
-<<<<<<< HEAD
     selector: 'ds-access-status-badge',
     templateUrl: './access-status-badge.component.html',
+    styleUrls: ['./access-status-badge.component.scss'],
     standalone: true,
     imports: [NgIf, AsyncPipe, TranslateModule]
-=======
-  selector: 'ds-access-status-badge',
-  templateUrl: './access-status-badge.component.html',
-  styleUrls: ['./access-status-badge.component.scss']
->>>>>>> 92a10ce9
 })
 /**
  * Component rendering the access status of an item as a badge
