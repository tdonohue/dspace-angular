<ng-container *ngIf="showAccessStatus">
  <span *ngIf="accessStatus$ | async as accessStatus">
<<<<<<< HEAD
    <span class="badge badge-secondary">
      <span class="sr-only">{{ 'listelement.badge.access-status' | translate }}</span>
      {{ accessStatus | translate }}
      <span class="sr-only">, </span>
    </span>
=======
    <span [class]="'badge badge-secondary access-status-list-element-badge ' + accessStatusClass">{{ accessStatus | translate }}</span>
>>>>>>> 46394d4b
  </span>
</ng-container><|MERGE_RESOLUTION|>--- conflicted
+++ resolved
@@ -1,13 +1,9 @@
 <ng-container *ngIf="showAccessStatus">
   <span *ngIf="accessStatus$ | async as accessStatus">
-<<<<<<< HEAD
-    <span class="badge badge-secondary">
+    <span [class]="'badge badge-secondary access-status-list-element-badge ' + accessStatusClass">
       <span class="sr-only">{{ 'listelement.badge.access-status' | translate }}</span>
       {{ accessStatus | translate }}
       <span class="sr-only">, </span>
     </span>
-=======
-    <span [class]="'badge badge-secondary access-status-list-element-badge ' + accessStatusClass">{{ accessStatus | translate }}</span>
->>>>>>> 46394d4b
   </span>
 </ng-container>