import { NO_ERRORS_SCHEMA } from '@angular/core';
import {
  ComponentFixture,
  TestBed,
  waitForAsync,
} from '@angular/core/testing';
import { By } from '@angular/platform-browser';
<<<<<<< HEAD
import { AccessStatusObject } from './access-status.model';
import { AccessStatusDataService } from '../../../../../core/data/access-status-data.service';
=======
import { TranslateModule } from '@ngx-translate/core';
import { AccessStatusDataService } from 'src/app/core/data/access-status-data.service';
>>>>>>> a8f31948
import { environment } from 'src/environments/environment';

import { Item } from '../../../../../core/shared/item.model';
import { createSuccessfulRemoteDataObject$ } from '../../../../remote-data.utils';
import { TruncatePipe } from '../../../../utils/truncate.pipe';
import { AccessStatusObject } from './access-status.model';
import { AccessStatusBadgeComponent } from './access-status-badge.component';

describe('ItemAccessStatusBadgeComponent', () => {
  let component: AccessStatusBadgeComponent;
  let fixture: ComponentFixture<AccessStatusBadgeComponent>;

  let unknownStatus: AccessStatusObject;
  let metadataOnlyStatus: AccessStatusObject;
  let openAccessStatus: AccessStatusObject;
  let embargoStatus: AccessStatusObject;
  let restrictedStatus: AccessStatusObject;

  let accessStatusDataService: AccessStatusDataService;

  let item: Item;

  function init() {
    unknownStatus = Object.assign(new AccessStatusObject(), {
      status: 'unknown',
    });

    metadataOnlyStatus = Object.assign(new AccessStatusObject(), {
      status: 'metadata.only',
    });

    openAccessStatus = Object.assign(new AccessStatusObject(), {
      status: 'open.access',
    });

    embargoStatus = Object.assign(new AccessStatusObject(), {
      status: 'embargo',
    });

    restrictedStatus = Object.assign(new AccessStatusObject(), {
      status: 'restricted',
    });

    accessStatusDataService = jasmine.createSpyObj('accessStatusDataService', {
      findAccessStatusFor: createSuccessfulRemoteDataObject$(unknownStatus),
    });

    item = Object.assign(new Item(), {
      uuid: 'item-uuid',
      type: 'item',
    });
  }

  function initTestBed() {
    TestBed.configureTestingModule({
<<<<<<< HEAD
    imports: [TranslateModule.forRoot(), AccessStatusBadgeComponent, TruncatePipe],
    schemas: [NO_ERRORS_SCHEMA],
    providers: [
        { provide: AccessStatusDataService, useValue: accessStatusDataService }
    ]
}).compileComponents();
=======
      imports: [TranslateModule.forRoot()],
      declarations: [AccessStatusBadgeComponent, TruncatePipe],
      schemas: [NO_ERRORS_SCHEMA],
      providers: [
        { provide: AccessStatusDataService, useValue: accessStatusDataService },
      ],
    }).compileComponents();
>>>>>>> a8f31948
  }

  function initFixtureAndComponent() {
    environment.item.showAccessStatuses = true;
    fixture = TestBed.createComponent(AccessStatusBadgeComponent);
    component = fixture.componentInstance;
    component.object = item;
    fixture.detectChanges();
    environment.item.showAccessStatuses = false;
  }

  function lookForAccessStatusBadge(status: string) {
    const badge = fixture.debugElement.query(By.css('span.badge'));
    expect(badge.nativeElement.textContent).toEqual(`access-status.${status.toLowerCase()}.listelement.badge`);
  }

  describe('init', () => {
    beforeEach(waitForAsync(() => {
      init();
      initTestBed();
    }));
    beforeEach(() => {
      initFixtureAndComponent();
    });
    it('should init the component', () => {
      expect(component).toBeTruthy();
    });
  });

  describe('When the findAccessStatusFor method returns unknown', () => {
    beforeEach(waitForAsync(() => {
      init();
      initTestBed();
    }));
    beforeEach(() => {
      initFixtureAndComponent();
    });
    it('should show the unknown badge', () => {
      lookForAccessStatusBadge('unknown');
    });
  });

  describe('When the findAccessStatusFor method returns metadata.only', () => {
    beforeEach(waitForAsync(() => {
      init();
      (accessStatusDataService.findAccessStatusFor as jasmine.Spy).and.returnValue(createSuccessfulRemoteDataObject$(metadataOnlyStatus));
      initTestBed();
    }));
    beforeEach(() => {
      initFixtureAndComponent();
    });
    it('should show the metadata only badge', () => {
      lookForAccessStatusBadge('metadata.only');
    });
  });

  describe('When the findAccessStatusFor method returns open.access', () => {
    beforeEach(waitForAsync(() => {
      init();
      (accessStatusDataService.findAccessStatusFor as jasmine.Spy).and.returnValue(createSuccessfulRemoteDataObject$(openAccessStatus));
      initTestBed();
    }));
    beforeEach(() => {
      initFixtureAndComponent();
    });
    it('should show the open access badge', () => {
      lookForAccessStatusBadge('open.access');
    });
  });

  describe('When the findAccessStatusFor method returns embargo', () => {
    beforeEach(waitForAsync(() => {
      init();
      (accessStatusDataService.findAccessStatusFor as jasmine.Spy).and.returnValue(createSuccessfulRemoteDataObject$(embargoStatus));
      initTestBed();
    }));
    beforeEach(() => {
      initFixtureAndComponent();
    });
    it('should show the embargo badge', () => {
      lookForAccessStatusBadge('embargo');
    });
  });

  describe('When the findAccessStatusFor method returns restricted', () => {
    beforeEach(waitForAsync(() => {
      init();
      (accessStatusDataService.findAccessStatusFor as jasmine.Spy).and.returnValue(createSuccessfulRemoteDataObject$(restrictedStatus));
      initTestBed();
    }));
    beforeEach(() => {
      initFixtureAndComponent();
    });
    it('should show the restricted badge', () => {
      lookForAccessStatusBadge('restricted');
    });
  });
});<|MERGE_RESOLUTION|>--- conflicted
+++ resolved
@@ -5,13 +5,8 @@
   waitForAsync,
 } from '@angular/core/testing';
 import { By } from '@angular/platform-browser';
-<<<<<<< HEAD
-import { AccessStatusObject } from './access-status.model';
+import { TranslateModule } from '@ngx-translate/core';
 import { AccessStatusDataService } from '../../../../../core/data/access-status-data.service';
-=======
-import { TranslateModule } from '@ngx-translate/core';
-import { AccessStatusDataService } from 'src/app/core/data/access-status-data.service';
->>>>>>> a8f31948
 import { environment } from 'src/environments/environment';
 
 import { Item } from '../../../../../core/shared/item.model';
@@ -67,22 +62,12 @@
 
   function initTestBed() {
     TestBed.configureTestingModule({
-<<<<<<< HEAD
     imports: [TranslateModule.forRoot(), AccessStatusBadgeComponent, TruncatePipe],
     schemas: [NO_ERRORS_SCHEMA],
     providers: [
-        { provide: AccessStatusDataService, useValue: accessStatusDataService }
-    ]
-}).compileComponents();
-=======
-      imports: [TranslateModule.forRoot()],
-      declarations: [AccessStatusBadgeComponent, TruncatePipe],
-      schemas: [NO_ERRORS_SCHEMA],
-      providers: [
         { provide: AccessStatusDataService, useValue: accessStatusDataService },
       ],
-    }).compileComponents();
->>>>>>> a8f31948
+}).compileComponents();
   }
 
   function initFixtureAndComponent() {
