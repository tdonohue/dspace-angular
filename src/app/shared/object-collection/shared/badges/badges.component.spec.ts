import { NO_ERRORS_SCHEMA } from '@angular/core';
import {
  ComponentFixture,
  TestBed,
} from '@angular/core/testing';

import { getMockThemeService } from '../../../mocks/theme-service.mock';
import { ThemeService } from '../../../theme-support/theme.service';
import { BadgesComponent } from './badges.component';

describe('BadgesComponent', () => {
  let component: BadgesComponent;
  let fixture: ComponentFixture<BadgesComponent>;

  beforeEach(async () => {
    await TestBed.configureTestingModule({
<<<<<<< HEAD
    imports: [BadgesComponent],
    providers: [{ provide: ThemeService, useValue: getMockThemeService() }],
    schemas: [NO_ERRORS_SCHEMA]
})
    .compileComponents();
=======
      declarations: [ BadgesComponent ],
      providers: [{ provide: ThemeService, useValue: getMockThemeService() }],
      schemas: [NO_ERRORS_SCHEMA],
    })
      .compileComponents();
>>>>>>> a8f31948
  });

  beforeEach(() => {
    fixture = TestBed.createComponent(BadgesComponent);
    component = fixture.componentInstance;
    fixture.detectChanges();
  });

  it('should create', () => {
    expect(component).toBeTruthy();
  });
});<|MERGE_RESOLUTION|>--- conflicted
+++ resolved
@@ -14,19 +14,11 @@
 
   beforeEach(async () => {
     await TestBed.configureTestingModule({
-<<<<<<< HEAD
     imports: [BadgesComponent],
     providers: [{ provide: ThemeService, useValue: getMockThemeService() }],
-    schemas: [NO_ERRORS_SCHEMA]
+      schemas: [NO_ERRORS_SCHEMA],
 })
     .compileComponents();
-=======
-      declarations: [ BadgesComponent ],
-      providers: [{ provide: ThemeService, useValue: getMockThemeService() }],
-      schemas: [NO_ERRORS_SCHEMA],
-    })
-      .compileComponents();
->>>>>>> a8f31948
   });
 
   beforeEach(() => {
