import {
  Component,
  Input,
  OnInit,
} from '@angular/core';
import { Context } from 'src/app/core/shared/context.model';
import { TranslateModule } from '@ngx-translate/core';

/**
 * This component represents a badge with mydspace item status
 */
@Component({
<<<<<<< HEAD
    selector: 'ds-my-dspace-status-badge',
    styleUrls: ['./my-dspace-status-badge.component.scss'],
    templateUrl: './my-dspace-status-badge.component.html',
    standalone: true,
    imports: [TranslateModule]
=======
  selector: 'ds-my-dspace-status-badge',
  styleUrls: ['./my-dspace-status-badge.component.scss'],
  templateUrl: './my-dspace-status-badge.component.html',
>>>>>>> a8f31948
})
export class MyDSpaceStatusBadgeComponent implements OnInit {

  /**
   * This mydspace item context
   */
  @Input() context: Context;

  /**
   * This badge class
   */
  public badgeClass: string;

  /**
   * This badge content
   */
  public badgeContent: string;

  /**
   * Initialize badge content and class
   */
  ngOnInit() {
    this.badgeContent = this.context;
    this.badgeClass = 'text-light badge ';
    switch (this.context) {
      case Context.MyDSpaceValidation:
        this.badgeClass += 'badge-validation';
        break;
      case Context.MyDSpaceWaitingController:
        this.badgeClass += 'badge-waiting-controller';
        break;
      case Context.MyDSpaceWorkspace:
        this.badgeClass += 'badge-workspace';
        break;
      case Context.MyDSpaceArchived:
        this.badgeClass += 'badge-archived';
        break;
      case Context.MyDSpaceWorkflow:
        this.badgeClass += 'badge-workflow';
        break;
    }
  }

}<|MERGE_RESOLUTION|>--- conflicted
+++ resolved
@@ -10,17 +10,11 @@
  * This component represents a badge with mydspace item status
  */
 @Component({
-<<<<<<< HEAD
     selector: 'ds-my-dspace-status-badge',
     styleUrls: ['./my-dspace-status-badge.component.scss'],
     templateUrl: './my-dspace-status-badge.component.html',
     standalone: true,
     imports: [TranslateModule]
-=======
-  selector: 'ds-my-dspace-status-badge',
-  styleUrls: ['./my-dspace-status-badge.component.scss'],
-  templateUrl: './my-dspace-status-badge.component.html',
->>>>>>> a8f31948
 })
 export class MyDSpaceStatusBadgeComponent implements OnInit {
 
