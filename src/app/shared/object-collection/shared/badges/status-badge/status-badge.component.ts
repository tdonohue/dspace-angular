import {
  Component,
  Input,
  OnInit,
} from '@angular/core';

import { DSpaceObject } from '../../../../../core/shared/dspace-object.model';
import { hasValue } from '../../../../empty.util';
import { TranslateModule } from '@ngx-translate/core';
import { NgIf } from '@angular/common';

@Component({
<<<<<<< HEAD
    selector: 'ds-status-badge',
    templateUrl: './status-badge.component.html',
    standalone: true,
    imports: [NgIf, TranslateModule]
=======
  selector: 'ds-status-badge',
  templateUrl: './status-badge.component.html',
>>>>>>> a8f31948
})
/**
 * Component rendering the status of an item as a badge
 */
export class StatusBadgeComponent implements OnInit {

  /**
   * The component used to retrieve the status from
   */
  @Input() object: DSpaceObject;

  /**
   * Whether or not the "Private" badge should be displayed for this listable object
   */
  privateBadge = false;

  /**
   * Whether or not the "Withdrawn" badge should be displayed for this listable object
   */
  withdrawnBadge = false;

  /**
   * Initialize which badges should be visible
   */
  ngOnInit(): void {
    let objectAsAny = this.object as any;
    if (hasValue(objectAsAny.indexableObject)) {
      objectAsAny = objectAsAny.indexableObject;
    }
    const objectExists = hasValue(objectAsAny);
    this.privateBadge = objectExists && hasValue(objectAsAny.isDiscoverable) && !objectAsAny.isDiscoverable;
    this.withdrawnBadge = objectExists && hasValue(objectAsAny.isWithdrawn) && objectAsAny.isWithdrawn;
  }
}<|MERGE_RESOLUTION|>--- conflicted
+++ resolved
@@ -10,15 +10,10 @@
 import { NgIf } from '@angular/common';
 
 @Component({
-<<<<<<< HEAD
     selector: 'ds-status-badge',
     templateUrl: './status-badge.component.html',
     standalone: true,
     imports: [NgIf, TranslateModule]
-=======
-  selector: 'ds-status-badge',
-  templateUrl: './status-badge.component.html',
->>>>>>> a8f31948
 })
 /**
  * Component rendering the status of an item as a badge
