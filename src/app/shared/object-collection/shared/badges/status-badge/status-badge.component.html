<<<<<<< HEAD
@if (privateBadge) {
  <div class="private-badge">
    <span class="badge bg-danger">{{ "item.badge.private" | translate }}</span>
  </div>
}
@if (withdrawnBadge) {
  <div class="withdrawn-badge">
    <span class="badge bg-warning">{{ "item.badge.withdrawn" | translate }}</span>
  </div>
}
=======
<div *ngIf="privateBadge" class="private-badge">
  <span class="sr-only">{{ 'item.badge.status' | translate }}</span>
  <span class="badge badge-danger">{{ "item.badge.private" | translate }}</span>
  <span class="sr-only">, </span>
</div>
<div *ngIf="withdrawnBadge" class="withdrawn-badge">
  <span class="sr-only">{{ 'item.badge.status' | translate }}</span>
  <span class="badge badge-warning">{{ "item.badge.withdrawn" | translate }}</span>
  <span class="sr-only">, </span>
</div>
>>>>>>> 830be1f1
<|MERGE_RESOLUTION|>--- conflicted
+++ resolved
@@ -1,23 +1,16 @@
-<<<<<<< HEAD
 @if (privateBadge) {
   <div class="private-badge">
-    <span class="badge bg-danger">{{ "item.badge.private" | translate }}</span>
+    <span class="badge bg-danger">
+        <span class="sr-only">{{ 'item.badge.status' | translate }}</span>
+      {{ "item.badge.private" | translate }}
+      <span class="sr-only">, </span>
+ </span>
   </div>
 }
 @if (withdrawnBadge) {
   <div class="withdrawn-badge">
+    <span class="sr-only">{{ 'item.badge.status' | translate }}</span>
     <span class="badge bg-warning">{{ "item.badge.withdrawn" | translate }}</span>
+    <span class="sr-only">, </span>
   </div>
-}
-=======
-<div *ngIf="privateBadge" class="private-badge">
-  <span class="sr-only">{{ 'item.badge.status' | translate }}</span>
-  <span class="badge badge-danger">{{ "item.badge.private" | translate }}</span>
-  <span class="sr-only">, </span>
-</div>
-<div *ngIf="withdrawnBadge" class="withdrawn-badge">
-  <span class="sr-only">{{ 'item.badge.status' | translate }}</span>
-  <span class="badge badge-warning">{{ "item.badge.withdrawn" | translate }}</span>
-  <span class="sr-only">, </span>
-</div>
->>>>>>> 830be1f1
+}