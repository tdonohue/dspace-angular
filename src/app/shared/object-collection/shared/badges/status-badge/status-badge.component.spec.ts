import {
  ChangeDetectionStrategy,
  NO_ERRORS_SCHEMA,
} from '@angular/core';
import {
  ComponentFixture,
  TestBed,
  waitForAsync,
} from '@angular/core/testing';
import { By } from '@angular/platform-browser';
import { TranslateModule } from '@ngx-translate/core';

import { Item } from '../../../../../core/shared/item.model';
import { TruncatePipe } from '../../../../utils/truncate.pipe';
import { StatusBadgeComponent } from './status-badge.component';

let comp: StatusBadgeComponent;
let fixture: ComponentFixture<StatusBadgeComponent>;

let withdrawnItem = Object.assign(new Item(), { isWithdrawn: true });
let notWithdrawnItem = Object.assign(new Item(), { isWithdrawn: false });
let privateItem = Object.assign(new Item(), { isDiscoverable: false });
let notPrivateItem = Object.assign(new Item(), { isDiscoverable: true });

describe('ItemStatusBadgeComponent', () => {
  beforeEach(waitForAsync(() => {
    TestBed.configureTestingModule({
<<<<<<< HEAD
    imports: [TranslateModule.forRoot(), StatusBadgeComponent, TruncatePipe],
    schemas: [NO_ERRORS_SCHEMA]
}).overrideComponent(StatusBadgeComponent, {
      set: { changeDetection: ChangeDetectionStrategy.Default }
=======
      imports: [TranslateModule.forRoot()],
      declarations: [StatusBadgeComponent, TruncatePipe],
      schemas: [NO_ERRORS_SCHEMA],
    }).overrideComponent(StatusBadgeComponent, {
      set: { changeDetection: ChangeDetectionStrategy.Default },
>>>>>>> a8f31948
    }).compileComponents();
    init();
  }));

  function init() {
    withdrawnItem = Object.assign(new Item(), { isWithdrawn: true });
    notWithdrawnItem = Object.assign(new Item(), { isWithdrawn: false });
    privateItem = Object.assign(new Item(), { isDiscoverable: false });
    notPrivateItem = Object.assign(new Item(), { isDiscoverable: true });
  }
  beforeEach(waitForAsync(() => {
    fixture = TestBed.createComponent(StatusBadgeComponent);
    comp = fixture.componentInstance;
  }));


  describe('when the item is not withdrawn', () => {
    beforeEach(() => {
      comp.object = notWithdrawnItem;
      comp.ngOnInit();
      fixture.detectChanges();
    });

    it('should not show the withdrawn badge', () => {
      const badge = fixture.debugElement.query(By.css('div.withdrawn-badge'));
      expect(badge).toBeNull();
    });
  });

  describe('when the item is withdrawn', () => {
    beforeEach(() => {
      comp.object = withdrawnItem;
      comp.ngOnInit();
      fixture.detectChanges();
    });

    it('should show the withdrawn badge', () => {
      const badge = fixture.debugElement.query(By.css('div.withdrawn-badge'));
      expect(badge).not.toBeNull();
    });
  });

  describe('when the item is not private', () => {
    beforeEach(() => {
      comp.object = notPrivateItem;
      comp.ngOnInit();
      fixture.detectChanges();
    });
    it('should not show the private badge', () => {
      const badge = fixture.debugElement.query(By.css('div.private-badge'));
      expect(badge).toBeNull();
    });
  });

  describe('when the item is private', () => {
    beforeEach(() => {
      comp.object = privateItem;
      comp.ngOnInit();
      fixture.detectChanges();
    });

    it('should show the private badge', () => {
      const badge = fixture.debugElement.query(By.css('div.private-badge'));
      expect(badge).not.toBeNull();
    });
  });
});<|MERGE_RESOLUTION|>--- conflicted
+++ resolved
@@ -25,18 +25,10 @@
 describe('ItemStatusBadgeComponent', () => {
   beforeEach(waitForAsync(() => {
     TestBed.configureTestingModule({
-<<<<<<< HEAD
     imports: [TranslateModule.forRoot(), StatusBadgeComponent, TruncatePipe],
-    schemas: [NO_ERRORS_SCHEMA]
+    schemas: [NO_ERRORS_SCHEMA],
 }).overrideComponent(StatusBadgeComponent, {
-      set: { changeDetection: ChangeDetectionStrategy.Default }
-=======
-      imports: [TranslateModule.forRoot()],
-      declarations: [StatusBadgeComponent, TruncatePipe],
-      schemas: [NO_ERRORS_SCHEMA],
-    }).overrideComponent(StatusBadgeComponent, {
       set: { changeDetection: ChangeDetectionStrategy.Default },
->>>>>>> a8f31948
     }).compileComponents();
     init();
   }));
