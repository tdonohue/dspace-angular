--- conflicted
+++ resolved
@@ -39,7 +39,6 @@
     TestBed.configureTestingModule({
     imports: [
         TranslateModule.forRoot({
-<<<<<<< HEAD
             loader: {
                 provide: TranslateLoader,
                 useClass: TranslateLoaderMock
@@ -50,24 +49,9 @@
     providers: [
         { provide: LinkService, useValue: getMockLinkService() },
     ],
-    schemas: [NO_ERRORS_SCHEMA]
+      schemas: [NO_ERRORS_SCHEMA],
 }).overrideComponent(ItemSubmitterComponent, {
-      set: { changeDetection: ChangeDetectionStrategy.Default }
-=======
-          loader: {
-            provide: TranslateLoader,
-            useClass: TranslateLoaderMock,
-          },
-        }),
-      ],
-      declarations: [ItemSubmitterComponent],
-      providers: [
-        { provide: LinkService, useValue: getMockLinkService() },
-      ],
-      schemas: [NO_ERRORS_SCHEMA],
-    }).overrideComponent(ItemSubmitterComponent, {
       set: { changeDetection: ChangeDetectionStrategy.Default },
->>>>>>> a8f31948
     }).compileComponents();
   }));
 
