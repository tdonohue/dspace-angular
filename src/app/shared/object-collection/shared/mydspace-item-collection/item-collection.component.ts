import {
  Component,
  Input,
  OnInit,
} from '@angular/core';
import {
  EMPTY,
  Observable,
} from 'rxjs';
import {
  map,
  mergeMap,
} from 'rxjs/operators';

import { DSONameService } from '../../../../core/breadcrumbs/dso-name.service';
import { LinkService } from '../../../../core/cache/builders/link.service';
import { RemoteData } from '../../../../core/data/remote-data';
import { Collection } from '../../../../core/shared/collection.model';
import { getFirstCompletedRemoteData } from '../../../../core/shared/operators';
import { WorkflowItem } from '../../../../core/submission/models/workflowitem.model';
import { isNotEmpty } from '../../../empty.util';
import { followLink } from '../../../utils/follow-link-config.model';
<<<<<<< HEAD
import { DSONameService } from '../../../../core/breadcrumbs/dso-name.service';
import { TranslateModule } from '@ngx-translate/core';
import { RouterLink } from '@angular/router';
import { NgIf, AsyncPipe } from '@angular/common';
=======
>>>>>>> a8f31948

/**
 * This component represents a badge with collection information.
 */
@Component({
<<<<<<< HEAD
    selector: 'ds-item-collection',
    styleUrls: ['./item-collection.component.scss'],
    templateUrl: './item-collection.component.html',
    standalone: true,
    imports: [NgIf, RouterLink, AsyncPipe, TranslateModule]
=======
  selector: 'ds-item-collection',
  styleUrls: ['./item-collection.component.scss'],
  templateUrl: './item-collection.component.html',
>>>>>>> a8f31948
})
export class ItemCollectionComponent implements OnInit {

  /**
   * The target object
   */
  @Input() object: any;

  /**
   * The collection object
   */
  collection$: Observable<Collection>;

  public constructor(
    protected linkService: LinkService,
    public dsoNameService: DSONameService,
  ) {
  }

  /**
   * Initialize collection object
   */
  ngOnInit() {

    this.linkService.resolveLinks(this.object, followLink('workflowitem', {
      isOptional: true,
    },
    followLink('collection',{}),
    ));
    this.collection$ = (this.object.workflowitem as Observable<RemoteData<WorkflowItem>>).pipe(
      getFirstCompletedRemoteData(),
      mergeMap((rd: RemoteData<WorkflowItem>) => {
        if (rd.hasSucceeded && isNotEmpty(rd.payload)) {
          return (rd.payload.collection as Observable<RemoteData<Collection>>).pipe(
            getFirstCompletedRemoteData(),
            map((rds: RemoteData<Collection>) => {
              if (rds.hasSucceeded && isNotEmpty(rds.payload)) {
                return rds.payload;
              } else {
                return null;
              }
            }),
          );
        } else {
          return EMPTY;
        }
      }));
  }
}<|MERGE_RESOLUTION|>--- conflicted
+++ resolved
@@ -1,16 +1,6 @@
-import {
-  Component,
-  Input,
-  OnInit,
-} from '@angular/core';
-import {
-  EMPTY,
-  Observable,
-} from 'rxjs';
-import {
-  map,
-  mergeMap,
-} from 'rxjs/operators';
+import { Component, Input, OnInit, } from '@angular/core';
+import { EMPTY, Observable, } from 'rxjs';
+import { map, mergeMap, } from 'rxjs/operators';
 
 import { DSONameService } from '../../../../core/breadcrumbs/dso-name.service';
 import { LinkService } from '../../../../core/cache/builders/link.service';
@@ -20,29 +10,19 @@
 import { WorkflowItem } from '../../../../core/submission/models/workflowitem.model';
 import { isNotEmpty } from '../../../empty.util';
 import { followLink } from '../../../utils/follow-link-config.model';
-<<<<<<< HEAD
-import { DSONameService } from '../../../../core/breadcrumbs/dso-name.service';
 import { TranslateModule } from '@ngx-translate/core';
 import { RouterLink } from '@angular/router';
-import { NgIf, AsyncPipe } from '@angular/common';
-=======
->>>>>>> a8f31948
+import { AsyncPipe, NgIf } from '@angular/common';
 
 /**
  * This component represents a badge with collection information.
  */
 @Component({
-<<<<<<< HEAD
     selector: 'ds-item-collection',
     styleUrls: ['./item-collection.component.scss'],
     templateUrl: './item-collection.component.html',
     standalone: true,
     imports: [NgIf, RouterLink, AsyncPipe, TranslateModule]
-=======
-  selector: 'ds-item-collection',
-  styleUrls: ['./item-collection.component.scss'],
-  templateUrl: './item-collection.component.html',
->>>>>>> a8f31948
 })
 export class ItemCollectionComponent implements OnInit {
 
