--- conflicted
+++ resolved
@@ -89,13 +89,8 @@
               private router: Router) {
   }
 
-<<<<<<< HEAD
   getViewMode(): SetViewMode {
-    this.route.queryParams.map((params) => {
-=======
-  getViewMode(): ViewMode {
     this.route.queryParams.pipe(map((params) => {
->>>>>>> a3b4883e
       if (isNotEmpty(params.view) && hasValue(params.view)) {
         this.currentMode = params.view;
       }
