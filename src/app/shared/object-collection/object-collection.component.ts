import { ChangeDetectorRef, Component, EventEmitter, Input, OnInit, Output } from '@angular/core';
import { ActivatedRoute, Router } from '@angular/router';

import { Observable } from 'rxjs';
import { filter, map, startWith } from 'rxjs/operators';

import { RemoteData } from '../../core/data/remote-data';
import { PageInfo } from '../../core/shared/page-info.model';
import { PaginationComponentOptions } from '../pagination/pagination-component-options.model';
import { SortDirection, SortOptions } from '../../core/cache/models/sort-options.model';
import { ListableObject } from './shared/listable-object.model';
import { isNotEmpty } from '../empty.util';
import { ViewMode } from '../../core/shared/view-mode.model';
import { CollectionElementLinkType } from './collection-element-link.type';
import { PaginatedList } from '../../core/data/paginated-list';
import { Context } from '../../core/shared/context.model';

/**
 * Component that can render a list of listable objects in different view modes
 */
@Component({
  selector: 'ds-viewable-collection',
  styleUrls: ['./object-collection.component.scss'],
  templateUrl: './object-collection.component.html',
})
export class ObjectCollectionComponent implements OnInit {
  /**
   * The list of listable objects to render in this component
   */
  @Input() objects: RemoteData<PaginatedList<ListableObject>>;

  /**
   * The current pagination configuration
   */
  @Input() config?: PaginationComponentOptions;

  /**
   * The current sorting configuration
   */
  @Input() sortConfig: SortOptions;

  /**
   * Whether or not the list elements have a border or not
   */
  @Input() hasBorder = false;

  /**
   * Whether or not to hide the gear to change the sort and pagination configuration
   */
  @Input() hideGear = false;
<<<<<<< HEAD
  @Input() selectable = false;
  @Input() selectionConfig: {repeatable: boolean, listId: string};
  @Output() deselectObject: EventEmitter<ListableObject> = new EventEmitter<ListableObject>();
  @Output() selectObject: EventEmitter<ListableObject> = new EventEmitter<ListableObject>();

=======

  /**
   * The link type of the rendered list elements
   */
  @Input() linkType: CollectionElementLinkType;

  /**
   * The context of the rendered list elements
   */
  @Input() context: Context;

  /**
   * the page info of the list
   */
>>>>>>> ddbe0c82
  pageInfo: Observable<PageInfo>;

  /**
   * An event fired when the page is changed.
   * Event's payload equals to the newly selected page.
   */
  @Output() pageChange: EventEmitter<number> = new EventEmitter<number>();

  /**
   * An event fired when the page wsize is changed.
   * Event's payload equals to the newly selected page size.
   */
  @Output() pageSizeChange: EventEmitter<number> = new EventEmitter<number>();

  /**
   * An event fired when the sort direction is changed.
   * Event's payload equals to the newly selected sort direction.
   */
  @Output() sortDirectionChange: EventEmitter<SortDirection> = new EventEmitter<SortDirection>();

  /**
   * An event fired one of the pagination parameters is changed
   */
  @Output() paginationChange: EventEmitter<SortDirection> = new EventEmitter<any>();

  /**
   * An event fired when the sort field is changed.
   * Event's payload equals to the newly selected sort field.
   */
  @Output() sortFieldChange: EventEmitter<string> = new EventEmitter<string>();

  /**
   * Emits the current view mode
   */
  currentMode$: Observable<ViewMode>;

  /**
   * The available view modes
   */
  viewModeEnum = ViewMode;

  ngOnInit(): void {
    this.currentMode$ = this.route
      .queryParams
      .pipe(
        filter((params) => isNotEmpty(params.view)),
        map((params) => params.view),
        startWith(ViewMode.ListElement)
      );
  }

  /**
   * @param cdRef
   *    ChangeDetectorRef service provided by Angular.
   * @param route
   *    Route is a singleton service provided by Angular.
   * @param router
   *    Router is a singleton service provided by Angular.
   */
  constructor(
    private cdRef: ChangeDetectorRef,
    private route: ActivatedRoute,
    private router: Router) {
  }

  /**
   * Updates the page
   * @param event The new page number
   */
  onPageChange(event) {
    this.pageChange.emit(event);
  }
  /**
   * Updates the page size
   * @param event The new page size
   */
  onPageSizeChange(event) {
    this.pageSizeChange.emit(event);
  }
  /**
   * Updates the sort direction
   * @param event The new sort direction
   */
  onSortDirectionChange(event) {
    this.sortDirectionChange.emit(event);
  }
  /**
   * Updates the sort field
   * @param event The new sort field
   */
  onSortFieldChange(event) {
    this.sortFieldChange.emit(event);
  }

  /**
   * Updates the pagination
   * @param event The new pagination
   */
  onPaginationChange(event) {
    this.paginationChange.emit(event);
  }

}<|MERGE_RESOLUTION|>--- conflicted
+++ resolved
@@ -48,13 +48,10 @@
    * Whether or not to hide the gear to change the sort and pagination configuration
    */
   @Input() hideGear = false;
-<<<<<<< HEAD
   @Input() selectable = false;
   @Input() selectionConfig: {repeatable: boolean, listId: string};
   @Output() deselectObject: EventEmitter<ListableObject> = new EventEmitter<ListableObject>();
   @Output() selectObject: EventEmitter<ListableObject> = new EventEmitter<ListableObject>();
-
-=======
 
   /**
    * The link type of the rendered list elements
@@ -69,7 +66,6 @@
   /**
    * the page info of the list
    */
->>>>>>> ddbe0c82
   pageInfo: Observable<PageInfo>;
 
   /**
