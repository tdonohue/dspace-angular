<<<<<<< HEAD
import { Component, EventEmitter, Input, OnInit, Output } from '@angular/core';

import { UntypedFormBuilder, UntypedFormGroup, Validators, FormsModule, ReactiveFormsModule } from '@angular/forms';

import { BehaviorSubject, combineLatest, from, shareReplay } from 'rxjs';
import { map, mergeMap, take, tap } from 'rxjs/operators';
import { TranslateService, TranslateModule } from '@ngx-translate/core';
import { NgbActiveModal, NgbModal } from '@ng-bootstrap/ng-bootstrap';
=======
import {
  Component,
  EventEmitter,
  Input,
  OnInit,
  Output,
} from '@angular/core';
import {
  UntypedFormBuilder,
  UntypedFormGroup,
  Validators,
} from '@angular/forms';
import {
  NgbActiveModal,
  NgbModal,
} from '@ng-bootstrap/ng-bootstrap';
import { TranslateService } from '@ngx-translate/core';
>>>>>>> a8f31948
import findIndex from 'lodash/findIndex';
import {
  BehaviorSubject,
  combineLatest,
  from,
  shareReplay,
} from 'rxjs';
import {
  map,
  mergeMap,
  take,
  tap,
} from 'rxjs/operators';

import { AuthService } from '../../../core/auth/auth.service';
import { DSONameService } from '../../../core/breadcrumbs/dso-name.service';
import { PaginatedList } from '../../../core/data/paginated-list.model';
import { RemoteData } from '../../../core/data/remote-data';
import { DSpaceObject } from '../../../core/shared/dspace-object.model';
import {
  getFirstCompletedRemoteData,
  getFirstSucceededRemoteDataPayload,
} from '../../../core/shared/operators';
import { isNotEmpty } from '../../empty.util';
<<<<<<< HEAD
import { DSONameService } from '../../../core/breadcrumbs/dso-name.service';
import { AlertComponent } from '../../alert/alert.component';
import { ThemedTypeBadgeComponent } from '../../object-collection/shared/badges/type-badge/themed-type-badge.component';
import { NgIf, NgFor, AsyncPipe, KeyValuePipe } from '@angular/common';

@Component({
    selector: 'ds-subscription-modal',
    templateUrl: './subscription-modal.component.html',
    styleUrls: ['./subscription-modal.component.scss'],
    standalone: true,
    imports: [NgIf, FormsModule, ReactiveFormsModule, ThemedTypeBadgeComponent, NgFor, AlertComponent, AsyncPipe, KeyValuePipe, TranslateModule]
=======
import { NotificationsService } from '../../notifications/notifications.service';
import { Subscription } from '../models/subscription.model';
import { SubscriptionsDataService } from '../subscriptions-data.service';

@Component({
  selector: 'ds-subscription-modal',
  templateUrl: './subscription-modal.component.html',
  styleUrls: ['./subscription-modal.component.scss'],
>>>>>>> a8f31948
})
/**
 * Modal that allows to manage the subscriptions for the selected item
 */
export class SubscriptionModalComponent implements OnInit {

  /**
   * DSpaceObject of which to get the subscriptions
   */
  @Input() dso: DSpaceObject;

  /**
   * If given the subscription to edit by the form
   */
  @Input() subscription: Subscription;

  /**
   * The eperson related to the subscription
   */
  ePersonId: string;

  /**
   * A boolean representing if a request operation is pending
   * @type {BehaviorSubject<boolean>}
   */
  public processing$ = new BehaviorSubject<boolean>(false);

  /**
   * If true, show a message explaining how to delete a subscription
   */
  public showDeleteInfo$ = new BehaviorSubject<boolean>(false);

  /**
   * Reactive form group that will be used to add/edit subscriptions
   */
  subscriptionForm: UntypedFormGroup;

  /**
   * Used to show validation errors when user submits
   */
  submitted = false;

  /**
   * Types of subscription to be shown on select
   */
  subscriptionDefaultTypes = ['content'];

  /**
   * Frequencies to be shown as checkboxes
   */
  frequencyDefaultValues = ['D', 'W', 'M'];

  /**
   * True if form status has changed and at least one frequency is checked
   */
  isValid = false;
  /**
   * Event emitted when a given subscription has been updated
   */
  @Output() updateSubscription: EventEmitter<Subscription> = new EventEmitter<Subscription>();

  constructor(
    private formBuilder: UntypedFormBuilder,
    private modalService: NgbModal,
    private notificationsService: NotificationsService,
    private subscriptionService: SubscriptionsDataService,
    public activeModal: NgbActiveModal,
    private authService: AuthService,
    private translate: TranslateService,
    public dsoNameService: DSONameService,
  ) {
  }

  /**
   * When component starts initialize starting functionality
   */
  ngOnInit(): void {
    this.authService.getAuthenticatedUserFromStore().pipe(
      take(1),
      map((ePerson) => ePerson.uuid),
      shareReplay({ refCount: false }),  // todo: check if this is ok
    ).subscribe((ePersonId: string) => {
      this.ePersonId = ePersonId;
      if (isNotEmpty(this.subscription)) {
        this.initFormByGivenSubscription();
      } else {
        this.initFormByAllSubscriptions();
      }
    });

    this.subscriptionForm.valueChanges.subscribe((newValue) => {
      let anyFrequencySelected = false;
      for (const f of this.frequencyDefaultValues) {
        anyFrequencySelected = anyFrequencySelected || newValue.content.frequencies[f];
      }
      this.isValid = anyFrequencySelected;
    });
  }

  initFormByAllSubscriptions(): void {
    this.subscriptionForm = new UntypedFormGroup({});
    for (const t of this.subscriptionDefaultTypes) {
      const formGroup = new UntypedFormGroup({});
      formGroup.addControl('subscriptionId', this.formBuilder.control(''));
      formGroup.addControl('frequencies', this.formBuilder.group({}));
      for (const f of this.frequencyDefaultValues) {
        (formGroup.controls.frequencies as UntypedFormGroup).addControl(f, this.formBuilder.control(false));
      }
      this.subscriptionForm.addControl(t, formGroup);
    }

    this.initFormDataBySubscriptions();
  }

  /**
   * If the subscription is passed start the form with the information of subscription
   */
  initFormByGivenSubscription(): void {
    const formGroup = new UntypedFormGroup({});
    formGroup.addControl('subscriptionId', this.formBuilder.control(this.subscription.id));
    formGroup.addControl('frequencies', this.formBuilder.group({}));
    (formGroup.get('frequencies') as UntypedFormGroup).addValidators(Validators.required);
    for (const f of this.frequencyDefaultValues) {
      const value = findIndex(this.subscription.subscriptionParameterList, ['value', f]) !== -1;
      (formGroup.controls.frequencies as UntypedFormGroup).addControl(f, this.formBuilder.control(value));
    }

    this.subscriptionForm = this.formBuilder.group({
      [this.subscription.subscriptionType]: formGroup,
    });
  }

  /**
   * Get subscriptions for the current ePerson & dso object relation.
   * If there are no subscriptions then start with an empty form.
   */
  initFormDataBySubscriptions(): void {
    this.processing$.next(true);
    this.subscriptionService.getSubscriptionsByPersonDSO(this.ePersonId, this.dso?.uuid).pipe(
      getFirstSucceededRemoteDataPayload(),
    ).subscribe({
      next: (res: PaginatedList<Subscription>) => {
        if (res.pageInfo.totalElements > 0) {
          this.showDeleteInfo$.next(true);
          for (const subscription of res.page) {
            const type = subscription.subscriptionType;
            const subscriptionGroup: UntypedFormGroup = this.subscriptionForm.get(type) as UntypedFormGroup;
            if (isNotEmpty(subscriptionGroup)) {
              subscriptionGroup.controls.subscriptionId.setValue(subscription.id);
              for (const parameter of subscription.subscriptionParameterList.filter((p) => p.name === 'frequency')) {
                (subscriptionGroup.controls.frequencies as UntypedFormGroup).controls[parameter.value]?.setValue(true);
              }
            }
          }
        }
        this.processing$.next(false);
      },
      error: (err: unknown) => {
        this.processing$.next(false);
      },
    });
  }

  /**
   * Create/update subscriptions if needed
   */
  submit() {
    this.submitted = true;
    const subscriptionTypes: string[] = Object.keys(this.subscriptionForm.controls);
    const subscriptionsToBeCreated = [];
    const subscriptionsToBeUpdated = [];

    subscriptionTypes.forEach((subscriptionType: string) => {
      const subscriptionGroup: UntypedFormGroup = this.subscriptionForm.controls[subscriptionType] as UntypedFormGroup;
      if (subscriptionGroup.touched && subscriptionGroup.dirty) {
        const body = this.createBody(
          subscriptionGroup.controls.subscriptionId.value,
          subscriptionType,
          subscriptionGroup.controls.frequencies as UntypedFormGroup,
        );

        if (isNotEmpty(body.id)) {
          subscriptionsToBeUpdated.push(body);
        } else if (isNotEmpty(body.subscriptionParameterList)) {
          subscriptionsToBeCreated.push(body);
        }
      }

    });

    const toBeProcessed = [];
    if (isNotEmpty(subscriptionsToBeCreated)) {
      toBeProcessed.push(from(subscriptionsToBeCreated).pipe(
        mergeMap((subscriptionBody) => {
          return this.subscriptionService.createSubscription(subscriptionBody, this.ePersonId, this.dso.uuid).pipe(
            getFirstCompletedRemoteData(),
          );
        }),
        tap((res: RemoteData<Subscription>) => {
          if (res.hasSucceeded) {
            const msg = this.translate.instant('subscriptions.modal.create.success', { type: res.payload.subscriptionType });
            this.notificationsService.success(null, msg);
          } else {
            this.notificationsService.error(null, this.translate.instant('subscriptions.modal.create.error'));
          }
        }),
      ));
    }

    if (isNotEmpty(subscriptionsToBeUpdated)) {
      toBeProcessed.push(from(subscriptionsToBeUpdated).pipe(
        mergeMap((subscriptionBody) => {
          return this.subscriptionService.updateSubscription(subscriptionBody, this.ePersonId, this.dso.uuid).pipe(
            getFirstCompletedRemoteData(),
          );
        }),
        tap((res: RemoteData<Subscription>) => {
          if (res.hasSucceeded) {
            const msg = this.translate.instant('subscriptions.modal.update.success', { type: res.payload.subscriptionType });
            this.notificationsService.success(null, msg);
            if (isNotEmpty(this.subscription)) {
              this.updateSubscription.emit(res.payload);
            }
          } else {
            this.notificationsService.error(null, this.translate.instant('subscriptions.modal.update.error'));
          }
        }),
      ));
    }

    combineLatest([...toBeProcessed]).subscribe((res) => {
      this.activeModal.close();
    });

  }

  private createBody(subscriptionId: string, subscriptionType: string, frequencies: UntypedFormGroup): Partial<any> {
    const body = {
      id: (isNotEmpty(subscriptionId) ? subscriptionId : null),
      subscriptionType: subscriptionType,
      subscriptionParameterList: [],
    };

    for (const frequency of this.frequencyDefaultValues) {
      if (frequencies.value[frequency]) {
        body.subscriptionParameterList.push(
          {
            name: 'frequency',
            value: frequency,
          },
        );
      }
    }

    return body;
  }

}<|MERGE_RESOLUTION|>--- conflicted
+++ resolved
@@ -1,60 +1,26 @@
-<<<<<<< HEAD
 import { Component, EventEmitter, Input, OnInit, Output } from '@angular/core';
 
-import { UntypedFormBuilder, UntypedFormGroup, Validators, FormsModule, ReactiveFormsModule } from '@angular/forms';
+import { FormsModule, ReactiveFormsModule, UntypedFormBuilder, UntypedFormGroup, Validators } from '@angular/forms';
 
 import { BehaviorSubject, combineLatest, from, shareReplay } from 'rxjs';
 import { map, mergeMap, take, tap } from 'rxjs/operators';
-import { TranslateService, TranslateModule } from '@ngx-translate/core';
+import { TranslateModule, TranslateService } from '@ngx-translate/core';
 import { NgbActiveModal, NgbModal } from '@ng-bootstrap/ng-bootstrap';
-=======
-import {
-  Component,
-  EventEmitter,
-  Input,
-  OnInit,
-  Output,
-} from '@angular/core';
-import {
-  UntypedFormBuilder,
-  UntypedFormGroup,
-  Validators,
-} from '@angular/forms';
-import {
-  NgbActiveModal,
-  NgbModal,
-} from '@ng-bootstrap/ng-bootstrap';
-import { TranslateService } from '@ngx-translate/core';
->>>>>>> a8f31948
 import findIndex from 'lodash/findIndex';
-import {
-  BehaviorSubject,
-  combineLatest,
-  from,
-  shareReplay,
-} from 'rxjs';
-import {
-  map,
-  mergeMap,
-  take,
-  tap,
-} from 'rxjs/operators';
 
 import { AuthService } from '../../../core/auth/auth.service';
 import { DSONameService } from '../../../core/breadcrumbs/dso-name.service';
 import { PaginatedList } from '../../../core/data/paginated-list.model';
 import { RemoteData } from '../../../core/data/remote-data';
 import { DSpaceObject } from '../../../core/shared/dspace-object.model';
-import {
-  getFirstCompletedRemoteData,
-  getFirstSucceededRemoteDataPayload,
-} from '../../../core/shared/operators';
+import { getFirstCompletedRemoteData, getFirstSucceededRemoteDataPayload, } from '../../../core/shared/operators';
 import { isNotEmpty } from '../../empty.util';
-<<<<<<< HEAD
-import { DSONameService } from '../../../core/breadcrumbs/dso-name.service';
+import { NotificationsService } from '../../notifications/notifications.service';
+import { Subscription } from '../models/subscription.model';
+import { SubscriptionsDataService } from '../subscriptions-data.service';
 import { AlertComponent } from '../../alert/alert.component';
 import { ThemedTypeBadgeComponent } from '../../object-collection/shared/badges/type-badge/themed-type-badge.component';
-import { NgIf, NgFor, AsyncPipe, KeyValuePipe } from '@angular/common';
+import { AsyncPipe, KeyValuePipe, NgFor, NgIf } from '@angular/common';
 
 @Component({
     selector: 'ds-subscription-modal',
@@ -62,16 +28,6 @@
     styleUrls: ['./subscription-modal.component.scss'],
     standalone: true,
     imports: [NgIf, FormsModule, ReactiveFormsModule, ThemedTypeBadgeComponent, NgFor, AlertComponent, AsyncPipe, KeyValuePipe, TranslateModule]
-=======
-import { NotificationsService } from '../../notifications/notifications.service';
-import { Subscription } from '../models/subscription.model';
-import { SubscriptionsDataService } from '../subscriptions-data.service';
-
-@Component({
-  selector: 'ds-subscription-modal',
-  templateUrl: './subscription-modal.component.html',
-  styleUrls: ['./subscription-modal.component.scss'],
->>>>>>> a8f31948
 })
 /**
  * Modal that allows to manage the subscriptions for the selected item
