--- conflicted
+++ resolved
@@ -28,13 +28,6 @@
 import { EPerson } from '../../../core/eperson/models/eperson.model';
 import { Item } from '../../../core/shared/item.model';
 import { PageInfo } from '../../../core/shared/page-info.model';
-<<<<<<< HEAD
-import { buildPaginatedList } from '../../../core/data/paginated-list.model';
-import { By } from '@angular/platform-browser';
-import { subscriptionMock, subscriptionMock2 } from '../../testing/subscriptions-data.mock';
-import { ThemeService } from '../../theme-support/theme.service';
-import { getMockThemeService } from '../../mocks/theme-service.mock';
-=======
 import { TranslateLoaderMock } from '../../mocks/translate-loader.mock';
 import { NotificationsService } from '../../notifications/notifications.service';
 import { createSuccessfulRemoteDataObject$ } from '../../remote-data.utils';
@@ -44,7 +37,8 @@
 } from '../../testing/subscriptions-data.mock';
 import { SubscriptionsDataService } from '../subscriptions-data.service';
 import { SubscriptionModalComponent } from './subscription-modal.component';
->>>>>>> a8f31948
+import { ThemeService } from '../../theme-support/theme.service';
+import { getMockThemeService } from '../../mocks/theme-service.mock';
 
 describe('SubscriptionModalComponent', () => {
   let component: SubscriptionModalComponent;
@@ -109,17 +103,10 @@
         NgbModalModule,
         ReactiveFormsModule,
         TranslateModule.forRoot({
-<<<<<<< HEAD
             loader: {
                 provide: TranslateLoader,
-                useClass: TranslateLoaderMock
-            }
-=======
-          loader: {
-            provide: TranslateLoader,
             useClass: TranslateLoaderMock,
           },
->>>>>>> a8f31948
         }),
         SubscriptionModalComponent
     ],
@@ -128,20 +115,12 @@
         { provide: AuthService, useValue: authService },
         { provide: NotificationsService, useValue: notificationServiceStub },
         { provide: SubscriptionsDataService, useValue: subscriptionServiceStub },
-<<<<<<< HEAD
         { provide: ThemeService, useValue: getMockThemeService() },
     ],
     schemas: [
-        NO_ERRORS_SCHEMA
-    ]
-}).compileComponents();
-=======
-      ],
-      schemas: [
         NO_ERRORS_SCHEMA,
       ],
-    }).compileComponents();
->>>>>>> a8f31948
+}).compileComponents();
 
   }));
 
