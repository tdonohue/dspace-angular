--- conflicted
+++ resolved
@@ -25,27 +25,15 @@
     TestBed.configureTestingModule({
     imports: [
         TranslateModule.forRoot({
-<<<<<<< HEAD
             loader: {
                 provide: TranslateLoader,
-                useClass: TranslateLoaderMock
-            }
+            useClass: TranslateLoaderMock,
+          },
         }),
         LoadingComponent
     ],
-    providers: [TranslateService]
+    providers: [TranslateService],
 }).compileComponents();  // compile template and css
-=======
-          loader: {
-            provide: TranslateLoader,
-            useClass: TranslateLoaderMock,
-          },
-        }),
-      ],
-      declarations: [LoadingComponent], // declare the test component
-      providers: [TranslateService],
-    }).compileComponents();  // compile template and css
->>>>>>> a8f31948
   }));
 
   beforeEach(() => {
