--- conflicted
+++ resolved
@@ -2,12 +2,8 @@
 
 import { TranslateService } from '@ngx-translate/core';
 
-<<<<<<< HEAD
 import { Subscription } from 'rxjs';
-=======
-import { Subscription } from 'rxjs/Subscription';
 import { hasValue } from '../empty.util';
->>>>>>> daee9266
 
 @Component({
   selector: 'ds-loading',
