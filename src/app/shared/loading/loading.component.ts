import {
  Component,
  Input,
  OnDestroy,
  OnInit,
} from '@angular/core';
import { TranslateService } from '@ngx-translate/core';
import { Subscription } from 'rxjs';

import { hasValue } from '../empty.util';
import { NgIf } from '@angular/common';

@Component({
<<<<<<< HEAD
    selector: 'ds-loading',
    styleUrls: ['./loading.component.scss'],
    templateUrl: './loading.component.html',
    standalone: true,
    imports: [NgIf]
=======
  selector: 'ds-loading',
  styleUrls: ['./loading.component.scss'],
  templateUrl: './loading.component.html',
>>>>>>> a8f31948
})
export class LoadingComponent implements OnDestroy, OnInit {

  @Input() message: string;
  @Input() showMessage = true;

  /**
   * Show a more compact spinner animation instead of the default one
   */
  @Input() spinner = false;

  private subscription: Subscription;

  constructor(private translate: TranslateService) {

  }

  ngOnInit() {
    if (this.message === undefined) {
      this.subscription = this.translate.get('loading.default').subscribe((message: string) => {
        this.message = message;
      });
    }
  }

  ngOnDestroy() {
    if (hasValue(this.subscription)) {
      this.subscription.unsubscribe();
    }
  }

}<|MERGE_RESOLUTION|>--- conflicted
+++ resolved
@@ -11,17 +11,11 @@
 import { NgIf } from '@angular/common';
 
 @Component({
-<<<<<<< HEAD
     selector: 'ds-loading',
     styleUrls: ['./loading.component.scss'],
     templateUrl: './loading.component.html',
     standalone: true,
     imports: [NgIf]
-=======
-  selector: 'ds-loading',
-  styleUrls: ['./loading.component.scss'],
-  templateUrl: './loading.component.html',
->>>>>>> a8f31948
 })
 export class LoadingComponent implements OnDestroy, OnInit {
 
