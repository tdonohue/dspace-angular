<<<<<<< HEAD
import { ClaimedTaskActionsLoaderComponent } from './claimed-task-actions-loader.component';
import { ComponentFixture, TestBed, waitForAsync } from '@angular/core/testing';
import { ChangeDetectionStrategy, Injector, NO_ERRORS_SCHEMA } from '@angular/core';
import { DynamicComponentLoaderDirective } from '../../../abstract-component-loader/dynamic-component-loader.directive';
import { ClaimedTask } from '../../../../core/tasks/models/claimed-task-object.model';
import { TranslateModule } from '@ngx-translate/core';
import { ClaimedTaskActionsEditMetadataComponent } from '../edit-metadata/claimed-task-actions-edit-metadata.component';
import { ClaimedTaskDataService } from '../../../../core/tasks/claimed-task-data.service';
import { NotificationsService } from '../../../notifications/notifications.service';
import { NotificationsServiceStub } from '../../../testing/notifications-service.stub';
import { ActivatedRoute, Router } from '@angular/router';
import { RouterStub } from '../../../testing/router.stub';
import { SearchService } from '../../../../core/shared/search/search.service';
=======
import {
  ChangeDetectionStrategy,
  Injector,
  NO_ERRORS_SCHEMA,
} from '@angular/core';
import {
  ComponentFixture,
  TestBed,
  waitForAsync,
} from '@angular/core/testing';
import { Router } from '@angular/router';
import { TranslateModule } from '@ngx-translate/core';
import { ThemeService } from 'src/app/shared/theme-support/theme.service';

>>>>>>> a8f31948
import { RequestService } from '../../../../core/data/request.service';
import { Item } from '../../../../core/shared/item.model';
import { SearchService } from '../../../../core/shared/search/search.service';
import { WorkflowItem } from '../../../../core/submission/models/workflowitem.model';
<<<<<<< HEAD
import { ActivatedRouteStub } from '../../../../shared/testing/active-router.stub';
import { ThemeService } from 'src/app/shared/theme-support/theme.service';
=======
import { ClaimedTaskDataService } from '../../../../core/tasks/claimed-task-data.service';
import { ClaimedTask } from '../../../../core/tasks/models/claimed-task-object.model';
import { PoolTaskDataService } from '../../../../core/tasks/pool-task-data.service';
import { DynamicComponentLoaderDirective } from '../../../abstract-component-loader/dynamic-component-loader.directive';
import { getMockRequestService } from '../../../mocks/request.service.mock';
import { getMockSearchService } from '../../../mocks/search-service.mock';
>>>>>>> a8f31948
import { getMockThemeService } from '../../../mocks/theme-service.mock';
import { NotificationsService } from '../../../notifications/notifications.service';
import { NotificationsServiceStub } from '../../../testing/notifications-service.stub';
import { RouterStub } from '../../../testing/router.stub';
import { ClaimedTaskActionsEditMetadataComponent } from '../edit-metadata/claimed-task-actions-edit-metadata.component';
import { ClaimedTaskActionsLoaderComponent } from './claimed-task-actions-loader.component';

const searchService = getMockSearchService();

const requestService = getMockRequestService();

describe('ClaimedTaskActionsLoaderComponent', () => {
  let comp: ClaimedTaskActionsLoaderComponent;
  let fixture: ComponentFixture<ClaimedTaskActionsLoaderComponent>;
  let themeService: ThemeService;

  const option = 'test_option';
  const object = Object.assign(new ClaimedTask(), { id: 'claimed-task-1' });

  const item = Object.assign(new Item(), {
    metadata: {
      'dc.title': [
        {
          language: 'en_US',
          value: 'This is just another title',
        },
      ],
      'dc.type': [
        {
          language: null,
          value: 'Article',
        },
      ],
      'dc.contributor.author': [
        {
          language: 'en_US',
          value: 'Smith, Donald',
        },
      ],
      'dc.date.issued': [
        {
          language: null,
          value: '2015-06-26',
        },
      ],
    },
  });

  const workflowitem = Object.assign(new WorkflowItem(), { id: '333' });

  beforeEach(waitForAsync(() => {
    themeService = getMockThemeService('dspace');

    TestBed.configureTestingModule({
    imports: [TranslateModule.forRoot(),
        ClaimedTaskActionsLoaderComponent,
        ClaimedTaskActionsEditMetadataComponent,
        DynamicComponentLoaderDirective,
      ],
    schemas: [NO_ERRORS_SCHEMA],
    providers: [
        { provide: ClaimedTaskDataService, useValue: {} },
        { provide: Injector, useValue: {} },
        { provide: NotificationsService, useValue: new NotificationsServiceStub() },
        { provide: Router, useValue: new RouterStub() },
        { provide: SearchService, useValue: searchService },
        { provide: RequestService, useValue: requestService },
        { provide: PoolTaskDataService, useValue: {} },
        { provide: ThemeService, useValue: themeService },
<<<<<<< HEAD
        { provide: ActivatedRoute, useValue: new ActivatedRouteStub() },
    ]
}).overrideComponent(ClaimedTaskActionsLoaderComponent, {
=======
      ],
    }).overrideComponent(ClaimedTaskActionsLoaderComponent, {
>>>>>>> a8f31948
      set: {
        changeDetection: ChangeDetectionStrategy.Default,
        entryComponents: [ClaimedTaskActionsEditMetadataComponent],
      },
    }).compileComponents();
  }));

  beforeEach(waitForAsync(() => {
    fixture = TestBed.createComponent(ClaimedTaskActionsLoaderComponent);
    comp = fixture.componentInstance;
    comp.item = item;
    comp.object = object;
    comp.option = option;
    comp.workflowitem = workflowitem;
    spyOn(comp, 'getComponent').and.returnValue(ClaimedTaskActionsEditMetadataComponent);

    fixture.detectChanges();
  }));

  describe('When the component is rendered', () => {
    it('should call the getComponent function', () => {
      expect(comp.getComponent).toHaveBeenCalled();
    });
  });
});<|MERGE_RESOLUTION|>--- conflicted
+++ resolved
@@ -1,18 +1,3 @@
-<<<<<<< HEAD
-import { ClaimedTaskActionsLoaderComponent } from './claimed-task-actions-loader.component';
-import { ComponentFixture, TestBed, waitForAsync } from '@angular/core/testing';
-import { ChangeDetectionStrategy, Injector, NO_ERRORS_SCHEMA } from '@angular/core';
-import { DynamicComponentLoaderDirective } from '../../../abstract-component-loader/dynamic-component-loader.directive';
-import { ClaimedTask } from '../../../../core/tasks/models/claimed-task-object.model';
-import { TranslateModule } from '@ngx-translate/core';
-import { ClaimedTaskActionsEditMetadataComponent } from '../edit-metadata/claimed-task-actions-edit-metadata.component';
-import { ClaimedTaskDataService } from '../../../../core/tasks/claimed-task-data.service';
-import { NotificationsService } from '../../../notifications/notifications.service';
-import { NotificationsServiceStub } from '../../../testing/notifications-service.stub';
-import { ActivatedRoute, Router } from '@angular/router';
-import { RouterStub } from '../../../testing/router.stub';
-import { SearchService } from '../../../../core/shared/search/search.service';
-=======
 import {
   ChangeDetectionStrategy,
   Injector,
@@ -23,26 +8,20 @@
   TestBed,
   waitForAsync,
 } from '@angular/core/testing';
-import { Router } from '@angular/router';
+import { ActivatedRoute, Router } from '@angular/router';
 import { TranslateModule } from '@ngx-translate/core';
 import { ThemeService } from 'src/app/shared/theme-support/theme.service';
-
->>>>>>> a8f31948
 import { RequestService } from '../../../../core/data/request.service';
 import { Item } from '../../../../core/shared/item.model';
 import { SearchService } from '../../../../core/shared/search/search.service';
 import { WorkflowItem } from '../../../../core/submission/models/workflowitem.model';
-<<<<<<< HEAD
 import { ActivatedRouteStub } from '../../../../shared/testing/active-router.stub';
-import { ThemeService } from 'src/app/shared/theme-support/theme.service';
-=======
 import { ClaimedTaskDataService } from '../../../../core/tasks/claimed-task-data.service';
 import { ClaimedTask } from '../../../../core/tasks/models/claimed-task-object.model';
 import { PoolTaskDataService } from '../../../../core/tasks/pool-task-data.service';
 import { DynamicComponentLoaderDirective } from '../../../abstract-component-loader/dynamic-component-loader.directive';
 import { getMockRequestService } from '../../../mocks/request.service.mock';
 import { getMockSearchService } from '../../../mocks/search-service.mock';
->>>>>>> a8f31948
 import { getMockThemeService } from '../../../mocks/theme-service.mock';
 import { NotificationsService } from '../../../notifications/notifications.service';
 import { NotificationsServiceStub } from '../../../testing/notifications-service.stub';
@@ -112,14 +91,9 @@
         { provide: RequestService, useValue: requestService },
         { provide: PoolTaskDataService, useValue: {} },
         { provide: ThemeService, useValue: themeService },
-<<<<<<< HEAD
         { provide: ActivatedRoute, useValue: new ActivatedRouteStub() },
-    ]
+    ],
 }).overrideComponent(ClaimedTaskActionsLoaderComponent, {
-=======
-      ],
-    }).overrideComponent(ClaimedTaskActionsLoaderComponent, {
->>>>>>> a8f31948
       set: {
         changeDetection: ChangeDetectionStrategy.Default,
         entryComponents: [ClaimedTaskActionsEditMetadataComponent],
