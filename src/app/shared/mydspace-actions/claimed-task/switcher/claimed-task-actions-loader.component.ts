import {
  Component,
  EventEmitter,
  Input,
  Output,
} from '@angular/core';

import { GenericConstructor } from '../../../../core/shared/generic-constructor';
import { Item } from '../../../../core/shared/item.model';
import { WorkflowItem } from '../../../../core/submission/models/workflowitem.model';
import { ClaimedTask } from '../../../../core/tasks/models/claimed-task-object.model';
import { AbstractComponentLoaderComponent } from '../../../abstract-component-loader/abstract-component-loader.component';
import { MyDSpaceActionsResult } from '../../mydspace-actions';
import { ClaimedTaskActionsAbstractComponent } from '../abstract/claimed-task-actions-abstract.component';
import { getComponentByWorkflowTaskOption } from './claimed-task-actions-decorator';

@Component({
  selector: 'ds-claimed-task-actions-loader',
  templateUrl: '../../../abstract-component-loader/abstract-component-loader.component.html',
  standalone: true,
})
/**
 * Component for loading a ClaimedTaskAction component depending on the "option" input
 * Passes on the ClaimedTask to the component and subscribes to the processCompleted output
 */
export class ClaimedTaskActionsLoaderComponent extends AbstractComponentLoaderComponent<ClaimedTaskActionsAbstractComponent> {
  /**
   * The item object that belonging to the ClaimedTask object
   */
  @Input() item: Item;

  /**
   * The ClaimedTask object
   */
  @Input() object: ClaimedTask;

  /**
   * The name of the option to render
   * Passed on to the decorator to fetch the relevant component for this option
   */
  @Input() option: string;

  /**
   * The workflowitem object that belonging to the ClaimedTask object
   */
  @Input() workflowitem: WorkflowItem;

  /**
   * Emits the success or failure of a processed action
   */
  @Output() processCompleted = new EventEmitter<MyDSpaceActionsResult>();

  /**
   * The list of input and output names for the dynamic component
   */
  protected inputNames: (keyof this & string)[] = [
    'item',
    'object',
    'option',
    'workflowitem',
  ];

<<<<<<< HEAD
  /**
   * Fetch, create and initialize the relevant component
   */
  ngOnInit(): void {
    this.instantiateComponent();
  }

  /**
   * Whenever the inputs change, update the inputs of the dynamic component
   */
  ngOnChanges(changes: SimpleChanges): void {
    if (hasNoValue(this.compRef)) {
      // sometimes the component has not been initialized yet, so it first needs to be initialized
      // before being called again
      this.instantiateComponent(changes);
    } else {
      // if an input or output has changed
      if (this.inAndOutputNames.some((name: any) => hasValue(changes[name]))) {
        this.connectInputsAndOutputs();
        if (this.compRef?.instance && 'ngOnChanges' in this.compRef.instance) {
          (this.compRef.instance as any).ngOnChanges(changes);
        }
      }
    }
  }

  private instantiateComponent(changes?: SimpleChanges): void {
    const comp = this.getComponentByWorkflowTaskOption(this.option) as Type<unknown>;
    if (hasValue(comp)) {

      const viewContainerRef = this.claimedTaskActionsDirective.viewContainerRef;
      viewContainerRef.clear();

      this.compRef = viewContainerRef.createComponent(comp);

      if (hasValue(changes)) {
        this.ngOnChanges(changes);
      } else {
        this.connectInputsAndOutputs();
      }
    }
  }
=======
  protected outputNames: (keyof this & string)[] = [
    'processCompleted',
  ];
>>>>>>> 5fc2ed92

  public getComponent(): GenericConstructor<ClaimedTaskActionsAbstractComponent> {
    return getComponentByWorkflowTaskOption(this.option);
  }

}<|MERGE_RESOLUTION|>--- conflicted
+++ resolved
@@ -60,54 +60,9 @@
     'workflowitem',
   ];
 
-<<<<<<< HEAD
-  /**
-   * Fetch, create and initialize the relevant component
-   */
-  ngOnInit(): void {
-    this.instantiateComponent();
-  }
-
-  /**
-   * Whenever the inputs change, update the inputs of the dynamic component
-   */
-  ngOnChanges(changes: SimpleChanges): void {
-    if (hasNoValue(this.compRef)) {
-      // sometimes the component has not been initialized yet, so it first needs to be initialized
-      // before being called again
-      this.instantiateComponent(changes);
-    } else {
-      // if an input or output has changed
-      if (this.inAndOutputNames.some((name: any) => hasValue(changes[name]))) {
-        this.connectInputsAndOutputs();
-        if (this.compRef?.instance && 'ngOnChanges' in this.compRef.instance) {
-          (this.compRef.instance as any).ngOnChanges(changes);
-        }
-      }
-    }
-  }
-
-  private instantiateComponent(changes?: SimpleChanges): void {
-    const comp = this.getComponentByWorkflowTaskOption(this.option) as Type<unknown>;
-    if (hasValue(comp)) {
-
-      const viewContainerRef = this.claimedTaskActionsDirective.viewContainerRef;
-      viewContainerRef.clear();
-
-      this.compRef = viewContainerRef.createComponent(comp);
-
-      if (hasValue(changes)) {
-        this.ngOnChanges(changes);
-      } else {
-        this.connectInputsAndOutputs();
-      }
-    }
-  }
-=======
   protected outputNames: (keyof this & string)[] = [
     'processCompleted',
   ];
->>>>>>> 5fc2ed92
 
   public getComponent(): GenericConstructor<ClaimedTaskActionsAbstractComponent> {
     return getComponentByWorkflowTaskOption(this.option);
