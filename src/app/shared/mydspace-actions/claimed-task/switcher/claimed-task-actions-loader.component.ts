--- conflicted
+++ resolved
@@ -2,16 +2,13 @@
   Component,
   EventEmitter,
   Input,
+  OnDestroy,
   OnInit,
   Output,
-<<<<<<< HEAD
   ViewChild,
   OnChanges,
   SimpleChanges,
   ComponentRef,
-=======
-  ViewChild, ComponentRef
->>>>>>> 480c7a6c
 } from '@angular/core';
 import { getComponentByWorkflowTaskOption } from './claimed-task-actions-decorator';
 import { ClaimedTask } from '../../../../core/tasks/models/claimed-task-object.model';
@@ -30,7 +27,7 @@
  * Component for loading a ClaimedTaskAction component depending on the "option" input
  * Passes on the ClaimedTask to the component and subscribes to the processCompleted output
  */
-export class ClaimedTaskActionsLoaderComponent implements OnInit, OnChanges {
+export class ClaimedTaskActionsLoaderComponent implements OnInit, OnChanges, OnDestroy {
   /**
    * The item object that belonging to the ClaimedTask object
    */
@@ -76,13 +73,13 @@
     'processCompleted',
   ];
 
-  protected compRef: ComponentRef<Component>;
-
   /**
    * Fetch, create and initialize the relevant component
    */
   ngOnInit(): void {
-    this.instantiateComponent();
+    if (hasNoValue(this.compRef)) {
+      this.instantiateComponent();
+    }
   }
 
   /**
@@ -110,22 +107,12 @@
       const viewContainerRef = this.claimedTaskActionsDirective.viewContainerRef;
       viewContainerRef.clear();
 
-<<<<<<< HEAD
-      this.compRef = viewContainerRef.createComponent(componentFactory);
+      this.compRef = viewContainerRef.createComponent(comp);
 
       if (hasValue(changes)) {
         this.ngOnChanges(changes);
       } else {
         this.connectInputsAndOutputs();
-=======
-      this.compRef = viewContainerRef.createComponent(comp);
-      const componentInstance = (this.compRef.instance as ClaimedTaskActionsAbstractComponent);
-      componentInstance.item = this.item;
-      componentInstance.object = this.object;
-      componentInstance.workflowitem = this.workflowitem;
-      if (hasValue(componentInstance.processCompleted)) {
-        this.subs.push(componentInstance.processCompleted.subscribe((result) => this.processCompleted.emit(result)));
->>>>>>> 480c7a6c
       }
     }
   }
@@ -138,22 +125,18 @@
    * Connect the in and outputs of this component to the dynamic component,
    * to ensure they're in sync
    */
-<<<<<<< HEAD
   protected connectInputsAndOutputs(): void {
     if (isNotEmpty(this.inAndOutputNames) && hasValue(this.compRef) && hasValue(this.compRef.instance)) {
       this.inAndOutputNames.filter((name: any) => this[name] !== undefined).forEach((name: any) => {
         this.compRef.instance[name] = this[name];
       });
     }
-=======
+  }
+
   ngOnDestroy(): void {
     if (hasValue(this.compRef)) {
       this.compRef.destroy();
       this.compRef = undefined;
     }
-    this.subs
-      .filter((subscription) => hasValue(subscription))
-      .forEach((subscription) => subscription.unsubscribe());
->>>>>>> 480c7a6c
   }
 }