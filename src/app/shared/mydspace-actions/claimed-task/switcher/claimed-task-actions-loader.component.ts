import { Component, EventEmitter, Input, Output, } from '@angular/core';
import { getComponentByWorkflowTaskOption } from './claimed-task-actions-decorator';
import { ClaimedTask } from '../../../../core/tasks/models/claimed-task-object.model';
import { MyDSpaceActionsResult } from '../../mydspace-actions';
import { Item } from '../../../../core/shared/item.model';
import { WorkflowItem } from '../../../../core/submission/models/workflowitem.model';
import { ClaimedTaskActionsAbstractComponent } from '../abstract/claimed-task-actions-abstract.component';
import { AbstractComponentLoaderComponent } from '../../../abstract-component-loader/abstract-component-loader.component';
import { GenericConstructor } from '../../../../core/shared/generic-constructor';

@Component({
  selector: 'ds-claimed-task-actions-loader',
  templateUrl: '../../../abstract-component-loader/abstract-component-loader.component.html',
})
/**
 * Component for loading a ClaimedTaskAction component depending on the "option" input
 * Passes on the ClaimedTask to the component and subscribes to the processCompleted output
 */
export class ClaimedTaskActionsLoaderComponent extends AbstractComponentLoaderComponent<ClaimedTaskActionsAbstractComponent> {
  /**
   * The item object that belonging to the ClaimedTask object
   */
  @Input() item: Item;

  /**
   * The ClaimedTask object
   */
  @Input() object: ClaimedTask;

  /**
   * The name of the option to render
   * Passed on to the decorator to fetch the relevant component for this option
   */
  @Input() option: string;

  /**
   * The workflowitem object that belonging to the ClaimedTask object
   */
  @Input() workflowitem: WorkflowItem;

  /**
   * Emits the success or failure of a processed action
   */
  @Output() processCompleted = new EventEmitter<MyDSpaceActionsResult>();

  /**
   * The list of input and output names for the dynamic component
   */
<<<<<<< HEAD
  protected inAndOutputNames: (keyof ClaimedTaskActionsAbstractComponent & keyof this)[] = [
=======
  protected inputNames: (keyof this & string)[] = [
>>>>>>> 645024d6
    'item',
    'object',
    'option',
    'workflowitem',
<<<<<<< HEAD
    'processCompleted',
=======
>>>>>>> 645024d6
  ];

  protected outputNames: (keyof this & string)[] = [
    'processCompleted',
  ];

  public getComponent(): GenericConstructor<ClaimedTaskActionsAbstractComponent> {
    return getComponentByWorkflowTaskOption(this.option);
  }

}<|MERGE_RESOLUTION|>--- conflicted
+++ resolved
@@ -46,19 +46,11 @@
   /**
    * The list of input and output names for the dynamic component
    */
-<<<<<<< HEAD
-  protected inAndOutputNames: (keyof ClaimedTaskActionsAbstractComponent & keyof this)[] = [
-=======
   protected inputNames: (keyof this & string)[] = [
->>>>>>> 645024d6
     'item',
     'object',
     'option',
     'workflowitem',
-<<<<<<< HEAD
-    'processCompleted',
-=======
->>>>>>> 645024d6
   ];
 
   protected outputNames: (keyof this & string)[] = [
