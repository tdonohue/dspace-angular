--- conflicted
+++ resolved
@@ -15,12 +15,9 @@
 import { ClaimedTaskActionsDirective } from './claimed-task-actions.directive';
 import { hasValue, isNotEmpty, hasNoValue } from '../../../empty.util';
 import { MyDSpaceActionsResult } from '../../mydspace-actions';
-<<<<<<< HEAD
-import { ClaimedTaskActionsAbstractComponent } from '../abstract/claimed-task-actions-abstract.component';
-=======
 import { Item } from '../../../../core/shared/item.model';
 import { WorkflowItem } from '../../../../core/submission/models/workflowitem.model';
->>>>>>> ca864379
+import { ClaimedTaskActionsAbstractComponent } from '../abstract/claimed-task-actions-abstract.component';
 
 @Component({
   selector: 'ds-claimed-task-actions-loader',
@@ -113,22 +110,12 @@
       const viewContainerRef = this.claimedTaskActionsDirective.viewContainerRef;
       viewContainerRef.clear();
 
-<<<<<<< HEAD
       this.compRef = viewContainerRef.createComponent(componentFactory);
 
       if (hasValue(changes)) {
         this.ngOnChanges(changes);
       } else {
         this.connectInputsAndOutputs();
-=======
-      const componentRef = viewContainerRef.createComponent(componentFactory);
-      const componentInstance = (componentRef.instance as ClaimedTaskActionsAbstractComponent);
-      componentInstance.item = this.item;
-      componentInstance.object = this.object;
-      componentInstance.workflowitem = this.workflowitem;
-      if (hasValue(componentInstance.processCompleted)) {
-        this.subs.push(componentInstance.processCompleted.subscribe((result) => this.processCompleted.emit(result)));
->>>>>>> ca864379
       }
     }
   }
