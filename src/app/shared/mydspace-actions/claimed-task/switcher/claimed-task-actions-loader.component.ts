--- conflicted
+++ resolved
@@ -1,4 +1,3 @@
-<<<<<<< HEAD
 import {
   Component,
   ComponentFactoryResolver,
@@ -15,28 +14,20 @@
 import { ClaimedTask } from '../../../../core/tasks/models/claimed-task-object.model';
 import { ClaimedTaskActionsDirective } from './claimed-task-actions.directive';
 import { hasNoValue, hasValue, isNotEmpty } from '../../../empty.util';
-=======
-import { Component, EventEmitter, Input, Output, } from '@angular/core';
-import { getComponentByWorkflowTaskOption } from './claimed-task-actions-decorator';
-import { ClaimedTask } from '../../../../core/tasks/models/claimed-task-object.model';
->>>>>>> 061129ec
 import { MyDSpaceActionsResult } from '../../mydspace-actions';
 import { Item } from '../../../../core/shared/item.model';
 import { WorkflowItem } from '../../../../core/submission/models/workflowitem.model';
 import { ClaimedTaskActionsAbstractComponent } from '../abstract/claimed-task-actions-abstract.component';
-import { AbstractComponentLoaderComponent } from '../../../abstract-component-loader/abstract-component-loader.component';
+import {
+  AbstractComponentLoaderComponent
+} from '../../../abstract-component-loader/abstract-component-loader.component';
 import { GenericConstructor } from '../../../../core/shared/generic-constructor';
 
 @Component({
-<<<<<<< HEAD
-    selector: 'ds-claimed-task-actions-loader',
-    templateUrl: './claimed-task-actions-loader.component.html',
-    standalone: true,
-    imports: [ClaimedTaskActionsDirective]
-=======
   selector: 'ds-claimed-task-actions-loader',
   templateUrl: '../../../abstract-component-loader/abstract-component-loader.component.html',
->>>>>>> 061129ec
+  standalone: true,
+  imports: [ClaimedTaskActionsDirective]
 })
 /**
  * Component for loading a ClaimedTaskAction component depending on the "option" input
@@ -70,19 +61,6 @@
   @Output() processCompleted = new EventEmitter<MyDSpaceActionsResult>();
 
   /**
-<<<<<<< HEAD
-   * Directive to determine where the dynamic child component is located
-   */
-  @ViewChild(ClaimedTaskActionsDirective, {static: true}) claimedTaskActionsDirective: ClaimedTaskActionsDirective;
-
-  /**
-   * The reference to the dynamic component
-   */
-  protected compRef;
-
-  /**
-=======
->>>>>>> 061129ec
    * The list of input and output names for the dynamic component
    */
   protected inputNames: (keyof this & string)[] = [
@@ -92,61 +70,12 @@
     'workflowitem',
   ];
 
-<<<<<<< HEAD
-  constructor(private componentFactoryResolver: ComponentFactoryResolver) {
-  }
-
-  /**
-   * Fetch, create and initialize the relevant component
-   */
-  ngOnInit(): void {
-    this.instantiateComponent();
-  }
-
-  /**
-   * Whenever the inputs change, update the inputs of the dynamic component
-   */
-  ngOnChanges(changes: SimpleChanges): void {
-    if (hasNoValue(this.compRef)) {
-      // sometimes the component has not been initialized yet, so it first needs to be initialized
-      // before being called again
-      this.instantiateComponent(changes);
-    } else {
-      // if an input or output has changed
-      if (this.inAndOutputNames.some((name: any) => hasValue(changes[name]))) {
-        this.connectInputsAndOutputs();
-        if (this.compRef?.instance && 'ngOnChanges' in this.compRef.instance) {
-          (this.compRef.instance as any).ngOnChanges(changes);
-        }
-      }
-    }
-  }
-
-  private instantiateComponent(changes?: SimpleChanges): void {
-    const comp = this.getComponentByWorkflowTaskOption(this.option) as Type<unknown>;
-    if (hasValue(comp)) {
-      const componentFactory = this.componentFactoryResolver.resolveComponentFactory(comp);
-
-      const viewContainerRef = this.claimedTaskActionsDirective.viewContainerRef;
-      viewContainerRef.clear();
-
-      this.compRef = viewContainerRef.createComponent(componentFactory);
-
-      if (hasValue(changes)) {
-        this.ngOnChanges(changes);
-      } else {
-        this.connectInputsAndOutputs();
-      }
-    }
-  }
-=======
   protected outputNames: (keyof this & string)[] = [
     'processCompleted',
   ];
->>>>>>> 061129ec
 
   public getComponent(): GenericConstructor<ClaimedTaskActionsAbstractComponent> {
-    return getComponentByWorkflowTaskOption(this.option);
+    return getComponentByWorkflowTaskOption(this.option) as Type<unknown>;
   }
 
 }