import {
  ChangeDetectionStrategy,
  Injector,
  NO_ERRORS_SCHEMA,
} from '@angular/core';
import {
  ComponentFixture,
  TestBed,
  waitForAsync,
} from '@angular/core/testing';
import { By } from '@angular/platform-browser';
import { Router } from '@angular/router';
import {
  TranslateLoader,
  TranslateModule,
} from '@ngx-translate/core';

import { RequestService } from '../../../../core/data/request.service';
import { SearchService } from '../../../../core/shared/search/search.service';
import { ClaimedTaskDataService } from '../../../../core/tasks/claimed-task-data.service';
import { ClaimedTask } from '../../../../core/tasks/models/claimed-task-object.model';
import { PoolTaskDataService } from '../../../../core/tasks/pool-task-data.service';
import { getMockRequestService } from '../../../mocks/request.service.mock';
import { getMockSearchService } from '../../../mocks/search-service.mock';
import { TranslateLoaderMock } from '../../../mocks/translate-loader.mock';
import { NotificationsService } from '../../../notifications/notifications.service';
import { ClaimedTaskDataServiceStub } from '../../../testing/claimed-task-data-service.stub';
import { NotificationsServiceStub } from '../../../testing/notifications-service.stub';
import { RouterStub } from '../../../testing/router.stub';
import { ClaimedTaskActionsDeclineTaskComponent } from './claimed-task-actions-decline-task.component';

let component: ClaimedTaskActionsDeclineTaskComponent;
let fixture: ComponentFixture<ClaimedTaskActionsDeclineTaskComponent>;

const searchService = getMockSearchService();

const requestService = getMockRequestService();

let mockPoolTaskDataService: PoolTaskDataService;

describe('ClaimedTaskActionsDeclineTaskComponent', () => {
  const object = Object.assign(new ClaimedTask(), { id: 'claimed-task-1' });

  let claimedTaskService: ClaimedTaskDataServiceStub;

  beforeEach(waitForAsync(() => {
    claimedTaskService = new ClaimedTaskDataServiceStub();

    mockPoolTaskDataService = new PoolTaskDataService(null, null, null, null);
    TestBed.configureTestingModule({
    imports: [
        TranslateModule.forRoot({
<<<<<<< HEAD
            loader: {
                provide: TranslateLoader,
                useClass: TranslateLoaderMock
            }
        }),
        ClaimedTaskActionsDeclineTaskComponent
    ],
    providers: [
=======
          loader: {
            provide: TranslateLoader,
            useClass: TranslateLoaderMock,
          },
        }),
      ],
      providers: [
>>>>>>> a8f31948
        { provide: ClaimedTaskDataService, useValue: claimedTaskService },
        { provide: Injector, useValue: {} },
        { provide: NotificationsService, useValue: new NotificationsServiceStub() },
        { provide: Router, useValue: new RouterStub() },
        { provide: SearchService, useValue: searchService },
        { provide: RequestService, useValue: requestService },
        { provide: PoolTaskDataService, useValue: mockPoolTaskDataService },
<<<<<<< HEAD
    ],
    schemas: [NO_ERRORS_SCHEMA]
}).overrideComponent(ClaimedTaskActionsDeclineTaskComponent, {
      set: { changeDetection: ChangeDetectionStrategy.Default }
=======
      ],
      declarations: [ClaimedTaskActionsDeclineTaskComponent],
      schemas: [NO_ERRORS_SCHEMA],
    }).overrideComponent(ClaimedTaskActionsDeclineTaskComponent, {
      set: { changeDetection: ChangeDetectionStrategy.Default },
>>>>>>> a8f31948
    }).compileComponents();
  }));

  beforeEach(() => {
    fixture = TestBed.createComponent(ClaimedTaskActionsDeclineTaskComponent);
    component = fixture.componentInstance;
    component.object = object;
    spyOn(component, 'initReloadAnchor').and.returnValue(undefined);
    fixture.detectChanges();
  });

  afterEach(() => {
    fixture.debugElement.nativeElement.remove();
  });

  it('should display decline button', () => {
    const btn = fixture.debugElement.query(By.css('.declineTaskAction'));

    expect(btn).not.toBeNull();
  });

  it('should display spin icon when decline is pending', () => {
    component.processing$.next(true);
    fixture.detectChanges();

    const span = fixture.debugElement.query(By.css('.declineTaskAction .fa-spin'));

    expect(span).not.toBeNull();
  });

});<|MERGE_RESOLUTION|>--- conflicted
+++ resolved
@@ -50,7 +50,6 @@
     TestBed.configureTestingModule({
     imports: [
         TranslateModule.forRoot({
-<<<<<<< HEAD
             loader: {
                 provide: TranslateLoader,
                 useClass: TranslateLoaderMock
@@ -59,15 +58,6 @@
         ClaimedTaskActionsDeclineTaskComponent
     ],
     providers: [
-=======
-          loader: {
-            provide: TranslateLoader,
-            useClass: TranslateLoaderMock,
-          },
-        }),
-      ],
-      providers: [
->>>>>>> a8f31948
         { provide: ClaimedTaskDataService, useValue: claimedTaskService },
         { provide: Injector, useValue: {} },
         { provide: NotificationsService, useValue: new NotificationsServiceStub() },
@@ -75,18 +65,10 @@
         { provide: SearchService, useValue: searchService },
         { provide: RequestService, useValue: requestService },
         { provide: PoolTaskDataService, useValue: mockPoolTaskDataService },
-<<<<<<< HEAD
     ],
-    schemas: [NO_ERRORS_SCHEMA]
+    schemas: [NO_ERRORS_SCHEMA],
 }).overrideComponent(ClaimedTaskActionsDeclineTaskComponent, {
-      set: { changeDetection: ChangeDetectionStrategy.Default }
-=======
-      ],
-      declarations: [ClaimedTaskActionsDeclineTaskComponent],
-      schemas: [NO_ERRORS_SCHEMA],
-    }).overrideComponent(ClaimedTaskActionsDeclineTaskComponent, {
       set: { changeDetection: ChangeDetectionStrategy.Default },
->>>>>>> a8f31948
     }).compileComponents();
   }));
 
