--- conflicted
+++ resolved
@@ -68,18 +68,10 @@
         { provide: SearchService, useValue: searchService },
         { provide: RequestService, useValue: requestService },
         { provide: PoolTaskDataService, useValue: mockPoolTaskDataService },
-<<<<<<< HEAD
     ],
-    schemas: [NO_ERRORS_SCHEMA]
+    schemas: [NO_ERRORS_SCHEMA],
 }).overrideComponent(ClaimedTaskActionsApproveComponent, {
-      set: { changeDetection: ChangeDetectionStrategy.Default }
-=======
-      ],
-      declarations: [ClaimedTaskActionsApproveComponent],
-      schemas: [NO_ERRORS_SCHEMA],
-    }).overrideComponent(ClaimedTaskActionsApproveComponent, {
       set: { changeDetection: ChangeDetectionStrategy.Default },
->>>>>>> a8f31948
     }).compileComponents();
   }));
 
