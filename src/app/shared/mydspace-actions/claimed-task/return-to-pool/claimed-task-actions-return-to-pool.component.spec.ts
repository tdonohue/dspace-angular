<<<<<<< HEAD
import { ChangeDetectionStrategy, Injector, NO_ERRORS_SCHEMA } from '@angular/core';
import { async, ComponentFixture, fakeAsync, TestBed } from '@angular/core/testing';
=======
import { ChangeDetectionStrategy, NO_ERRORS_SCHEMA } from '@angular/core';
import { ComponentFixture, TestBed, waitForAsync } from '@angular/core/testing';
>>>>>>> a64cb63d
import { By } from '@angular/platform-browser';
import { TranslateLoader, TranslateModule } from '@ngx-translate/core';

import { ClaimedTaskActionsReturnToPoolComponent } from './claimed-task-actions-return-to-pool.component';
import { ClaimedTask } from '../../../../core/tasks/models/claimed-task-object.model';
import { of as observableOf } from 'rxjs';
import { ProcessTaskResponse } from '../../../../core/tasks/models/process-task-response';
import { ClaimedTaskDataService } from '../../../../core/tasks/claimed-task-data.service';
import { TranslateLoaderMock } from '../../../mocks/translate-loader.mock';
import { NotificationsService } from '../../../notifications/notifications.service';
import { NotificationsServiceStub } from '../../../testing/notifications-service.stub';
import { Router } from '@angular/router';
import { RouterStub } from '../../../testing/router.stub';
import { PoolTaskDataService } from '../../../../core/tasks/pool-task-data.service';
import { SearchService } from '../../../../core/shared/search/search.service';
import { RequestService } from '../../../../core/data/request.service';
import { getMockSearchService } from '../../../mocks/search-service.mock';
import { getMockRequestService } from '../../../mocks/request.service.mock';
import { of } from 'rxjs';

let component: ClaimedTaskActionsReturnToPoolComponent;
let fixture: ComponentFixture<ClaimedTaskActionsReturnToPoolComponent>;

const searchService = getMockSearchService();

const requestService = getMockRequestService();

let mockPoolTaskDataService: PoolTaskDataService;

describe('ClaimedTaskActionsReturnToPoolComponent', () => {
  const object = Object.assign(new ClaimedTask(), { id: 'claimed-task-1' });
  const claimedTaskService = jasmine.createSpyObj('claimedTaskService', {
    returnToPoolTask: observableOf(new ProcessTaskResponse(true))
  });

<<<<<<< HEAD
  beforeEach(async(() => {
    mockPoolTaskDataService = new PoolTaskDataService(null, null, null, null, null, null, null, null);
=======
  beforeEach(waitForAsync(() => {
>>>>>>> a64cb63d
    TestBed.configureTestingModule({
      imports: [
        TranslateModule.forRoot({
          loader: {
            provide: TranslateLoader,
            useClass: TranslateLoaderMock
          }
        })
      ],
      providers: [
        { provide: ClaimedTaskDataService, useValue: claimedTaskService },
        { provide: Injector, useValue: {} },
        { provide: NotificationsService, useValue: new NotificationsServiceStub() },
        { provide: Router, useValue: new RouterStub() },
        { provide: SearchService, useValue: searchService },
        { provide: RequestService, useValue: requestService },
        { provide: PoolTaskDataService, useValue: mockPoolTaskDataService },
      ],
      declarations: [ClaimedTaskActionsReturnToPoolComponent],
      schemas: [NO_ERRORS_SCHEMA]
    }).overrideComponent(ClaimedTaskActionsReturnToPoolComponent, {
      set: { changeDetection: ChangeDetectionStrategy.Default }
    }).compileComponents();
  }));

  beforeEach(fakeAsync(() => {
    fixture = TestBed.createComponent(ClaimedTaskActionsReturnToPoolComponent);
    component = fixture.componentInstance;
    component.object = object;
    spyOn(component, 'initReloadAnchor').and.returnValue(undefined);
    fixture.detectChanges();
  }));

  it('should display return to pool button', () => {
    const btn = fixture.debugElement.query(By.css('.btn-secondary'));

    expect(btn).toBeDefined();
  });

  it('should display spin icon when return to pool action is pending', () => {
    component.processing$.next(true);
    fixture.detectChanges();

    const span = fixture.debugElement.query(By.css('.btn-secondary .fa-spin'));

    expect(span).toBeDefined();
  });

  describe('actionExecution', () => {
    beforeEach(() => {
      component.actionExecution().subscribe();
      fixture.detectChanges();
    });

    it('should call claimedTaskService\'s returnToPoolTask', () => {
      expect(claimedTaskService.returnToPoolTask).toHaveBeenCalledWith(object.id);
    });

  });

  describe('reloadObjectExecution', () => {
    beforeEach(() => {
      spyOn(mockPoolTaskDataService, 'findByItem').and.returnValue(of(null));

      component.itemUuid = 'uuid';
      component.reloadObjectExecution().subscribe();
      fixture.detectChanges();
    });

    it('should call poolTaskDataService findItem with itemUuid', () => {
      expect(mockPoolTaskDataService.findByItem).toHaveBeenCalledWith('uuid');
    });
  });

});<|MERGE_RESOLUTION|>--- conflicted
+++ resolved
@@ -1,16 +1,10 @@
-<<<<<<< HEAD
 import { ChangeDetectionStrategy, Injector, NO_ERRORS_SCHEMA } from '@angular/core';
-import { async, ComponentFixture, fakeAsync, TestBed } from '@angular/core/testing';
-=======
-import { ChangeDetectionStrategy, NO_ERRORS_SCHEMA } from '@angular/core';
-import { ComponentFixture, TestBed, waitForAsync } from '@angular/core/testing';
->>>>>>> a64cb63d
+import { async, ComponentFixture, TestBed, waitForAsync } from '@angular/core/testing';
 import { By } from '@angular/platform-browser';
 import { TranslateLoader, TranslateModule } from '@ngx-translate/core';
 
 import { ClaimedTaskActionsReturnToPoolComponent } from './claimed-task-actions-return-to-pool.component';
 import { ClaimedTask } from '../../../../core/tasks/models/claimed-task-object.model';
-import { of as observableOf } from 'rxjs';
 import { ProcessTaskResponse } from '../../../../core/tasks/models/process-task-response';
 import { ClaimedTaskDataService } from '../../../../core/tasks/claimed-task-data.service';
 import { TranslateLoaderMock } from '../../../mocks/translate-loader.mock';
@@ -40,12 +34,8 @@
     returnToPoolTask: observableOf(new ProcessTaskResponse(true))
   });
 
-<<<<<<< HEAD
-  beforeEach(async(() => {
+  beforeEach(waitForAsync(() => {
     mockPoolTaskDataService = new PoolTaskDataService(null, null, null, null, null, null, null, null);
-=======
-  beforeEach(waitForAsync(() => {
->>>>>>> a64cb63d
     TestBed.configureTestingModule({
       imports: [
         TranslateModule.forRoot({
@@ -101,7 +91,7 @@
     });
 
     it('should call claimedTaskService\'s returnToPoolTask', () => {
-      expect(claimedTaskService.returnToPoolTask).toHaveBeenCalledWith(object.id);
+      expect(claimedTaskService.returnToPoolTask).toHaveBeenCalledWith(object.id)
     });
 
   });
