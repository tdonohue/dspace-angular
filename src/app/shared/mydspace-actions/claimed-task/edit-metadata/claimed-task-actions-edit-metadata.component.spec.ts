--- conflicted
+++ resolved
@@ -1,10 +1,5 @@
-<<<<<<< HEAD
 import { ChangeDetectionStrategy, Injector, NO_ERRORS_SCHEMA } from '@angular/core';
-import { async, ComponentFixture, TestBed } from '@angular/core/testing';
-=======
-import { ChangeDetectionStrategy, NO_ERRORS_SCHEMA } from '@angular/core';
-import { ComponentFixture, TestBed, waitForAsync } from '@angular/core/testing';
->>>>>>> a64cb63d
+import { waitForAsync, ComponentFixture, TestBed } from '@angular/core/testing';
 import { By } from '@angular/platform-browser';
 import { TranslateLoader, TranslateModule } from '@ngx-translate/core';
 
@@ -33,13 +28,8 @@
 
 describe('ClaimedTaskActionsEditMetadataComponent', () => {
   const object = Object.assign(new ClaimedTask(), { id: 'claimed-task-1' });
-<<<<<<< HEAD
   mockPoolTaskDataService = new PoolTaskDataService(null, null, null, null, null, null, null, null);
-  beforeEach(async(() => {
-=======
-
   beforeEach(waitForAsync(() => {
->>>>>>> a64cb63d
     TestBed.configureTestingModule({
       imports: [
         TranslateModule.forRoot({
