--- conflicted
+++ resolved
@@ -1,31 +1,18 @@
-<<<<<<< HEAD
-import { AuthorizationDataService } from 'src/app/core/data/feature-authorization/authorization-data.service';
-import { AuthService } from '../../../core/auth/auth.service';
-import { Item } from '../../../core/shared/item.model';
-import { FeatureID } from '../../../core/data/feature-authorization/feature-id';
-import { Component, Injector, Input, OnInit } from '@angular/core';
-import { Router, RouterLink } from '@angular/router';
-
-import { BehaviorSubject, Observable, switchMap } from 'rxjs';
-import { NgbModal, NgbTooltipModule } from '@ng-bootstrap/ng-bootstrap';
-import { TranslateService, TranslateModule } from '@ngx-translate/core';
-=======
 import {
   Component,
   Injector,
   Input,
   OnInit,
 } from '@angular/core';
-import { Router } from '@angular/router';
-import { NgbModal } from '@ng-bootstrap/ng-bootstrap';
-import { TranslateService } from '@ngx-translate/core';
+import { Router, RouterLink } from '@angular/router';
+import { NgbModal, NgbTooltipModule } from '@ng-bootstrap/ng-bootstrap';
+import { TranslateService, TranslateModule } from '@ngx-translate/core';
 import {
   BehaviorSubject,
   Observable,
   switchMap,
 } from 'rxjs';
 import { AuthorizationDataService } from 'src/app/core/data/feature-authorization/authorization-data.service';
->>>>>>> a8f31948
 
 import { AuthService } from '../../../core/auth/auth.service';
 import { FeatureID } from '../../../core/data/feature-authorization/feature-id';
@@ -41,12 +28,9 @@
 import { WorkspaceItem } from '../../../core/submission/models/workspaceitem.model';
 import { WorkspaceitemDataService } from '../../../core/submission/workspaceitem-data.service';
 import { getWorkspaceItemViewRoute } from '../../../workspaceitems-edit-page/workspaceitems-edit-page-routing-paths';
-<<<<<<< HEAD
 import { NgIf, AsyncPipe } from '@angular/common';
-=======
 import { NotificationsService } from '../../notifications/notifications.service';
 import { MyDSpaceActionsComponent } from '../mydspace-actions';
->>>>>>> a8f31948
 
 /**
  * This component represents actions related to WorkspaceItem object.
