--- conflicted
+++ resolved
@@ -1,30 +1,14 @@
-<<<<<<< HEAD
-import { Component, Injector, Input, OnInit } from '@angular/core';
+import { Component, Injector, Input, OnInit, } from '@angular/core';
 import { Router, RouterLink } from '@angular/router';
-import { TranslateService, TranslateModule } from '@ngx-translate/core';
-import { MyDSpaceActionsComponent } from '../mydspace-actions';
-=======
-import {
-  Component,
-  Injector,
-  Input,
-  OnInit,
-} from '@angular/core';
-import { Router } from '@angular/router';
-import { TranslateService } from '@ngx-translate/core';
-
->>>>>>> a8f31948
+import { TranslateModule, TranslateService } from '@ngx-translate/core';
 import { ItemDataService } from '../../../core/data/item-data.service';
 import { RequestService } from '../../../core/data/request.service';
 import { Item } from '../../../core/shared/item.model';
 import { SearchService } from '../../../core/shared/search/search.service';
 import { getItemPageRoute } from '../../../item-page/item-page-routing-paths';
-<<<<<<< HEAD
 import { NgbTooltipModule } from '@ng-bootstrap/ng-bootstrap';
-=======
 import { NotificationsService } from '../../notifications/notifications.service';
 import { MyDSpaceActionsComponent } from '../mydspace-actions';
->>>>>>> a8f31948
 
 /**
  * This component represents mydspace actions related to Item object.
