--- conflicted
+++ resolved
@@ -1,9 +1,5 @@
 import { ChangeDetectionStrategy, Injector, NO_ERRORS_SCHEMA } from '@angular/core';
-<<<<<<< HEAD
-import { async, ComponentFixture, TestBed } from '@angular/core/testing';
-=======
-import { ComponentFixture, fakeAsync, TestBed, waitForAsync } from '@angular/core/testing';
->>>>>>> a64cb63d
+import { waitForAsync, ComponentFixture, fakeAsync, TestBed } from '@angular/core/testing';
 import { Router } from '@angular/router';
 import { By } from '@angular/platform-browser';
 
@@ -78,13 +74,9 @@
 mockObject = Object.assign(new PoolTask(), { workflowitem: observableOf(rdWorkflowitem), id: '1234' });
 
 describe('PoolTaskActionsComponent', () => {
-<<<<<<< HEAD
-  beforeEach(async(() => {
+  beforeEach(waitForAsync(() => {
     mockDataService = new PoolTaskDataService(null, null, null, null, null, null, null, null)
     mockClaimedTaskDataService = new ClaimedTaskDataService(null, null, null, null, null, null, null, null);
-=======
-  beforeEach(waitForAsync(() => {
->>>>>>> a64cb63d
     TestBed.configureTestingModule({
       imports: [
         TranslateModule.forRoot({
@@ -141,13 +133,7 @@
     expect(btn).toBeDefined();
   });
 
-<<<<<<< HEAD
   it('should call claim task with href of getPoolTaskEndpointById', ((done) => {
-=======
-  it('should call claimTask method on claim', fakeAsync(() => {
-    spyOn(component, 'reload');
-    mockDataService.claimTask.and.returnValue(observableOf({ hasSucceeded: true }));
->>>>>>> a64cb63d
 
     const poolTaskHref = 'poolTaskHref';
     const remoteClaimTaskResponse: any = new ProcessTaskResponse(true, null, null);
@@ -159,13 +145,7 @@
 
     (component as any).objectDataService = mockDataService;
 
-<<<<<<< HEAD
     spyOn(component, 'handleReloadableActionResponse').and.callThrough();
-=======
-  it('should display a success notification on claim success', waitForAsync(() => {
-    spyOn(component, 'reload');
-    mockDataService.claimTask.and.returnValue(observableOf({ hasSucceeded: true }));
->>>>>>> a64cb63d
 
     component.startActionExecution().subscribe( (result) => {
 
@@ -173,43 +153,14 @@
       expect(mockClaimedTaskDataService.claimTask).toHaveBeenCalledWith(mockObject.id, poolTaskHref);
       expect(mockClaimedTaskDataService.findByItem).toHaveBeenCalledWith(component.itemUuid);
 
-<<<<<<< HEAD
       expect(result instanceof PoolTaskSearchResult).toBeTrue();
-=======
-  it('should reload page on claim success', waitForAsync(() => {
-    spyOn(router, 'navigateByUrl');
-    router.url = 'test.url/test';
-    mockDataService.claimTask.and.returnValue(observableOf({ hasSucceeded: true }));
->>>>>>> a64cb63d
 
       expect(component.handleReloadableActionResponse).toHaveBeenCalledWith(true, result);
 
-<<<<<<< HEAD
       expect(notificationsServiceStub.success).toHaveBeenCalled();
 
       done();
     })
-=======
-    fixture.whenStable().then(() => {
-      expect(router.navigateByUrl).toHaveBeenCalledWith('test.url/test');
-    });
-  }));
-
-  it('should display an error notification on claim failure', waitForAsync(() => {
-    mockDataService.claimTask.and.returnValue(observableOf({ hasSucceeded: false }));
-
-    component.claim();
-    fixture.detectChanges();
-
-    fixture.whenStable().then(() => {
-      expect(notificationsServiceStub.error).toHaveBeenCalled();
-    });
-  }));
-
-  it('should clear the object cache by href', waitForAsync(() => {
-    component.reload();
-    fixture.detectChanges();
->>>>>>> a64cb63d
 
   }));
 
