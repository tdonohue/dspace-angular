<<<<<<< HEAD
import { ComponentFixture, fakeAsync, TestBed } from '@angular/core/testing';
import { NgbDatepickerModule, NgbModal, NgbModalRef } from '@ng-bootstrap/ng-bootstrap';
import { Component } from '@angular/core';
import { of } from 'rxjs';
import { AccessControlFormContainerComponent } from './access-control-form-container.component';
import { BulkAccessControlService } from './bulk-access-control.service';
import { BulkAccessConfigDataService } from '../../core/config/bulk-access-config-data.service';
import { Item } from '../../core/shared/item.model';
import { SelectableListService } from '../object-list/selectable-list/selectable-list.service';
import { createAccessControlInitialFormState } from './access-control-form-container-intial-state';
import { CommonModule } from '@angular/common';
import { SharedBrowseByModule } from '../browse-by/shared-browse-by.module';
import { TranslateModule } from '@ngx-translate/core';
import { FormsModule } from '@angular/forms';
import { UiSwitchModule } from 'ngx-ui-switch';
import {
  ITEM_ACCESS_CONTROL_SELECT_BITSTREAMS_LIST_ID
} from './item-access-control-select-bitstreams-modal/item-access-control-select-bitstreams-modal.component';
=======
import { CommonModule } from '@angular/common';
import { Component } from '@angular/core';
import {
  ComponentFixture,
  fakeAsync,
  TestBed,
} from '@angular/core/testing';
import { FormsModule } from '@angular/forms';
import {
  NgbDatepickerModule,
  NgbModal,
  NgbModalRef,
} from '@ng-bootstrap/ng-bootstrap';
import { TranslateModule } from '@ngx-translate/core';
import { UiSwitchModule } from 'ngx-ui-switch';
import { of } from 'rxjs';

import { BulkAccessConfigDataService } from '../../core/config/bulk-access-config-data.service';
import { Item } from '../../core/shared/item.model';
import { SharedBrowseByModule } from '../browse-by/shared-browse-by.module';
import { SelectableListService } from '../object-list/selectable-list/selectable-list.service';
import { AccessControlFormModule } from './access-control-form.module';
import { AccessControlFormContainerComponent } from './access-control-form-container.component';
import { createAccessControlInitialFormState } from './access-control-form-container-intial-state';
import { BulkAccessControlService } from './bulk-access-control.service';
import { ITEM_ACCESS_CONTROL_SELECT_BITSTREAMS_LIST_ID } from './item-access-control-select-bitstreams-modal/item-access-control-select-bitstreams-modal.component';
>>>>>>> a8f31948


describe('AccessControlFormContainerComponent', () => {
  let component: AccessControlFormContainerComponent<any>;
  let fixture: ComponentFixture<AccessControlFormContainerComponent<any>>;


<<<<<<< HEAD
// Mock NgbModal
  @Component({
    selector: 'ds-ngb-modal', template: '',
    standalone: true,
    imports: [CommonModule,
        FormsModule,
        SharedBrowseByModule,
        NgbDatepickerModule,
        UiSwitchModule]
})
=======
  // Mock NgbModal
  @Component({ selector: 'ds-ngb-modal', template: '' })
>>>>>>> a8f31948
  class MockNgbModalComponent {
  }

  // Mock dependencies
  const mockBulkAccessControlService = {
    createPayloadFile: jasmine.createSpy('createPayloadFile').and.returnValue({ file: 'mocked-file' }),
    executeScript: jasmine.createSpy('executeScript').and.returnValue(of('success')),
  };

  const mockBulkAccessConfigDataService = {
    findByName: jasmine.createSpy('findByName').and.returnValue(of({ payload: { options: [] } })),
  };

  const mockSelectableListService = {
    getSelectableList: jasmine.createSpy('getSelectableList').and.returnValue(of({ selection: [] })),
    deselectAll: jasmine.createSpy('deselectAll'),
  };

  const mockNgbModal = {
    open: jasmine.createSpy('open').and.returnValue(
      { componentInstance: {}, closed: of({}) } as NgbModalRef,
    ),
  };

  beforeEach(async () => {
    await TestBed.configureTestingModule({
    imports: [
        CommonModule,
        FormsModule,
        SharedBrowseByModule,
        TranslateModule.forRoot(),
        NgbDatepickerModule,
        UiSwitchModule,
<<<<<<< HEAD
        AccessControlFormContainerComponent, MockNgbModalComponent
    ],
    providers: [
=======
      ],
      providers: [
>>>>>>> a8f31948
        { provide: BulkAccessControlService, useValue: mockBulkAccessControlService },
        { provide: BulkAccessConfigDataService, useValue: mockBulkAccessConfigDataService },
        { provide: SelectableListService, useValue: mockSelectableListService },
        { provide: NgbModal, useValue: mockNgbModal },
<<<<<<< HEAD
    ]
}).compileComponents();
=======
      ],
    }).compileComponents();
>>>>>>> a8f31948
  });

  beforeEach(() => {
    fixture = TestBed.createComponent(AccessControlFormContainerComponent);
    component = fixture.componentInstance;
    component.state = createAccessControlInitialFormState();
    fixture.detectChanges();
  });

  it('should create the component', () => {
    expect(component).toBeTruthy();
  });

  it('should reset the form', fakeAsync(() => {
    fixture.detectChanges();
    const resetSpy = spyOn(component.bitstreamAccessCmp, 'reset');
    spyOn(component.itemAccessCmp, 'reset');

    component.reset();

    expect(resetSpy).toHaveBeenCalled();
    expect(component.itemAccessCmp.reset).toHaveBeenCalled();
    expect(component.state).toEqual(createAccessControlInitialFormState());
  }));

  it('should submit the form', () => {
    const bitstreamAccess = 'bitstreamAccess';
    const itemAccess = 'itemAccess';
    component.bitstreamAccessCmp.getValue = jasmine.createSpy('getValue').and.returnValue(bitstreamAccess);
    component.itemAccessCmp.getValue = jasmine.createSpy('getValue').and.returnValue(itemAccess);
    component.itemRD = { payload: { uuid: 'item-uuid' } } as any;

    component.submit();

    expect(mockBulkAccessControlService.createPayloadFile).toHaveBeenCalledWith({
      bitstreamAccess,
      itemAccess,
      state: createAccessControlInitialFormState(),
    });
    expect(mockBulkAccessControlService.executeScript).toHaveBeenCalledWith(['item-uuid'], 'mocked-file');
  });

  it('should handle the status change for bitstream access', () => {
    component.bitstreamAccessCmp.enable = jasmine.createSpy('enable');
    component.bitstreamAccessCmp.disable = jasmine.createSpy('disable');

    component.handleStatusChange('bitstream', true);
    expect(component.bitstreamAccessCmp.enable).toHaveBeenCalled();

    component.handleStatusChange('bitstream', false);
    expect(component.bitstreamAccessCmp.disable).toHaveBeenCalled();
  });

  it('should handle the status change for item access', () => {
    component.itemAccessCmp.enable = jasmine.createSpy('enable');
    component.itemAccessCmp.disable = jasmine.createSpy('disable');

    component.handleStatusChange('item', true);
    expect(component.itemAccessCmp.enable).toHaveBeenCalled();

    component.handleStatusChange('item', false);
    expect(component.itemAccessCmp.disable).toHaveBeenCalled();
  });

  it('should open the select bitstreams modal', () => {
    const modalService = TestBed.inject(NgbModal);

    component.openSelectBitstreamsModal(new Item());
    expect(modalService.open).toHaveBeenCalled();
  });

  it('should unsubscribe and deselect all on component destroy', () => {
    component.ngOnDestroy();
    expect(component.selectableListService.deselectAll).toHaveBeenCalledWith(
      ITEM_ACCESS_CONTROL_SELECT_BITSTREAMS_LIST_ID,
    );
  });
});<|MERGE_RESOLUTION|>--- conflicted
+++ resolved
@@ -1,23 +1,3 @@
-<<<<<<< HEAD
-import { ComponentFixture, fakeAsync, TestBed } from '@angular/core/testing';
-import { NgbDatepickerModule, NgbModal, NgbModalRef } from '@ng-bootstrap/ng-bootstrap';
-import { Component } from '@angular/core';
-import { of } from 'rxjs';
-import { AccessControlFormContainerComponent } from './access-control-form-container.component';
-import { BulkAccessControlService } from './bulk-access-control.service';
-import { BulkAccessConfigDataService } from '../../core/config/bulk-access-config-data.service';
-import { Item } from '../../core/shared/item.model';
-import { SelectableListService } from '../object-list/selectable-list/selectable-list.service';
-import { createAccessControlInitialFormState } from './access-control-form-container-intial-state';
-import { CommonModule } from '@angular/common';
-import { SharedBrowseByModule } from '../browse-by/shared-browse-by.module';
-import { TranslateModule } from '@ngx-translate/core';
-import { FormsModule } from '@angular/forms';
-import { UiSwitchModule } from 'ngx-ui-switch';
-import {
-  ITEM_ACCESS_CONTROL_SELECT_BITSTREAMS_LIST_ID
-} from './item-access-control-select-bitstreams-modal/item-access-control-select-bitstreams-modal.component';
-=======
 import { CommonModule } from '@angular/common';
 import { Component } from '@angular/core';
 import {
@@ -43,8 +23,7 @@
 import { AccessControlFormContainerComponent } from './access-control-form-container.component';
 import { createAccessControlInitialFormState } from './access-control-form-container-intial-state';
 import { BulkAccessControlService } from './bulk-access-control.service';
-import { ITEM_ACCESS_CONTROL_SELECT_BITSTREAMS_LIST_ID } from './item-access-control-select-bitstreams-modal/item-access-control-select-bitstreams-modal.component';
->>>>>>> a8f31948
+import { ITEM_ACCESS_CONTROL_SELECT_BITSTREAMS_LIST_ID} from './item-access-control-select-bitstreams-modal/item-access-control-select-bitstreams-modal.component';
 
 
 describe('AccessControlFormContainerComponent', () => {
@@ -52,8 +31,7 @@
   let fixture: ComponentFixture<AccessControlFormContainerComponent<any>>;
 
 
-<<<<<<< HEAD
-// Mock NgbModal
+  // Mock NgbModal
   @Component({
     selector: 'ds-ngb-modal', template: '',
     standalone: true,
@@ -63,10 +41,6 @@
         NgbDatepickerModule,
         UiSwitchModule]
 })
-=======
-  // Mock NgbModal
-  @Component({ selector: 'ds-ngb-modal', template: '' })
->>>>>>> a8f31948
   class MockNgbModalComponent {
   }
 
@@ -100,25 +74,15 @@
         TranslateModule.forRoot(),
         NgbDatepickerModule,
         UiSwitchModule,
-<<<<<<< HEAD
         AccessControlFormContainerComponent, MockNgbModalComponent
     ],
     providers: [
-=======
-      ],
-      providers: [
->>>>>>> a8f31948
         { provide: BulkAccessControlService, useValue: mockBulkAccessControlService },
         { provide: BulkAccessConfigDataService, useValue: mockBulkAccessConfigDataService },
         { provide: SelectableListService, useValue: mockSelectableListService },
         { provide: NgbModal, useValue: mockNgbModal },
-<<<<<<< HEAD
     ]
 }).compileComponents();
-=======
-      ],
-    }).compileComponents();
->>>>>>> a8f31948
   });
 
   beforeEach(() => {
