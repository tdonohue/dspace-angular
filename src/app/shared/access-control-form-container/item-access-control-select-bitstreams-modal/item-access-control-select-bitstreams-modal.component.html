<div class="modal-header">
  <h4 class="modal-title">
    {{'access-control-select-bitstreams-modal.title' | translate}}
  </h4>
  <button type="button" class="btn-close" aria-label="Close"
    (click)="activeModal.dismiss('Cross click')">
  </button>
</div>
<div class="modal-body">
<<<<<<< HEAD
  @if (data$ | async; as data) {
    @if (data.payload.page.length > 0) {
      <ds-viewable-collection
        [config]="paginationConfig"
        [context]="context"
        [objects]="data"
        [selectable]="true"
        [selectionConfig]="{ repeatable: true, listId: LIST_ID }"
        [showPaginator]="true"
        (pageChange)="loadForPage($event)">
      </ds-viewable-collection>
    }
    @if (data && data.payload.page.length === 0) {
      <div
        class="alert alert-info w-100" role="alert">
        {{'access-control-select-bitstreams-modal.no-items' | translate}}
      </div>
    }
  }
=======
  <ng-container *ngIf="bitstreams$ | async as bitstreams">
    <ds-viewable-collection
      *ngIf="bitstreams.payload?.page?.length > 0"
      [config]="paginationConfig"
      [context]="context"
      [objects]="bitstreams"
      [selectable]="true"
      [selectionConfig]="{ repeatable: true, listId: LIST_ID }"
      [showPaginator]="true">
    </ds-viewable-collection>

    <div *ngIf="bitstreams && bitstreams.payload?.page?.length === 0"
         class="alert alert-info w-100" role="alert">
      {{'access-control-select-bitstreams-modal.no-items' | translate}}
    </div>

  </ng-container>
>>>>>>> c03bbb01
</div>
<div class="modal-footer">
  <button type="button" class="btn btn-outline-dark"
    (click)="activeModal.close('Close click')">
    {{'access-control-select-bitstreams-modal.close' | translate}}
  </button>
</div><|MERGE_RESOLUTION|>--- conflicted
+++ resolved
@@ -7,45 +7,24 @@
   </button>
 </div>
 <div class="modal-body">
-<<<<<<< HEAD
-  @if (data$ | async; as data) {
-    @if (data.payload.page.length > 0) {
+  @if (bitstreams$ | async; as bitstreams) {
+    @if (bitstreams.payload.page.length > 0) {
       <ds-viewable-collection
         [config]="paginationConfig"
         [context]="context"
-        [objects]="data"
+        [objects]="bitstreams"
         [selectable]="true"
         [selectionConfig]="{ repeatable: true, listId: LIST_ID }"
-        [showPaginator]="true"
-        (pageChange)="loadForPage($event)">
+        [showPaginator]="true">
       </ds-viewable-collection>
     }
-    @if (data && data.payload.page.length === 0) {
+    @if (bitstreams && bitstreams.payload.page.length === 0) {
       <div
         class="alert alert-info w-100" role="alert">
         {{'access-control-select-bitstreams-modal.no-items' | translate}}
       </div>
     }
   }
-=======
-  <ng-container *ngIf="bitstreams$ | async as bitstreams">
-    <ds-viewable-collection
-      *ngIf="bitstreams.payload?.page?.length > 0"
-      [config]="paginationConfig"
-      [context]="context"
-      [objects]="bitstreams"
-      [selectable]="true"
-      [selectionConfig]="{ repeatable: true, listId: LIST_ID }"
-      [showPaginator]="true">
-    </ds-viewable-collection>
-
-    <div *ngIf="bitstreams && bitstreams.payload?.page?.length === 0"
-         class="alert alert-info w-100" role="alert">
-      {{'access-control-select-bitstreams-modal.no-items' | translate}}
-    </div>
-
-  </ng-container>
->>>>>>> c03bbb01
 </div>
 <div class="modal-footer">
   <button type="button" class="btn btn-outline-dark"
