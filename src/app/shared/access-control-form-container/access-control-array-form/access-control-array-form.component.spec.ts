import { CommonModule } from '@angular/common';
import { DebugElement } from '@angular/core';
import {
  ComponentFixture,
  TestBed,
} from '@angular/core/testing';
import { FormsModule } from '@angular/forms';
import { By } from '@angular/platform-browser';
import { NgbDatepickerModule } from '@ng-bootstrap/ng-bootstrap';
import { TranslateModule } from '@ngx-translate/core';

import { SharedBrowseByModule } from '../../browse-by/shared-browse-by.module';
import { AccessControlArrayFormComponent } from './access-control-array-form.component';
import { ToDatePipe } from './to-date.pipe';

describe('AccessControlArrayFormComponent', () => {
  let component: AccessControlArrayFormComponent;
  let fixture: ComponentFixture<AccessControlArrayFormComponent>;

  beforeEach(async () => {
    await TestBed.configureTestingModule({
<<<<<<< HEAD
    imports: [CommonModule, FormsModule, SharedBrowseByModule, TranslateModule.forRoot(), NgbDatepickerModule, AccessControlArrayFormComponent, ToDatePipe]
})
    .compileComponents();
=======
      imports: [ CommonModule, FormsModule, SharedBrowseByModule, TranslateModule.forRoot(), NgbDatepickerModule ],
      declarations: [ AccessControlArrayFormComponent, ToDatePipe  ],
    })
      .compileComponents();
>>>>>>> a8f31948
  });

  beforeEach(() => {
    fixture = TestBed.createComponent(AccessControlArrayFormComponent);
    component = fixture.componentInstance;
    component.dropdownOptions = [{ name: 'Option1' }, { name: 'Option2' }] as any;
    component.type = 'item';
    fixture.detectChanges();
  });

  it('should create', () => {
    expect(component).toBeTruthy();
  });

  it('should have only one empty control access item in the form',  () => {
    const accessControlItems = fixture.debugElement.queryAll(By.css('.access-control-item'));
    expect(accessControlItems.length).toEqual(1);
  });

  it('should add access control item', () => {
    component.addAccessControlItem();
    expect(component.form.accessControls.length).toEqual(2);
  });

  it('should remove access control item', () => {
    expect(component.form.accessControls.length).toEqual(1);

    component.addAccessControlItem();
    expect(component.form.accessControls.length).toEqual(2);

    const id = component.form.accessControls[0].id;
    component.removeAccessControlItem(id);
    expect(component.form.accessControls.length).toEqual(1);
  });

  it('should reset form value', () => {
    const item = { itemName: 'item1', startDate: '2022-01-01', endDate: '2022-02-01' };
    component.addAccessControlItem(item.itemName);

    // set value to item1
    component.accessControlChanged(
      component.form.accessControls[1],
      'item1',
    );

    component.reset();
    expect(component.form.accessControls[1]?.itemName).toEqual(undefined);
  });


  it('should display a select dropdown with options', () => {
    component.enable();
    fixture.detectChanges();

    const id = component.form.accessControls[0].id;

    const selectElement: DebugElement = fixture.debugElement.query(By.css(`select#accesscontroloption-${id}`));
    expect(selectElement).toBeTruthy();

    const options = selectElement.nativeElement.querySelectorAll('option');
    expect(options.length).toEqual(3); // 2 options + default empty option

    expect(options[0].value).toEqual('');
    expect(options[1].value).toEqual('Option1');
    expect(options[2].value).toEqual('Option2');
  });

  it('should add new access control items when clicking "Add more" button', () => {
    component.enable();
    fixture.detectChanges();

    const addButton: DebugElement = fixture.debugElement.query(By.css(`button#add-btn-${component.type}`));
    addButton.nativeElement.click();
    fixture.detectChanges();

    const accessControlItems = fixture.debugElement.queryAll(By.css('.access-control-item'));
    expect(accessControlItems.length).toEqual(2);
  });

  it('should remove access control items when clicking remove button', () => {
    component.enable();

    component.addAccessControlItem('test');

    fixture.detectChanges();

    const removeButton: DebugElement[] = fixture.debugElement.queryAll(By.css('button.btn-outline-danger'));
    removeButton[1].nativeElement.click();
    fixture.detectChanges();

    const accessControlItems = fixture.debugElement.queryAll(By.css('.access-control-item'));
    expect(accessControlItems.length).toEqual(1);
  });
});<|MERGE_RESOLUTION|>--- conflicted
+++ resolved
@@ -19,16 +19,9 @@
 
   beforeEach(async () => {
     await TestBed.configureTestingModule({
-<<<<<<< HEAD
     imports: [CommonModule, FormsModule, SharedBrowseByModule, TranslateModule.forRoot(), NgbDatepickerModule, AccessControlArrayFormComponent, ToDatePipe]
 })
     .compileComponents();
-=======
-      imports: [ CommonModule, FormsModule, SharedBrowseByModule, TranslateModule.forRoot(), NgbDatepickerModule ],
-      declarations: [ AccessControlArrayFormComponent, ToDatePipe  ],
-    })
-      .compileComponents();
->>>>>>> a8f31948
   });
 
   beforeEach(() => {
