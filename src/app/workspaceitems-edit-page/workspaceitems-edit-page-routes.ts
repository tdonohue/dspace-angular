--- conflicted
+++ resolved
@@ -4,14 +4,9 @@
 import { i18nBreadcrumbResolver } from '../core/breadcrumbs/i18n-breadcrumb.resolver';
 import { ThemedFullItemPageComponent } from '../item-page/full/themed-full-item-page.component';
 import { ThemedSubmissionEditComponent } from '../submission/edit/themed-submission-edit.component';
-<<<<<<< HEAD
-import { ItemFromWorkspaceResolver } from './item-from-workspace.resolver';
+import { itemFromWorkspaceResolver } from './item-from-workspace.resolver';
 import { ItemFromWorkspaceBreadcrumbResolver } from './item-from-workspace-breadcrumb.resolver';
-import { WorkspaceItemPageResolver } from './workspace-item-page.resolver';
-=======
-import { itemFromWorkspaceResolver } from './item-from-workspace.resolver';
 import { workspaceItemPageResolver } from './workspace-item-page.resolver';
->>>>>>> 26ecc035
 import { ThemedWorkspaceItemsDeletePageComponent } from './workspaceitems-delete-page/themed-workspaceitems-delete-page.component';
 import { WorkspaceItemsDeletePageComponent } from './workspaceitems-delete-page/workspaceitems-delete-page.component';
 
@@ -22,14 +17,10 @@
   },
   {
     path: ':id',
-<<<<<<< HEAD
     resolve: {
       breadcrumb: ItemFromWorkspaceBreadcrumbResolver,
-      wsi: WorkspaceItemPageResolver,
+      wsi: workspaceItemPageResolver,
     },
-=======
-    resolve: { wsi: workspaceItemPageResolver },
->>>>>>> 26ecc035
     children: [
       {
         canActivate: [authenticatedGuard],
