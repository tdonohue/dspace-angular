--- conflicted
+++ resolved
@@ -1,11 +1,5 @@
 import { Injectable } from '@angular/core';
-<<<<<<< HEAD
-=======
-import { Resolve } from '@angular/router';
 import { Store } from '@ngrx/store';
->>>>>>> 5fc2ed92
-
-import { RemoteData } from '../core/data/remote-data';
 import { Item } from '../core/shared/item.model';
 import { SubmissionObjectResolver } from '../core/submission/resolver/submission-object.resolver';
 import { WorkspaceitemDataService } from '../core/submission/workspaceitem-data.service';
@@ -13,15 +7,9 @@
 /**
  * This class represents a resolver that requests a specific item before the route is activated
  */
-<<<<<<< HEAD
-@Injectable()
+@Injectable({ providedIn: 'root' })
 export class ItemFromWorkspaceResolver extends SubmissionObjectResolver<Item>   {
-    constructor(
-=======
-@Injectable({ providedIn: 'root' })
-export class ItemFromWorkspaceResolver extends SubmissionObjectResolver<Item> implements Resolve<RemoteData<Item>>  {
   constructor(
->>>>>>> 5fc2ed92
         private workspaceItemService: WorkspaceitemDataService,
         protected store: Store<any>,
   ) {
