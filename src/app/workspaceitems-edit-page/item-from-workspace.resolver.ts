--- conflicted
+++ resolved
@@ -1,7 +1,3 @@
-<<<<<<< HEAD
-import { Injectable } from '@angular/core';
-import { Resolve } from '@angular/router';
-=======
 import { inject } from '@angular/core';
 import {
   ActivatedRouteSnapshot,
@@ -9,7 +5,6 @@
   RouterStateSnapshot,
 } from '@angular/router';
 import { Observable } from 'rxjs';
->>>>>>> 26ecc035
 
 import { RemoteData } from '../core/data/remote-data';
 import { Item } from '../core/shared/item.model';
@@ -19,23 +14,10 @@
 /**
  * This method represents a resolver that requests a specific item before the route is activated
  */
-<<<<<<< HEAD
-@Injectable({ providedIn: 'root' })
-export class ItemFromWorkspaceResolver extends SubmissionObjectResolver<Item> implements Resolve<RemoteData<Item>> {
-
-  constructor(
-    protected dataService: WorkspaceitemDataService,
-  ) {
-    super(dataService);
-  }
-
-}
-=======
 export const itemFromWorkspaceResolver: ResolveFn<RemoteData<Item>> = (
   route: ActivatedRouteSnapshot,
   state: RouterStateSnapshot,
   workspaceItemService: WorkspaceitemDataService = inject(WorkspaceitemDataService),
 ): Observable<RemoteData<Item>> => {
   return SubmissionObjectResolver(route, state, workspaceItemService);
-};
->>>>>>> 26ecc035
+};