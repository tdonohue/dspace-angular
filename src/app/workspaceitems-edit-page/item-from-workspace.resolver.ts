--- conflicted
+++ resolved
@@ -1,6 +1,5 @@
 import { Injectable } from '@angular/core';
 import { Resolve } from '@angular/router';
-import { Store } from '@ngrx/store';
 
 import { RemoteData } from '../core/data/remote-data';
 import { Item } from '../core/shared/item.model';
@@ -10,23 +9,13 @@
 /**
  * This class represents a resolver that requests a specific item before the route is activated
  */
-<<<<<<< HEAD
 @Injectable({ providedIn: 'root' })
-export class ItemFromWorkspaceResolver extends SubmissionObjectResolver<Item> implements Resolve<RemoteData<Item>>  {
-  constructor(
-        private workspaceItemService: WorkspaceitemDataService,
-        protected store: Store<any>,
-  ) {
-    super(workspaceItemService, store);
-=======
-@Injectable()
 export class ItemFromWorkspaceResolver extends SubmissionObjectResolver<Item> implements Resolve<RemoteData<Item>> {
 
   constructor(
     protected dataService: WorkspaceitemDataService,
   ) {
     super(dataService);
->>>>>>> 60d93e65
   }
 
 }