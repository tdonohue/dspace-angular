--- conflicted
+++ resolved
@@ -1,35 +1,11 @@
-<<<<<<< HEAD
-import { ItemVersionsComponent } from './item-versions.component';
-import { ComponentFixture, TestBed, waitForAsync } from '@angular/core/testing';
-import { VarDirective } from '../../shared/utils/var.directive';
-=======
 import { CommonModule } from '@angular/common';
-import {
-  DebugElement,
-  NO_ERRORS_SCHEMA,
-} from '@angular/core';
-import {
-  ComponentFixture,
-  TestBed,
-  waitForAsync,
-} from '@angular/core/testing';
-import {
-  FormsModule,
-  ReactiveFormsModule,
-  UntypedFormBuilder,
-} from '@angular/forms';
-import {
-  BrowserModule,
-  By,
-} from '@angular/platform-browser';
-import { Router } from '@angular/router';
->>>>>>> a8f31948
+import { DebugElement, NO_ERRORS_SCHEMA, } from '@angular/core';
+import { ComponentFixture, TestBed, waitForAsync, } from '@angular/core/testing';
+import { FormsModule, ReactiveFormsModule, UntypedFormBuilder, } from '@angular/forms';
+import { BrowserModule, By, } from '@angular/platform-browser';
+import { ActivatedRoute, RouterModule } from '@angular/router';
 import { TranslateModule } from '@ngx-translate/core';
-import {
-  EMPTY,
-  of as observableOf,
-  of,
-} from 'rxjs';
+import { EMPTY, of, of as observableOf, } from 'rxjs';
 
 import { AuthService } from '../../core/auth/auth.service';
 import { ConfigurationDataService } from '../../core/data/configuration-data.service';
@@ -42,44 +18,19 @@
 import { Item } from '../../core/shared/item.model';
 import { Version } from '../../core/shared/version.model';
 import { VersionHistory } from '../../core/shared/version-history.model';
-<<<<<<< HEAD
-import { VersionHistoryDataService } from '../../core/data/version-history-data.service';
-import { BrowserModule, By } from '@angular/platform-browser';
 import { createSuccessfulRemoteDataObject$ } from '../../shared/remote-data.utils';
 import { createPaginatedList } from '../../shared/testing/utils.test';
-import { EMPTY, of, of as observableOf } from 'rxjs';
-import { PaginationService } from '../../core/pagination/pagination.service';
 import { PaginationServiceStub } from '../../shared/testing/pagination-service.stub';
-import { AuthService } from '../../core/auth/auth.service';
-import { VersionDataService } from '../../core/data/version-data.service';
-import { ItemDataService } from '../../core/data/item-data.service';
-import { FormsModule, ReactiveFormsModule, UntypedFormBuilder } from '@angular/forms';
-=======
 import { WorkflowItemDataService } from '../../core/submission/workflowitem-data.service';
 import { WorkspaceitemDataService } from '../../core/submission/workspaceitem-data.service';
->>>>>>> a8f31948
 import { NotificationsService } from '../../shared/notifications/notifications.service';
-import { createSuccessfulRemoteDataObject$ } from '../../shared/remote-data.utils';
 import { NotificationsServiceStub } from '../../shared/testing/notifications-service.stub';
-<<<<<<< HEAD
-import { AuthorizationDataService } from '../../core/data/feature-authorization/authorization-data.service';
-import { FeatureID } from '../../core/data/feature-authorization/feature-id';
-import { WorkspaceitemDataService } from '../../core/submission/workspaceitem-data.service';
-import { WorkflowItemDataService } from '../../core/submission/workflowitem-data.service';
-import { ConfigurationDataService } from '../../core/data/configuration-data.service';
-import { ActivatedRoute, RouterModule } from '@angular/router';
-import { CommonModule } from '@angular/common';
+import { VarDirective } from '../../shared/utils/var.directive';
 import { ItemSharedModule } from '../item-shared.module';
 import { AlertComponent } from '../../shared/alert/alert.component';
 import { PaginationComponent } from '../../shared/pagination/pagination.component';
 import { ActivatedRouteStub } from '../../shared/testing/active-router.stub';
-=======
-import { PaginationServiceStub } from '../../shared/testing/pagination-service.stub';
-import { createPaginatedList } from '../../shared/testing/utils.test';
-import { VarDirective } from '../../shared/utils/var.directive';
-import { ItemSharedModule } from '../item-shared.module';
 import { ItemVersionsComponent } from './item-versions.component';
->>>>>>> a8f31948
 
 describe('ItemVersionsComponent', () => {
   let component: ItemVersionsComponent;
@@ -187,7 +138,6 @@
   beforeEach(waitForAsync(() => {
 
     TestBed.configureTestingModule({
-<<<<<<< HEAD
     imports: [TranslateModule.forRoot(), RouterModule.forRoot([]), CommonModule, FormsModule, ReactiveFormsModule, BrowserModule, ItemSharedModule, ItemVersionsComponent, VarDirective],
     providers: [
       {provide: PaginationService, useValue: new PaginationServiceStub() },
@@ -203,32 +153,12 @@
       {provide: ConfigurationDataService, useValue: configurationServiceSpy},
       {provide: ActivatedRoute, useValue: new ActivatedRouteStub()},
     ],
-      schemas: [NO_ERRORS_SCHEMA]
+      schemas: [NO_ERRORS_SCHEMA],
     })
       .overrideComponent(ItemVersionsComponent, {
         remove: {imports: [AlertComponent, PaginationComponent]}
       })
       .compileComponents();
-=======
-      declarations: [ItemVersionsComponent, VarDirective],
-      imports: [TranslateModule.forRoot(), CommonModule, FormsModule, ReactiveFormsModule, BrowserModule, ItemSharedModule],
-      providers: [
-        { provide: PaginationService, useValue: new PaginationServiceStub() },
-        { provide: UntypedFormBuilder, useValue: new UntypedFormBuilder() },
-        { provide: NotificationsService, useValue: new NotificationsServiceStub() },
-        { provide: AuthService, useValue: authenticationServiceSpy },
-        { provide: AuthorizationDataService, useValue: authorizationServiceSpy },
-        { provide: VersionHistoryDataService, useValue: versionHistoryServiceSpy },
-        { provide: ItemDataService, useValue: itemDataServiceSpy },
-        { provide: VersionDataService, useValue: versionServiceSpy },
-        { provide: WorkspaceitemDataService, useValue: workspaceItemDataServiceSpy },
-        { provide: WorkflowItemDataService, useValue: workflowItemDataServiceSpy },
-        { provide: ConfigurationDataService, useValue: configurationServiceSpy },
-        { provide: Router, useValue: routerSpy },
-      ],
-      schemas: [NO_ERRORS_SCHEMA],
-    }).compileComponents();
->>>>>>> a8f31948
 
     versionHistoryService = TestBed.inject(VersionHistoryDataService);
     authenticationService = TestBed.inject(AuthService);
