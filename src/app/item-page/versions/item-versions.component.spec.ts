--- conflicted
+++ resolved
@@ -1,27 +1,11 @@
 import { CommonModule } from '@angular/common';
-import { NO_ERRORS_SCHEMA } from '@angular/core';
-import {
-  ComponentFixture,
-  TestBed,
-  waitForAsync,
-} from '@angular/core/testing';
-import {
-  FormsModule,
-  ReactiveFormsModule,
-  UntypedFormBuilder,
-} from '@angular/forms';
-import {
-  BrowserModule,
-  By,
-} from '@angular/platform-browser';
+import { DebugElement, NO_ERRORS_SCHEMA } from '@angular/core';
+import { ComponentFixture, TestBed, waitForAsync } from '@angular/core/testing';
+import { FormsModule, ReactiveFormsModule, UntypedFormBuilder } from '@angular/forms';
+import { BrowserModule, By } from '@angular/platform-browser';
 import { Router } from '@angular/router';
 import { TranslateModule } from '@ngx-translate/core';
-<<<<<<< HEAD
-import {
-  EMPTY,
-  of as observableOf,
-  of,
-} from 'rxjs';
+import { EMPTY, of as observableOf, of } from 'rxjs';
 
 import { AuthService } from '../../core/auth/auth.service';
 import { ConfigurationDataService } from '../../core/data/configuration-data.service';
@@ -31,9 +15,6 @@
 import { VersionDataService } from '../../core/data/version-data.service';
 import { VersionHistoryDataService } from '../../core/data/version-history-data.service';
 import { PaginationService } from '../../core/pagination/pagination.service';
-=======
-import { DebugElement, NO_ERRORS_SCHEMA } from '@angular/core';
->>>>>>> 230055ce
 import { Item } from '../../core/shared/item.model';
 import { Version } from '../../core/shared/version.model';
 import { VersionHistory } from '../../core/shared/version-history.model';
