import { CommonModule } from '@angular/common';
import {
  DebugElement,
  NO_ERRORS_SCHEMA,
} from '@angular/core';
import {
  ComponentFixture,
  TestBed,
  waitForAsync,
} from '@angular/core/testing';
import {
  FormsModule,
  ReactiveFormsModule,
  UntypedFormBuilder,
} from '@angular/forms';
import {
  BrowserModule,
  By,
} from '@angular/platform-browser';
import {
  ActivatedRoute,
  RouterModule,
} from '@angular/router';
import { TranslateModule } from '@ngx-translate/core';
import {
  EMPTY,
  of as observableOf,
  of,
} from 'rxjs';

import { AuthService } from '../../core/auth/auth.service';
import { ConfigurationDataService } from '../../core/data/configuration-data.service';
import { AuthorizationDataService } from '../../core/data/feature-authorization/authorization-data.service';
import { FeatureID } from '../../core/data/feature-authorization/feature-id';
import { ItemDataService } from '../../core/data/item-data.service';
import { VersionDataService } from '../../core/data/version-data.service';
import { VersionHistoryDataService } from '../../core/data/version-history-data.service';
import { PaginationService } from '../../core/pagination/pagination.service';
import { Item } from '../../core/shared/item.model';
import { Version } from '../../core/shared/version.model';
import { VersionHistory } from '../../core/shared/version-history.model';
import { WorkflowItemDataService } from '../../core/submission/workflowitem-data.service';
import { WorkspaceitemDataService } from '../../core/submission/workspaceitem-data.service';
import { AlertComponent } from '../../shared/alert/alert.component';
import { NotificationsService } from '../../shared/notifications/notifications.service';
import { PaginationComponent } from '../../shared/pagination/pagination.component';
import { createSuccessfulRemoteDataObject$ } from '../../shared/remote-data.utils';
import { ActivatedRouteStub } from '../../shared/testing/active-router.stub';
import { NotificationsServiceStub } from '../../shared/testing/notifications-service.stub';
<<<<<<< HEAD
import { PaginationServiceStub } from '../../shared/testing/pagination-service.stub';
import { createPaginatedList } from '../../shared/testing/utils.test';
import { VarDirective } from '../../shared/utils/var.directive';
import { ItemVersionsComponent } from './item-versions.component';
=======
import { AuthorizationDataService } from '../../core/data/feature-authorization/authorization-data.service';
import { FeatureID } from '../../core/data/feature-authorization/feature-id';
import { WorkspaceitemDataService } from '../../core/submission/workspaceitem-data.service';
import { WorkflowItemDataService } from '../../core/submission/workflowitem-data.service';
import { ConfigurationDataService } from '../../core/data/configuration-data.service';
import { Router } from '@angular/router';
import { CommonModule } from '@angular/common';
import { ItemSharedModule } from '../item-shared.module';
import {DisabledDirective} from '../../shared/disabled-directive';
>>>>>>> 2d48cc0f

describe('ItemVersionsComponent', () => {
  let component: ItemVersionsComponent;
  let fixture: ComponentFixture<ItemVersionsComponent>;
  let authenticationService: AuthService;
  let authorizationService: AuthorizationDataService;
  let versionHistoryService: VersionHistoryDataService;
  let workspaceItemDataService: WorkspaceitemDataService;
  let workflowItemDataService: WorkflowItemDataService;
  let versionService: VersionDataService;
  let configurationService: ConfigurationDataService;

  const versionHistory = Object.assign(new VersionHistory(), {
    id: '1',
    draftVersion: true,
  });

  const version1 = Object.assign(new Version(), {
    id: '1',
    version: 1,
    created: new Date(2020, 1, 1),
    summary: 'first version',
    versionhistory: createSuccessfulRemoteDataObject$(versionHistory),
    _links: {
      self: {
        href: 'version2-url',
      },
    },
  });
  const version2 = Object.assign(new Version(), {
    id: '2',
    version: 2,
    summary: 'second version',
    created: new Date(2020, 1, 2),
    versionhistory: createSuccessfulRemoteDataObject$(versionHistory),
    _links: {
      self: {
        href: 'version2-url',
      },
    },
  });
  const versions = [version1, version2];
  versionHistory.versions = createSuccessfulRemoteDataObject$(createPaginatedList(versions));

  const item1 = Object.assign(new Item(), { // is a workspace item
    id: 'item-identifier-1',
    uuid: 'item-identifier-1',
    handle: '123456789/1',
    version: createSuccessfulRemoteDataObject$(version1),
    _links: {
      self: {
        href: '/items/item-identifier-1',
      },
    },
  });
  const item2 = Object.assign(new Item(), {
    id: 'item-identifier-2',
    uuid: 'item-identifier-2',
    handle: '123456789/2',
    version: createSuccessfulRemoteDataObject$(version2),
    _links: {
      self: {
        href: '/items/item-identifier-2',
      },
    },
  });
  const items = [item1, item2];
  version1.item = createSuccessfulRemoteDataObject$(item1);
  version2.item = createSuccessfulRemoteDataObject$(item2);

  const versionHistoryServiceSpy = jasmine.createSpyObj('versionHistoryService', {
    getVersions: createSuccessfulRemoteDataObject$(createPaginatedList(versions)),
    getVersionHistoryFromVersion$: of(versionHistory),
    getLatestVersionItemFromHistory$: of(item1),  // called when version2 is deleted
  });
  const authenticationServiceSpy = jasmine.createSpyObj('authenticationService', {
    isAuthenticated: observableOf(true),
    setRedirectUrl: {},
  });
  const authorizationServiceSpy = jasmine.createSpyObj('authorizationService', {
    isAuthorized: observableOf(true),
  });
  const workspaceItemDataServiceSpy = jasmine.createSpyObj('workspaceItemDataService', {
    findByItem: EMPTY,
  });
  const workflowItemDataServiceSpy = jasmine.createSpyObj('workflowItemDataService', {
    findByItem: EMPTY,
  });
  const versionServiceSpy = jasmine.createSpyObj('versionService', {
    findById: EMPTY,
  });

  const configurationServiceSpy = jasmine.createSpyObj('configurationService', {
    findByPropertyName: of(true),
  });

  const itemDataServiceSpy = jasmine.createSpyObj('itemDataService', {
    delete: createSuccessfulRemoteDataObject$({}),
  });

  const routerSpy = jasmine.createSpyObj('router', {
    navigateByUrl: null,
  });

  beforeEach(waitForAsync(() => {

    TestBed.configureTestingModule({
<<<<<<< HEAD
      imports: [TranslateModule.forRoot(), RouterModule.forRoot([]), CommonModule, FormsModule, ReactiveFormsModule, BrowserModule, ItemVersionsComponent, VarDirective],
=======
      declarations: [ItemVersionsComponent, VarDirective, DisabledDirective],
      imports: [TranslateModule.forRoot(), CommonModule, FormsModule, ReactiveFormsModule, BrowserModule, ItemSharedModule],
>>>>>>> 2d48cc0f
      providers: [
        { provide: PaginationService, useValue: new PaginationServiceStub() },
        { provide: UntypedFormBuilder, useValue: new UntypedFormBuilder() },
        { provide: NotificationsService, useValue: new NotificationsServiceStub() },
        { provide: AuthService, useValue: authenticationServiceSpy },
        { provide: AuthorizationDataService, useValue: authorizationServiceSpy },
        { provide: VersionHistoryDataService, useValue: versionHistoryServiceSpy },
        { provide: ItemDataService, useValue: itemDataServiceSpy },
        { provide: VersionDataService, useValue: versionServiceSpy },
        { provide: WorkspaceitemDataService, useValue: workspaceItemDataServiceSpy },
        { provide: WorkflowItemDataService, useValue: workflowItemDataServiceSpy },
        { provide: ConfigurationDataService, useValue: configurationServiceSpy },
        { provide: ActivatedRoute, useValue: new ActivatedRouteStub() },
      ],
      schemas: [NO_ERRORS_SCHEMA],
    })
      .overrideComponent(ItemVersionsComponent, {
        remove: { imports: [AlertComponent, PaginationComponent] },
      })
      .compileComponents();

    versionHistoryService = TestBed.inject(VersionHistoryDataService);
    authenticationService = TestBed.inject(AuthService);
    authorizationService = TestBed.inject(AuthorizationDataService);
    workspaceItemDataService = TestBed.inject(WorkspaceitemDataService);
    workflowItemDataService = TestBed.inject(WorkflowItemDataService);
    versionService = TestBed.inject(VersionDataService);
    configurationService = TestBed.inject(ConfigurationDataService);

  }));

  beforeEach(() => {
    fixture = TestBed.createComponent(ItemVersionsComponent);
    component = fixture.componentInstance;
    component.item = item1;
    component.displayActions = true;
    fixture.detectChanges();
  });

  it(`should display ${versions.length} rows`, () => {
    const rows = fixture.debugElement.queryAll(By.css('tbody tr'));
    expect(rows.length).toBe(versions.length);
  });

  versions.forEach((version: Version, index: number) => {
    const versionItem = items[index];

    it(`should display date ${version.created} in the correct column for version ${version.id}`, () => {
      const date = fixture.debugElement.query(By.css(`#version-row-${version.id} .version-row-element-date`));
      switch (versionItem.uuid) {
        case item1.uuid:
          expect(date.nativeElement.textContent.trim()).toEqual('2020-02-01 00:00:00');
          break;
        case item2.uuid:
          expect(date.nativeElement.textContent.trim()).toEqual('2020-02-02 00:00:00');
          break;
        default:
          throw new Error('Unexpected versionItem');
      }
    });

    it(`should display summary ${version.summary} in the correct column for version ${version.id}`, () => {
      const summary = fixture.debugElement.query(By.css(`#version-row-${version.id} .version-row-element-summary`));
      expect(summary.nativeElement.textContent).toEqual(version.summary);
    });
  });

  describe('when the user can only delete a version', () => {
    beforeAll(waitForAsync(() => {
      const canDelete = (featureID: FeatureID, url: string ) => of(featureID === FeatureID.CanDeleteVersion);
      authorizationServiceSpy.isAuthorized.and.callFake(canDelete);
    }));
    it('should not disable the delete button', () => {
<<<<<<< HEAD
      const deleteButtons: DebugElement[] = fixture.debugElement.queryAll(By.css('.version-row-element-delete'));
      expect(deleteButtons.length).not.toBe(0);
      deleteButtons.forEach((btn: DebugElement) => {
        expect(btn.nativeElement.disabled).toBe(false);
      });
    });

    it('should hide the create buttons', () => {
      const createButtons: DebugElement[] = fixture.debugElement.queryAll(By.css('.version-row-element-create'));
      expect(createButtons.length).toBe(0);
    });

    it('should hide the edit buttons', () => {
      const editButtons: DebugElement[] = fixture.debugElement.queryAll(By.css('.version-row-element-edit'));
      expect(editButtons.length).toBe(0);
=======
      const deleteButtons = fixture.debugElement.queryAll(By.css(`.version-row-element-delete`));
      deleteButtons.forEach((btn) => {
        expect(btn.nativeElement.getAttribute('aria-disabled')).toBe('false');
        expect(btn.nativeElement.classList.contains('disabled')).toBeFalse();
      });
    });
    it('should disable other buttons', () => {
      const createButtons = fixture.debugElement.queryAll(By.css(`.version-row-element-create`));
      createButtons.forEach((btn) => {
        expect(btn.nativeElement.getAttribute('aria-disabled')).toBe('true');
        expect(btn.nativeElement.classList.contains('disabled')).toBeTrue();
      });
      const editButtons = fixture.debugElement.queryAll(By.css(`.version-row-element-create`));
      editButtons.forEach((btn) => {
        expect(btn.nativeElement.getAttribute('aria-disabled')).toBe('true');
        expect(btn.nativeElement.classList.contains('disabled')).toBeTrue();
      });
>>>>>>> 2d48cc0f
    });
  });

  describe('when page is changed', () => {
    it('should call getAllVersions', () => {
      spyOn(component, 'getAllVersions');
      component.onPageChange();
      expect(component.getAllVersions).toHaveBeenCalled();
    });
  });

  describe('when onSummarySubmit() is called', () => {
    const id = 'version-being-edited-id';
    beforeEach(() => {
      component.versionBeingEditedId = id;
    });
    it('should call versionService.findById', () => {
      component.onSummarySubmit();
      expect(versionService.findById).toHaveBeenCalledWith(id);
    });
  });

  describe('when editing is enabled for an item', () => {
    beforeEach(() => {
      component.enableVersionEditing(version1);
    });
    it('should set all variables', () => {
      expect(component.versionBeingEditedSummary).toEqual('first version');
      expect(component.versionBeingEditedNumber).toEqual(1);
      expect(component.versionBeingEditedId).toEqual('1');
    });
    it('isAnyBeingEdited should be true', () => {
      expect(component.isAnyBeingEdited()).toBeTrue();
    });
    it('isThisBeingEdited should be true for version1', () => {
      expect(component.isThisBeingEdited(version1)).toBeTrue();
    });
    it('isThisBeingEdited should be false for version2', () => {
      expect(component.isThisBeingEdited(version2)).toBeFalse();
    });
  });

  describe('when editing is disabled', () => {
    beforeEach(() => {
      component.disableVersionEditing();
    });
    it('should unset all variables', () => {
      expect(component.versionBeingEditedSummary).toBeUndefined();
      expect(component.versionBeingEditedNumber).toBeUndefined();
      expect(component.versionBeingEditedId).toBeUndefined();
    });
    it('isAnyBeingEdited should be false', () => {
      expect(component.isAnyBeingEdited()).toBeFalse();
    });
    it('isThisBeingEdited should be false for all versions', () => {
      expect(component.isThisBeingEdited(version1)).toBeFalse();
      expect(component.isThisBeingEdited(version2)).toBeFalse();
    });
  });
});<|MERGE_RESOLUTION|>--- conflicted
+++ resolved
@@ -47,22 +47,11 @@
 import { createSuccessfulRemoteDataObject$ } from '../../shared/remote-data.utils';
 import { ActivatedRouteStub } from '../../shared/testing/active-router.stub';
 import { NotificationsServiceStub } from '../../shared/testing/notifications-service.stub';
-<<<<<<< HEAD
 import { PaginationServiceStub } from '../../shared/testing/pagination-service.stub';
 import { createPaginatedList } from '../../shared/testing/utils.test';
 import { VarDirective } from '../../shared/utils/var.directive';
 import { ItemVersionsComponent } from './item-versions.component';
-=======
-import { AuthorizationDataService } from '../../core/data/feature-authorization/authorization-data.service';
-import { FeatureID } from '../../core/data/feature-authorization/feature-id';
-import { WorkspaceitemDataService } from '../../core/submission/workspaceitem-data.service';
-import { WorkflowItemDataService } from '../../core/submission/workflowitem-data.service';
-import { ConfigurationDataService } from '../../core/data/configuration-data.service';
-import { Router } from '@angular/router';
-import { CommonModule } from '@angular/common';
-import { ItemSharedModule } from '../item-shared.module';
 import {DisabledDirective} from '../../shared/disabled-directive';
->>>>>>> 2d48cc0f
 
 describe('ItemVersionsComponent', () => {
   let component: ItemVersionsComponent;
@@ -170,12 +159,7 @@
   beforeEach(waitForAsync(() => {
 
     TestBed.configureTestingModule({
-<<<<<<< HEAD
-      imports: [TranslateModule.forRoot(), RouterModule.forRoot([]), CommonModule, FormsModule, ReactiveFormsModule, BrowserModule, ItemVersionsComponent, VarDirective],
-=======
-      declarations: [ItemVersionsComponent, VarDirective, DisabledDirective],
-      imports: [TranslateModule.forRoot(), CommonModule, FormsModule, ReactiveFormsModule, BrowserModule, ItemSharedModule],
->>>>>>> 2d48cc0f
+      imports: [TranslateModule.forRoot(), RouterModule.forRoot([]), CommonModule, FormsModule, ReactiveFormsModule, BrowserModule, ItemVersionsComponent, VarDirective, DisabledDirective],
       providers: [
         { provide: PaginationService, useValue: new PaginationServiceStub() },
         { provide: UntypedFormBuilder, useValue: new UntypedFormBuilder() },
@@ -249,41 +233,22 @@
       authorizationServiceSpy.isAuthorized.and.callFake(canDelete);
     }));
     it('should not disable the delete button', () => {
-<<<<<<< HEAD
       const deleteButtons: DebugElement[] = fixture.debugElement.queryAll(By.css('.version-row-element-delete'));
       expect(deleteButtons.length).not.toBe(0);
-      deleteButtons.forEach((btn: DebugElement) => {
-        expect(btn.nativeElement.disabled).toBe(false);
-      });
-    });
-
-    it('should hide the create buttons', () => {
-      const createButtons: DebugElement[] = fixture.debugElement.queryAll(By.css('.version-row-element-create'));
-      expect(createButtons.length).toBe(0);
-    });
-
-    it('should hide the edit buttons', () => {
-      const editButtons: DebugElement[] = fixture.debugElement.queryAll(By.css('.version-row-element-edit'));
-      expect(editButtons.length).toBe(0);
-=======
-      const deleteButtons = fixture.debugElement.queryAll(By.css(`.version-row-element-delete`));
       deleteButtons.forEach((btn) => {
         expect(btn.nativeElement.getAttribute('aria-disabled')).toBe('false');
         expect(btn.nativeElement.classList.contains('disabled')).toBeFalse();
       });
     });
-    it('should disable other buttons', () => {
-      const createButtons = fixture.debugElement.queryAll(By.css(`.version-row-element-create`));
-      createButtons.forEach((btn) => {
-        expect(btn.nativeElement.getAttribute('aria-disabled')).toBe('true');
-        expect(btn.nativeElement.classList.contains('disabled')).toBeTrue();
-      });
-      const editButtons = fixture.debugElement.queryAll(By.css(`.version-row-element-create`));
-      editButtons.forEach((btn) => {
-        expect(btn.nativeElement.getAttribute('aria-disabled')).toBe('true');
-        expect(btn.nativeElement.classList.contains('disabled')).toBeTrue();
-      });
->>>>>>> 2d48cc0f
+
+    it('should hide the create buttons', () => {
+      const createButtons: DebugElement[] = fixture.debugElement.queryAll(By.css('.version-row-element-create'));
+      expect(createButtons.length).toBe(0);
+    });
+
+    it('should hide the edit buttons', () => {
+      const editButtons: DebugElement[] = fixture.debugElement.queryAll(By.css('.version-row-element-edit'));
+      expect(editButtons.length).toBe(0);
     });
   });
 
