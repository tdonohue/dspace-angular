<div *ngIf="(versionsDTO$ | async) as versionsDTO; else noItemVersion">
  <div *ngIf="(versionRD$ | async)?.payload as itemVersion">
    <div class="mb-2" *ngIf="versionsDTO.versionDTOs.length > 0 || displayWhenEmpty">
      <h2 *ngIf="displayTitle" class="h4">{{"item.version.history.head" | translate}}</h2>
      <ds-alert [type]="AlertTypeEnum.Info">
        {{ "item.version.history.selected.alert" | translate : {version: itemVersion.version} }}
      </ds-alert>
      <ds-pagination *ngIf="versionsDTO.versionDTOs.length > 0"
                     (paginationChange)="onPageChange()"
                     [hideGear]="true"
                     [hidePagerWhenSinglePage]="true"
                     [paginationOptions]="options"
                     [collectionSize]="versionsDTO.totalElements"
                     [retainScrollPosition]="true">
        <table class="table table-striped table-bordered align-middle my-2">
          <thead>
          <tr>
            <th scope="col">{{"item.version.history.table.version" | translate}}</th>
            <th scope="col" *ngIf="(showSubmitter$ | async)">{{"item.version.history.table.editor" | translate}}</th>
            <th scope="col">{{"item.version.history.table.date" | translate}}</th>
            <th scope="col">{{"item.version.history.table.summary" | translate}}</th>
          </tr>
          </thead>
          <tbody>
          <tr *ngFor="let versionDTO of versionsDTO.versionDTOs" [id]="'version-row-' + versionDTO.version.id">
            <td class="version-row-element-version">
              <ds-item-versions-row-element-version [hasDraftVersion]="hasDraftVersion$ | async"
                                                    [version]="versionDTO.version"
                                                    [item]="item" [displayActions]="displayActions"
                                                    [itemVersion]="itemVersion"
                                                    [versionBeingEditedNumber]="versionBeingEditedNumber"
                                                    (versionsHistoryChange)="getAllVersions($event)"
              ></ds-item-versions-row-element-version>
            </td>
            <td class="version-row-element-editor" *ngIf="(showSubmitter$ | async)">
              {{versionDTO.version.submitterName}}
            </td>
            <td class="version-row-element-date">
              {{versionDTO.version.created | date : 'yyyy-MM-dd HH:mm:ss'}}
            </td>
            <td class="version-row-element-summary">
              <div class="float-left">
                <ng-container *ngIf="isThisBeingEdited(versionDTO.version); then editSummary else showSummary"></ng-container>
                <ng-template #showSummary>{{versionDTO.version.summary}}</ng-template>
                <ng-template #editSummary>
                  <input [attr.aria-label]="'item.version.history.table.action.editSummary' | translate"
                         [(ngModel)]="versionBeingEditedSummary" (keyup.enter)="onSummarySubmit()"
                         class="form-control" type="text"/>
                </ng-template>
              </div>

              <div class="float-right btn-group edit-field space-children-mr" *ngIf="displayActions && versionDTO.canEditVersion | async">
                <ng-container *ngIf="isThisBeingEdited(versionDTO.version); else notThisBeingEdited">
                  <!--DISCARD EDIT-->
                  <button class="btn btn-sm btn-outline-warning"
                          (click)="disableVersionEditing()"
                          title="{{'item.version.history.table.action.discardSummary' | translate}}">
                    <i class="fas fa-undo-alt fa-fw"></i>
                  </button>
<<<<<<< HEAD
                </ng-container>
                <!--EDIT / SAVE-->
                <ng-container *ngIf="canEditVersion$(version) | async">
                  <button class="btn btn-outline-primary btn-sm version-row-element-edit"
                          *ngIf="!isThisBeingEdited(version)"
                          [dsDisabled]="isAnyBeingEdited()"
                          (click)="enableVersionEditing(version)"
                          title="{{'item.version.history.table.action.editSummary' | translate}}">
                    <i class="fas fa-edit fa-fw"></i>
                  </button>
=======
                  <!--SAVE-->
>>>>>>> 779ff472
                  <button class="btn btn-outline-success btn-sm"
                          (click)="onSummarySubmit()"
                          title="{{'item.version.history.table.action.saveSummary' | translate}}">
                    <i class="fas fa-check fa-fw"></i>
                  </button>
                </ng-container>
                <ng-template #notThisBeingEdited>
                  <!--EDIT-->
                  <button class="btn btn-outline-primary btn-sm version-row-element-edit"
                          [disabled]="isAnyBeingEdited()"
                          (click)="enableVersionEditing(versionDTO.version)"
                          title="{{'item.version.history.table.action.editSummary' | translate}}">
                    <i class="fas fa-edit fa-fw"></i>
                  </button>
                </ng-template>
              </div>
            </td>
          </tr>
          </tbody>
        </table>
        <div>*&nbsp;{{"item.version.history.selected" | translate}}</div>
      </ds-pagination>
    </div>
  </div>
</div>

<ng-template #noItemVersion>
  <ds-alert *ngIf="displayWhenEmpty"
            [content]="'item.version.history.empty'"
            [type]="AlertTypeEnum.Info">
  </ds-alert>
</ng-template><|MERGE_RESOLUTION|>--- conflicted
+++ resolved
@@ -57,20 +57,7 @@
                           title="{{'item.version.history.table.action.discardSummary' | translate}}">
                     <i class="fas fa-undo-alt fa-fw"></i>
                   </button>
-<<<<<<< HEAD
-                </ng-container>
-                <!--EDIT / SAVE-->
-                <ng-container *ngIf="canEditVersion$(version) | async">
-                  <button class="btn btn-outline-primary btn-sm version-row-element-edit"
-                          *ngIf="!isThisBeingEdited(version)"
-                          [dsDisabled]="isAnyBeingEdited()"
-                          (click)="enableVersionEditing(version)"
-                          title="{{'item.version.history.table.action.editSummary' | translate}}">
-                    <i class="fas fa-edit fa-fw"></i>
-                  </button>
-=======
                   <!--SAVE-->
->>>>>>> 779ff472
                   <button class="btn btn-outline-success btn-sm"
                           (click)="onSummarySubmit()"
                           title="{{'item.version.history.table.action.saveSummary' | translate}}">
@@ -80,7 +67,7 @@
                 <ng-template #notThisBeingEdited>
                   <!--EDIT-->
                   <button class="btn btn-outline-primary btn-sm version-row-element-edit"
-                          [disabled]="isAnyBeingEdited()"
+                          [dsDisabled]="isAnyBeingEdited()"
                           (click)="enableVersionEditing(versionDTO.version)"
                           title="{{'item.version.history.table.action.editSummary' | translate}}">
                     <i class="fas fa-edit fa-fw"></i>
