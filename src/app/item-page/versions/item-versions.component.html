--- conflicted
+++ resolved
@@ -1,38 +1,6 @@
-<<<<<<< HEAD
-<div *ngVar="(versionsRD$ | async)?.payload as versions">
-  <div *ngVar="(versionRD$ | async)?.payload as itemVersion">
-    <div class="mb-2" *ngIf="versions?.page?.length > 0 || displayWhenEmpty">
-      <h2 *ngIf="displayTitle" class="h4">{{"item.version.history.head" | translate}}</h2>
-      <ds-alert [type]="AlertTypeEnum.Info" *ngIf="itemVersion">
-        {{ "item.version.history.selected.alert" | translate : {version: itemVersion.version} }}
-      </ds-alert>
-      <ds-pagination *ngIf="versions?.page?.length > 0"
-                     (paginationChange)="onPageChange()"
-                     [hideGear]="true"
-                     [hidePagerWhenSinglePage]="true"
-                     [paginationOptions]="options"
-                     [collectionSize]="versions?.totalElements"
-                     [retainScrollPosition]="true">
-        <table class="table table-striped table-bordered align-middle my-2">
-          <thead>
-          <tr>
-            <th scope="col">{{"item.version.history.table.version" | translate}}</th>
-            <th scope="col" *ngIf="(showSubmitter() | async)">{{"item.version.history.table.editor" | translate}}</th>
-            <th scope="col">{{"item.version.history.table.date" | translate}}</th>
-            <th scope="col">{{"item.version.history.table.summary" | translate}}</th>
-          </tr>
-          </thead>
-          <tbody>
-          <tr *ngFor="let version of versions?.page" [id]="'version-row-' + version.id">
-            <td class="version-row-element-version">
-              <!-- Get the ID of the workspace/workflow item (`undefined` if they don't exist).
-              Conditionals inside *ngVar are needed in order to avoid useless calls. -->
-              <ng-container *ngVar="((hasDraftVersion$ | async) ? getWorkspaceId(version?.item) : undefined) as workspaceId$">
-                <ng-container *ngVar=" ((workspaceId$ | async) ? undefined : getWorkflowId(version?.item)) as workflowId$">
-=======
 <div *ngIf="(versionsDTO$ | async) as versionsDTO; else noItemVersion" class="mb-2">
   <div *ngIf="(versionRD$ | async)?.payload as itemVersion">
-    <h2 *ngIf="displayTitle">{{ "item.version.history.head" | translate }}</h2>
+    <h2 *ngIf="displayTitle" class="h4">{{ "item.version.history.head" | translate }}</h2>
     <ds-alert [type]="AlertTypeEnum.Info">
       {{ "item.version.history.selected.alert" | translate : { version: itemVersion.version } }}
     </ds-alert>
@@ -61,7 +29,6 @@
               *ngVar="((hasDraftVersion$ | async) ? getWorkspaceId(versionDTO.version.item) : undefined) as workspaceId$">
               <ng-container
                 *ngVar=" ((workspaceId$ | async) ? undefined : getWorkflowId(versionDTO.version.item)) as workflowId$">
->>>>>>> d09f5297
 
                 <div class="left-column">
 
@@ -116,57 +83,7 @@
                     </ng-container>
                   </div>
 
-<<<<<<< HEAD
-                </ng-container>
-              </ng-container>
-            </td>
-            <td class="version-row-element-editor" *ngIf="(showSubmitter() | async)">
-              {{version?.submitterName}}
-            </td>
-            <td class="version-row-element-date">
-              {{version?.created | date : 'yyyy-MM-dd HH:mm:ss'}}
-            </td>
-            <td class="version-row-element-summary">
-              <div class="float-left">
-                <ng-container *ngIf="isThisBeingEdited(version); then editSummary else showSummary"></ng-container>
-                <ng-template #showSummary>{{version?.summary}}</ng-template>
-                <ng-template #editSummary>
-                  <input [attr.aria-label]="'item.version.history.table.action.editSummary' | translate"
-                         [(ngModel)]="versionBeingEditedSummary" (keyup.enter)="onSummarySubmit()"
-                         class="form-control" type="text"/>
-                </ng-template>
-              </div>
-
-              <div class="float-right btn-group edit-field space-children-mr" *ngIf="displayActions">
-                <!--DISCARD EDIT -->
-                <ng-container *ngIf="(canEditVersion$(version) | async) && isThisBeingEdited(version)">
-                  <button class="btn btn-sm"
-                          [ngClass]="isThisBeingEdited(version) ? 'btn-outline-warning' : 'btn-outline-primary'"
-                          (click)="disableVersionEditing()"
-                          title="{{'item.version.history.table.action.discardSummary' | translate}}">
-                    <i class="fas fa-undo-alt fa-fw"></i>
-                  </button>
-                </ng-container>
-                <!--EDIT / SAVE-->
-                <ng-container *ngIf="canEditVersion$(version) | async">
-                  <button class="btn btn-outline-primary btn-sm version-row-element-edit"
-                          *ngIf="!isThisBeingEdited(version)"
-                          [disabled]="isAnyBeingEdited()"
-                          (click)="enableVersionEditing(version)"
-                          title="{{'item.version.history.table.action.editSummary' | translate}}">
-                    <i class="fas fa-edit fa-fw"></i>
-                  </button>
-                  <button class="btn btn-outline-success btn-sm"
-                          *ngIf="isThisBeingEdited(version)"
-                          (click)="onSummarySubmit()"
-                          title="{{'item.version.history.table.action.saveSummary' | translate}}">
-                    <i class="fas fa-check fa-fw"></i>
-                  </button>
-                </ng-container>
-              </div>
-=======
                 </div>
->>>>>>> d09f5297
 
               </ng-container>
             </ng-container>
@@ -183,8 +100,9 @@
                 *ngIf="isThisBeingEdited(versionDTO.version); then editSummary else showSummary"></ng-container>
               <ng-template #showSummary>{{ versionDTO.version.summary }}</ng-template>
               <ng-template #editSummary>
-                <input class="form-control" type="text" [(ngModel)]="versionBeingEditedSummary"
-                       (keyup.enter)="onSummarySubmit()"/>
+                <input [attr.aria-label]="'item.version.history.table.action.editSummary' | translate"
+                       [(ngModel)]="versionBeingEditedSummary" (keyup.enter)="onSummarySubmit()"
+                       class="form-control" type="text"/>
               </ng-template>
             </div>
 
