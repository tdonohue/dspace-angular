--- conflicted
+++ resolved
@@ -1,17 +1,16 @@
-<<<<<<< HEAD
-<div *ngVar="(versionsRD$ | async)?.payload as versions">
-  <div *ngVar="(versionRD$ | async)?.payload as itemVersion">
-    <div class="mb-2" *ngIf="versions?.page?.length > 0 || displayWhenEmpty">
+<div *ngIf="(versionsDTO$ | async) as versionsDTO; else noItemVersion">
+  <div *ngIf="(versionRD$ | async)?.payload as itemVersion">
+    <div class="mb-2" *ngIf="versionsDTO.versionDTOs.length > 0 || displayWhenEmpty">
       <h2 *ngIf="displayTitle" class="h4">{{"item.version.history.head" | translate}}</h2>
-      <ds-alert [type]="AlertTypeEnum.Info" *ngIf="itemVersion">
+      <ds-alert [type]="AlertTypeEnum.Info">
         {{ "item.version.history.selected.alert" | translate : {version: itemVersion.version} }}
       </ds-alert>
-      <ds-pagination *ngIf="versions?.page?.length > 0"
+      <ds-pagination *ngIf="versionsDTO.versionDTOs.length > 0"
                      (paginationChange)="onPageChange()"
                      [hideGear]="true"
                      [hidePagerWhenSinglePage]="true"
                      [paginationOptions]="options"
-                     [collectionSize]="versions?.totalElements"
+                     [collectionSize]="versionsDTO.totalElements"
                      [retainScrollPosition]="true">
         <table class="table table-striped table-bordered align-middle my-2">
           <thead>
@@ -23,10 +22,10 @@
           </tr>
           </thead>
           <tbody>
-          <tr *ngFor="let version of versions?.page" [id]="'version-row-' + version.id">
+          <tr *ngFor="let versionDTO of versionsDTO.versionDTOs" [id]="'version-row-' + versionDTO.version.id">
             <td class="version-row-element-version">
               <ds-item-versions-row-element-version [hasDraftVersion]="hasDraftVersion$ | async"
-                                                    [version]="version"
+                                                    [version]="versionDTO.version"
                                                     [item]="item" [displayActions]="displayActions"
                                                     [itemVersion]="itemVersion"
                                                     [versionBeingEditedNumber]="versionBeingEditedNumber"
@@ -34,15 +33,15 @@
               ></ds-item-versions-row-element-version>
             </td>
             <td class="version-row-element-editor" *ngIf="(showSubmitter$ | async)">
-              {{version?.submitterName}}
+              {{versionDTO.version.submitterName}}
             </td>
             <td class="version-row-element-date">
-              {{version?.created | date : 'yyyy-MM-dd HH:mm:ss'}}
+              {{versionDTO.version.created | date : 'yyyy-MM-dd HH:mm:ss'}}
             </td>
             <td class="version-row-element-summary">
               <div class="float-left">
-                <ng-container *ngIf="isThisBeingEdited(version); then editSummary else showSummary"></ng-container>
-                <ng-template #showSummary>{{version?.summary}}</ng-template>
+                <ng-container *ngIf="isThisBeingEdited(versionDTO.version); then editSummary else showSummary"></ng-container>
+                <ng-template #showSummary>{{versionDTO.version.summary}}</ng-template>
                 <ng-template #editSummary>
                   <input [attr.aria-label]="'item.version.history.table.action.editSummary' | translate"
                          [(ngModel)]="versionBeingEditedSummary" (keyup.enter)="onSummarySubmit()"
@@ -52,175 +51,43 @@
 
               <div class="float-right btn-group edit-field space-children-mr" *ngIf="displayActions">
                 <!--DISCARD EDIT -->
-                <ng-container *ngIf="(canEditVersion$(version) | async) && isThisBeingEdited(version)">
+                <ng-container *ngIf="versionDTO.canEditVersion && isThisBeingEdited(versionDTO.version)">
                   <button class="btn btn-sm"
-                          [ngClass]="isThisBeingEdited(version) ? 'btn-outline-warning' : 'btn-outline-primary'"
+                          [ngClass]="isThisBeingEdited(versionDTO.version) ? 'btn-outline-warning' : 'btn-outline-primary'"
                           (click)="disableVersionEditing()"
                           title="{{'item.version.history.table.action.discardSummary' | translate}}">
                     <i class="fas fa-undo-alt fa-fw"></i>
                   </button>
                 </ng-container>
                 <!--EDIT / SAVE-->
-                <ng-container *ngIf="canEditVersion$(version) | async">
+                <ng-container *ngIf="versionDTO.canEditVersion">
                   <button class="btn btn-outline-primary btn-sm version-row-element-edit"
-                          *ngIf="!isThisBeingEdited(version)"
+                          *ngIf="!isThisBeingEdited(versionDTO.version)"
                           [disabled]="isAnyBeingEdited()"
-                          (click)="enableVersionEditing(version)"
+                          (click)="enableVersionEditing(versionDTO.version)"
                           title="{{'item.version.history.table.action.editSummary' | translate}}">
                     <i class="fas fa-edit fa-fw"></i>
                   </button>
                   <button class="btn btn-outline-success btn-sm"
-                          *ngIf="isThisBeingEdited(version)"
+                          *ngIf="isThisBeingEdited(versionDTO.version)"
                           (click)="onSummarySubmit()"
                           title="{{'item.version.history.table.action.saveSummary' | translate}}">
                     <i class="fas fa-check fa-fw"></i>
                   </button>
                 </ng-container>
               </div>
-=======
-<div *ngIf="(versionsDTO$ | async) as versionsDTO; else noItemVersion" class="mb-2">
-  <div *ngIf="(versionRD$ | async)?.payload as itemVersion">
-    <h2 *ngIf="displayTitle">{{ "item.version.history.head" | translate }}</h2>
-    <ds-alert [type]="AlertTypeEnum.Info">
-      {{ "item.version.history.selected.alert" | translate : { version: itemVersion.version } }}
-    </ds-alert>
-    <ds-pagination *ngIf="versionsDTO.versionDTOs.length > 0"
-                   (paginationChange)="onPageChange()"
-                   [hideGear]="true"
-                   [hidePagerWhenSinglePage]="true"
-                   [paginationOptions]="options"
-                   [collectionSize]="versionsDTO.totalElements"
-                   [retainScrollPosition]="true">
-      <table class="table table-striped table-bordered align-middle my-2">
-        <thead>
-        <tr>
-          <th scope="col">{{ "item.version.history.table.version" | translate }}</th>
-          <th scope="col" *ngIf="(showSubmitter() | async)">{{ "item.version.history.table.editor" | translate }}</th>
-          <th scope="col">{{ "item.version.history.table.date" | translate }}</th>
-          <th scope="col">{{ "item.version.history.table.summary" | translate }}</th>
-        </tr>
-        </thead>
-        <tbody>
-        <tr *ngFor="let versionDTO of versionsDTO.versionDTOs" [id]="'version-row-' + versionDTO.version.id">
-          <td class="version-row-element-version">
-            <!-- Get the ID of the workspace/workflow item (`undefined` if they don't exist).
-            Conditionals inside *ngVar are needed in order to avoid useless calls. -->
-            <ng-container
-              *ngVar="((hasDraftVersion$ | async) ? getWorkspaceId(versionDTO.version.item) : undefined) as workspaceId$">
-              <ng-container
-                *ngVar=" ((workspaceId$ | async) ? undefined : getWorkflowId(versionDTO.version.item)) as workflowId$">
 
-                <div class="left-column">
 
-                  <span
-                    *ngIf="(workspaceId$ | async) || (workflowId$ | async); then versionNumberWithoutLink else versionNumberWithLink"></span>
-                  <ng-template #versionNumberWithLink>
-                    <a [routerLink]="getVersionRoute(versionDTO.version.id)">{{ versionDTO.version.version }}</a>
-                  </ng-template>
-                  <ng-template #versionNumberWithoutLink>
-                    {{ versionDTO.version.version }}
-                  </ng-template>
-                  <span *ngIf="versionDTO.version.id === itemVersion?.id">*</span>
-
-                  <span *ngIf="workspaceId$ | async" class="text-light badge badge-primary ml-3">
-                      {{ "item.version.history.table.workspaceItem" | translate }}
-                    </span>
-
-                  <span *ngIf="workflowId$ | async" class="text-light badge badge-info ml-3">
-                      {{ "item.version.history.table.workflowItem" | translate }}
-                    </span>
-
-                </div>
-
-                <div class="right-column">
-
-                  <div class="btn-group edit-field space-children-mr" *ngIf="displayActions">
-                    <!--EDIT WORKSPACE ITEM-->
-                    <button class="btn btn-outline-primary btn-sm version-row-element-edit"
-                            *ngIf="workspaceId$ | async"
-                            (click)="editWorkspaceItem(workspaceId$)"
-                            title="{{'item.version.history.table.action.editWorkspaceItem' | translate }}">
-                      <i class="fas fa-pencil-alt fa-fw"></i>
-                    </button>
-                    <!--CREATE-->
-                    <ng-container *ngIf="canCreateVersion$ | async">
-                      <button class="btn btn-outline-primary btn-sm version-row-element-create"
-                              [disabled]="isAnyBeingEdited() || (hasDraftVersion$ | async)"
-                              (click)="createNewVersion(versionDTO.version)"
-                              title="{{createVersionTitle$ | async | translate }}">
-                        <i class="fas fa-code-branch fa-fw"></i>
-                      </button>
-                    </ng-container>
-                    <!--DELETE-->
-                    <ng-container *ngIf="versionDTO.canDeleteVersion">
-                      <button class="btn btn-sm version-row-element-delete"
-                              [ngClass]="isAnyBeingEdited() ? 'btn-outline-primary' : 'btn-outline-danger'"
-                              [disabled]="isAnyBeingEdited()"
-                              (click)="deleteVersion(versionDTO.version, versionDTO.version.id==itemVersion.id)"
-                              title="{{'item.version.history.table.action.deleteVersion' | translate}}">
-                        <i class="fas fa-trash fa-fw"></i>
-                      </button>
-                    </ng-container>
-                  </div>
-
-                </div>
->>>>>>> d09f5297
-
-              </ng-container>
-            </ng-container>
-          </td>
-          <td class="version-row-element-editor" *ngIf="(showSubmitter() | async)">
-            {{ versionDTO.version.submitterName }}
-          </td>
-          <td class="version-row-element-date">
-            {{ versionDTO.version.created | date : 'yyyy-MM-dd HH:mm:ss' }}
-          </td>
-          <td class="version-row-element-summary">
-            <div class="float-left">
-              <ng-container
-                *ngIf="isThisBeingEdited(versionDTO.version); then editSummary else showSummary"></ng-container>
-              <ng-template #showSummary>{{ versionDTO.version.summary }}</ng-template>
-              <ng-template #editSummary>
-                <input class="form-control" type="text" [(ngModel)]="versionBeingEditedSummary"
-                       (keyup.enter)="onSummarySubmit()"/>
-              </ng-template>
-            </div>
-
-            <div class="float-right btn-group edit-field space-children-mr" *ngIf="displayActions">
-              <!--DISCARD EDIT -->
-              <ng-container *ngIf="(versionDTO.canEditVersion | async) && isThisBeingEdited(versionDTO.version)">
-                <button class="btn btn-sm"
-                        [ngClass]="isThisBeingEdited(versionDTO.version) ? 'btn-outline-warning' : 'btn-outline-primary'"
-                        (click)="disableVersionEditing()"
-                        title="{{'item.version.history.table.action.discardSummary' | translate}}">
-                  <i class="fas fa-undo-alt fa-fw"></i>
-                </button>
-              </ng-container>
-              <!--EDIT / SAVE-->
-              <ng-container *ngIf="versionDTO.canEditVersion | async">
-                <button class="btn btn-outline-primary btn-sm version-row-element-edit"
-                        *ngIf="!isThisBeingEdited(versionDTO.version)"
-                        [disabled]="isAnyBeingEdited()"
-                        (click)="enableVersionEditing(versionDTO.version)"
-                        title="{{'item.version.history.table.action.editSummary' | translate}}">
-                  <i class="fas fa-edit fa-fw"></i>
-                </button>
-                <button class="btn btn-outline-success btn-sm"
-                        *ngIf="isThisBeingEdited(versionDTO.version)"
-                        (click)="onSummarySubmit()"
-                        title="{{'item.version.history.table.action.saveSummary' | translate}}">
-                  <i class="fas fa-check fa-fw"></i>
-                </button>
-              </ng-container>
-            </div>
-          </td>
-        </tr>
-        </tbody>
-      </table>
-      <div>*&nbsp;{{ "item.version.history.selected" | translate }}</div>
-    </ds-pagination>
+            </td>
+          </tr>
+          </tbody>
+        </table>
+        <div>*&nbsp;{{"item.version.history.selected" | translate}}</div>
+      </ds-pagination>
+    </div>
   </div>
 </div>
+
 <ng-template #noItemVersion>
   <ds-alert *ngIf="displayWhenEmpty"
             [content]="'item.version.history.empty'"
