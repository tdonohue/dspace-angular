import {
  AsyncPipe,
  DatePipe,
  NgClass,
  NgFor,
  NgIf,
} from '@angular/common';
import {
  Component,
  Input,
  OnDestroy,
  OnInit,
} from '@angular/core';
import { FormsModule } from '@angular/forms';
import { RouterLink } from '@angular/router';
import {
  TranslateModule,
  TranslateService,
} from '@ngx-translate/core';
import {
  combineLatest,
  Observable,
  Subscription,
} from 'rxjs';
import {
  map,
  startWith,
  switchMap,
  take,
} from 'rxjs/operators';

import { ConfigurationDataService } from '../../core/data/configuration-data.service';
import { AuthorizationDataService } from '../../core/data/feature-authorization/authorization-data.service';
import { FeatureID } from '../../core/data/feature-authorization/feature-id';
import { PaginatedList } from '../../core/data/paginated-list.model';
import { RemoteData } from '../../core/data/remote-data';
import { VersionDataService } from '../../core/data/version-data.service';
import { VersionHistoryDataService } from '../../core/data/version-history-data.service';
import { PaginationService } from '../../core/pagination/pagination.service';
import { Item } from '../../core/shared/item.model';
import {
  getAllSucceededRemoteData,
  getAllSucceededRemoteDataPayload,
  getFirstCompletedRemoteData,
  getFirstSucceededRemoteData,
  getFirstSucceededRemoteDataPayload,
  getRemoteDataPayload,
} from '../../core/shared/operators';
import { Version } from '../../core/shared/version.model';
import { VersionHistory } from '../../core/shared/version-history.model';
import { AlertComponent } from '../../shared/alert/alert.component';
import { AlertType } from '../../shared/alert/alert-type';
import {
  hasValue,
  hasValueOperator,
} from '../../shared/empty.util';
import { NotificationsService } from '../../shared/notifications/notifications.service';
import { PaginationComponent } from '../../shared/pagination/pagination.component';
import { PaginationComponentOptions } from '../../shared/pagination/pagination-component-options.model';
import { PaginatedSearchOptions } from '../../shared/search/models/paginated-search-options.model';
import { followLink } from '../../shared/utils/follow-link-config.model';
import { VarDirective } from '../../shared/utils/var.directive';
import { getItemPageRoute } from '../item-page-routing-paths';
import { ItemVersionsRowElementVersionComponent } from './item-versions-row-element-version/item-versions-row-element-version.component';

interface VersionsDTO {
  totalElements: number;
  versionDTOs: VersionDTO[];
}

interface VersionDTO {
  version: Version;
  canEditVersion: Observable<boolean>;
  canDeleteVersion: Observable<boolean>;
}

@Component({
  selector: 'ds-item-versions',
  templateUrl: './item-versions.component.html',
  styleUrls: ['./item-versions.component.scss'],
  standalone: true,
  imports: [VarDirective, NgIf, AlertComponent, PaginationComponent, NgFor, RouterLink, NgClass, FormsModule, AsyncPipe, DatePipe, TranslateModule, ItemVersionsRowElementVersionComponent],
})

/**
 * Component listing all available versions of the history the provided item is a part of
 */
export class ItemVersionsComponent implements OnDestroy, OnInit {

  /**
   * The item to display a version history for
   */
  @Input() item: Item;

  /**
   * An option to display the list of versions, even when there aren't any.
   * Instead of the table, an alert will be displayed, notifying the user there are no other versions present
   * for the current item.
   */
  @Input() displayWhenEmpty = false;

  /**
   * Whether or not to display the title
   */
  @Input() displayTitle = true;

  /**
   * Whether or not to display the action buttons (delete/create/edit version)
   */
  @Input() displayActions: boolean;

  /**
   * Array of active subscriptions
   */
  subs: Subscription[] = [];

  /**
   * The AlertType enumeration
   * @type {AlertType}
   */
  AlertTypeEnum = AlertType;

  /**
   * The item's version
   */
  versionRD$: Observable<RemoteData<Version>>;

  /**
   * The item's full version history (remote data)
   */
  versionHistoryRD$: Observable<RemoteData<VersionHistory>>;

  /**
   * The item's full version history
   */
  versionHistory$: Observable<VersionHistory>;

  /**
   * The version history information that is used to render the HTML
   */
  versionsDTO$: Observable<VersionsDTO>;

  /**
   * Verify if the list of versions has at least one e-person to display
   * Used to hide the "Editor" column when no e-persons are present to display
   */
  hasEpersons$: Observable<boolean>;
  /**
   * Verify if there is an inprogress submission in the version history
   * Used to disable the "Create version" button
   */
  hasDraftVersion$: Observable<boolean>;

  /**
   * Show submitter in version history table
   */
  showSubmitter$: Observable<boolean> = this.showSubmitter();

  /**
   * The amount of versions to display per page
   */
  pageSize = 10;

  /**
   * The page options to use for fetching the versions
   * Start at page 1 and always use the set page size
   */
  options = Object.assign(new PaginationComponentOptions(), {
    id: 'ivo',
    currentPage: 1,
    pageSize: this.pageSize,
  });

  /**
   * The routes to the versions their item pages
   * Key: Item ID
   * Value: Route to item page
   */
  itemPageRoutes$: Observable<{
    [itemId: string]: string
  }>;

  /**
   * The number of the version whose summary is currently being edited
   */
  versionBeingEditedNumber: number;

  /**
   * The id of the version whose summary is currently being edited
   */
  versionBeingEditedId: string;

  /**
   * The summary currently being edited
   */
  versionBeingEditedSummary: string;

  canCreateVersion$: Observable<boolean>;
  createVersionTitle$: Observable<string>;

  constructor(private versionHistoryService: VersionHistoryDataService,
              private versionService: VersionDataService,
              private paginationService: PaginationService,
              private notificationsService: NotificationsService,
              private translateService: TranslateService,
              private authorizationService: AuthorizationDataService,
              private configurationService: ConfigurationDataService,
  ) {
  }

  /**
   * True when a version is being edited
   * (used to disable buttons for other versions)
   */
  isAnyBeingEdited(): boolean {
    return this.versionBeingEditedNumber != null;
  }

  /**
   * True if the specified version is being edited
   * (used to show input field and to change buttons for specified version)
   */
  isThisBeingEdited(version: Version): boolean {
    return version?.version === this.versionBeingEditedNumber;
  }

  /**
   * Enables editing for the specified version
   */
  enableVersionEditing(version: Version): void {
    this.versionBeingEditedSummary = version?.summary;
    this.versionBeingEditedNumber = version?.version;
    this.versionBeingEditedId = version?.id;
  }

  /**
   * Disables editing for the specified version and discards all pending changes
   */
  disableVersionEditing(): void {
    this.versionBeingEditedSummary = undefined;
    this.versionBeingEditedNumber = undefined;
    this.versionBeingEditedId = undefined;
  }

  /**
   * Applies changes to version currently being edited
   */
  onSummarySubmit() {

    const successMessageKey = 'item.version.edit.notification.success';
    const failureMessageKey = 'item.version.edit.notification.failure';

    this.versionService.findById(this.versionBeingEditedId).pipe(
      getFirstSucceededRemoteData(),
      switchMap((findRes: RemoteData<Version>) => {
        const payload = findRes.payload;
        const summary = { summary: this.versionBeingEditedSummary };
        const updatedVersion = Object.assign({}, payload, summary);
        return this.versionService.update(updatedVersion).pipe(getFirstCompletedRemoteData<Version>());
      }),
    ).subscribe((updatedVersionRD: RemoteData<Version>) => {
      if (updatedVersionRD.hasSucceeded) {
        this.notificationsService.success(null, this.translateService.get(successMessageKey, { 'version': this.versionBeingEditedNumber }));
        this.getAllVersions(this.versionHistory$);
      } else {
        this.notificationsService.warning(null, this.translateService.get(failureMessageKey, { 'version': this.versionBeingEditedNumber }));
      }
      this.disableVersionEditing();
    },
    );
  }

  /**
   * Check is the current user can edit the version summary
   * @param version
   */
  canEditVersion$(version: Version): Observable<boolean> {
    return this.authorizationService.isAuthorized(FeatureID.CanEditVersion, version.self);
  }

  /**
   * Show submitter in version history table
   */
  showSubmitter() {

    const includeSubmitter$ = this.configurationService.findByPropertyName('versioning.item.history.include.submitter').pipe(
      getFirstSucceededRemoteDataPayload(),
      map((configurationProperty) => configurationProperty.values[0]),
      startWith(false),
    );

    const isAdmin$ = combineLatest([
      this.authorizationService.isAuthorized(FeatureID.IsCollectionAdmin),
      this.authorizationService.isAuthorized(FeatureID.IsCommunityAdmin),
      this.authorizationService.isAuthorized(FeatureID.AdministratorOf),
    ]).pipe(
      map(([isCollectionAdmin, isCommunityAdmin, isSiteAdmin]) => {
        return isCollectionAdmin || isCommunityAdmin || isSiteAdmin;
      }),
      take(1),
    );

    return combineLatest([includeSubmitter$, isAdmin$]).pipe(
      map(([includeSubmitter, isAdmin]) => {
        return includeSubmitter && isAdmin;
      }),
    );

  }

  /**
   * Get all versions for the given version history and store them in versionRD$
   * @param versionHistory$
   */
  getAllVersions(versionHistory$: Observable<VersionHistory>): void {
    const currentPagination = this.paginationService.getCurrentPagination(this.options.id, this.options);
    this.versionsDTO$ = combineLatest([versionHistory$, currentPagination]).pipe(
      switchMap(([versionHistory, options]: [VersionHistory, PaginationComponentOptions]) => {
        return this.versionHistoryService.getVersions(versionHistory.id,
          new PaginatedSearchOptions({ pagination: Object.assign({}, options, { currentPage: options.currentPage }) }),
          false, true, followLink('item'), followLink('eperson'));
      }),
      getFirstCompletedRemoteData(),
      getRemoteDataPayload(),
      map((versions: PaginatedList<Version>) => ({
        totalElements: versions.totalElements,
        versionDTOs: (versions?.page ?? []).map((version: Version) => ({
          version: version,
          canEditVersion: this.canEditVersion$(version),
          canDeleteVersion: this.canDeleteVersion$(version),
        })),
      })),
    );
  }

  /**
   * Updates the page
   */
  onPageChange() {
    this.getAllVersions(this.versionHistory$);
  }

  /**
   * Initialize all observables
   */
  ngOnInit(): void {
    if (hasValue(this.item.version)) {
      this.versionRD$ = this.item.version;
      this.versionHistoryRD$ = this.versionRD$.pipe(
        getAllSucceededRemoteData(),
        getRemoteDataPayload(),
        hasValueOperator(),
        switchMap((version: Version) => version.versionhistory),
      );
      this.versionHistory$ = this.versionHistoryRD$.pipe(
        getFirstSucceededRemoteDataPayload(),
        hasValueOperator(),
      );

      // If there is a draft item in the version history the 'Create version' button is disabled and a different tooltip message is shown
      this.hasDraftVersion$ = this.versionHistoryRD$.pipe(
        getFirstSucceededRemoteDataPayload(),
        map((res) => Boolean(res?.draftVersion)),
      );

      this.getAllVersions(this.versionHistory$);
<<<<<<< HEAD
      this.hasEpersons$ = this.versionsRD$.pipe(
        getAllSucceededRemoteData(),
        getRemoteDataPayload(),
        hasValueOperator(),
        map((versions: PaginatedList<Version>) => versions.page.filter((version: Version) => version.eperson !== undefined).length > 0),
        startWith(false),
=======
      this.hasEpersons$ = this.versionsDTO$.pipe(
        map((versionsDTO: VersionsDTO) => versionsDTO.versionDTOs.filter((versionDTO: VersionDTO) => versionDTO.version.eperson !== undefined).length > 0),
        startWith(false)
>>>>>>> d09f5297
      );
      this.itemPageRoutes$ = this.versionsDTO$.pipe(
        switchMap((versionsDTO: VersionsDTO) => combineLatest(versionsDTO.versionDTOs.map((versionDTO: VersionDTO) => versionDTO.version.item.pipe(getAllSucceededRemoteDataPayload())))),
        map((versions) => {
          const itemPageRoutes = {};
          versions.forEach((item) => itemPageRoutes[item.uuid] = getItemPageRoute(item));
          return itemPageRoutes;
        }),
      );
    }
  }

  ngOnDestroy(): void {
    this.cleanupSubscribes();
    this.paginationService.clearPagination(this.options.id);
  }

  /**
   * Unsub all subscriptions
   */
  cleanupSubscribes() {
    this.subs.filter((sub) => hasValue(sub)).forEach((sub) => sub.unsubscribe());
  }

}<|MERGE_RESOLUTION|>--- conflicted
+++ resolved
@@ -12,7 +12,6 @@
   OnInit,
 } from '@angular/core';
 import { FormsModule } from '@angular/forms';
-import { RouterLink } from '@angular/router';
 import {
   TranslateModule,
   TranslateService,
@@ -40,7 +39,6 @@
 import { Item } from '../../core/shared/item.model';
 import {
   getAllSucceededRemoteData,
-  getAllSucceededRemoteDataPayload,
   getFirstCompletedRemoteData,
   getFirstSucceededRemoteData,
   getFirstSucceededRemoteDataPayload,
@@ -59,8 +57,6 @@
 import { PaginationComponentOptions } from '../../shared/pagination/pagination-component-options.model';
 import { PaginatedSearchOptions } from '../../shared/search/models/paginated-search-options.model';
 import { followLink } from '../../shared/utils/follow-link-config.model';
-import { VarDirective } from '../../shared/utils/var.directive';
-import { getItemPageRoute } from '../item-page-routing-paths';
 import { ItemVersionsRowElementVersionComponent } from './item-versions-row-element-version/item-versions-row-element-version.component';
 
 interface VersionsDTO {
@@ -71,7 +67,6 @@
 interface VersionDTO {
   version: Version;
   canEditVersion: Observable<boolean>;
-  canDeleteVersion: Observable<boolean>;
 }
 
 @Component({
@@ -79,7 +74,18 @@
   templateUrl: './item-versions.component.html',
   styleUrls: ['./item-versions.component.scss'],
   standalone: true,
-  imports: [VarDirective, NgIf, AlertComponent, PaginationComponent, NgFor, RouterLink, NgClass, FormsModule, AsyncPipe, DatePipe, TranslateModule, ItemVersionsRowElementVersionComponent],
+  imports: [
+    AlertComponent,
+    AsyncPipe,
+    DatePipe,
+    FormsModule,
+    ItemVersionsRowElementVersionComponent,
+    NgClass,
+    NgFor,
+    NgIf,
+    PaginationComponent,
+    TranslateModule,
+  ],
 })
 
 /**
@@ -136,15 +142,10 @@
   versionHistory$: Observable<VersionHistory>;
 
   /**
-   * The version history information that is used to render the HTML
+   * The version history's list of versions
    */
   versionsDTO$: Observable<VersionsDTO>;
 
-  /**
-   * Verify if the list of versions has at least one e-person to display
-   * Used to hide the "Editor" column when no e-persons are present to display
-   */
-  hasEpersons$: Observable<boolean>;
   /**
    * Verify if there is an inprogress submission in the version history
    * Used to disable the "Create version" button
@@ -172,15 +173,6 @@
   });
 
   /**
-   * The routes to the versions their item pages
-   * Key: Item ID
-   * Value: Route to item page
-   */
-  itemPageRoutes$: Observable<{
-    [itemId: string]: string
-  }>;
-
-  /**
    * The number of the version whose summary is currently being edited
    */
   versionBeingEditedNumber: number;
@@ -194,9 +186,6 @@
    * The summary currently being edited
    */
   versionBeingEditedSummary: string;
-
-  canCreateVersion$: Observable<boolean>;
-  createVersionTitle$: Observable<string>;
 
   constructor(private versionHistoryService: VersionHistoryDataService,
               private versionService: VersionDataService,
@@ -266,8 +255,7 @@
         this.notificationsService.warning(null, this.translateService.get(failureMessageKey, { 'version': this.versionBeingEditedNumber }));
       }
       this.disableVersionEditing();
-    },
-    );
+    });
   }
 
   /**
@@ -327,7 +315,6 @@
         versionDTOs: (versions?.page ?? []).map((version: Version) => ({
           version: version,
           canEditVersion: this.canEditVersion$(version),
-          canDeleteVersion: this.canDeleteVersion$(version),
         })),
       })),
     );
@@ -364,27 +351,6 @@
       );
 
       this.getAllVersions(this.versionHistory$);
-<<<<<<< HEAD
-      this.hasEpersons$ = this.versionsRD$.pipe(
-        getAllSucceededRemoteData(),
-        getRemoteDataPayload(),
-        hasValueOperator(),
-        map((versions: PaginatedList<Version>) => versions.page.filter((version: Version) => version.eperson !== undefined).length > 0),
-        startWith(false),
-=======
-      this.hasEpersons$ = this.versionsDTO$.pipe(
-        map((versionsDTO: VersionsDTO) => versionsDTO.versionDTOs.filter((versionDTO: VersionDTO) => versionDTO.version.eperson !== undefined).length > 0),
-        startWith(false)
->>>>>>> d09f5297
-      );
-      this.itemPageRoutes$ = this.versionsDTO$.pipe(
-        switchMap((versionsDTO: VersionsDTO) => combineLatest(versionsDTO.versionDTOs.map((versionDTO: VersionDTO) => versionDTO.version.item.pipe(getAllSucceededRemoteDataPayload())))),
-        map((versions) => {
-          const itemPageRoutes = {};
-          versions.forEach((item) => itemPageRoutes[item.uuid] = getItemPageRoute(item));
-          return itemPageRoutes;
-        }),
-      );
     }
   }
 
@@ -400,4 +366,4 @@
     this.subs.filter((sub) => hasValue(sub)).forEach((sub) => sub.unsubscribe());
   }
 
-}+}
