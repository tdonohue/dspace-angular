--- conflicted
+++ resolved
@@ -7,17 +7,11 @@
 import { TranslateModule } from '@ngx-translate/core';
 
 @Component({
-<<<<<<< HEAD
     selector: 'ds-item-versions-delete-modal',
     templateUrl: './item-versions-delete-modal.component.html',
     styleUrls: ['./item-versions-delete-modal.component.scss'],
     standalone: true,
     imports: [TranslateModule]
-=======
-  selector: 'ds-item-versions-delete-modal',
-  templateUrl: './item-versions-delete-modal.component.html',
-  styleUrls: ['./item-versions-delete-modal.component.scss'],
->>>>>>> a8f31948
 })
 export class ItemVersionsDeleteModalComponent {
   /**
