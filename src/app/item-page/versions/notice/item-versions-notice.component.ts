import {
  Component,
  Input,
  OnInit,
} from '@angular/core';
import { Observable } from 'rxjs';
import {
  map,
  startWith,
  switchMap,
} from 'rxjs/operators';

import { RemoteData } from '../../../core/data/remote-data';
import { VersionHistoryDataService } from '../../../core/data/version-history-data.service';
import { Item } from '../../../core/shared/item.model';
import {
  getAllSucceededRemoteData,
  getFirstSucceededRemoteDataPayload,
  getRemoteDataPayload,
} from '../../../core/shared/operators';
import { Version } from '../../../core/shared/version.model';
import { VersionHistory } from '../../../core/shared/version-history.model';
import { AlertType } from '../../../shared/alert/alert-type';
import {
  hasValue,
  hasValueOperator,
} from '../../../shared/empty.util';
import { getItemPageRoute } from '../../item-page-routing-paths';
import { TranslateModule } from '@ngx-translate/core';
import { AlertComponent } from '../../../shared/alert/alert.component';
import { NgIf, AsyncPipe } from '@angular/common';

@Component({
<<<<<<< HEAD
    selector: 'ds-item-versions-notice',
    templateUrl: './item-versions-notice.component.html',
    standalone: true,
    imports: [NgIf, AlertComponent, AsyncPipe, TranslateModule]
=======
  selector: 'ds-item-versions-notice',
  templateUrl: './item-versions-notice.component.html',
>>>>>>> a8f31948
})
/**
 * Component for displaying a warning notice when the item is not the latest version within its version history
 * The notice contains a link to the latest version's item page
 */
export class ItemVersionsNoticeComponent implements OnInit {
  /**
   * The item to display a version notice for
   */
  @Input() item: Item;

  /**
   * The item's version
   */
  versionRD$: Observable<RemoteData<Version>>;

  /**
   * The item's full version history
   */
  versionHistoryRD$: Observable<RemoteData<VersionHistory>>;

  /**
   * The latest version of the item's version history
   */
  latestVersion$: Observable<Version>;

  /**
   * Is the item's version equal to the latest version from the version history?
   * This will determine whether or not to display a notice linking to the latest version
   */
  showLatestVersionNotice$: Observable<boolean>;

  /**
   * Pagination options to fetch a single version on the first page (this is the latest version in the history)
   */

  /**
   * The AlertType enumeration
   * @type {AlertType}
   */
  public AlertTypeEnum = AlertType;

  constructor(private versionHistoryService: VersionHistoryDataService) {
  }

  /**
   * Initialize the component's observables
   */
  ngOnInit(): void {
    if (hasValue(this.item.version)) {
      this.versionRD$ = this.item.version;
      this.versionHistoryRD$ = this.versionRD$.pipe(
        getAllSucceededRemoteData(),
        getRemoteDataPayload(),
        hasValueOperator(),
        switchMap((version: Version) => version.versionhistory),
      );

      this.latestVersion$ = this.versionHistoryRD$.pipe(
        getFirstSucceededRemoteDataPayload(),
        switchMap((vh) => this.versionHistoryService.getLatestVersionFromHistory$(vh)),
      );

      this.showLatestVersionNotice$ = this.versionRD$.pipe(
        getFirstSucceededRemoteDataPayload(),
        switchMap((version) => this.versionHistoryService.isLatest$(version)),
        map((isLatest) => isLatest != null && !isLatest),
        startWith(false),
      );
    }
  }

  /**
   * Get the item page url
   * @param item The item for which the url is requested
   */
  getItemPage(item: Item): string {
    if (hasValue(item)) {
      return getItemPageRoute(item);
    }
  }
}<|MERGE_RESOLUTION|>--- conflicted
+++ resolved
@@ -31,15 +31,10 @@
 import { NgIf, AsyncPipe } from '@angular/common';
 
 @Component({
-<<<<<<< HEAD
     selector: 'ds-item-versions-notice',
     templateUrl: './item-versions-notice.component.html',
     standalone: true,
     imports: [NgIf, AlertComponent, AsyncPipe, TranslateModule]
-=======
-  selector: 'ds-item-versions-notice',
-  templateUrl: './item-versions-notice.component.html',
->>>>>>> a8f31948
 })
 /**
  * Component for displaying a warning notice when the item is not the latest version within its version history
