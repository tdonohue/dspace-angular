--- conflicted
+++ resolved
@@ -1,51 +1,22 @@
-import { isPlatformBrowser } from '@angular/common';
-import {
-  ChangeDetectionStrategy,
-  Component,
-  Inject,
-  Input,
-  OnInit,
-  PLATFORM_ID,
-} from '@angular/core';
-import {
-  DomSanitizer,
-  SafeResourceUrl,
-} from '@angular/platform-browser';
-import {
-  Observable,
-  of,
-} from 'rxjs';
-import {
-  map,
-  take,
-} from 'rxjs/operators';
+import { AsyncPipe, isPlatformBrowser, NgIf } from '@angular/common';
+import { ChangeDetectionStrategy, Component, Inject, Input, OnInit, PLATFORM_ID, } from '@angular/core';
+import { DomSanitizer, SafeResourceUrl, } from '@angular/platform-browser';
+import { Observable, of, } from 'rxjs';
+import { map, take, } from 'rxjs/operators';
 
 import { environment } from '../../../environments/environment';
 import { BitstreamDataService } from '../../core/data/bitstream-data.service';
-<<<<<<< HEAD
-import { Observable, of } from 'rxjs';
-import { map, take } from 'rxjs/operators';
-import { AsyncPipe, isPlatformBrowser, NgIf } from '@angular/common';
-import { MiradorViewerService } from './mirador-viewer.service';
-import { HostWindowService, WidthCategory } from '../../shared/host-window.service';
-import { BundleDataService } from '../../core/data/bundle-data.service';
-import { TranslateModule } from '@ngx-translate/core';
-=======
 import { BundleDataService } from '../../core/data/bundle-data.service';
 import { Item } from '../../core/shared/item.model';
-import {
-  HostWindowService,
-  WidthCategory,
-} from '../../shared/host-window.service';
+import { HostWindowService, WidthCategory, } from '../../shared/host-window.service';
 import { MiradorViewerService } from './mirador-viewer.service';
->>>>>>> a8f31948
+import { TranslateModule } from '@ngx-translate/core';
 
 @Component({
   selector: 'ds-mirador-viewer',
   styleUrls: ['./mirador-viewer.component.scss'],
   templateUrl: './mirador-viewer.component.html',
   changeDetection: ChangeDetectionStrategy.OnPush,
-<<<<<<< HEAD
   providers: [MiradorViewerService],
   imports: [
     TranslateModule,
@@ -53,9 +24,6 @@
     NgIf
   ],
   standalone: true
-=======
-  providers: [ MiradorViewerService ],
->>>>>>> a8f31948
 })
 export class MiradorViewerComponent implements OnInit {
 
