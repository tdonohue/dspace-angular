--- conflicted
+++ resolved
@@ -10,20 +10,16 @@
 import { map } from 'rxjs/operators';
 
 import { AppState } from '../app.reducer';
+import { AuthService } from '../core/auth/auth.service';
 import { ItemDataService } from '../core/data/item-data.service';
 import { RemoteData } from '../core/data/remote-data';
 import { ResolvedAction } from '../core/resolving/resolver.actions';
+import { redirectOn4xx } from '../core/shared/authorized.operators';
 import { Item } from '../core/shared/item.model';
 import { getFirstCompletedRemoteData } from '../core/shared/operators';
 import { hasValue } from '../shared/empty.util';
 import { ITEM_PAGE_LINKS_TO_FOLLOW } from './item.resolver';
 import { getItemPageRoute } from './item-page-routing-paths';
-<<<<<<< HEAD
-=======
-import { ItemResolver } from './item.resolver';
-import { redirectOn4xx } from '../core/shared/authorized.operators';
-import { AuthService } from '../core/auth/auth.service';
->>>>>>> 249cac4f
 
 /**
  * Method for resolving an item based on the parameters in the current route
@@ -32,60 +28,30 @@
  * @param {Router} router
  * @param {ItemDataService} itemService
  * @param {Store<AppState>} store
+ * @param {AuthService} authService
  * @returns Observable<<RemoteData<Item>> Emits the found item based on the parameters in the current route,
  * or an error if something went wrong
  */
-<<<<<<< HEAD
 export const itemPageResolver: ResolveFn<RemoteData<Item>> = (
   route: ActivatedRouteSnapshot,
   state: RouterStateSnapshot,
   router: Router = inject(Router),
   itemService: ItemDataService = inject(ItemDataService),
   store: Store<AppState> = inject(Store<AppState>),
+  authService: AuthService = inject(AuthService),
 ): Observable<RemoteData<Item>> => {
-  const itemRD$ = itemService.findById(
+  return itemService.findById(
     route.params.id,
     true,
     false,
     ...ITEM_PAGE_LINKS_TO_FOLLOW,
   ).pipe(
     getFirstCompletedRemoteData(),
-  );
-
-  itemRD$.subscribe((itemRD: RemoteData<Item>) => {
-    store.dispatch(new ResolvedAction(state.url, itemRD.payload));
-  });
-
-  return itemRD$.pipe(
+    redirectOn4xx(router, authService),
     map((rd: RemoteData<Item>) => {
+      store.dispatch(new ResolvedAction(state.url, rd.payload));
       if (rd.hasSucceeded && hasValue(rd.payload)) {
         const thisRoute = state.url;
-=======
-@Injectable()
-export class ItemPageResolver extends ItemResolver {
-  constructor(
-    protected itemService: ItemDataService,
-    protected store: Store<any>,
-    protected router: Router,
-    protected authService: AuthService,
-  ) {
-    super(itemService, store, router);
-  }
-
-  /**
-   * Method for resolving an item based on the parameters in the current route
-   * @param {ActivatedRouteSnapshot} route The current ActivatedRouteSnapshot
-   * @param {RouterStateSnapshot} state The current RouterStateSnapshot
-   * @returns Observable<<RemoteData<Item>> Emits the found item based on the parameters in the current route,
-   * or an error if something went wrong
-   */
-  resolve(route: ActivatedRouteSnapshot, state: RouterStateSnapshot): Observable<RemoteData<Item>> {
-    return super.resolve(route, state).pipe(
-      redirectOn4xx(this.router, this.authService),
-      map((rd: RemoteData<Item>) => {
-        if (rd.hasSucceeded && hasValue(rd.payload)) {
-          const thisRoute = state.url;
->>>>>>> 249cac4f
 
         // Angular uses a custom function for encodeURIComponent, (e.g. it doesn't encode commas
         // or semicolons) and thisRoute has been encoded with that function. If we want to compare
@@ -96,7 +62,7 @@
         if (!thisRoute.startsWith(itemRoute)) {
           const itemId = rd.payload.uuid;
           const subRoute = thisRoute.substring(thisRoute.indexOf(itemId) + itemId.length, thisRoute.length);
-          router.navigateByUrl(itemRoute + subRoute);
+          void router.navigateByUrl(itemRoute + subRoute);
         }
       }
       return rd;
