--- conflicted
+++ resolved
@@ -4,14 +4,11 @@
 } from '@angular/core/testing';
 import { By } from '@angular/platform-browser';
 import { RouterTestingModule } from '@angular/router/testing';
-<<<<<<< HEAD
 import { TranslateModule } from '@ngx-translate/core';
 
 import { ItemOperationComponent } from './item-operation.component';
 import { ItemOperation } from './itemOperation.model';
-=======
 import {DisabledDirective} from '../../../shared/disabled-directive';
->>>>>>> 2d48cc0f
 
 describe('ItemOperationComponent', () => {
   let itemOperation: ItemOperation;
@@ -21,12 +18,7 @@
 
   beforeEach(waitForAsync(() => {
     TestBed.configureTestingModule({
-<<<<<<< HEAD
-      imports: [TranslateModule.forRoot(), RouterTestingModule.withRoutes([]), ItemOperationComponent],
-=======
-      imports: [TranslateModule.forRoot(), RouterTestingModule.withRoutes([])],
-      declarations: [ItemOperationComponent, DisabledDirective]
->>>>>>> 2d48cc0f
+      imports: [TranslateModule.forRoot(), RouterTestingModule.withRoutes([]), ItemOperationComponent, DisabledDirective],
     }).compileComponents();
   }));
 
