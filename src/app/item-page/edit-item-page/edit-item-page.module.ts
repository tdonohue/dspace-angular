--- conflicted
+++ resolved
@@ -36,11 +36,8 @@
 import { ItemAuthorizationsComponent } from './item-authorizations/item-authorizations.component';
 import { ObjectValuesPipe } from '../../shared/utils/object-values-pipe';
 import { ResourcePoliciesModule } from '../../shared/resource-policies/resource-policies.module';
-<<<<<<< HEAD
+import { ItemVersionsModule } from '../versions/item-versions.module';
 import { ThemedItemStatusComponent } from './item-status/themed-item-status.component';
-=======
-import { ItemVersionsModule } from '../versions/item-versions.module';
->>>>>>> 6e53117d
 
 
 /**
@@ -93,13 +90,9 @@
     ObjectValuesPipe
   ],
   exports: [
-<<<<<<< HEAD
-    ItemMetadataComponent,
-    ItemOperationComponent,
-=======
     EditInPlaceFieldComponent,
     ThemedItemMetadataComponent,
->>>>>>> 6e53117d
+    ItemOperationComponent,
   ]
 })
 export class EditItemPageModule {
