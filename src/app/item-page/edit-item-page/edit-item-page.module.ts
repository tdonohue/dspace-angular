import { NgModule } from '@angular/core';
import { CommonModule } from '@angular/common';

import { NgbTooltipModule, NgbModule } from '@ng-bootstrap/ng-bootstrap';

import { SharedModule } from '../../shared/shared.module';
import { EditItemPageRoutingModule } from './edit-item-page.routing.module';
import { EditItemPageComponent } from './edit-item-page.component';
import { ItemStatusComponent } from './item-status/item-status.component';
import { ItemOperationComponent } from './item-operation/item-operation.component';
import { ItemWithdrawComponent } from './item-withdraw/item-withdraw.component';
import { ItemReinstateComponent } from './item-reinstate/item-reinstate.component';
import { AbstractSimpleItemActionComponent } from './simple-item-action/abstract-simple-item-action.component';
import { ItemPrivateComponent } from './item-private/item-private.component';
import { ItemPublicComponent } from './item-public/item-public.component';
import { ItemDeleteComponent } from './item-delete/item-delete.component';
import { ItemBitstreamsComponent } from './item-bitstreams/item-bitstreams.component';
import { ItemEditBitstreamComponent } from './item-bitstreams/item-edit-bitstream/item-edit-bitstream.component';
import { SearchPageModule } from '../../search-page/search-page.module';
import { ItemCollectionMapperComponent } from './item-collection-mapper/item-collection-mapper.component';
import { ItemRelationshipsComponent } from './item-relationships/item-relationships.component';
import { EditRelationshipComponent } from './item-relationships/edit-relationship/edit-relationship.component';
import { EditRelationshipListComponent } from './item-relationships/edit-relationship-list/edit-relationship-list.component';
import { AbstractItemUpdateComponent } from './abstract-item-update/abstract-item-update.component';
import { ItemMoveComponent } from './item-move/item-move.component';
import { ItemEditBitstreamBundleComponent } from './item-bitstreams/item-edit-bitstream-bundle/item-edit-bitstream-bundle.component';
import { BundleDataService } from '../../core/data/bundle-data.service';
import { DragDropModule } from '@angular/cdk/drag-drop';
import { ItemEditBitstreamDragHandleComponent } from './item-bitstreams/item-edit-bitstream-drag-handle/item-edit-bitstream-drag-handle.component';
import { PaginatedDragAndDropBitstreamListComponent } from './item-bitstreams/item-edit-bitstream-bundle/paginated-drag-and-drop-bitstream-list/paginated-drag-and-drop-bitstream-list.component';
import { VirtualMetadataComponent } from './virtual-metadata/virtual-metadata.component';
import { ItemVersionHistoryComponent } from './item-version-history/item-version-history.component';
import { ItemAuthorizationsComponent } from './item-authorizations/item-authorizations.component';
import { ObjectValuesPipe } from '../../shared/utils/object-values-pipe';
import { ResourcePoliciesModule } from '../../shared/resource-policies/resource-policies.module';
<<<<<<< HEAD
import { DsoSharedModule } from '../../dso-shared/dso-shared.module';
=======
import { ItemVersionsModule } from '../versions/item-versions.module';
>>>>>>> 793bed30


/**
 * Module that contains all components related to the Edit Item page administrator functionality
 */
@NgModule({
  imports: [
    CommonModule,
    SharedModule,
    NgbTooltipModule,
    EditItemPageRoutingModule,
    SearchPageModule,
    DragDropModule,
    ResourcePoliciesModule,
    NgbModule,
<<<<<<< HEAD
    DsoSharedModule,
=======
    ItemVersionsModule,
>>>>>>> 793bed30
  ],
  declarations: [
    EditItemPageComponent,
    ItemOperationComponent,
    AbstractSimpleItemActionComponent,
    AbstractItemUpdateComponent,
    ItemWithdrawComponent,
    ItemReinstateComponent,
    ItemPrivateComponent,
    ItemPublicComponent,
    ItemDeleteComponent,
    ItemStatusComponent,
    ItemRelationshipsComponent,
    ItemBitstreamsComponent,
    ItemVersionHistoryComponent,
    ItemEditBitstreamComponent,
    ItemEditBitstreamBundleComponent,
    PaginatedDragAndDropBitstreamListComponent,
    EditRelationshipComponent,
    EditRelationshipListComponent,
    ItemCollectionMapperComponent,
    ItemMoveComponent,
    ItemEditBitstreamDragHandleComponent,
    VirtualMetadataComponent,
    ItemAuthorizationsComponent
  ],
  providers: [
    BundleDataService,
    ObjectValuesPipe
  ],
})
export class EditItemPageModule {

}<|MERGE_RESOLUTION|>--- conflicted
+++ resolved
@@ -33,11 +33,8 @@
 import { ItemAuthorizationsComponent } from './item-authorizations/item-authorizations.component';
 import { ObjectValuesPipe } from '../../shared/utils/object-values-pipe';
 import { ResourcePoliciesModule } from '../../shared/resource-policies/resource-policies.module';
-<<<<<<< HEAD
+import { ItemVersionsModule } from '../versions/item-versions.module';
 import { DsoSharedModule } from '../../dso-shared/dso-shared.module';
-=======
-import { ItemVersionsModule } from '../versions/item-versions.module';
->>>>>>> 793bed30
 
 
 /**
@@ -53,11 +50,8 @@
     DragDropModule,
     ResourcePoliciesModule,
     NgbModule,
-<<<<<<< HEAD
+    ItemVersionsModule,
     DsoSharedModule,
-=======
-    ItemVersionsModule,
->>>>>>> 793bed30
   ],
   declarations: [
     EditItemPageComponent,
