import {
  ComponentFixture,
  TestBed,
} from '@angular/core/testing';

import { ItemAccessControlComponent } from './item-access-control.component';
import { of } from 'rxjs';
import { ActivatedRoute } from '@angular/router';
import {
  AccessControlFormContainerComponent
} from '../../../shared/access-control-form-container/access-control-form-container.component';

describe('ItemAccessControlComponent', () => {
  let component: ItemAccessControlComponent;
  let fixture: ComponentFixture<ItemAccessControlComponent>;
  let routeStub = {
    parent: {
      parent: {
        data: {
          pipe: () => {
            return {
              pipe: () => {
                return of({});
              }
            };
          }
        }
      }
    }
  };

  beforeEach(async () => {
    await TestBed.configureTestingModule({
<<<<<<< HEAD
    imports: [ItemAccessControlComponent],
    providers: [{
      provide: ActivatedRoute, useValue: routeStub
    }]
})
    .overrideComponent(ItemAccessControlComponent, {
      remove: {
        imports: [AccessControlFormContainerComponent]
      }
=======
      declarations: [ ItemAccessControlComponent ],
>>>>>>> a8f31948
    })
      .compileComponents();
  });

  beforeEach(() => {
    fixture = TestBed.createComponent(ItemAccessControlComponent);
    component = fixture.componentInstance;
    fixture.detectChanges();
  });

  it('should create', () => {
    expect(component).toBeTruthy();
  });
});<|MERGE_RESOLUTION|>--- conflicted
+++ resolved
@@ -31,7 +31,6 @@
 
   beforeEach(async () => {
     await TestBed.configureTestingModule({
-<<<<<<< HEAD
     imports: [ItemAccessControlComponent],
     providers: [{
       provide: ActivatedRoute, useValue: routeStub
@@ -41,9 +40,6 @@
       remove: {
         imports: [AccessControlFormContainerComponent]
       }
-=======
-      declarations: [ ItemAccessControlComponent ],
->>>>>>> a8f31948
     })
       .compileComponents();
   });
