import { Component } from '@angular/core';
import { ActivatedRoute } from '@angular/router';
import { Observable } from 'rxjs';
import { map } from 'rxjs/operators';

import { RemoteData } from '../../../core/data/remote-data';
import { Item } from '../../../core/shared/item.model';
import { getFirstSucceededRemoteData } from '../../../core/shared/operators';
import { AlertType } from '../../../shared/alert/alert-type';
import { ItemVersionsComponent } from '../../versions/item-versions.component';
import { VarDirective } from '../../../shared/utils/var.directive';
import { AsyncPipe, NgIf } from '@angular/common';

@Component({
  selector: 'ds-item-version-history',
  templateUrl: './item-version-history.component.html',
<<<<<<< HEAD
  imports: [
    ItemVersionsComponent,
    VarDirective,
    NgIf,
    AsyncPipe
  ],
  standalone: true
=======
>>>>>>> a8f31948
})
/**
 * Component for listing and managing an item's version history
 */
export class ItemVersionHistoryComponent {
  /**
   * The item to display the version history for
   */
  itemRD$: Observable<RemoteData<Item>>;

  /**
   * The AlertType enumeration
   * @type {AlertType}
   */
  AlertTypeEnum = AlertType;

  constructor(private route: ActivatedRoute) {
  }

  ngOnInit(): void {
    this.itemRD$ = this.route.parent.parent.data.pipe(map((data) => data.dso)).pipe(getFirstSucceededRemoteData()) as Observable<RemoteData<Item>>;
  }
}<|MERGE_RESOLUTION|>--- conflicted
+++ resolved
@@ -14,7 +14,6 @@
 @Component({
   selector: 'ds-item-version-history',
   templateUrl: './item-version-history.component.html',
-<<<<<<< HEAD
   imports: [
     ItemVersionsComponent,
     VarDirective,
@@ -22,8 +21,6 @@
     AsyncPipe
   ],
   standalone: true
-=======
->>>>>>> a8f31948
 })
 /**
  * Component for listing and managing an item's version history
