--- conflicted
+++ resolved
@@ -1,4 +1,3 @@
-<<<<<<< HEAD
 import { ItemVersionHistoryComponent } from './item-version-history.component';
 import { ComponentFixture, TestBed, waitForAsync } from '@angular/core/testing';
 import { VarDirective } from '../../../shared/utils/var.directive';
@@ -6,27 +5,10 @@
 import { TranslateModule } from '@ngx-translate/core';
 import { Component, NO_ERRORS_SCHEMA } from '@angular/core';
 import { Item } from '../../../core/shared/item.model';
-=======
-import { NO_ERRORS_SCHEMA } from '@angular/core';
-import {
-  ComponentFixture,
-  TestBed,
-  waitForAsync,
-} from '@angular/core/testing';
->>>>>>> a8f31948
 import { ActivatedRoute } from '@angular/router';
-import { RouterTestingModule } from '@angular/router/testing';
-import { TranslateModule } from '@ngx-translate/core';
 import { of as observableOf } from 'rxjs';
-
-import { Item } from '../../../core/shared/item.model';
 import { createSuccessfulRemoteDataObject } from '../../../shared/remote-data.utils';
-<<<<<<< HEAD
 import { ItemVersionsComponent } from '../../versions/item-versions.component';
-=======
-import { VarDirective } from '../../../shared/utils/var.directive';
-import { ItemVersionHistoryComponent } from './item-version-history.component';
->>>>>>> a8f31948
 
 describe('ItemVersionHistoryComponent', () => {
   let component: ItemVersionHistoryComponent;
@@ -47,7 +29,6 @@
 
   beforeEach(waitForAsync(() => {
     TestBed.configureTestingModule({
-<<<<<<< HEAD
     imports: [
       TranslateModule.forRoot(),
       RouterTestingModule.withRoutes([]),
@@ -55,24 +36,15 @@
       VarDirective
     ],
     providers: [
-        { provide: ActivatedRoute, useValue: activatedRoute }
+        { provide: ActivatedRoute, useValue: activatedRoute },
     ],
-    schemas: [NO_ERRORS_SCHEMA]
+    schemas: [NO_ERRORS_SCHEMA],
 })
       .overrideComponent(ItemVersionHistoryComponent, {
         remove: {imports: [ItemVersionsComponent]},
         add: { imports: [MockItemVersionsComponent]}
       })
       .compileComponents();
-=======
-      declarations: [ItemVersionHistoryComponent, VarDirective],
-      imports: [TranslateModule.forRoot(), RouterTestingModule.withRoutes([])],
-      providers: [
-        { provide: ActivatedRoute, useValue: activatedRoute },
-      ],
-      schemas: [NO_ERRORS_SCHEMA],
-    }).compileComponents();
->>>>>>> a8f31948
   }));
 
   beforeEach(() => {
