<<<<<<< HEAD
=======
// eslint-disable-next-line max-classes-per-file
import { Component, Input, OnInit, OnDestroy } from '@angular/core';
import { defaultIfEmpty, filter, map, switchMap, take } from 'rxjs/operators';
>>>>>>> 249cac4f
import {
  AsyncPipe,
  NgForOf,
  NgIf,
} from '@angular/common';
import {
  Component,
  Input,
  OnDestroy,
  OnInit,
} from '@angular/core';
import {
  ActivatedRoute,
  Router,
  RouterLink,
} from '@angular/router';
import {
  NgbModal,
  NgbModalRef,
} from '@ng-bootstrap/ng-bootstrap';
import {
  TranslateModule,
  TranslateService,
} from '@ngx-translate/core';
import {
  BehaviorSubject,
  combineLatest,
  combineLatest as observableCombineLatest,
  Observable,
  of as observableOf,
  Subscription,
} from 'rxjs';
import {
  defaultIfEmpty,
  filter,
  map,
  switchMap,
  take,
} from 'rxjs/operators';

import { LinkService } from '../../../core/cache/builders/link.service';
import { EntityTypeDataService } from '../../../core/data/entity-type-data.service';
import { ItemDataService } from '../../../core/data/item-data.service';
import { ObjectUpdatesService } from '../../../core/data/object-updates/object-updates.service';
import { RelationshipDataService } from '../../../core/data/relationship-data.service';
import { RemoteData } from '../../../core/data/remote-data';
import { Item } from '../../../core/shared/item.model';
import { Relationship } from '../../../core/shared/item-relationships/relationship.model';
import { RelationshipType } from '../../../core/shared/item-relationships/relationship-type.model';
import { MetadataValue } from '../../../core/shared/metadata.models';
import { NoContent } from '../../../core/shared/NoContent.model';
import {
  getFirstCompletedRemoteData,
  getFirstSucceededRemoteData,
  getRemoteDataPayload,
} from '../../../core/shared/operators';
import { ViewMode } from '../../../core/shared/view-mode.model';
import {
  hasValue,
  isNotEmpty,
} from '../../../shared/empty.util';
import { NotificationsService } from '../../../shared/notifications/notifications.service';
import { ListableObjectComponentLoaderComponent } from '../../../shared/object-collection/shared/listable-object/listable-object-component-loader.component';
import { followLink } from '../../../shared/utils/follow-link-config.model';
import { VarDirective } from '../../../shared/utils/var.directive';
import { getItemEditRoute } from '../../item-page-routing-paths';
import { ModifyItemOverviewComponent } from '../modify-item-overview/modify-item-overview.component';
import { AbstractSimpleItemActionComponent } from '../simple-item-action/abstract-simple-item-action.component';
import { VirtualMetadata } from '../virtual-metadata/virtual-metadata.component';

/**
 * Data Transfer Object used to prevent the HTML template to call function returning Observables
 */
class RelationshipTypeDTO {

  relationshipType: RelationshipType;

  isSelected$: Observable<boolean>;

  label$: Observable<string>;

  relationshipDTOs$: Observable<RelationshipDTO[]>;

}

/**
 * Data Transfer Object used to prevent the HTML template to call function returning Observables
 */
class RelationshipDTO {

  relationship: Relationship;

  relatedItem$: Observable<Item>;

  virtualMetadata$: Observable<VirtualMetadata[]>;

}

@Component({
  selector: 'ds-item-delete',
  templateUrl: '../item-delete/item-delete.component.html',
  imports: [
    TranslateModule,
    ListableObjectComponentLoaderComponent,
    NgIf,
    ModifyItemOverviewComponent,
    AsyncPipe,
    VarDirective,
    NgForOf,
    RouterLink,
  ],
  standalone: true,
})
/**
 * Component responsible for rendering the item delete page
 */
export class ItemDeleteComponent
  extends AbstractSimpleItemActionComponent
  implements OnInit, OnDestroy {

  /**
   * The current url of this page
   */
  @Input() url: string;

  protected messageKey = 'delete';

  /**
   * The view-mode we're currently on
   */
  viewMode = ViewMode.ListElement;

  /**
   * A list of the relationship types for which this item has relations as an observable.
   * The list doesn't contain duplicates.
   */
  typeDTOs$: BehaviorSubject<RelationshipTypeDTO[]> = new BehaviorSubject([]);

  /**
   * A map which stores the relationships of this item for each type as observable lists
   */
  relationships$: Map<RelationshipType, Observable<Relationship[]>>
    = new Map<RelationshipType, Observable<Relationship[]>>();

  /**
   * A map which stores the related item of each relationship of this item as an observable
   */
  relatedItems$: Map<Relationship, Observable<Item>> = new Map<Relationship, Observable<Item>>();

  /**
   * A map which stores the virtual metadata (of the related) item corresponding to each relationship of this item
   * as an observable list
   */
  virtualMetadata$: Map<Relationship, Observable<VirtualMetadata[]>> = new Map<Relationship, Observable<VirtualMetadata[]>>();

  /**
   * Reference to NgbModal
   */
  public modalRef: NgbModalRef;

  /**
   * Array to track all subscriptions and unsubscribe them onDestroy
   */
  private subs: Subscription[] = [];

  public isDeleting$: BehaviorSubject<boolean> = new BehaviorSubject(false);

  constructor(protected route: ActivatedRoute,
              protected router: Router,
              protected notificationsService: NotificationsService,
              protected itemDataService: ItemDataService,
              protected translateService: TranslateService,
              protected modalService: NgbModal,
              protected objectUpdatesService: ObjectUpdatesService,
              protected relationshipService: RelationshipDataService,
              protected entityTypeService: EntityTypeDataService,
              protected linkService: LinkService,
  ) {
    super(
      route,
      router,
      notificationsService,
      itemDataService,
      translateService,
    );
  }

  /**
   * Set up and initialize all fields
   */
  ngOnInit() {

    super.ngOnInit();
    this.url = this.router.url;

    const label = this.item.firstMetadataValue('dspace.entity.type');
    if (isNotEmpty(label)) {
      this.subs.push(this.entityTypeService.getEntityTypeByLabel(label).pipe(
        getFirstSucceededRemoteData(),
        getRemoteDataPayload(),
        switchMap((entityType) => this.entityTypeService.getEntityTypeRelationships(entityType.id)),
        getFirstSucceededRemoteData(),
        getRemoteDataPayload(),
        map((relationshipTypes) => relationshipTypes.page),
        switchMap((types) => {
          if (types.length === 0) {
            return observableOf(types);
          }
          return combineLatest(types.map((type) => this.getRelationships(type))).pipe(
            map((relationships) =>
              types.reduce<RelationshipType[]>((includedTypes, type, index) => {
                if (!includedTypes.some((includedType) => includedType.id === type.id)
                  && !(relationships[index].length === 0)) {
                  return [...includedTypes, type];
                } else {
                  return includedTypes;
                }
              }, []),
            ),
          );
        }),
<<<<<<< HEAD
      ).subscribe((types: RelationshipType[]) => this.types$.next(types)));
=======
      ).subscribe((types: RelationshipType[]) => this.typeDTOs$.next(types.map((relationshipType: RelationshipType) => Object.assign(new RelationshipTypeDTO(), {
        relationshipType: relationshipType,
        isSelected$: this.isSelected(relationshipType),
        label$: this.getLabel(relationshipType),
        relationshipDTOs$: this.getRelationships(relationshipType).pipe(
          map((relationships: Relationship[]) => relationships.map((relationship: Relationship) => Object.assign(new RelationshipDTO(), {
            relationship: relationship,
            relatedItem$: this.getRelatedItem(relationship),
            virtualMetadata$: this.getVirtualMetadata(relationship),
          } as RelationshipDTO))),
        ),
      })))));
>>>>>>> 249cac4f
    }

    this.subs.push(this.typeDTOs$.pipe(
      take(1),
<<<<<<< HEAD
    ).subscribe((types) =>
      this.objectUpdatesService.initialize(this.url, types, this.item.lastModified),
=======
    ).subscribe((types: RelationshipTypeDTO[]) =>
      this.objectUpdatesService.initialize(this.url, types.map((relationshipTypeDto: RelationshipTypeDTO) => relationshipTypeDto.relationshipType), this.item.lastModified),
>>>>>>> 249cac4f
    ));
  }

  /**
   * Open the modal which lists the virtual metadata of a relation
   * @param content the html content of the modal
   */
  openVirtualMetadataModal(content: any) {
    this.modalRef = this.modalService.open(content);
  }

  /**
   * Close the modal which lists the virtual metadata of a relation
   */
  closeVirtualMetadataModal() {
    this.modalRef.close();
  }

  /**
   * Get the i18n message key for a relationship
   * @param label   The relationship type's label
   */
  getRelationshipMessageKey(label: string): string {
    if (hasValue(label) && label.indexOf('Of') > -1) {
      return `relationships.${label.substring(0, label.indexOf('Of') + 2)}`;
    } else {
      return label;
    }
  }

  /**
   * Get the relationship type label relevant for this item as an observable
   * @param relationshipType  the relationship type to get the label for
   */
  getLabel(relationshipType: RelationshipType): Observable<string> {

    return this.getRelationships(relationshipType).pipe(
      switchMap((relationships) =>
        this.isLeftItem(relationships[0]).pipe(
          map((isLeftItem) => isLeftItem ? relationshipType.leftwardType : relationshipType.rightwardType),
        ),
      ),
    );
  }

  /**
   * Get the relationships of this item with a given type as an observable
   * @param relationshipType  the relationship type to filter the item's relationships on
   */
  getRelationships(relationshipType: RelationshipType): Observable<Relationship[]> {

    if (!this.relationships$.has(relationshipType)) {
      this.relationships$.set(
        relationshipType,
        this.relationshipService.getItemRelationshipsArray(this.item).pipe(
          // filter on type
          switchMap((relationships) =>
            observableCombineLatest(
              relationships.map((relationship) => this.getRelationshipType(relationship)),
            ).pipe(
              defaultIfEmpty([]),
              map((types) => relationships.filter(
                (relationship, index) => relationshipType.id === types[index].id,
              )),
            ),
          ),
        ),
      );
    }

    return this.relationships$.get(relationshipType);
  }

  /**
   * Get the type of a given relationship as an observable
   * @param relationship  the relationship to get the type for
   */
  private getRelationshipType(relationship: Relationship): Observable<RelationshipType> {

    this.linkService.resolveLinks(
      relationship,
      followLink('relationshipType'),
      followLink('leftItem'),
      followLink('rightItem'),
    );
    return relationship.relationshipType.pipe(
      getFirstSucceededRemoteData(),
      getRemoteDataPayload(),
      filter((relationshipType: RelationshipType) => hasValue(relationshipType) && isNotEmpty(relationshipType.uuid)),
    );
  }

  /**
   * Get the item this item is related to through a given relationship as an observable
   * @param relationship  the relationship to get the other item for
   */
  getRelatedItem(relationship: Relationship): Observable<Item> {

    if (!this.relatedItems$.has(relationship)) {

      this.relatedItems$.set(
        relationship,
        this.isLeftItem(relationship).pipe(
          switchMap((isLeftItem) => isLeftItem ? relationship.rightItem : relationship.leftItem),
          getFirstSucceededRemoteData(),
          getRemoteDataPayload(),
        ),
      );
    }

    return this.relatedItems$.get(relationship);
  }

  /**
   * Get the virtual metadata for a given relationship of the related item.
   * @param relationship  the relationship to get the virtual metadata for
   */
  getVirtualMetadata(relationship: Relationship): Observable<VirtualMetadata[]> {

    if (!this.virtualMetadata$.has(relationship)) {

      this.virtualMetadata$.set(
        relationship,
        this.getRelatedItem(relationship).pipe(
          map((relatedItem) =>
            Object.entries(relatedItem.metadata)
              .map(([key, value]) => value
                .filter((metadata: MetadataValue) =>
                  metadata.authority && metadata.authority.endsWith(relationship.id))
                .map((metadata: MetadataValue) => {
                  return {
                    metadataField: key,
                    metadataValue: metadata,
                  };
                }))
              .reduce((previous, current) => previous.concat(current)),
          ),
        ),
      );
    }

    return this.virtualMetadata$.get(relationship);
  }

  /**
   * Check whether this item is the left item of a given relationship, as an observable boolean
   * @param relationship  the relationship for which to check whether this item is the left item
   */
  private isLeftItem(relationship: Relationship): Observable<boolean> {

    return relationship.leftItem.pipe(
      getFirstSucceededRemoteData(),
      getRemoteDataPayload(),
      filter((item: Item) => hasValue(item) && isNotEmpty(item.uuid)),
      map((leftItem) => leftItem.uuid === this.item.uuid),
    );
  }

  /**
   * Check whether a given relationship type is selected to save the corresponding virtual metadata
   * @param type  the relationship type for which to check whether it is selected
   */
  isSelected(type: RelationshipType): Observable<boolean> {
    return this.objectUpdatesService.isSelectedVirtualMetadata(this.url, this.item.uuid, type.uuid);
  }

  /**
   * Select/deselect a given relationship type to save the corresponding virtual metadata
   * @param type      the relationship type to select/deselect
   * @param selected  whether the type should be selected
   */
  setSelected(type: RelationshipType, selected: boolean): void {
    if (this.isDeleting$.value === false) {
      this.objectUpdatesService.setSelectedVirtualMetadata(this.url, this.item.uuid, type.uuid, selected);
    }
  }

  /**
   * Perform the delete operation
   */
  performAction(): void {
    this.isDeleting$.next(true);
    this.subs.push(this.typeDTOs$.pipe(
      switchMap((types: RelationshipTypeDTO[]) =>
        combineLatest(
<<<<<<< HEAD
          types.map((type) => this.isSelected(type)),
        ).pipe(
          defaultIfEmpty([]),
          map((selection) => types.filter(
            (type, index) => selection[index],
          )),
          map((selectedTypes) => selectedTypes.map((type) => type.id)),
        ),
      ),
      switchMap((types) =>
        this.itemDataService.delete(this.item.id, types).pipe(getFirstCompletedRemoteData()),
      ),
    ).subscribe(
      (rd: RemoteData<NoContent>) => {
        this.notify(rd.hasSucceeded);
      },
    ));
=======
          types.map((type: RelationshipTypeDTO) => type.isSelected$),
        ).pipe(
          defaultIfEmpty([]),
          map((selection: boolean[]) => types.filter(
            (type: RelationshipTypeDTO, index: number) => selection[index],
          )),
          map((selectedDtoTypes: RelationshipTypeDTO[]) => selectedDtoTypes.map((typeDto: RelationshipTypeDTO) => typeDto.relationshipType.id)),
        ),
      ),
      switchMap((types: string[]) => this.itemDataService.delete(this.item.id, types)),
      getFirstCompletedRemoteData(),
    ).subscribe((rd: RemoteData<NoContent>) => {
      this.notify(rd.hasSucceeded);
    }));
>>>>>>> 249cac4f
  }

  /**
   * When the item is successfully delete, navigate to the homepage, otherwise navigate back to the item edit page
   * @param succeeded
   */
  notify(succeeded: boolean) {
    if (succeeded) {
      this.notificationsService.success(this.translateService.get('item.edit.' + this.messageKey + '.success'));
      void this.router.navigate(['']);
    } else {
      this.notificationsService.error(this.translateService.get('item.edit.' + this.messageKey + '.error'));
      void this.router.navigate([getItemEditRoute(this.item)]);
    }
  }

  /**
   * Unsubscribe from all subscriptions
   */
  ngOnDestroy(): void {
    this.subs
      .filter((sub) => hasValue(sub))
      .forEach((sub) => sub.unsubscribe());
  }

}<|MERGE_RESOLUTION|>--- conflicted
+++ resolved
@@ -1,9 +1,4 @@
-<<<<<<< HEAD
-=======
 // eslint-disable-next-line max-classes-per-file
-import { Component, Input, OnInit, OnDestroy } from '@angular/core';
-import { defaultIfEmpty, filter, map, switchMap, take } from 'rxjs/operators';
->>>>>>> 249cac4f
 import {
   AsyncPipe,
   NgForOf,
@@ -225,9 +220,6 @@
             ),
           );
         }),
-<<<<<<< HEAD
-      ).subscribe((types: RelationshipType[]) => this.types$.next(types)));
-=======
       ).subscribe((types: RelationshipType[]) => this.typeDTOs$.next(types.map((relationshipType: RelationshipType) => Object.assign(new RelationshipTypeDTO(), {
         relationshipType: relationshipType,
         isSelected$: this.isSelected(relationshipType),
@@ -240,18 +232,12 @@
           } as RelationshipDTO))),
         ),
       })))));
->>>>>>> 249cac4f
     }
 
     this.subs.push(this.typeDTOs$.pipe(
       take(1),
-<<<<<<< HEAD
-    ).subscribe((types) =>
-      this.objectUpdatesService.initialize(this.url, types, this.item.lastModified),
-=======
     ).subscribe((types: RelationshipTypeDTO[]) =>
       this.objectUpdatesService.initialize(this.url, types.map((relationshipTypeDto: RelationshipTypeDTO) => relationshipTypeDto.relationshipType), this.item.lastModified),
->>>>>>> 249cac4f
     ));
   }
 
@@ -437,25 +423,6 @@
     this.subs.push(this.typeDTOs$.pipe(
       switchMap((types: RelationshipTypeDTO[]) =>
         combineLatest(
-<<<<<<< HEAD
-          types.map((type) => this.isSelected(type)),
-        ).pipe(
-          defaultIfEmpty([]),
-          map((selection) => types.filter(
-            (type, index) => selection[index],
-          )),
-          map((selectedTypes) => selectedTypes.map((type) => type.id)),
-        ),
-      ),
-      switchMap((types) =>
-        this.itemDataService.delete(this.item.id, types).pipe(getFirstCompletedRemoteData()),
-      ),
-    ).subscribe(
-      (rd: RemoteData<NoContent>) => {
-        this.notify(rd.hasSucceeded);
-      },
-    ));
-=======
           types.map((type: RelationshipTypeDTO) => type.isSelected$),
         ).pipe(
           defaultIfEmpty([]),
@@ -470,7 +437,6 @@
     ).subscribe((rd: RemoteData<NoContent>) => {
       this.notify(rd.hasSucceeded);
     }));
->>>>>>> 249cac4f
   }
 
   /**
