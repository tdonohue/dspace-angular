<<<<<<< HEAD
import { Injectable } from '@angular/core';
import {
  ActivatedRouteSnapshot,
  ResolveFn,
  Router,
  RouterStateSnapshot,
} from '@angular/router';
import {
  Observable,
  of as observableOf,
} from 'rxjs';

import { AuthService } from '../../core/auth/auth.service';
import { AuthorizationDataService } from '../../core/data/feature-authorization/authorization-data.service';
import { DsoPageSingleFeatureGuard } from '../../core/data/feature-authorization/feature-authorization-guard/dso-page-single-feature.guard';
import { FeatureID } from '../../core/data/feature-authorization/feature-id';
import { RemoteData } from '../../core/data/remote-data';
import { Item } from '../../core/shared/item.model';
import { itemPageResolver } from '../item-page.resolver';

@Injectable({
  providedIn: 'root',
})
=======
import { inject } from '@angular/core';
import {
  dsoPageSingleFeatureGuard
} from '../../core/data/feature-authorization/feature-authorization-guard/dso-page-single-feature.guard';
import { Item } from '../../core/shared/item.model';
import { ItemPageResolver } from '../item-page.resolver';
import { CanActivateFn, ResolveFn } from '@angular/router';
import { Observable, of as observableOf } from 'rxjs';
import { FeatureID } from '../../core/data/feature-authorization/feature-id';
import { RemoteData } from '../../core/data/remote-data';

>>>>>>> 4658ac8a
/**
 * Guard for preventing unauthorized access to certain {@link Item} pages requiring manage relationships rights
 * Check manage relationships authorization rights
 */
<<<<<<< HEAD
export class ItemPageRelationshipsGuard extends DsoPageSingleFeatureGuard<Item> {

  protected resolver: ResolveFn<RemoteData<Item>> = itemPageResolver;

  constructor(protected authorizationService: AuthorizationDataService,
              protected router: Router,
              protected authService: AuthService) {
    super(authorizationService, router, authService);
  }

  /**
   * Check manage relationships authorization rights
   */
  getFeatureID(next: ActivatedRouteSnapshot, state: RouterStateSnapshot): Observable<FeatureID> {
    return observableOf(FeatureID.CanManageRelationships);
  }
}
=======
export const itemPageRelationshipsGuard: CanActivateFn =
  dsoPageSingleFeatureGuard(
    () => {
      const itemPageResolver = inject(ItemPageResolver);
      return itemPageResolver.resolve as ResolveFn<Observable<RemoteData<Item>>>;
    },
    () => observableOf(FeatureID.CanManageRelationships)
  );
>>>>>>> 4658ac8a
<|MERGE_RESOLUTION|>--- conflicted
+++ resolved
@@ -1,28 +1,3 @@
-<<<<<<< HEAD
-import { Injectable } from '@angular/core';
-import {
-  ActivatedRouteSnapshot,
-  ResolveFn,
-  Router,
-  RouterStateSnapshot,
-} from '@angular/router';
-import {
-  Observable,
-  of as observableOf,
-} from 'rxjs';
-
-import { AuthService } from '../../core/auth/auth.service';
-import { AuthorizationDataService } from '../../core/data/feature-authorization/authorization-data.service';
-import { DsoPageSingleFeatureGuard } from '../../core/data/feature-authorization/feature-authorization-guard/dso-page-single-feature.guard';
-import { FeatureID } from '../../core/data/feature-authorization/feature-id';
-import { RemoteData } from '../../core/data/remote-data';
-import { Item } from '../../core/shared/item.model';
-import { itemPageResolver } from '../item-page.resolver';
-
-@Injectable({
-  providedIn: 'root',
-})
-=======
 import { inject } from '@angular/core';
 import {
   dsoPageSingleFeatureGuard
@@ -34,30 +9,10 @@
 import { FeatureID } from '../../core/data/feature-authorization/feature-id';
 import { RemoteData } from '../../core/data/remote-data';
 
->>>>>>> 4658ac8a
 /**
  * Guard for preventing unauthorized access to certain {@link Item} pages requiring manage relationships rights
  * Check manage relationships authorization rights
  */
-<<<<<<< HEAD
-export class ItemPageRelationshipsGuard extends DsoPageSingleFeatureGuard<Item> {
-
-  protected resolver: ResolveFn<RemoteData<Item>> = itemPageResolver;
-
-  constructor(protected authorizationService: AuthorizationDataService,
-              protected router: Router,
-              protected authService: AuthService) {
-    super(authorizationService, router, authService);
-  }
-
-  /**
-   * Check manage relationships authorization rights
-   */
-  getFeatureID(next: ActivatedRouteSnapshot, state: RouterStateSnapshot): Observable<FeatureID> {
-    return observableOf(FeatureID.CanManageRelationships);
-  }
-}
-=======
 export const itemPageRelationshipsGuard: CanActivateFn =
   dsoPageSingleFeatureGuard(
     () => {
@@ -65,5 +20,4 @@
       return itemPageResolver.resolve as ResolveFn<Observable<RemoteData<Item>>>;
     },
     () => observableOf(FeatureID.CanManageRelationships)
-  );
->>>>>>> 4658ac8a
+  );