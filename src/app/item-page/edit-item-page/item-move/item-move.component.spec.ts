--- conflicted
+++ resolved
@@ -29,13 +29,8 @@
 import { NotificationsServiceStub } from '../../../shared/testing/notifications-service.stub';
 import { RouterStub } from '../../../shared/testing/router.stub';
 import { createPaginatedList } from '../../../shared/testing/utils.test';
-<<<<<<< HEAD
-import { RequestService } from '../../../core/data/request.service';
-import { getMockRequestService } from '../../../shared/mocks/request.service.mock';
+import { ItemMoveComponent } from './item-move.component';
 import { AuthorizedCollectionSelectorComponent } from '../../../shared/dso-selector/dso-selector/authorized-collection-selector/authorized-collection-selector.component';
-=======
-import { ItemMoveComponent } from './item-move.component';
->>>>>>> a8f31948
 
 describe('ItemMoveComponent', () => {
   let comp: ItemMoveComponent;
@@ -113,10 +108,9 @@
         { provide: NotificationsService, useValue: notificationsServiceStub },
         { provide: SearchService, useValue: mockSearchService },
         { provide: RequestService, useValue: getMockRequestService() },
-<<<<<<< HEAD
     ], schemas: [
-        CUSTOM_ELEMENTS_SCHEMA
-    ]
+        CUSTOM_ELEMENTS_SCHEMA,
+    ],
 })
 .overrideComponent(ItemMoveComponent, {
   remove: {
@@ -124,12 +118,6 @@
   }
 })
 .compileComponents();
-=======
-      ], schemas: [
-        CUSTOM_ELEMENTS_SCHEMA,
-      ],
-    }).compileComponents();
->>>>>>> a8f31948
     fixture = TestBed.createComponent(ItemMoveComponent);
     comp = fixture.componentInstance;
     fixture.detectChanges();
