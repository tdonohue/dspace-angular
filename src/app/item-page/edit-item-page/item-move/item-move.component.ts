--- conflicted
+++ resolved
@@ -1,4 +1,3 @@
-<<<<<<< HEAD
 import { Component, OnInit } from '@angular/core';
 import { map, switchMap } from 'rxjs/operators';
 import { DSpaceObjectType } from '../../../core/shared/dspace-object-type.model';
@@ -7,30 +6,12 @@
 import { ActivatedRoute, Router, RouterLink } from '@angular/router';
 import { NotificationsService } from '../../../shared/notifications/notifications.service';
 import { TranslateModule, TranslateService } from '@ngx-translate/core';
-=======
-import {
-  Component,
-  OnInit,
-} from '@angular/core';
-import {
-  ActivatedRoute,
-  Router,
-} from '@angular/router';
-import { TranslateService } from '@ngx-translate/core';
 import { Observable } from 'rxjs';
->>>>>>> a8f31948
-import {
-  map,
-  switchMap,
-} from 'rxjs/operators';
 
 import { DSONameService } from '../../../core/breadcrumbs/dso-name.service';
 import { ItemDataService } from '../../../core/data/item-data.service';
-import { RemoteData } from '../../../core/data/remote-data';
 import { RequestService } from '../../../core/data/request.service';
 import { Collection } from '../../../core/shared/collection.model';
-import { DSpaceObjectType } from '../../../core/shared/dspace-object-type.model';
-import { Item } from '../../../core/shared/item.model';
 import {
   getAllSucceededRemoteDataPayload,
   getFirstCompletedRemoteData,
@@ -38,28 +19,18 @@
   getRemoteDataPayload,
 } from '../../../core/shared/operators';
 import { SearchService } from '../../../core/shared/search/search.service';
-import { NotificationsService } from '../../../shared/notifications/notifications.service';
 import { followLink } from '../../../shared/utils/follow-link-config.model';
-<<<<<<< HEAD
-import { RequestService } from '../../../core/data/request.service';
-import { DSONameService } from '../../../core/breadcrumbs/dso-name.service';
+import { getItemEditRoute, getItemPageRoute, } from '../../item-page-routing-paths';
 import { FormsModule } from '@angular/forms';
 import { AsyncPipe, NgIf } from '@angular/common';
 import {
   AuthorizedCollectionSelectorComponent
 } from '../../../shared/dso-selector/dso-selector/authorized-collection-selector/authorized-collection-selector.component';
 import { NgbModule } from '@ng-bootstrap/ng-bootstrap';
-=======
-import {
-  getItemEditRoute,
-  getItemPageRoute,
-} from '../../item-page-routing-paths';
->>>>>>> a8f31948
 
 @Component({
   selector: 'ds-item-move',
   templateUrl: './item-move.component.html',
-<<<<<<< HEAD
   imports: [
     TranslateModule,
     NgbModule,
@@ -70,8 +41,6 @@
     NgIf
   ],
   standalone: true
-=======
->>>>>>> a8f31948
 })
 /**
  * Component that handles the moving of an item to a different collection
