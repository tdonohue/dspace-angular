import {
  ChangeDetectionStrategy,
  Component,
  OnInit,
} from '@angular/core';
import { ActivatedRoute } from '@angular/router';
<<<<<<< HEAD
import {
  BehaviorSubject,
  combineLatest,
  Observable,
  of,
  Subscription,
} from 'rxjs';
import {
  concatMap,
  distinctUntilChanged,
  first,
  map,
  mergeMap,
  switchMap,
  toArray,
} from 'rxjs/operators';

import { ConfigurationDataService } from '../../../core/data/configuration-data.service';
=======
import { ItemOperation } from '../item-operation/itemOperation.model';
import {concatMap, distinctUntilChanged, first, map, mergeMap, switchMap, toArray} from 'rxjs/operators';
import { BehaviorSubject, combineLatest, Observable, of, Subscription } from 'rxjs';
import { RemoteData } from '../../../core/data/remote-data';
import { getItemEditRoute, getItemPageRoute } from '../../item-page-routing-paths';
>>>>>>> 230055ce
import { AuthorizationDataService } from '../../../core/data/feature-authorization/authorization-data.service';
import { FeatureID } from '../../../core/data/feature-authorization/feature-id';
import { IdentifierDataService } from '../../../core/data/identifier-data.service';
import { RemoteData } from '../../../core/data/remote-data';
import { OrcidAuthService } from '../../../core/orcid/orcid-auth.service';
import { ConfigurationProperty } from '../../../core/shared/configuration-property.model';
import { Item } from '../../../core/shared/item.model';
import {
  getAllSucceededRemoteDataPayload,
  getFirstCompletedRemoteData,
} from '../../../core/shared/operators';
import {
  fadeIn,
  fadeInOut,
} from '../../../shared/animations/fade';
import { hasValue } from '../../../shared/empty.util';
import { Identifier } from '../../../shared/object-list/identifier-data/identifier.model';
import { IdentifierData } from '../../../shared/object-list/identifier-data/identifier-data.model';
import {
  getItemEditRoute,
  getItemPageRoute,
} from '../../item-page-routing-paths';
import { ItemOperation } from '../item-operation/itemOperation.model';

@Component({
  selector: 'ds-item-status',
  templateUrl: './item-status.component.html',
  changeDetection: ChangeDetectionStrategy.Default,
  animations: [
    fadeIn,
    fadeInOut,
  ],
})
/**
 * Component for displaying an item's status
 */
export class ItemStatusComponent implements OnInit {

  /**
   * The item to display the status for
   */
  itemRD$: Observable<RemoteData<Item>>;

  /**
   * The data to show in the status
   */
  statusData: any;
  /**
   * The keys of the data (to loop over)
   */
  statusDataKeys;

  /**
   * The possible actions that can be performed on the item
   *  key: id   value: url to action's component
   */
  operations$: BehaviorSubject<ItemOperation[]> = new BehaviorSubject<ItemOperation[]>([]);

  /**
   * Identifiers (handles, DOIs)
   */
  identifiers$: Observable<Identifier[]>;

  /**
   * Configuration and state variables regarding DOIs
   */

  public subs: Subscription[] = [];

  /**
   * Route to the item's page
   */
  itemPageRoute$: Observable<string>;

  constructor(private route: ActivatedRoute,
              private authorizationService: AuthorizationDataService,
              private identifierDataService: IdentifierDataService,
              private configurationService: ConfigurationDataService,
              private orcidAuthService: OrcidAuthService,
  ) {
  }

  /**
   * Initialise component
   */
  ngOnInit(): void {
    this.itemRD$ = this.route.parent.data.pipe(map((data) => data.dso));
    this.itemRD$.pipe(
      first(),
      map((data: RemoteData<Item>) => data.payload),
    ).pipe(
      switchMap((item: Item) => {
        this.statusData = Object.assign({
          id: item.id,
          handle: item.handle,
          lastModified: item.lastModified,
        });
        this.statusDataKeys = Object.keys(this.statusData);

<<<<<<< HEAD
        // Observable for item identifiers (retrieved from embedded link)
        this.identifiers$ = this.identifierDataService.getIdentifierDataFor(item).pipe(
          map((identifierRD) => {
            if (identifierRD.statusCode !== 401 && hasValue(identifierRD.payload)) {
              return identifierRD.payload.identifiers;
            } else {
              return null;
            }
          }),
        );

        // Observable for configuration determining whether the Register DOI feature is enabled
        const registerConfigEnabled$: Observable<boolean> = this.configurationService.findByPropertyName('identifiers.item-status.register-doi').pipe(
          getFirstCompletedRemoteData(),
          map((enabledRD: RemoteData<ConfigurationProperty>) => enabledRD.hasSucceeded && enabledRD.payload.values.length > 0),
        );

        /**
         * Construct a base list of operations.
         * The key is used to build messages
         * i18n example: 'item.edit.tabs.status.buttons.<key>.label'
         * The value is supposed to be a href for the button
         */
        const currentUrl = this.getCurrentUrl(item);
        const inititalOperations: ItemOperation[] = [
          new ItemOperation('authorizations', `${currentUrl}/authorizations`, FeatureID.CanManagePolicies, true),
          new ItemOperation('mappedCollections', `${currentUrl}/mapper`, FeatureID.CanManageMappings, true),
          item.isWithdrawn
            ? new ItemOperation('reinstate', `${currentUrl}/reinstate`, FeatureID.ReinstateItem, true)
            : new ItemOperation('withdraw', `${currentUrl}/withdraw`, FeatureID.WithdrawItem, true),
          item.isDiscoverable
            ? new ItemOperation('private', `${currentUrl}/private`, FeatureID.CanMakePrivate, true)
            : new ItemOperation('public', `${currentUrl}/public`, FeatureID.CanMakePrivate, true),
          new ItemOperation('move', `${currentUrl}/move`, FeatureID.CanMove, true),
          new ItemOperation('delete', `${currentUrl}/delete`, FeatureID.CanDelete, true),
        ];

        this.operations$.next(inititalOperations);
=======
      // Observable for item identifiers (retrieved from embedded link)
      this.identifiers$ = this.identifierDataService.getIdentifierDataFor(item).pipe(
        map((identifierRD) => {
          if (identifierRD.statusCode !== 401 && hasValue(identifierRD.payload)) {
            return identifierRD.payload.identifiers;
          } else {
            return null;
          }
        }),
      );

      // Observable for configuration determining whether the Register DOI feature is enabled
      let registerConfigEnabled$: Observable<boolean> = this.configurationService.findByPropertyName('identifiers.item-status.register-doi').pipe(
        getFirstCompletedRemoteData(),
        map((response: RemoteData<ConfigurationProperty>) => {
          // Return true if a successful response with a 'true' value was retrieved, otherwise return false
          if (response.hasSucceeded) {
            const payload = response.payload;
            if (payload.values.length > 0 && hasValue(payload.values[0])) {
              return payload.values[0] === 'true';
            } else {
              return false;
            }
          } else {
            return false;
          }
        })
      );

      /**
       * Construct a base list of operations.
       * The key is used to build messages
       * i18n example: 'item.edit.tabs.status.buttons.<key>.label'
       * The value is supposed to be a href for the button
       */
      const currentUrl = this.getCurrentUrl(item);
      const initialOperations: ItemOperation[] = [
        new ItemOperation('authorizations', `${currentUrl}/authorizations`, FeatureID.CanManagePolicies, true),
        new ItemOperation('mappedCollections', `${currentUrl}/mapper`, FeatureID.CanManageMappings, true),
        item.isWithdrawn
         ? new ItemOperation('reinstate', `${currentUrl}/reinstate`, FeatureID.ReinstateItem, true)
         : new ItemOperation('withdraw', `${currentUrl}/withdraw`, FeatureID.WithdrawItem, true),
        item.isDiscoverable
         ? new ItemOperation('private', `${currentUrl}/private`, FeatureID.CanMakePrivate, true)
         : new ItemOperation('public', `${currentUrl}/public`, FeatureID.CanMakePrivate, true),
        new ItemOperation('move', `${currentUrl}/move`, FeatureID.CanMove, true),
        new ItemOperation('delete', `${currentUrl}/delete`, FeatureID.CanDelete, true)
      ];

      this.operations$.next(initialOperations);
>>>>>>> 230055ce

        /**
         *  When the identifier data stream changes, determine whether the register DOI button should be shown or not.
         *  This is based on whether the DOI is in the right state (minted or pending, not already queued for registration
         *  or registered) and whether the configuration property identifiers.item-status.register-doi is true
         */
        const ops$ = this.identifierDataService.getIdentifierDataFor(item).pipe(
          getFirstCompletedRemoteData(),
          mergeMap((dataRD: RemoteData<IdentifierData>) => {
            if (dataRD.hasSucceeded) {
              const identifiers = dataRD.payload.identifiers;
              let no_doi = true;
              let pending = false;
              if (identifiers !== undefined && identifiers !== null) {
                identifiers.forEach((identifier: Identifier) => {
                  if (hasValue(identifier) && identifier.identifierType === 'doi') {
                    // The item has some kind of DOI
                    no_doi = false;
                    if (['PENDING', 'MINTED', null].includes(identifier.identifierStatus)) {
                      // The item's DOI is pending, minted or null.
                      // It isn't registered, reserved, queued for registration or reservation or update, deleted
                      // or queued for deletion.
                      pending = true;
                    }
                  }
                });
              }
              // If there is no DOI, or a pending/minted/null DOI, and the config is enabled, return true
              return registerConfigEnabled$.pipe(
                map((enabled: boolean) => {
                  return enabled && (pending || no_doi);
                }),
              );
            } else {
              return of(false);
            }
          }),
          // Switch map pushes the register DOI operation onto a copy of the base array then returns to the pipe
          switchMap((showDoi: boolean) => {
            const ops = [...initialOperations];
            if (showDoi) {
              const op = new ItemOperation('register-doi', `${currentUrl}/register-doi`, FeatureID.CanRegisterDOI, true);
              ops.splice(ops.length - 1, 0, op); // Add item before last
            }
            return ops;
          }),
          concatMap((op: ItemOperation) => {
            if (hasValue(op.featureID)) {
              return this.authorizationService.isAuthorized(op.featureID, item.self).pipe(
                distinctUntilChanged(),
                map((authorized) => {
                  op.setDisabled(!authorized);
                  op.setAuthorized(authorized);
                  return op;
                }),
              );
            }
            return [op];
          }),
          toArray(),
        );

        let orcidOps$ = of([]);
        if (this.orcidAuthService.isLinkedToOrcid(item)) {
          orcidOps$ = this.orcidAuthService.onlyAdminCanDisconnectProfileFromOrcid().pipe(
            map((canDisconnect) => {
              if (canDisconnect) {
                return [new ItemOperation('unlinkOrcid', `${currentUrl}/unlink-orcid`)];
              }
              return [];
            }),
          );
        }

        return combineLatest([ops$, orcidOps$]);
      }),
      map(([ops, orcidOps]: [ItemOperation[], ItemOperation[]]) => [...ops, ...orcidOps]),
    ).subscribe((ops) => this.operations$.next(ops));

    this.itemPageRoute$ = this.itemRD$.pipe(
      getAllSucceededRemoteDataPayload(),
      map((item) => getItemPageRoute(item)),
    );

  }

  /**
   * Get the current url without query params
   * @returns {string}  url
   */
  getCurrentUrl(item: Item): string {
    return getItemEditRoute(item);
  }

  trackOperation(index: number, operation: ItemOperation) {
    return hasValue(operation) ? operation.operationKey : undefined;
  }

  ngOnDestroy(): void {
    this.subs
      .filter((subscription) => hasValue(subscription))
      .forEach((subscription) => subscription.unsubscribe());
  }

}<|MERGE_RESOLUTION|>--- conflicted
+++ resolved
@@ -1,58 +1,23 @@
-import {
-  ChangeDetectionStrategy,
-  Component,
-  OnInit,
-} from '@angular/core';
+import { ChangeDetectionStrategy, Component, OnInit } from '@angular/core';
 import { ActivatedRoute } from '@angular/router';
-<<<<<<< HEAD
-import {
-  BehaviorSubject,
-  combineLatest,
-  Observable,
-  of,
-  Subscription,
-} from 'rxjs';
-import {
-  concatMap,
-  distinctUntilChanged,
-  first,
-  map,
-  mergeMap,
-  switchMap,
-  toArray,
-} from 'rxjs/operators';
-
-import { ConfigurationDataService } from '../../../core/data/configuration-data.service';
-=======
 import { ItemOperation } from '../item-operation/itemOperation.model';
-import {concatMap, distinctUntilChanged, first, map, mergeMap, switchMap, toArray} from 'rxjs/operators';
+import { concatMap, distinctUntilChanged, first, map, mergeMap, switchMap, toArray } from 'rxjs/operators';
 import { BehaviorSubject, combineLatest, Observable, of, Subscription } from 'rxjs';
 import { RemoteData } from '../../../core/data/remote-data';
 import { getItemEditRoute, getItemPageRoute } from '../../item-page-routing-paths';
->>>>>>> 230055ce
+
+import { ConfigurationDataService } from '../../../core/data/configuration-data.service';
 import { AuthorizationDataService } from '../../../core/data/feature-authorization/authorization-data.service';
 import { FeatureID } from '../../../core/data/feature-authorization/feature-id';
 import { IdentifierDataService } from '../../../core/data/identifier-data.service';
-import { RemoteData } from '../../../core/data/remote-data';
 import { OrcidAuthService } from '../../../core/orcid/orcid-auth.service';
 import { ConfigurationProperty } from '../../../core/shared/configuration-property.model';
 import { Item } from '../../../core/shared/item.model';
-import {
-  getAllSucceededRemoteDataPayload,
-  getFirstCompletedRemoteData,
-} from '../../../core/shared/operators';
-import {
-  fadeIn,
-  fadeInOut,
-} from '../../../shared/animations/fade';
+import { getAllSucceededRemoteDataPayload, getFirstCompletedRemoteData } from '../../../core/shared/operators';
+import { fadeIn, fadeInOut } from '../../../shared/animations/fade';
 import { hasValue } from '../../../shared/empty.util';
 import { Identifier } from '../../../shared/object-list/identifier-data/identifier.model';
 import { IdentifierData } from '../../../shared/object-list/identifier-data/identifier-data.model';
-import {
-  getItemEditRoute,
-  getItemPageRoute,
-} from '../../item-page-routing-paths';
-import { ItemOperation } from '../item-operation/itemOperation.model';
 
 @Component({
   selector: 'ds-item-status',
@@ -129,7 +94,6 @@
         });
         this.statusDataKeys = Object.keys(this.statusData);
 
-<<<<<<< HEAD
         // Observable for item identifiers (retrieved from embedded link)
         this.identifiers$ = this.identifierDataService.getIdentifierDataFor(item).pipe(
           map((identifierRD) => {
@@ -144,7 +108,19 @@
         // Observable for configuration determining whether the Register DOI feature is enabled
         const registerConfigEnabled$: Observable<boolean> = this.configurationService.findByPropertyName('identifiers.item-status.register-doi').pipe(
           getFirstCompletedRemoteData(),
-          map((enabledRD: RemoteData<ConfigurationProperty>) => enabledRD.hasSucceeded && enabledRD.payload.values.length > 0),
+        map((response: RemoteData<ConfigurationProperty>) => {
+          // Return true if a successful response with a 'true' value was retrieved, otherwise return false
+          if (response.hasSucceeded) {
+            const payload = response.payload;
+            if (payload.values.length > 0 && hasValue(payload.values[0])) {
+              return payload.values[0] === 'true';
+            } else {
+              return false;
+            }
+          } else {
+            return false;
+          }
+        })
         );
 
         /**
@@ -154,7 +130,7 @@
          * The value is supposed to be a href for the button
          */
         const currentUrl = this.getCurrentUrl(item);
-        const inititalOperations: ItemOperation[] = [
+      const initialOperations: ItemOperation[] = [
           new ItemOperation('authorizations', `${currentUrl}/authorizations`, FeatureID.CanManagePolicies, true),
           new ItemOperation('mappedCollections', `${currentUrl}/mapper`, FeatureID.CanManageMappings, true),
           item.isWithdrawn
@@ -167,59 +143,7 @@
           new ItemOperation('delete', `${currentUrl}/delete`, FeatureID.CanDelete, true),
         ];
 
-        this.operations$.next(inititalOperations);
-=======
-      // Observable for item identifiers (retrieved from embedded link)
-      this.identifiers$ = this.identifierDataService.getIdentifierDataFor(item).pipe(
-        map((identifierRD) => {
-          if (identifierRD.statusCode !== 401 && hasValue(identifierRD.payload)) {
-            return identifierRD.payload.identifiers;
-          } else {
-            return null;
-          }
-        }),
-      );
-
-      // Observable for configuration determining whether the Register DOI feature is enabled
-      let registerConfigEnabled$: Observable<boolean> = this.configurationService.findByPropertyName('identifiers.item-status.register-doi').pipe(
-        getFirstCompletedRemoteData(),
-        map((response: RemoteData<ConfigurationProperty>) => {
-          // Return true if a successful response with a 'true' value was retrieved, otherwise return false
-          if (response.hasSucceeded) {
-            const payload = response.payload;
-            if (payload.values.length > 0 && hasValue(payload.values[0])) {
-              return payload.values[0] === 'true';
-            } else {
-              return false;
-            }
-          } else {
-            return false;
-          }
-        })
-      );
-
-      /**
-       * Construct a base list of operations.
-       * The key is used to build messages
-       * i18n example: 'item.edit.tabs.status.buttons.<key>.label'
-       * The value is supposed to be a href for the button
-       */
-      const currentUrl = this.getCurrentUrl(item);
-      const initialOperations: ItemOperation[] = [
-        new ItemOperation('authorizations', `${currentUrl}/authorizations`, FeatureID.CanManagePolicies, true),
-        new ItemOperation('mappedCollections', `${currentUrl}/mapper`, FeatureID.CanManageMappings, true),
-        item.isWithdrawn
-         ? new ItemOperation('reinstate', `${currentUrl}/reinstate`, FeatureID.ReinstateItem, true)
-         : new ItemOperation('withdraw', `${currentUrl}/withdraw`, FeatureID.WithdrawItem, true),
-        item.isDiscoverable
-         ? new ItemOperation('private', `${currentUrl}/private`, FeatureID.CanMakePrivate, true)
-         : new ItemOperation('public', `${currentUrl}/public`, FeatureID.CanMakePrivate, true),
-        new ItemOperation('move', `${currentUrl}/move`, FeatureID.CanMove, true),
-        new ItemOperation('delete', `${currentUrl}/delete`, FeatureID.CanDelete, true)
-      ];
-
       this.operations$.next(initialOperations);
->>>>>>> 230055ce
 
         /**
          *  When the identifier data stream changes, determine whether the register DOI button should be shown or not.
