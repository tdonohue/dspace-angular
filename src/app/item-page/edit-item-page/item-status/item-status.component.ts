import {
  ChangeDetectionStrategy,
  Component,
  OnInit,
} from '@angular/core';
import { ActivatedRoute } from '@angular/router';
<<<<<<< HEAD
import {
  BehaviorSubject,
  Observable,
  Subscription,
} from 'rxjs';
import {
  distinctUntilChanged,
  map,
  mergeMap,
  switchMap,
  toArray,
} from 'rxjs/operators';

import { ConfigurationDataService } from '../../../core/data/configuration-data.service';
import { AuthorizationDataService } from '../../../core/data/feature-authorization/authorization-data.service';
import { FeatureID } from '../../../core/data/feature-authorization/feature-id';
import { IdentifierDataService } from '../../../core/data/identifier-data.service';
import { RemoteData } from '../../../core/data/remote-data';
import { ConfigurationProperty } from '../../../core/shared/configuration-property.model';
import { Item } from '../../../core/shared/item.model';
import {
  getAllSucceededRemoteDataPayload,
  getFirstCompletedRemoteData,
  getFirstSucceededRemoteData,
  getRemoteDataPayload,
} from '../../../core/shared/operators';
import {
  fadeIn,
  fadeInOut,
} from '../../../shared/animations/fade';
import {
  hasValue,
  isNotEmpty,
} from '../../../shared/empty.util';
=======
import { ItemOperation } from '../item-operation/itemOperation.model';
import { concatMap, distinctUntilChanged, first, map, mergeMap, switchMap, toArray } from 'rxjs/operators';
import { BehaviorSubject, combineLatest, Observable, of, Subscription } from 'rxjs';
import { RemoteData } from '../../../core/data/remote-data';
import { getItemEditRoute, getItemPageRoute } from '../../item-page-routing-paths';
import { AuthorizationDataService } from '../../../core/data/feature-authorization/authorization-data.service';
import { FeatureID } from '../../../core/data/feature-authorization/feature-id';
import { hasValue } from '../../../shared/empty.util';
import { getAllSucceededRemoteDataPayload, getFirstCompletedRemoteData, } from '../../../core/shared/operators';
import { IdentifierDataService } from '../../../core/data/identifier-data.service';
>>>>>>> 8ba14aa3
import { Identifier } from '../../../shared/object-list/identifier-data/identifier.model';
import { IdentifierData } from '../../../shared/object-list/identifier-data/identifier-data.model';
<<<<<<< HEAD
import {
  getItemEditRoute,
  getItemPageRoute,
} from '../../item-page-routing-paths';
import { ItemOperation } from '../item-operation/itemOperation.model';
=======
import { OrcidAuthService } from '../../../core/orcid/orcid-auth.service';
>>>>>>> 8ba14aa3

@Component({
  selector: 'ds-item-status',
  templateUrl: './item-status.component.html',
  changeDetection: ChangeDetectionStrategy.Default,
  animations: [
    fadeIn,
    fadeInOut,
  ],
})
/**
 * Component for displaying an item's status
 */
export class ItemStatusComponent implements OnInit {

  /**
   * The item to display the status for
   */
  itemRD$: Observable<RemoteData<Item>>;

  /**
   * The data to show in the status
   */
  statusData: any;
  /**
   * The keys of the data (to loop over)
   */
  statusDataKeys;

  /**
   * The possible actions that can be performed on the item
   *  key: id   value: url to action's component
   */
  operations$: BehaviorSubject<ItemOperation[]> = new BehaviorSubject<ItemOperation[]>([]);

  /**
   * Identifiers (handles, DOIs)
   */
  identifiers$: Observable<Identifier[]>;

  /**
   * Configuration and state variables regarding DOIs
   */

  public subs: Subscription[] = [];

  /**
   * Route to the item's page
   */
  itemPageRoute$: Observable<string>;

  constructor(private route: ActivatedRoute,
              private authorizationService: AuthorizationDataService,
              private identifierDataService: IdentifierDataService,
              private configurationService: ConfigurationDataService,
              private orcidAuthService: OrcidAuthService
  ) {
  }

  /**
   * Initialise component
   */
  ngOnInit(): void {
    this.itemRD$ = this.route.parent.data.pipe(map((data) => data.dso));
    this.itemRD$.pipe(
<<<<<<< HEAD
      map((data: RemoteData<Item>) => data.payload),
    ).subscribe((item: Item) => {
      this.statusData = Object.assign({
        id: item.id,
        handle: item.handle,
        lastModified: item.lastModified,
      });
      this.statusDataKeys = Object.keys(this.statusData);
=======
      first(),
      map((data: RemoteData<Item>) => data.payload)
    ).pipe(
      switchMap((item: Item) => {
        this.statusData = Object.assign({
          id: item.id,
          handle: item.handle,
          lastModified: item.lastModified
        });
        this.statusDataKeys = Object.keys(this.statusData);
>>>>>>> 8ba14aa3

      // Observable for item identifiers (retrieved from embedded link)
      this.identifiers$ = this.identifierDataService.getIdentifierDataFor(item).pipe(
        map((identifierRD) => {
          if (identifierRD.statusCode !== 401 && hasValue(identifierRD.payload)) {
            return identifierRD.payload.identifiers;
          } else {
            return null;
          }
        }),
      );

      // Observable for configuration determining whether the Register DOI feature is enabled
      const registerConfigEnabled$: Observable<boolean> = this.configurationService.findByPropertyName('identifiers.item-status.register-doi').pipe(
        getFirstCompletedRemoteData(),
<<<<<<< HEAD
        map((rd: RemoteData<ConfigurationProperty>) => {
          // If the config property is exposed via rest and has a value set, return it
          if (rd.hasSucceeded && hasValue(rd.payload) && isNotEmpty(rd.payload.values)) {
            return rd.payload.values[0] === 'true';
          }
          // Otherwise, return false
          return false;
        }),
=======
        map((enabledRD: RemoteData<ConfigurationProperty>) => enabledRD.hasSucceeded && enabledRD.payload.values.length > 0)
>>>>>>> 8ba14aa3
      );

      /**
       * Construct a base list of operations.
       * The key is used to build messages
       * i18n example: 'item.edit.tabs.status.buttons.<key>.label'
       * The value is supposed to be a href for the button
       */
<<<<<<< HEAD
      this.identifierDataService.getIdentifierDataFor(item).pipe(
        getFirstSucceededRemoteData(),
        getRemoteDataPayload(),
        mergeMap((data: IdentifierData) => {
          const identifiers = data.identifiers;
          let no_doi = true;
          let pending = false;
          if (identifiers !== undefined && identifiers !== null) {
            identifiers.forEach((identifier: Identifier) => {
              if (hasValue(identifier) && identifier.identifierType === 'doi') {
                // The item has some kind of DOI
                no_doi = false;
                if (identifier.identifierStatus === 'PENDING' || identifier.identifierStatus === 'MINTED'
                  || identifier.identifierStatus == null) {
                  // The item's DOI is pending, minted or null.
                  // It isn't registered, reserved, queued for registration or reservation or update, deleted
                  // or queued for deletion.
                  pending = true;
                }
              }
            });
          }
          // If there is no DOI, or a pending/minted/null DOI, and the config is enabled, return true
          return registerConfigEnabled$.pipe(
            map((enabled: boolean) => {
              return enabled && (pending || no_doi);
            },
            ));
        }),
        // Switch map pushes the register DOI operation onto a copy of the base array then returns to the pipe
        switchMap((showDoi: boolean) => {
          const ops = [...operations];
          if (showDoi) {
            ops.push(new ItemOperation('register-doi', this.getCurrentUrl(item) + '/register-doi', FeatureID.CanRegisterDOI, true));
          }
          return ops;
        }),
        // Merge map checks and transforms each operation in the array based on whether it is authorized or not (disabled)
        mergeMap((op: ItemOperation) => {
          if (hasValue(op.featureID)) {
            return this.authorizationService.isAuthorized(op.featureID, item.self).pipe(
              distinctUntilChanged(),
              map((authorized) => new ItemOperation(op.operationKey, op.operationUrl, op.featureID, !authorized, authorized)),
            );
          } else {
=======
      const currentUrl = this.getCurrentUrl(item);
      const inititalOperations: ItemOperation[] = [
        new ItemOperation('authorizations', `${currentUrl}/authorizations`, FeatureID.CanManagePolicies, true),
        new ItemOperation('mappedCollections', `${currentUrl}/mapper`, FeatureID.CanManageMappings, true),
        item.isWithdrawn
         ? new ItemOperation('reinstate', `${currentUrl}/reinstate`, FeatureID.ReinstateItem, true)
         : new ItemOperation('withdraw', `${currentUrl}/withdraw`, FeatureID.WithdrawItem, true),
        item.isDiscoverable
         ? new ItemOperation('private', `${currentUrl}/private`, FeatureID.CanMakePrivate, true)
         : new ItemOperation('public', `${currentUrl}/public`, FeatureID.CanMakePrivate, true),
        new ItemOperation('move', `${currentUrl}/move`, FeatureID.CanMove, true),
        new ItemOperation('delete', `${currentUrl}/delete`, FeatureID.CanDelete, true)
      ];

      this.operations$.next(inititalOperations);

        /**
         *  When the identifier data stream changes, determine whether the register DOI button should be shown or not.
         *  This is based on whether the DOI is in the right state (minted or pending, not already queued for registration
         *  or registered) and whether the configuration property identifiers.item-status.register-doi is true
         */
        const ops$ = this.identifierDataService.getIdentifierDataFor(item).pipe(
          getFirstCompletedRemoteData(),
          mergeMap((dataRD: RemoteData<IdentifierData>) => {
            if (dataRD.hasSucceeded) {
              let identifiers = dataRD.payload.identifiers;
              let no_doi = true;
              let pending = false;
              if (identifiers !== undefined && identifiers !== null) {
                identifiers.forEach((identifier: Identifier) => {
                  if (hasValue(identifier) && identifier.identifierType === 'doi') {
                    // The item has some kind of DOI
                    no_doi = false;
                    if (['PENDING', 'MINTED', null].includes(identifier.identifierStatus)) {
                      // The item's DOI is pending, minted or null.
                      // It isn't registered, reserved, queued for registration or reservation or update, deleted
                      // or queued for deletion.
                      pending = true;
                    }
                  }
                });
              }
              // If there is no DOI, or a pending/minted/null DOI, and the config is enabled, return true
              return registerConfigEnabled$.pipe(
                map((enabled: boolean) => {
                    return enabled && (pending || no_doi);
                  }
                ));
            } else {
              return of(false);
            }
          }),
          // Switch map pushes the register DOI operation onto a copy of the base array then returns to the pipe
          switchMap((showDoi: boolean) => {
            const ops = [...inititalOperations];
            if (showDoi) {
              const op = new ItemOperation('register-doi', `${currentUrl}/register-doi`, FeatureID.CanRegisterDOI, true);
              ops.splice(ops.length - 1, 0, op); // Add item before last
            }
            return inititalOperations;
          }),
          concatMap((op: ItemOperation) => {
            if (hasValue(op.featureID)) {
              return this.authorizationService.isAuthorized(op.featureID, item.self).pipe(
                distinctUntilChanged(),
                map((authorized) => {
                  op.setDisabled(!authorized);
                  op.setAuthorized(authorized);
                  return op;
                })
              );
            }
>>>>>>> 8ba14aa3
            return [op];
          }),
          toArray()
        );

        let orcidOps$ = of([]);
        if (this.orcidAuthService.isLinkedToOrcid(item)) {
          orcidOps$ = this.orcidAuthService.onlyAdminCanDisconnectProfileFromOrcid().pipe(
              map((canDisconnect) => {
                if (canDisconnect) {
                  return [new ItemOperation('unlinkOrcid', `${currentUrl}/unlink-orcid`)];
                }
                return [];
              })
            );
        }

        return combineLatest([ops$, orcidOps$]);
      }),
      map(([ops, orcidOps]: [ItemOperation[], ItemOperation[]]) => [...ops, ...orcidOps])
    ).subscribe((ops) => this.operations$.next(ops));

    this.itemPageRoute$ = this.itemRD$.pipe(
      getAllSucceededRemoteDataPayload(),
      map((item) => getItemPageRoute(item)),
    );

  }


  /**
   * Get the current url without query params
   * @returns {string}  url
   */
  getCurrentUrl(item: Item): string {
    return getItemEditRoute(item);
  }

  trackOperation(index: number, operation: ItemOperation) {
    return hasValue(operation) ? operation.operationKey : undefined;
  }

  ngOnDestroy(): void {
    this.subs
      .filter((subscription) => hasValue(subscription))
      .forEach((subscription) => subscription.unsubscribe());
  }

}<|MERGE_RESOLUTION|>--- conflicted
+++ resolved
@@ -4,14 +4,17 @@
   OnInit,
 } from '@angular/core';
 import { ActivatedRoute } from '@angular/router';
-<<<<<<< HEAD
 import {
   BehaviorSubject,
+  combineLatest,
   Observable,
+  of,
   Subscription,
 } from 'rxjs';
 import {
+  concatMap,
   distinctUntilChanged,
+  first,
   map,
   mergeMap,
   switchMap,
@@ -23,45 +26,25 @@
 import { FeatureID } from '../../../core/data/feature-authorization/feature-id';
 import { IdentifierDataService } from '../../../core/data/identifier-data.service';
 import { RemoteData } from '../../../core/data/remote-data';
+import { OrcidAuthService } from '../../../core/orcid/orcid-auth.service';
 import { ConfigurationProperty } from '../../../core/shared/configuration-property.model';
 import { Item } from '../../../core/shared/item.model';
 import {
   getAllSucceededRemoteDataPayload,
   getFirstCompletedRemoteData,
-  getFirstSucceededRemoteData,
-  getRemoteDataPayload,
 } from '../../../core/shared/operators';
 import {
   fadeIn,
   fadeInOut,
 } from '../../../shared/animations/fade';
-import {
-  hasValue,
-  isNotEmpty,
-} from '../../../shared/empty.util';
-=======
-import { ItemOperation } from '../item-operation/itemOperation.model';
-import { concatMap, distinctUntilChanged, first, map, mergeMap, switchMap, toArray } from 'rxjs/operators';
-import { BehaviorSubject, combineLatest, Observable, of, Subscription } from 'rxjs';
-import { RemoteData } from '../../../core/data/remote-data';
-import { getItemEditRoute, getItemPageRoute } from '../../item-page-routing-paths';
-import { AuthorizationDataService } from '../../../core/data/feature-authorization/authorization-data.service';
-import { FeatureID } from '../../../core/data/feature-authorization/feature-id';
 import { hasValue } from '../../../shared/empty.util';
-import { getAllSucceededRemoteDataPayload, getFirstCompletedRemoteData, } from '../../../core/shared/operators';
-import { IdentifierDataService } from '../../../core/data/identifier-data.service';
->>>>>>> 8ba14aa3
 import { Identifier } from '../../../shared/object-list/identifier-data/identifier.model';
 import { IdentifierData } from '../../../shared/object-list/identifier-data/identifier-data.model';
-<<<<<<< HEAD
 import {
   getItemEditRoute,
   getItemPageRoute,
 } from '../../item-page-routing-paths';
 import { ItemOperation } from '../item-operation/itemOperation.model';
-=======
-import { OrcidAuthService } from '../../../core/orcid/orcid-auth.service';
->>>>>>> 8ba14aa3
 
 @Component({
   selector: 'ds-item-status',
@@ -117,7 +100,7 @@
               private authorizationService: AuthorizationDataService,
               private identifierDataService: IdentifierDataService,
               private configurationService: ConfigurationDataService,
-              private orcidAuthService: OrcidAuthService
+              private orcidAuthService: OrcidAuthService,
   ) {
   }
 
@@ -127,124 +110,55 @@
   ngOnInit(): void {
     this.itemRD$ = this.route.parent.data.pipe(map((data) => data.dso));
     this.itemRD$.pipe(
-<<<<<<< HEAD
+      first(),
       map((data: RemoteData<Item>) => data.payload),
-    ).subscribe((item: Item) => {
-      this.statusData = Object.assign({
-        id: item.id,
-        handle: item.handle,
-        lastModified: item.lastModified,
-      });
-      this.statusDataKeys = Object.keys(this.statusData);
-=======
-      first(),
-      map((data: RemoteData<Item>) => data.payload)
     ).pipe(
       switchMap((item: Item) => {
         this.statusData = Object.assign({
           id: item.id,
           handle: item.handle,
-          lastModified: item.lastModified
+          lastModified: item.lastModified,
         });
         this.statusDataKeys = Object.keys(this.statusData);
->>>>>>> 8ba14aa3
-
-      // Observable for item identifiers (retrieved from embedded link)
-      this.identifiers$ = this.identifierDataService.getIdentifierDataFor(item).pipe(
-        map((identifierRD) => {
-          if (identifierRD.statusCode !== 401 && hasValue(identifierRD.payload)) {
-            return identifierRD.payload.identifiers;
-          } else {
-            return null;
-          }
-        }),
-      );
-
-      // Observable for configuration determining whether the Register DOI feature is enabled
-      const registerConfigEnabled$: Observable<boolean> = this.configurationService.findByPropertyName('identifiers.item-status.register-doi').pipe(
-        getFirstCompletedRemoteData(),
-<<<<<<< HEAD
-        map((rd: RemoteData<ConfigurationProperty>) => {
-          // If the config property is exposed via rest and has a value set, return it
-          if (rd.hasSucceeded && hasValue(rd.payload) && isNotEmpty(rd.payload.values)) {
-            return rd.payload.values[0] === 'true';
-          }
-          // Otherwise, return false
-          return false;
-        }),
-=======
-        map((enabledRD: RemoteData<ConfigurationProperty>) => enabledRD.hasSucceeded && enabledRD.payload.values.length > 0)
->>>>>>> 8ba14aa3
-      );
-
-      /**
-       * Construct a base list of operations.
-       * The key is used to build messages
-       * i18n example: 'item.edit.tabs.status.buttons.<key>.label'
-       * The value is supposed to be a href for the button
-       */
-<<<<<<< HEAD
-      this.identifierDataService.getIdentifierDataFor(item).pipe(
-        getFirstSucceededRemoteData(),
-        getRemoteDataPayload(),
-        mergeMap((data: IdentifierData) => {
-          const identifiers = data.identifiers;
-          let no_doi = true;
-          let pending = false;
-          if (identifiers !== undefined && identifiers !== null) {
-            identifiers.forEach((identifier: Identifier) => {
-              if (hasValue(identifier) && identifier.identifierType === 'doi') {
-                // The item has some kind of DOI
-                no_doi = false;
-                if (identifier.identifierStatus === 'PENDING' || identifier.identifierStatus === 'MINTED'
-                  || identifier.identifierStatus == null) {
-                  // The item's DOI is pending, minted or null.
-                  // It isn't registered, reserved, queued for registration or reservation or update, deleted
-                  // or queued for deletion.
-                  pending = true;
-                }
-              }
-            });
-          }
-          // If there is no DOI, or a pending/minted/null DOI, and the config is enabled, return true
-          return registerConfigEnabled$.pipe(
-            map((enabled: boolean) => {
-              return enabled && (pending || no_doi);
-            },
-            ));
-        }),
-        // Switch map pushes the register DOI operation onto a copy of the base array then returns to the pipe
-        switchMap((showDoi: boolean) => {
-          const ops = [...operations];
-          if (showDoi) {
-            ops.push(new ItemOperation('register-doi', this.getCurrentUrl(item) + '/register-doi', FeatureID.CanRegisterDOI, true));
-          }
-          return ops;
-        }),
-        // Merge map checks and transforms each operation in the array based on whether it is authorized or not (disabled)
-        mergeMap((op: ItemOperation) => {
-          if (hasValue(op.featureID)) {
-            return this.authorizationService.isAuthorized(op.featureID, item.self).pipe(
-              distinctUntilChanged(),
-              map((authorized) => new ItemOperation(op.operationKey, op.operationUrl, op.featureID, !authorized, authorized)),
-            );
-          } else {
-=======
-      const currentUrl = this.getCurrentUrl(item);
-      const inititalOperations: ItemOperation[] = [
-        new ItemOperation('authorizations', `${currentUrl}/authorizations`, FeatureID.CanManagePolicies, true),
-        new ItemOperation('mappedCollections', `${currentUrl}/mapper`, FeatureID.CanManageMappings, true),
-        item.isWithdrawn
-         ? new ItemOperation('reinstate', `${currentUrl}/reinstate`, FeatureID.ReinstateItem, true)
-         : new ItemOperation('withdraw', `${currentUrl}/withdraw`, FeatureID.WithdrawItem, true),
-        item.isDiscoverable
-         ? new ItemOperation('private', `${currentUrl}/private`, FeatureID.CanMakePrivate, true)
-         : new ItemOperation('public', `${currentUrl}/public`, FeatureID.CanMakePrivate, true),
-        new ItemOperation('move', `${currentUrl}/move`, FeatureID.CanMove, true),
-        new ItemOperation('delete', `${currentUrl}/delete`, FeatureID.CanDelete, true)
-      ];
-
-      this.operations$.next(inititalOperations);
+
+        // Observable for item identifiers (retrieved from embedded link)
+        this.identifiers$ = this.identifierDataService.getIdentifierDataFor(item).pipe(
+          map((identifierRD) => {
+            if (identifierRD.statusCode !== 401 && hasValue(identifierRD.payload)) {
+              return identifierRD.payload.identifiers;
+            } else {
+              return null;
+            }
+          }),
+        );
+
+        // Observable for configuration determining whether the Register DOI feature is enabled
+        const registerConfigEnabled$: Observable<boolean> = this.configurationService.findByPropertyName('identifiers.item-status.register-doi').pipe(
+          getFirstCompletedRemoteData(),
+          map((enabledRD: RemoteData<ConfigurationProperty>) => enabledRD.hasSucceeded && enabledRD.payload.values.length > 0),
+        );
+
+        /**
+         * Construct a base list of operations.
+         * The key is used to build messages
+         * i18n example: 'item.edit.tabs.status.buttons.<key>.label'
+         * The value is supposed to be a href for the button
+         */
+        const currentUrl = this.getCurrentUrl(item);
+        const inititalOperations: ItemOperation[] = [
+          new ItemOperation('authorizations', `${currentUrl}/authorizations`, FeatureID.CanManagePolicies, true),
+          new ItemOperation('mappedCollections', `${currentUrl}/mapper`, FeatureID.CanManageMappings, true),
+          item.isWithdrawn
+            ? new ItemOperation('reinstate', `${currentUrl}/reinstate`, FeatureID.ReinstateItem, true)
+            : new ItemOperation('withdraw', `${currentUrl}/withdraw`, FeatureID.WithdrawItem, true),
+          item.isDiscoverable
+            ? new ItemOperation('private', `${currentUrl}/private`, FeatureID.CanMakePrivate, true)
+            : new ItemOperation('public', `${currentUrl}/public`, FeatureID.CanMakePrivate, true),
+          new ItemOperation('move', `${currentUrl}/move`, FeatureID.CanMove, true),
+          new ItemOperation('delete', `${currentUrl}/delete`, FeatureID.CanDelete, true),
+        ];
+
+        this.operations$.next(inititalOperations);
 
         /**
          *  When the identifier data stream changes, determine whether the register DOI button should be shown or not.
@@ -255,7 +169,7 @@
           getFirstCompletedRemoteData(),
           mergeMap((dataRD: RemoteData<IdentifierData>) => {
             if (dataRD.hasSucceeded) {
-              let identifiers = dataRD.payload.identifiers;
+              const identifiers = dataRD.payload.identifiers;
               let no_doi = true;
               let pending = false;
               if (identifiers !== undefined && identifiers !== null) {
@@ -275,9 +189,9 @@
               // If there is no DOI, or a pending/minted/null DOI, and the config is enabled, return true
               return registerConfigEnabled$.pipe(
                 map((enabled: boolean) => {
-                    return enabled && (pending || no_doi);
-                  }
-                ));
+                  return enabled && (pending || no_doi);
+                }),
+              );
             } else {
               return of(false);
             }
@@ -299,30 +213,29 @@
                   op.setDisabled(!authorized);
                   op.setAuthorized(authorized);
                   return op;
-                })
+                }),
               );
             }
->>>>>>> 8ba14aa3
             return [op];
           }),
-          toArray()
+          toArray(),
         );
 
         let orcidOps$ = of([]);
         if (this.orcidAuthService.isLinkedToOrcid(item)) {
           orcidOps$ = this.orcidAuthService.onlyAdminCanDisconnectProfileFromOrcid().pipe(
-              map((canDisconnect) => {
-                if (canDisconnect) {
-                  return [new ItemOperation('unlinkOrcid', `${currentUrl}/unlink-orcid`)];
-                }
-                return [];
-              })
-            );
+            map((canDisconnect) => {
+              if (canDisconnect) {
+                return [new ItemOperation('unlinkOrcid', `${currentUrl}/unlink-orcid`)];
+              }
+              return [];
+            }),
+          );
         }
 
         return combineLatest([ops$, orcidOps$]);
       }),
-      map(([ops, orcidOps]: [ItemOperation[], ItemOperation[]]) => [...ops, ...orcidOps])
+      map(([ops, orcidOps]: [ItemOperation[], ItemOperation[]]) => [...ops, ...orcidOps]),
     ).subscribe((ops) => this.operations$.next(ops));
 
     this.itemPageRoute$ = this.itemRD$.pipe(
@@ -332,7 +245,6 @@
 
   }
 
-
   /**
    * Get the current url without query params
    * @returns {string}  url
