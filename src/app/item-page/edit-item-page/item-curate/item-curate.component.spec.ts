--- conflicted
+++ resolved
@@ -1,24 +1,14 @@
-import {
-  CUSTOM_ELEMENTS_SCHEMA,
-  DebugElement,
-} from '@angular/core';
-import {
-  ComponentFixture,
-  TestBed,
-  waitForAsync,
-} from '@angular/core/testing';
+import { CUSTOM_ELEMENTS_SCHEMA, DebugElement, } from '@angular/core';
+import { ComponentFixture, TestBed, waitForAsync, } from '@angular/core/testing';
 import { ActivatedRoute } from '@angular/router';
 import { TranslateModule } from '@ngx-translate/core';
 import { of as observableOf } from 'rxjs';
 
 import { DSONameService } from '../../../core/breadcrumbs/dso-name.service';
 import { Item } from '../../../core/shared/item.model';
-<<<<<<< HEAD
 import { CurationFormComponent } from '../../../curation-form/curation-form.component';
-=======
 import { createSuccessfulRemoteDataObject } from '../../../shared/remote-data.utils';
 import { ItemCurateComponent } from './item-curate.component';
->>>>>>> a8f31948
 
 describe('ItemCurateComponent', () => {
   let comp: ItemCurateComponent;
@@ -47,13 +37,12 @@
     });
 
     TestBed.configureTestingModule({
-<<<<<<< HEAD
     imports: [TranslateModule.forRoot(), ItemCurateComponent],
     providers: [
         { provide: ActivatedRoute, useValue: routeStub },
-        { provide: DSONameService, useValue: dsoNameService }
+        { provide: DSONameService, useValue: dsoNameService },
     ],
-    schemas: [CUSTOM_ELEMENTS_SCHEMA]
+    schemas: [CUSTOM_ELEMENTS_SCHEMA],
 })
 .overrideComponent(ItemCurateComponent, {
   remove: {
@@ -61,16 +50,6 @@
   }
 })
 .compileComponents();
-=======
-      imports: [TranslateModule.forRoot()],
-      declarations: [ItemCurateComponent],
-      providers: [
-        { provide: ActivatedRoute, useValue: routeStub },
-        { provide: DSONameService, useValue: dsoNameService },
-      ],
-      schemas: [CUSTOM_ELEMENTS_SCHEMA],
-    }).compileComponents();
->>>>>>> a8f31948
   }));
 
   beforeEach(() => {
