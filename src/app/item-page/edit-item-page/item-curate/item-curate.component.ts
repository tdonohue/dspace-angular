import {
  Component,
  OnInit,
} from '@angular/core';
import { ActivatedRoute } from '@angular/router';
import { Observable } from 'rxjs';
import {
  filter,
  map,
  take,
} from 'rxjs/operators';

import { DSONameService } from '../../../core/breadcrumbs/dso-name.service';
import { RemoteData } from '../../../core/data/remote-data';
import { Item } from '../../../core/shared/item.model';
<<<<<<< HEAD
import { CurationFormComponent } from '../../../curation-form/curation-form.component';
import { AsyncPipe, NgIf } from '@angular/common';
import { TranslateModule } from '@ngx-translate/core';
=======
import { hasValue } from '../../../shared/empty.util';
>>>>>>> a8f31948

/**
 * Component for managing a collection's curation tasks
 */
@Component({
  selector: 'ds-item-curate',
  templateUrl: './item-curate.component.html',
  imports: [
    CurationFormComponent,
    NgIf,
    TranslateModule,
    AsyncPipe
  ],
  standalone: true
})
export class ItemCurateComponent implements OnInit {
  dsoRD$: Observable<RemoteData<Item>>;
  itemName$: Observable<string>;

  constructor(
    private route: ActivatedRoute,
    private dsoNameService: DSONameService,
  ) {}

  ngOnInit(): void {
    this.dsoRD$ = this.route.parent.data.pipe(
      take(1),
      map((data) => data.dso),
    );

    this.itemName$ = this.dsoRD$.pipe(
      filter((rd: RemoteData<Item>) => hasValue(rd)),
      map((rd: RemoteData<Item>) => {
        return this.dsoNameService.getName(rd.payload);
      }),
    );
  }
}<|MERGE_RESOLUTION|>--- conflicted
+++ resolved
@@ -13,13 +13,11 @@
 import { DSONameService } from '../../../core/breadcrumbs/dso-name.service';
 import { RemoteData } from '../../../core/data/remote-data';
 import { Item } from '../../../core/shared/item.model';
-<<<<<<< HEAD
+import { hasValue } from '../../../shared/empty.util';
+import { Item } from '../../../core/shared/item.model';
 import { CurationFormComponent } from '../../../curation-form/curation-form.component';
 import { AsyncPipe, NgIf } from '@angular/common';
 import { TranslateModule } from '@ngx-translate/core';
-=======
-import { hasValue } from '../../../shared/empty.util';
->>>>>>> a8f31948
 
 /**
  * Component for managing a collection's curation tasks
