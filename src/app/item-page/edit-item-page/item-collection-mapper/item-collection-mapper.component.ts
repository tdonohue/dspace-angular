import {
  ChangeDetectionStrategy,
  Component,
  OnInit,
  ViewChild,
} from '@angular/core';
import {
  ActivatedRoute,
  Router,
} from '@angular/router';
import { TranslateService } from '@ngx-translate/core';
import {
  BehaviorSubject,
  combineLatest as observableCombineLatest,
  Observable,
} from 'rxjs';
import {
  filter,
  map,
  startWith,
  switchMap,
  take,
} from 'rxjs/operators';

import { DSONameService } from '../../../core/breadcrumbs/dso-name.service';
import { CollectionDataService } from '../../../core/data/collection-data.service';
import { ItemDataService } from '../../../core/data/item-data.service';
import { PaginatedList } from '../../../core/data/paginated-list.model';
import { RemoteData } from '../../../core/data/remote-data';
import { Collection } from '../../../core/shared/collection.model';
import { DSpaceObjectType } from '../../../core/shared/dspace-object-type.model';
import { Item } from '../../../core/shared/item.model';
import { NoContent } from '../../../core/shared/NoContent.model';
import {
  getAllSucceededRemoteData,
  getFirstCompletedRemoteData,
  getFirstSucceededRemoteData,
  getFirstSucceededRemoteDataPayload,
  getRemoteDataPayload,
  toDSpaceObjectListRD,
} from '../../../core/shared/operators';
<<<<<<< HEAD
import { ActivatedRoute, Router } from '@angular/router';
import { filter, map, startWith, switchMap, take } from 'rxjs/operators';
import { ItemDataService } from '../../../core/data/item-data.service';
import { TranslateModule, TranslateService } from '@ngx-translate/core';
=======
import { SearchService } from '../../../core/shared/search/search.service';
import { SearchConfigurationService } from '../../../core/shared/search/search-configuration.service';
import {
  fadeIn,
  fadeInOut,
} from '../../../shared/animations/fade';
import {
  hasValue,
  isNotEmpty,
} from '../../../shared/empty.util';
>>>>>>> a8f31948
import { NotificationsService } from '../../../shared/notifications/notifications.service';
import { PaginatedSearchOptions } from '../../../shared/search/models/paginated-search-options.model';
import { getItemPageRoute } from '../../item-page-routing-paths';
import { NgbNavModule } from '@ng-bootstrap/ng-bootstrap';
import { CollectionSelectComponent } from '../../../shared/object-select/collection-select/collection-select.component';
import { ThemedSearchFormComponent } from '../../../shared/search-form/themed-search-form.component';
import { AsyncPipe, NgIf } from '@angular/common';

@Component({
  selector: 'ds-item-collection-mapper',
  styleUrls: ['./item-collection-mapper.component.scss'],
  templateUrl: './item-collection-mapper.component.html',
  changeDetection: ChangeDetectionStrategy.OnPush,
  animations: [
    fadeIn,
<<<<<<< HEAD
    fadeInOut
  ],
  imports: [
    NgbNavModule,
    CollectionSelectComponent,
    ThemedSearchFormComponent,
    AsyncPipe,
    TranslateModule,
    NgIf
  ],
  standalone: true
=======
    fadeInOut,
  ],
>>>>>>> a8f31948
})
/**
 * Component for mapping collections to an item
 */
export class ItemCollectionMapperComponent implements OnInit {

  /**
   * A view on the tabset element
   * Used to switch tabs programmatically
   */
  @ViewChild('tabs') tabs;

  /**
   * The item to map to collections
   */
  itemRD$: Observable<RemoteData<Item>>;
  itemName$: Observable<string>;

  /**
   * Search options
   */
  searchOptions$: Observable<PaginatedSearchOptions>;

  /**
   * List of collections to show under the "Browse" tab
   * Collections that are mapped to the item
   */
  itemCollectionsRD$: Observable<RemoteData<PaginatedList<Collection>>>;

  /**
   * List of collections to show under the "Map" tab
   * Collections that are not mapped to the item
   */
  mappedCollectionsRD$: Observable<RemoteData<PaginatedList<Collection>>>;

  /**
   * Firing this observable (shouldUpdate$.next(true)) forces the two lists to reload themselves
   * Usually fired after the lists their cache is cleared (to force a new request to the REST API)
   */
  shouldUpdate$: BehaviorSubject<boolean>;

  /**
   * Track whether at least one search has been performed or not
   * As soon as at least one search has been performed, we display the search results
   */
  performedSearch = false;

  constructor(private route: ActivatedRoute,
              private router: Router,
              private searchConfigService: SearchConfigurationService,
              private searchService: SearchService,
              private notificationsService: NotificationsService,
              private itemDataService: ItemDataService,
              private collectionDataService: CollectionDataService,
              private translateService: TranslateService,
              private dsoNameService: DSONameService) {
  }

  ngOnInit(): void {
    this.itemRD$ = this.route.parent.data.pipe(
      take(1),
      map((data) => data.dso),
    );

    this.itemName$ = this.itemRD$.pipe(
      filter((rd: RemoteData<Item>) => hasValue(rd)),
      map((rd: RemoteData<Item>) => {
        return this.dsoNameService.getName(rd.payload);
      }),
    );
    this.searchOptions$ = this.searchConfigService.paginatedSearchOptions;
    this.loadCollectionLists();
  }

  /**
   * Load itemCollectionsRD$ with a fixed scope to only obtain the collections that own this item
   * Load mappedCollectionsRD$ to only obtain collections that don't own this item
   */
  loadCollectionLists() {
    this.shouldUpdate$ = new BehaviorSubject<boolean>(true);
    this.itemCollectionsRD$ = observableCombineLatest(this.itemRD$.pipe(getFirstSucceededRemoteDataPayload()), this.shouldUpdate$).pipe(
      switchMap(([item, shouldUpdate]) => {
        if (shouldUpdate === true) {
          this.shouldUpdate$.next(false);
        }
        return this.collectionDataService.findListByHref(
          this.itemDataService.getMappedCollectionsEndpoint(item.id),
          undefined,
          !shouldUpdate,
          false,
        ).pipe(
          getAllSucceededRemoteData(),
        );
      }),
    );

    const owningCollectionRD$ = this.itemRD$.pipe(
      getFirstSucceededRemoteDataPayload(),
      switchMap((item: Item) => this.collectionDataService.findOwningCollectionFor(item)),
      getAllSucceededRemoteData(),
    );
    const itemCollectionsAndOptions$ = observableCombineLatest(
      this.itemCollectionsRD$,
      owningCollectionRD$,
      this.searchOptions$,
    );
    this.mappedCollectionsRD$ = itemCollectionsAndOptions$.pipe(
      switchMap(([itemCollectionsRD, owningCollectionRD, searchOptions]) => {
        return this.searchService.search(Object.assign(new PaginatedSearchOptions(searchOptions), {
          query: this.buildQuery([...itemCollectionsRD.payload.page, owningCollectionRD.payload], searchOptions.query),
          dsoTypes: [DSpaceObjectType.COLLECTION],
        }), 10000).pipe(
          toDSpaceObjectListRD(),
          startWith(undefined),
        );
      }),
    ) as Observable<RemoteData<PaginatedList<Collection>>>;
  }

  /**
   * Map the item to the selected collections and display notifications
   * @param {string[]} ids  The list of collection UUID's to map the item to
   */
  mapCollections(ids: string[]) {
    const itemIdAndExcludingIds$ = observableCombineLatest([
      this.itemRD$.pipe(
        getFirstSucceededRemoteData(),
        map((rd: RemoteData<Item>) => rd.payload),
        map((item: Item) => item.id),
      ),
      this.itemCollectionsRD$.pipe(
        getFirstSucceededRemoteData(),
        map((rd: RemoteData<PaginatedList<Collection>>) => rd.payload.page),
        map((collections: Collection[]) => collections.map((collection: Collection) => collection.id)),
      ),
    ]);

    // Map the item to the collections found in ids, excluding the collections the item is already mapped to
    const responses$ = itemIdAndExcludingIds$.pipe(
      switchMap(([itemId, excludingIds]) =>
        observableCombineLatest(
          this.filterIds(ids, excludingIds).map((id: string) =>
            this.itemDataService.mapToCollection(itemId, id).pipe(getFirstCompletedRemoteData()),
          )),
      ),
    );

    this.showNotifications(responses$, 'item.edit.item-mapper.notifications.add');
  }

  /**
   * Remove the mapping of the item to the selected collections and display notifications
   * @param {string[]} ids  The list of collection UUID's to remove the mapping of the item for
   */
  removeMappings(ids: string[]) {
    const responses$ = this.itemRD$.pipe(
      getFirstSucceededRemoteData(),
      map((itemRD: RemoteData<Item>) => itemRD.payload.id),
      switchMap((itemId: string) => observableCombineLatest(
        ids.map((id: string) =>
          this.itemDataService.removeMappingFromCollection(itemId, id).pipe(getFirstCompletedRemoteData()),
        )),
      ),
    );

    this.showNotifications(responses$, 'item.edit.item-mapper.notifications.remove');
  }

  /**
   * Filters ids from a given list of ids, which exist in a second given list of ids
   * @param {string[]} ids          The list of ids to filter out of
   * @param {string[]} excluding    The ids that should be excluded from the first list
   * @returns {string[]}
   */
  private filterIds(ids: string[], excluding: string[]): string[] {
    return ids.filter((id: string) => excluding.indexOf(id) < 0);
  }

  /**
   * Display notifications
   * @param {Observable<RestResponse[]>} responses$   The responses after adding/removing a mapping
   * @param {string} messagePrefix                    The prefix to build the notification messages with
   */
  private showNotifications(responses$: Observable<RemoteData<NoContent>[]>, messagePrefix: string) {
    responses$.subscribe((responses: RemoteData<NoContent>[]) => {
      const successful = responses.filter((response: RemoteData<NoContent>) => response.hasSucceeded);
      const unsuccessful = responses.filter((response: RemoteData<NoContent>) => response.hasFailed);
      if (successful.length > 0) {
        const successMessages = observableCombineLatest([
          this.translateService.get(`${messagePrefix}.success.head`),
          this.translateService.get(`${messagePrefix}.success.content`, { amount: successful.length }),
        ]);

        successMessages.subscribe(([head, content]) => {
          this.notificationsService.success(head, content);
        });
        this.shouldUpdate$.next(true);
      }
      if (unsuccessful.length > 0) {
        const unsuccessMessages = observableCombineLatest([
          this.translateService.get(`${messagePrefix}.error.head`),
          this.translateService.get(`${messagePrefix}.error.content`, { amount: unsuccessful.length }),
        ]);

        unsuccessMessages.subscribe(([head, content]) => {
          this.notificationsService.error(head, content);
        });
      }
      this.switchToFirstTab();
    });
  }

  /**
   * Clear url parameters on tab change (temporary fix until pagination is improved)
   * @param event
   */
  tabChange(event) {
    this.performedSearch = false;
    this.router.navigateByUrl(this.getCurrentUrl());
  }

  /**
   * Get current url without parameters
   * @returns {string}
   */
  getCurrentUrl(): string {
    if (this.router.url.indexOf('?') > -1) {
      return this.router.url.substring(0, this.router.url.indexOf('?'));
    }
    return this.router.url;
  }

  /**
   * Build a query to exclude collections from
   * @param collections     The collections their UUIDs
   * @param query           The query to add to it
   */
  buildQuery(collections: Collection[], query: string): string {
    let result = query;
    for (const collection of collections) {
      result = this.addExcludeCollection(collection.id, result);
    }
    return result;
  }

  /**
   * Add an exclusion of a collection to a query
   * @param collectionId    The collection's UUID
   * @param query           The query to add the exclusion to
   */
  addExcludeCollection(collectionId: string, query: string): string {
    const excludeQuery = `-search.resourceid:${collectionId}`;
    if (isNotEmpty(query)) {
      return `${query} AND ${excludeQuery}`;
    } else {
      return excludeQuery;
    }
  }

  /**
   * Switch the view to focus on the first tab
   */
  switchToFirstTab() {
    this.tabs.select('browseTab');
  }

  /**
   * When a cancel event is fired, return to the item page
   */
  onCancel() {
    this.itemRD$.pipe(
      getFirstSucceededRemoteData(),
      getRemoteDataPayload(),
      take(1),
    ).subscribe((item: Item) => {
      this.router.navigate([getItemPageRoute(item)]);
    });
  }

}<|MERGE_RESOLUTION|>--- conflicted
+++ resolved
@@ -1,26 +1,8 @@
-import {
-  ChangeDetectionStrategy,
-  Component,
-  OnInit,
-  ViewChild,
-} from '@angular/core';
-import {
-  ActivatedRoute,
-  Router,
-} from '@angular/router';
-import { TranslateService } from '@ngx-translate/core';
-import {
-  BehaviorSubject,
-  combineLatest as observableCombineLatest,
-  Observable,
-} from 'rxjs';
-import {
-  filter,
-  map,
-  startWith,
-  switchMap,
-  take,
-} from 'rxjs/operators';
+import { ChangeDetectionStrategy, Component, OnInit, ViewChild, } from '@angular/core';
+import { ActivatedRoute, Router, } from '@angular/router';
+import { TranslateModule, TranslateService } from '@ngx-translate/core';
+import { BehaviorSubject, combineLatest as observableCombineLatest, Observable, } from 'rxjs';
+import { filter, map, startWith, switchMap, take, } from 'rxjs/operators';
 
 import { DSONameService } from '../../../core/breadcrumbs/dso-name.service';
 import { CollectionDataService } from '../../../core/data/collection-data.service';
@@ -39,23 +21,10 @@
   getRemoteDataPayload,
   toDSpaceObjectListRD,
 } from '../../../core/shared/operators';
-<<<<<<< HEAD
-import { ActivatedRoute, Router } from '@angular/router';
-import { filter, map, startWith, switchMap, take } from 'rxjs/operators';
-import { ItemDataService } from '../../../core/data/item-data.service';
-import { TranslateModule, TranslateService } from '@ngx-translate/core';
-=======
 import { SearchService } from '../../../core/shared/search/search.service';
 import { SearchConfigurationService } from '../../../core/shared/search/search-configuration.service';
-import {
-  fadeIn,
-  fadeInOut,
-} from '../../../shared/animations/fade';
-import {
-  hasValue,
-  isNotEmpty,
-} from '../../../shared/empty.util';
->>>>>>> a8f31948
+import { fadeIn, fadeInOut, } from '../../../shared/animations/fade';
+import { hasValue, isNotEmpty, } from '../../../shared/empty.util';
 import { NotificationsService } from '../../../shared/notifications/notifications.service';
 import { PaginatedSearchOptions } from '../../../shared/search/models/paginated-search-options.model';
 import { getItemPageRoute } from '../../item-page-routing-paths';
@@ -71,7 +40,6 @@
   changeDetection: ChangeDetectionStrategy.OnPush,
   animations: [
     fadeIn,
-<<<<<<< HEAD
     fadeInOut
   ],
   imports: [
@@ -83,10 +51,6 @@
     NgIf
   ],
   standalone: true
-=======
-    fadeInOut,
-  ],
->>>>>>> a8f31948
 })
 /**
  * Component for mapping collections to an item
