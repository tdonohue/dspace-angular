--- conflicted
+++ resolved
@@ -1,28 +1,3 @@
-<<<<<<< HEAD
-import { Injectable } from '@angular/core';
-import {
-  ActivatedRouteSnapshot,
-  ResolveFn,
-  Router,
-  RouterStateSnapshot,
-} from '@angular/router';
-import {
-  Observable,
-  of as observableOf,
-} from 'rxjs';
-
-import { AuthService } from '../../core/auth/auth.service';
-import { AuthorizationDataService } from '../../core/data/feature-authorization/authorization-data.service';
-import { DsoPageSomeFeatureGuard } from '../../core/data/feature-authorization/feature-authorization-guard/dso-page-some-feature.guard';
-import { FeatureID } from '../../core/data/feature-authorization/feature-id';
-import { RemoteData } from '../../core/data/remote-data';
-import { Item } from '../../core/shared/item.model';
-import { itemPageResolver } from '../item-page.resolver';
-
-@Injectable({
-  providedIn: 'root',
-})
-=======
 import {
   dsoPageSomeFeatureGuard
 } from '../../core/data/feature-authorization/feature-authorization-guard/dso-page-some-feature.guard';
@@ -34,31 +9,11 @@
 import { Item } from '../../core/shared/item.model';
 import { FeatureID } from '../../core/data/feature-authorization/feature-id';
 
->>>>>>> 4658ac8a
 /**
  * Guard for preventing unauthorized access to certain {@link Item} pages requiring any of the rights required for
  * the status page
  * Check authorization rights
  */
-<<<<<<< HEAD
-export class ItemPageStatusGuard extends DsoPageSomeFeatureGuard<Item> {
-
-  protected resolver: ResolveFn<RemoteData<Item>> = itemPageResolver;
-
-  constructor(protected authorizationService: AuthorizationDataService,
-              protected router: Router,
-              protected authService: AuthService) {
-    super(authorizationService, router, authService);
-  }
-
-  /**
-   * Check authorization rights
-   */
-  getFeatureIDs(next: ActivatedRouteSnapshot, state: RouterStateSnapshot): Observable<FeatureID[]> {
-    return observableOf([FeatureID.CanManageMappings, FeatureID.WithdrawItem, FeatureID.ReinstateItem, FeatureID.CanManagePolicies, FeatureID.CanMakePrivate, FeatureID.CanDelete, FeatureID.CanMove, FeatureID.CanRegisterDOI]);
-  }
-}
-=======
 export const itemPageStatusGuard: CanActivateFn =
   dsoPageSomeFeatureGuard(
     () => {
@@ -66,5 +21,4 @@
       return itemPageResolver.resolve as ResolveFn<Observable<RemoteData<Item>>>;
     },
     () => observableOf([FeatureID.CanManageMappings, FeatureID.WithdrawItem, FeatureID.ReinstateItem, FeatureID.CanManagePolicies, FeatureID.CanMakePrivate, FeatureID.CanDelete, FeatureID.CanMove, FeatureID.CanRegisterDOI])
-  );
->>>>>>> 4658ac8a
+  );