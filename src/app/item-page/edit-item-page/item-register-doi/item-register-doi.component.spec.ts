--- conflicted
+++ resolved
@@ -81,19 +81,11 @@
         { provide: Router, useValue: routerStub },
         { provide: ItemDataService, useValue: mockItemDataService },
         { provide: IdentifierDataService, useValue: mockIdentifierDataService },
-<<<<<<< HEAD
-        { provide: NotificationsService, useValue: notificationsServiceStub }
+        { provide: NotificationsService, useValue: notificationsServiceStub },
     ], schemas: [
-        CUSTOM_ELEMENTS_SCHEMA
-    ]
-}).compileComponents();
-=======
-        { provide: NotificationsService, useValue: notificationsServiceStub },
-      ], schemas: [
         CUSTOM_ELEMENTS_SCHEMA,
       ],
-    }).compileComponents();
->>>>>>> a8f31948
+}).compileComponents();
   }));
 
   beforeEach(() => {
