import { Component } from '@angular/core';
<<<<<<< HEAD
import { ActivatedRoute, Router, RouterLink } from '@angular/router';
import { TranslateModule, TranslateService } from '@ngx-translate/core';
=======
import {
  ActivatedRoute,
  Router,
} from '@angular/router';
import { TranslateService } from '@ngx-translate/core';
import { Observable } from 'rxjs';
import {
  first,
  map,
} from 'rxjs/operators';
>>>>>>> a8f31948

import { IdentifierDataService } from '../../../core/data/identifier-data.service';
import { ItemDataService } from '../../../core/data/item-data.service';
import { RemoteData } from '../../../core/data/remote-data';
import { Item } from '../../../core/shared/item.model';
import { getFirstSucceededRemoteData } from '../../../core/shared/operators';
import { hasValue } from '../../../shared/empty.util';
import { NotificationsService } from '../../../shared/notifications/notifications.service';
import { Identifier } from '../../../shared/object-list/identifier-data/identifier.model';
<<<<<<< HEAD
import { ModifyItemOverviewComponent } from '../modify-item-overview/modify-item-overview.component';
import { AsyncPipe, NgForOf, NgIf } from '@angular/common';
=======
import { getItemPageRoute } from '../../item-page-routing-paths';
import { AbstractSimpleItemActionComponent } from '../simple-item-action/abstract-simple-item-action.component';
>>>>>>> a8f31948

@Component({
  selector: 'ds-item-register-doi',
  templateUrl: './item-register-doi-component.html',
<<<<<<< HEAD
  imports: [
    ModifyItemOverviewComponent,
    RouterLink,
    TranslateModule,
    AsyncPipe,
    NgIf,
    NgForOf
  ],
  standalone: true
=======
>>>>>>> a8f31948
})
/**
 * Component responsible for rendering the Item Register DOI page
 */
export class ItemRegisterDoiComponent extends AbstractSimpleItemActionComponent {

  protected messageKey = 'register-doi';
  doiToUpdateMessage = 'item.edit.' + this.messageKey + '.to-update';
  identifiers$: Observable<Identifier[]>;
  processing = false;

  constructor(protected route: ActivatedRoute,
              protected router: Router,
              protected notificationsService: NotificationsService,
              protected itemDataService: ItemDataService,
              protected translateService: TranslateService,
              protected identifierDataService: IdentifierDataService) {
    super(route, router, notificationsService, itemDataService, translateService);
  }

  /**
   * Initialise component
   */
  ngOnInit(): void {
    this.itemRD$ = this.route.data.pipe(
      map((data) => data.dso),
      getFirstSucceededRemoteData(),
    )as Observable<RemoteData<Item>>;

    this.itemRD$.pipe(first()).subscribe((rd) => {
      this.item = rd.payload;
      this.itemPageRoute = getItemPageRoute(this.item);
      this.identifiers$ = this.identifierDataService.getIdentifierDataFor(this.item).pipe(
        map((identifierRD) => {
          if (identifierRD.statusCode !== 401 && hasValue(identifierRD.payload)) {
            return identifierRD.payload.identifiers;
          } else {
            return null;
          }
        }),
      );
    },
    );

    this.confirmMessage = 'item.edit.' + this.messageKey + '.confirm';
    this.cancelMessage = 'item.edit.' + this.messageKey + '.cancel';
    this.headerMessage = 'item.edit.' + this.messageKey + '.header';
    this.descriptionMessage = 'item.edit.' + this.messageKey + '.description';


  }

  /**
   * Perform the register DOI action to the item
   */
  performAction() {
    this.registerDoi();
  }

  /**
   * Request that a pending, minted or null DOI be queued for registration
   */
  registerDoi() {
    this.processing = true;
    this.identifierDataService.registerIdentifier(this.item, 'doi').subscribe(
      (response: RemoteData<Item>) => {
        if (response.hasCompleted) {
          this.processing = false;
          this.processRestResponse(response);
        }
      },
    );
  }

}<|MERGE_RESOLUTION|>--- conflicted
+++ resolved
@@ -1,19 +1,8 @@
 import { Component } from '@angular/core';
-<<<<<<< HEAD
 import { ActivatedRoute, Router, RouterLink } from '@angular/router';
 import { TranslateModule, TranslateService } from '@ngx-translate/core';
-=======
-import {
-  ActivatedRoute,
-  Router,
-} from '@angular/router';
-import { TranslateService } from '@ngx-translate/core';
 import { Observable } from 'rxjs';
-import {
-  first,
-  map,
-} from 'rxjs/operators';
->>>>>>> a8f31948
+import { first, map, } from 'rxjs/operators';
 
 import { IdentifierDataService } from '../../../core/data/identifier-data.service';
 import { ItemDataService } from '../../../core/data/item-data.service';
@@ -23,18 +12,14 @@
 import { hasValue } from '../../../shared/empty.util';
 import { NotificationsService } from '../../../shared/notifications/notifications.service';
 import { Identifier } from '../../../shared/object-list/identifier-data/identifier.model';
-<<<<<<< HEAD
 import { ModifyItemOverviewComponent } from '../modify-item-overview/modify-item-overview.component';
 import { AsyncPipe, NgForOf, NgIf } from '@angular/common';
-=======
 import { getItemPageRoute } from '../../item-page-routing-paths';
 import { AbstractSimpleItemActionComponent } from '../simple-item-action/abstract-simple-item-action.component';
->>>>>>> a8f31948
 
 @Component({
   selector: 'ds-item-register-doi',
   templateUrl: './item-register-doi-component.html',
-<<<<<<< HEAD
   imports: [
     ModifyItemOverviewComponent,
     RouterLink,
@@ -44,8 +29,6 @@
     NgForOf
   ],
   standalone: true
-=======
->>>>>>> a8f31948
 })
 /**
  * Component responsible for rendering the Item Register DOI page
