<<<<<<< HEAD
import { fadeIn, fadeInOut } from '../../shared/animations/fade';
import { ChangeDetectionStrategy, Component, Injector, OnInit } from '@angular/core';
import { ActivatedRoute, CanActivate, Route, Router, RouterLink, RouterOutlet } from '@angular/router';
=======
import {
  ChangeDetectionStrategy,
  Component,
  Injector,
  OnInit,
} from '@angular/core';
import {
  ActivatedRoute,
  CanActivate,
  Route,
  Router,
} from '@angular/router';
import {
  combineLatest as observableCombineLatest,
  Observable,
  of as observableOf,
} from 'rxjs';
import { map } from 'rxjs/operators';

>>>>>>> a8f31948
import { RemoteData } from '../../core/data/remote-data';
import { GenericConstructor } from '../../core/shared/generic-constructor';
import { Item } from '../../core/shared/item.model';
import {
  fadeIn,
  fadeInOut,
} from '../../shared/animations/fade';
import { isNotEmpty } from '../../shared/empty.util';
import { getItemPageRoute } from '../item-page-routing-paths';
<<<<<<< HEAD
import { GenericConstructor } from '../../core/shared/generic-constructor';
import { TranslateModule } from '@ngx-translate/core';
import { AsyncPipe, NgClass, NgForOf, NgIf } from '@angular/common';
import { NgbTooltipModule } from '@ng-bootstrap/ng-bootstrap';
=======
>>>>>>> a8f31948

@Component({
  selector: 'ds-edit-item-page',
  templateUrl: './edit-item-page.component.html',
  changeDetection: ChangeDetectionStrategy.OnPush,
  animations: [
    fadeIn,
<<<<<<< HEAD
    fadeInOut
  ],
  imports: [
    TranslateModule,
    NgClass,
    NgIf,
    NgForOf,
    AsyncPipe,
    NgbTooltipModule,
    RouterLink,
    RouterOutlet
  ],
  standalone: true
=======
    fadeInOut,
  ],
>>>>>>> a8f31948
})
/**
 * Page component for editing an item
 */
export class EditItemPageComponent implements OnInit {

  /**
   * The item to edit
   */
  itemRD$: Observable<RemoteData<Item>>;

  /**
   * The current page outlet string
   */
  currentPage: string;

  /**
   * All possible page outlet strings
   */
  pages: { page: string, enabled: Observable<boolean> }[];

  constructor(private route: ActivatedRoute, private router: Router, private injector: Injector) {
    this.router.events.subscribe(() => this.initPageParamsByRoute());
  }

  ngOnInit(): void {
    this.initPageParamsByRoute();
    this.pages = this.route.routeConfig.children
      .filter((child: Route) => isNotEmpty(child.path))
      .map((child: Route) => {
        let enabled = observableOf(true);
        if (isNotEmpty(child.canActivate)) {
          enabled = observableCombineLatest(child.canActivate.map((guardConstructor: GenericConstructor<CanActivate>) => {
            const guard: CanActivate = this.injector.get<CanActivate>(guardConstructor);
            return guard.canActivate(this.route.snapshot, this.router.routerState.snapshot);
          }),
          ).pipe(
            map((canActivateOutcomes: any[]) => canActivateOutcomes.every((e) => e === true)),
          );
        }
        return { page: child.path, enabled: enabled };
      }); // ignore reroutes
    this.itemRD$ = this.route.data.pipe(map((data) => data.dso));
  }

  /**
   * Get the item page url
   * @param item The item for which the url is requested
   */
  getItemPage(item: Item): string {
    return getItemPageRoute(item);
  }

  /**
   * Set page params depending on the route
   */
  initPageParamsByRoute() {
    this.currentPage = this.route.snapshot.firstChild.routeConfig.path;
  }
}<|MERGE_RESOLUTION|>--- conflicted
+++ resolved
@@ -1,8 +1,6 @@
-<<<<<<< HEAD
 import { fadeIn, fadeInOut } from '../../shared/animations/fade';
 import { ChangeDetectionStrategy, Component, Injector, OnInit } from '@angular/core';
 import { ActivatedRoute, CanActivate, Route, Router, RouterLink, RouterOutlet } from '@angular/router';
-=======
 import {
   ChangeDetectionStrategy,
   Component,
@@ -22,7 +20,6 @@
 } from 'rxjs';
 import { map } from 'rxjs/operators';
 
->>>>>>> a8f31948
 import { RemoteData } from '../../core/data/remote-data';
 import { GenericConstructor } from '../../core/shared/generic-constructor';
 import { Item } from '../../core/shared/item.model';
@@ -32,13 +29,10 @@
 } from '../../shared/animations/fade';
 import { isNotEmpty } from '../../shared/empty.util';
 import { getItemPageRoute } from '../item-page-routing-paths';
-<<<<<<< HEAD
 import { GenericConstructor } from '../../core/shared/generic-constructor';
 import { TranslateModule } from '@ngx-translate/core';
 import { AsyncPipe, NgClass, NgForOf, NgIf } from '@angular/common';
 import { NgbTooltipModule } from '@ng-bootstrap/ng-bootstrap';
-=======
->>>>>>> a8f31948
 
 @Component({
   selector: 'ds-edit-item-page',
@@ -46,7 +40,6 @@
   changeDetection: ChangeDetectionStrategy.OnPush,
   animations: [
     fadeIn,
-<<<<<<< HEAD
     fadeInOut
   ],
   imports: [
@@ -60,10 +53,6 @@
     RouterOutlet
   ],
   standalone: true
-=======
-    fadeInOut,
-  ],
->>>>>>> a8f31948
 })
 /**
  * Page component for editing an item
