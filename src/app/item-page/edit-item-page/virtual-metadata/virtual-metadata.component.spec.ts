import {
  DebugElement,
  NO_ERRORS_SCHEMA,
} from '@angular/core';
import {
  ComponentFixture,
  TestBed,
} from '@angular/core/testing';
import { By } from '@angular/platform-browser';
import { TranslateModule } from '@ngx-translate/core';
import { of as observableOf } from 'rxjs';

import { APP_CONFIG } from '../../../../config/app-config.interface';
import { environment } from '../../../../environments/environment';
<<<<<<< HEAD
import { ThemeService } from '../../../shared/theme-support/theme.service';
import { getMockThemeService } from '../../../shared/mocks/theme-service.mock';
import { ListableObjectComponentLoaderComponent } from '../../../shared/object-collection/shared/listable-object/listable-object-component-loader.component';
=======
import { ObjectUpdatesService } from '../../../core/data/object-updates/object-updates.service';
import { Item } from '../../../core/shared/item.model';
import { VarDirective } from '../../../shared/utils/var.directive';
import { VirtualMetadataComponent } from './virtual-metadata.component';
>>>>>>> a8f31948

describe('VirtualMetadataComponent', () => {

  let comp: VirtualMetadataComponent;
  let fixture: ComponentFixture<VirtualMetadataComponent>;
  let de: DebugElement;

  let objectUpdatesService;

  const url = 'http://test-url.com/test-url';

  let item;
  let relatedItem;
  let relationshipId;

  beforeEach(() => {

    relationshipId = 'relationship id';

    item = Object.assign(new Item(), {
      uuid: 'publication',
      metadata: [],
    });

    relatedItem = Object.assign(new Item(), {
      uuid: 'relatedItem',
      metadata: [],
    });

    objectUpdatesService = jasmine.createSpyObj('objectUpdatesService', {
      isSelectedVirtualMetadata: observableOf(false),
      setSelectedVirtualMetadata: null,
    });

    TestBed.configureTestingModule({
      imports: [TranslateModule.forRoot(), VirtualMetadataComponent, VarDirective],
      providers: [
        { provide: ObjectUpdatesService, useValue: objectUpdatesService },
        { provide: APP_CONFIG, useValue: environment },
<<<<<<< HEAD
        { provide: ThemeService, useValue: getMockThemeService() },
      ], schemas: [
        NO_ERRORS_SCHEMA
      ]
    })
      .overrideComponent(VirtualMetadataComponent, {
        remove: {
          imports: [ListableObjectComponentLoaderComponent]
        }
      })
      .compileComponents();
=======
      ], schemas: [
        NO_ERRORS_SCHEMA,
      ],
    }).compileComponents();
>>>>>>> a8f31948

    fixture = TestBed.createComponent(VirtualMetadataComponent);
    comp = fixture.componentInstance;
    de = fixture.debugElement;

    comp.url = url;
    comp.leftItem = item;
    comp.rightItem = relatedItem;
    comp.relationshipId = relationshipId;

    fixture.detectChanges();
  });

  describe('when clicking the save button', () => {
    it('should emit a save event', () => {

      spyOn(comp.save, 'emit');
      fixture.debugElement
        .query(By.css('button.save'))
        .triggerEventHandler('click', null);
      expect(comp.save.emit).toHaveBeenCalled();
    });
  });

  describe('when clicking the close button', () => {
    it('should emit a close event', () => {

      spyOn(comp.close, 'emit');
      fixture.debugElement
        .query(By.css('button.close'))
        .triggerEventHandler('click', null);
      expect(comp.close.emit).toHaveBeenCalled();
    });
  });

  describe('when selecting an item', () => {
    it('should call the updates service setSelectedVirtualMetadata method', () => {

      fixture.debugElement
        .query(By.css('div.item'))
        .triggerEventHandler('click', null);
      expect(objectUpdatesService.setSelectedVirtualMetadata).toHaveBeenCalledWith(
        url,
        relationshipId,
        item.uuid,
        true,
      );
    });
  });
});<|MERGE_RESOLUTION|>--- conflicted
+++ resolved
@@ -1,27 +1,20 @@
-import {
-  DebugElement,
-  NO_ERRORS_SCHEMA,
-} from '@angular/core';
-import {
-  ComponentFixture,
-  TestBed,
-} from '@angular/core/testing';
+import { DebugElement, NO_ERRORS_SCHEMA, } from '@angular/core';
+import { ComponentFixture, TestBed, } from '@angular/core/testing';
 import { By } from '@angular/platform-browser';
 import { TranslateModule } from '@ngx-translate/core';
 import { of as observableOf } from 'rxjs';
 
 import { APP_CONFIG } from '../../../../config/app-config.interface';
 import { environment } from '../../../../environments/environment';
-<<<<<<< HEAD
 import { ThemeService } from '../../../shared/theme-support/theme.service';
 import { getMockThemeService } from '../../../shared/mocks/theme-service.mock';
-import { ListableObjectComponentLoaderComponent } from '../../../shared/object-collection/shared/listable-object/listable-object-component-loader.component';
-=======
+import {
+  ListableObjectComponentLoaderComponent
+} from '../../../shared/object-collection/shared/listable-object/listable-object-component-loader.component';
 import { ObjectUpdatesService } from '../../../core/data/object-updates/object-updates.service';
 import { Item } from '../../../core/shared/item.model';
 import { VarDirective } from '../../../shared/utils/var.directive';
 import { VirtualMetadataComponent } from './virtual-metadata.component';
->>>>>>> a8f31948
 
 describe('VirtualMetadataComponent', () => {
 
@@ -61,11 +54,10 @@
       providers: [
         { provide: ObjectUpdatesService, useValue: objectUpdatesService },
         { provide: APP_CONFIG, useValue: environment },
-<<<<<<< HEAD
         { provide: ThemeService, useValue: getMockThemeService() },
       ], schemas: [
-        NO_ERRORS_SCHEMA
-      ]
+        NO_ERRORS_SCHEMA,
+      ],
     })
       .overrideComponent(VirtualMetadataComponent, {
         remove: {
@@ -73,12 +65,6 @@
         }
       })
       .compileComponents();
-=======
-      ], schemas: [
-        NO_ERRORS_SCHEMA,
-      ],
-    }).compileComponents();
->>>>>>> a8f31948
 
     fixture = TestBed.createComponent(VirtualMetadataComponent);
     comp = fixture.componentInstance;
