import { NgModule } from '@angular/core';
import { RouterModule } from '@angular/router';

import { I18nBreadcrumbResolver } from '../../core/breadcrumbs/i18n-breadcrumb.resolver';
import { I18nBreadcrumbsService } from '../../core/breadcrumbs/i18n-breadcrumbs.service';
import { ThemedDsoEditMetadataComponent } from '../../dso-shared/dso-edit-metadata/themed-dso-edit-metadata.component';
import { ResourcePolicyCreateComponent } from '../../shared/resource-policies/create/resource-policy-create.component';
import { ResourcePolicyEditComponent } from '../../shared/resource-policies/edit/resource-policy-edit.component';
import { ResourcePolicyResolver } from '../../shared/resource-policies/resolvers/resource-policy.resolver';
import { ResourcePolicyTargetResolver } from '../../shared/resource-policies/resolvers/resource-policy-target.resolver';
import { ItemPageAdministratorGuard } from '../item-page-administrator.guard';
import { EditItemPageComponent } from './edit-item-page.component';
import {
  ITEM_EDIT_AUTHORIZATIONS_PATH,
  ITEM_EDIT_DELETE_PATH,
  ITEM_EDIT_MOVE_PATH,
  ITEM_EDIT_PRIVATE_PATH,
  ITEM_EDIT_PUBLIC_PATH,
  ITEM_EDIT_REGISTER_DOI_PATH,
  ITEM_EDIT_REINSTATE_PATH,
  ITEM_EDIT_WITHDRAW_PATH,
} from './edit-item-page.routing-paths';
import { ItemAccessControlComponent } from './item-access-control/item-access-control.component';
import { ItemAuthorizationsComponent } from './item-authorizations/item-authorizations.component';
import { ItemBitstreamsComponent } from './item-bitstreams/item-bitstreams.component';
import { ItemCollectionMapperComponent } from './item-collection-mapper/item-collection-mapper.component';
import { ItemCurateComponent } from './item-curate/item-curate.component';
import { ItemDeleteComponent } from './item-delete/item-delete.component';
import { ItemMoveComponent } from './item-move/item-move.component';
import { ItemPageBitstreamsGuard } from './item-page-bitstreams.guard';
import { ItemPageCollectionMapperGuard } from './item-page-collection-mapper.guard';
<<<<<<< HEAD
import { ItemPageMetadataGuard } from './item-page-metadata.guard';
=======
import { ItemPageCurateGuard } from './item-page-curate.guard';
import { ItemPageAccessControlGuard } from './item-page-access-control.guard';
import { ThemedDsoEditMetadataComponent } from '../../dso-shared/dso-edit-metadata/themed-dso-edit-metadata.component';
>>>>>>> 8ba14aa3
import { ItemPageRegisterDoiGuard } from './item-page-register-doi.guard';
import { ItemPageReinstateGuard } from './item-page-reinstate.guard';
import { ItemPageRelationshipsGuard } from './item-page-relationships.guard';
import { ItemPageStatusGuard } from './item-page-status.guard';
import { ItemPageVersionHistoryGuard } from './item-page-version-history.guard';
import { ItemPageWithdrawGuard } from './item-page-withdraw.guard';
import { ItemPrivateComponent } from './item-private/item-private.component';
import { ItemPublicComponent } from './item-public/item-public.component';
import { ItemRegisterDoiComponent } from './item-register-doi/item-register-doi.component';
import { ItemReinstateComponent } from './item-reinstate/item-reinstate.component';
import { ItemRelationshipsComponent } from './item-relationships/item-relationships.component';
import { ThemedItemStatusComponent } from './item-status/themed-item-status.component';
import { ItemVersionHistoryComponent } from './item-version-history/item-version-history.component';
import { ItemWithdrawComponent } from './item-withdraw/item-withdraw.component';

/**
 * Routing module that handles the routing for the Edit Item page administrator functionality
 */
@NgModule({
  imports: [
    RouterModule.forChild([
      {
        path: '',
        resolve: {
          breadcrumb: I18nBreadcrumbResolver,
        },
        data: { breadcrumbKey: 'item.edit' },
        children: [
          {
            path: '',
            component: EditItemPageComponent,
            children: [
              {
                path: '',
                redirectTo: 'status',
                pathMatch: 'full',
              },
              {
                path: 'status',
                component: ThemedItemStatusComponent,
                data: { title: 'item.edit.tabs.status.title', showBreadcrumbs: true },
                canActivate: [ItemPageStatusGuard],
              },
              {
                path: 'bitstreams',
                component: ItemBitstreamsComponent,
                data: { title: 'item.edit.tabs.bitstreams.title', showBreadcrumbs: true },
                canActivate: [ItemPageBitstreamsGuard],
              },
              {
                path: 'metadata',
                component: ThemedDsoEditMetadataComponent,
                data: { title: 'item.edit.tabs.metadata.title', showBreadcrumbs: true },
                canActivate: [ItemPageMetadataGuard],
              },
              {
                path: 'curate',
                component: ItemCurateComponent,
                data: { title: 'item.edit.tabs.curate.title', showBreadcrumbs: true },
<<<<<<< HEAD
=======
                canActivate: [ItemPageCurateGuard]
>>>>>>> 8ba14aa3
              },
              {
                path: 'relationships',
                component: ItemRelationshipsComponent,
                data: { title: 'item.edit.tabs.relationships.title', showBreadcrumbs: true },
                canActivate: [ItemPageRelationshipsGuard],
              },
              /* TODO - uncomment & fix when view page exists
              {
                path: 'view',
                component: ItemBitstreamsComponent,
                data: { title: 'item.edit.tabs.view.title', showBreadcrumbs: true }
              }, */
              /* TODO - uncomment & fix when curate page exists
              {
                path: 'curate',
                component: ItemBitstreamsComponent,
                data: { title: 'item.edit.tabs.curate.title', showBreadcrumbs: true }
              }, */
              {
                path: 'versionhistory',
                component: ItemVersionHistoryComponent,
                data: { title: 'item.edit.tabs.versionhistory.title', showBreadcrumbs: true },
                canActivate: [ItemPageVersionHistoryGuard],
              },
              {
                path: 'access-control',
                component: ItemAccessControlComponent,
                data: { title: 'item.edit.tabs.access-control.title', showBreadcrumbs: true },
<<<<<<< HEAD
=======
                canActivate: [ItemPageAccessControlGuard]
>>>>>>> 8ba14aa3
              },
              {
                path: 'mapper',
                component: ItemCollectionMapperComponent,
                data: { title: 'item.edit.tabs.item-mapper.title', showBreadcrumbs: true },
                canActivate: [ItemPageCollectionMapperGuard],
              },
            ],
          },
          {
            path: 'mapper',
            component: ItemCollectionMapperComponent,
          },
          {
            path: ITEM_EDIT_WITHDRAW_PATH,
            component: ItemWithdrawComponent,
            canActivate: [ItemPageWithdrawGuard],
          },
          {
            path: ITEM_EDIT_REINSTATE_PATH,
            component: ItemReinstateComponent,
            canActivate: [ItemPageReinstateGuard],
          },
          {
            path: ITEM_EDIT_PRIVATE_PATH,
            component: ItemPrivateComponent,
          },
          {
            path: ITEM_EDIT_PUBLIC_PATH,
            component: ItemPublicComponent,
          },
          {
            path: ITEM_EDIT_DELETE_PATH,
            component: ItemDeleteComponent,
          },
          {
            path: ITEM_EDIT_MOVE_PATH,
            component: ItemMoveComponent,
            data: { title: 'item.edit.move.title' },
          },
          {
            path: ITEM_EDIT_REGISTER_DOI_PATH,
            component: ItemRegisterDoiComponent,
            canActivate: [ItemPageRegisterDoiGuard],
            data: { title: 'item.edit.register-doi.title' },
          },
          {
            path: ITEM_EDIT_AUTHORIZATIONS_PATH,
            children: [
              {
                path: 'create',
                resolve: {
                  resourcePolicyTarget: ResourcePolicyTargetResolver,
                },
                component: ResourcePolicyCreateComponent,
                data: { title: 'resource-policies.create.page.title' },
              },
              {
                path: 'edit',
                resolve: {
                  resourcePolicy: ResourcePolicyResolver,
                },
                component: ResourcePolicyEditComponent,
                data: { title: 'resource-policies.edit.page.title' },
              },
              {
                path: '',
                component: ItemAuthorizationsComponent,
                data: { title: 'item.edit.authorizations.title' },
              },
            ],
          },
        ],
      },
    ]),
  ],
  providers: [
    I18nBreadcrumbResolver,
    I18nBreadcrumbsService,
    ResourcePolicyResolver,
    ResourcePolicyTargetResolver,
    ItemPageReinstateGuard,
    ItemPageWithdrawGuard,
    ItemPageAdministratorGuard,
    ItemPageMetadataGuard,
    ItemPageCurateGuard,
    ItemPageStatusGuard,
    ItemPageBitstreamsGuard,
    ItemPageRelationshipsGuard,
    ItemPageVersionHistoryGuard,
    ItemPageCollectionMapperGuard,
    ItemPageAccessControlGuard,
    ItemPageRegisterDoiGuard,
  ],
})
export class EditItemPageRoutingModule {

}<|MERGE_RESOLUTION|>--- conflicted
+++ resolved
@@ -27,15 +27,11 @@
 import { ItemCurateComponent } from './item-curate/item-curate.component';
 import { ItemDeleteComponent } from './item-delete/item-delete.component';
 import { ItemMoveComponent } from './item-move/item-move.component';
+import { ItemPageAccessControlGuard } from './item-page-access-control.guard';
 import { ItemPageBitstreamsGuard } from './item-page-bitstreams.guard';
 import { ItemPageCollectionMapperGuard } from './item-page-collection-mapper.guard';
-<<<<<<< HEAD
+import { ItemPageCurateGuard } from './item-page-curate.guard';
 import { ItemPageMetadataGuard } from './item-page-metadata.guard';
-=======
-import { ItemPageCurateGuard } from './item-page-curate.guard';
-import { ItemPageAccessControlGuard } from './item-page-access-control.guard';
-import { ThemedDsoEditMetadataComponent } from '../../dso-shared/dso-edit-metadata/themed-dso-edit-metadata.component';
->>>>>>> 8ba14aa3
 import { ItemPageRegisterDoiGuard } from './item-page-register-doi.guard';
 import { ItemPageReinstateGuard } from './item-page-reinstate.guard';
 import { ItemPageRelationshipsGuard } from './item-page-relationships.guard';
@@ -95,10 +91,7 @@
                 path: 'curate',
                 component: ItemCurateComponent,
                 data: { title: 'item.edit.tabs.curate.title', showBreadcrumbs: true },
-<<<<<<< HEAD
-=======
-                canActivate: [ItemPageCurateGuard]
->>>>>>> 8ba14aa3
+                canActivate: [ItemPageCurateGuard],
               },
               {
                 path: 'relationships',
@@ -128,10 +121,7 @@
                 path: 'access-control',
                 component: ItemAccessControlComponent,
                 data: { title: 'item.edit.tabs.access-control.title', showBreadcrumbs: true },
-<<<<<<< HEAD
-=======
-                canActivate: [ItemPageAccessControlGuard]
->>>>>>> 8ba14aa3
+                canActivate: [ItemPageAccessControlGuard],
               },
               {
                 path: 'mapper',
