--- conflicted
+++ resolved
@@ -190,18 +190,12 @@
       {
         getFieldUpdates: observableOf({
           [relationships[0].uuid]: fieldUpdate1,
-<<<<<<< HEAD
-          [relationships[1].uuid]: fieldUpdate2
+          [relationships[1].uuid]: fieldUpdate2,
         }),
         // eslint-disable-next-line @typescript-eslint/no-empty-function
         initialize: () => {
         },
-      }
-=======
-          [relationships[1].uuid]: fieldUpdate2,
-        }),
-      },
->>>>>>> c13d23da
+      },
     );
 
     relationshipService = jasmine.createSpyObj('relationshipService',
