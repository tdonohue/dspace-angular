import {
  AsyncPipe,
  NgClass,
} from '@angular/common';
import {
  Component,
  EventEmitter,
  Inject,
  Input,
  OnDestroy,
  OnInit,
  Output,
} from '@angular/core';
import {
  NgbModal,
  NgbModalRef,
} from '@ng-bootstrap/ng-bootstrap';
import { TranslateModule } from '@ngx-translate/core';
import {
  BehaviorSubject,
  combineLatest as observableCombineLatest,
  EMPTY,
  from as observableFrom,
  Observable,
  Subscription,
} from 'rxjs';
import {
  concatMap,
  defaultIfEmpty,
  map,
  mergeMap,
  startWith,
  switchMap,
  take,
  tap,
  toArray,
} from 'rxjs/operators';

import {
  APP_CONFIG,
  AppConfig,
} from '../../../../../config/app-config.interface';
import { LinkService } from '../../../../core/cache/builders/link.service';
import { RequestParam } from '../../../../core/cache/models/request-param.model';
import { FieldChangeType } from '../../../../core/data/object-updates/field-change-type.model';
import { FieldUpdate } from '../../../../core/data/object-updates/field-update.model';
import { FieldUpdates } from '../../../../core/data/object-updates/field-updates.model';
import { RelationshipIdentifiable } from '../../../../core/data/object-updates/object-updates.reducer';
import { ObjectUpdatesService } from '../../../../core/data/object-updates/object-updates.service';
import { PaginatedList } from '../../../../core/data/paginated-list.model';
import { RelationshipDataService } from '../../../../core/data/relationship-data.service';
import { RemoteData } from '../../../../core/data/remote-data';
import { PaginationService } from '../../../../core/pagination/pagination.service';
import { Collection } from '../../../../core/shared/collection.model';
import { Item } from '../../../../core/shared/item.model';
import { ItemType } from '../../../../core/shared/item-relationships/item-type.model';
import { Relationship } from '../../../../core/shared/item-relationships/relationship.model';
import { RelationshipType } from '../../../../core/shared/item-relationships/relationship-type.model';
import {
  getAllSucceededRemoteData,
  getFirstCompletedRemoteData,
  getFirstSucceededRemoteData,
  getFirstSucceededRemoteDataPayload,
  getRemoteDataPayload,
} from '../../../../core/shared/operators';
import { BtnDisabledDirective } from '../../../../shared/btn-disabled.directive';
import {
  hasNoValue,
  hasValue,
  hasValueOperator,
  isNotEmpty,
} from '../../../../shared/empty.util';
import { DsDynamicLookupRelationModalComponent } from '../../../../shared/form/builder/ds-dynamic-form-ui/relation-lookup-modal/dynamic-lookup-relation-modal.component';
import { RelationshipOptions } from '../../../../shared/form/builder/models/relationship-options.model';
import { ThemedLoadingComponent } from '../../../../shared/loading/themed-loading.component';
import { ItemSearchResult } from '../../../../shared/object-collection/shared/item-search-result.model';
import { SelectableListService } from '../../../../shared/object-list/selectable-list/selectable-list.service';
import { PaginationComponent } from '../../../../shared/pagination/pagination.component';
import { PaginationComponentOptions } from '../../../../shared/pagination/pagination-component-options.model';
import { FollowLinkConfig } from '../../../../shared/utils/follow-link-config.model';
import { ObjectValuesPipe } from '../../../../shared/utils/object-values-pipe';
import { itemLinksToFollow } from '../../../../shared/utils/relation-query.utils';
import { VarDirective } from '../../../../shared/utils/var.directive';
import { EditItemRelationshipsService } from '../edit-item-relationships.service';
import { EditRelationshipComponent } from '../edit-relationship/edit-relationship.component';

@Component({
  selector: 'ds-edit-relationship-list',
  styleUrls: ['./edit-relationship-list.component.scss'],
  templateUrl: './edit-relationship-list.component.html',
  imports: [
    EditRelationshipComponent,
    PaginationComponent,
    AsyncPipe,
    ObjectValuesPipe,
    VarDirective,
    TranslateModule,
    NgClass,
    ThemedLoadingComponent,
    BtnDisabledDirective,
  ],
  standalone: true,
})
/**
 * A component creating a list of editable relationships of a certain type
 * The relationships are rendered as a list of related items
 */
export class EditRelationshipListComponent implements OnInit, OnDestroy {

  /**
   * The item to display related items for
   */
  @Input() item: Item;

  @Input() itemType: ItemType;

  /**
   * The URL to the current page
   * Used to fetch updates for the current item from the store
   */
  @Input() url: string;

  /**
   * The label of the relationship-type we're rendering a list for
   */
  @Input() relationshipType: RelationshipType;

  /**
   * If updated information has changed
   */
  @Input() hasChanges!: Observable<boolean>;

  /**
   * The event emmiter to submit the new information
   */
  @Output() submitModal: EventEmitter<void> = new EventEmitter();

  /**
   * Observable that emits the left and right item type of {@link relationshipType} simultaneously.
   */
  private relationshipLeftAndRightType$: Observable<[ItemType, ItemType]>;

  /**
   * Observable that emits true if {@link itemType} is on the left-hand side of {@link relationshipType},
   * false if it is on the right-hand side and undefined in the rare case that it is on neither side.
   */
  @Input() currentItemIsLeftItem$: BehaviorSubject<boolean> = new BehaviorSubject(undefined);

  relatedEntityType$: Observable<ItemType>;

  /**
   * The translation key for the entity type
   */
  relationshipMessageKey$: Observable<string>;

  currentEntityType$: Observable<ItemType>;

  /**
   * The list ID to save selected entities under
   */
  listId: string;

  /**
   * The FieldUpdates for the relationships in question
   */
  updates$: BehaviorSubject<FieldUpdates> = new BehaviorSubject(undefined);

  /**
   * The RemoteData for the relationships
   */
  relationshipsRd$: BehaviorSubject<RemoteData<PaginatedList<Relationship>>> = new BehaviorSubject(undefined);

  /**
   * Whether the current page is the last page
   */
  isLastPage$: BehaviorSubject<boolean> = new BehaviorSubject(true);

  /**
   * Whether we're loading
   */
  loading$: BehaviorSubject<boolean> = new BehaviorSubject(true);

  /**
   * The number of added fields that haven't been saved yet
   */
  nbAddedFields$: BehaviorSubject<number> = new BehaviorSubject(0);

  /**
   * Array to track all subscriptions and unsubscribe them onDestroy
   * @type {Array}
   */
  private subs: Subscription[] = [];

  /**
   * The pagination config
   */
  paginationConfig: PaginationComponentOptions;

  /**
   * A reference to the lookup window
   */
  modalRef: NgbModalRef;

  /**
   * Determines whether to ask for the embedded item thumbnail.
   */
  fetchThumbnail: boolean;

  constructor(
    protected objectUpdatesService: ObjectUpdatesService,
    protected linkService: LinkService,
    protected relationshipService: RelationshipDataService,
    protected modalService: NgbModal,
    protected paginationService: PaginationService,
    protected selectableListService: SelectableListService,
    protected editItemRelationshipsService: EditItemRelationshipsService,
    @Inject(APP_CONFIG) protected appConfig: AppConfig,
  ) {
    this.fetchThumbnail = this.appConfig.browseBy.showThumbnails;
  }

  /**
   * Get the i18n message key for this relationship type
   */
  public getRelationshipMessageKey(): Observable<string> {
    return observableCombineLatest([
<<<<<<< HEAD
      this.getLabel(),
      this.relatedEntityType$,
    ]).pipe(
      map(([label, relatedEntityType]) => {
        if (hasValue(label) && label.indexOf('is') > -1 && label.indexOf('Of') > -1) {
          const relationshipLabel = `${label.substring(2, label.indexOf('Of'))}`;
          if (relationshipLabel !== relatedEntityType.label) {
            return `relationships.is${relationshipLabel}Of.${relatedEntityType.label}`;
          } else {
            return `relationships.is${relationshipLabel}Of`;
          }
        } else {
          return label;
        }
=======
      this.currentEntityType$,
      this.getLabel(),
      this.relatedEntityType$,
    ]).pipe(
      map(([currentEntityType, label, relatedEntityType]: [ItemType, string, ItemType]) => {
        return `relationships.${currentEntityType.label}.${label}.${relatedEntityType.label}`;
>>>>>>> 27eeefae
      }),
    );
  }

  /**
   * Get the relevant label for this relationship type
   */
  private getLabel(): Observable<string> {
    return this.currentItemIsLeftItem$.pipe(
      map((currentItemIsLeftItem) => {
        if (currentItemIsLeftItem) {
          return this.relationshipType.leftwardType;
        } else {
          return this.relationshipType.rightwardType;
        }
      }),
    );
  }

  /**
   * Prevent unnecessary rerendering so fields don't lose focus
   */
  trackUpdate(index, update: FieldUpdate) {
    return update && update.field ? update.field.uuid : undefined;
  }

  /**
   * Check whether the current entity can have multiple relationships of this type
   * This is based on the max cardinality of the relationship
   * @private
   */
  private isRepeatable(): boolean {
    const isLeft = this.currentItemIsLeftItem$.getValue();
    if (isLeft) {
      const leftMaxCardinality = this.relationshipType.leftMaxCardinality;
      return hasNoValue(leftMaxCardinality) || leftMaxCardinality > 1;
    } else {
      const rightMaxCardinality = this.relationshipType.rightMaxCardinality;
      return hasNoValue(rightMaxCardinality) || rightMaxCardinality > 1;
    }
  }

  /**
   * Open the dynamic lookup modal to search for items to add as relationships
   */
  openLookup() {
    this.modalRef = this.modalService.open(DsDynamicLookupRelationModalComponent, {
      size: 'lg',
    });
    const modalComp: DsDynamicLookupRelationModalComponent = this.modalRef.componentInstance;
    modalComp.repeatable = true;
    modalComp.isEditRelationship = true;
    modalComp.listId = this.listId;
    modalComp.item = this.item;
    modalComp.relationshipType = this.relationshipType;
    modalComp.currentItemIsLeftItem$ = this.currentItemIsLeftItem$;
    modalComp.toAdd = [];
    modalComp.toRemove = [];
    modalComp.isPending = false;
    modalComp.repeatable = this.isRepeatable();
    modalComp.hiddenQuery = '-search.resourceid:' + this.item.uuid;

    this.item.owningCollection.pipe(
      getFirstSucceededRemoteDataPayload(),
    ).subscribe((collection: Collection) => {
      modalComp.collection = collection;
    });

    modalComp.select = (...selectableObjects: ItemSearchResult[]) => {
      selectableObjects.forEach((searchResult) => {
        const relatedItem: Item = searchResult.indexableObject;

        const foundIndex = modalComp.toRemove.findIndex((itemSearchResult: ItemSearchResult) => itemSearchResult.indexableObject.uuid === relatedItem.uuid);

        if (foundIndex !== -1) {
          modalComp.toRemove.splice(foundIndex,1);
        } else {

          this.getRelationFromId(relatedItem)
            .subscribe((relationship: Relationship) => {
              if (!relationship ) {
                modalComp.toAdd.push(searchResult);
              } else {
                const foundIndexRemove = modalComp.toRemove.findIndex( el => el.indexableObject.uuid === relatedItem.uuid);
                if (foundIndexRemove !== -1) {
                  modalComp.toRemove.splice(foundIndexRemove,1);
                }
              }

              this.loading$.next(isNotEmpty(modalComp.toAdd) || isNotEmpty(modalComp.toRemove));
              // emit the last page again to trigger a fieldupdates refresh
              this.relationshipsRd$.next(this.relationshipsRd$.getValue());
            });
        }
      });
    };
    modalComp.deselect = (...selectableObjects: ItemSearchResult[]) => {
      selectableObjects.forEach((searchResult) => {
        const relatedItem: Item = searchResult.indexableObject;

        const foundIndex = modalComp.toAdd.findIndex( el => el.indexableObject.uuid === relatedItem.uuid);

        if (foundIndex !== -1) {
          modalComp.toAdd.splice(foundIndex,1);
        } else {
          modalComp.toRemove.push(searchResult);
        }
        this.loading$.next(isNotEmpty(modalComp.toAdd) || isNotEmpty(modalComp.toRemove));
      });
    };



    modalComp.submitEv = () => {
      modalComp.isPending = true;
      const isLeft = this.currentItemIsLeftItem$.getValue();
      const addOperations = modalComp.toAdd.map((searchResult: ItemSearchResult) => ({ type: 'add', searchResult }));
      const removeOperations = modalComp.toRemove.map((searchResult: ItemSearchResult) => ({ type: 'remove', searchResult }));
      observableFrom([...addOperations, ...removeOperations]).pipe(
        concatMap(({ type, searchResult }: { type: string, searchResult: ItemSearchResult }) => {
          const relatedItem: Item = searchResult.indexableObject;
          if (type === 'add') {
            return this.relationshipService.getNameVariant(this.listId, relatedItem.uuid).pipe(
              switchMap((nameVariant) => {
                const update = {
                  uuid: `${this.relationshipType.id}-${relatedItem.uuid}`,
                  nameVariant,
                  type: this.relationshipType,
                  originalIsLeft: isLeft,
                  originalItem: this.item,
                  relatedItem,
                } as RelationshipIdentifiable;
                return this.objectUpdatesService.saveAddFieldUpdate(this.url, update);
              }),
              take(1),
            );
          } else if (type === 'remove') {
            return this.relationshipService.getNameVariant(this.listId, relatedItem.uuid).pipe(
              switchMap((nameVariant) => {
                return this.getRelationFromId(searchResult.indexableObject).pipe(
                  map( (relationship: Relationship) => {
                    const update = {
                      uuid: relationship.id,
                      nameVariant,
                      type: this.relationshipType,
                      originalIsLeft: isLeft,
                      originalItem: this.item,
                      relatedItem,
                      relationship,
                    } as RelationshipIdentifiable;
                    return this.objectUpdatesService.saveRemoveFieldUpdate(this.url,update);
                  }),
                );
              }),
              take(1),
            );
          } else {
            return EMPTY;
          }
        }),
        toArray(),
      ).subscribe({
        complete: () => {
          this.editItemRelationshipsService.submit(this.item, this.url);
          this.submitModal.emit();
        },
      });
    };


    modalComp.discardEv = () => {
      modalComp.toAdd.forEach( (searchResult) => {
        this.selectableListService.deselectSingle(this.listId,searchResult);
      });

      modalComp.toRemove.forEach( (searchResult) => {
        this.selectableListService.selectSingle(this.listId,searchResult);
      });

      modalComp.toAdd = [];
      modalComp.toRemove = [];
      this.loading$.next(false);
    };

    modalComp.closeEv = () => {
      this.loading$.next(false);
    };

    this.relatedEntityType$
      .pipe(take(1))
      .subscribe((relatedEntityType) => {
        modalComp.relationshipOptions = Object.assign(
          new RelationshipOptions(), {
            relationshipType: relatedEntityType.label,
            searchConfiguration: relatedEntityType.label.toLowerCase(),
            nameVariants: 'true',
          },
        );
      });

    this.selectableListService.deselectAll(this.listId);
  }

  getRelationFromId(relatedItem) {
    const relationshipLabel = this.currentItemIsLeftItem$.getValue() ? this.relationshipType.leftwardType : this.relationshipType.rightwardType;
    return this.relationshipService.searchByItemsAndType( this.relationshipType.id, this.item.uuid, relationshipLabel ,[relatedItem.id] ).pipe(
      getFirstSucceededRemoteData(),
      getRemoteDataPayload(),
      map( (res: PaginatedList<Relationship>) => res.page[0]),
    );
  }

  ngOnInit(): void {
    // store the left and right type of the relationship in a single observable
    this.relationshipLeftAndRightType$ = observableCombineLatest([
      this.relationshipType.leftType,
      this.relationshipType.rightType,
    ].map((type) => type.pipe(
      getFirstSucceededRemoteData(),
      getRemoteDataPayload(),
    ))) as Observable<[ItemType, ItemType]>;

    this.relatedEntityType$ = this.relationshipLeftAndRightType$.pipe(
      map(([leftType, rightType]: [ItemType, ItemType]) => {
        if (leftType.uuid !== this.itemType.uuid) {
          return leftType;
        } else {
          return rightType;
        }
      }),
      hasValueOperator(),
    );

    this.currentEntityType$ = this.relationshipLeftAndRightType$.pipe(
      map(([leftType, rightType]: [ItemType, ItemType]) => {
        if (leftType.uuid === this.itemType.uuid) {
          return leftType;
        } else {
          return rightType;
        }
      }),
      hasValueOperator(),
    );

    this.relatedEntityType$.pipe(
      take(1),
    ).subscribe(
      (relatedEntityType) => this.listId = `edit-relationship-${this.itemType.id}-${relatedEntityType.id}`,
    );

    this.relationshipMessageKey$ = this.getRelationshipMessageKey();


    // initialize the pagination options
    this.paginationConfig = new PaginationComponentOptions();
    this.paginationConfig.id = `er${this.relationshipType.id}`;
    this.paginationConfig.pageSize = 5;
    this.paginationConfig.currentPage = 1;

    // get the pagination params from the route
    const currentPagination$ = this.paginationService.getCurrentPagination(
      this.paginationConfig.id,
      this.paginationConfig,
    ).pipe(
      tap(() => this.loading$.next(true)),
    );

    // this adds thumbnail images when required by configuration
    const linksToFollow: FollowLinkConfig<Relationship>[] = itemLinksToFollow(this.fetchThumbnail, this.appConfig.item.showAccessStatuses);

    this.subs.push(
      observableCombineLatest([
        currentPagination$,
        this.currentItemIsLeftItem$,
        this.relatedEntityType$,
      ]).pipe(
        switchMap(([currentPagination, currentItemIsLeftItem, relatedEntityType]: [PaginationComponentOptions, boolean, ItemType]) => {
          // get the relationships for the current page, item, relationship type and related entity type
          return this.relationshipService.getItemRelationshipsByLabel(
            this.item,
            currentItemIsLeftItem ? this.relationshipType.leftwardType : this.relationshipType.rightwardType,
            {
              elementsPerPage: currentPagination.pageSize,
              currentPage: currentPagination.currentPage,
              searchParams: [
                new RequestParam('relatedEntityType', relatedEntityType.label),
              ],
            },
            true,
            true,
            ...linksToFollow,
          );
        }),
        tap((rd: RemoteData<PaginatedList<Relationship>>) => {
          this.relationshipsRd$.next(rd);
        }),
        getAllSucceededRemoteData(),
        getRemoteDataPayload(),
      ).subscribe((relationshipPaginatedList: PaginatedList<Relationship>) => {
        this.objectUpdatesService.initialize(this.url, relationshipPaginatedList.page, new Date());
      }),
    );

    // keep isLastPage$ up to date based on relationshipsRd$
    this.subs.push(this.relationshipsRd$.pipe(
      hasValueOperator(),
      getAllSucceededRemoteData(),
    ).subscribe((rd: RemoteData<PaginatedList<Relationship>>) => {
      this.isLastPage$.next(hasNoValue(rd.payload._links.next));
    }));

    this.subs.push(this.relationshipsRd$.pipe(
      hasValueOperator(),
      getAllSucceededRemoteData(),
      switchMap((rd: RemoteData<PaginatedList<Relationship>>) =>
        // emit each relationship in the page separately
        observableFrom(rd.payload.page).pipe(
          mergeMap((relationship: Relationship) =>
            // check for each relationship whether it's the left item
            this.relationshipService.isLeftItem(relationship, this.item).pipe(
              // emit an array containing both the relationship and whether it's the left item,
              // as we'll need both
              switchMap((isLeftItem: boolean) => {
                if (isLeftItem) {
                  return relationship.rightItem.pipe(
                    getFirstCompletedRemoteData(),
                    getRemoteDataPayload(),
                    map((relatedItem: Item) => [relationship, isLeftItem, relatedItem]),
                  );
                } else {
                  return relationship.leftItem.pipe(
                    getFirstCompletedRemoteData(),
                    getRemoteDataPayload(),
                    map((relatedItem: Item) => [relationship, isLeftItem, relatedItem]),
                  );
                }
              }),
            ),
          ),
          map(([relationship, isLeftItem, relatedItem]: [Relationship, boolean, Item]) => {
            // turn it into a RelationshipIdentifiable, an
            const nameVariant =
              isLeftItem ? relationship.rightwardValue : relationship.leftwardValue;
            return {
              uuid: relationship.id,
              type: this.relationshipType,
              relationship,
              originalIsLeft: isLeftItem,
              originalItem: this.item,
              relatedItem: relatedItem,
              nameVariant,
            } as RelationshipIdentifiable;
          }),
          // wait until all relationships have been processed, and emit them all as a single array
          toArray(),
          // if the pipe above completes without emitting anything, emit an empty array instead
          defaultIfEmpty([]),
        )),
      switchMap((nextFields: RelationshipIdentifiable[]) => {
        // Get a list that contains the unsaved changes for the page, as well as the page of
        // RelationshipIdentifiables, as a single list of FieldUpdates
        return this.objectUpdatesService.getFieldUpdates(this.url, nextFields).pipe(
          map((fieldUpdates: FieldUpdates) => {
            const fieldUpdatesFiltered: FieldUpdates = {};
            this.nbAddedFields$.next(0);
            // iterate over the fieldupdates and filter out the ones that pertain to this
            // relationshiptype
            Object.keys(fieldUpdates).forEach((uuid) => {
              if (hasValue(fieldUpdates[uuid])) {
                const field = fieldUpdates[uuid].field as RelationshipIdentifiable;
                // only include fieldupdates regarding this RelationshipType
                if (field.type.id === this.relationshipType.id) {
                  // if it's a newly added relationship
                  if (fieldUpdates[uuid].changeType === FieldChangeType.ADD) {
                    // increase the counter that tracks new relationships
                    this.nbAddedFields$.next(this.nbAddedFields$.getValue() + 1);
                    if (this.isLastPage$.getValue() === true) {
                      // only include newly added relationships to the output if we're on the last
                      // page
                      fieldUpdatesFiltered[uuid] = fieldUpdates[uuid];
                    }
                  } else {
                    // include all others
                    fieldUpdatesFiltered[uuid] = fieldUpdates[uuid];
                  }
                }
              }
            });
            return fieldUpdatesFiltered;
          }),
        );
      }),
      startWith({}),
    ).subscribe((updates: FieldUpdates) => {
      this.loading$.next(false);
      this.updates$.next(updates);
    }));
  }

  ngOnDestroy(): void {
    this.subs
      .filter((subscription) => hasValue(subscription))
      .forEach((subscription) => subscription.unsubscribe());
  }
}<|MERGE_RESOLUTION|>--- conflicted
+++ resolved
@@ -224,29 +224,12 @@
    */
   public getRelationshipMessageKey(): Observable<string> {
     return observableCombineLatest([
-<<<<<<< HEAD
-      this.getLabel(),
-      this.relatedEntityType$,
-    ]).pipe(
-      map(([label, relatedEntityType]) => {
-        if (hasValue(label) && label.indexOf('is') > -1 && label.indexOf('Of') > -1) {
-          const relationshipLabel = `${label.substring(2, label.indexOf('Of'))}`;
-          if (relationshipLabel !== relatedEntityType.label) {
-            return `relationships.is${relationshipLabel}Of.${relatedEntityType.label}`;
-          } else {
-            return `relationships.is${relationshipLabel}Of`;
-          }
-        } else {
-          return label;
-        }
-=======
       this.currentEntityType$,
       this.getLabel(),
       this.relatedEntityType$,
     ]).pipe(
       map(([currentEntityType, label, relatedEntityType]: [ItemType, string, ItemType]) => {
         return `relationships.${currentEntityType.label}.${label}.${relatedEntityType.label}`;
->>>>>>> 27eeefae
       }),
     );
   }
