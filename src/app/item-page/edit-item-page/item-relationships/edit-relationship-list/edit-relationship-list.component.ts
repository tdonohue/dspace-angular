import {
  AsyncPipe,
  NgClass,
  NgFor,
  NgIf,
} from '@angular/common';
import {
  Component,
  EventEmitter,
  Inject,
  Input,
  OnDestroy,
  OnInit,
  Output,
} from '@angular/core';
import {
  NgbModal,
  NgbModalRef,
} from '@ng-bootstrap/ng-bootstrap';
import { TranslateModule } from '@ngx-translate/core';
import {
  BehaviorSubject,
  combineLatest as observableCombineLatest,
  from as observableFrom,
  Observable,
  Subscription,
} from 'rxjs';
import {
  defaultIfEmpty,
  map,
  mergeMap,
  startWith,
  switchMap,
  take,
  tap,
  toArray,
} from 'rxjs/operators';

import {
  APP_CONFIG,
  AppConfig,
} from '../../../../../config/app-config.interface';
import { LinkService } from '../../../../core/cache/builders/link.service';
import { FieldChangeType } from '../../../../core/data/object-updates/field-change-type.model';
import { FieldUpdate } from '../../../../core/data/object-updates/field-update.model';
import { FieldUpdates } from '../../../../core/data/object-updates/field-updates.model';
import { RelationshipIdentifiable } from '../../../../core/data/object-updates/object-updates.reducer';
import { ObjectUpdatesService } from '../../../../core/data/object-updates/object-updates.service';
import { PaginatedList } from '../../../../core/data/paginated-list.model';
import { RelationshipDataService } from '../../../../core/data/relationship-data.service';
import { RelationshipTypeDataService } from '../../../../core/data/relationship-type-data.service';
import { RemoteData } from '../../../../core/data/remote-data';
import { PaginationService } from '../../../../core/pagination/pagination.service';
import { Collection } from '../../../../core/shared/collection.model';
import { Item } from '../../../../core/shared/item.model';
import { ItemType } from '../../../../core/shared/item-relationships/item-type.model';
import { Relationship } from '../../../../core/shared/item-relationships/relationship.model';
import { RelationshipType } from '../../../../core/shared/item-relationships/relationship-type.model';
import {
  getAllSucceededRemoteData,
  getFirstSucceededRemoteData,
  getFirstSucceededRemoteDataPayload,
  getRemoteDataPayload,
} from '../../../../core/shared/operators';
import {
  hasNoValue,
  hasValue,
  hasValueOperator,
} from '../../../../shared/empty.util';
import { DsDynamicLookupRelationModalComponent } from '../../../../shared/form/builder/ds-dynamic-form-ui/relation-lookup-modal/dynamic-lookup-relation-modal.component';
import { RelationshipOptions } from '../../../../shared/form/builder/models/relationship-options.model';
import { ThemedLoadingComponent } from '../../../../shared/loading/themed-loading.component';
import { SelectableListService } from '../../../../shared/object-list/selectable-list/selectable-list.service';
import { PaginationComponent } from '../../../../shared/pagination/pagination.component';
import { PaginationComponentOptions } from '../../../../shared/pagination/pagination-component-options.model';
import { SearchResult } from '../../../../shared/search/models/search-result.model';
import { FollowLinkConfig } from '../../../../shared/utils/follow-link-config.model';
import { ObjectValuesPipe } from '../../../../shared/utils/object-values-pipe';
import { itemLinksToFollow } from '../../../../shared/utils/relation-query.utils';
import { VarDirective } from '../../../../shared/utils/var.directive';
import { EditRelationshipComponent } from '../edit-relationship/edit-relationship.component';

@Component({
  selector: 'ds-edit-relationship-list',
  styleUrls: ['./edit-relationship-list.component.scss'],
  templateUrl: './edit-relationship-list.component.html',
  imports: [
    EditRelationshipComponent,
    PaginationComponent,
    AsyncPipe,
    ObjectValuesPipe,
    VarDirective,
    NgIf,
    NgFor,
    TranslateModule,
    NgClass,
    ThemedLoadingComponent,
  ],
  standalone: true,
})
/**
 * A component creating a list of editable relationships of a certain type
 * The relationships are rendered as a list of related items
 */
export class EditRelationshipListComponent implements OnInit, OnDestroy {

  /**
   * The item to display related items for
   */
  @Input() item: Item;

  @Input() itemType: ItemType;

  /**
   * The URL to the current page
   * Used to fetch updates for the current item from the store
   */
  @Input() url: string;

  /**
   * The label of the relationship-type we're rendering a list for
   */
  @Input() relationshipType: RelationshipType;

  /**
   * If updated information has changed
   */
  @Input() hasChanges!: Observable<boolean>;

  /**
   * The event emmiter to submit the new information
   */
  @Output() submit: EventEmitter<any> = new EventEmitter();

  /**
   * Observable that emits the left and right item type of {@link relationshipType} simultaneously.
   */
  private relationshipLeftAndRightType$: Observable<[ItemType, ItemType]>;

  /**
   * Observable that emits true if {@link itemType} is on the left-hand side of {@link relationshipType},
   * false if it is on the right-hand side and undefined in the rare case that it is on neither side.
   */
  private currentItemIsLeftItem$: Observable<boolean>;

  private relatedEntityType$: Observable<ItemType>;

  getRelationshipMessageKey$: Observable<string>;

  /**
   * The list ID to save selected entities under
   */
  listId: string;

  /**
   * The FieldUpdates for the relationships in question
   */
  updates$: BehaviorSubject<FieldUpdates> = new BehaviorSubject(undefined);

  /**
   * The RemoteData for the relationships
   */
  relationshipsRd$: BehaviorSubject<RemoteData<PaginatedList<Relationship>>> = new BehaviorSubject(undefined);

  /**
   * Whether the current page is the last page
   */
  isLastPage$: BehaviorSubject<boolean> = new BehaviorSubject(true);

  /**
   * Whether we're loading
   */
  loading$: BehaviorSubject<boolean> = new BehaviorSubject(true);

  /**
   * The number of added fields that haven't been saved yet
   */
  nbAddedFields$: BehaviorSubject<number> = new BehaviorSubject(0);

  /**
   * Array to track all subscriptions and unsubscribe them onDestroy
   * @type {Array}
   */
  private subs: Subscription[] = [];

  /**
   * The pagination config
   */
  paginationConfig: PaginationComponentOptions;

  /**
   * A reference to the lookup window
   */
  modalRef: NgbModalRef;

  /**
   * Determines whether to ask for the embedded item thumbnail.
   */
  fetchThumbnail: boolean;

  constructor(
    protected objectUpdatesService: ObjectUpdatesService,
    protected linkService: LinkService,
    protected relationshipService: RelationshipDataService,
    protected relationshipTypeService: RelationshipTypeDataService,
    protected modalService: NgbModal,
    protected paginationService: PaginationService,
    protected selectableListService: SelectableListService,
    @Inject(APP_CONFIG) protected appConfig: AppConfig,
  ) {
    this.fetchThumbnail = this.appConfig.browseBy.showThumbnails;
  }

  /**
   * Get the relevant label for this relationship type
   */
  private getLabel(): Observable<string> {
    return observableCombineLatest([
      this.relationshipType.leftType,
      this.relationshipType.rightType,
    ].map((itemTypeRD) => itemTypeRD.pipe(
      getFirstSucceededRemoteData(),
      getRemoteDataPayload(),
    ))).pipe(
      map((itemTypes: ItemType[]) => [
        this.relationshipType.leftwardType,
        this.relationshipType.rightwardType,
      ][itemTypes.findIndex((itemType) => itemType.id === this.itemType.id)]),
    );
  }

  /**
   * Prevent unnecessary rerendering so fields don't lose focus
   */
  trackUpdate(index, update: FieldUpdate) {
    return update && update.field ? update.field.uuid : undefined;
  }

  /**
   * Open the dynamic lookup modal to search for items to add as relationships
   */
  openLookup() {

    this.modalRef = this.modalService.open(DsDynamicLookupRelationModalComponent, {
      size: 'lg',
    });
    const modalComp: DsDynamicLookupRelationModalComponent = this.modalRef.componentInstance;
    modalComp.repeatable = true;
    modalComp.isEditRelationship = true;
    modalComp.listId = this.listId;
    modalComp.item = this.item;
    modalComp.relationshipType = this.relationshipType;
    modalComp.currentItemIsLeftItem$ = this.currentItemIsLeftItem$;
    modalComp.toAdd = [];
    modalComp.toRemove = [];
    modalComp.isPending = false;

    this.item.owningCollection.pipe(
      getFirstSucceededRemoteDataPayload(),
    ).subscribe((collection: Collection) => {
      modalComp.collection = collection;
    });

    modalComp.select = (...selectableObjects: SearchResult<Item>[]) => {
      selectableObjects.forEach((searchResult) => {
        const relatedItem: Item = searchResult.indexableObject;

        const foundIndex = modalComp.toRemove.findIndex( el => el.uuid === relatedItem.uuid);

        if (foundIndex !== -1) {
          modalComp.toRemove.splice(foundIndex,1);
        } else {

          this.getRelationFromId(relatedItem)
            .subscribe((relationship: Relationship) => {
              if (!relationship ) {
                modalComp.toAdd.push(searchResult);
              } else {
                const foundIndexRemove = modalComp.toRemove.findIndex( el => el.indexableObject.uuid === relatedItem.uuid);
                if (foundIndexRemove !== -1) {
                  modalComp.toRemove.splice(foundIndexRemove,1);
                }
              }

              this.loading$.next(true);
              // emit the last page again to trigger a fieldupdates refresh
              this.relationshipsRd$.next(this.relationshipsRd$.getValue());
            });
        }
      });
    };
    modalComp.deselect = (...selectableObjects: SearchResult<Item>[]) => {
      selectableObjects.forEach((searchResult) => {
        const relatedItem: Item = searchResult.indexableObject;

        const foundIndex = modalComp.toAdd.findIndex( el => el.indexableObject.uuid === relatedItem.uuid);

        if (foundIndex !== -1) {
          modalComp.toAdd.splice(foundIndex,1);
        } else {
          modalComp.toRemove.push(searchResult);
        }
      });
    };



    modalComp.submitEv = () => {

      const subscriptions = [];

      modalComp.toAdd.forEach((searchResult: SearchResult<Item>) => {
        const relatedItem = searchResult.indexableObject;
        subscriptions.push(this.relationshipService.getNameVariant(this.listId, relatedItem.uuid).pipe(
          map((nameVariant) => {
            const update = {
              uuid: this.relationshipType.id + '-' + searchResult.indexableObject.uuid,
              nameVariant,
              type: this.relationshipType,
              relatedItem,
            } as RelationshipIdentifiable;
            this.objectUpdatesService.saveAddFieldUpdate(this.url, update);
            return update;
          }),
        ));
      });

      modalComp.toRemove.forEach( (searchResult) => {
        subscriptions.push(this.relationshipService.getNameVariant(this.listId, searchResult.indexableObjectuuid).pipe(
          switchMap((nameVariant) => {
            return this.getRelationFromId(searchResult.indexableObject).pipe(
              map( (relationship: Relationship) => {
                const update = {
                  uuid: relationship.id,
                  nameVariant,
                  type: this.relationshipType,
                  relationship,
                } as RelationshipIdentifiable;
                this.objectUpdatesService.saveRemoveFieldUpdate(this.url,update);
                return update;
              }),
            );
          }),
        ));
      });

      observableCombineLatest(subscriptions).subscribe( (res) => {
        // Wait until the states changes since there are multiple items
        setTimeout( () => {
          this.submit.emit();
        },1000);

        modalComp.isPending = true;
      });
    };


    modalComp.discardEv = () => {
      modalComp.toAdd.forEach( (searchResult) => {
        this.selectableListService.deselectSingle(this.listId,searchResult);
      });

      modalComp.toRemove.forEach( (searchResult) => {
        this.selectableListService.selectSingle(this.listId,searchResult);
      });

      modalComp.toAdd = [];
      modalComp.toRemove = [];
    };

    this.relatedEntityType$
      .pipe(take(1))
      .subscribe((relatedEntityType) => {
        modalComp.relationshipOptions = Object.assign(
          new RelationshipOptions(), {
            relationshipType: relatedEntityType.label,
            searchConfiguration: relatedEntityType.label.toLowerCase(),
            nameVariants: 'true',
          },
        );
      });

    this.selectableListService.deselectAll(this.listId);
  }

  getRelationFromId(relatedItem) {
    return this.currentItemIsLeftItem$.pipe(
      take(1),
      switchMap( isLeft => {
        let apiCall;
        if (isLeft) {
          apiCall = this.relationshipService.searchByItemsAndType( this.relationshipType.id, this.item.uuid, this.relationshipType.leftwardType ,[relatedItem.id] ).pipe(
            getFirstSucceededRemoteData(),
            getRemoteDataPayload(),
          );
        } else {
          apiCall = this.relationshipService.searchByItemsAndType( this.relationshipType.id, this.item.uuid, this.relationshipType.rightwardType ,[relatedItem.id] ).pipe(
            getFirstSucceededRemoteData(),
            getRemoteDataPayload(),
          );
        }

        return apiCall.pipe(
          map( (res: PaginatedList<Relationship>) => res.page[0]),
        );
      },
      ));
  }



  /**
   * Get the existing field updates regarding a relationship with a given item
   * @param relatedItem The item for which to get the existing field updates
   */
  private getFieldUpdatesForRelatedItem(relatedItem: Item): Observable<RelationshipIdentifiable[]> {
    return this.updates$.pipe(
      take(1),
      map((updates) => Object.values(updates)
        .map((update) => update.field as RelationshipIdentifiable)
        .filter((field) => field.relationship),
      ),
      mergeMap((identifiables) =>
        observableCombineLatest(
          identifiables.map((identifiable) => this.getRelatedItem(identifiable.relationship)),
        ).pipe(
          defaultIfEmpty([]),
          map((relatedItems) => {
            return identifiables.filter( (identifiable, index) => {
              return relatedItems[index].uuid === relatedItem.uuid;
            });
          },
          ),
        ),
      ),
    );
  }

  /**
   * Check if the given item is related with the item we are editing relationships
   * @param relatedItem The item for which to get the existing field updates
   */
  private getIsRelatedItem(relatedItem: Item): Observable<boolean> {

    return this.currentItemIsLeftItem$.pipe(
      take(1),
      map( isLeft => {
        if (isLeft) {
          const listOfRelatedItems = this.item.allMetadataValues( 'relation.' + this.relationshipType.leftwardType );
          return !!listOfRelatedItems.find( (uuid) => uuid === relatedItem.uuid );
        } else {
          const listOfRelatedItems = this.item.allMetadataValues( 'relation.' + this.relationshipType.rightwardType );
          return !!listOfRelatedItems.find( (uuid) => uuid === relatedItem.uuid );
        }
      }),
    );
  }

  /**
   * Get the related item for a given relationship
   * @param relationship  The relationship for which to get the related item
   */
  private getRelatedItem(relationship: Relationship): Observable<Item> {
    return this.relationshipService.isLeftItem(relationship, this.item).pipe(
      switchMap((isLeftItem) => isLeftItem ? relationship.rightItem : relationship.leftItem),
      getFirstSucceededRemoteData(),
      getRemoteDataPayload(),
    ) as Observable<Item>;
  }

  ngOnInit(): void {

    // store the left and right type of the relationship in a single observable
    this.relationshipLeftAndRightType$ = observableCombineLatest([
      this.relationshipType.leftType,
      this.relationshipType.rightType,
    ].map((type) => type.pipe(
      getFirstSucceededRemoteData(),
      getRemoteDataPayload(),
    ))) as Observable<[ItemType, ItemType]>;

    this.relatedEntityType$ = this.relationshipLeftAndRightType$.pipe(
      map((relatedTypes: ItemType[]) => relatedTypes.find((relatedType) => relatedType.uuid !== this.itemType.uuid)),
      hasValueOperator(),
    );

    this.relatedEntityType$.pipe(
      take(1),
    ).subscribe(
      (relatedEntityType) => this.listId = `edit-relationship-${this.itemType.id}-${relatedEntityType.id}`,
    );

    this.currentItemIsLeftItem$ = this.relationshipLeftAndRightType$.pipe(
      map(([leftType, rightType]: [ItemType, ItemType]) => {
        if (leftType.id === this.itemType.id) {
          return true;
        }

        if (rightType.id === this.itemType.id) {
          return false;
        }

        // should never happen...
        console.warn(`The item ${this.item.uuid} is not on the right or the left side of relationship type ${this.relationshipType.uuid}`);
        return undefined;
      }),
    );

    this.getRelationshipMessageKey$ = observableCombineLatest(
      this.getLabel(),
      this.relatedEntityType$,
    ).pipe(
      map(([label, relatedEntityType]) => {
        if (hasValue(label) && label.indexOf('is') > -1 && label.indexOf('Of') > -1) {
          const relationshipLabel = `${label.substring(2, label.indexOf('Of'))}`;
          if (relationshipLabel !== relatedEntityType.label) {
            return `relationships.is${relationshipLabel}Of.${relatedEntityType.label}`;
          } else {
            return `relationships.is${relationshipLabel}Of`;
          }
        } else {
          return label;
        }
      }),
    );


    // initialize the pagination options
    this.paginationConfig = new PaginationComponentOptions();
    this.paginationConfig.id = `er${this.relationshipType.id}`;
    this.paginationConfig.pageSize = 5;
    this.paginationConfig.currentPage = 1;

    // get the pagination params from the route
    const currentPagination$ = this.paginationService.getCurrentPagination(
      this.paginationConfig.id,
      this.paginationConfig,
    ).pipe(
      tap(() => this.loading$.next(true)),
    );

    // this adds thumbnail images when required by configuration
    const linksToFollow: FollowLinkConfig<Relationship>[] = itemLinksToFollow(this.fetchThumbnail);

    this.subs.push(
      observableCombineLatest([
        currentPagination$,
        this.currentItemIsLeftItem$,
      ]).pipe(
        switchMap(([currentPagination, currentItemIsLeftItem]: [PaginationComponentOptions, boolean]) =>
          // get the relationships for the current item, relationshiptype and page
          this.relationshipService.getItemRelationshipsByLabel(
            this.item,
            currentItemIsLeftItem ? this.relationshipType.leftwardType : this.relationshipType.rightwardType,
            {
              elementsPerPage: currentPagination.pageSize,
              currentPage: currentPagination.currentPage,
            },
            false,
            true,
<<<<<<< HEAD
            ...linksToFollow
          ),
        ),
        tap((rd: RemoteData<PaginatedList<Relationship>>) => {
          this.relationshipsRd$.next(rd);
        }),
        getFirstSucceededRemoteDataPayload(),
      ).subscribe((relationshipPaginatedList: PaginatedList<Relationship>) => {
        this.objectUpdatesService.initialize(this.url, relationshipPaginatedList.page, new Date());
=======
            ...linksToFollow,
          )),
      ).subscribe((rd: RemoteData<PaginatedList<Relationship>>) => {
        this.relationshipsRd$.next(rd);
>>>>>>> c13d23da
      }),
    );

    // keep isLastPage$ up to date based on relationshipsRd$
    this.subs.push(this.relationshipsRd$.pipe(
      hasValueOperator(),
      getAllSucceededRemoteData(),
    ).subscribe((rd: RemoteData<PaginatedList<Relationship>>) => {
      this.isLastPage$.next(hasNoValue(rd.payload._links.next));
    }));

    this.subs.push(this.relationshipsRd$.pipe(
      hasValueOperator(),
      getAllSucceededRemoteData(),
      switchMap((rd: RemoteData<PaginatedList<Relationship>>) =>
        // emit each relationship in the page separately
        observableFrom(rd.payload.page).pipe(
          mergeMap((relationship: Relationship) =>
            // check for each relationship whether it's the left item
            this.relationshipService.isLeftItem(relationship, this.item).pipe(
              // emit an array containing both the relationship and whether it's the left item,
              // as we'll need both
              map((isLeftItem: boolean) => [relationship, isLeftItem]),
            ),
          ),
          map(([relationship, isLeftItem]: [Relationship, boolean]) => {
            // turn it into a RelationshipIdentifiable, an
            const nameVariant =
              isLeftItem ? relationship.rightwardValue : relationship.leftwardValue;
            return {
              uuid: relationship.id,
              type: this.relationshipType,
              relationship,
              nameVariant,
            } as RelationshipIdentifiable;
          }),
          // wait until all relationships have been processed, and emit them all as a single array
          toArray(),
          // if the pipe above completes without emitting anything, emit an empty array instead
          defaultIfEmpty([]),
        )),
      switchMap((nextFields: RelationshipIdentifiable[]) => {
        // Get a list that contains the unsaved changes for the page, as well as the page of
        // RelationshipIdentifiables, as a single list of FieldUpdates
        return this.objectUpdatesService.getFieldUpdates(this.url, nextFields).pipe(
          map((fieldUpdates: FieldUpdates) => {
            const fieldUpdatesFiltered: FieldUpdates = {};
            this.nbAddedFields$.next(0);
            // iterate over the fieldupdates and filter out the ones that pertain to this
            // relationshiptype
            Object.keys(fieldUpdates).forEach((uuid) => {
              if (hasValue(fieldUpdates[uuid])) {
                const field = fieldUpdates[uuid].field as RelationshipIdentifiable;
                // only include fieldupdates regarding this RelationshipType
                if (field.type.id === this.relationshipType.id) {
                  // if it's a newly added relationship
                  if (fieldUpdates[uuid].changeType === FieldChangeType.ADD) {
                    // increase the counter that tracks new relationships
                    this.nbAddedFields$.next(this.nbAddedFields$.getValue() + 1);
                    if (this.isLastPage$.getValue() === true) {
                      // only include newly added relationships to the output if we're on the last
                      // page
                      fieldUpdatesFiltered[uuid] = fieldUpdates[uuid];
                    }
                  } else {
                    // include all others
                    fieldUpdatesFiltered[uuid] = fieldUpdates[uuid];
                  }
                }
              }
            });
            return fieldUpdatesFiltered;
          }),
        );
      }),
      startWith({}),
    ).subscribe((updates: FieldUpdates) => {
      this.loading$.next(false);
      this.updates$.next(updates);
    }));
  }

  ngOnDestroy(): void {
    this.subs
      .filter((subscription) => hasValue(subscription))
      .forEach((subscription) => subscription.unsubscribe());
  }
}<|MERGE_RESOLUTION|>--- conflicted
+++ resolved
@@ -558,8 +558,7 @@
             },
             false,
             true,
-<<<<<<< HEAD
-            ...linksToFollow
+            ...linksToFollow,
           ),
         ),
         tap((rd: RemoteData<PaginatedList<Relationship>>) => {
@@ -568,12 +567,6 @@
         getFirstSucceededRemoteDataPayload(),
       ).subscribe((relationshipPaginatedList: PaginatedList<Relationship>) => {
         this.objectUpdatesService.initialize(this.url, relationshipPaginatedList.page, new Date());
-=======
-            ...linksToFollow,
-          )),
-      ).subscribe((rd: RemoteData<PaginatedList<Relationship>>) => {
-        this.relationshipsRd$.next(rd);
->>>>>>> c13d23da
       }),
     );
 
