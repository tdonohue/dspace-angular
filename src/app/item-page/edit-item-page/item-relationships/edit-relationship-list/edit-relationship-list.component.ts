--- conflicted
+++ resolved
@@ -478,11 +478,7 @@
     );
 
     // this adds thumbnail images when required by configuration
-<<<<<<< HEAD
-    const linksToFollow: FollowLinkConfig<Relationship>[] = itemLinksToFollow(this.fetchThumbnail);
-=======
-    let linksToFollow: FollowLinkConfig<Relationship>[] = itemLinksToFollow(this.fetchThumbnail, this.appConfig.item.showAccessStatuses);
->>>>>>> b709ee03
+    const linksToFollow: FollowLinkConfig<Relationship>[] = itemLinksToFollow(this.fetchThumbnail, this.appConfig.item.showAccessStatuses);
 
     this.subs.push(
       observableCombineLatest([
