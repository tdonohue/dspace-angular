<<<<<<< HEAD
<h2 class="h4">
    {{getRelationshipMessageKey() | async | translate}}
=======
<h5>
    {{relationshipMessageKey$ | async | translate}}
>>>>>>> 479adf65
    <button class="ml-2 btn btn-success" [disabled]="(hasChanges | async)" (click)="openLookup()">
        <i class="fas fa-plus"></i>
        <span class="d-none d-sm-inline">&nbsp;{{"item.edit.relationships.edit.buttons.add" | translate}}</span>
    </button>
</h2>
<ng-container *ngVar="updates$ | async as updates">
    <ng-container *ngIf="updates && !(loading$ | async)">
        <ng-container *ngVar="updates | dsObjectValues as updateValues">
          <ds-pagination
            [paginationOptions]="paginationConfig"
            [collectionSize]="(relationshipsRd$ | async)?.payload?.totalElements + (this.nbAddedFields$ | async)"
            [hideGear]="true"
            [hidePagerWhenSinglePage]="true">
            <div class="my-2">
              <ds-edit-relationship *ngFor="let updateValue of updateValues; trackBy: trackUpdate"
                                    class="relationship-row d-block alert"
                                    [fieldUpdate]="updateValue || {}"
                                    [url]="url"
                                    [editItem]="item"
                                    [ngClass]="{
                                        'alert-success': updateValue.changeType === 1,
                                        'alert-warning': updateValue.changeType === 0,
                                        'alert-danger': updateValue.changeType === 2
                                  }">
              </ds-edit-relationship>
            </div>
          </ds-pagination>
          <div *ngIf="updateValues.length === 0">{{"item.edit.relationships.no-relationships" | translate}}</div>
        </ng-container>
    </ng-container>
    <ds-themed-loading *ngIf="loading$ | async"></ds-themed-loading>
</ng-container><|MERGE_RESOLUTION|>--- conflicted
+++ resolved
@@ -1,10 +1,5 @@
-<<<<<<< HEAD
 <h2 class="h4">
-    {{getRelationshipMessageKey() | async | translate}}
-=======
-<h5>
-    {{relationshipMessageKey$ | async | translate}}
->>>>>>> 479adf65
+   {{relationshipMessageKey$ | async | translate}}
     <button class="ml-2 btn btn-success" [disabled]="(hasChanges | async)" (click)="openLookup()">
         <i class="fas fa-plus"></i>
         <span class="d-none d-sm-inline">&nbsp;{{"item.edit.relationships.edit.buttons.add" | translate}}</span>
