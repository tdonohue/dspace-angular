--- conflicted
+++ resolved
@@ -1,23 +1,9 @@
-import {
-  ChangeDetectorRef,
-  DebugElement,
-  NO_ERRORS_SCHEMA,
-} from '@angular/core';
-import {
-  ComponentFixture,
-  TestBed,
-  waitForAsync,
-} from '@angular/core/testing';
-import {
-  ActivatedRoute,
-  Router,
-} from '@angular/router';
+import { ChangeDetectorRef, DebugElement, NO_ERRORS_SCHEMA, } from '@angular/core';
+import { ComponentFixture, TestBed, waitForAsync, } from '@angular/core/testing';
+import { ActivatedRoute, Router, } from '@angular/router';
 import { TranslateModule } from '@ngx-translate/core';
 import { getTestScheduler } from 'jasmine-marbles';
-import {
-  combineLatest as observableCombineLatest,
-  of as observableOf,
-} from 'rxjs';
+import { combineLatest as observableCombineLatest, of as observableOf, } from 'rxjs';
 import { TestScheduler } from 'rxjs/testing';
 
 import { ObjectCacheService } from '../../../core/cache/object-cache.service';
@@ -34,21 +20,14 @@
 import { Relationship } from '../../../core/shared/item-relationships/relationship.model';
 import { RelationshipType } from '../../../core/shared/item-relationships/relationship-type.model';
 import { getMockThemeService } from '../../../shared/mocks/theme-service.mock';
-import {
-  INotification,
-  Notification,
-} from '../../../shared/notifications/models/notification.model';
+import { INotification, Notification, } from '../../../shared/notifications/models/notification.model';
 import { NotificationType } from '../../../shared/notifications/models/notification-type';
 import { NotificationsService } from '../../../shared/notifications/notifications.service';
-<<<<<<< HEAD
-=======
 import {
   createSuccessfulRemoteDataObject,
   createSuccessfulRemoteDataObject$,
 } from '../../../shared/remote-data.utils';
-import { SharedModule } from '../../../shared/shared.module';
 import { relationshipTypes } from '../../../shared/testing/relationship-types.mock';
->>>>>>> a8f31948
 import { RouterStub } from '../../../shared/testing/router.stub';
 import { createPaginatedList } from '../../../shared/testing/utils.test';
 import { ThemeService } from '../../../shared/theme-support/theme.service';
@@ -247,19 +226,11 @@
         { provide: ObjectCacheService, useValue: objectCache },
         { provide: RequestService, useValue: requestService },
         { provide: RelationshipTypeDataService, useValue: relationshipTypeService },
-<<<<<<< HEAD
-        ChangeDetectorRef
+        ChangeDetectorRef,
     ], schemas: [
-        NO_ERRORS_SCHEMA
-    ]
-}).compileComponents();
-=======
-        ChangeDetectorRef,
-      ], schemas: [
         NO_ERRORS_SCHEMA,
       ],
-    }).compileComponents();
->>>>>>> a8f31948
+}).compileComponents();
   }));
 
   beforeEach(() => {
