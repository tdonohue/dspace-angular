import {
  NO_ERRORS_SCHEMA,
  ViewContainerRef,
} from '@angular/core';
import {
  ComponentFixture,
  TestBed,
  waitForAsync,
} from '@angular/core/testing';
import { TranslateModule } from '@ngx-translate/core';

import { Bundle } from '../../../../core/shared/bundle.model';
import { Item } from '../../../../core/shared/item.model';
import { ResponsiveColumnSizes } from '../../../../shared/responsive-table-sizes/responsive-column-sizes';
import { ResponsiveTableSizes } from '../../../../shared/responsive-table-sizes/responsive-table-sizes';
import { ItemEditBitstreamBundleComponent } from './item-edit-bitstream-bundle.component';

describe('ItemEditBitstreamBundleComponent', () => {
  let comp: ItemEditBitstreamBundleComponent;
  let fixture: ComponentFixture<ItemEditBitstreamBundleComponent>;
  let viewContainerRef: ViewContainerRef;

  const columnSizes = new ResponsiveTableSizes([
    new ResponsiveColumnSizes(2, 2, 3, 4, 4),
    new ResponsiveColumnSizes(2, 3, 3, 3, 3),
    new ResponsiveColumnSizes(2, 2, 2, 2, 2),
    new ResponsiveColumnSizes(6, 5, 4, 3, 3),
  ]);

  const item = Object.assign(new Item(), {
    id: 'item-1',
    uuid: 'item-1',
  });
  const bundle = Object.assign(new Bundle(), {
    id: 'bundle-1',
    uuid: 'bundle-1',
    _links: {
      self: { href: 'bundle-1-selflink' },
    },
  });

  beforeEach(waitForAsync(() => {
    TestBed.configureTestingModule({
<<<<<<< HEAD
    imports: [TranslateModule.forRoot(), ItemEditBitstreamBundleComponent],
    schemas: [
        NO_ERRORS_SCHEMA
    ]
}).compileComponents();
=======
      imports: [TranslateModule.forRoot()],
      declarations: [ItemEditBitstreamBundleComponent],
      schemas: [
        NO_ERRORS_SCHEMA,
      ],
    }).compileComponents();
>>>>>>> a8f31948
  }));

  beforeEach(() => {
    fixture = TestBed.createComponent(ItemEditBitstreamBundleComponent);
    comp = fixture.componentInstance;
    comp.item = item;
    comp.bundle = bundle;
    comp.columnSizes = columnSizes;
    viewContainerRef = (comp as any).viewContainerRef;
    spyOn(viewContainerRef, 'createEmbeddedView');
    fixture.detectChanges();
  });

  it('should create an embedded view of the component', () => {
    expect(viewContainerRef.createEmbeddedView).toHaveBeenCalled();
  });
});<|MERGE_RESOLUTION|>--- conflicted
+++ resolved
@@ -41,20 +41,11 @@
 
   beforeEach(waitForAsync(() => {
     TestBed.configureTestingModule({
-<<<<<<< HEAD
     imports: [TranslateModule.forRoot(), ItemEditBitstreamBundleComponent],
     schemas: [
-        NO_ERRORS_SCHEMA
-    ]
-}).compileComponents();
-=======
-      imports: [TranslateModule.forRoot()],
-      declarations: [ItemEditBitstreamBundleComponent],
-      schemas: [
         NO_ERRORS_SCHEMA,
       ],
-    }).compileComponents();
->>>>>>> a8f31948
+}).compileComponents();
   }));
 
   beforeEach(() => {
