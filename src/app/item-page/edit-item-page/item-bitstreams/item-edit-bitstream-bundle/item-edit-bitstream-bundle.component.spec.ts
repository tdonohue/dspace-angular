--- conflicted
+++ resolved
@@ -1,3 +1,4 @@
+import { CdkDragDrop } from '@angular/cdk/drag-drop';
 import {
   NO_ERRORS_SCHEMA,
   ViewContainerRef,
@@ -8,29 +9,36 @@
   waitForAsync,
 } from '@angular/core/testing';
 import { TranslateModule } from '@ngx-translate/core';
-
+import {
+  of as observableOf,
+  of,
+  Subject,
+} from 'rxjs';
+
+import { BundleDataService } from '../../../../core/data/bundle-data.service';
+import { FieldChangeType } from '../../../../core/data/object-updates/field-change-type.model';
+import { FieldUpdate } from '../../../../core/data/object-updates/field-update.model';
+import { ObjectUpdatesService } from '../../../../core/data/object-updates/object-updates.service';
+import { RequestService } from '../../../../core/data/request.service';
+import { PaginationService } from '../../../../core/pagination/pagination.service';
 import { Bundle } from '../../../../core/shared/bundle.model';
 import { Item } from '../../../../core/shared/item.model';
+import { getMockRequestService } from '../../../../shared/mocks/request.service.mock';
+import { createSuccessfulRemoteDataObject$ } from '../../../../shared/remote-data.utils';
 import { ResponsiveColumnSizes } from '../../../../shared/responsive-table-sizes/responsive-column-sizes';
-<<<<<<< HEAD
 import { ResponsiveTableSizes } from '../../../../shared/responsive-table-sizes/responsive-table-sizes';
+import { PaginationServiceStub } from '../../../../shared/testing/pagination-service.stub';
+import { createPaginatedList } from '../../../../shared/testing/utils.test';
+import {
+  BitstreamTableEntry,
+  ItemBitstreamsService,
+  SelectedBitstreamTableEntry,
+} from '../item-bitstreams.service';
+import {
+  getItemBitstreamsServiceStub,
+  ItemBitstreamsServiceStub,
+} from '../item-bitstreams.service.stub';
 import { ItemEditBitstreamBundleComponent } from './item-edit-bitstream-bundle.component';
-=======
-import { BundleDataService } from '../../../../core/data/bundle-data.service';
-import { of as observableOf, of, Subject } from 'rxjs';
-import { ObjectUpdatesService } from '../../../../core/data/object-updates/object-updates.service';
-import { PaginationServiceStub } from '../../../../shared/testing/pagination-service.stub';
-import { RequestService } from '../../../../core/data/request.service';
-import { getMockRequestService } from '../../../../shared/mocks/request.service.mock';
-import { ItemBitstreamsService, BitstreamTableEntry, SelectedBitstreamTableEntry } from '../item-bitstreams.service';
-import { PaginationService } from '../../../../core/pagination/pagination.service';
-import { getItemBitstreamsServiceStub, ItemBitstreamsServiceStub } from '../item-bitstreams.service.stub';
-import { FieldUpdate } from '../../../../core/data/object-updates/field-update.model';
-import { FieldChangeType } from '../../../../core/data/object-updates/field-change-type.model';
-import { createSuccessfulRemoteDataObject$ } from '../../../../shared/remote-data.utils';
-import { createPaginatedList } from '../../../../shared/testing/utils.test';
-import { CdkDragDrop } from '@angular/cdk/drag-drop';
->>>>>>> 6644714b
 
 describe('ItemEditBitstreamBundleComponent', () => {
   let comp: ItemEditBitstreamBundleComponent;
@@ -74,11 +82,7 @@
     itemBitstreamsService = getItemBitstreamsServiceStub();
 
     TestBed.configureTestingModule({
-<<<<<<< HEAD
       imports: [TranslateModule.forRoot(), ItemEditBitstreamBundleComponent],
-=======
-      imports: [TranslateModule.forRoot()],
-      declarations: [ItemEditBitstreamBundleComponent],
       providers: [
         { provide: BundleDataService, useValue: bundleService },
         { provide: ObjectUpdatesService, useValue: objectUpdatesService },
@@ -86,7 +90,6 @@
         { provide: RequestService, useValue: getMockRequestService() },
         { provide: ItemBitstreamsService, useValue: itemBitstreamsService },
       ],
->>>>>>> 6644714b
       schemas: [
         NO_ERRORS_SCHEMA,
       ],
@@ -178,7 +181,7 @@
   describe('getRowClass', () => {
     it('should return \'table-info\' when the bitstream is the selected bitstream', () => {
       itemBitstreamsService.getSelectedBitstream.and.returnValue({
-        bitstream: { id: 'bitstream-id'}
+        bitstream: { id: 'bitstream-id' },
       });
 
       const bitstreamEntry = {
