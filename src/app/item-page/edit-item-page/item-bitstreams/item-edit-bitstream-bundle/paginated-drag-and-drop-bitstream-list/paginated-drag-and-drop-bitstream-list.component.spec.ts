--- conflicted
+++ resolved
@@ -1,9 +1,5 @@
 import { NO_ERRORS_SCHEMA } from '@angular/core';
-import {
-  ComponentFixture,
-  TestBed,
-  waitForAsync,
-} from '@angular/core/testing';
+import { ComponentFixture, TestBed, waitForAsync, } from '@angular/core/testing';
 import { TranslateModule } from '@ngx-translate/core';
 import { of as observableOf } from 'rxjs';
 import { take } from 'rxjs/operators';
@@ -19,16 +15,13 @@
 import { ResponsiveColumnSizes } from '../../../../../shared/responsive-table-sizes/responsive-column-sizes';
 import { ResponsiveTableSizes } from '../../../../../shared/responsive-table-sizes/responsive-table-sizes';
 import { PaginationServiceStub } from '../../../../../shared/testing/pagination-service.stub';
-<<<<<<< HEAD
 import { PaginationComponent } from '../../../../../shared/pagination/pagination.component';
 import { ActivatedRoute } from '@angular/router';
 import { ActivatedRouteStub } from '../../../../../shared/testing/active-router.stub';
-=======
 import { createPaginatedList } from '../../../../../shared/testing/utils.test';
 import { ObjectValuesPipe } from '../../../../../shared/utils/object-values-pipe';
 import { VarDirective } from '../../../../../shared/utils/var.directive';
 import { PaginatedDragAndDropBitstreamListComponent } from './paginated-drag-and-drop-bitstream-list.component';
->>>>>>> a8f31948
 
 describe('PaginatedDragAndDropBitstreamListComponent', () => {
   let comp: PaginatedDragAndDropBitstreamListComponent;
@@ -133,11 +126,10 @@
         { provide: ObjectValuesPipe, useValue: objectValuesPipe },
         { provide: RequestService, useValue: requestService },
         { provide: PaginationService, useValue: paginationService },
-<<<<<<< HEAD
         { provide: ActivatedRoute, useValue: new ActivatedRouteStub() },
       ], schemas: [
-        NO_ERRORS_SCHEMA
-      ]
+        NO_ERRORS_SCHEMA,
+      ],
     })
       .overrideComponent(PaginatedDragAndDropBitstreamListComponent, {
         remove: {
@@ -145,12 +137,6 @@
         }
       })
       .compileComponents();
-=======
-      ], schemas: [
-        NO_ERRORS_SCHEMA,
-      ],
-    }).compileComponents();
->>>>>>> a8f31948
   }));
 
   beforeEach(() => {
