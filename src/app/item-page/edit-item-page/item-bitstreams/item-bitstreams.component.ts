--- conflicted
+++ resolved
@@ -81,11 +81,8 @@
     VarDirective,
     NgForOf,
     ThemedLoadingComponent,
-<<<<<<< HEAD
+    AlertComponent,
     BtnDisabledDirective,
-=======
-    AlertComponent,
->>>>>>> 905502d9
   ],
   providers: [ObjectValuesPipe],
   standalone: true,
