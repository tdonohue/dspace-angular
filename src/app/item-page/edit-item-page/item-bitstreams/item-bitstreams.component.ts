--- conflicted
+++ resolved
@@ -1,12 +1,8 @@
-<<<<<<< HEAD
-import {
-  AsyncPipe,
-  NgForOf,
-  NgIf,
-} from '@angular/common';
+import { CommonModule } from '@angular/common';
 import {
   ChangeDetectorRef,
   Component,
+  HostListener,
   NgZone,
   OnDestroy,
 } from '@angular/core';
@@ -19,15 +15,12 @@
   TranslateModule,
   TranslateService,
 } from '@ngx-translate/core';
-import { Operation } from 'fast-json-patch';
 import {
   combineLatest,
   Observable,
   Subscription,
-  zip as observableZip,
 } from 'rxjs';
 import {
-  filter,
   map,
   switchMap,
   take,
@@ -36,78 +29,41 @@
 import { ObjectCacheService } from '../../../core/cache/object-cache.service';
 import { BitstreamDataService } from '../../../core/data/bitstream-data.service';
 import { BundleDataService } from '../../../core/data/bundle-data.service';
-=======
-import { ChangeDetectorRef, Component, NgZone, OnDestroy, HostListener } from '@angular/core';
-import { AbstractItemUpdateComponent } from '../abstract-item-update/abstract-item-update.component';
-import { map, switchMap, take } from 'rxjs/operators';
-import { Observable, Subscription, zip as observableZip } from 'rxjs';
->>>>>>> 6644714b
 import { ItemDataService } from '../../../core/data/item-data.service';
-import { FieldChangeType } from '../../../core/data/object-updates/field-change-type.model';
-import { FieldUpdate } from '../../../core/data/object-updates/field-update.model';
-import { FieldUpdates } from '../../../core/data/object-updates/field-updates.model';
 import { ObjectUpdatesService } from '../../../core/data/object-updates/object-updates.service';
-<<<<<<< HEAD
 import { PaginatedList } from '../../../core/data/paginated-list.model';
 import { RemoteData } from '../../../core/data/remote-data';
 import { RequestService } from '../../../core/data/request.service';
-import { Bitstream } from '../../../core/shared/bitstream.model';
 import { Bundle } from '../../../core/shared/bundle.model';
 import { NoContent } from '../../../core/shared/NoContent.model';
 import {
   getFirstSucceededRemoteData,
   getRemoteDataPayload,
 } from '../../../core/shared/operators';
-import {
-  hasValue,
-  isNotEmpty,
-} from '../../../shared/empty.util';
+import { AlertComponent } from '../../../shared/alert/alert.component';
+import { AlertType } from '../../../shared/alert/alert-type';
 import { ThemedLoadingComponent } from '../../../shared/loading/themed-loading.component';
 import { NotificationsService } from '../../../shared/notifications/notifications.service';
-import { ResponsiveColumnSizes } from '../../../shared/responsive-table-sizes/responsive-column-sizes';
 import { ResponsiveTableSizes } from '../../../shared/responsive-table-sizes/responsive-table-sizes';
 import { PaginatedSearchOptions } from '../../../shared/search/models/paginated-search-options.model';
 import { ObjectValuesPipe } from '../../../shared/utils/object-values-pipe';
 import { VarDirective } from '../../../shared/utils/var.directive';
 import { AbstractItemUpdateComponent } from '../abstract-item-update/abstract-item-update.component';
+import { ItemBitstreamsService } from './item-bitstreams.service';
 import { ItemEditBitstreamBundleComponent } from './item-edit-bitstream-bundle/item-edit-bitstream-bundle.component';
-import { ItemEditBitstreamDragHandleComponent } from './item-edit-bitstream-drag-handle/item-edit-bitstream-drag-handle.component';
-=======
-import { ActivatedRoute, Router } from '@angular/router';
-import { NotificationsService } from '../../../shared/notifications/notifications.service';
-import { TranslateService } from '@ngx-translate/core';
-import { BitstreamDataService } from '../../../core/data/bitstream-data.service';
-import { ObjectCacheService } from '../../../core/cache/object-cache.service';
-import { RequestService } from '../../../core/data/request.service';
-import {
-  getFirstSucceededRemoteData,
-  getRemoteDataPayload,
-} from '../../../core/shared/operators';
-import { RemoteData } from '../../../core/data/remote-data';
-import { PaginatedList } from '../../../core/data/paginated-list.model';
-import { Bundle } from '../../../core/shared/bundle.model';
-import { BundleDataService } from '../../../core/data/bundle-data.service';
-import { PaginatedSearchOptions } from '../../../shared/search/models/paginated-search-options.model';
-import { ResponsiveTableSizes } from '../../../shared/responsive-table-sizes/responsive-table-sizes';
-import { NoContent } from '../../../core/shared/NoContent.model';
-import { ItemBitstreamsService } from './item-bitstreams.service';
-import { AlertType } from '../../../shared/alert/aletr-type';
->>>>>>> 6644714b
 
 @Component({
   selector: 'ds-item-bitstreams',
   styleUrls: ['./item-bitstreams.component.scss'],
   templateUrl: './item-bitstreams.component.html',
   imports: [
-    AsyncPipe,
+    CommonModule,
     TranslateModule,
     ItemEditBitstreamBundleComponent,
     RouterLink,
-    NgIf,
     VarDirective,
-    ItemEditBitstreamDragHandleComponent,
-    NgForOf,
     ThemedLoadingComponent,
+    AlertComponent,
   ],
   providers: [ObjectValuesPipe],
   standalone: true,
@@ -126,33 +82,9 @@
   bundles$: Observable<Bundle[]>;
 
   /**
-<<<<<<< HEAD
-   * The page options to use for fetching the bundles
-   */
-  bundlesOptions = {
-    id: 'bundles-pagination-options',
-    currentPage: 1,
-    pageSize: 9999,
-  } as any;
-
-  /**
    * The bootstrap sizes used for the columns within this table
    */
-  columnSizes = new ResponsiveTableSizes([
-    // Name column
-    new ResponsiveColumnSizes(2, 2, 3, 4, 4),
-    // Description column
-    new ResponsiveColumnSizes(2, 3, 3, 3, 3),
-    // Format column
-    new ResponsiveColumnSizes(2, 2, 2, 2, 2),
-    // Actions column
-    new ResponsiveColumnSizes(6, 5, 4, 3, 3),
-  ]);
-=======
-   * The bootstrap sizes used for the columns within this table
-   */
   columnSizes: ResponsiveTableSizes;
->>>>>>> 6644714b
 
   /**
    * Are we currently submitting the changes?
@@ -179,10 +111,7 @@
     public cdRef: ChangeDetectorRef,
     public bundleService: BundleDataService,
     public zone: NgZone,
-<<<<<<< HEAD
-=======
     public itemBitstreamsService: ItemBitstreamsService,
->>>>>>> 6644714b
   ) {
     super(itemService, objectUpdatesService, router, notificationsService, translateService, route);
 
@@ -193,13 +122,9 @@
    * Actions to perform after the item has been initialized
    */
   postItemInit(): void {
-<<<<<<< HEAD
-    this.bundles$ = this.itemService.getBundles(this.item.id, new PaginatedSearchOptions({ pagination: this.bundlesOptions })).pipe(
-=======
     const bundlesOptions = this.itemBitstreamsService.getInitialBundlesPaginationOptions();
 
-    this.bundles$ = this.itemService.getBundles(this.item.id, new PaginatedSearchOptions({pagination: bundlesOptions})).pipe(
->>>>>>> 6644714b
+    this.bundles$ = this.itemService.getBundles(this.item.id, new PaginatedSearchOptions({ pagination: bundlesOptions })).pipe(
       getFirstSucceededRemoteData(),
       getRemoteDataPayload(),
       map((bundlePage: PaginatedList<Bundle>) => bundlePage.page),
@@ -276,31 +201,8 @@
    */
   submit() {
     this.submitting = true;
-<<<<<<< HEAD
-    const bundlesOnce$ = this.bundles$.pipe(take(1));
-
-    // Fetch all removed bitstreams from the object update service
-    const removedBitstreams$ = bundlesOnce$.pipe(
-      switchMap((bundles: Bundle[]) => observableZip(
-        ...bundles.map((bundle: Bundle) => this.objectUpdatesService.getFieldUpdates(bundle.self, [], true)),
-      )),
-      map((fieldUpdates: FieldUpdates[]) => ([] as FieldUpdate[]).concat(
-        ...fieldUpdates.map((updates: FieldUpdates) => Object.values(updates).filter((fieldUpdate: FieldUpdate) => fieldUpdate.changeType === FieldChangeType.REMOVE)),
-      )),
-      map((fieldUpdates: FieldUpdate[]) => fieldUpdates.map((fieldUpdate: FieldUpdate) => fieldUpdate.field)),
-    );
-
-    // Send out delete requests for all deleted bitstreams
-    const removedResponses$: Observable<RemoteData<NoContent>> = removedBitstreams$.pipe(
-      take(1),
-      switchMap((removedBitstreams: Bitstream[]) => {
-        return this.bitstreamService.removeMultiple(removedBitstreams);
-      }),
-    );
-=======
 
     const removedResponses$ = this.itemBitstreamsService.removeMarkedBitstreams(this.bundles$);
->>>>>>> 6644714b
 
     // Perform the setup actions from above in order and display notifications
     removedResponses$.subscribe((responses: RemoteData<NoContent>) => {
@@ -310,59 +212,6 @@
   }
 
   /**
-<<<<<<< HEAD
-   * A bitstream was dropped in a new location. Send out a Move Patch request to the REST API, display notifications,
-   * refresh the bundle's cache (so the lists can properly reload) and call the event's callback function (which will
-   * navigate the user to the correct page)
-   * @param bundle  The bundle to send patch requests to
-   * @param event   The event containing the index the bitstream came from and was dropped to
-   */
-  dropBitstream(bundle: Bundle, event: any) {
-    this.zone.runOutsideAngular(() => {
-      if (hasValue(event) && hasValue(event.fromIndex) && hasValue(event.toIndex) && hasValue(event.finish)) {
-        const moveOperation = {
-          op: 'move',
-          from: `/_links/bitstreams/${event.fromIndex}/href`,
-          path: `/_links/bitstreams/${event.toIndex}/href`,
-        } as Operation;
-        this.bundleService.patch(bundle, [moveOperation]).pipe(take(1)).subscribe((response: RemoteData<Bundle>) => {
-          this.zone.run(() => {
-            this.displayNotifications('item.edit.bitstreams.notifications.move', [response]);
-            // Remove all cached requests from this bundle and call the event's callback when the requests are cleared
-            this.requestService.removeByHrefSubstring(bundle.self).pipe(
-              filter((isCached) => isCached),
-              take(1),
-            ).subscribe(() => event.finish());
-          });
-        });
-      }
-    });
-  }
-
-  /**
-   * Display notifications
-   * - Error notification for each failed response with their message
-   * - Success notification in case there's at least one successful response
-   * @param key       The i18n key for the notification messages
-   * @param responses The returned responses to display notifications for
-   */
-  displayNotifications(key: string, responses: RemoteData<any>[]) {
-    if (isNotEmpty(responses)) {
-      const failedResponses = responses.filter((response: RemoteData<Bundle>) => hasValue(response) && response.hasFailed);
-      const successfulResponses = responses.filter((response: RemoteData<Bundle>) => hasValue(response) && response.hasSucceeded);
-
-      failedResponses.forEach((response: RemoteData<Bundle>) => {
-        this.notificationsService.error(this.translateService.instant(`${key}.failed.title`), response.errorMessage);
-      });
-      if (successfulResponses.length > 0) {
-        this.notificationsService.success(this.translateService.instant(`${key}.saved.title`), this.translateService.instant(`${key}.saved.content`));
-      }
-    }
-  }
-
-  /**
-=======
->>>>>>> 6644714b
    * Request the object updates service to discard all current changes to this item
    * Shows a notification to remind the user that they can undo this
    */
