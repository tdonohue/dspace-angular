--- conflicted
+++ resolved
@@ -12,24 +12,15 @@
             class="fas fa-undo-alt"></i>
       <span class="d-none d-sm-inline">&nbsp;{{"item.edit.bitstreams.reinstate-button" | translate}}</span>
     </button>
-<<<<<<< HEAD
     <button class="btn btn-primary" [disabled]="(hasChanges()  | async) === false || submitting"
-=======
-    <button class="btn btn-primary" [disabled]="!(hasChanges() | async) || submitting"
             [attr.aria-label]="'item.edit.bitstreams.save-button' | translate"
->>>>>>> 8ba14aa3
             (click)="submit()"><i
             class="fas fa-save"></i>
       <span class="d-none d-sm-inline">&nbsp;{{"item.edit.bitstreams.save-button" | translate}}</span>
     </button>
-<<<<<<< HEAD
     <button class="btn btn-danger" *ngIf="(isReinstatable()  | async) === false"
+            [attr.aria-label]="'item.edit.bitstreams.discard-button' | translate"
             [disabled]="(hasChanges()  | async) === false || submitting"
-=======
-    <button class="btn btn-danger" *ngIf="!(isReinstatable() | async)"
-            [attr.aria-label]="'item.edit.bitstreams.discard-button' | translate"
-            [disabled]="!(hasChanges() | async) || submitting"
->>>>>>> 8ba14aa3
             (click)="discard()"><i
             class="fas fa-times"></i>
       <span class="d-none d-sm-inline">&nbsp;{{"item.edit.bitstreams.discard-button" | translate}}</span>
@@ -67,24 +58,15 @@
         class="fas fa-undo-alt"></i>
         <span class="d-none d-sm-inline">&nbsp;{{"item.edit.bitstreams.reinstate-button" | translate}}</span>
       </button>
-<<<<<<< HEAD
       <button class="btn btn-primary" [disabled]="(hasChanges()  | async) === false || submitting"
-=======
-      <button class="btn btn-primary" [disabled]="!(hasChanges() | async) || submitting"
               [attr.aria-label]="'item.edit.bitstreams.save-button' | translate"
->>>>>>> 8ba14aa3
               (click)="submit()"><i
         class="fas fa-save"></i>
         <span class="d-none d-sm-inline">&nbsp;{{"item.edit.bitstreams.save-button" | translate}}</span>
       </button>
-<<<<<<< HEAD
       <button class="btn btn-danger" *ngIf="(isReinstatable()  | async) === false"
+              [attr.aria-label]="'item.edit.bitstreams.discard-button' | translate"
               [disabled]="(hasChanges()  | async) === false || submitting"
-=======
-      <button class="btn btn-danger" *ngIf="!(isReinstatable() | async)"
-              [attr.aria-label]="'item.edit.bitstreams.discard-button' | translate"
-              [disabled]="!(hasChanges() | async) || submitting"
->>>>>>> 8ba14aa3
               (click)="discard()"><i
         class="fas fa-times"></i>
         <span class="d-none d-sm-inline">&nbsp;{{"item.edit.bitstreams.discard-button" | translate}}</span>
