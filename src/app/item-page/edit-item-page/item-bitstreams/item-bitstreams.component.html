<div class="item-bitstreams" *ngVar="(bundles$ | async) as bundles">
  <div class="button-row top d-flex mt-2 space-children-mr">
    <button class="mr-auto btn btn-success"
            [attr.aria-label]="'item.edit.bitstreams.upload-button' | translate"
            [routerLink]="[itemPageRoute, 'bitstreams', 'new']"><i
            class="fas fa-upload"></i>
      <span class="d-none d-sm-inline">&nbsp;{{"item.edit.bitstreams.upload-button" | translate}}</span>
    </button>
<<<<<<< HEAD
    <button class="btn btn-warning" *ngIf="isReinstatable() | async"
            [attr.aria-label]="'item.edit.bitstreams.reinstate-button' | translate"
=======
    <button class="btn btn-warning" *ngIf="isReinstatable$ | async"
>>>>>>> f65b9641
            (click)="reinstate()"><i
            class="fas fa-undo-alt"></i>
      <span class="d-none d-sm-inline">&nbsp;{{"item.edit.bitstreams.reinstate-button" | translate}}</span>
    </button>
<<<<<<< HEAD
    <button class="btn btn-primary" [disabled]="!(hasChanges() | async) || submitting"
            [attr.aria-label]="'item.edit.bitstreams.save-button' | translate"
=======
    <button class="btn btn-primary" [disabled]="(hasChanges$ | async) !== true || submitting"
>>>>>>> f65b9641
            (click)="submit()"><i
            class="fas fa-save"></i>
      <span class="d-none d-sm-inline">&nbsp;{{"item.edit.bitstreams.save-button" | translate}}</span>
    </button>
<<<<<<< HEAD
    <button class="btn btn-danger" *ngIf="!(isReinstatable() | async)"
            [attr.aria-label]="'item.edit.bitstreams.discard-button' | translate"
            [disabled]="!(hasChanges() | async) || submitting"
=======
    <button class="btn btn-danger" *ngIf="(isReinstatable$ | async) !== true"
            [disabled]="(hasChanges$ | async) !== true || submitting"
>>>>>>> f65b9641
            (click)="discard()"><i
            class="fas fa-times"></i>
      <span class="d-none d-sm-inline">&nbsp;{{"item.edit.bitstreams.discard-button" | translate}}</span>
    </button>
  </div>

  <div *ngIf="item && bundles?.length > 0" class="container table-bordered mt-4">
    <div class="row header-row font-weight-bold">
      <div class="{{columnSizes.columns[0].buildClasses()}} row-element">
        <ds-item-edit-bitstream-drag-handle></ds-item-edit-bitstream-drag-handle>
        {{'item.edit.bitstreams.headers.name' | translate}}
      </div>
      <div class="{{columnSizes.columns[1].buildClasses()}} row-element">{{'item.edit.bitstreams.headers.description' | translate}}</div>
      <div class="{{columnSizes.columns[2].buildClasses()}} text-center row-element">{{'item.edit.bitstreams.headers.format' | translate}}</div>
      <div class="{{columnSizes.columns[3].buildClasses()}} text-center row-element">{{'item.edit.bitstreams.headers.actions' | translate}}</div>
    </div>
    <ds-item-edit-bitstream-bundle *ngFor="let bundle of bundles"
                                   [bundle]="bundle"
                                   [item]="item"
                                   [columnSizes]="columnSizes"
                                   (dropObject)="dropBitstream(bundle, $event)">
    </ds-item-edit-bitstream-bundle>
  </div>
  <div *ngIf="bundles?.length === 0"
       class="alert alert-info w-100 d-inline-block mt-4" role="alert">
    {{'item.edit.bitstreams.empty' | translate}}
  </div>
  <ds-themed-loading *ngIf="!bundles" message="{{'loading.bitstreams' | translate}}"></ds-themed-loading>

  <div class="button-row bottom">
    <div class="mt-4 float-right space-children-mr ml-gap">
<<<<<<< HEAD
      <button class="btn btn-warning" *ngIf="isReinstatable() | async"
              [attr.aria-label]="'item.edit.bitstreams.reinstate-button' | translate"
=======
      <button class="btn btn-warning" *ngIf="isReinstatable$ | async"
>>>>>>> f65b9641
              (click)="reinstate()"><i
        class="fas fa-undo-alt"></i>
        <span class="d-none d-sm-inline">&nbsp;{{"item.edit.bitstreams.reinstate-button" | translate}}</span>
      </button>
<<<<<<< HEAD
      <button class="btn btn-primary" [disabled]="!(hasChanges() | async) || submitting"
              [attr.aria-label]="'item.edit.bitstreams.save-button' | translate"
=======
      <button class="btn btn-primary" [disabled]="(hasChanges$ | async) !== true || submitting"
>>>>>>> f65b9641
              (click)="submit()"><i
        class="fas fa-save"></i>
        <span class="d-none d-sm-inline">&nbsp;{{"item.edit.bitstreams.save-button" | translate}}</span>
      </button>
<<<<<<< HEAD
      <button class="btn btn-danger" *ngIf="!(isReinstatable() | async)"
              [attr.aria-label]="'item.edit.bitstreams.discard-button' | translate"
              [disabled]="!(hasChanges() | async) || submitting"
=======
      <button class="btn btn-danger" *ngIf="(isReinstatable$ | async) !== true"
              [disabled]="(hasChanges$ | async) !== true || submitting"
>>>>>>> f65b9641
              (click)="discard()"><i
        class="fas fa-times"></i>
        <span class="d-none d-sm-inline">&nbsp;{{"item.edit.bitstreams.discard-button" | translate}}</span>
      </button>
    </div>
  </div>
</div><|MERGE_RESOLUTION|>--- conflicted
+++ resolved
@@ -6,34 +6,21 @@
             class="fas fa-upload"></i>
       <span class="d-none d-sm-inline">&nbsp;{{"item.edit.bitstreams.upload-button" | translate}}</span>
     </button>
-<<<<<<< HEAD
-    <button class="btn btn-warning" *ngIf="isReinstatable() | async"
+    <button class="btn btn-warning" *ngIf="isReinstatable$ | async"
             [attr.aria-label]="'item.edit.bitstreams.reinstate-button' | translate"
-=======
-    <button class="btn btn-warning" *ngIf="isReinstatable$ | async"
->>>>>>> f65b9641
             (click)="reinstate()"><i
             class="fas fa-undo-alt"></i>
       <span class="d-none d-sm-inline">&nbsp;{{"item.edit.bitstreams.reinstate-button" | translate}}</span>
     </button>
-<<<<<<< HEAD
-    <button class="btn btn-primary" [disabled]="!(hasChanges() | async) || submitting"
+    <button class="btn btn-primary" [disabled]="(hasChanges$ | async) !== true || submitting"
             [attr.aria-label]="'item.edit.bitstreams.save-button' | translate"
-=======
-    <button class="btn btn-primary" [disabled]="(hasChanges$ | async) !== true || submitting"
->>>>>>> f65b9641
             (click)="submit()"><i
             class="fas fa-save"></i>
       <span class="d-none d-sm-inline">&nbsp;{{"item.edit.bitstreams.save-button" | translate}}</span>
     </button>
-<<<<<<< HEAD
-    <button class="btn btn-danger" *ngIf="!(isReinstatable() | async)"
+    <button class="btn btn-danger" *ngIf="(isReinstatable$ | async) !== true"
             [attr.aria-label]="'item.edit.bitstreams.discard-button' | translate"
-            [disabled]="!(hasChanges() | async) || submitting"
-=======
-    <button class="btn btn-danger" *ngIf="(isReinstatable$ | async) !== true"
             [disabled]="(hasChanges$ | async) !== true || submitting"
->>>>>>> f65b9641
             (click)="discard()"><i
             class="fas fa-times"></i>
       <span class="d-none d-sm-inline">&nbsp;{{"item.edit.bitstreams.discard-button" | translate}}</span>
@@ -65,34 +52,21 @@
 
   <div class="button-row bottom">
     <div class="mt-4 float-right space-children-mr ml-gap">
-<<<<<<< HEAD
-      <button class="btn btn-warning" *ngIf="isReinstatable() | async"
+      <button class="btn btn-warning" *ngIf="isReinstatable$ | async"
               [attr.aria-label]="'item.edit.bitstreams.reinstate-button' | translate"
-=======
-      <button class="btn btn-warning" *ngIf="isReinstatable$ | async"
->>>>>>> f65b9641
               (click)="reinstate()"><i
         class="fas fa-undo-alt"></i>
         <span class="d-none d-sm-inline">&nbsp;{{"item.edit.bitstreams.reinstate-button" | translate}}</span>
       </button>
-<<<<<<< HEAD
-      <button class="btn btn-primary" [disabled]="!(hasChanges() | async) || submitting"
+      <button class="btn btn-primary" [disabled]="(hasChanges$ | async) !== true || submitting"
               [attr.aria-label]="'item.edit.bitstreams.save-button' | translate"
-=======
-      <button class="btn btn-primary" [disabled]="(hasChanges$ | async) !== true || submitting"
->>>>>>> f65b9641
               (click)="submit()"><i
         class="fas fa-save"></i>
         <span class="d-none d-sm-inline">&nbsp;{{"item.edit.bitstreams.save-button" | translate}}</span>
       </button>
-<<<<<<< HEAD
-      <button class="btn btn-danger" *ngIf="!(isReinstatable() | async)"
+      <button class="btn btn-danger" *ngIf="(isReinstatable$ | async) !== true"
               [attr.aria-label]="'item.edit.bitstreams.discard-button' | translate"
-              [disabled]="!(hasChanges() | async) || submitting"
-=======
-      <button class="btn btn-danger" *ngIf="(isReinstatable$ | async) !== true"
               [disabled]="(hasChanges$ | async) !== true || submitting"
->>>>>>> f65b9641
               (click)="discard()"><i
         class="fas fa-times"></i>
         <span class="d-none d-sm-inline">&nbsp;{{"item.edit.bitstreams.discard-button" | translate}}</span>
