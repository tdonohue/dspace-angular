import {
  ChangeDetectorRef,
  NO_ERRORS_SCHEMA,
} from '@angular/core';
import {
  ComponentFixture,
  TestBed,
  waitForAsync,
} from '@angular/core/testing';
import {
  ActivatedRoute,
  Router,
} from '@angular/router';
import { TranslateModule } from '@ngx-translate/core';
import { of as observableOf } from 'rxjs';

import { ObjectCacheService } from '../../../core/cache/object-cache.service';
import { RestResponse } from '../../../core/cache/response.models';
import { BitstreamDataService } from '../../../core/data/bitstream-data.service';
import { BundleDataService } from '../../../core/data/bundle-data.service';
import { ItemDataService } from '../../../core/data/item-data.service';
import { FieldChangeType } from '../../../core/data/object-updates/field-change-type.model';
import { ObjectUpdatesService } from '../../../core/data/object-updates/object-updates.service';
import { RequestService } from '../../../core/data/request.service';
import { Bitstream } from '../../../core/shared/bitstream.model';
import { Bundle } from '../../../core/shared/bundle.model';
import { Item } from '../../../core/shared/item.model';
import { SearchConfigurationService } from '../../../core/shared/search/search-configuration.service';
import { getMockRequestService } from '../../../shared/mocks/request.service.mock';
import {
  INotification,
  Notification,
} from '../../../shared/notifications/models/notification.model';
import { NotificationType } from '../../../shared/notifications/models/notification-type';
import { NotificationsService } from '../../../shared/notifications/notifications.service';
import {
  createSuccessfulRemoteDataObject,
  createSuccessfulRemoteDataObject$,
} from '../../../shared/remote-data.utils';
import { BitstreamDataServiceStub } from '../../../shared/testing/bitstream-data-service.stub';
<<<<<<< HEAD
import { ItemEditBitstreamBundleComponent } from './item-edit-bitstream-bundle/item-edit-bitstream-bundle.component';
import {
  ItemEditBitstreamDragHandleComponent
} from './item-edit-bitstream-drag-handle/item-edit-bitstream-drag-handle.component';
import { ThemedLoadingComponent } from '../../../shared/loading/themed-loading.component';
=======
import { RouterStub } from '../../../shared/testing/router.stub';
import { createPaginatedList } from '../../../shared/testing/utils.test';
import { ObjectValuesPipe } from '../../../shared/utils/object-values-pipe';
import { VarDirective } from '../../../shared/utils/var.directive';
import { ItemBitstreamsComponent } from './item-bitstreams.component';
>>>>>>> a8f31948

let comp: ItemBitstreamsComponent;
let fixture: ComponentFixture<ItemBitstreamsComponent>;

const infoNotification: INotification = new Notification('id', NotificationType.Info, 'info');
const warningNotification: INotification = new Notification('id', NotificationType.Warning, 'warning');
const successNotification: INotification = new Notification('id', NotificationType.Success, 'success');
const bitstream1 = Object.assign(new Bitstream(), {
  id: 'bitstream1',
  uuid: 'bitstream1',
});
const bitstream2 = Object.assign(new Bitstream(), {
  id: 'bitstream2',
  uuid: 'bitstream2',
});
const fieldUpdate1 = {
  field: bitstream1,
  changeType: undefined,
};
const fieldUpdate2 = {
  field: bitstream2,
  changeType: FieldChangeType.REMOVE,
};
const bundle = Object.assign(new Bundle(), {
  id: 'bundle1',
  uuid: 'bundle1',
  _links: {
    self: { href: 'bundle1-selflink' },
  },
  bitstreams: createSuccessfulRemoteDataObject$(createPaginatedList([bitstream1, bitstream2])),
});
const moveOperations = [
  {
    op: 'move',
    from: '/0',
    path: '/1',
  },
];
const date = new Date();
const url = 'thisUrl';
let item: Item;
let itemService: ItemDataService;
let objectUpdatesService: ObjectUpdatesService;
let router: any;
let route: ActivatedRoute;
let notificationsService: NotificationsService;
let bitstreamService: BitstreamDataServiceStub;
let objectCache: ObjectCacheService;
let requestService: RequestService;
let searchConfig: SearchConfigurationService;
let bundleService: BundleDataService;

describe('ItemBitstreamsComponent', () => {
  beforeEach(waitForAsync(() => {
    objectUpdatesService = jasmine.createSpyObj('objectUpdatesService',
      {
        getFieldUpdates: observableOf({
          [bitstream1.uuid]: fieldUpdate1,
          [bitstream2.uuid]: fieldUpdate2,
        }),
        getFieldUpdatesExclusive: observableOf({
          [bitstream1.uuid]: fieldUpdate1,
          [bitstream2.uuid]: fieldUpdate2,
        }),
        saveAddFieldUpdate: {},
        discardFieldUpdates: {},
        discardAllFieldUpdates: {},
        reinstateFieldUpdates: observableOf(true),
        initialize: {},
        getUpdatedFields: observableOf([bitstream1, bitstream2]),
        getLastModified: observableOf(date),
        hasUpdates: observableOf(true),
        isReinstatable: observableOf(false),
        isValidPage: observableOf(true),
        getMoveOperations: observableOf(moveOperations),
      },
    );
    router = Object.assign(new RouterStub(), {
      url: url,
    });
    notificationsService = jasmine.createSpyObj('notificationsService',
      {
        info: infoNotification,
        warning: warningNotification,
        success: successNotification,
      },
    );
    bitstreamService = new BitstreamDataServiceStub();
    objectCache = jasmine.createSpyObj('objectCache', {
      remove: jasmine.createSpy('remove'),
    });
    requestService = getMockRequestService();
    searchConfig = Object.assign({
      paginatedSearchOptions: observableOf({}),
    });

    item = Object.assign(new Item(), {
      uuid: 'item',
      id: 'item',
      _links: {
        self: { href: 'item-selflink' },
      },
      bundles: createSuccessfulRemoteDataObject$(createPaginatedList([bundle])),
      lastModified: date,
    });
    itemService = Object.assign({
      getBitstreams: () => createSuccessfulRemoteDataObject$(createPaginatedList([bitstream1, bitstream2])),
      findByHref: () => createSuccessfulRemoteDataObject$(item),
      findById: () => createSuccessfulRemoteDataObject$(item),
      getBundles: () => createSuccessfulRemoteDataObject$(createPaginatedList([bundle])),
    });
    route = Object.assign({
      parent: {
        data: observableOf({ dso: createSuccessfulRemoteDataObject(item) }),
      },
      data: observableOf({}),
      url: url,
    });
    bundleService = jasmine.createSpyObj('bundleService', {
      patch: observableOf(new RestResponse(true, 200, 'OK')),
    });

    TestBed.configureTestingModule({
    imports: [TranslateModule.forRoot(), ItemBitstreamsComponent, ObjectValuesPipe, VarDirective],
    providers: [
        { provide: ItemDataService, useValue: itemService },
        { provide: ObjectUpdatesService, useValue: objectUpdatesService },
        { provide: Router, useValue: router },
        { provide: ActivatedRoute, useValue: route },
        { provide: NotificationsService, useValue: notificationsService },
        { provide: BitstreamDataService, useValue: bitstreamService },
        { provide: ObjectCacheService, useValue: objectCache },
        { provide: RequestService, useValue: requestService },
        { provide: SearchConfigurationService, useValue: searchConfig },
        { provide: BundleDataService, useValue: bundleService },
<<<<<<< HEAD
        ChangeDetectorRef
    ], schemas: [
        NO_ERRORS_SCHEMA
    ]
})
      .overrideComponent(ItemBitstreamsComponent, {
        remove: {
          imports: [ItemEditBitstreamBundleComponent,
            ItemEditBitstreamDragHandleComponent,
            ThemedLoadingComponent]
        }
      })
      .compileComponents();
=======
        ChangeDetectorRef,
      ], schemas: [
        NO_ERRORS_SCHEMA,
      ],
    }).compileComponents();
>>>>>>> a8f31948
  }));

  beforeEach(() => {
    fixture = TestBed.createComponent(ItemBitstreamsComponent);
    comp = fixture.componentInstance;
    comp.url = url;
    fixture.detectChanges();
  });

  describe('when submit is called', () => {
    beforeEach(() => {
      spyOn(bitstreamService, 'removeMultiple').and.callThrough();
      comp.submit();
    });

    it('should call removeMultiple on the bitstreamService for the marked field', () => {
      expect(bitstreamService.removeMultiple).toHaveBeenCalledWith([bitstream2]);
    });

    it('should not call removeMultiple on the bitstreamService for the unmarked field', () => {
      expect(bitstreamService.removeMultiple).not.toHaveBeenCalledWith([bitstream1]);
    });
  });

  describe('when dropBitstream is called', () => {
    beforeEach((done) => {
      comp.dropBitstream(bundle, {
        fromIndex: 0,
        toIndex: 50,
        finish: () => {
          done();
        },
      });
    });

    it('should send out a patch for the move operation', () => {
      expect(bundleService.patch).toHaveBeenCalled();
    });
  });

  describe('discard', () => {
    it('should discard ALL field updates', () => {
      comp.discard();
      expect(objectUpdatesService.discardAllFieldUpdates).toHaveBeenCalled();
    });
  });

  describe('reinstate', () => {
    it('should reinstate field updates on the bundle', () => {
      comp.reinstate();
      expect(objectUpdatesService.reinstateFieldUpdates).toHaveBeenCalledWith(bundle.self);
    });
  });
});<|MERGE_RESOLUTION|>--- conflicted
+++ resolved
@@ -38,19 +38,16 @@
   createSuccessfulRemoteDataObject$,
 } from '../../../shared/remote-data.utils';
 import { BitstreamDataServiceStub } from '../../../shared/testing/bitstream-data-service.stub';
-<<<<<<< HEAD
-import { ItemEditBitstreamBundleComponent } from './item-edit-bitstream-bundle/item-edit-bitstream-bundle.component';
-import {
-  ItemEditBitstreamDragHandleComponent
-} from './item-edit-bitstream-drag-handle/item-edit-bitstream-drag-handle.component';
-import { ThemedLoadingComponent } from '../../../shared/loading/themed-loading.component';
-=======
 import { RouterStub } from '../../../shared/testing/router.stub';
 import { createPaginatedList } from '../../../shared/testing/utils.test';
 import { ObjectValuesPipe } from '../../../shared/utils/object-values-pipe';
 import { VarDirective } from '../../../shared/utils/var.directive';
 import { ItemBitstreamsComponent } from './item-bitstreams.component';
->>>>>>> a8f31948
+import { ItemEditBitstreamBundleComponent } from './item-edit-bitstream-bundle/item-edit-bitstream-bundle.component';
+import {
+  ItemEditBitstreamDragHandleComponent
+} from './item-edit-bitstream-drag-handle/item-edit-bitstream-drag-handle.component';
+import { ThemedLoadingComponent } from '../../../shared/loading/themed-loading.component';
 
 let comp: ItemBitstreamsComponent;
 let fixture: ComponentFixture<ItemBitstreamsComponent>;
@@ -186,11 +183,10 @@
         { provide: RequestService, useValue: requestService },
         { provide: SearchConfigurationService, useValue: searchConfig },
         { provide: BundleDataService, useValue: bundleService },
-<<<<<<< HEAD
-        ChangeDetectorRef
+        ChangeDetectorRef,
     ], schemas: [
-        NO_ERRORS_SCHEMA
-    ]
+        NO_ERRORS_SCHEMA,
+    ],
 })
       .overrideComponent(ItemBitstreamsComponent, {
         remove: {
@@ -200,13 +196,6 @@
         }
       })
       .compileComponents();
-=======
-        ChangeDetectorRef,
-      ], schemas: [
-        NO_ERRORS_SCHEMA,
-      ],
-    }).compileComponents();
->>>>>>> a8f31948
   }));
 
   beforeEach(() => {
