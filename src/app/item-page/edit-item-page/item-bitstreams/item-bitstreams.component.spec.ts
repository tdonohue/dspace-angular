import {
  ChangeDetectorRef,
  NO_ERRORS_SCHEMA,
} from '@angular/core';
import {
  ComponentFixture,
  TestBed,
  waitForAsync,
} from '@angular/core/testing';
import {
  ActivatedRoute,
  Router,
} from '@angular/router';
import { TranslateModule } from '@ngx-translate/core';
import { of as observableOf } from 'rxjs';

import { ObjectCacheService } from '../../../core/cache/object-cache.service';
import { RestResponse } from '../../../core/cache/response.models';
import { BitstreamDataService } from '../../../core/data/bitstream-data.service';
import { BundleDataService } from '../../../core/data/bundle-data.service';
import { ItemDataService } from '../../../core/data/item-data.service';
import { FieldChangeType } from '../../../core/data/object-updates/field-change-type.model';
import { ObjectUpdatesService } from '../../../core/data/object-updates/object-updates.service';
import { RequestService } from '../../../core/data/request.service';
import { Bitstream } from '../../../core/shared/bitstream.model';
import { Bundle } from '../../../core/shared/bundle.model';
<<<<<<< HEAD
import { Item } from '../../../core/shared/item.model';
=======
>>>>>>> 6644714b
import { SearchConfigurationService } from '../../../core/shared/search/search-configuration.service';
import { ThemedLoadingComponent } from '../../../shared/loading/themed-loading.component';
import { getMockRequestService } from '../../../shared/mocks/request.service.mock';
import {
  INotification,
  Notification,
} from '../../../shared/notifications/models/notification.model';
import { NotificationType } from '../../../shared/notifications/models/notification-type';
import { NotificationsService } from '../../../shared/notifications/notifications.service';
import {
  createSuccessfulRemoteDataObject,
  createSuccessfulRemoteDataObject$,
} from '../../../shared/remote-data.utils';
import { BitstreamDataServiceStub } from '../../../shared/testing/bitstream-data-service.stub';
<<<<<<< HEAD
import { RouterStub } from '../../../shared/testing/router.stub';
import { createPaginatedList } from '../../../shared/testing/utils.test';
import { ObjectValuesPipe } from '../../../shared/utils/object-values-pipe';
import { VarDirective } from '../../../shared/utils/var.directive';
import { ItemBitstreamsComponent } from './item-bitstreams.component';
import { ItemEditBitstreamBundleComponent } from './item-edit-bitstream-bundle/item-edit-bitstream-bundle.component';
import { ItemEditBitstreamDragHandleComponent } from './item-edit-bitstream-drag-handle/item-edit-bitstream-drag-handle.component';
=======
import { ItemBitstreamsService } from './item-bitstreams.service';
import { getItemBitstreamsServiceStub, ItemBitstreamsServiceStub } from './item-bitstreams.service.stub';
>>>>>>> 6644714b

let comp: ItemBitstreamsComponent;
let fixture: ComponentFixture<ItemBitstreamsComponent>;

const infoNotification: INotification = new Notification('id', NotificationType.Info, 'info');
const warningNotification: INotification = new Notification('id', NotificationType.Warning, 'warning');
const successNotification: INotification = new Notification('id', NotificationType.Success, 'success');
const bitstream1 = Object.assign(new Bitstream(), {
  id: 'bitstream1',
  uuid: 'bitstream1',
});
const bitstream2 = Object.assign(new Bitstream(), {
  id: 'bitstream2',
  uuid: 'bitstream2',
});
const fieldUpdate1 = {
  field: bitstream1,
  changeType: undefined,
};
const fieldUpdate2 = {
  field: bitstream2,
  changeType: FieldChangeType.REMOVE,
};
const bundle = Object.assign(new Bundle(), {
  id: 'bundle1',
  uuid: 'bundle1',
  _links: {
    self: { href: 'bundle1-selflink' },
  },
  bitstreams: createSuccessfulRemoteDataObject$(createPaginatedList([bitstream1, bitstream2])),
});
const moveOperations = [
  {
    op: 'move',
    from: '/0',
    path: '/1',
  },
];
const date = new Date();
const url = 'thisUrl';
let item: Item;
let itemService: ItemDataService;
let objectUpdatesService: ObjectUpdatesService;
let router: any;
let route: ActivatedRoute;
let notificationsService: NotificationsService;
let bitstreamService: BitstreamDataServiceStub;
let objectCache: ObjectCacheService;
let requestService: RequestService;
let searchConfig: SearchConfigurationService;
let bundleService: BundleDataService;
let itemBitstreamsService: ItemBitstreamsServiceStub;

describe('ItemBitstreamsComponent', () => {
  beforeEach(waitForAsync(() => {
    objectUpdatesService = jasmine.createSpyObj('objectUpdatesService',
      {
        getFieldUpdates: observableOf({
          [bitstream1.uuid]: fieldUpdate1,
          [bitstream2.uuid]: fieldUpdate2,
        }),
        getFieldUpdatesExclusive: observableOf({
          [bitstream1.uuid]: fieldUpdate1,
          [bitstream2.uuid]: fieldUpdate2,
        }),
        saveAddFieldUpdate: {},
        discardFieldUpdates: {},
        discardAllFieldUpdates: {},
        reinstateFieldUpdates: observableOf(true),
        initialize: {},
        getUpdatedFields: observableOf([bitstream1, bitstream2]),
        getLastModified: observableOf(date),
        hasUpdates: observableOf(true),
        isReinstatable: observableOf(false),
        isValidPage: observableOf(true),
        getMoveOperations: observableOf(moveOperations),
      },
    );
    router = Object.assign(new RouterStub(), {
      url: url,
    });
    notificationsService = jasmine.createSpyObj('notificationsService',
      {
        info: infoNotification,
        warning: warningNotification,
        success: successNotification,
      },
    );
    bitstreamService = new BitstreamDataServiceStub();
    objectCache = jasmine.createSpyObj('objectCache', {
      remove: jasmine.createSpy('remove'),
    });
    requestService = getMockRequestService();
    searchConfig = Object.assign({
      paginatedSearchOptions: observableOf({}),
    });

    item = Object.assign(new Item(), {
      uuid: 'item',
      id: 'item',
      _links: {
        self: { href: 'item-selflink' },
      },
      bundles: createSuccessfulRemoteDataObject$(createPaginatedList([bundle])),
      lastModified: date,
    });
    itemService = Object.assign({
      getBitstreams: () => createSuccessfulRemoteDataObject$(createPaginatedList([bitstream1, bitstream2])),
      findByHref: () => createSuccessfulRemoteDataObject$(item),
      findById: () => createSuccessfulRemoteDataObject$(item),
      getBundles: () => createSuccessfulRemoteDataObject$(createPaginatedList([bundle])),
    });
    route = Object.assign({
      parent: {
        data: observableOf({ dso: createSuccessfulRemoteDataObject(item) }),
      },
      data: observableOf({}),
      url: url,
    });
    bundleService = jasmine.createSpyObj('bundleService', {
<<<<<<< HEAD
      patch: observableOf(new RestResponse(true, 200, 'OK')),
=======
      patch: createSuccessfulRemoteDataObject$({}),
>>>>>>> 6644714b
    });

    itemBitstreamsService = getItemBitstreamsServiceStub();

    TestBed.configureTestingModule({
      imports: [TranslateModule.forRoot(), ItemBitstreamsComponent, ObjectValuesPipe, VarDirective],
      providers: [
        { provide: ItemDataService, useValue: itemService },
        { provide: ObjectUpdatesService, useValue: objectUpdatesService },
        { provide: Router, useValue: router },
        { provide: ActivatedRoute, useValue: route },
        { provide: NotificationsService, useValue: notificationsService },
        { provide: BitstreamDataService, useValue: bitstreamService },
        { provide: ObjectCacheService, useValue: objectCache },
        { provide: RequestService, useValue: requestService },
        { provide: SearchConfigurationService, useValue: searchConfig },
        { provide: BundleDataService, useValue: bundleService },
<<<<<<< HEAD
        ChangeDetectorRef,
=======
        { provide: ItemBitstreamsService, useValue: itemBitstreamsService },
        ChangeDetectorRef
>>>>>>> 6644714b
      ], schemas: [
        NO_ERRORS_SCHEMA,
      ],
    })
      .overrideComponent(ItemBitstreamsComponent, {
        remove: {
          imports: [ItemEditBitstreamBundleComponent,
            ItemEditBitstreamDragHandleComponent,
            ThemedLoadingComponent],
        },
      })
      .compileComponents();
  }));

  beforeEach(() => {
    fixture = TestBed.createComponent(ItemBitstreamsComponent);
    comp = fixture.componentInstance;
    comp.url = url;
    fixture.detectChanges();
  });

  describe('when submit is called', () => {
    beforeEach(() => {
      spyOn(bitstreamService, 'removeMultiple').and.callThrough();
      comp.submit();
    });

    it('should call removeMarkedBitstreams on the itemBitstreamsService', () => {
      expect(itemBitstreamsService.removeMarkedBitstreams).toHaveBeenCalled();
    });
  });

  describe('discard', () => {
    it('should discard ALL field updates', () => {
      comp.discard();
      expect(objectUpdatesService.discardAllFieldUpdates).toHaveBeenCalled();
    });
  });

<<<<<<< HEAD
  describe('when dropBitstream is called', () => {
    beforeEach((done) => {
      comp.dropBitstream(bundle, {
        fromIndex: 0,
        toIndex: 50,
        finish: () => {
          done();
        },
      });
=======
  describe('reinstate', () => {
    it('should reinstate field updates on the bundle', () => {
      comp.reinstate();
      expect(objectUpdatesService.reinstateFieldUpdates).toHaveBeenCalledWith(bundle.self);
    });
  });

  describe('moveUp', () => {
    it('should move the selected bitstream up', () => {
      itemBitstreamsService.hasSelectedBitstream.and.returnValue(true);

      const event = {
        preventDefault: () => {/* Intentionally empty */},
      } as KeyboardEvent;
      comp.moveUp(event);

      expect(itemBitstreamsService.moveSelectedBitstreamUp).toHaveBeenCalled();
    });

    it('should not do anything if no bitstream is selected', () => {
      itemBitstreamsService.hasSelectedBitstream.and.returnValue(false);

      const event = {
        preventDefault: () => {/* Intentionally empty */},
      } as KeyboardEvent;
      comp.moveUp(event);

      expect(itemBitstreamsService.moveSelectedBitstreamUp).not.toHaveBeenCalled();
    });
  });

  describe('moveDown', () => {
    it('should move the selected bitstream down', () => {
      itemBitstreamsService.hasSelectedBitstream.and.returnValue(true);

      const event = {
        preventDefault: () => {/* Intentionally empty */},
      } as KeyboardEvent;
      comp.moveDown(event);

      expect(itemBitstreamsService.moveSelectedBitstreamDown).toHaveBeenCalled();
>>>>>>> 6644714b
    });

    it('should not do anything if no bitstream is selected', () => {
      itemBitstreamsService.hasSelectedBitstream.and.returnValue(false);

      const event = {
        preventDefault: () => {/* Intentionally empty */},
      } as KeyboardEvent;
      comp.moveDown(event);

      expect(itemBitstreamsService.moveSelectedBitstreamDown).not.toHaveBeenCalled();
    });
  });

  describe('cancelSelection', () => {
    it('should cancel the selection', () => {
      itemBitstreamsService.hasSelectedBitstream.and.returnValue(true);

      const event = {
        preventDefault: () => {/* Intentionally empty */},
      } as KeyboardEvent;
      comp.cancelSelection(event);

      expect(itemBitstreamsService.cancelSelection).toHaveBeenCalled();
    });

    it('should not do anything if no bitstream is selected', () => {
      itemBitstreamsService.hasSelectedBitstream.and.returnValue(false);

      const event = {
        preventDefault: () => {/* Intentionally empty */},
      } as KeyboardEvent;
      comp.cancelSelection(event);

      expect(itemBitstreamsService.cancelSelection).not.toHaveBeenCalled();
    });
  });

  describe('clearSelection', () => {
    it('should clear the selection', () => {
      itemBitstreamsService.hasSelectedBitstream.and.returnValue(true);

      const event = {
        target: document.createElement('BODY'),
        preventDefault: () => {/* Intentionally empty */},
      } as unknown as KeyboardEvent;
      comp.clearSelection(event);

      expect(itemBitstreamsService.clearSelection).toHaveBeenCalled();
    });

    it('should not do anything if no bitstream is selected', () => {
      itemBitstreamsService.hasSelectedBitstream.and.returnValue(false);

      const event = {
        target: document.createElement('BODY'),
        preventDefault: () => {/* Intentionally empty */},
      } as unknown as KeyboardEvent;
      comp.clearSelection(event);

      expect(itemBitstreamsService.clearSelection).not.toHaveBeenCalled();
    });

    it('should not do anything if the event target is not \'BODY\'', () => {
      itemBitstreamsService.hasSelectedBitstream.and.returnValue(true);

      const event = {
        target: document.createElement('NOT-BODY'),
        preventDefault: () => {/* Intentionally empty */},
      } as unknown as KeyboardEvent;
      comp.clearSelection(event);

      expect(itemBitstreamsService.clearSelection).not.toHaveBeenCalled();
    });
  });
});<|MERGE_RESOLUTION|>--- conflicted
+++ resolved
@@ -7,6 +7,7 @@
   TestBed,
   waitForAsync,
 } from '@angular/core/testing';
+import { BrowserAnimationsModule } from '@angular/platform-browser/animations';
 import {
   ActivatedRoute,
   Router,
@@ -15,7 +16,6 @@
 import { of as observableOf } from 'rxjs';
 
 import { ObjectCacheService } from '../../../core/cache/object-cache.service';
-import { RestResponse } from '../../../core/cache/response.models';
 import { BitstreamDataService } from '../../../core/data/bitstream-data.service';
 import { BundleDataService } from '../../../core/data/bundle-data.service';
 import { ItemDataService } from '../../../core/data/item-data.service';
@@ -24,10 +24,7 @@
 import { RequestService } from '../../../core/data/request.service';
 import { Bitstream } from '../../../core/shared/bitstream.model';
 import { Bundle } from '../../../core/shared/bundle.model';
-<<<<<<< HEAD
 import { Item } from '../../../core/shared/item.model';
-=======
->>>>>>> 6644714b
 import { SearchConfigurationService } from '../../../core/shared/search/search-configuration.service';
 import { ThemedLoadingComponent } from '../../../shared/loading/themed-loading.component';
 import { getMockRequestService } from '../../../shared/mocks/request.service.mock';
@@ -42,18 +39,17 @@
   createSuccessfulRemoteDataObject$,
 } from '../../../shared/remote-data.utils';
 import { BitstreamDataServiceStub } from '../../../shared/testing/bitstream-data-service.stub';
-<<<<<<< HEAD
 import { RouterStub } from '../../../shared/testing/router.stub';
 import { createPaginatedList } from '../../../shared/testing/utils.test';
 import { ObjectValuesPipe } from '../../../shared/utils/object-values-pipe';
 import { VarDirective } from '../../../shared/utils/var.directive';
 import { ItemBitstreamsComponent } from './item-bitstreams.component';
+import { ItemBitstreamsService } from './item-bitstreams.service';
+import {
+  getItemBitstreamsServiceStub,
+  ItemBitstreamsServiceStub,
+} from './item-bitstreams.service.stub';
 import { ItemEditBitstreamBundleComponent } from './item-edit-bitstream-bundle/item-edit-bitstream-bundle.component';
-import { ItemEditBitstreamDragHandleComponent } from './item-edit-bitstream-drag-handle/item-edit-bitstream-drag-handle.component';
-=======
-import { ItemBitstreamsService } from './item-bitstreams.service';
-import { getItemBitstreamsServiceStub, ItemBitstreamsServiceStub } from './item-bitstreams.service.stub';
->>>>>>> 6644714b
 
 let comp: ItemBitstreamsComponent;
 let fixture: ComponentFixture<ItemBitstreamsComponent>;
@@ -174,17 +170,19 @@
       url: url,
     });
     bundleService = jasmine.createSpyObj('bundleService', {
-<<<<<<< HEAD
-      patch: observableOf(new RestResponse(true, 200, 'OK')),
-=======
       patch: createSuccessfulRemoteDataObject$({}),
->>>>>>> 6644714b
     });
 
     itemBitstreamsService = getItemBitstreamsServiceStub();
 
     TestBed.configureTestingModule({
-      imports: [TranslateModule.forRoot(), ItemBitstreamsComponent, ObjectValuesPipe, VarDirective],
+      imports: [
+        TranslateModule.forRoot(),
+        ItemBitstreamsComponent,
+        ObjectValuesPipe,
+        VarDirective,
+        BrowserAnimationsModule,
+      ],
       providers: [
         { provide: ItemDataService, useValue: itemService },
         { provide: ObjectUpdatesService, useValue: objectUpdatesService },
@@ -196,12 +194,8 @@
         { provide: RequestService, useValue: requestService },
         { provide: SearchConfigurationService, useValue: searchConfig },
         { provide: BundleDataService, useValue: bundleService },
-<<<<<<< HEAD
+        { provide: ItemBitstreamsService, useValue: itemBitstreamsService },
         ChangeDetectorRef,
-=======
-        { provide: ItemBitstreamsService, useValue: itemBitstreamsService },
-        ChangeDetectorRef
->>>>>>> 6644714b
       ], schemas: [
         NO_ERRORS_SCHEMA,
       ],
@@ -209,7 +203,6 @@
       .overrideComponent(ItemBitstreamsComponent, {
         remove: {
           imports: [ItemEditBitstreamBundleComponent,
-            ItemEditBitstreamDragHandleComponent,
             ThemedLoadingComponent],
         },
       })
@@ -241,17 +234,6 @@
     });
   });
 
-<<<<<<< HEAD
-  describe('when dropBitstream is called', () => {
-    beforeEach((done) => {
-      comp.dropBitstream(bundle, {
-        fromIndex: 0,
-        toIndex: 50,
-        finish: () => {
-          done();
-        },
-      });
-=======
   describe('reinstate', () => {
     it('should reinstate field updates on the bundle', () => {
       comp.reinstate();
@@ -293,7 +275,6 @@
       comp.moveDown(event);
 
       expect(itemBitstreamsService.moveSelectedBitstreamDown).toHaveBeenCalled();
->>>>>>> 6644714b
     });
 
     it('should not do anything if no bitstream is selected', () => {
