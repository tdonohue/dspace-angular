<<<<<<< HEAD
import {
  Component,
  OnInit,
  ViewChild,
  ViewContainerRef,
} from '@angular/core';
=======
import { Component, OnInit, ViewChild, ViewContainerRef, OnDestroy } from '@angular/core';
>>>>>>> 230055ce

@Component({
  selector: 'ds-item-edit-bitstream-drag-handle',
  styleUrls: ['../item-bitstreams.component.scss'],
  templateUrl: './item-edit-bitstream-drag-handle.component.html',
})
/**
 * Component displaying a drag handle for the item-edit-bitstream page
 * Creates an embedded view of the contents
 * (which means it'll be added to the parents html without a wrapping ds-item-edit-bitstream-drag-handle element)
 */
export class ItemEditBitstreamDragHandleComponent implements OnInit, OnDestroy {
  /**
   * The view on the drag-handle
   */
  @ViewChild('handleView', { static: true }) handleView;

  constructor(private viewContainerRef: ViewContainerRef) {
  }

  ngOnInit(): void {
    this.viewContainerRef.createEmbeddedView(this.handleView);
  }

  ngOnDestroy(): void {
    this.viewContainerRef.clear();
  }

}<|MERGE_RESOLUTION|>--- conflicted
+++ resolved
@@ -1,13 +1,4 @@
-<<<<<<< HEAD
-import {
-  Component,
-  OnInit,
-  ViewChild,
-  ViewContainerRef,
-} from '@angular/core';
-=======
-import { Component, OnInit, ViewChild, ViewContainerRef, OnDestroy } from '@angular/core';
->>>>>>> 230055ce
+import { Component, OnDestroy, OnInit, ViewChild, ViewContainerRef } from '@angular/core';
 
 @Component({
   selector: 'ds-item-edit-bitstream-drag-handle',
