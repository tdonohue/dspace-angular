--- conflicted
+++ resolved
@@ -25,18 +25,11 @@
   <div class="{{columnSizes.columns[3].buildClasses()}} row-element d-flex align-items-center">
     <div class="text-center w-100">
       <div class="btn-group relationship-action-buttons">
-<<<<<<< HEAD
-        <a *ngIf="bitstreamDownloadUrl !== null" [href]="bitstreamDownloadUrl"
-                class="btn btn-outline-primary btn-sm"
-                title="{{'item.edit.bitstreams.edit.buttons.download' | translate}}"
-                [attr.data-test]="'download-button' | dsBrowserOnly">
-=======
-        <a *ngIf="bitstreamDownloadUrl != null" [routerLink]="bitstreamDownloadUrl"
+        <a *ngIf="bitstreamDownloadUrl !== null" [routerLink]="bitstreamDownloadUrl"
            [attr.aria-label]="'item.edit.bitstreams.edit.buttons.download' | translate"
            class="btn btn-outline-primary btn-sm"
            title="{{'item.edit.bitstreams.edit.buttons.download' | translate}}"
            [attr.data-test]="'download-button' | dsBrowserOnly">
->>>>>>> 8ba14aa3
           <i class="fas fa-download fa-fw"></i>
         </a>
         <button [routerLink]="['/bitstreams/', bitstream.id, 'edit']" class="btn btn-outline-primary btn-sm"
