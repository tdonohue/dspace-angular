--- conflicted
+++ resolved
@@ -14,19 +14,12 @@
 import { Bitstream } from '../../../../core/shared/bitstream.model';
 import { BitstreamFormat } from '../../../../core/shared/bitstream-format.model';
 import { createSuccessfulRemoteDataObject$ } from '../../../../shared/remote-data.utils';
-<<<<<<< HEAD
-import { getBitstreamDownloadRoute } from '../../../../app-routing-paths';
-import { By } from '@angular/platform-browser';
+import { ResponsiveColumnSizes } from '../../../../shared/responsive-table-sizes/responsive-column-sizes';
+import { ResponsiveTableSizes } from '../../../../shared/responsive-table-sizes/responsive-table-sizes';
 import { ActivatedRoute } from '@angular/router';
 import { ActivatedRouteStub } from '../../../../shared/testing/active-router.stub';
-import { RouterTestingModule } from '@angular/router/testing';
-=======
-import { ResponsiveColumnSizes } from '../../../../shared/responsive-table-sizes/responsive-column-sizes';
-import { ResponsiveTableSizes } from '../../../../shared/responsive-table-sizes/responsive-table-sizes';
-import { BrowserOnlyMockPipe } from '../../../../shared/testing/browser-only-mock.pipe';
 import { VarDirective } from '../../../../shared/utils/var.directive';
 import { ItemEditBitstreamComponent } from './item-edit-bitstream.component';
->>>>>>> a8f31948
 
 let comp: ItemEditBitstreamComponent;
 let fixture: ComponentFixture<ItemEditBitstreamComponent>;
@@ -90,27 +83,15 @@
         TranslateModule.forRoot(),
         RouterTestingModule.withRoutes([]),
         ItemEditBitstreamComponent,
-<<<<<<< HEAD
         VarDirective
     ],
     providers: [
         { provide: ObjectUpdatesService, useValue: objectUpdatesService },
         { provide: ActivatedRoute, useValue: new ActivatedRouteStub() }
     ], schemas: [
-        NO_ERRORS_SCHEMA
-    ]
-}).compileComponents();
-=======
-        VarDirective,
-        BrowserOnlyMockPipe,
-      ],
-      providers: [
-        { provide: ObjectUpdatesService, useValue: objectUpdatesService },
-      ], schemas: [
         NO_ERRORS_SCHEMA,
       ],
-    }).compileComponents();
->>>>>>> a8f31948
+}).compileComponents();
   }));
 
   beforeEach(() => {
