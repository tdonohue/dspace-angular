--- conflicted
+++ resolved
@@ -1,39 +1,25 @@
 import { Component } from '@angular/core';
-<<<<<<< HEAD
 import { ActivatedRoute, Router, RouterLink } from '@angular/router';
 
 import { TranslateModule, TranslateService } from '@ngx-translate/core';
-=======
-import {
-  ActivatedRoute,
-  Router,
-} from '@angular/router';
-import { TranslateService } from '@ngx-translate/core';
->>>>>>> a8f31948
 
 import { ItemDataService } from '../../../core/data/item-data.service';
 import { RemoteData } from '../../../core/data/remote-data';
 import { Item } from '../../../core/shared/item.model';
 import { getFirstCompletedRemoteData } from '../../../core/shared/operators';
-<<<<<<< HEAD
 import { ModifyItemOverviewComponent } from '../modify-item-overview/modify-item-overview.component';
-=======
 import { NotificationsService } from '../../../shared/notifications/notifications.service';
 import { AbstractSimpleItemActionComponent } from '../simple-item-action/abstract-simple-item-action.component';
->>>>>>> a8f31948
 
 @Component({
   selector: 'ds-item-withdraw',
   templateUrl: '../simple-item-action/abstract-simple-item-action.component.html',
-<<<<<<< HEAD
   standalone: true,
   imports: [
     ModifyItemOverviewComponent,
     TranslateModule,
     RouterLink
   ],
-=======
->>>>>>> a8f31948
 })
 /**
  * Component responsible for rendering the Item Withdraw page
