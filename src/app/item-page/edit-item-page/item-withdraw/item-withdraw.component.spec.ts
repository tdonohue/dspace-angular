import { CommonModule } from '@angular/common';
import { CUSTOM_ELEMENTS_SCHEMA } from '@angular/core';
import {
  ComponentFixture,
  TestBed,
  waitForAsync,
} from '@angular/core/testing';
import { FormsModule } from '@angular/forms';
import { By } from '@angular/platform-browser';
import {
  ActivatedRoute,
  Router,
} from '@angular/router';
import { RouterTestingModule } from '@angular/router/testing';
import { NgbModule } from '@ng-bootstrap/ng-bootstrap';
import { TranslateModule } from '@ngx-translate/core';
import { of as observableOf } from 'rxjs';

import { ItemDataService } from '../../../core/data/item-data.service';
import { Item } from '../../../core/shared/item.model';
import { NotificationsService } from '../../../shared/notifications/notifications.service';
import {
  createSuccessfulRemoteDataObject,
  createSuccessfulRemoteDataObject$,
} from '../../../shared/remote-data.utils';
import { NotificationsServiceStub } from '../../../shared/testing/notifications-service.stub';
import { RouterStub } from '../../../shared/testing/router.stub';
import { ItemWithdrawComponent } from './item-withdraw.component';

let comp: ItemWithdrawComponent;
let fixture: ComponentFixture<ItemWithdrawComponent>;

let mockItem;
let itemPageUrl;
let routerStub;
let mockItemDataService: ItemDataService;
let routeStub;
let notificationsServiceStub;

describe('ItemWithdrawComponent', () => {
  beforeEach(waitForAsync(() => {

    mockItem = Object.assign(new Item(), {
      id: 'fake-id',
      handle: 'fake/handle',
      lastModified: '2018',
      isWithdrawn: true,
    });

    itemPageUrl = `fake-url/${mockItem.id}`;
    routerStub = Object.assign(new RouterStub(), {
      url: `${itemPageUrl}/edit`,
    });

    mockItemDataService = jasmine.createSpyObj('mockItemDataService', {
      setWithDrawn: createSuccessfulRemoteDataObject$(mockItem),
    });

    routeStub = {
      data: observableOf({
        dso: createSuccessfulRemoteDataObject(mockItem),
      }),
    };

    notificationsServiceStub = new NotificationsServiceStub();

    TestBed.configureTestingModule({
<<<<<<< HEAD
    imports: [CommonModule, FormsModule, RouterTestingModule.withRoutes([]), TranslateModule.forRoot(), NgbModule, ItemWithdrawComponent],
    providers: [
=======
      imports: [CommonModule, FormsModule, RouterTestingModule.withRoutes([]), TranslateModule.forRoot(), NgbModule],
      declarations: [ItemWithdrawComponent],
      providers: [
>>>>>>> a8f31948
        { provide: ActivatedRoute, useValue: routeStub },
        { provide: Router, useValue: routerStub },
        { provide: ItemDataService, useValue: mockItemDataService },
        { provide: NotificationsService, useValue: notificationsServiceStub },
<<<<<<< HEAD
    ], schemas: [
        CUSTOM_ELEMENTS_SCHEMA
    ]
}).compileComponents();
=======
      ], schemas: [
        CUSTOM_ELEMENTS_SCHEMA,
      ],
    }).compileComponents();
>>>>>>> a8f31948
  }));

  beforeEach(() => {
    fixture = TestBed.createComponent(ItemWithdrawComponent);
    comp = fixture.componentInstance;
    fixture.detectChanges();
  });

  it('should render a page with messages based on the \'withdraw\' messageKey', () => {
    const header = fixture.debugElement.query(By.css('h1')).nativeElement;
    expect(header.innerHTML).toContain('item.edit.withdraw.header');
    const description = fixture.debugElement.query(By.css('p')).nativeElement;
    expect(description.innerHTML).toContain('item.edit.withdraw.description');
    const confirmButton = fixture.debugElement.query(By.css('button.perform-action')).nativeElement;
    expect(confirmButton.innerHTML).toContain('item.edit.withdraw.confirm');
    const cancelButton = fixture.debugElement.query(By.css('button.cancel')).nativeElement;
    expect(cancelButton.innerHTML).toContain('item.edit.withdraw.cancel');
  });

  describe('performAction', () => {
    it('should call setWithdrawn function from the ItemDataService', () => {
      spyOn(comp, 'processRestResponse');
      comp.performAction();

      expect(mockItemDataService.setWithDrawn).toHaveBeenCalledWith(mockItem, true);
      expect(comp.processRestResponse).toHaveBeenCalled();
    });
  });
});<|MERGE_RESOLUTION|>--- conflicted
+++ resolved
@@ -65,29 +65,16 @@
     notificationsServiceStub = new NotificationsServiceStub();
 
     TestBed.configureTestingModule({
-<<<<<<< HEAD
     imports: [CommonModule, FormsModule, RouterTestingModule.withRoutes([]), TranslateModule.forRoot(), NgbModule, ItemWithdrawComponent],
     providers: [
-=======
-      imports: [CommonModule, FormsModule, RouterTestingModule.withRoutes([]), TranslateModule.forRoot(), NgbModule],
-      declarations: [ItemWithdrawComponent],
-      providers: [
->>>>>>> a8f31948
         { provide: ActivatedRoute, useValue: routeStub },
         { provide: Router, useValue: routerStub },
         { provide: ItemDataService, useValue: mockItemDataService },
         { provide: NotificationsService, useValue: notificationsServiceStub },
-<<<<<<< HEAD
     ], schemas: [
-        CUSTOM_ELEMENTS_SCHEMA
-    ]
-}).compileComponents();
-=======
-      ], schemas: [
         CUSTOM_ELEMENTS_SCHEMA,
       ],
-    }).compileComponents();
->>>>>>> a8f31948
+}).compileComponents();
   }));
 
   beforeEach(() => {
