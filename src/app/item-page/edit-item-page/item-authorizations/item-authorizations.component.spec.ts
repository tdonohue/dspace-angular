--- conflicted
+++ resolved
@@ -169,25 +169,10 @@
       }));
     });
 
-<<<<<<< HEAD
-    it('should get the item UUID', () => {
-
-      expect(comp.getItemUUID()).toBeObservable(cold('(a|)', {
-        a: item.id,
-      }));
-
-    });
-
-    it('should get the item\'s bundle', () => {
-
-      expect(comp.getItemBundles()).toBeObservable(cold('a', {
-        a: bundles,
-=======
     it('should get the item\'s bundle', () => {
 
       expect(comp.bundles$).toBeObservable(cold('a', {
-        a: bundles
->>>>>>> e9061a46
+        a: bundles,
       }));
 
     });
