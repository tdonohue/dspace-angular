import {
  Component,
  NO_ERRORS_SCHEMA,
} from '@angular/core';
import {
  ComponentFixture,
  inject,
  TestBed,
  waitForAsync,
} from '@angular/core/testing';
import { NoopAnimationsModule } from '@angular/platform-browser/animations';
import { ActivatedRoute } from '@angular/router';
import { TranslateModule } from '@ngx-translate/core';
import { cold } from 'jasmine-marbles';
import { of as observableOf } from 'rxjs';

import { LinkService } from '../../../core/cache/builders/link.service';
import { Bitstream } from '../../../core/shared/bitstream.model';
import { Bundle } from '../../../core/shared/bundle.model';
import { Item } from '../../../core/shared/item.model';
import { getMockLinkService } from '../../../shared/mocks/link-service.mock';
<<<<<<< HEAD
import { createSuccessfulRemoteDataObject, createSuccessfulRemoteDataObject$ } from '../../../shared/remote-data.utils';
import { createPaginatedList, createTestComponent } from '../../../shared/testing/utils.test';
import { ResourcePoliciesComponent } from '../../../shared/resource-policies/resource-policies.component';
import { AlertComponent } from '../../../shared/alert/alert.component';
=======
import {
  createSuccessfulRemoteDataObject,
  createSuccessfulRemoteDataObject$,
} from '../../../shared/remote-data.utils';
import {
  createPaginatedList,
  createTestComponent,
} from '../../../shared/testing/utils.test';
import { ItemAuthorizationsComponent } from './item-authorizations.component';
>>>>>>> a8f31948

describe('ItemAuthorizationsComponent test suite', () => {
  let comp: ItemAuthorizationsComponent;
  let compAsAny: any;
  let fixture: ComponentFixture<ItemAuthorizationsComponent>;
  let de;

  const linkService: any = getMockLinkService();

  const bitstream1 = Object.assign(new Bitstream(), {
    id: 'bitstream1',
    uuid: 'bitstream1',
  });
  const bitstream2 = Object.assign(new Bitstream(), {
    id: 'bitstream2',
    uuid: 'bitstream2',
  });
  const bitstream3 = Object.assign(new Bitstream(), {
    id: 'bitstream3',
    uuid: 'bitstream3',
  });
  const bitstream4 = Object.assign(new Bitstream(), {
    id: 'bitstream4',
    uuid: 'bitstream4',
  });
  const bundle1 = Object.assign(new Bundle(), {
    id: 'bundle1',
    uuid: 'bundle1',
    _links: {
      self: { href: 'bundle1-selflink' },
    },
    bitstreams: createSuccessfulRemoteDataObject$(createPaginatedList([bitstream1, bitstream2])),
  });
  const bundle2 = Object.assign(new Bundle(), {
    id: 'bundle2',
    uuid: 'bundle2',
    _links: {
      self: { href: 'bundle2-selflink' },
    },
    bitstreams: createSuccessfulRemoteDataObject$(createPaginatedList([bitstream3, bitstream4])),
  });
  const bundles = [bundle1, bundle2];

  const item = Object.assign(new Item(), {
    uuid: 'item',
    id: 'item',
    _links: {
      self: { href: 'item-selflink' },
    },
    bundles: createSuccessfulRemoteDataObject$(createPaginatedList([bundle1, bundle2])),
  });

  const routeStub = {
    data: observableOf({
      dso: createSuccessfulRemoteDataObject(item),
    }),
  };

  beforeEach(waitForAsync(() => {
    TestBed.configureTestingModule({
    imports: [
        NoopAnimationsModule,
        TranslateModule.forRoot(),
<<<<<<< HEAD
        ItemAuthorizationsComponent,
        TestComponent
    ],
    providers: [
        { provide: LinkService, useValue: linkService },
        { provide: ActivatedRoute, useValue: routeStub },
        ItemAuthorizationsComponent
    ],
    schemas: [
        NO_ERRORS_SCHEMA
    ]
})
      .overrideComponent(ItemAuthorizationsComponent, {
        remove: { imports: [
            ResourcePoliciesComponent,
            AlertComponent
          ]}
      })
      .compileComponents();
=======
      ],
      declarations: [
        ItemAuthorizationsComponent,
        TestComponent,
      ],
      providers: [
        { provide: LinkService, useValue: linkService },
        { provide: ActivatedRoute, useValue: routeStub },
        ItemAuthorizationsComponent,
      ],
      schemas: [
        NO_ERRORS_SCHEMA,
      ],
    }).compileComponents();
>>>>>>> a8f31948
  }));

  describe('', () => {
    let testComp: TestComponent;
    let testFixture: ComponentFixture<TestComponent>;

    // synchronous beforeEach
    beforeEach(() => {
      const html = `
        <ds-item-authorizations></ds-item-authorizations>`;

      testFixture = createTestComponent(html, TestComponent) as ComponentFixture<TestComponent>;
      testComp = testFixture.componentInstance;
    });

    afterEach(() => {
      testFixture.destroy();
    });

    it('should create ItemAuthorizationsComponent', inject([ItemAuthorizationsComponent], (app: ItemAuthorizationsComponent) => {

      expect(app).toBeDefined();

    }));
  });

  describe('', () => {
    beforeEach(() => {
      fixture = TestBed.createComponent(ItemAuthorizationsComponent);
      comp = fixture.componentInstance;
      compAsAny = fixture.componentInstance;
      linkService.resolveLink.and.callFake((object, link) => object);
      fixture.detectChanges();
    });

    afterEach(() => {
      comp = null;
      compAsAny = null;
      de = null;
      fixture.destroy();
    });

    it('should init bundles and bitstreams map  properly', () => {
      expect(compAsAny.subs.length).toBe(2);
      expect(compAsAny.bundles$.value).toEqual(bundles);
      expect(compAsAny.bundleBitstreamsMap.has('bundle1')).toBeTruthy();
      expect(compAsAny.bundleBitstreamsMap.has('bundle2')).toBeTruthy();
      let bitstreamList = compAsAny.bundleBitstreamsMap.get('bundle1');
      expect(bitstreamList.bitstreams).toBeObservable(cold('(a|)', {
        a : [bitstream1, bitstream2],
      }));
      bitstreamList = compAsAny.bundleBitstreamsMap.get('bundle2');
      expect(bitstreamList.bitstreams).toBeObservable(cold('(a|)', {
        a: [bitstream3, bitstream4],
      }));
    });

    it('should get the item UUID', () => {

      expect(comp.getItemUUID()).toBeObservable(cold('(a|)', {
        a: item.id,
      }));

    });

    it('should get the item\'s bundle', () => {

      expect(comp.getItemBundles()).toBeObservable(cold('a', {
        a: bundles,
      }));

    });
  });
});

// declare a test component
@Component({
<<<<<<< HEAD
    selector: 'ds-test-cmp',
    template: ``,
    standalone: true
=======
  selector: 'ds-test-cmp',
  template: ``,
>>>>>>> a8f31948
})
class TestComponent {

}<|MERGE_RESOLUTION|>--- conflicted
+++ resolved
@@ -1,13 +1,5 @@
-import {
-  Component,
-  NO_ERRORS_SCHEMA,
-} from '@angular/core';
-import {
-  ComponentFixture,
-  inject,
-  TestBed,
-  waitForAsync,
-} from '@angular/core/testing';
+import { Component, NO_ERRORS_SCHEMA, } from '@angular/core';
+import { ComponentFixture, inject, TestBed, waitForAsync, } from '@angular/core/testing';
 import { NoopAnimationsModule } from '@angular/platform-browser/animations';
 import { ActivatedRoute } from '@angular/router';
 import { TranslateModule } from '@ngx-translate/core';
@@ -19,22 +11,11 @@
 import { Bundle } from '../../../core/shared/bundle.model';
 import { Item } from '../../../core/shared/item.model';
 import { getMockLinkService } from '../../../shared/mocks/link-service.mock';
-<<<<<<< HEAD
 import { createSuccessfulRemoteDataObject, createSuccessfulRemoteDataObject$ } from '../../../shared/remote-data.utils';
 import { createPaginatedList, createTestComponent } from '../../../shared/testing/utils.test';
 import { ResourcePoliciesComponent } from '../../../shared/resource-policies/resource-policies.component';
 import { AlertComponent } from '../../../shared/alert/alert.component';
-=======
-import {
-  createSuccessfulRemoteDataObject,
-  createSuccessfulRemoteDataObject$,
-} from '../../../shared/remote-data.utils';
-import {
-  createPaginatedList,
-  createTestComponent,
-} from '../../../shared/testing/utils.test';
 import { ItemAuthorizationsComponent } from './item-authorizations.component';
->>>>>>> a8f31948
 
 describe('ItemAuthorizationsComponent test suite', () => {
   let comp: ItemAuthorizationsComponent;
@@ -98,18 +79,17 @@
     imports: [
         NoopAnimationsModule,
         TranslateModule.forRoot(),
-<<<<<<< HEAD
         ItemAuthorizationsComponent,
-        TestComponent
+        TestComponent,
     ],
     providers: [
         { provide: LinkService, useValue: linkService },
         { provide: ActivatedRoute, useValue: routeStub },
-        ItemAuthorizationsComponent
+        ItemAuthorizationsComponent,
     ],
     schemas: [
-        NO_ERRORS_SCHEMA
-    ]
+        NO_ERRORS_SCHEMA,
+    ],
 })
       .overrideComponent(ItemAuthorizationsComponent, {
         remove: { imports: [
@@ -118,22 +98,6 @@
           ]}
       })
       .compileComponents();
-=======
-      ],
-      declarations: [
-        ItemAuthorizationsComponent,
-        TestComponent,
-      ],
-      providers: [
-        { provide: LinkService, useValue: linkService },
-        { provide: ActivatedRoute, useValue: routeStub },
-        ItemAuthorizationsComponent,
-      ],
-      schemas: [
-        NO_ERRORS_SCHEMA,
-      ],
-    }).compileComponents();
->>>>>>> a8f31948
   }));
 
   describe('', () => {
@@ -211,14 +175,9 @@
 
 // declare a test component
 @Component({
-<<<<<<< HEAD
     selector: 'ds-test-cmp',
     template: ``,
     standalone: true
-=======
-  selector: 'ds-test-cmp',
-  template: ``,
->>>>>>> a8f31948
 })
 class TestComponent {
 
