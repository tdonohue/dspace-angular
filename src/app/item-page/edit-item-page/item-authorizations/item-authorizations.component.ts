import {
  AsyncPipe,
  NgForOf,
  NgIf,
} from '@angular/common';
import {
  Component,
  OnDestroy,
  OnInit,
} from '@angular/core';
import { ActivatedRoute } from '@angular/router';
import { NgbCollapseModule } from '@ng-bootstrap/ng-bootstrap';
import { TranslateModule } from '@ngx-translate/core';
import isEqual from 'lodash/isEqual';
import {
  BehaviorSubject,
  Observable,
  of as observableOf,
  Subscription,
} from 'rxjs';
import {
  catchError,
  filter,
  first,
  map,
  mergeMap,
  take,
} from 'rxjs/operators';

<<<<<<< HEAD
import { DSONameService } from '../../../core/breadcrumbs/dso-name.service';
import { LinkService } from '../../../core/cache/builders/link.service';
import {
  buildPaginatedList,
  PaginatedList,
} from '../../../core/data/paginated-list.model';
import { Bitstream } from '../../../core/shared/bitstream.model';
import { Bundle } from '../../../core/shared/bundle.model';
import { Item } from '../../../core/shared/item.model';
=======
import { BehaviorSubject, Observable, of as observableOf, Subscription } from 'rxjs';
import { catchError, filter, map, mergeMap, take } from 'rxjs/operators';

import { buildPaginatedList, PaginatedList } from '../../../core/data/paginated-list.model';
>>>>>>> e9061a46
import {
  getFirstSucceededRemoteDataPayload,
  getFirstSucceededRemoteDataWithNotEmptyPayload,
} from '../../../core/shared/operators';
import { AlertComponent } from '../../../shared/alert/alert.component';
import {
  hasValue,
  isNotEmpty,
} from '../../../shared/empty.util';
import { NgForTrackByIdDirective } from '../../../shared/ng-for-track-by-id.directive';
import { ResourcePoliciesComponent } from '../../../shared/resource-policies/resource-policies.component';
import { followLink } from '../../../shared/utils/follow-link-config.model';
<<<<<<< HEAD
=======
import { LinkService } from '../../../core/cache/builders/link.service';
import { Bundle } from '../../../core/shared/bundle.model';
import { hasValue, isNotEmpty } from '../../../shared/empty.util';
import { Bitstream } from '../../../core/shared/bitstream.model';
import { AlertType } from '../../../shared/alert/aletr-type';
>>>>>>> e9061a46

/**
 * Interface for a bundle's bitstream map entry
 */
interface BundleBitstreamsMapEntry {
  id: string;
  bitstreams: Observable<PaginatedList<Bitstream>>;
}

@Component({
  selector: 'ds-item-authorizations',
  templateUrl: './item-authorizations.component.html',
  styleUrls: ['./item-authorizations.component.scss'],
  imports: [
    ResourcePoliciesComponent,
    NgbCollapseModule,
    TranslateModule,
    NgForOf,
    NgForTrackByIdDirective,
    AsyncPipe,
    NgIf,
    AlertComponent,
  ],
  standalone: true,
})
/**
 * Component that handles the item Authorizations
 */
export class ItemAuthorizationsComponent implements OnInit, OnDestroy {

  /**
   * A map that contains all bitstream of the item's bundles
   * @type {Observable<Map<string, Observable<PaginatedList<Bitstream>>>>}
   */
  public bundleBitstreamsMap: Map<string, BitstreamMapValue> = new Map<string, BitstreamMapValue>();

  /**
   * The list of all bundles for the item
   * @type {Observable<PaginatedList<Bundle>>}
   */
  bundles$: BehaviorSubject<Bundle[]> = new BehaviorSubject<Bundle[]>([]);

  /**
   * The target editing item
   * @type {Observable<Item>}
   */
  item$: Observable<Item>;

  /**
   * Array to track all subscriptions and unsubscribe them onDestroy
   * @type {Array}
   */
  private subs: Subscription[] = [];

  /**
   * The size of the bundles to be loaded on demand
   * @type {number}
   */
  bundlesPerPage = 6;

  /**
   * The number of current page
   * @type {number}
   */
  bundlesPageSize = 1;

  /**
   * The flag to show or not the 'Load more' button
   * based on the condition if all the bundles are loaded or not
   * @type {boolean}
   */
  allBundlesLoaded = false;

  /**
   * Initial size of loaded bitstreams
   * The size of incrementation used in bitstream pagination
   */
  bitstreamSize = 4;

  /**
   * The size of the loaded bitstremas at a certain moment
   * @private
   */
  private bitstreamPageSize = 4;

  itemName$: Observable<string>;

  readonly AlertType = AlertType;

  constructor(
<<<<<<< HEAD
    private linkService: LinkService,
    private route: ActivatedRoute,
    public nameService: DSONameService,
=======
    protected linkService: LinkService,
    protected route: ActivatedRoute,
    public nameService: DSONameService
>>>>>>> e9061a46
  ) {
  }

  /**
   * Initialize the component, setting up the bundle and bitstream within the item
   */
  ngOnInit(): void {
    this.getBundlesPerItem();
<<<<<<< HEAD
=======
    this.itemName$ = this.getItemName();
>>>>>>> e9061a46
  }

  /**
   * Return the item's name
   */
<<<<<<< HEAD
  getItemUUID(): Observable<string> {
    return this.item$.pipe(
      map((item: Item) => item.id),
      first((UUID: string) => isNotEmpty(UUID)),
    );
  }

  /**
 * Return the item's name
 */
  getItemName(): Observable<string> {
=======
  private getItemName(): Observable<string> {
>>>>>>> e9061a46
    return this.item$.pipe(
      map((item: Item) => this.nameService.getName(item)),
    );
  }

  /**
   * Get all bundles per item
   * and all the bitstreams per bundle
   * @param page number of current page
   */
  getBundlesPerItem(page: number = 1) {
    this.item$ = this.route.data.pipe(
      map((data) => data.dso),
      getFirstSucceededRemoteDataWithNotEmptyPayload(),
      map((item: Item) => this.linkService.resolveLink(
        item,
        followLink('bundles', { findListOptions: { currentPage : page, elementsPerPage: this.bundlesPerPage } }, followLink('bitstreams')),
      )),
    ) as Observable<Item>;

    const bundles$: Observable<PaginatedList<Bundle>> =  this.item$.pipe(
      filter((item: Item) => isNotEmpty(item.bundles)),
      mergeMap((item: Item) => item.bundles),
      getFirstSucceededRemoteDataWithNotEmptyPayload(),
      catchError((error: unknown) => {
        console.error(error);
        return observableOf(buildPaginatedList(null, []));
      }),
    );

    this.subs.push(
      bundles$.pipe(
        take(1),
        map((list: PaginatedList<Bundle>) => list.page),
      ).subscribe((bundles: Bundle[]) => {
        if (isEqual(bundles.length,0) || bundles.length < this.bundlesPerPage) {
          this.allBundlesLoaded = true;
        }
        if (isEqual(page, 1)) {
          this.bundles$.next(bundles);
        } else {
          this.bundles$.next(this.bundles$.getValue().concat(bundles));
        }
      }),
      bundles$.pipe(
        take(1),
        mergeMap((list: PaginatedList<Bundle>) => list.page),
        map((bundle: Bundle) => ({ id: bundle.id, bitstreams: this.getBundleBitstreams(bundle) })),
      ).subscribe((entry: BundleBitstreamsMapEntry) => {
        const bitstreamMapValues: BitstreamMapValue = {
          isCollapsed: true,
          allBitstreamsLoaded: false,
          bitstreams: null,
        };
        bitstreamMapValues.bitstreams = entry.bitstreams.pipe(
          map((b: PaginatedList<Bitstream>) => {
            bitstreamMapValues.allBitstreamsLoaded = b?.page.length < this.bitstreamSize;
            return [...b.page.slice(0, this.bitstreamSize)];
          }),
        );
        this.bundleBitstreamsMap.set(entry.id, bitstreamMapValues);
      }),
    );
  }

  /**
   * Return all bundle's bitstreams
   *
   * @return an observable that emits all item's bundles
   */
  private getBundleBitstreams(bundle: Bundle): Observable<PaginatedList<Bitstream>> {
    return bundle.bitstreams.pipe(
      getFirstSucceededRemoteDataPayload(),
      catchError((error: unknown) => {
        console.error(error);
        return observableOf(buildPaginatedList(null, []));
      }),
    );
  }

  /**
   * Changes the collapsible state of the area that contains the bitstream list
   * @param bundleId Id of bundle responsible for the requested bitstreams
   */
  collapseArea(bundleId: string) {
    this.bundleBitstreamsMap.get(bundleId).isCollapsed = !this.bundleBitstreamsMap.get(bundleId).isCollapsed;
  }

  /**
   * Loads as much bundles as initial value of bundleSize to be displayed
   */
  onBundleLoad(){
    this.bundlesPageSize ++;
    this.getBundlesPerItem(this.bundlesPageSize);
  }

  /**
   * Calculates the bitstreams that are going to be loaded on demand,
   * based on the number configured on this.bitstreamSize.
   * @param bundle parent of bitstreams that are requested to be shown
   * @returns Subscription
   */
  onBitstreamsLoad(bundle: Bundle) {
    return this.getBundleBitstreams(bundle).subscribe((res: PaginatedList<Bitstream>) => {
      const nextBitstreams = res?.page.slice(this.bitstreamPageSize, this.bitstreamPageSize + this.bitstreamSize);
      const bitstreamsToShow = this.bundleBitstreamsMap.get(bundle.id).bitstreams.pipe(
        map((existingBits: Bitstream[])=> {
          return [... existingBits, ...nextBitstreams];
        }),
      );
      this.bitstreamPageSize = this.bitstreamPageSize + this.bitstreamSize;
      const bitstreamMapValues: BitstreamMapValue = {
        bitstreams: bitstreamsToShow ,
        isCollapsed: this.bundleBitstreamsMap.get(bundle.id).isCollapsed,
        allBitstreamsLoaded: res?.page.length <= this.bitstreamPageSize,
      };
      this.bundleBitstreamsMap.set(bundle.id, bitstreamMapValues);
    });
  }

  /**
   * Unsubscribe from all subscriptions
   */
  ngOnDestroy(): void {
    this.subs
      .filter((subscription) => hasValue(subscription))
      .forEach((subscription) => subscription.unsubscribe());
  }
}

export interface BitstreamMapValue {
  bitstreams: Observable<Bitstream[]>;
  isCollapsed: boolean;
  allBitstreamsLoaded: boolean;
}<|MERGE_RESOLUTION|>--- conflicted
+++ resolved
@@ -21,13 +21,11 @@
 import {
   catchError,
   filter,
-  first,
   map,
   mergeMap,
   take,
 } from 'rxjs/operators';
 
-<<<<<<< HEAD
 import { DSONameService } from '../../../core/breadcrumbs/dso-name.service';
 import { LinkService } from '../../../core/cache/builders/link.service';
 import {
@@ -37,32 +35,18 @@
 import { Bitstream } from '../../../core/shared/bitstream.model';
 import { Bundle } from '../../../core/shared/bundle.model';
 import { Item } from '../../../core/shared/item.model';
-=======
-import { BehaviorSubject, Observable, of as observableOf, Subscription } from 'rxjs';
-import { catchError, filter, map, mergeMap, take } from 'rxjs/operators';
-
-import { buildPaginatedList, PaginatedList } from '../../../core/data/paginated-list.model';
->>>>>>> e9061a46
 import {
   getFirstSucceededRemoteDataPayload,
   getFirstSucceededRemoteDataWithNotEmptyPayload,
 } from '../../../core/shared/operators';
 import { AlertComponent } from '../../../shared/alert/alert.component';
+import { AlertType } from '../../../shared/alert/alert-type';
 import {
   hasValue,
   isNotEmpty,
 } from '../../../shared/empty.util';
-import { NgForTrackByIdDirective } from '../../../shared/ng-for-track-by-id.directive';
 import { ResourcePoliciesComponent } from '../../../shared/resource-policies/resource-policies.component';
 import { followLink } from '../../../shared/utils/follow-link-config.model';
-<<<<<<< HEAD
-=======
-import { LinkService } from '../../../core/cache/builders/link.service';
-import { Bundle } from '../../../core/shared/bundle.model';
-import { hasValue, isNotEmpty } from '../../../shared/empty.util';
-import { Bitstream } from '../../../core/shared/bitstream.model';
-import { AlertType } from '../../../shared/alert/aletr-type';
->>>>>>> e9061a46
 
 /**
  * Interface for a bundle's bitstream map entry
@@ -81,7 +65,6 @@
     NgbCollapseModule,
     TranslateModule,
     NgForOf,
-    NgForTrackByIdDirective,
     AsyncPipe,
     NgIf,
     AlertComponent,
@@ -153,15 +136,9 @@
   readonly AlertType = AlertType;
 
   constructor(
-<<<<<<< HEAD
-    private linkService: LinkService,
-    private route: ActivatedRoute,
-    public nameService: DSONameService,
-=======
     protected linkService: LinkService,
     protected route: ActivatedRoute,
-    public nameService: DSONameService
->>>>>>> e9061a46
+    public nameService: DSONameService,
   ) {
   }
 
@@ -170,30 +147,13 @@
    */
   ngOnInit(): void {
     this.getBundlesPerItem();
-<<<<<<< HEAD
-=======
     this.itemName$ = this.getItemName();
->>>>>>> e9061a46
   }
 
   /**
    * Return the item's name
    */
-<<<<<<< HEAD
-  getItemUUID(): Observable<string> {
-    return this.item$.pipe(
-      map((item: Item) => item.id),
-      first((UUID: string) => isNotEmpty(UUID)),
-    );
-  }
-
-  /**
- * Return the item's name
- */
-  getItemName(): Observable<string> {
-=======
   private getItemName(): Observable<string> {
->>>>>>> e9061a46
     return this.item$.pipe(
       map((item: Item) => this.nameService.getName(item)),
     );
