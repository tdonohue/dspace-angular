--- conflicted
+++ resolved
@@ -7,37 +7,37 @@
 import { Store } from '@ngrx/store';
 import { Observable } from 'rxjs';
 
+import { environment } from '../../environments/environment';
 import { AppState } from '../app.reducer';
 import { ItemDataService } from '../core/data/item-data.service';
 import { RemoteData } from '../core/data/remote-data';
 import { ResolvedAction } from '../core/resolving/resolver.actions';
 import { Item } from '../core/shared/item.model';
 import { getFirstCompletedRemoteData } from '../core/shared/operators';
-<<<<<<< HEAD
 import {
   followLink,
   FollowLinkConfig,
 } from '../shared/utils/follow-link-config.model';
-=======
-import { Store } from '@ngrx/store';
-import { ResolvedAction } from '../core/resolving/resolver.actions';
-import { environment } from '../../environments/environment';
->>>>>>> b709ee03
 
 /**
  * The self links defined in this list are expected to be requested somewhere in the near future
  * Requesting them as embeds will limit the number of requests
  */
-<<<<<<< HEAD
-export const ITEM_PAGE_LINKS_TO_FOLLOW: FollowLinkConfig<Item>[] = [
-  followLink('owningCollection', {},
-    followLink('parentCommunity', {},
-      followLink('parentCommunity')),
-  ),
-  followLink('relationships'),
-  followLink('version', {}, followLink('versionhistory')),
-  followLink('thumbnail'),
-];
+export function getItemPageLinksToFollow(): FollowLinkConfig<Item>[] {
+  const followLinks: FollowLinkConfig<Item>[] = [
+    followLink('owningCollection', {},
+      followLink('parentCommunity', {},
+        followLink('parentCommunity')),
+    ),
+    followLink('relationships'),
+    followLink('version', {}, followLink('versionhistory')),
+    followLink('thumbnail'),
+  ];
+  if (environment.item.showAccessStatuses) {
+    followLinks.push(followLink('accessStatus'));
+  }
+  return followLinks;
+}
 
 export const itemResolver: ResolveFn<RemoteData<Item>> = (
   route: ActivatedRouteSnapshot,
@@ -49,55 +49,10 @@
     route.params.id,
     true,
     false,
-    ...ITEM_PAGE_LINKS_TO_FOLLOW,
+    ...getItemPageLinksToFollow(),
   ).pipe(
     getFirstCompletedRemoteData(),
   );
-=======
-export function getItemPageLinksToFollow(): FollowLinkConfig<Item>[] {
-  const followLinks: FollowLinkConfig<Item>[] = [
-    followLink('owningCollection', {},
-      followLink('parentCommunity', {},
-        followLink('parentCommunity'))
-    ),
-    followLink('relationships'),
-    followLink('version', {}, followLink('versionhistory')),
-    followLink('thumbnail'),
-  ];
-  if (environment.item.showAccessStatuses) {
-    followLinks.push(followLink('accessStatus'));
-  }
-  return followLinks;
-}
-
-/**
- * This class represents a resolver that requests a specific item before the route is activated
- */
-@Injectable()
-export class ItemResolver implements Resolve<RemoteData<Item>> {
-  constructor(
-    protected itemService: ItemDataService,
-    protected store: Store<any>,
-    protected router: Router
-  ) {
-  }
-
-  /**
-   * Method for resolving an item based on the parameters in the current route
-   * @param {ActivatedRouteSnapshot} route The current ActivatedRouteSnapshot
-   * @param {RouterStateSnapshot} state The current RouterStateSnapshot
-   * @returns Observable<<RemoteData<Item>> Emits the found item based on the parameters in the current route,
-   * or an error if something went wrong
-   */
-  resolve(route: ActivatedRouteSnapshot, state: RouterStateSnapshot): Observable<RemoteData<Item>> {
-    const itemRD$ = this.itemService.findById(route.params.id,
-      true,
-      false,
-      ...getItemPageLinksToFollow(),
-    ).pipe(
-      getFirstCompletedRemoteData(),
-    );
->>>>>>> b709ee03
 
   itemRD$.subscribe((itemRD: RemoteData<Item>) => {
     store.dispatch(new ResolvedAction(state.url, itemRD.payload));
