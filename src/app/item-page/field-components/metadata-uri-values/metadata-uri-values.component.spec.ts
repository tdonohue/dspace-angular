import {
  ChangeDetectionStrategy,
  DebugElement,
  NO_ERRORS_SCHEMA,
} from '@angular/core';
import {
  ComponentFixture,
  TestBed,
  waitForAsync,
} from '@angular/core/testing';
import { By } from '@angular/platform-browser';
import {
  TranslateLoader,
  TranslateModule,
} from '@ngx-translate/core';

import { APP_CONFIG } from '../../../../config/app-config.interface';
import { environment } from '../../../../environments/environment';
import { MetadataValue } from '../../../core/shared/metadata.models';
import { isNotEmpty } from '../../../shared/empty.util';
import { TranslateLoaderMock } from '../../../shared/mocks/translate-loader.mock';
import { MetadataUriValuesComponent } from './metadata-uri-values.component';

let comp: MetadataUriValuesComponent;
let fixture: ComponentFixture<MetadataUriValuesComponent>;

const mockMetadata = [
  {
    language: 'en_US',
    value: 'http://fakelink.org',
  },
  {
    language: 'en_US',
    value: 'http://another.fakelink.org',
  },
] as MetadataValue[];
const mockSeperator = '<br/>';
const mockLabel = 'fake.message';
const mockLinkText = 'fake link text';

describe('MetadataUriValuesComponent', () => {
  beforeEach(waitForAsync(() => {
    TestBed.configureTestingModule({
<<<<<<< HEAD
    imports: [TranslateModule.forRoot({
            loader: {
                provide: TranslateLoader,
                useClass: TranslateLoaderMock
            }
        }), MetadataUriValuesComponent],
    providers: [
        { provide: APP_CONFIG, useValue: environment },
    ],
    schemas: [NO_ERRORS_SCHEMA]
}).overrideComponent(MetadataUriValuesComponent, {
      set: {changeDetection: ChangeDetectionStrategy.Default}
=======
      imports: [TranslateModule.forRoot({
        loader: {
          provide: TranslateLoader,
          useClass: TranslateLoaderMock,
        },
      })],
      providers: [
        { provide: APP_CONFIG, useValue: environment },
      ],
      declarations: [MetadataUriValuesComponent],
      schemas: [NO_ERRORS_SCHEMA],
    }).overrideComponent(MetadataUriValuesComponent, {
      set: { changeDetection: ChangeDetectionStrategy.Default },
>>>>>>> a8f31948
    }).compileComponents();
  }));

  beforeEach(waitForAsync(() => {
    fixture = TestBed.createComponent(MetadataUriValuesComponent);
    comp = fixture.componentInstance;
    comp.mdValues = mockMetadata;
    comp.separator = mockSeperator;
    comp.label = mockLabel;
    fixture.detectChanges();
  }));

  it('should display all metadata values', () => {
    const innerHTML = fixture.nativeElement.innerHTML;
    for (const metadatum of mockMetadata) {
      expect(innerHTML).toContain(metadatum.value);
    }
  });

  it('should contain the correct hrefs', () => {
    const links = fixture.debugElement.queryAll(By.css('a'));
    for (const metadatum of mockMetadata) {
      expect(containsHref(links, metadatum.value)).toBeTruthy();
    }
  });

  it('should contain separators equal to the amount of metadata values minus one', () => {
    const separators = fixture.debugElement.queryAll(By.css('a span'));
    expect(separators.length).toBe(mockMetadata.length - 1);
  });

  describe('when linktext is defined', () => {

    beforeEach(() => {
      comp.linktext = mockLinkText;
      fixture.detectChanges();
    });

    it('should replace the metadata value with the linktext', () => {
      const link = fixture.debugElement.query(By.css('a'));
      expect(link.nativeElement.textContent).toContain(mockLinkText);
    });

  });

});

function containsHref(links: DebugElement[], href: string): boolean {
  for (const link of links) {
    const hrefAtt = link.properties.href;
    if (isNotEmpty(hrefAtt)) {
      if (hrefAtt === href) {
        return true;
      }
    }
  }
  return false;
}<|MERGE_RESOLUTION|>--- conflicted
+++ resolved
@@ -41,34 +41,18 @@
 describe('MetadataUriValuesComponent', () => {
   beforeEach(waitForAsync(() => {
     TestBed.configureTestingModule({
-<<<<<<< HEAD
     imports: [TranslateModule.forRoot({
             loader: {
                 provide: TranslateLoader,
-                useClass: TranslateLoaderMock
-            }
+                useClass: TranslateLoaderMock,
+            },
         }), MetadataUriValuesComponent],
     providers: [
         { provide: APP_CONFIG, useValue: environment },
     ],
-    schemas: [NO_ERRORS_SCHEMA]
+    schemas: [NO_ERRORS_SCHEMA],
 }).overrideComponent(MetadataUriValuesComponent, {
-      set: {changeDetection: ChangeDetectionStrategy.Default}
-=======
-      imports: [TranslateModule.forRoot({
-        loader: {
-          provide: TranslateLoader,
-          useClass: TranslateLoaderMock,
-        },
-      })],
-      providers: [
-        { provide: APP_CONFIG, useValue: environment },
-      ],
-      declarations: [MetadataUriValuesComponent],
-      schemas: [NO_ERRORS_SCHEMA],
-    }).overrideComponent(MetadataUriValuesComponent, {
       set: { changeDetection: ChangeDetectionStrategy.Default },
->>>>>>> a8f31948
     }).compileComponents();
   }));
 
