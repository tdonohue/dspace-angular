--- conflicted
+++ resolved
@@ -1,16 +1,10 @@
-import {
-  Component,
-  Input,
-} from '@angular/core';
+import { Component, Input, } from '@angular/core';
 
 import { MetadataValue } from '../../../core/shared/metadata.models';
-<<<<<<< HEAD
 import { MetadataFieldWrapperComponent } from '../../../shared/metadata-field-wrapper/metadata-field-wrapper.component';
 import { TranslateModule } from '@ngx-translate/core';
 import { NgForOf, NgIf } from '@angular/common';
-=======
 import { MetadataValuesComponent } from '../metadata-values/metadata-values.component';
->>>>>>> a8f31948
 
 /**
  * This component renders the configured 'values' into the ds-metadata-field-wrapper component as a link.
@@ -23,7 +17,6 @@
   selector: 'ds-metadata-uri-values',
   styleUrls: ['./metadata-uri-values.component.scss'],
   templateUrl: './metadata-uri-values.component.html',
-<<<<<<< HEAD
   imports: [
     MetadataFieldWrapperComponent,
     TranslateModule,
@@ -31,8 +24,6 @@
     NgIf
   ],
   standalone: true
-=======
->>>>>>> a8f31948
 })
 export class MetadataUriValuesComponent extends MetadataValuesComponent {
 
