import {
  ChangeDetectionStrategy,
  NO_ERRORS_SCHEMA,
} from '@angular/core';
import {
  ComponentFixture,
  TestBed,
  waitForAsync,
} from '@angular/core/testing';
import { By } from '@angular/platform-browser';
import {
  TranslateLoader,
  TranslateModule,
} from '@ngx-translate/core';

import { APP_CONFIG } from '../../../../config/app-config.interface';
import { environment } from '../../../../environments/environment';
import { MetadataValue } from '../../../core/shared/metadata.models';
import { TranslateLoaderMock } from '../../../shared/mocks/translate-loader.mock';
import { MetadataValuesComponent } from './metadata-values.component';

let comp: MetadataValuesComponent;
let fixture: ComponentFixture<MetadataValuesComponent>;

const mockMetadata = [
  {
    language: 'en_US',
    value: '1234',
  },
  {
    language: 'en_US',
    value: 'a publisher',
  },
  {
    language: 'en_US',
    value: 'desc',
  }] as MetadataValue[];
const mockSeperator = '<br/>';
const mockLabel = 'fake.message';

describe('MetadataValuesComponent', () => {
  beforeEach(waitForAsync(() => {
    TestBed.configureTestingModule({
<<<<<<< HEAD
    imports: [TranslateModule.forRoot({
            loader: {
                provide: TranslateLoader,
                useClass: TranslateLoaderMock
            },
        }), MetadataValuesComponent],
    providers: [
        { provide: APP_CONFIG, useValue: environment },
    ],
    schemas: [NO_ERRORS_SCHEMA]
}).overrideComponent(MetadataValuesComponent, {
      set: {changeDetection: ChangeDetectionStrategy.Default}
=======
      imports: [TranslateModule.forRoot({
        loader: {
          provide: TranslateLoader,
          useClass: TranslateLoaderMock,
        },
      })],
      providers: [
        { provide: APP_CONFIG, useValue: environment },
      ],
      declarations: [MetadataValuesComponent],
      schemas: [NO_ERRORS_SCHEMA],
    }).overrideComponent(MetadataValuesComponent, {
      set: { changeDetection: ChangeDetectionStrategy.Default },
>>>>>>> a8f31948
    }).compileComponents();
  }));

  beforeEach(waitForAsync(() => {
    fixture = TestBed.createComponent(MetadataValuesComponent);
    comp = fixture.componentInstance;
    comp.mdValues = mockMetadata;
    comp.separator = mockSeperator;
    comp.label = mockLabel;
    comp.urlRegex = /^.*test.*$/;
    fixture.detectChanges();
  }));

  it('should display all metadata values', () => {
    const innerHTML = fixture.nativeElement.innerHTML;
    for (const metadatum of mockMetadata) {
      expect(innerHTML).toContain(metadatum.value);
    }
  });

  it('should contain separators equal to the amount of metadata values minus one', () => {
    const separators = fixture.debugElement.queryAll(By.css('span.separator'));
    expect(separators.length).toBe(mockMetadata.length - 1);
  });

  it('should correctly detect a pattern on string containing "test"', () => {
    const mdValue = { value: 'This is a test value' } as MetadataValue;
    expect(comp.hasLink(mdValue)).toBe(true);
  });

});<|MERGE_RESOLUTION|>--- conflicted
+++ resolved
@@ -41,34 +41,18 @@
 describe('MetadataValuesComponent', () => {
   beforeEach(waitForAsync(() => {
     TestBed.configureTestingModule({
-<<<<<<< HEAD
     imports: [TranslateModule.forRoot({
             loader: {
                 provide: TranslateLoader,
-                useClass: TranslateLoaderMock
+          useClass: TranslateLoaderMock,
             },
         }), MetadataValuesComponent],
     providers: [
         { provide: APP_CONFIG, useValue: environment },
     ],
-    schemas: [NO_ERRORS_SCHEMA]
+    schemas: [NO_ERRORS_SCHEMA],
 }).overrideComponent(MetadataValuesComponent, {
-      set: {changeDetection: ChangeDetectionStrategy.Default}
-=======
-      imports: [TranslateModule.forRoot({
-        loader: {
-          provide: TranslateLoader,
-          useClass: TranslateLoaderMock,
-        },
-      })],
-      providers: [
-        { provide: APP_CONFIG, useValue: environment },
-      ],
-      declarations: [MetadataValuesComponent],
-      schemas: [NO_ERRORS_SCHEMA],
-    }).overrideComponent(MetadataValuesComponent, {
       set: { changeDetection: ChangeDetectionStrategy.Default },
->>>>>>> a8f31948
     }).compileComponents();
   }));
 
