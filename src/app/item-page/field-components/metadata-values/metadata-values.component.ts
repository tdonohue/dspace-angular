--- conflicted
+++ resolved
@@ -1,48 +1,29 @@
-import {
-  Component,
-  Inject,
-  Input,
-  OnChanges,
-  SimpleChanges,
-} from '@angular/core';
+import { Component, Inject, Input, OnChanges, SimpleChanges, } from '@angular/core';
 
-import {
-  APP_CONFIG,
-  AppConfig,
-} from '../../../../config/app-config.interface';
+import { APP_CONFIG, AppConfig, } from '../../../../config/app-config.interface';
 import { environment } from '../../../../environments/environment';
 import { BrowseDefinition } from '../../../core/shared/browse-definition.model';
 import { MetadataValue } from '../../../core/shared/metadata.models';
 import { VALUE_LIST_BROWSE_DEFINITION } from '../../../core/shared/value-list-browse-definition.resource-type';
-<<<<<<< HEAD
 import { TranslateModule } from '@ngx-translate/core';
 import { MarkdownPipe as MarkdownPipe_1 } from '../../../shared/utils/markdown.pipe';
 import { RouterLink } from '@angular/router';
-import { NgFor, NgTemplateOutlet, NgIf, AsyncPipe } from '@angular/common';
+import { AsyncPipe, NgFor, NgIf, NgTemplateOutlet } from '@angular/common';
 import { MetadataFieldWrapperComponent } from '../../../shared/metadata-field-wrapper/metadata-field-wrapper.component';
 import { ImageField } from '../../simple/field-components/specific-field/image-field';
-import { environment } from '../../../../environments/environment';
-=======
 import { hasValue } from '../../../shared/empty.util';
 import { ImageField } from '../../simple/field-components/specific-field/item-page-field.component';
->>>>>>> a8f31948
 
 /**
  * This component renders the configured 'values' into the ds-metadata-field-wrapper component.
  * It puts the given 'separator' between each two values.
  */
 @Component({
-<<<<<<< HEAD
     selector: 'ds-metadata-values',
     styleUrls: ['./metadata-values.component.scss'],
     templateUrl: './metadata-values.component.html',
     standalone: true,
     imports: [MetadataFieldWrapperComponent, NgFor, NgTemplateOutlet, NgIf, RouterLink, AsyncPipe, MarkdownPipe_1, TranslateModule]
-=======
-  selector: 'ds-metadata-values',
-  styleUrls: ['./metadata-values.component.scss'],
-  templateUrl: './metadata-values.component.html',
->>>>>>> a8f31948
 })
 export class MetadataValuesComponent implements OnChanges {
 
