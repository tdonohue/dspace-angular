--- conflicted
+++ resolved
@@ -4,11 +4,7 @@
 import { BrowseDefinition } from '../../../core/shared/browse-definition.model';
 import { hasValue } from '../../../shared/empty.util';
 import { VALUE_LIST_BROWSE_DEFINITION } from '../../../core/shared/value-list-browse-definition.resource-type';
-<<<<<<< HEAD
-import { environment } from './../../../../environments/environment';
-=======
 import { ImageField } from '../../simple/field-components/specific-field/item-page-field.component';
->>>>>>> 05512291
 
 /**
  * This component renders the configured 'values' into the ds-metadata-field-wrapper component.
@@ -100,13 +96,4 @@
     }
     return queryParams;
   }
-
-  /**
-   * Checks if the given link value is an internal link.
-   * @param linkValue - The link value to check.
-   * @returns True if the link value starts with the base URL defined in the environment configuration, false otherwise.
-   */
-  hasInternalLink(linkValue: string): boolean {
-    return linkValue.startsWith(environment.ui.baseUrl);
-  }
 }