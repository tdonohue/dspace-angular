--- conflicted
+++ resolved
@@ -30,16 +30,11 @@
   getFirstSucceededRemoteDataPayload,
   getPaginatedListPayload,
 } from '../../../core/shared/operators';
-<<<<<<< HEAD
-import { FindListOptions } from '../../../core/data/find-list-options.model';
-import { DSONameService } from '../../../core/breadcrumbs/dso-name.service';
+import { hasValue } from '../../../shared/empty.util';
 import { MetadataFieldWrapperComponent } from '../../../shared/metadata-field-wrapper/metadata-field-wrapper.component';
 import { TranslateModule } from '@ngx-translate/core';
 import { AsyncPipe, NgForOf, NgIf } from '@angular/common';
 import { RouterLink } from '@angular/router';
-=======
-import { hasValue } from '../../../shared/empty.util';
->>>>>>> a8f31948
 
 /**
  * This component renders the parent collections section of the item
@@ -49,7 +44,6 @@
 @Component({
   selector: 'ds-item-page-collections',
   templateUrl: './collections.component.html',
-<<<<<<< HEAD
   imports: [
     MetadataFieldWrapperComponent,
     TranslateModule,
@@ -59,8 +53,6 @@
     NgIf
   ],
   standalone: true
-=======
->>>>>>> a8f31948
 })
 export class CollectionsComponent implements OnInit {
 
