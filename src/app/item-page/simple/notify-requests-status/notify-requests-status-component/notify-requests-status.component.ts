--- conflicted
+++ resolved
@@ -1,32 +1,14 @@
-import {
-  ChangeDetectionStrategy,
-  Component,
-  Input,
-  OnInit,
-} from '@angular/core';
-import {
-  filter,
-  map,
-  Observable,
-} from 'rxjs';
+import { ChangeDetectionStrategy, Component, Input, OnInit, } from '@angular/core';
+import { filter, map, Observable, } from 'rxjs';
 
 import { NotifyRequestsStatusDataService } from '../../../../core/data/notify-services-status-data.service';
-import {
-  getFirstCompletedRemoteData,
-  getRemoteDataPayload,
-} from '../../../../core/shared/operators';
+import { getFirstCompletedRemoteData, getRemoteDataPayload, } from '../../../../core/shared/operators';
 import { hasValue } from '../../../../shared/empty.util';
-<<<<<<< HEAD
 import { RequestStatusAlertBoxComponent } from '../request-status-alert-box/request-status-alert-box.component';
 import { AsyncPipe, KeyValuePipe, NgForOf, NgIf } from '@angular/common';
-=======
-import {
-  NotifyRequestsStatus,
-  NotifyStatuses,
-} from '../notify-requests-status.model';
+import { NotifyRequestsStatus, NotifyStatuses, } from '../notify-requests-status.model';
 import { RequestStatusEnum } from '../notify-status.enum';
 
->>>>>>> a8f31948
 @Component({
   selector: 'ds-notify-requests-status',
   templateUrl: './notify-requests-status.component.html',
