--- conflicted
+++ resolved
@@ -21,7 +21,6 @@
 import { SignpostingLink } from '../../core/data/signposting-links.model';
 import { isNotEmpty } from '../../shared/empty.util';
 import { LinkDefinition, LinkHeadService } from '../../core/services/link-head.service';
-<<<<<<< HEAD
 import { VarDirective } from '../../shared/utils/var.directive';
 import { ThemedItemAlertsComponent } from '../alerts/themed-item-alerts.component';
 import { ItemVersionsNoticeComponent } from '../versions/notice/item-versions-notice.component';
@@ -33,9 +32,7 @@
 import { ErrorComponent } from '../../shared/error/error.component';
 import { ThemedLoadingComponent } from '../../shared/loading/themed-loading.component';
 import { TranslateModule } from '@ngx-translate/core';
-=======
 import { NotifyInfoService } from 'src/app/core/coar-notify/notify-info/notify-info.service';
->>>>>>> 061129ec
 
 /**
  * This component renders a simple item page.
@@ -48,7 +45,6 @@
   templateUrl: './item-page.component.html',
   changeDetection: ChangeDetectionStrategy.OnPush,
   animations: [fadeInOut],
-<<<<<<< HEAD
   standalone: true,
   imports: [
     VarDirective,
@@ -63,8 +59,6 @@
     AsyncPipe,
     NgIf
   ]
-=======
->>>>>>> 061129ec
 })
 export class ItemPageComponent implements OnInit, OnDestroy {
 
