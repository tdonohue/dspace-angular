import { map, mergeMap, take, tap } from 'rxjs/operators';
import { ChangeDetectionStrategy, Component, OnInit } from '@angular/core';
import { ActivatedRoute, Router } from '@angular/router';

import { BehaviorSubject, Observable } from 'rxjs';
import { ItemDataService } from '../../core/data/item-data.service';
import { RemoteData } from '../../core/data/remote-data';

import { Item } from '../../core/shared/item.model';

import { fadeInOut } from '../../shared/animations/fade';
<<<<<<< HEAD
import { getAllSucceededRemoteDataPayload, getFirstSucceededRemoteData, redirectOn4xx } from '../../core/shared/operators';
=======
import { getAllSucceededRemoteDataPayload} from '../../core/shared/operators';
>>>>>>> 13dac1af
import { ViewMode } from '../../core/shared/view-mode.model';
import { AuthService } from '../../core/auth/auth.service';
import { getItemPageRoute } from '../item-page-routing-paths';
import { redirectOn4xx } from '../../core/shared/authorized.operators';
import { AuthorizationDataService } from '../../core/data/feature-authorization/authorization-data.service';
import { FeatureID } from '../../core/data/feature-authorization/feature-id';
import { TranslateService } from '@ngx-translate/core';
import { ResearcherProfileService } from '../../core/profile/researcher-profile.service';
import { ResearcherProfile } from '../../core/profile/model/researcher-profile.model';
import { isNotUndefined } from '../../shared/empty.util';
import { NotificationsService } from '../../shared/notifications/notifications.service';


/**
 * This component renders a simple item page.
 * The route parameter 'id' is used to request the item it represents.
 * All fields of the item that should be displayed, are defined in its template.
 */
@Component({
  selector: 'ds-item-page',
  styleUrls: ['./item-page.component.scss'],
  templateUrl: './item-page.component.html',
  changeDetection: ChangeDetectionStrategy.OnPush,
  animations: [fadeInOut]
})
export class ItemPageComponent implements OnInit {

  /**
   * The item's id
   */
  id: number;

  /**
   * The item wrapped in a remote-data object
   */
  itemRD$: Observable<RemoteData<Item>>;

  /**
   * The view-mode we're currently on
   */
  viewMode = ViewMode.StandalonePage;

  /**
   * Route to the item's page
   */
  itemPageRoute$: Observable<string>;

  /**
   * Whether the current user is an admin or not
   */
  isAdmin$: Observable<boolean>;

  itemUrl: string;

  public claimable$: BehaviorSubject<boolean> =  new BehaviorSubject<boolean>(false);
  public isProcessing$: BehaviorSubject<boolean> = new BehaviorSubject<boolean>(false);

  constructor(
    protected route: ActivatedRoute,
    private router: Router,
    private items: ItemDataService,
    private authService: AuthService,
    private authorizationService: AuthorizationDataService,
    private translate: TranslateService,
    private notificationsService: NotificationsService,
    private researcherProfileService: ResearcherProfileService
  ) { 
    this.route.data.pipe(
      map((data) => data.dso as RemoteData<Item>)
    ).subscribe((data: RemoteData<Item>) => {
      this.itemUrl = data?.payload?.self
    });    
  }

  /**
   * Initialize instance variables
   */
  ngOnInit(): void {
    this.itemRD$ = this.route.data.pipe(
      map((data) => data.dso as RemoteData<Item>),
      redirectOn4xx(this.router, this.authService)
    );
    this.itemPageRoute$ = this.itemRD$.pipe(
      getAllSucceededRemoteDataPayload(),
      map((item) => getItemPageRoute(item))
    );

    this.isAdmin$ = this.authorizationService.isAuthorized(FeatureID.AdministratorOf);

    this.authorizationService.isAuthorized(FeatureID.ShowClaimItem, this.itemUrl).pipe(
      take(1)
    ).subscribe((isAuthorized: boolean) => {
      this.claimable$.next(isAuthorized)
    });
  }

  claim() {
    this.isProcessing$.next(true);

    this.authorizationService.isAuthorized(FeatureID.CanClaimItem, this.itemUrl).pipe(
      take(1)
    ).subscribe((isAuthorized: boolean) => {
      if (!isAuthorized) {
        this.notificationsService.warning(this.translate.get('researcherprofile.claim.not-authorized'));
        this.isProcessing$.next(false);
      } else {
        this.createFromExternalSource();
      }
    });

  }

  createFromExternalSource() {
    this.researcherProfileService.createFromExternalSource(this.itemUrl).pipe(
      tap((rd: any) => {
        if (!rd.hasSucceeded) {
          this.isProcessing$.next(false);
        }
      }),
      getFirstSucceededRemoteData(),
      mergeMap((rd: RemoteData<ResearcherProfile>) => {
        return this.researcherProfileService.findRelatedItemId(rd.payload);
      }))
    .subscribe((id: string) => {
      if (isNotUndefined(id)) {
        this.notificationsService.success(this.translate.get('researcherprofile.success.claim.title'),
          this.translate.get('researcherprofile.success.claim.body'));
        this.claimable$.next(false);
        this.isProcessing$.next(false);
      } else {
        this.notificationsService.error(
          this.translate.get('researcherprofile.error.claim.title'),
          this.translate.get('researcherprofile.error.claim.body'));
      }
    });
  }

  isClaimable(): Observable<boolean> {
    return this.claimable$;
  }
}<|MERGE_RESOLUTION|>--- conflicted
+++ resolved
@@ -9,11 +9,7 @@
 import { Item } from '../../core/shared/item.model';
 
 import { fadeInOut } from '../../shared/animations/fade';
-<<<<<<< HEAD
-import { getAllSucceededRemoteDataPayload, getFirstSucceededRemoteData, redirectOn4xx } from '../../core/shared/operators';
-=======
-import { getAllSucceededRemoteDataPayload} from '../../core/shared/operators';
->>>>>>> 13dac1af
+import { getAllSucceededRemoteDataPayload, getFirstSucceededRemoteData } from '../../core/shared/operators';
 import { ViewMode } from '../../core/shared/view-mode.model';
 import { AuthService } from '../../core/auth/auth.service';
 import { getItemPageRoute } from '../item-page-routing-paths';
@@ -80,12 +76,12 @@
     private translate: TranslateService,
     private notificationsService: NotificationsService,
     private researcherProfileService: ResearcherProfileService
-  ) { 
+  ) {
     this.route.data.pipe(
       map((data) => data.dso as RemoteData<Item>)
     ).subscribe((data: RemoteData<Item>) => {
       this.itemUrl = data?.payload?.self
-    });    
+    });
   }
 
   /**
