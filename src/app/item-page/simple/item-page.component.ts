--- conflicted
+++ resolved
@@ -1,27 +1,9 @@
 import { isPlatformServer } from '@angular/common';
-<<<<<<< HEAD
-import {
-  ChangeDetectionStrategy,
-  Component,
-  Inject,
-  OnDestroy,
-  OnInit,
-  PLATFORM_ID,
-} from '@angular/core';
-import {
-  ActivatedRoute,
-  Router,
-} from '@angular/router';
-import { Observable } from 'rxjs';
-import {
-  map,
-  take,
-} from 'rxjs/operators';
-=======
 
-import { Observable, combineLatest } from 'rxjs';
+import { combineLatest, Observable } from 'rxjs';
 import { map, switchMap, take } from 'rxjs/operators';
->>>>>>> 230055ce
+import { ChangeDetectionStrategy, Component, Inject, OnDestroy, OnInit, PLATFORM_ID } from '@angular/core';
+import { ActivatedRoute, Router } from '@angular/router';
 
 import { AuthService } from '../../core/auth/auth.service';
 import { AuthorizationDataService } from '../../core/data/feature-authorization/authorization-data.service';
@@ -30,10 +12,7 @@
 import { RemoteData } from '../../core/data/remote-data';
 import { SignpostingDataService } from '../../core/data/signposting-data.service';
 import { SignpostingLink } from '../../core/data/signposting-links.model';
-import {
-  LinkDefinition,
-  LinkHeadService,
-} from '../../core/services/link-head.service';
+import { LinkDefinition, LinkHeadService } from '../../core/services/link-head.service';
 import { ServerResponseService } from '../../core/services/server-response.service';
 import { redirectOn4xx } from '../../core/shared/authorized.operators';
 import { Item } from '../../core/shared/item.model';
@@ -41,12 +20,8 @@
 import { ViewMode } from '../../core/shared/view-mode.model';
 import { fadeInOut } from '../../shared/animations/fade';
 import { isNotEmpty } from '../../shared/empty.util';
-<<<<<<< HEAD
+import { NotifyInfoService } from 'src/app/core/coar-notify/notify-info/notify-info.service';
 import { getItemPageRoute } from '../item-page-routing-paths';
-=======
-import { LinkDefinition, LinkHeadService } from '../../core/services/link-head.service';
-import { NotifyInfoService } from 'src/app/core/coar-notify/notify-info/notify-info.service';
->>>>>>> 230055ce
 
 /**
  * This component renders a simple item page.
@@ -110,12 +85,8 @@
     protected responseService: ServerResponseService,
     protected signpostingDataService: SignpostingDataService,
     protected linkHeadService: LinkHeadService,
-<<<<<<< HEAD
-    @Inject(PLATFORM_ID) protected platformId: string,
-=======
     protected notifyInfoService: NotifyInfoService,
     @Inject(PLATFORM_ID) protected platformId: string
->>>>>>> 230055ce
   ) {
     this.initPageLinks();
   }
