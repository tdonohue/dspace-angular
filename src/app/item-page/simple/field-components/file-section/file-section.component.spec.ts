--- conflicted
+++ resolved
@@ -1,49 +1,32 @@
 import { NO_ERRORS_SCHEMA } from '@angular/core';
-import {
-  ComponentFixture,
-  TestBed,
-  waitForAsync,
-} from '@angular/core/testing';
+import { ComponentFixture, TestBed, waitForAsync, } from '@angular/core/testing';
 import { By } from '@angular/platform-browser';
 import { BrowserAnimationsModule } from '@angular/platform-browser/animations';
-import {
-  TranslateLoader,
-  TranslateModule,
-} from '@ngx-translate/core';
+import { TranslateLoader, TranslateModule, } from '@ngx-translate/core';
 import { of as observableOf } from 'rxjs';
-import { APP_CONFIG } from 'src/config/app-config.interface';
 import { environment } from 'src/environments/environment';
 
 import { BitstreamDataService } from '../../../../core/data/bitstream-data.service';
 import { Bitstream } from '../../../../core/shared/bitstream.model';
 import { PageInfo } from '../../../../core/shared/page-info.model';
-<<<<<<< HEAD
-import {
-  MetadataFieldWrapperComponent
-} from '../../../../shared/metadata-field-wrapper/metadata-field-wrapper.component';
-import { createPaginatedList } from '../../../../shared/testing/utils.test';
-=======
-import { MetadataFieldWrapperComponent } from '../../../../shared/metadata-field-wrapper/metadata-field-wrapper.component';
 import { MockBitstreamFormat1 } from '../../../../shared/mocks/item.mock';
 import { TranslateLoaderMock } from '../../../../shared/mocks/translate-loader.mock';
->>>>>>> a8f31948
 import { NotificationsService } from '../../../../shared/notifications/notifications.service';
 import { createSuccessfulRemoteDataObject$ } from '../../../../shared/remote-data.utils';
 import { NotificationsServiceStub } from '../../../../shared/testing/notifications-service.stub';
-<<<<<<< HEAD
 import { APP_CONFIG, APP_DATA_SERVICES_MAP } from '../../../../../config/app-config.interface';
-import { environment } from '../../../../../environments/environment';
-import { ThemeService } from '../../../../shared/theme-support/theme.service';
-import { getMockThemeService } from '../../../../shared/mocks/theme-service.mock';
-import { provideMockStore } from '@ngrx/store/testing';
-import { ActivatedRoute } from '@angular/router';
-import { ActivatedRouteStub } from '../../../../shared/testing/active-router.stub';
-=======
 import { createPaginatedList } from '../../../../shared/testing/utils.test';
 import { FileSizePipe } from '../../../../shared/utils/file-size-pipe';
 import { VarDirective } from '../../../../shared/utils/var.directive';
 import { FileSectionComponent } from './file-section.component';
->>>>>>> a8f31948
+import { ThemeService } from '../../../../shared/theme-support/theme.service';
+import { getMockThemeService } from '../../../../shared/mocks/theme-service.mock';
+import { ActivatedRoute } from '@angular/router';
+import { ActivatedRouteStub } from '../../../../shared/testing/active-router.stub';
+import { provideMockStore } from '@ngrx/store/testing';
+import {
+  MetadataFieldWrapperComponent
+} from '../../../../shared/metadata-field-wrapper/metadata-field-wrapper.component';
 
 describe('FileSectionComponent', () => {
   let comp: FileSectionComponent;
@@ -87,22 +70,14 @@
       imports: [TranslateModule.forRoot({
         loader: {
           provide: TranslateLoader,
-<<<<<<< HEAD
-          useClass: TranslateLoaderMock
-        }
+          useClass: TranslateLoaderMock,
+        },
       }), BrowserAnimationsModule, FileSectionComponent, VarDirective, FileSizePipe],
-=======
-          useClass: TranslateLoaderMock,
-        },
-      }), BrowserAnimationsModule],
-      declarations: [FileSectionComponent, VarDirective, FileSizePipe, MetadataFieldWrapperComponent],
->>>>>>> a8f31948
       providers: [
         { provide: APP_DATA_SERVICES_MAP, useValue: {} },
         { provide: BitstreamDataService, useValue: bitstreamDataService },
         { provide: NotificationsService, useValue: new NotificationsServiceStub() },
         { provide: APP_CONFIG, useValue: environment },
-<<<<<<< HEAD
         { provide: ThemeService, useValue: getMockThemeService() },
         { provide: ActivatedRoute, useValue: new ActivatedRouteStub() },
         provideMockStore()
@@ -112,17 +87,11 @@
     .overrideComponent(FileSectionComponent, {
       remove: {
         imports: [
-          MetadataFieldWrapperComponent
+            MetadataFieldWrapperComponent
         ]
       }
     })
     .compileComponents();
-=======
-      ],
-
-      schemas: [NO_ERRORS_SCHEMA],
-    }).compileComponents();
->>>>>>> a8f31948
   }));
 
   beforeEach(waitForAsync(() => {
