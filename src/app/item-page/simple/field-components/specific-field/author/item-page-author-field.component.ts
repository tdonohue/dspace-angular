import {
  Component,
  Input,
} from '@angular/core';

import { Item } from '../../../../../core/shared/item.model';
import { ItemPageFieldComponent } from '../item-page-field.component';
import { MetadataValuesComponent } from '../../../../field-components/metadata-values/metadata-values.component';
import { AsyncPipe } from '@angular/common';

@Component({
  selector: 'ds-item-page-author-field',
  templateUrl: '../item-page-field.component.html',
<<<<<<< HEAD
  standalone: true,
  imports: [
    MetadataValuesComponent,
    AsyncPipe
  ],
=======
>>>>>>> a8f31948
})
/**
 * This component is used for displaying the author (dc.contributor.author, dc.creator and
 * dc.contributor) metadata of an item.
 *
 * Note that it purely deals with metadata. It won't turn related Person authors into links to their
 * item page. For that use a {@link MetadataRepresentationListComponent} instead.
 */
export class ItemPageAuthorFieldComponent extends ItemPageFieldComponent {

  /**
   * The item to display metadata for
   */
  @Input() item: Item;

  /**
   * Separator string between multiple values of the metadata fields defined
   * @type {string}
   */
  separator: string;

  /**
   * Fields (schema.element.qualifier) used to render their values.
   * In this component, we want to display values for metadata 'dc.contributor.author', 'dc.creator' and 'dc.contributor'
   */
  fields: string[] = [
    'dc.contributor.author',
    'dc.creator',
    'dc.contributor',
  ];

  /**
   * Label i18n key for the rendered metadata
   */
  label = 'item.page.author';

}<|MERGE_RESOLUTION|>--- conflicted
+++ resolved
@@ -11,14 +11,11 @@
 @Component({
   selector: 'ds-item-page-author-field',
   templateUrl: '../item-page-field.component.html',
-<<<<<<< HEAD
   standalone: true,
   imports: [
     MetadataValuesComponent,
     AsyncPipe
   ],
-=======
->>>>>>> a8f31948
 })
 /**
  * This component is used for displaying the author (dc.contributor.author, dc.creator and
