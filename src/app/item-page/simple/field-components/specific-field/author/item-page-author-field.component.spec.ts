import {
  ChangeDetectionStrategy,
  NO_ERRORS_SCHEMA,
} from '@angular/core';
import {
  ComponentFixture,
  TestBed,
  waitForAsync,
} from '@angular/core/testing';
import {
  TranslateLoader,
  TranslateModule,
} from '@ngx-translate/core';

import { APP_CONFIG } from '../../../../../../config/app-config.interface';
import { environment } from '../../../../../../environments/environment';
import { BrowseDefinitionDataService } from '../../../../../core/browse/browse-definition-data.service';
import { BrowseDefinitionDataServiceStub } from '../../../../../shared/testing/browse-definition-data-service.stub';
<<<<<<< HEAD
import { ActivatedRouteStub } from '../../../../../shared/testing/active-router.stub';
import { ActivatedRoute } from '@angular/router';
=======
import { TranslateLoaderMock } from '../../../../../shared/testing/translate-loader.mock';
import { MetadataValuesComponent } from '../../../../field-components/metadata-values/metadata-values.component';
import { mockItemWithMetadataFieldsAndValue } from '../item-page-field.component.spec';
import { ItemPageAuthorFieldComponent } from './item-page-author-field.component';
>>>>>>> a8f31948

let comp: ItemPageAuthorFieldComponent;
let fixture: ComponentFixture<ItemPageAuthorFieldComponent>;

const mockFields = ['dc.contributor.author', 'dc.creator', 'dc.contributor'];
const mockValue = 'test value';

describe('ItemPageAuthorFieldComponent', () => {
  beforeEach(waitForAsync(() => {
    TestBed.configureTestingModule({
<<<<<<< HEAD
    imports: [TranslateModule.forRoot({
            loader: {
                provide: TranslateLoader,
                useClass: TranslateLoaderMock
            }
        }), ItemPageAuthorFieldComponent, MetadataValuesComponent],
    providers: [
        { provide: APP_CONFIG, useValue: environment },
        { provide: BrowseDefinitionDataService, useValue: BrowseDefinitionDataServiceStub },
        { provide: ActivatedRoute, useValue: new ActivatedRouteStub() }
    ],
    schemas: [NO_ERRORS_SCHEMA]
}).overrideComponent(ItemPageAuthorFieldComponent, {
      set: { changeDetection: ChangeDetectionStrategy.Default }
=======
      imports: [TranslateModule.forRoot({
        loader: {
          provide: TranslateLoader,
          useClass: TranslateLoaderMock,
        },
      })],
      providers: [
        { provide: APP_CONFIG, useValue: environment },
        { provide: BrowseDefinitionDataService, useValue: BrowseDefinitionDataServiceStub },
      ],
      declarations: [ItemPageAuthorFieldComponent, MetadataValuesComponent],
      schemas: [NO_ERRORS_SCHEMA],
    }).overrideComponent(ItemPageAuthorFieldComponent, {
      set: { changeDetection: ChangeDetectionStrategy.Default },
>>>>>>> a8f31948
    }).compileComponents();
  }));

  for (const field of mockFields) {
    beforeEach(waitForAsync(() => {
      fixture = TestBed.createComponent(ItemPageAuthorFieldComponent);
      comp = fixture.componentInstance;
      comp.item = mockItemWithMetadataFieldsAndValue([field], mockValue);
      fixture.detectChanges();
    }));

    describe(`when the item contains metadata for ${field}`, () => {
      it('should display display the correct metadata value', () => {
        expect(fixture.nativeElement.innerHTML).toContain(mockValue);
      });
    });
  }
});<|MERGE_RESOLUTION|>--- conflicted
+++ resolved
@@ -16,15 +16,12 @@
 import { environment } from '../../../../../../environments/environment';
 import { BrowseDefinitionDataService } from '../../../../../core/browse/browse-definition-data.service';
 import { BrowseDefinitionDataServiceStub } from '../../../../../shared/testing/browse-definition-data-service.stub';
-<<<<<<< HEAD
 import { ActivatedRouteStub } from '../../../../../shared/testing/active-router.stub';
 import { ActivatedRoute } from '@angular/router';
-=======
 import { TranslateLoaderMock } from '../../../../../shared/testing/translate-loader.mock';
 import { MetadataValuesComponent } from '../../../../field-components/metadata-values/metadata-values.component';
 import { mockItemWithMetadataFieldsAndValue } from '../item-page-field.component.spec';
 import { ItemPageAuthorFieldComponent } from './item-page-author-field.component';
->>>>>>> a8f31948
 
 let comp: ItemPageAuthorFieldComponent;
 let fixture: ComponentFixture<ItemPageAuthorFieldComponent>;
@@ -35,37 +32,20 @@
 describe('ItemPageAuthorFieldComponent', () => {
   beforeEach(waitForAsync(() => {
     TestBed.configureTestingModule({
-<<<<<<< HEAD
     imports: [TranslateModule.forRoot({
             loader: {
                 provide: TranslateLoader,
-                useClass: TranslateLoaderMock
-            }
+                useClass: TranslateLoaderMock,
+            },
         }), ItemPageAuthorFieldComponent, MetadataValuesComponent],
     providers: [
         { provide: APP_CONFIG, useValue: environment },
         { provide: BrowseDefinitionDataService, useValue: BrowseDefinitionDataServiceStub },
         { provide: ActivatedRoute, useValue: new ActivatedRouteStub() }
     ],
-    schemas: [NO_ERRORS_SCHEMA]
+    schemas: [NO_ERRORS_SCHEMA],
 }).overrideComponent(ItemPageAuthorFieldComponent, {
-      set: { changeDetection: ChangeDetectionStrategy.Default }
-=======
-      imports: [TranslateModule.forRoot({
-        loader: {
-          provide: TranslateLoader,
-          useClass: TranslateLoaderMock,
-        },
-      })],
-      providers: [
-        { provide: APP_CONFIG, useValue: environment },
-        { provide: BrowseDefinitionDataService, useValue: BrowseDefinitionDataServiceStub },
-      ],
-      declarations: [ItemPageAuthorFieldComponent, MetadataValuesComponent],
-      schemas: [NO_ERRORS_SCHEMA],
-    }).overrideComponent(ItemPageAuthorFieldComponent, {
       set: { changeDetection: ChangeDetectionStrategy.Default },
->>>>>>> a8f31948
     }).compileComponents();
   }));
 
