import {
  ChangeDetectionStrategy,
  NO_ERRORS_SCHEMA,
} from '@angular/core';
import {
  ComponentFixture,
  TestBed,
} from '@angular/core/testing';
import { By } from '@angular/platform-browser';
import {
  TranslateLoader,
  TranslateModule,
} from '@ngx-translate/core';

import { APP_CONFIG } from '../../../../../../config/app-config.interface';
import { environment } from '../../../../../../environments/environment';
import { BrowseDefinitionDataService } from '../../../../../core/browse/browse-definition-data.service';
import { BrowseDefinitionDataServiceStub } from '../../../../../shared/testing/browse-definition-data-service.stub';
import { TranslateLoaderMock } from '../../../../../shared/testing/translate-loader.mock';
import { MetadataValuesComponent } from '../../../../field-components/metadata-values/metadata-values.component';
<<<<<<< HEAD
import { ChangeDetectionStrategy, NO_ERRORS_SCHEMA } from '@angular/core';
import { mockItemWithMetadataFieldsAndValue } from '../item-page-field.component.spec';
import { By } from '@angular/platform-browser';
import { ImageField } from '../image-field';
=======
import { GenericItemPageFieldComponent } from '../generic/generic-item-page-field.component';
import { ImageField } from '../item-page-field.component';
import { mockItemWithMetadataFieldsAndValue } from '../item-page-field.component.spec';
import { ItemPageImgFieldComponent } from './item-page-img-field.component';
>>>>>>> a8f31948

let component: ItemPageImgFieldComponent;
let fixture: ComponentFixture<ItemPageImgFieldComponent>;

const mockField = 'organization.identifier.ror';
const mockValue = 'http://ror.org/awesome-identifier';
const mockLabel = 'ROR label';
const mockUrlRegex = '(.*)ror.org';
const mockImg = {
  URI: './assets/images/ror-icon.svg',
  alt: 'item.page.image.alt.ROR',
  heightVar: '--ds-item-page-img-field-ror-inline-height',
} as ImageField;

describe('ItemPageImgFieldComponent', () => {

  beforeEach(async () => {
    await TestBed.configureTestingModule({
<<<<<<< HEAD
    imports: [TranslateModule.forRoot({
            loader: {
                provide: TranslateLoader,
                useClass: TranslateLoaderMock
            }
        }), GenericItemPageFieldComponent, MetadataValuesComponent, ItemPageImgFieldComponent],
    providers: [
        { provide: APP_CONFIG, useValue: environment },
        { provide: BrowseDefinitionDataService, useValue: BrowseDefinitionDataServiceStub }
    ],
    schemas: [NO_ERRORS_SCHEMA]
})
=======
      imports: [TranslateModule.forRoot({
        loader: {
          provide: TranslateLoader,
          useClass: TranslateLoaderMock,
        },
      })],
      providers: [
        { provide: APP_CONFIG, useValue: environment },
        { provide: BrowseDefinitionDataService, useValue: BrowseDefinitionDataServiceStub },
      ],
      declarations: [ItemPageImgFieldComponent, GenericItemPageFieldComponent, MetadataValuesComponent],
      schemas: [NO_ERRORS_SCHEMA],
    })
>>>>>>> a8f31948
      .overrideComponent(GenericItemPageFieldComponent, {
        set: { changeDetection: ChangeDetectionStrategy.Default },
      })
      .compileComponents();

    fixture = TestBed.createComponent(ItemPageImgFieldComponent);
    component = fixture.componentInstance;
    component.item = mockItemWithMetadataFieldsAndValue([mockField], mockValue);
    component.fields = [mockField];
    component.label = mockLabel;
    component.urlRegex = mockUrlRegex;
    component.img = mockImg;
    fixture.detectChanges();
  });

  it('should create', () => {
    expect(component).toBeTruthy();
  });

  it('should display display img tag', () => {
    const image = fixture.debugElement.query(By.css('img.link-logo'));
    expect(image).not.toBeNull();
  });

  it('should have right attributes', () => {
    const image = fixture.debugElement.query(By.css('img.link-logo'));
    expect(image.attributes.src).toEqual(mockImg.URI);
    expect(image.attributes.alt).toEqual(mockImg.alt);

    const imageEl = image.nativeElement;
    expect(imageEl.style.height).toContain(mockImg.heightVar);
  });

  it('should have the right value', () => {
    const imageAnchor = fixture.debugElement.query(By.css('a.link-anchor'));
    const anchorEl = imageAnchor.nativeElement;
    expect(anchorEl.innerHTML).toContain(mockValue);
  });
});<|MERGE_RESOLUTION|>--- conflicted
+++ resolved
@@ -18,17 +18,10 @@
 import { BrowseDefinitionDataServiceStub } from '../../../../../shared/testing/browse-definition-data-service.stub';
 import { TranslateLoaderMock } from '../../../../../shared/testing/translate-loader.mock';
 import { MetadataValuesComponent } from '../../../../field-components/metadata-values/metadata-values.component';
-<<<<<<< HEAD
-import { ChangeDetectionStrategy, NO_ERRORS_SCHEMA } from '@angular/core';
-import { mockItemWithMetadataFieldsAndValue } from '../item-page-field.component.spec';
-import { By } from '@angular/platform-browser';
-import { ImageField } from '../image-field';
-=======
 import { GenericItemPageFieldComponent } from '../generic/generic-item-page-field.component';
 import { ImageField } from '../item-page-field.component';
 import { mockItemWithMetadataFieldsAndValue } from '../item-page-field.component.spec';
-import { ItemPageImgFieldComponent } from './item-page-img-field.component';
->>>>>>> a8f31948
+import { ItemPageImgFieldComponent } from './image-img-field';
 
 let component: ItemPageImgFieldComponent;
 let fixture: ComponentFixture<ItemPageImgFieldComponent>;
@@ -47,34 +40,18 @@
 
   beforeEach(async () => {
     await TestBed.configureTestingModule({
-<<<<<<< HEAD
     imports: [TranslateModule.forRoot({
             loader: {
                 provide: TranslateLoader,
-                useClass: TranslateLoaderMock
-            }
+                useClass: TranslateLoaderMock,
+            },
         }), GenericItemPageFieldComponent, MetadataValuesComponent, ItemPageImgFieldComponent],
     providers: [
         { provide: APP_CONFIG, useValue: environment },
-        { provide: BrowseDefinitionDataService, useValue: BrowseDefinitionDataServiceStub }
+        { provide: BrowseDefinitionDataService, useValue: BrowseDefinitionDataServiceStub },
     ],
-    schemas: [NO_ERRORS_SCHEMA]
+    schemas: [NO_ERRORS_SCHEMA],
 })
-=======
-      imports: [TranslateModule.forRoot({
-        loader: {
-          provide: TranslateLoader,
-          useClass: TranslateLoaderMock,
-        },
-      })],
-      providers: [
-        { provide: APP_CONFIG, useValue: environment },
-        { provide: BrowseDefinitionDataService, useValue: BrowseDefinitionDataServiceStub },
-      ],
-      declarations: [ItemPageImgFieldComponent, GenericItemPageFieldComponent, MetadataValuesComponent],
-      schemas: [NO_ERRORS_SCHEMA],
-    })
->>>>>>> a8f31948
       .overrideComponent(GenericItemPageFieldComponent, {
         set: { changeDetection: ChangeDetectionStrategy.Default },
       })
