<<<<<<< HEAD
import { TranslateLoader, TranslateModule } from '@ngx-translate/core';
import { ChangeDetectionStrategy, NO_ERRORS_SCHEMA } from '@angular/core';
import { ComponentFixture, TestBed, waitForAsync } from '@angular/core/testing';
import { ItemPageAbstractFieldComponent } from './item-page-abstract-field.component';
import { TranslateLoaderMock } from '../../../../../shared/testing/translate-loader.mock';
=======
import {
  ChangeDetectionStrategy,
  NO_ERRORS_SCHEMA,
} from '@angular/core';
import {
  ComponentFixture,
  TestBed,
  waitForAsync,
} from '@angular/core/testing';
import { By } from '@angular/platform-browser';
import {
  TranslateLoader,
  TranslateModule,
} from '@ngx-translate/core';

>>>>>>> a8f31948
import { APP_CONFIG } from '../../../../../../config/app-config.interface';
import { environment } from '../../../../../../environments/environment';
import { BrowseDefinitionDataService } from '../../../../../core/browse/browse-definition-data.service';
import { SharedModule } from '../../../../../shared/shared.module';
import { BrowseDefinitionDataServiceStub } from '../../../../../shared/testing/browse-definition-data-service.stub';
import { TranslateLoaderMock } from '../../../../../shared/testing/translate-loader.mock';
import { ItemPageAbstractFieldComponent } from './item-page-abstract-field.component';

let comp: ItemPageAbstractFieldComponent;
let fixture: ComponentFixture<ItemPageAbstractFieldComponent>;

describe('ItemPageAbstractFieldComponent', () => {
  beforeEach(waitForAsync(() => {
    TestBed.configureTestingModule({
    imports: [
        TranslateModule.forRoot({
<<<<<<< HEAD
            loader: {
                provide: TranslateLoader,
                useClass: TranslateLoaderMock
            }
=======
          loader: {
            provide: TranslateLoader,
            useClass: TranslateLoaderMock,
          },
>>>>>>> a8f31948
        }),
        ItemPageAbstractFieldComponent
    ],
    providers: [
        { provide: APP_CONFIG, useValue: environment },
<<<<<<< HEAD
        { provide: BrowseDefinitionDataService, useValue: BrowseDefinitionDataServiceStub }
    ],
    schemas: [NO_ERRORS_SCHEMA]
}).overrideComponent(ItemPageAbstractFieldComponent, {
      set: { changeDetection: ChangeDetectionStrategy.Default }
=======
        { provide: BrowseDefinitionDataService, useValue: BrowseDefinitionDataServiceStub },
      ],
      declarations: [ItemPageAbstractFieldComponent],
      schemas: [NO_ERRORS_SCHEMA],
    }).overrideComponent(ItemPageAbstractFieldComponent, {
      set: { changeDetection: ChangeDetectionStrategy.Default },
>>>>>>> a8f31948
    }).compileComponents();
  }));

  beforeEach(waitForAsync(() => {

    fixture = TestBed.createComponent(ItemPageAbstractFieldComponent);
    comp = fixture.componentInstance;
    fixture.detectChanges();
  }));

  it('should render a ds-metadata-values', () => {
    expect(fixture.debugElement.query(By.css('ds-metadata-values'))).not.toBeNull();
  });
});<|MERGE_RESOLUTION|>--- conflicted
+++ resolved
@@ -1,30 +1,10 @@
-<<<<<<< HEAD
-import { TranslateLoader, TranslateModule } from '@ngx-translate/core';
-import { ChangeDetectionStrategy, NO_ERRORS_SCHEMA } from '@angular/core';
-import { ComponentFixture, TestBed, waitForAsync } from '@angular/core/testing';
-import { ItemPageAbstractFieldComponent } from './item-page-abstract-field.component';
-import { TranslateLoaderMock } from '../../../../../shared/testing/translate-loader.mock';
-=======
-import {
-  ChangeDetectionStrategy,
-  NO_ERRORS_SCHEMA,
-} from '@angular/core';
-import {
-  ComponentFixture,
-  TestBed,
-  waitForAsync,
-} from '@angular/core/testing';
+import { ChangeDetectionStrategy, NO_ERRORS_SCHEMA, } from '@angular/core';
+import { ComponentFixture, TestBed, waitForAsync, } from '@angular/core/testing';
 import { By } from '@angular/platform-browser';
-import {
-  TranslateLoader,
-  TranslateModule,
-} from '@ngx-translate/core';
-
->>>>>>> a8f31948
+import { TranslateLoader, TranslateModule, } from '@ngx-translate/core';
 import { APP_CONFIG } from '../../../../../../config/app-config.interface';
 import { environment } from '../../../../../../environments/environment';
 import { BrowseDefinitionDataService } from '../../../../../core/browse/browse-definition-data.service';
-import { SharedModule } from '../../../../../shared/shared.module';
 import { BrowseDefinitionDataServiceStub } from '../../../../../shared/testing/browse-definition-data-service.stub';
 import { TranslateLoaderMock } from '../../../../../shared/testing/translate-loader.mock';
 import { ItemPageAbstractFieldComponent } from './item-page-abstract-field.component';
@@ -37,36 +17,20 @@
     TestBed.configureTestingModule({
     imports: [
         TranslateModule.forRoot({
-<<<<<<< HEAD
             loader: {
                 provide: TranslateLoader,
-                useClass: TranslateLoaderMock
-            }
-=======
-          loader: {
-            provide: TranslateLoader,
             useClass: TranslateLoaderMock,
           },
->>>>>>> a8f31948
         }),
         ItemPageAbstractFieldComponent
     ],
     providers: [
         { provide: APP_CONFIG, useValue: environment },
-<<<<<<< HEAD
-        { provide: BrowseDefinitionDataService, useValue: BrowseDefinitionDataServiceStub }
+        { provide: BrowseDefinitionDataService, useValue: BrowseDefinitionDataServiceStub },
     ],
-    schemas: [NO_ERRORS_SCHEMA]
+    schemas: [NO_ERRORS_SCHEMA],
 }).overrideComponent(ItemPageAbstractFieldComponent, {
-      set: { changeDetection: ChangeDetectionStrategy.Default }
-=======
-        { provide: BrowseDefinitionDataService, useValue: BrowseDefinitionDataServiceStub },
-      ],
-      declarations: [ItemPageAbstractFieldComponent],
-      schemas: [NO_ERRORS_SCHEMA],
-    }).overrideComponent(ItemPageAbstractFieldComponent, {
       set: { changeDetection: ChangeDetectionStrategy.Default },
->>>>>>> a8f31948
     }).compileComponents();
   }));
 
