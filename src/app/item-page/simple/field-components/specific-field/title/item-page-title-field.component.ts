import {
  Component,
  Input,
} from '@angular/core';

import { DSONameService } from '../../../../../core/breadcrumbs/dso-name.service';
<<<<<<< HEAD
import { TranslateModule } from '@ngx-translate/core';
import { NgIf } from '@angular/common';

@Component({
    selector: 'ds-item-page-title-field',
    templateUrl: './item-page-title-field.component.html',
    standalone: true,
    imports: [NgIf, TranslateModule]
=======
import { Item } from '../../../../../core/shared/item.model';

@Component({
  selector: 'ds-item-page-title-field',
  templateUrl: './item-page-title-field.component.html',
>>>>>>> a8f31948
})
/**
 * This component is used for displaying the title (defined by the {@link DSONameService}) of an item
 */
export class ItemPageTitleFieldComponent {

  /**
   * The item to display metadata for
   */
  @Input() item: Item;

  constructor(
    public dsoNameService: DSONameService,
  ) {
  }

}<|MERGE_RESOLUTION|>--- conflicted
+++ resolved
@@ -1,25 +1,15 @@
-import {
-  Component,
-  Input,
-} from '@angular/core';
+import { Component, Input, } from '@angular/core';
 
 import { DSONameService } from '../../../../../core/breadcrumbs/dso-name.service';
-<<<<<<< HEAD
 import { TranslateModule } from '@ngx-translate/core';
 import { NgIf } from '@angular/common';
+import { Item } from '../../../../../core/shared/item.model';
 
 @Component({
     selector: 'ds-item-page-title-field',
     templateUrl: './item-page-title-field.component.html',
     standalone: true,
     imports: [NgIf, TranslateModule]
-=======
-import { Item } from '../../../../../core/shared/item.model';
-
-@Component({
-  selector: 'ds-item-page-title-field',
-  templateUrl: './item-page-title-field.component.html',
->>>>>>> a8f31948
 })
 /**
  * This component is used for displaying the title (defined by the {@link DSONameService}) of an item
