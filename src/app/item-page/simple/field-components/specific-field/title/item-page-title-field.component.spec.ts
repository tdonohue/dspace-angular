--- conflicted
+++ resolved
@@ -26,28 +26,15 @@
 describe('ItemPageTitleFieldComponent', () => {
   beforeEach(waitForAsync(() => {
     TestBed.configureTestingModule({
-<<<<<<< HEAD
     imports: [TranslateModule.forRoot({
             loader: {
                 provide: TranslateLoader,
-                useClass: TranslateLoaderMock
-            }
+                useClass: TranslateLoaderMock,
+            },
         }), ItemPageTitleFieldComponent, MetadataValuesComponent],
-    schemas: [NO_ERRORS_SCHEMA]
+    schemas: [NO_ERRORS_SCHEMA],
 }).overrideComponent(ItemPageTitleFieldComponent, {
-      set: { changeDetection: ChangeDetectionStrategy.Default }
-=======
-      imports: [TranslateModule.forRoot({
-        loader: {
-          provide: TranslateLoader,
-          useClass: TranslateLoaderMock,
-        },
-      })],
-      declarations: [ItemPageTitleFieldComponent, MetadataValuesComponent],
-      schemas: [NO_ERRORS_SCHEMA],
-    }).overrideComponent(ItemPageTitleFieldComponent, {
       set: { changeDetection: ChangeDetectionStrategy.Default },
->>>>>>> a8f31948
     }).compileComponents();
   }));
 
