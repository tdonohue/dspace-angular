--- conflicted
+++ resolved
@@ -7,14 +7,7 @@
   zip as observableZip,
 } from 'rxjs';
 import { map } from 'rxjs/operators';
-<<<<<<< HEAD
-import { getFirstCompletedRemoteData } from '../../../core/shared/operators';
-import {
-  MetadatumRepresentation
-} from '../../../core/shared/metadata-representation/metadatum/metadatum-representation.model';
-=======
 
->>>>>>> a8f31948
 import { BrowseService } from '../../../core/browse/browse.service';
 import { BrowseDefinitionDataService } from '../../../core/browse/browse-definition-data.service';
 import { RelationshipDataService } from '../../../core/data/relationship-data.service';
@@ -22,7 +15,7 @@
 import { MetadataValue } from '../../../core/shared/metadata.models';
 import { MetadataRepresentation } from '../../../core/shared/metadata-representation/metadata-representation.model';
 import { MetadatumRepresentation } from '../../../core/shared/metadata-representation/metadatum/metadatum-representation.model';
-import { getRemoteDataPayload } from '../../../core/shared/operators';
+import { getFirstCompletedRemoteData } from '../../../core/shared/operators';
 import { AbstractIncrementalListComponent } from '../abstract-incremental-list/abstract-incremental-list.component';
 
 @Component({
@@ -105,13 +98,8 @@
               searchKeyArray = searchKeyArray.concat(BrowseService.toSearchKeyArray(field));
             });
             return this.browseDefinitionDataService.findByFields(this.metadataFields).pipe(
-<<<<<<< HEAD
               getFirstCompletedRemoteData(),
-              map((def) => Object.assign(new MetadatumRepresentation(this.itemType, def.payload), metadatum))
-=======
-              getRemoteDataPayload(),
-              map((def) => Object.assign(new MetadatumRepresentation(this.itemType, def), metadatum)),
->>>>>>> a8f31948
+              map((def) => Object.assign(new MetadatumRepresentation(this.itemType, def.payload), metadatum)),
             );
           }
         }),
