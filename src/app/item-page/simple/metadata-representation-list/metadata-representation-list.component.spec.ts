import {
  ChangeDetectionStrategy,
  NO_ERRORS_SCHEMA,
} from '@angular/core';
import {
  ComponentFixture,
  TestBed,
  waitForAsync,
} from '@angular/core/testing';
import { By } from '@angular/platform-browser';
import { TranslateModule } from '@ngx-translate/core';
import { of as observableOf } from 'rxjs';

import { BrowseDefinitionDataService } from '../../../core/browse/browse-definition-data.service';
import { RelationshipDataService } from '../../../core/data/relationship-data.service';
import { DSpaceObject } from '../../../core/shared/dspace-object.model';
<<<<<<< HEAD
import {
  ItemMetadataRepresentation
} from '../../../core/shared/metadata-representation/item/item-metadata-representation.model';
import {
  MetadatumRepresentation
} from '../../../core/shared/metadata-representation/metadatum/metadatum-representation.model';
import { BrowseDefinitionDataService } from '../../../core/browse/browse-definition-data.service';
import { BrowseDefinitionDataServiceStub } from '../../../shared/testing/browse-definition-data-service.stub';
import { MetadataFieldWrapperComponent } from '../../../shared/metadata-field-wrapper/metadata-field-wrapper.component';
import {
  MetadataRepresentationLoaderComponent
} from '../../../shared/metadata-representation/metadata-representation-loader.component';
import { ThemedLoadingComponent } from '../../../shared/loading/themed-loading.component';
=======
import { Item } from '../../../core/shared/item.model';
import { MetadataValue } from '../../../core/shared/metadata.models';
import { ItemMetadataRepresentation } from '../../../core/shared/metadata-representation/item/item-metadata-representation.model';
import { MetadatumRepresentation } from '../../../core/shared/metadata-representation/metadatum/metadatum-representation.model';
import { BrowseDefinitionDataServiceStub } from '../../../shared/testing/browse-definition-data-service.stub';
import { VarDirective } from '../../../shared/utils/var.directive';
import { MetadataRepresentationListComponent } from './metadata-representation-list.component';
>>>>>>> a8f31948

const itemType = 'Person';
const metadataFields = ['dc.contributor.author', 'dc.creator'];
const parentItem: Item = Object.assign(new Item(), {
  id: 'parent-item',
  metadata: {
    'dc.contributor.author': [
      {
        language: null,
        value: 'Related Author with authority',
        authority: 'virtual::related-author',
        place: 2,
      },
      {
        language: null,
        value: 'Author without authority',
        place: 1,
      },
    ],
    'dc.creator': [
      {
        language: null,
        value: 'Related Creator with authority',
        authority: 'virtual::related-creator',
        place: 3,
      },
      {
        language: null,
        value: 'Related Creator with authority - unauthorized',
        authority: 'virtual::related-creator-unauthorized',
        place: 4,
      },
    ],
    'dc.title': [
      {
        language: null,
        value: 'Parent Item',
      },
    ],
  },
});
const relatedAuthor: Item = Object.assign(new Item(), {
  id: 'related-author',
  metadata: {
    'dc.title': [
      {
        language: null,
        value: 'Related Author',
      },
    ],
  },
});
const relatedCreator: Item = Object.assign(new Item(), {
  id: 'related-creator',
  metadata: {
    'dc.title': [
      {
        language: null,
        value: 'Related Creator',
      },
    ],
    'dspace.entity.type': 'Person',
  },
});

describe('MetadataRepresentationListComponent', () => {
  let comp: MetadataRepresentationListComponent;
  let fixture: ComponentFixture<MetadataRepresentationListComponent>;

  let relationshipService;

  beforeEach(waitForAsync(() => {
    relationshipService = {
      resolveMetadataRepresentation: (metadatum: MetadataValue, parent: DSpaceObject, type: string) => {
        if (metadatum.value === 'Related Author with authority') {
          return observableOf(Object.assign(new ItemMetadataRepresentation(metadatum), relatedAuthor));
        }
        if (metadatum.value === 'Author without authority') {
          return observableOf(Object.assign(new MetadatumRepresentation(type), metadatum));
        }
        if (metadatum.value === 'Related Creator with authority') {
          return observableOf(Object.assign(new ItemMetadataRepresentation(metadatum), relatedCreator));
        }
        if (metadatum.value === 'Related Creator with authority - unauthorized') {
          return observableOf(Object.assign(new MetadatumRepresentation(type), metadatum));
        }
      },
    };

    TestBed.configureTestingModule({
    imports: [TranslateModule.forRoot(), MetadataRepresentationListComponent, VarDirective],
    providers: [
        { provide: RelationshipDataService, useValue: relationshipService },
<<<<<<< HEAD
        { provide: BrowseDefinitionDataService, useValue: BrowseDefinitionDataServiceStub }
    ],
    schemas: [NO_ERRORS_SCHEMA]
}).overrideComponent(MetadataRepresentationListComponent, {
      add: {changeDetection: ChangeDetectionStrategy.Default},
      remove: {imports: [MetadataFieldWrapperComponent, MetadataRepresentationLoaderComponent, ThemedLoadingComponent]}
=======
        { provide: BrowseDefinitionDataService, useValue: BrowseDefinitionDataServiceStub },
      ],
      schemas: [NO_ERRORS_SCHEMA],
    }).overrideComponent(MetadataRepresentationListComponent, {
      set: { changeDetection: ChangeDetectionStrategy.Default },
>>>>>>> a8f31948
    }).compileComponents();
  }));

  beforeEach(waitForAsync(() => {
    fixture = TestBed.createComponent(MetadataRepresentationListComponent);
    comp = fixture.componentInstance;
    comp.parentItem = parentItem;
    comp.itemType = itemType;
    comp.metadataFields = metadataFields;
    fixture.detectChanges();
  }));

  it('should load 4 ds-metadata-representation-loader components', () => {
    const fields = fixture.debugElement.queryAll(By.css('ds-metadata-representation-loader'));
    expect(fields.length).toBe(4);
  });

  it('should contain one page of items', () => {
    expect(comp.objects.length).toEqual(1);
  });

  describe('when increase is called', () => {
    beforeEach(() => {
      comp.increase();
    });

    it('should add a new page to the list', () => {
      expect(comp.objects.length).toEqual(2);
    });
  });

  describe('when decrease is called', () => {
    beforeEach(() => {
      // Add a second page
      comp.objects.push(observableOf(undefined));
      comp.decrease();
    });

    it('should decrease the list of pages', () => {
      expect(comp.objects.length).toEqual(1);
    });
  });

});<|MERGE_RESOLUTION|>--- conflicted
+++ resolved
@@ -1,12 +1,5 @@
-import {
-  ChangeDetectionStrategy,
-  NO_ERRORS_SCHEMA,
-} from '@angular/core';
-import {
-  ComponentFixture,
-  TestBed,
-  waitForAsync,
-} from '@angular/core/testing';
+import { ChangeDetectionStrategy, NO_ERRORS_SCHEMA, } from '@angular/core';
+import { ComponentFixture, TestBed, waitForAsync, } from '@angular/core/testing';
 import { By } from '@angular/platform-browser';
 import { TranslateModule } from '@ngx-translate/core';
 import { of as observableOf } from 'rxjs';
@@ -14,29 +7,22 @@
 import { BrowseDefinitionDataService } from '../../../core/browse/browse-definition-data.service';
 import { RelationshipDataService } from '../../../core/data/relationship-data.service';
 import { DSpaceObject } from '../../../core/shared/dspace-object.model';
-<<<<<<< HEAD
+import { Item } from '../../../core/shared/item.model';
+import { MetadataValue } from '../../../core/shared/metadata.models';
 import {
   ItemMetadataRepresentation
 } from '../../../core/shared/metadata-representation/item/item-metadata-representation.model';
 import {
   MetadatumRepresentation
 } from '../../../core/shared/metadata-representation/metadatum/metadatum-representation.model';
-import { BrowseDefinitionDataService } from '../../../core/browse/browse-definition-data.service';
 import { BrowseDefinitionDataServiceStub } from '../../../shared/testing/browse-definition-data-service.stub';
 import { MetadataFieldWrapperComponent } from '../../../shared/metadata-field-wrapper/metadata-field-wrapper.component';
 import {
   MetadataRepresentationLoaderComponent
 } from '../../../shared/metadata-representation/metadata-representation-loader.component';
 import { ThemedLoadingComponent } from '../../../shared/loading/themed-loading.component';
-=======
-import { Item } from '../../../core/shared/item.model';
-import { MetadataValue } from '../../../core/shared/metadata.models';
-import { ItemMetadataRepresentation } from '../../../core/shared/metadata-representation/item/item-metadata-representation.model';
-import { MetadatumRepresentation } from '../../../core/shared/metadata-representation/metadatum/metadatum-representation.model';
-import { BrowseDefinitionDataServiceStub } from '../../../shared/testing/browse-definition-data-service.stub';
 import { VarDirective } from '../../../shared/utils/var.directive';
 import { MetadataRepresentationListComponent } from './metadata-representation-list.component';
->>>>>>> a8f31948
 
 const itemType = 'Person';
 const metadataFields = ['dc.contributor.author', 'dc.creator'];
@@ -130,20 +116,12 @@
     imports: [TranslateModule.forRoot(), MetadataRepresentationListComponent, VarDirective],
     providers: [
         { provide: RelationshipDataService, useValue: relationshipService },
-<<<<<<< HEAD
-        { provide: BrowseDefinitionDataService, useValue: BrowseDefinitionDataServiceStub }
+        { provide: BrowseDefinitionDataService, useValue: BrowseDefinitionDataServiceStub },
     ],
-    schemas: [NO_ERRORS_SCHEMA]
+      schemas: [NO_ERRORS_SCHEMA],
 }).overrideComponent(MetadataRepresentationListComponent, {
       add: {changeDetection: ChangeDetectionStrategy.Default},
       remove: {imports: [MetadataFieldWrapperComponent, MetadataRepresentationLoaderComponent, ThemedLoadingComponent]}
-=======
-        { provide: BrowseDefinitionDataService, useValue: BrowseDefinitionDataServiceStub },
-      ],
-      schemas: [NO_ERRORS_SCHEMA],
-    }).overrideComponent(MetadataRepresentationListComponent, {
-      set: { changeDetection: ChangeDetectionStrategy.Default },
->>>>>>> a8f31948
     }).compileComponents();
   }));
 
