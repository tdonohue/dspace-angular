--- conflicted
+++ resolved
@@ -1,26 +1,11 @@
 import { HttpClient } from '@angular/common/http';
-import {
-  ChangeDetectionStrategy,
-  NO_ERRORS_SCHEMA,
-} from '@angular/core';
-import {
-  ComponentFixture,
-  fakeAsync,
-  TestBed,
-  tick,
-  waitForAsync,
-} from '@angular/core/testing';
+import { ChangeDetectionStrategy, NO_ERRORS_SCHEMA, } from '@angular/core';
+import { ComponentFixture, fakeAsync, TestBed, tick, waitForAsync, } from '@angular/core/testing';
 import { By } from '@angular/platform-browser';
 import { RouterTestingModule } from '@angular/router/testing';
 import { Store } from '@ngrx/store';
-import {
-  TranslateLoader,
-  TranslateModule,
-} from '@ngx-translate/core';
-import {
-  Observable,
-  of,
-} from 'rxjs';
+import { TranslateLoader, TranslateModule, } from '@ngx-translate/core';
+import { Observable, of, } from 'rxjs';
 
 import { BrowseDefinitionDataService } from '../../../../core/browse/browse-definition-data.service';
 import { RemoteDataBuildService } from '../../../../core/cache/builders/remote-data-build.service';
@@ -38,12 +23,8 @@
 import { Bitstream } from '../../../../core/shared/bitstream.model';
 import { HALEndpointService } from '../../../../core/shared/hal-endpoint.service';
 import { Item } from '../../../../core/shared/item.model';
-<<<<<<< HEAD
 import { MetadataMap } from '../../../../core/shared/metadata.models';
-=======
-import { MetadataMap  } from '../../../../core/shared/metadata.models';
 import { SearchService } from '../../../../core/shared/search/search.service';
->>>>>>> a8f31948
 import { UUIDService } from '../../../../core/shared/uuid.service';
 import { WorkspaceitemDataService } from '../../../../core/submission/workspaceitem-data.service';
 import { TranslateLoaderMock } from '../../../../shared/mocks/translate-loader.mock';
@@ -54,36 +35,18 @@
 import { TruncatableService } from '../../../../shared/truncatable/truncatable.service';
 import { TruncatePipe } from '../../../../shared/utils/truncate.pipe';
 import {
-<<<<<<< HEAD
   GenericItemPageFieldComponent
 } from '../../field-components/specific-field/generic/generic-item-page-field.component';
 import {
   createRelationshipsObservable,
   getIIIFEnabled,
   getIIIFSearchEnabled,
-  mockRouteService
+  mockRouteService,
 } from '../shared/item.component.spec';
 import { PublicationComponent } from './publication.component';
-import { createPaginatedList } from '../../../../shared/testing/utils.test';
-import { RouteService } from '../../../../core/services/route.service';
-import { VersionHistoryDataService } from '../../../../core/data/version-history-data.service';
-import { VersionDataService } from '../../../../core/data/version-data.service';
-import { RouterTestingModule } from '@angular/router/testing';
-import { WorkspaceitemDataService } from '../../../../core/submission/workspaceitem-data.service';
-import { SearchService } from '../../../../core/shared/search/search.service';
-import { BrowseDefinitionDataService } from '../../../../core/browse/browse-definition-data.service';
-import { BrowseDefinitionDataServiceStub } from '../../../../shared/testing/browse-definition-data-service.stub';
 import { mockTruncatableService } from '../../../../shared/mocks/mock-trucatable.service';
 import { APP_CONFIG } from '../../../../../config/app-config.interface';
 import { environment } from '../../../../../environments/environment.test';
-=======
-  createRelationshipsObservable,
-  getIIIFEnabled,
-  getIIIFSearchEnabled,
-  mockRouteService,
-} from '../shared/item.component.spec';
-import { PublicationComponent } from './publication.component';
->>>>>>> a8f31948
 
 const noMetadata = new MetadataMap();
 
@@ -108,17 +71,10 @@
     TestBed.configureTestingModule({
     imports: [
         TranslateModule.forRoot({
-<<<<<<< HEAD
             loader: {
                 provide: TranslateLoader,
-                useClass: TranslateLoaderMock
-            }
-=======
-          loader: {
-            provide: TranslateLoader,
             useClass: TranslateLoaderMock,
           },
->>>>>>> a8f31948
         }),
         RouterTestingModule,
         GenericItemPageFieldComponent, TruncatePipe,
@@ -145,19 +101,11 @@
         { provide: SearchService, useValue: {} },
         { provide: RouteService, useValue: mockRouteService },
         { provide: BrowseDefinitionDataService, useValue: BrowseDefinitionDataServiceStub },
-<<<<<<< HEAD
         { provide: APP_CONFIG, useValue: environment },
     ],
-    schemas: [NO_ERRORS_SCHEMA]
+    schemas: [NO_ERRORS_SCHEMA],
 }).overrideComponent(PublicationComponent, {
-      add: {changeDetection: ChangeDetectionStrategy.Default},
-=======
-      ],
-
-      schemas: [NO_ERRORS_SCHEMA],
-    }).overrideComponent(PublicationComponent, {
-      set: { changeDetection: ChangeDetectionStrategy.Default },
->>>>>>> a8f31948
+      add: { changeDetection: ChangeDetectionStrategy.Default },
     });
   }));
 
