--- conflicted
+++ resolved
@@ -11,14 +11,10 @@
   <h2 class="item-page-title-field mr-auto">
     {{'publication.page.titleprefix' | translate}}<ds-metadata-values [mdValues]="object?.allMetadata(['dc.title'])"></ds-metadata-values>
   </h2>
-<<<<<<< HEAD
-  <div class="pl-2">
+  <div class="pl-2 space-children-mr">
     <ds-dso-page-version-button (newVersionEvent)="onCreateNewVersion()" [dso]="object"
                                 [tooltipMsgCreate]="'item.page.version.create'"
                                 [tooltipMsgHasDraft]="'item.page.version.hasDraft'"></ds-dso-page-version-button>
-=======
-  <div class="pl-2 space-children-mr">
->>>>>>> 7278b151
     <ds-dso-page-edit-button [pageRoute]="itemPageRoute" [dso]="object" [tooltipMsg]="'publication.page.edit'"></ds-dso-page-edit-button>
   </div>
 </div>
