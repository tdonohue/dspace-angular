import { HttpClient } from '@angular/common/http';
import { ChangeDetectionStrategy, NO_ERRORS_SCHEMA } from '@angular/core';
import { ComponentFixture, TestBed, waitForAsync } from '@angular/core/testing';
import { By } from '@angular/platform-browser';
import { Store } from '@ngrx/store';
import { TranslateLoader, TranslateModule } from '@ngx-translate/core';
import { Observable } from 'rxjs/internal/Observable';
import { RemoteDataBuildService } from '../../../../core/cache/builders/remote-data-build.service';
import { ObjectCacheService } from '../../../../core/cache/object-cache.service';
import { BitstreamDataService } from '../../../../core/data/bitstream-data.service';
import { CommunityDataService } from '../../../../core/data/community-data.service';
import { DefaultChangeAnalyzer } from '../../../../core/data/default-change-analyzer.service';
import { DSOChangeAnalyzer } from '../../../../core/data/dso-change-analyzer.service';
import { ItemDataService } from '../../../../core/data/item-data.service';
import { RelationshipService } from '../../../../core/data/relationship.service';
import { RemoteData } from '../../../../core/data/remote-data';
import { Bitstream } from '../../../../core/shared/bitstream.model';
import { HALEndpointService } from '../../../../core/shared/hal-endpoint.service';
import { Item } from '../../../../core/shared/item.model';
import { MetadataMap } from '../../../../core/shared/metadata.models';
import { UUIDService } from '../../../../core/shared/uuid.service';
import { TranslateLoaderMock } from '../../../../shared/mocks/translate-loader.mock';
import { NotificationsService } from '../../../../shared/notifications/notifications.service';
import { createSuccessfulRemoteDataObject$ } from '../../../../shared/remote-data.utils';
import { TruncatableService } from '../../../../shared/truncatable/truncatable.service';
import { TruncatePipe } from '../../../../shared/utils/truncate.pipe';
import { GenericItemPageFieldComponent } from '../../field-components/specific-field/generic/generic-item-page-field.component';
import {
  createRelationshipsObservable,
  iiifEnabled,
  iiifSearchEnabled, mockRouteService
} from '../shared/item.component.spec';
import { UntypedItemComponent } from './untyped-item.component';
<<<<<<< HEAD
import { RouteService } from '../../../../core/services/route.service';
import { of } from 'rxjs';
import { createPaginatedList } from '../../../../shared/testing/utils.test';
=======
import { VersionHistoryDataService } from '../../../../core/data/version-history-data.service';
import { VersionDataService } from '../../../../core/data/version-data.service';
import { RouterTestingModule } from '@angular/router/testing';
import { WorkspaceitemDataService } from '../../../../core/submission/workspaceitem-data.service';
import { SearchService } from '../../../../core/shared/search/search.service';
import { ItemVersionsSharedService } from '../../../../shared/item/item-versions/item-versions-shared.service';
>>>>>>> 2568daed


const iiifEnabledMap: MetadataMap = {
  'dspace.iiif.enabled': [iiifEnabled],
};

const iiifEnabledWithSearchMap: MetadataMap = {
  'dspace.iiif.enabled': [iiifEnabled],
  'iiif.search.enabled': [iiifSearchEnabled],
};

const noMetadata = new MetadataMap();

function getItem(metadata: MetadataMap) {
  return Object.assign(new Item(), {
    bundles: createSuccessfulRemoteDataObject$(createPaginatedList([])),
    metadata: metadata,
    relationships: createRelationshipsObservable()
  });
}

describe('UntypedItemComponent', () => {
  let comp: UntypedItemComponent;
  let fixture: ComponentFixture<UntypedItemComponent>;

  beforeEach(waitForAsync(() => {
    const mockBitstreamDataService = {
      getThumbnailFor(item: Item): Observable<RemoteData<Bitstream>> {
        return createSuccessfulRemoteDataObject$(new Bitstream());
      }
    };
    TestBed.configureTestingModule({
      imports: [
        TranslateModule.forRoot({
          loader: {
            provide: TranslateLoader,
            useClass: TranslateLoaderMock
          }
        }),
        RouterTestingModule,
      ],
      declarations: [UntypedItemComponent, GenericItemPageFieldComponent, TruncatePipe ],
      providers: [
<<<<<<< HEAD
        {provide: ItemDataService, useValue: {}},
        {provide: TruncatableService, useValue: {}},
        {provide: RelationshipService, useValue: {}},
        {provide: ObjectCacheService, useValue: {}},
        {provide: UUIDService, useValue: {}},
        {provide: Store, useValue: {}},
        {provide: RemoteDataBuildService, useValue: {}},
        {provide: CommunityDataService, useValue: {}},
        {provide: HALEndpointService, useValue: {}},
        {provide: NotificationsService, useValue: {}},
        {provide: HttpClient, useValue: {}},
        {provide: DSOChangeAnalyzer, useValue: {}},
        {provide: DefaultChangeAnalyzer, useValue: {}},
        {provide: BitstreamDataService, useValue: mockBitstreamDataService},
        {provide: RouteService, useValue: mockRouteService}
=======
        { provide: ItemDataService, useValue: {} },
        { provide: TruncatableService, useValue: {} },
        { provide: RelationshipService, useValue: {} },
        { provide: ObjectCacheService, useValue: {} },
        { provide: UUIDService, useValue: {} },
        { provide: Store, useValue: {} },
        { provide: RemoteDataBuildService, useValue: {} },
        { provide: CommunityDataService, useValue: {} },
        { provide: HALEndpointService, useValue: {} },
        { provide: NotificationsService, useValue: {} },
        { provide: HttpClient, useValue: {} },
        { provide: DSOChangeAnalyzer, useValue: {} },
        { provide: DefaultChangeAnalyzer, useValue: {} },
        { provide: VersionHistoryDataService, useValue: {} },
        { provide: VersionDataService, useValue: {} },
        { provide: BitstreamDataService, useValue: mockBitstreamDataService },
        { provide: WorkspaceitemDataService, useValue: {} },
        { provide: SearchService, useValue: {} },
        { provide: ItemDataService, useValue: {} },
        { provide: ItemVersionsSharedService, useValue: {} },
>>>>>>> 2568daed
      ],
      schemas: [NO_ERRORS_SCHEMA]
    }).overrideComponent(UntypedItemComponent, {
      set: {changeDetection: ChangeDetectionStrategy.Default}
    }).compileComponents();
  }));

  describe('default view', () => {
    beforeEach(waitForAsync(() => {
      fixture = TestBed.createComponent(UntypedItemComponent);
      comp = fixture.componentInstance;
      comp.object = getItem(noMetadata);
      fixture.detectChanges();
    }));

    it('should contain a component to display the date', () => {
      const fields = fixture.debugElement.queryAll(By.css('ds-item-page-date-field'));
      expect(fields.length).toBeGreaterThanOrEqual(1);
    });

    it('should not contain a metadata only author field', () => {
      const fields = fixture.debugElement.queryAll(By.css('ds-item-page-author-field'));
      expect(fields.length).toBe(0);
    });

    it('should contain a mixed metadata and relationship field for authors', () => {
      const fields = fixture.debugElement.queryAll(By.css('.ds-item-page-mixed-author-field'));
      expect(fields.length).toBe(1);
    });

    it('should contain a component to display the abstract', () => {
      const fields = fixture.debugElement.queryAll(By.css('ds-item-page-abstract-field'));
      expect(fields.length).toBeGreaterThanOrEqual(1);
    });

    it('should contain a component to display the uri', () => {
      const fields = fixture.debugElement.queryAll(By.css('ds-item-page-uri-field'));
      expect(fields.length).toBeGreaterThanOrEqual(1);
    });

    it('should contain a component to display the collections', () => {
      const fields = fixture.debugElement.queryAll(By.css('ds-item-page-collections'));
      expect(fields.length).toBeGreaterThanOrEqual(1);
    });

    it('should not contain an iiif viewer component', () => {
      const fields = fixture.debugElement.queryAll(By.css('ds-mirador-viewer'));
      expect(fields.length).toBe(0);
    });
  });


  describe('with IIIF viewer', () => {

    beforeEach(waitForAsync(() => {
      fixture = TestBed.createComponent(UntypedItemComponent);
      comp = fixture.componentInstance;
      comp.object = getItem(iiifEnabledMap);
      fixture.detectChanges();
    }));

    it('should contain an iiif viewer component', () => {
      const fields = fixture.debugElement.queryAll(By.css('ds-mirador-viewer'));
      expect(fields.length).toBeGreaterThanOrEqual(1);
    });

  });

  describe('with IIIF viewer and search', () => {

    beforeEach(waitForAsync(() => {
      mockRouteService.getPreviousUrl.and.returnValue(of(['/search?q=bird&motivation=painting','/item']));
      fixture = TestBed.createComponent(UntypedItemComponent);
      comp = fixture.componentInstance;
      comp.object = getItem(iiifEnabledWithSearchMap);
      fixture.detectChanges();
    }));

    it('should contain an iiif viewer component', () => {
      const fields = fixture.debugElement.queryAll(By.css('ds-mirador-viewer'));
      expect(fields.length).toBeGreaterThanOrEqual(1);
    });

    it('should call the RouteService getHistory method', () => {
      expect(mockRouteService.getPreviousUrl).toHaveBeenCalled();
    });

  });

});<|MERGE_RESOLUTION|>--- conflicted
+++ resolved
@@ -31,18 +31,15 @@
   iiifSearchEnabled, mockRouteService
 } from '../shared/item.component.spec';
 import { UntypedItemComponent } from './untyped-item.component';
-<<<<<<< HEAD
 import { RouteService } from '../../../../core/services/route.service';
 import { of } from 'rxjs';
 import { createPaginatedList } from '../../../../shared/testing/utils.test';
-=======
 import { VersionHistoryDataService } from '../../../../core/data/version-history-data.service';
 import { VersionDataService } from '../../../../core/data/version-data.service';
 import { RouterTestingModule } from '@angular/router/testing';
 import { WorkspaceitemDataService } from '../../../../core/submission/workspaceitem-data.service';
 import { SearchService } from '../../../../core/shared/search/search.service';
 import { ItemVersionsSharedService } from '../../../../shared/item/item-versions/item-versions-shared.service';
->>>>>>> 2568daed
 
 
 const iiifEnabledMap: MetadataMap = {
@@ -86,23 +83,6 @@
       ],
       declarations: [UntypedItemComponent, GenericItemPageFieldComponent, TruncatePipe ],
       providers: [
-<<<<<<< HEAD
-        {provide: ItemDataService, useValue: {}},
-        {provide: TruncatableService, useValue: {}},
-        {provide: RelationshipService, useValue: {}},
-        {provide: ObjectCacheService, useValue: {}},
-        {provide: UUIDService, useValue: {}},
-        {provide: Store, useValue: {}},
-        {provide: RemoteDataBuildService, useValue: {}},
-        {provide: CommunityDataService, useValue: {}},
-        {provide: HALEndpointService, useValue: {}},
-        {provide: NotificationsService, useValue: {}},
-        {provide: HttpClient, useValue: {}},
-        {provide: DSOChangeAnalyzer, useValue: {}},
-        {provide: DefaultChangeAnalyzer, useValue: {}},
-        {provide: BitstreamDataService, useValue: mockBitstreamDataService},
-        {provide: RouteService, useValue: mockRouteService}
-=======
         { provide: ItemDataService, useValue: {} },
         { provide: TruncatableService, useValue: {} },
         { provide: RelationshipService, useValue: {} },
@@ -123,7 +103,6 @@
         { provide: SearchService, useValue: {} },
         { provide: ItemDataService, useValue: {} },
         { provide: ItemVersionsSharedService, useValue: {} },
->>>>>>> 2568daed
       ],
       schemas: [NO_ERRORS_SCHEMA]
     }).overrideComponent(UntypedItemComponent, {
