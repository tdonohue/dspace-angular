--- conflicted
+++ resolved
@@ -1,33 +1,13 @@
-import {
-  Component,
-  Input,
-  OnInit,
-} from '@angular/core';
+import { Component, Input, OnInit } from '@angular/core';
 import { Router } from '@angular/router';
 import { Observable } from 'rxjs';
-import {
-  filter,
-  map,
-  take,
-} from 'rxjs/operators';
+import { map, take } from 'rxjs/operators';
 
 import { environment } from '../../../../../environments/environment';
 import { RouteService } from '../../../../core/services/route.service';
 import { Item } from '../../../../core/shared/item.model';
 import { getItemPageRoute } from '../../../item-page-routing-paths';
-<<<<<<< HEAD
-import {
-  getDSpaceQuery,
-  isIiifEnabled,
-  isIiifSearchEnabled,
-} from './item-iiif-utils';
-=======
-import { RouteService } from '../../../../core/services/route.service';
-import { Observable } from 'rxjs';
 import { getDSpaceQuery, isIiifEnabled, isIiifSearchEnabled } from './item-iiif-utils';
-import { map, take } from 'rxjs/operators';
-import { Router } from '@angular/router';
->>>>>>> 230055ce
 
 @Component({
   selector: 'ds-item',
@@ -97,10 +77,6 @@
     this.showBackButton$ = this.routeService.getPreviousUrl().pipe(
       map((url: string) => this.previousRoute.test(url)),
       take(1),
-<<<<<<< HEAD
-      map(() => true),
-=======
->>>>>>> 230055ce
     );
     // check to see if iiif viewer is required.
     this.iiifEnabled = isIiifEnabled(this.object);
