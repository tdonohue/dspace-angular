import { combineLatest as observableCombineLatest, Observable, of as observableOf, zip as observableZip } from 'rxjs';
import { distinctUntilChanged, map, mergeMap, switchMap } from 'rxjs/operators';
import { PaginatedList } from '../../../../core/data/paginated-list.model';
import { RemoteData } from '../../../../core/data/remote-data';
import { Relationship } from '../../../../core/shared/item-relationships/relationship.model';
import { Item } from '../../../../core/shared/item.model';
import {
  getFirstCompletedRemoteData
} from '../../../../core/shared/operators';
import { hasValue } from '../../../../shared/empty.util';
import { InjectionToken } from '@angular/core';

export const PAGINATED_RELATIONS_TO_ITEMS_OPERATOR = new InjectionToken<(thisId: string) => (source: Observable<RemoteData<PaginatedList<Relationship>>>) => Observable<RemoteData<PaginatedList<Item>>>>('paginatedRelationsToItems', {
  providedIn: 'root',
  factory: () => paginatedRelationsToItems
});

/**
 * Operator for comparing arrays using a mapping function
 * The mapping function should turn the source array into an array of basic types, so that the array can
 * be compared using these basic types.
 * For example: "(o) => o.id" will compare the two arrays by comparing their content by id.
 * @param mapFn   Function for mapping the arrays
 */
export const compareArraysUsing = <T>(mapFn: (t: T) => any) =>
  (a: T[], b: T[]): boolean => {
    if (!Array.isArray(a) || ! Array.isArray(b)) {
      return false;
    }

    const aIds = a.map(mapFn);
    const bIds = b.map(mapFn);

    return aIds.length === bIds.length &&
      aIds.every((e) => bIds.includes(e)) &&
      bIds.every((e) => aIds.includes(e));
  };

/**
 * Operator for comparing arrays using the object's ids
 */
export const compareArraysUsingIds = <T extends { id: string }>() =>
  compareArraysUsing((t: T) => hasValue(t) ? t.id : undefined);

/**
 * Operator for turning a list of relationships into a list of the relevant items
 * @param {string} thisId       The item's id of which the relations belong to
 */
export const relationsToItems = (thisId: string): (source: Observable<Relationship[]>) => Observable<Item[]> =>
  (source: Observable<Relationship[]>): Observable<Item[]> =>
    source.pipe(
      mergeMap((relationships: Relationship[]) => {
        if (relationships.length === 0) {
          return observableOf([]);
        }
        return observableZip(
          ...relationships.map((rel: Relationship) => observableCombineLatest([rel.leftItem, rel.rightItem])),
        );
      }),
      map((arr: [RemoteData<Item>, RemoteData<Item>][]) =>
        arr
          .filter(([leftItem, rightItem]) => leftItem.hasSucceeded && rightItem.hasSucceeded)
          .map(([leftItem, rightItem]) => {
            if (leftItem.payload.id === thisId) {
              return rightItem.payload;
            } else if (rightItem.payload.id === thisId) {
              return leftItem.payload;
            }
          })
          .filter((item: Item) => hasValue(item))
      ),
      distinctUntilChanged(compareArraysUsingIds()),
    );

/**
 * Operator for turning a paginated list of relationships into a paginated list of the relevant items
 * The result is wrapped in the original RemoteData and PaginatedList
 * @param {string} thisId       The item's id of which the relations belong to
 */
<<<<<<< HEAD
export const paginatedRelationsToItems = (thisId: string) => (source: Observable<RemoteData<PaginatedList<Relationship>>>): Observable<RemoteData<PaginatedList<Item>>> =>
=======
export const paginatedRelationsToItems = (thisId: string): (source: Observable<RemoteData<PaginatedList<Relationship>>>) => Observable<RemoteData<PaginatedList<Item>>> =>
  (source: Observable<RemoteData<PaginatedList<Relationship>>>): Observable<RemoteData<PaginatedList<Item>>> =>
>>>>>>> 813db7cc
    source.pipe(
      getFirstCompletedRemoteData(),
      switchMap((relationshipsRD: RemoteData<PaginatedList<Relationship>>) => {
        return observableCombineLatest(
          relationshipsRD.payload.page.map((rel: Relationship) =>
            observableCombineLatest([
              rel.leftItem.pipe(
                getFirstCompletedRemoteData(),
                map((rd: RemoteData<Item>) => {
                  if (rd.hasSucceeded) {
                    return rd.payload;
                  } else {
                    return null;
                  }
                })
              ),
              rel.rightItem.pipe(
                getFirstCompletedRemoteData(),
                map((rd: RemoteData<Item>) => {
                  if (rd.hasSucceeded) {
                    return rd.payload;
                  } else {
                    return null;
                  }
                })
              ),
              ]
            )
          )
        ).pipe(
          map((arr) =>
            arr.map(([leftItem, rightItem]) => {
                if (hasValue(leftItem) && leftItem.id === thisId) {
                  return rightItem;
                } else if (hasValue(rightItem) && rightItem.id === thisId) {
                  return leftItem;
                }
              })
              .filter((item: Item) => hasValue(item))
          ),
          distinctUntilChanged(compareArraysUsingIds()),
          map((relatedItems: Item[]) =>
            Object.assign(relationshipsRD, { payload: Object.assign(relationshipsRD.payload, { page: relatedItems } )})
          )
        );
      })
    );<|MERGE_RESOLUTION|>--- conflicted
+++ resolved
@@ -77,12 +77,8 @@
  * The result is wrapped in the original RemoteData and PaginatedList
  * @param {string} thisId       The item's id of which the relations belong to
  */
-<<<<<<< HEAD
-export const paginatedRelationsToItems = (thisId: string) => (source: Observable<RemoteData<PaginatedList<Relationship>>>): Observable<RemoteData<PaginatedList<Item>>> =>
-=======
 export const paginatedRelationsToItems = (thisId: string): (source: Observable<RemoteData<PaginatedList<Relationship>>>) => Observable<RemoteData<PaginatedList<Item>>> =>
   (source: Observable<RemoteData<PaginatedList<Relationship>>>): Observable<RemoteData<PaginatedList<Item>>> =>
->>>>>>> 813db7cc
     source.pipe(
       getFirstCompletedRemoteData(),
       switchMap((relationshipsRD: RemoteData<PaginatedList<Relationship>>) => {
