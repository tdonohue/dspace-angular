import {
  ChangeDetectionStrategy,
  NO_ERRORS_SCHEMA,
} from '@angular/core';
import {
  ComponentFixture,
  TestBed,
  waitForAsync,
} from '@angular/core/testing';
import { By } from '@angular/platform-browser';
import { TranslateModule } from '@ngx-translate/core';
import { of as observableOf } from 'rxjs';

import { APP_CONFIG } from '../../../../config/app-config.interface';
<<<<<<< HEAD
import { ThemeService } from '../../../shared/theme-support/theme.service';
import { getMockThemeService } from '../../../shared/mocks/theme-service.mock';
import { MetadataFieldWrapperComponent } from '../../../shared/metadata-field-wrapper/metadata-field-wrapper.component';
import {
  ListableObjectComponentLoaderComponent
} from '../../../shared/object-collection/shared/listable-object/listable-object-component-loader.component';
import { ThemedLoadingComponent } from '../../../shared/loading/themed-loading.component';
=======
import { RelationshipDataService } from '../../../core/data/relationship-data.service';
import { Item } from '../../../core/shared/item.model';
import { createSuccessfulRemoteDataObject$ } from '../../../shared/remote-data.utils';
import { createPaginatedList } from '../../../shared/testing/utils.test';
import { VarDirective } from '../../../shared/utils/var.directive';
import { createRelationshipsObservable } from '../item-types/shared/item.component.spec';
import { RelatedItemsComponent } from './related-items-component';
>>>>>>> a8f31948

const parentItem: Item = Object.assign(new Item(), {
  bundles: createSuccessfulRemoteDataObject$(createPaginatedList([])),
  metadata: [],
  relationships: createRelationshipsObservable(),
});
const mockItem1: Item = Object.assign(new Item(), {
  bundles: createSuccessfulRemoteDataObject$(createPaginatedList([])),
  metadata: [],
  relationships: createRelationshipsObservable(),
});
const mockItem2: Item = Object.assign(new Item(), {
  bundles: createSuccessfulRemoteDataObject$(createPaginatedList([])),
  metadata: [],
  relationships: createRelationshipsObservable(),
});
const mockItems = [mockItem1, mockItem2];
const relationType = 'isItemOfItem';
let relationshipService: RelationshipDataService;

const environmentUseThumbs = {
  browseBy: {
    showThumbnails: true,
  },
};

const enviromentNoThumbs = {
  browseBy: {
    showThumbnails: false,
  },
};

describe('RelatedItemsComponent', () => {
  let comp: RelatedItemsComponent;
  let fixture: ComponentFixture<RelatedItemsComponent>;

  beforeEach(waitForAsync(() => {
    relationshipService = jasmine.createSpyObj('relationshipService',
      {
        getRelatedItemsByLabel: createSuccessfulRemoteDataObject$(createPaginatedList(mockItems)),
      },
    );

    TestBed.configureTestingModule({
<<<<<<< HEAD
    imports: [TranslateModule.forRoot(), RelatedItemsComponent, VarDirective],
    providers: [
      {provide: RelationshipDataService, useValue: relationshipService},
      {provide: APP_CONFIG, useValue: environmentUseThumbs},
      {provide: ThemeService, useValue: getMockThemeService()}
    ],
    schemas: [NO_ERRORS_SCHEMA]
}).overrideComponent(RelatedItemsComponent, {
      add: {changeDetection: ChangeDetectionStrategy.Default},
      remove: {
        imports: [
          MetadataFieldWrapperComponent,
          ListableObjectComponentLoaderComponent,
          ThemedLoadingComponent
        ]
      }
=======
      imports: [TranslateModule.forRoot()],
      declarations: [RelatedItemsComponent, VarDirective],
      providers: [
        { provide: RelationshipDataService, useValue: relationshipService },
        { provide: APP_CONFIG, useValue: environmentUseThumbs },
      ],
      schemas: [NO_ERRORS_SCHEMA],
    }).overrideComponent(RelatedItemsComponent, {
      set: { changeDetection: ChangeDetectionStrategy.Default },
>>>>>>> a8f31948
    }).compileComponents();
  }));

  beforeEach(waitForAsync(() => {
    fixture = TestBed.createComponent(RelatedItemsComponent);
    comp = fixture.componentInstance;
    comp.parentItem = parentItem;
    comp.relationType = relationType;
    fixture.detectChanges();
  }));

  it(`should load ${mockItems.length} item-type-switcher components`, () => {
    const fields = fixture.debugElement.queryAll(By.css('ds-listable-object-component-loader'));
    expect(fields.length).toBe(mockItems.length);
  });

  it('should contain one page of items', () => {
    expect(comp.objects.length).toEqual(1);
  });

  describe('when increase is called', () => {
    beforeEach(() => {
      comp.increase();
    });

    it('should add a new page to the list', () => {
      expect(comp.objects.length).toEqual(2);
    });

    it('should call relationship-service\'s getRelatedItemsByLabel with the correct arguments (second page)', () => {
      expect(relationshipService.getRelatedItemsByLabel).toHaveBeenCalledWith(parentItem, relationType, Object.assign(comp.options, {
        elementsPerPage: comp.incrementBy,
        currentPage: 2,
        fetchThumbnail: true,
      }));
    });

  });

  describe('when decrease is called', () => {
    beforeEach(() => {
      // Add a second page
      comp.objects.push(observableOf(undefined));
      comp.decrease();
    });

    it('should decrease the list of pages', () => {
      expect(comp.objects.length).toEqual(1);
    });
  });

});
describe('RelatedItemsComponent', () => {
  let comp: RelatedItemsComponent;
  let fixture: ComponentFixture<RelatedItemsComponent>;

  beforeEach(waitForAsync(() => {
    relationshipService = jasmine.createSpyObj('relationshipService',
      {
        getRelatedItemsByLabel: createSuccessfulRemoteDataObject$(createPaginatedList(mockItems)),
      },
    );

    TestBed.configureTestingModule({
<<<<<<< HEAD
    imports: [TranslateModule.forRoot(), RelatedItemsComponent, VarDirective],
    providers: [
      {provide: RelationshipDataService, useValue: relationshipService},
      {provide: APP_CONFIG, useValue: enviromentNoThumbs},
      {provide: ThemeService, useValue: getMockThemeService()}
    ],
    schemas: [NO_ERRORS_SCHEMA]
}).overrideComponent(RelatedItemsComponent, {
      add: {changeDetection: ChangeDetectionStrategy.Default},
      remove: {
        imports: [
          MetadataFieldWrapperComponent,
          ListableObjectComponentLoaderComponent,
          ThemedLoadingComponent
        ]
      }
=======
      imports: [TranslateModule.forRoot()],
      declarations: [RelatedItemsComponent, VarDirective],
      providers: [
        { provide: RelationshipDataService, useValue: relationshipService },
        { provide: APP_CONFIG, useValue: enviromentNoThumbs },
      ],
      schemas: [NO_ERRORS_SCHEMA],
    }).overrideComponent(RelatedItemsComponent, {
      set: { changeDetection: ChangeDetectionStrategy.Default },
>>>>>>> a8f31948
    }).compileComponents();
  }));

  beforeEach(waitForAsync(() => {
    fixture = TestBed.createComponent(RelatedItemsComponent);
    comp = fixture.componentInstance;
    comp.parentItem = parentItem;
    comp.relationType = relationType;
    fixture.detectChanges();
  }));
  it('should call relationship-service\'s getRelatedItemsByLabel with the correct arguments (second page)', () => {
    expect(relationshipService.getRelatedItemsByLabel).toHaveBeenCalledWith(parentItem, relationType, Object.assign(comp.options, {
      elementsPerPage: comp.incrementBy,
      currentPage: 2,
      fetchThumbnail: false,
    }));
  });
});<|MERGE_RESOLUTION|>--- conflicted
+++ resolved
@@ -1,18 +1,10 @@
-import {
-  ChangeDetectionStrategy,
-  NO_ERRORS_SCHEMA,
-} from '@angular/core';
-import {
-  ComponentFixture,
-  TestBed,
-  waitForAsync,
-} from '@angular/core/testing';
+import { ChangeDetectionStrategy, NO_ERRORS_SCHEMA, } from '@angular/core';
+import { ComponentFixture, TestBed, waitForAsync, } from '@angular/core/testing';
 import { By } from '@angular/platform-browser';
 import { TranslateModule } from '@ngx-translate/core';
 import { of as observableOf } from 'rxjs';
 
 import { APP_CONFIG } from '../../../../config/app-config.interface';
-<<<<<<< HEAD
 import { ThemeService } from '../../../shared/theme-support/theme.service';
 import { getMockThemeService } from '../../../shared/mocks/theme-service.mock';
 import { MetadataFieldWrapperComponent } from '../../../shared/metadata-field-wrapper/metadata-field-wrapper.component';
@@ -20,7 +12,6 @@
   ListableObjectComponentLoaderComponent
 } from '../../../shared/object-collection/shared/listable-object/listable-object-component-loader.component';
 import { ThemedLoadingComponent } from '../../../shared/loading/themed-loading.component';
-=======
 import { RelationshipDataService } from '../../../core/data/relationship-data.service';
 import { Item } from '../../../core/shared/item.model';
 import { createSuccessfulRemoteDataObject$ } from '../../../shared/remote-data.utils';
@@ -28,7 +19,6 @@
 import { VarDirective } from '../../../shared/utils/var.directive';
 import { createRelationshipsObservable } from '../item-types/shared/item.component.spec';
 import { RelatedItemsComponent } from './related-items-component';
->>>>>>> a8f31948
 
 const parentItem: Item = Object.assign(new Item(), {
   bundles: createSuccessfulRemoteDataObject$(createPaginatedList([])),
@@ -73,14 +63,13 @@
     );
 
     TestBed.configureTestingModule({
-<<<<<<< HEAD
     imports: [TranslateModule.forRoot(), RelatedItemsComponent, VarDirective],
     providers: [
       {provide: RelationshipDataService, useValue: relationshipService},
       {provide: APP_CONFIG, useValue: environmentUseThumbs},
       {provide: ThemeService, useValue: getMockThemeService()}
     ],
-    schemas: [NO_ERRORS_SCHEMA]
+      schemas: [NO_ERRORS_SCHEMA],
 }).overrideComponent(RelatedItemsComponent, {
       add: {changeDetection: ChangeDetectionStrategy.Default},
       remove: {
@@ -90,17 +79,6 @@
           ThemedLoadingComponent
         ]
       }
-=======
-      imports: [TranslateModule.forRoot()],
-      declarations: [RelatedItemsComponent, VarDirective],
-      providers: [
-        { provide: RelationshipDataService, useValue: relationshipService },
-        { provide: APP_CONFIG, useValue: environmentUseThumbs },
-      ],
-      schemas: [NO_ERRORS_SCHEMA],
-    }).overrideComponent(RelatedItemsComponent, {
-      set: { changeDetection: ChangeDetectionStrategy.Default },
->>>>>>> a8f31948
     }).compileComponents();
   }));
 
@@ -165,14 +143,13 @@
     );
 
     TestBed.configureTestingModule({
-<<<<<<< HEAD
     imports: [TranslateModule.forRoot(), RelatedItemsComponent, VarDirective],
     providers: [
       {provide: RelationshipDataService, useValue: relationshipService},
       {provide: APP_CONFIG, useValue: enviromentNoThumbs},
       {provide: ThemeService, useValue: getMockThemeService()}
     ],
-    schemas: [NO_ERRORS_SCHEMA]
+      schemas: [NO_ERRORS_SCHEMA],
 }).overrideComponent(RelatedItemsComponent, {
       add: {changeDetection: ChangeDetectionStrategy.Default},
       remove: {
@@ -182,17 +159,6 @@
           ThemedLoadingComponent
         ]
       }
-=======
-      imports: [TranslateModule.forRoot()],
-      declarations: [RelatedItemsComponent, VarDirective],
-      providers: [
-        { provide: RelationshipDataService, useValue: relationshipService },
-        { provide: APP_CONFIG, useValue: enviromentNoThumbs },
-      ],
-      schemas: [NO_ERRORS_SCHEMA],
-    }).overrideComponent(RelatedItemsComponent, {
-      set: { changeDetection: ChangeDetectionStrategy.Default },
->>>>>>> a8f31948
     }).compileComponents();
   }));
 
