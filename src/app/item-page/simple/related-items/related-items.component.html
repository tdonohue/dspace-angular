<ds-metadata-field-wrapper [label]="label" [ngClass]="placeholderFontClass">
  <ng-container *ngFor="let objectPage of objects; let i = index">
    <ng-container *ngVar="(objectPage | async) as itemsRD">
      <ds-listable-object-component-loader *ngFor="let item of itemsRD?.payload?.page"
                                           [object]="item" [viewMode]="viewMode">
<<<<<<< HEAD
      </ds-themed-listable-object-component-loader>
      <ds-themed-loading *ngIf="(i + 1) === objects.length && (itemsRD || i > 0) && !(itemsRD?.hasSucceeded && itemsRD?.payload && itemsRD?.payload?.page?.length > 0)" message="{{'loading.default' | translate}}"></ds-themed-loading>
=======
      </ds-listable-object-component-loader>
      <ds-loading *ngIf="(i + 1) === objects.length && (itemsRD || i > 0) && !(itemsRD?.hasSucceeded && itemsRD?.payload && itemsRD?.payload?.page?.length > 0)" message="{{'loading.default' | translate}}"></ds-loading>
>>>>>>> a475fa10
      <div class="d-inline-block w-100 mt-2" *ngIf="(i + 1) === objects.length && itemsRD?.payload?.page?.length > 0">
        <div *ngIf="itemsRD?.payload?.totalPages > objects.length" class="float-left" id="view-more">
          <a [routerLink]="[]" (click)="increase()">{{'item.page.related-items.view-more' |
            translate:{ amount: (itemsRD?.payload?.totalElements - (incrementBy * objects.length) < incrementBy) ? itemsRD?.payload?.totalElements - (incrementBy * objects.length) : incrementBy } }}</a>
        </div>
        <div *ngIf="objects.length > 1" class="float-right" id="view-less">
          <a [routerLink]="[]" (click)="decrease()">{{'item.page.related-items.view-less' |
            translate:{ amount: itemsRD?.payload?.page?.length } }}</a>
        </div>
      </div>
    </ng-container>
  </ng-container>
</ds-metadata-field-wrapper><|MERGE_RESOLUTION|>--- conflicted
+++ resolved
@@ -3,13 +3,8 @@
     <ng-container *ngVar="(objectPage | async) as itemsRD">
       <ds-listable-object-component-loader *ngFor="let item of itemsRD?.payload?.page"
                                            [object]="item" [viewMode]="viewMode">
-<<<<<<< HEAD
-      </ds-themed-listable-object-component-loader>
+      </ds-listable-object-component-loader>
       <ds-themed-loading *ngIf="(i + 1) === objects.length && (itemsRD || i > 0) && !(itemsRD?.hasSucceeded && itemsRD?.payload && itemsRD?.payload?.page?.length > 0)" message="{{'loading.default' | translate}}"></ds-themed-loading>
-=======
-      </ds-listable-object-component-loader>
-      <ds-loading *ngIf="(i + 1) === objects.length && (itemsRD || i > 0) && !(itemsRD?.hasSucceeded && itemsRD?.payload && itemsRD?.payload?.page?.length > 0)" message="{{'loading.default' | translate}}"></ds-loading>
->>>>>>> a475fa10
       <div class="d-inline-block w-100 mt-2" *ngIf="(i + 1) === objects.length && itemsRD?.payload?.page?.length > 0">
         <div *ngIf="itemsRD?.payload?.totalPages > objects.length" class="float-left" id="view-more">
           <a [routerLink]="[]" (click)="increase()">{{'item.page.related-items.view-more' |
