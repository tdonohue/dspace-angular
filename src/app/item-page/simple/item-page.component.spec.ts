import {
  ChangeDetectionStrategy,
  NO_ERRORS_SCHEMA,
  PLATFORM_ID,
} from '@angular/core';
import {
  ComponentFixture,
  TestBed,
  waitForAsync,
} from '@angular/core/testing';
import { By } from '@angular/platform-browser';
import { BrowserAnimationsModule } from '@angular/platform-browser/animations';
import {
  ActivatedRoute,
  Router,
} from '@angular/router';
import {
  TranslateLoader,
  TranslateModule,
} from '@ngx-translate/core';
import { of as observableOf } from 'rxjs';

import { AuthService } from '../../core/auth/auth.service';
import { NotifyInfoService } from '../../core/coar-notify/notify-info/notify-info.service';
import { AuthorizationDataService } from '../../core/data/feature-authorization/authorization-data.service';
import { ItemDataService } from '../../core/data/item-data.service';
import { SignpostingDataService } from '../../core/data/signposting-data.service';
import { SignpostingLink } from '../../core/data/signposting-links.model';
import {
  LinkDefinition,
  LinkHeadService,
} from '../../core/services/link-head.service';
import { ServerResponseService } from '../../core/services/server-response.service';
import { Item } from '../../core/shared/item.model';
import { ErrorComponent } from '../../shared/error/error.component';
import { ThemedLoadingComponent } from '../../shared/loading/themed-loading.component';
import { TranslateLoaderMock } from '../../shared/mocks/translate-loader.mock';
import { ListableObjectComponentLoaderComponent } from '../../shared/object-collection/shared/listable-object/listable-object-component-loader.component';
import {
  createFailedRemoteDataObject$,
  createPendingRemoteDataObject$,
  createSuccessfulRemoteDataObject,
  createSuccessfulRemoteDataObject$,
} from '../../shared/remote-data.utils';
<<<<<<< HEAD
import { ActivatedRouteStub } from '../../shared/testing/active-router.stub';
=======
>>>>>>> 249cac4f
import { createPaginatedList } from '../../shared/testing/utils.test';
import { VarDirective } from '../../shared/utils/var.directive';
import { ViewTrackerComponent } from '../../statistics/angulartics/dspace/view-tracker.component';
import { ThemedItemAlertsComponent } from '../alerts/themed-item-alerts.component';
import { ItemVersionsComponent } from '../versions/item-versions.component';
import { ItemVersionsNoticeComponent } from '../versions/notice/item-versions-notice.component';
import { ItemPageComponent } from './item-page.component';
import { createRelationshipsObservable } from './item-types/shared/item.component.spec';
import { NotifyRequestsStatusComponent } from './notify-requests-status/notify-requests-status-component/notify-requests-status.component';
import { QaEventNotificationComponent } from './qa-event-notification/qa-event-notification.component';

const mockItem: Item = Object.assign(new Item(), {
  bundles: createSuccessfulRemoteDataObject$(createPaginatedList([])),
  metadata: [],
  relationships: createRelationshipsObservable(),
});

const mockWithdrawnItem: Item = Object.assign(new Item(), {
  bundles: createSuccessfulRemoteDataObject$(createPaginatedList([])),
  metadata: [],
  relationships: createRelationshipsObservable(),
  isWithdrawn: true,
});

const mocklink = {
  href: 'http://test.org',
  rel: 'rel1',
  type: 'type1',
};

const mocklink2 = {
  href: 'http://test2.org',
  rel: 'rel2',
  type: undefined,
};

const mockSignpostingLinks: SignpostingLink[] = [mocklink, mocklink2];

describe('ItemPageComponent', () => {
  let comp: ItemPageComponent;
  let fixture: ComponentFixture<ItemPageComponent>;
  let authorizationDataService: AuthorizationDataService;
  let serverResponseService: jasmine.SpyObj<ServerResponseService>;
  let signpostingDataService: jasmine.SpyObj<SignpostingDataService>;
  let linkHeadService: jasmine.SpyObj<LinkHeadService>;
  let notifyInfoService: jasmine.SpyObj<NotifyInfoService>;

  const mockRoute = Object.assign(new ActivatedRouteStub(), {
    data: observableOf({ dso: createSuccessfulRemoteDataObject(mockItem) }),
  });

  const getCoarLdnLocalInboxUrls = ['http://InboxUrls.org', 'http://InboxUrls2.org'];

  beforeEach(waitForAsync(() => {
<<<<<<< HEAD
    authService = jasmine.createSpyObj('authService', {
      isAuthenticated: observableOf(true),
      setRedirectUrl: {},
    });
=======
>>>>>>> 249cac4f
    authorizationDataService = jasmine.createSpyObj('authorizationDataService', {
      isAuthorized: observableOf(false),
    });
    serverResponseService = jasmine.createSpyObj('ServerResponseService', {
      setHeader: jasmine.createSpy('setHeader'),
    });

    signpostingDataService = jasmine.createSpyObj('SignpostingDataService', {
      getLinks: observableOf([mocklink, mocklink2]),
    });

    linkHeadService = jasmine.createSpyObj('LinkHeadService', {
      addTag: jasmine.createSpy('setHeader'),
      removeTag: jasmine.createSpy('removeTag'),
    });

    notifyInfoService = jasmine.createSpyObj('NotifyInfoService', {
      getInboxRelationLink: 'http://www.w3.org/ns/ldp#inbox',
      isCoarConfigEnabled: observableOf(true),
      getCoarLdnLocalInboxUrls: observableOf(getCoarLdnLocalInboxUrls),
    });

    TestBed.configureTestingModule({
      imports: [TranslateModule.forRoot({
        loader: {
          provide: TranslateLoader,
          useClass: TranslateLoaderMock,
        },
      }), BrowserAnimationsModule, ItemPageComponent, VarDirective],
      providers: [
        { provide: ActivatedRoute, useValue: mockRoute },
        { provide: ItemDataService, useValue: {} },
        { provide: Router, useValue: {} },
        { provide: AuthorizationDataService, useValue: authorizationDataService },
        { provide: ServerResponseService, useValue: serverResponseService },
        { provide: SignpostingDataService, useValue: signpostingDataService },
        { provide: LinkHeadService, useValue: linkHeadService },
        { provide: NotifyInfoService, useValue: notifyInfoService },
        { provide: PLATFORM_ID, useValue: 'server' },
      ],
      schemas: [NO_ERRORS_SCHEMA],
    }).overrideComponent(ItemPageComponent, {
      add: { changeDetection: ChangeDetectionStrategy.Default },
      remove: { imports: [
        ThemedItemAlertsComponent,
        ItemVersionsNoticeComponent,
        ViewTrackerComponent,
        ListableObjectComponentLoaderComponent,
        ItemVersionsComponent,
        ErrorComponent,
        ThemedLoadingComponent,
        NotifyRequestsStatusComponent,
        QaEventNotificationComponent,
      ] },
    }).compileComponents();
  }));

  beforeEach(waitForAsync(() => {
    fixture = TestBed.createComponent(ItemPageComponent);
    comp = fixture.componentInstance;
    fixture.detectChanges();
  }));

  describe('when the item is loading', () => {
    beforeEach(() => {
      comp.itemRD$ = createPendingRemoteDataObject$();
      // comp.itemRD$ = observableOf(new RemoteData(true, true, true, null, undefined));
      fixture.detectChanges();
    });

    it('should display a loading component', () => {
      const loading = fixture.debugElement.query(By.css('ds-loading'));
      expect(loading.nativeElement).toBeDefined();
    });
  });

  describe('when the item failed loading', () => {
    beforeEach(() => {
      comp.itemRD$ = createFailedRemoteDataObject$('server error', 500);
      fixture.detectChanges();
    });

    it('should display an error component', () => {
      const error = fixture.debugElement.query(By.css('ds-error'));
      expect(error.nativeElement).toBeDefined();
    });
  });

  describe('when the item is withdrawn and the user is an admin', () => {
    beforeEach(() => {
      comp.isAdmin$ = observableOf(true);
      comp.itemRD$ = createSuccessfulRemoteDataObject$(mockWithdrawnItem);
      fixture.detectChanges();
    });

    it('should display the item', () => {
      const objectLoader = fixture.debugElement.query(By.css('ds-listable-object-component-loader'));
      expect(objectLoader.nativeElement).toBeDefined();
    });

    it('should add the signposting links', () => {
      expect(serverResponseService.setHeader).toHaveBeenCalled();
      expect(linkHeadService.addTag).toHaveBeenCalledTimes(4);
    });


    it('should add link tags correctly', () => {

      expect(comp.signpostingLinks).toEqual([mocklink, mocklink2]);

      // Check if linkHeadService.addTag() was called with the correct arguments
      expect(linkHeadService.addTag).toHaveBeenCalledTimes(mockSignpostingLinks.length + getCoarLdnLocalInboxUrls.length);
      let expected: LinkDefinition = mockSignpostingLinks[0] as LinkDefinition;
      expect(linkHeadService.addTag).toHaveBeenCalledWith(expected);
      expected = {
        href: 'http://test2.org',
        rel: 'rel2',
      };
      expect(linkHeadService.addTag).toHaveBeenCalledWith(expected);
    });

    it('should set Link header on the server', () => {
      expect(serverResponseService.setHeader).toHaveBeenCalledWith('Link', '<http://test.org> ; rel="rel1" ; type="type1" , <http://test2.org> ; rel="rel2" , <http://InboxUrls.org> ; rel="http://www.w3.org/ns/ldp#inbox", <http://InboxUrls2.org> ; rel="http://www.w3.org/ns/ldp#inbox"');
    });

  });
  describe('when the item is withdrawn and the user is not an admin', () => {
    beforeEach(() => {
      comp.itemRD$ = createSuccessfulRemoteDataObject$(mockWithdrawnItem);
      fixture.detectChanges();
    });

    it('should not display the item', () => {
      const objectLoader = fixture.debugElement.query(By.css('ds-listable-object-component-loader'));
      expect(objectLoader).toBeNull();
    });
  });

  describe('when the item is not withdrawn and the user is an admin', () => {
    beforeEach(() => {
      comp.isAdmin$ = observableOf(true);
      comp.itemRD$ = createSuccessfulRemoteDataObject$(mockItem);
      fixture.detectChanges();
    });

    it('should display the item', () => {
      const objectLoader = fixture.debugElement.query(By.css('ds-listable-object-component-loader'));
      expect(objectLoader.nativeElement).toBeDefined();
    });

    it('should add the signposting links', () => {
      expect(serverResponseService.setHeader).toHaveBeenCalled();
      expect(linkHeadService.addTag).toHaveBeenCalledTimes(4);
    });
  });

  describe('when the item is not withdrawn and the user is not an admin', () => {
    beforeEach(() => {
      comp.itemRD$ = createSuccessfulRemoteDataObject$(mockItem);
      fixture.detectChanges();
    });

    it('should display the item', () => {
      const objectLoader = fixture.debugElement.query(By.css('ds-listable-object-component-loader'));
      expect(objectLoader.nativeElement).toBeDefined();
    });

    it('should add the signposting links', () => {
      expect(serverResponseService.setHeader).toHaveBeenCalled();
      expect(linkHeadService.addTag).toHaveBeenCalledTimes(4);
    });
  });

});<|MERGE_RESOLUTION|>--- conflicted
+++ resolved
@@ -20,7 +20,6 @@
 } from '@ngx-translate/core';
 import { of as observableOf } from 'rxjs';
 
-import { AuthService } from '../../core/auth/auth.service';
 import { NotifyInfoService } from '../../core/coar-notify/notify-info/notify-info.service';
 import { AuthorizationDataService } from '../../core/data/feature-authorization/authorization-data.service';
 import { ItemDataService } from '../../core/data/item-data.service';
@@ -42,10 +41,7 @@
   createSuccessfulRemoteDataObject,
   createSuccessfulRemoteDataObject$,
 } from '../../shared/remote-data.utils';
-<<<<<<< HEAD
 import { ActivatedRouteStub } from '../../shared/testing/active-router.stub';
-=======
->>>>>>> 249cac4f
 import { createPaginatedList } from '../../shared/testing/utils.test';
 import { VarDirective } from '../../shared/utils/var.directive';
 import { ViewTrackerComponent } from '../../statistics/angulartics/dspace/view-tracker.component';
@@ -100,13 +96,6 @@
   const getCoarLdnLocalInboxUrls = ['http://InboxUrls.org', 'http://InboxUrls2.org'];
 
   beforeEach(waitForAsync(() => {
-<<<<<<< HEAD
-    authService = jasmine.createSpyObj('authService', {
-      isAuthenticated: observableOf(true),
-      setRedirectUrl: {},
-    });
-=======
->>>>>>> 249cac4f
     authorizationDataService = jasmine.createSpyObj('authorizationDataService', {
       isAuthorized: observableOf(false),
     });
