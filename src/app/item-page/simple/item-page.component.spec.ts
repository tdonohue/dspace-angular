import {
  ChangeDetectionStrategy,
  NO_ERRORS_SCHEMA,
  PLATFORM_ID,
} from '@angular/core';
import {
  ComponentFixture,
  TestBed,
  waitForAsync,
} from '@angular/core/testing';
import { By } from '@angular/platform-browser';
import { BrowserAnimationsModule } from '@angular/platform-browser/animations';
import {
  ActivatedRoute,
  Router,
} from '@angular/router';
import {
  TranslateLoader,
  TranslateModule,
} from '@ngx-translate/core';
import { of as observableOf } from 'rxjs';

import { AuthService } from '../../core/auth/auth.service';
import { NotifyInfoService } from '../../core/coar-notify/notify-info/notify-info.service';
import { AuthorizationDataService } from '../../core/data/feature-authorization/authorization-data.service';
import { ItemDataService } from '../../core/data/item-data.service';
<<<<<<< HEAD
import { ChangeDetectionStrategy, NO_ERRORS_SCHEMA, PLATFORM_ID } from '@angular/core';
import { ItemPageComponent } from './item-page.component';
import { ActivatedRoute, Router } from '@angular/router';
import { ActivatedRouteStub } from '../../shared/testing/active-router.stub';
import { VarDirective } from '../../shared/utils/var.directive';
=======
import { SignpostingDataService } from '../../core/data/signposting-data.service';
import { SignpostingLink } from '../../core/data/signposting-links.model';
import { MetadataService } from '../../core/metadata/metadata.service';
import {
  LinkDefinition,
  LinkHeadService,
} from '../../core/services/link-head.service';
import { ServerResponseService } from '../../core/services/server-response.service';
>>>>>>> 41eccbbf
import { Item } from '../../core/shared/item.model';
import { ErrorComponent } from '../../shared/error/error.component';
import { ThemedLoadingComponent } from '../../shared/loading/themed-loading.component';
import { TranslateLoaderMock } from '../../shared/mocks/translate-loader.mock';
import { ListableObjectComponentLoaderComponent } from '../../shared/object-collection/shared/listable-object/listable-object-component-loader.component';
import {
  createFailedRemoteDataObject$,
  createPendingRemoteDataObject$,
  createSuccessfulRemoteDataObject,
  createSuccessfulRemoteDataObject$,
} from '../../shared/remote-data.utils';
import { ActivatedRouteStub } from '../../shared/testing/active-router.stub';
import { createPaginatedList } from '../../shared/testing/utils.test';
import { VarDirective } from '../../shared/utils/var.directive';
import { ViewTrackerComponent } from '../../statistics/angulartics/dspace/view-tracker.component';
import { ThemedItemAlertsComponent } from '../alerts/themed-item-alerts.component';
import { ItemVersionsComponent } from '../versions/item-versions.component';
import { ItemVersionsNoticeComponent } from '../versions/notice/item-versions-notice.component';
import { ItemPageComponent } from './item-page.component';
import { createRelationshipsObservable } from './item-types/shared/item.component.spec';
import { NotifyRequestsStatusComponent } from './notify-requests-status/notify-requests-status-component/notify-requests-status.component';
import { QaEventNotificationComponent } from './qa-event-notification/qa-event-notification.component';

const mockItem: Item = Object.assign(new Item(), {
  bundles: createSuccessfulRemoteDataObject$(createPaginatedList([])),
  metadata: [],
  relationships: createRelationshipsObservable(),
});

const mockWithdrawnItem: Item = Object.assign(new Item(), {
  bundles: createSuccessfulRemoteDataObject$(createPaginatedList([])),
  metadata: [],
  relationships: createRelationshipsObservable(),
  isWithdrawn: true,
});

const mocklink = {
  href: 'http://test.org',
  rel: 'rel1',
  type: 'type1',
};

const mocklink2 = {
  href: 'http://test2.org',
  rel: 'rel2',
  type: undefined,
};

const mockSignpostingLinks: SignpostingLink[] = [mocklink, mocklink2];

describe('ItemPageComponent', () => {
  let comp: ItemPageComponent;
  let fixture: ComponentFixture<ItemPageComponent>;
  let authService: AuthService;
  let authorizationDataService: AuthorizationDataService;
  let serverResponseService: jasmine.SpyObj<ServerResponseService>;
  let signpostingDataService: jasmine.SpyObj<SignpostingDataService>;
  let linkHeadService: jasmine.SpyObj<LinkHeadService>;
  let notifyInfoService: jasmine.SpyObj<NotifyInfoService>;

<<<<<<< HEAD
=======
  const mockMetadataService = {
    /* eslint-disable no-empty,@typescript-eslint/no-empty-function */
    processRemoteData: () => {
    },
    /* eslint-enable no-empty, @typescript-eslint/no-empty-function */
  };
>>>>>>> 41eccbbf
  const mockRoute = Object.assign(new ActivatedRouteStub(), {
    data: observableOf({ dso: createSuccessfulRemoteDataObject(mockItem) }),
  });

  const getCoarLdnLocalInboxUrls = ['http://InboxUrls.org', 'http://InboxUrls2.org'];

  beforeEach(waitForAsync(() => {
    authService = jasmine.createSpyObj('authService', {
      isAuthenticated: observableOf(true),
      setRedirectUrl: {},
    });
    authorizationDataService = jasmine.createSpyObj('authorizationDataService', {
      isAuthorized: observableOf(false),
    });
    serverResponseService = jasmine.createSpyObj('ServerResponseService', {
      setHeader: jasmine.createSpy('setHeader'),
    });

    signpostingDataService = jasmine.createSpyObj('SignpostingDataService', {
      getLinks: observableOf([mocklink, mocklink2]),
    });

    linkHeadService = jasmine.createSpyObj('LinkHeadService', {
      addTag: jasmine.createSpy('setHeader'),
      removeTag: jasmine.createSpy('removeTag'),
    });

    notifyInfoService = jasmine.createSpyObj('NotifyInfoService', {
      getInboxRelationLink: 'http://www.w3.org/ns/ldp#inbox',
      isCoarConfigEnabled: observableOf(true),
      getCoarLdnLocalInboxUrls: observableOf(getCoarLdnLocalInboxUrls),
    });

    TestBed.configureTestingModule({
      imports: [TranslateModule.forRoot({
        loader: {
          provide: TranslateLoader,
          useClass: TranslateLoaderMock,
        },
      }), BrowserAnimationsModule, ItemPageComponent, VarDirective],
      providers: [
        { provide: ActivatedRoute, useValue: mockRoute },
        { provide: ItemDataService, useValue: {} },
        { provide: Router, useValue: {} },
        { provide: AuthService, useValue: authService },
        { provide: AuthorizationDataService, useValue: authorizationDataService },
        { provide: ServerResponseService, useValue: serverResponseService },
        { provide: SignpostingDataService, useValue: signpostingDataService },
        { provide: LinkHeadService, useValue: linkHeadService },
        { provide: NotifyInfoService, useValue: notifyInfoService },
        { provide: PLATFORM_ID, useValue: 'server' },
      ],
      schemas: [NO_ERRORS_SCHEMA],
    }).overrideComponent(ItemPageComponent, {
      add: { changeDetection: ChangeDetectionStrategy.Default },
      remove: { imports: [
        ThemedItemAlertsComponent,
        ItemVersionsNoticeComponent,
        ViewTrackerComponent,
        ListableObjectComponentLoaderComponent,
        ItemVersionsComponent,
        ErrorComponent,
        ThemedLoadingComponent,
        NotifyRequestsStatusComponent,
        QaEventNotificationComponent,
      ] },
    }).compileComponents();
  }));

  beforeEach(waitForAsync(() => {
    fixture = TestBed.createComponent(ItemPageComponent);
    comp = fixture.componentInstance;
    fixture.detectChanges();
  }));

  describe('when the item is loading', () => {
    beforeEach(() => {
      comp.itemRD$ = createPendingRemoteDataObject$();
      // comp.itemRD$ = observableOf(new RemoteData(true, true, true, null, undefined));
      fixture.detectChanges();
    });

    it('should display a loading component', () => {
      const loading = fixture.debugElement.query(By.css('ds-themed-loading'));
      expect(loading.nativeElement).toBeDefined();
    });
  });

  describe('when the item failed loading', () => {
    beforeEach(() => {
      comp.itemRD$ = createFailedRemoteDataObject$('server error', 500);
      fixture.detectChanges();
    });

    it('should display an error component', () => {
      const error = fixture.debugElement.query(By.css('ds-error'));
      expect(error.nativeElement).toBeDefined();
    });
  });

  describe('when the item is withdrawn and the user is an admin', () => {
    beforeEach(() => {
      comp.isAdmin$ = observableOf(true);
      comp.itemRD$ = createSuccessfulRemoteDataObject$(mockWithdrawnItem);
      fixture.detectChanges();
    });

    it('should display the item', () => {
      const objectLoader = fixture.debugElement.query(By.css('ds-listable-object-component-loader'));
      expect(objectLoader.nativeElement).toBeDefined();
    });

    it('should add the signposting links', () => {
      expect(serverResponseService.setHeader).toHaveBeenCalled();
      expect(linkHeadService.addTag).toHaveBeenCalledTimes(4);
    });


    it('should add link tags correctly', () => {

      expect(comp.signpostingLinks).toEqual([mocklink, mocklink2]);

      // Check if linkHeadService.addTag() was called with the correct arguments
      expect(linkHeadService.addTag).toHaveBeenCalledTimes(mockSignpostingLinks.length + getCoarLdnLocalInboxUrls.length);
      let expected: LinkDefinition = mockSignpostingLinks[0] as LinkDefinition;
      expect(linkHeadService.addTag).toHaveBeenCalledWith(expected);
      expected = {
        href: 'http://test2.org',
        rel: 'rel2',
      };
      expect(linkHeadService.addTag).toHaveBeenCalledWith(expected);
    });

    it('should set Link header on the server', () => {
      expect(serverResponseService.setHeader).toHaveBeenCalledWith('Link', '<http://test.org> ; rel="rel1" ; type="type1" , <http://test2.org> ; rel="rel2" , <http://InboxUrls.org> ; rel="http://www.w3.org/ns/ldp#inbox", <http://InboxUrls2.org> ; rel="http://www.w3.org/ns/ldp#inbox"');
    });

  });
  describe('when the item is withdrawn and the user is not an admin', () => {
    beforeEach(() => {
      comp.itemRD$ = createSuccessfulRemoteDataObject$(mockWithdrawnItem);
      fixture.detectChanges();
    });

    it('should not display the item', () => {
      const objectLoader = fixture.debugElement.query(By.css('ds-listable-object-component-loader'));
      expect(objectLoader).toBeNull();
    });
  });

  describe('when the item is not withdrawn and the user is an admin', () => {
    beforeEach(() => {
      comp.isAdmin$ = observableOf(true);
      comp.itemRD$ = createSuccessfulRemoteDataObject$(mockItem);
      fixture.detectChanges();
    });

    it('should display the item', () => {
      const objectLoader = fixture.debugElement.query(By.css('ds-listable-object-component-loader'));
      expect(objectLoader.nativeElement).toBeDefined();
    });

    it('should add the signposting links', () => {
      expect(serverResponseService.setHeader).toHaveBeenCalled();
      expect(linkHeadService.addTag).toHaveBeenCalledTimes(4);
    });
  });

  describe('when the item is not withdrawn and the user is not an admin', () => {
    beforeEach(() => {
      comp.itemRD$ = createSuccessfulRemoteDataObject$(mockItem);
      fixture.detectChanges();
    });

    it('should display the item', () => {
      const objectLoader = fixture.debugElement.query(By.css('ds-listable-object-component-loader'));
      expect(objectLoader.nativeElement).toBeDefined();
    });

    it('should add the signposting links', () => {
      expect(serverResponseService.setHeader).toHaveBeenCalled();
      expect(linkHeadService.addTag).toHaveBeenCalledTimes(4);
    });
  });

});<|MERGE_RESOLUTION|>--- conflicted
+++ resolved
@@ -24,22 +24,13 @@
 import { NotifyInfoService } from '../../core/coar-notify/notify-info/notify-info.service';
 import { AuthorizationDataService } from '../../core/data/feature-authorization/authorization-data.service';
 import { ItemDataService } from '../../core/data/item-data.service';
-<<<<<<< HEAD
-import { ChangeDetectionStrategy, NO_ERRORS_SCHEMA, PLATFORM_ID } from '@angular/core';
-import { ItemPageComponent } from './item-page.component';
-import { ActivatedRoute, Router } from '@angular/router';
-import { ActivatedRouteStub } from '../../shared/testing/active-router.stub';
-import { VarDirective } from '../../shared/utils/var.directive';
-=======
 import { SignpostingDataService } from '../../core/data/signposting-data.service';
 import { SignpostingLink } from '../../core/data/signposting-links.model';
-import { MetadataService } from '../../core/metadata/metadata.service';
 import {
   LinkDefinition,
   LinkHeadService,
 } from '../../core/services/link-head.service';
 import { ServerResponseService } from '../../core/services/server-response.service';
->>>>>>> 41eccbbf
 import { Item } from '../../core/shared/item.model';
 import { ErrorComponent } from '../../shared/error/error.component';
 import { ThemedLoadingComponent } from '../../shared/loading/themed-loading.component';
@@ -100,15 +91,6 @@
   let linkHeadService: jasmine.SpyObj<LinkHeadService>;
   let notifyInfoService: jasmine.SpyObj<NotifyInfoService>;
 
-<<<<<<< HEAD
-=======
-  const mockMetadataService = {
-    /* eslint-disable no-empty,@typescript-eslint/no-empty-function */
-    processRemoteData: () => {
-    },
-    /* eslint-enable no-empty, @typescript-eslint/no-empty-function */
-  };
->>>>>>> 41eccbbf
   const mockRoute = Object.assign(new ActivatedRouteStub(), {
     data: observableOf({ dso: createSuccessfulRemoteDataObject(mockItem) }),
   });
