import { NO_ERRORS_SCHEMA } from '@angular/core';
import {
  ComponentFixture,
  TestBed,
  waitForAsync,
} from '@angular/core/testing';
import { NoopAnimationsModule } from '@angular/platform-browser/animations';
import {
  ActivatedRoute,
  Router,
} from '@angular/router';
import { NgbModule } from '@ng-bootstrap/ng-bootstrap';
import { TranslateModule } from '@ngx-translate/core';
import { of as observableOf } from 'rxjs';
import { RelatedEntitiesSearchComponent } from '../related-entities-search/related-entities-search.component';

import { Item } from '../../../../core/shared/item.model';
import { RouterMock } from '../../../../shared/mocks/router.mock';
import { VarDirective } from '../../../../shared/utils/var.directive';
import { TabbedRelatedEntitiesSearchComponent } from './tabbed-related-entities-search.component';

describe('TabbedRelatedEntitiesSearchComponent', () => {
  let comp: TabbedRelatedEntitiesSearchComponent;
  let fixture: ComponentFixture<TabbedRelatedEntitiesSearchComponent>;

  const mockItem = Object.assign(new Item(), {
    id: 'id1',
  });
  const mockRelationType = 'publications';
  const relationTypes = [
    {
      label: mockRelationType,
      filter: mockRelationType,
    },
  ];

  const router = new RouterMock();

  beforeEach(waitForAsync(() => {
    TestBed.configureTestingModule({
      imports: [TranslateModule.forRoot(), NoopAnimationsModule, NgbModule, TabbedRelatedEntitiesSearchComponent, VarDirective],
      providers: [
        {
          provide: ActivatedRoute,
          useValue: {
            queryParams: observableOf({ tab: mockRelationType }),
          },
        },
        { provide: Router, useValue: router },
      ],
<<<<<<< HEAD
      schemas: [NO_ERRORS_SCHEMA]
    })
      .overrideComponent(TabbedRelatedEntitiesSearchComponent, {
        remove: {
          imports: [
            RelatedEntitiesSearchComponent
          ]
        }
      })
      .compileComponents();
=======
      schemas: [NO_ERRORS_SCHEMA],
    }).compileComponents();
>>>>>>> a8f31948
  }));

  beforeEach(() => {
    fixture = TestBed.createComponent(TabbedRelatedEntitiesSearchComponent);
    comp = fixture.componentInstance;
    comp.item = mockItem;
    comp.relationTypes = relationTypes;
    fixture.detectChanges();
  });

  it('should initialize the activeTab depending on the current query parameters', () => {
    comp.activeTab$.subscribe((activeTab) => {
      expect(activeTab).toEqual(mockRelationType);
    });
  });

  describe('onTabChange', () => {
    const event = {
      currentId: mockRelationType,
      nextId: 'nextTab',
    };

    beforeEach(() => {
      comp.onTabChange(event);
    });

    it('should call router natigate with the correct arguments', () => {
      expect(router.navigate).toHaveBeenCalledWith([], {
        relativeTo: (comp as any).route,
        queryParams: {
          tab: event.nextId,
        },
        queryParamsHandling: 'merge',
      });
    });
  });

});<|MERGE_RESOLUTION|>--- conflicted
+++ resolved
@@ -48,8 +48,7 @@
         },
         { provide: Router, useValue: router },
       ],
-<<<<<<< HEAD
-      schemas: [NO_ERRORS_SCHEMA]
+      schemas: [NO_ERRORS_SCHEMA],
     })
       .overrideComponent(TabbedRelatedEntitiesSearchComponent, {
         remove: {
@@ -59,10 +58,6 @@
         }
       })
       .compileComponents();
-=======
-      schemas: [NO_ERRORS_SCHEMA],
-    }).compileComponents();
->>>>>>> a8f31948
   }));
 
   beforeEach(() => {
