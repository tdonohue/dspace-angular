import {
  Component,
  Input,
  OnInit,
} from '@angular/core';

import { Item } from '../../../../core/shared/item.model';
import { isNotEmpty } from '../../../../shared/empty.util';
import { getFilterByRelation } from '../../../../shared/utils/relation-query.utils';
import { ConfigurationSearchPageComponent } from '../../../../search-page/configuration-search-page.component';

@Component({
<<<<<<< HEAD
    selector: 'ds-related-entities-search',
    templateUrl: './related-entities-search.component.html',
    standalone: true,
    imports: [ConfigurationSearchPageComponent]
=======
  selector: 'ds-related-entities-search',
  templateUrl: './related-entities-search.component.html',
>>>>>>> a8f31948
})
/**
 * A component to show related items as search results.
 * Related items can be faceted, or queried using an
 * optional search box.
 */
export class RelatedEntitiesSearchComponent implements OnInit {

  /**
   * The type of relationship to fetch items for
   * e.g. 'isAuthorOfPublication'
   */
  @Input() relationType: string;

  /**
   * An optional configuration to use for the search options
   */
  @Input() configuration: string;

  /**
   * The item to render relationships for
   */
  @Input() item: Item;

  /**
   * Whether or not the search bar and title should be displayed (defaults to true)
   * @type {boolean}
   */
  @Input() searchEnabled = true;

  /**
   * The ratio of the sidebar's width compared to the search results (1-12) (defaults to 4)
   * @type {number}
   */
  @Input() sideBarWidth = 4;

  fixedFilter: string;

  ngOnInit(): void {
    if (isNotEmpty(this.relationType) && isNotEmpty(this.item)) {
      this.fixedFilter = getFilterByRelation(this.relationType, this.item.id);
    }
  }

}<|MERGE_RESOLUTION|>--- conflicted
+++ resolved
@@ -1,8 +1,4 @@
-import {
-  Component,
-  Input,
-  OnInit,
-} from '@angular/core';
+import { Component, Input, OnInit, } from '@angular/core';
 
 import { Item } from '../../../../core/shared/item.model';
 import { isNotEmpty } from '../../../../shared/empty.util';
@@ -10,15 +6,10 @@
 import { ConfigurationSearchPageComponent } from '../../../../search-page/configuration-search-page.component';
 
 @Component({
-<<<<<<< HEAD
     selector: 'ds-related-entities-search',
     templateUrl: './related-entities-search.component.html',
     standalone: true,
     imports: [ConfigurationSearchPageComponent]
-=======
-  selector: 'ds-related-entities-search',
-  templateUrl: './related-entities-search.component.html',
->>>>>>> a8f31948
 })
 /**
  * A component to show related items as search results.
