import { NO_ERRORS_SCHEMA } from '@angular/core';
import {
  ComponentFixture,
  TestBed,
  waitForAsync,
} from '@angular/core/testing';
import { FormsModule } from '@angular/forms';
import { NoopAnimationsModule } from '@angular/platform-browser/animations';
import { TranslateModule } from '@ngx-translate/core';

import { Item } from '../../../../core/shared/item.model';
<<<<<<< HEAD
import { ConfigurationSearchPageComponent } from '../../../../search-page/configuration-search-page.component';
=======
import { RelatedEntitiesSearchComponent } from './related-entities-search.component';
>>>>>>> a8f31948

describe('RelatedEntitiesSearchComponent', () => {
  let comp: RelatedEntitiesSearchComponent;
  let fixture: ComponentFixture<RelatedEntitiesSearchComponent>;

  const mockItem = Object.assign(new Item(), {
    id: 'id1',
  });
  const mockRelationType = 'publicationsOfAuthor';
  const mockConfiguration = 'publication';
  const mockFilter = `f.${mockRelationType}=${mockItem.id},equals`;

  beforeEach(waitForAsync(() => {
    TestBed.configureTestingModule({
<<<<<<< HEAD
      imports: [TranslateModule.forRoot(), NoopAnimationsModule, FormsModule, RelatedEntitiesSearchComponent],
      schemas: [NO_ERRORS_SCHEMA]
    })
      .overrideComponent(RelatedEntitiesSearchComponent, {
        remove: {
          imports: [ConfigurationSearchPageComponent]
        }
      })
      .compileComponents();
=======
      imports: [TranslateModule.forRoot(), NoopAnimationsModule, FormsModule],
      declarations: [RelatedEntitiesSearchComponent],
      schemas: [NO_ERRORS_SCHEMA],
    }).compileComponents();
>>>>>>> a8f31948
  }));

  beforeEach(() => {
    fixture = TestBed.createComponent(RelatedEntitiesSearchComponent);
    comp = fixture.componentInstance;
    comp.relationType = mockRelationType;
    comp.item = mockItem;
    comp.configuration = mockConfiguration;
    fixture.detectChanges();
  });

  it('should create a fixedFilter', () => {
    expect(comp.fixedFilter).toEqual(mockFilter);
  });

});<|MERGE_RESOLUTION|>--- conflicted
+++ resolved
@@ -1,19 +1,12 @@
 import { NO_ERRORS_SCHEMA } from '@angular/core';
-import {
-  ComponentFixture,
-  TestBed,
-  waitForAsync,
-} from '@angular/core/testing';
+import { ComponentFixture, TestBed, waitForAsync, } from '@angular/core/testing';
 import { FormsModule } from '@angular/forms';
 import { NoopAnimationsModule } from '@angular/platform-browser/animations';
 import { TranslateModule } from '@ngx-translate/core';
 
 import { Item } from '../../../../core/shared/item.model';
-<<<<<<< HEAD
 import { ConfigurationSearchPageComponent } from '../../../../search-page/configuration-search-page.component';
-=======
 import { RelatedEntitiesSearchComponent } from './related-entities-search.component';
->>>>>>> a8f31948
 
 describe('RelatedEntitiesSearchComponent', () => {
   let comp: RelatedEntitiesSearchComponent;
@@ -28,7 +21,6 @@
 
   beforeEach(waitForAsync(() => {
     TestBed.configureTestingModule({
-<<<<<<< HEAD
       imports: [TranslateModule.forRoot(), NoopAnimationsModule, FormsModule, RelatedEntitiesSearchComponent],
       schemas: [NO_ERRORS_SCHEMA]
     })
@@ -38,12 +30,6 @@
         }
       })
       .compileComponents();
-=======
-      imports: [TranslateModule.forRoot(), NoopAnimationsModule, FormsModule],
-      declarations: [RelatedEntitiesSearchComponent],
-      schemas: [NO_ERRORS_SCHEMA],
-    }).compileComponents();
->>>>>>> a8f31948
   }));
 
   beforeEach(() => {
