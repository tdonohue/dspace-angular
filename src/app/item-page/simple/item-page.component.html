<div class="container" *ngVar="(itemRD$ | async) as itemRD">
  <div class="item-page" *ngIf="itemRD?.hasSucceeded" @fadeInOut>
    <div *ngIf="itemRD?.payload as item">
      <ds-item-alerts [item]="item"></ds-item-alerts>
      <ds-item-versions-notice [item]="item"></ds-item-versions-notice>
      <ds-view-tracker [object]="item"></ds-view-tracker>
<<<<<<< HEAD
      <ds-listable-object-component-loader *ngIf="!item.isWithdrawn || (isAdmin$|async)" [object]="item" [viewMode]="viewMode"></ds-listable-object-component-loader>
=======
      <ds-themed-listable-object-component-loader *ngIf="!item.isWithdrawn || (isAdmin$|async)" [object]="item" [viewMode]="viewMode"></ds-themed-listable-object-component-loader>
>>>>>>> 5351ba6c
      <ds-item-versions class="mt-2" [item]="item" [displayActions]="false"></ds-item-versions>
    </div>
  </div>
  <ds-error *ngIf="itemRD?.hasFailed" message="{{'error.item' | translate}}"></ds-error>
  <ds-themed-loading *ngIf="itemRD?.isLoading" message="{{'loading.item' | translate}}"></ds-themed-loading>
</div><|MERGE_RESOLUTION|>--- conflicted
+++ resolved
@@ -4,11 +4,7 @@
       <ds-item-alerts [item]="item"></ds-item-alerts>
       <ds-item-versions-notice [item]="item"></ds-item-versions-notice>
       <ds-view-tracker [object]="item"></ds-view-tracker>
-<<<<<<< HEAD
-      <ds-listable-object-component-loader *ngIf="!item.isWithdrawn || (isAdmin$|async)" [object]="item" [viewMode]="viewMode"></ds-listable-object-component-loader>
-=======
       <ds-themed-listable-object-component-loader *ngIf="!item.isWithdrawn || (isAdmin$|async)" [object]="item" [viewMode]="viewMode"></ds-themed-listable-object-component-loader>
->>>>>>> 5351ba6c
       <ds-item-versions class="mt-2" [item]="item" [displayActions]="false"></ds-item-versions>
     </div>
   </div>
