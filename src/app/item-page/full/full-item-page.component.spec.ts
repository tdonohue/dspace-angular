<<<<<<< HEAD
import { ComponentFixture, fakeAsync, TestBed, waitForAsync } from '@angular/core/testing';
import { ItemDataService } from '../../core/data/item-data.service';
import { TranslateLoader, TranslateModule } from '@ngx-translate/core';
import { TranslateLoaderMock } from '../../shared/mocks/translate-loader.mock';
import { ChangeDetectionStrategy, NO_ERRORS_SCHEMA, PLATFORM_ID } from '@angular/core';
import { TruncatePipe } from '../../shared/utils/truncate.pipe';
import { FullItemPageComponent } from './full-item-page.component';
import { HeadTagService } from '../../core/metadata/head-tag.service';
=======
import {
  ChangeDetectionStrategy,
  NO_ERRORS_SCHEMA,
  PLATFORM_ID,
} from '@angular/core';
import {
  ComponentFixture,
  fakeAsync,
  TestBed,
  waitForAsync,
} from '@angular/core/testing';
import { By } from '@angular/platform-browser';
import { BrowserAnimationsModule } from '@angular/platform-browser/animations';
>>>>>>> 41eccbbf
import { ActivatedRoute } from '@angular/router';
import { RouterTestingModule } from '@angular/router/testing';
import {
  TranslateLoader,
  TranslateModule,
} from '@ngx-translate/core';
import {
  BehaviorSubject,
  of as observableOf,
} from 'rxjs';

import { AuthService } from '../../core/auth/auth.service';
import { NotifyInfoService } from '../../core/coar-notify/notify-info/notify-info.service';
import { AuthorizationDataService } from '../../core/data/feature-authorization/authorization-data.service';
import { ItemDataService } from '../../core/data/item-data.service';
import { RemoteData } from '../../core/data/remote-data';
import { SignpostingDataService } from '../../core/data/signposting-data.service';
import { MetadataService } from '../../core/metadata/metadata.service';
import { LinkHeadService } from '../../core/services/link-head.service';
import { ServerResponseService } from '../../core/services/server-response.service';
import { Item } from '../../core/shared/item.model';
import { DsoEditMenuComponent } from '../../shared/dso-page/dso-edit-menu/dso-edit-menu.component';
import { ThemedLoadingComponent } from '../../shared/loading/themed-loading.component';
import { getMockThemeService } from '../../shared/mocks/theme-service.mock';
import { TranslateLoaderMock } from '../../shared/mocks/translate-loader.mock';
import {
  createSuccessfulRemoteDataObject,
  createSuccessfulRemoteDataObject$,
} from '../../shared/remote-data.utils';
import { ActivatedRouteStub } from '../../shared/testing/active-router.stub';
import { createPaginatedList } from '../../shared/testing/utils.test';
import { ThemeService } from '../../shared/theme-support/theme.service';
import { TruncatePipe } from '../../shared/utils/truncate.pipe';
import { VarDirective } from '../../shared/utils/var.directive';
import { ViewTrackerComponent } from '../../statistics/angulartics/dspace/view-tracker.component';
import { ThemedItemAlertsComponent } from '../alerts/themed-item-alerts.component';
import { CollectionsComponent } from '../field-components/collections/collections.component';
import { ThemedItemPageTitleFieldComponent } from '../simple/field-components/specific-field/title/themed-item-page-field.component';
import { createRelationshipsObservable } from '../simple/item-types/shared/item.component.spec';
import { ItemVersionsComponent } from '../versions/item-versions.component';
import { ItemVersionsNoticeComponent } from '../versions/notice/item-versions-notice.component';
import { ThemedFullFileSectionComponent } from './field-components/file-section/themed-full-file-section.component';
import { FullItemPageComponent } from './full-item-page.component';

const mockItem: Item = Object.assign(new Item(), {
  bundles: createSuccessfulRemoteDataObject$(createPaginatedList([])),
  metadata: {
    'dc.title': [
      {
        language: 'en_US',
        value: 'test item',
      },
    ],
  },
});

const mockWithdrawnItem: Item = Object.assign(new Item(), {
  bundles: createSuccessfulRemoteDataObject$(createPaginatedList([])),
  metadata: [],
  relationships: createRelationshipsObservable(),
  isWithdrawn: true,
});

const metadataServiceStub = {
  /* eslint-disable no-empty,@typescript-eslint/no-empty-function */
  processRemoteData: () => {
  },
  /* eslint-enable no-empty, @typescript-eslint/no-empty-function */
};

describe('FullItemPageComponent', () => {
  let comp: FullItemPageComponent;
  let fixture: ComponentFixture<FullItemPageComponent>;

  let authService: AuthService;
  let routeStub: ActivatedRouteStub;
  let routeData;
  let authorizationDataService: AuthorizationDataService;
  let serverResponseService: jasmine.SpyObj<ServerResponseService>;
  let signpostingDataService: jasmine.SpyObj<SignpostingDataService>;
  let linkHeadService: jasmine.SpyObj<LinkHeadService>;
  let notifyInfoService: jasmine.SpyObj<NotifyInfoService>;

  const mocklink = {
    href: 'http://test.org',
    rel: 'test',
    type: 'test',
  };

  const mocklink2 = {
    href: 'http://test2.org',
    rel: 'test',
    type: 'test',
  };

  beforeEach(waitForAsync(() => {
    authService = jasmine.createSpyObj('authService', {
      isAuthenticated: observableOf(true),
      setRedirectUrl: {},
    });

    routeData = {
      dso: createSuccessfulRemoteDataObject(mockItem),
    };

    routeStub = Object.assign(new ActivatedRouteStub(), {
      data: observableOf(routeData),
    });

    authorizationDataService = jasmine.createSpyObj('authorizationDataService', {
      isAuthorized: observableOf(false),
    });

    serverResponseService = jasmine.createSpyObj('ServerResponseService', {
      setHeader: jasmine.createSpy('setHeader'),
    });

    signpostingDataService = jasmine.createSpyObj('SignpostingDataService', {
      getLinks: observableOf([mocklink, mocklink2]),
    });

    linkHeadService = jasmine.createSpyObj('LinkHeadService', {
      addTag: jasmine.createSpy('setHeader'),
      removeTag: jasmine.createSpy('removeTag'),
    });

    notifyInfoService = jasmine.createSpyObj('NotifyInfoService', {
      isCoarConfigEnabled: observableOf(true),
      getCoarLdnLocalInboxUrls: observableOf(['http://test.org']),
      getInboxRelationLink: observableOf('http://test.org'),
    });

    TestBed.configureTestingModule({
      imports: [TranslateModule.forRoot({
        loader: {
          provide: TranslateLoader,
          useClass: TranslateLoaderMock,
        },
      }), RouterTestingModule.withRoutes([]), BrowserAnimationsModule, FullItemPageComponent, TruncatePipe, VarDirective],
      providers: [
        { provide: ActivatedRoute, useValue: routeStub },
        { provide: ItemDataService, useValue: {} },
        { provide: HeadTagService, useValue: metadataServiceStub },
        { provide: AuthService, useValue: authService },
        { provide: AuthorizationDataService, useValue: authorizationDataService },
        { provide: ServerResponseService, useValue: serverResponseService },
        { provide: SignpostingDataService, useValue: signpostingDataService },
        { provide: LinkHeadService, useValue: linkHeadService },
        { provide: NotifyInfoService, useValue: notifyInfoService },
        { provide: PLATFORM_ID, useValue: 'server' },
        { provide: ThemeService, useValue: getMockThemeService() },
      ],
      schemas: [NO_ERRORS_SCHEMA],
    })
      .overrideComponent(FullItemPageComponent, {
        remove: {
          imports: [
            ItemVersionsComponent,
            ItemVersionsNoticeComponent,
            ThemedLoadingComponent,
            ThemedItemPageTitleFieldComponent,
            DsoEditMenuComponent,
            ViewTrackerComponent,
            ThemedItemAlertsComponent,
            CollectionsComponent,
            ThemedFullFileSectionComponent,
          ],
        },
        add: { changeDetection: ChangeDetectionStrategy.Default },
      }).compileComponents();
  }));

  beforeEach(waitForAsync(() => {
    fixture = TestBed.createComponent(FullItemPageComponent);
    comp = fixture.componentInstance;
    fixture.detectChanges();
  }));

  afterEach(() => {
    fixture.debugElement.nativeElement.remove();
  });

  it('should display the item\'s metadata', () => {
    const table = fixture.debugElement.query(By.css('table'));
    for (const metadatum of mockItem.allMetadata(Object.keys(mockItem.metadata))) {
      expect(table.nativeElement.innerHTML).toContain(metadatum.value);
    }
  });

  it('should show simple view button when not originated from workflow item', () => {
    expect(comp.fromSubmissionObject).toBe(false);
    const simpleViewBtn = fixture.debugElement.query(By.css('.simple-view-link'));
    expect(simpleViewBtn).toBeTruthy();
  });

  it('should not show simple view button when originated from workflow', fakeAsync(() => {
    routeData.wfi = createSuccessfulRemoteDataObject$({ id: 'wfiId' });
    comp.ngOnInit();
    fixture.detectChanges();
    fixture.whenStable().then(() => {
      expect(comp.fromSubmissionObject).toBe(true);
      const simpleViewBtn = fixture.debugElement.query(By.css('.simple-view-link'));
      expect(simpleViewBtn).toBeFalsy();
    });
  }));

  describe('when the item is withdrawn and the user is an admin', () => {
    beforeEach(() => {
      comp.isAdmin$ = observableOf(true);
      comp.itemRD$ = new BehaviorSubject<RemoteData<Item>>(createSuccessfulRemoteDataObject(mockWithdrawnItem));
      fixture.detectChanges();
    });

    it('should display the item', () => {
      const objectLoader = fixture.debugElement.query(By.css('.full-item-info'));
      expect(objectLoader.nativeElement).not.toBeNull();
    });

    it('should add the signposting links', () => {
      expect(serverResponseService.setHeader).toHaveBeenCalled();
      expect(linkHeadService.addTag).toHaveBeenCalledTimes(3);
    });
  });
  describe('when the item is withdrawn and the user is not an admin', () => {
    beforeEach(() => {
      comp.itemRD$ = new BehaviorSubject<RemoteData<Item>>(createSuccessfulRemoteDataObject(mockWithdrawnItem));
      fixture.detectChanges();
    });

    it('should not display the item', () => {
      const objectLoader = fixture.debugElement.query(By.css('.full-item-info'));
      expect(objectLoader).toBeNull();
    });
  });

  describe('when the item is not withdrawn and the user is an admin', () => {
    beforeEach(() => {
      comp.isAdmin$ = observableOf(true);
      comp.itemRD$ = new BehaviorSubject<RemoteData<Item>>(createSuccessfulRemoteDataObject(mockItem));
      fixture.detectChanges();
    });

    it('should display the item', () => {
      const objectLoader = fixture.debugElement.query(By.css('.full-item-info'));
      expect(objectLoader).not.toBeNull();
    });

    it('should add the signposting links', () => {
      expect(serverResponseService.setHeader).toHaveBeenCalled();
      expect(linkHeadService.addTag).toHaveBeenCalledTimes(3);
    });
  });

  describe('when the item is not withdrawn and the user is not an admin', () => {
    beforeEach(() => {
      comp.itemRD$ = new BehaviorSubject<RemoteData<Item>>(createSuccessfulRemoteDataObject(mockItem));
      fixture.detectChanges();
    });

    it('should display the item', () => {
      const objectLoader = fixture.debugElement.query(By.css('.full-item-info'));
      expect(objectLoader).not.toBeNull();
    });

    it('should add the signposting links', () => {
      expect(serverResponseService.setHeader).toHaveBeenCalled();
      expect(linkHeadService.addTag).toHaveBeenCalledTimes(3);
    });
  });
});<|MERGE_RESOLUTION|>--- conflicted
+++ resolved
@@ -1,13 +1,3 @@
-<<<<<<< HEAD
-import { ComponentFixture, fakeAsync, TestBed, waitForAsync } from '@angular/core/testing';
-import { ItemDataService } from '../../core/data/item-data.service';
-import { TranslateLoader, TranslateModule } from '@ngx-translate/core';
-import { TranslateLoaderMock } from '../../shared/mocks/translate-loader.mock';
-import { ChangeDetectionStrategy, NO_ERRORS_SCHEMA, PLATFORM_ID } from '@angular/core';
-import { TruncatePipe } from '../../shared/utils/truncate.pipe';
-import { FullItemPageComponent } from './full-item-page.component';
-import { HeadTagService } from '../../core/metadata/head-tag.service';
-=======
 import {
   ChangeDetectionStrategy,
   NO_ERRORS_SCHEMA,
@@ -21,7 +11,6 @@
 } from '@angular/core/testing';
 import { By } from '@angular/platform-browser';
 import { BrowserAnimationsModule } from '@angular/platform-browser/animations';
->>>>>>> 41eccbbf
 import { ActivatedRoute } from '@angular/router';
 import { RouterTestingModule } from '@angular/router/testing';
 import {
@@ -39,12 +28,13 @@
 import { ItemDataService } from '../../core/data/item-data.service';
 import { RemoteData } from '../../core/data/remote-data';
 import { SignpostingDataService } from '../../core/data/signposting-data.service';
-import { MetadataService } from '../../core/metadata/metadata.service';
+import { HeadTagService } from '../../core/metadata/head-tag.service';
 import { LinkHeadService } from '../../core/services/link-head.service';
 import { ServerResponseService } from '../../core/services/server-response.service';
 import { Item } from '../../core/shared/item.model';
 import { DsoEditMenuComponent } from '../../shared/dso-page/dso-edit-menu/dso-edit-menu.component';
 import { ThemedLoadingComponent } from '../../shared/loading/themed-loading.component';
+import { HeadTagServiceMock } from '../../shared/mocks/head-tag-service.mock';
 import { getMockThemeService } from '../../shared/mocks/theme-service.mock';
 import { TranslateLoaderMock } from '../../shared/mocks/translate-loader.mock';
 import {
@@ -85,13 +75,6 @@
   isWithdrawn: true,
 });
 
-const metadataServiceStub = {
-  /* eslint-disable no-empty,@typescript-eslint/no-empty-function */
-  processRemoteData: () => {
-  },
-  /* eslint-enable no-empty, @typescript-eslint/no-empty-function */
-};
-
 describe('FullItemPageComponent', () => {
   let comp: FullItemPageComponent;
   let fixture: ComponentFixture<FullItemPageComponent>;
@@ -104,6 +87,7 @@
   let signpostingDataService: jasmine.SpyObj<SignpostingDataService>;
   let linkHeadService: jasmine.SpyObj<LinkHeadService>;
   let notifyInfoService: jasmine.SpyObj<NotifyInfoService>;
+  let headTagService: HeadTagServiceMock;
 
   const mocklink = {
     href: 'http://test.org',
@@ -153,6 +137,8 @@
       getCoarLdnLocalInboxUrls: observableOf(['http://test.org']),
       getInboxRelationLink: observableOf('http://test.org'),
     });
+
+    headTagService = new HeadTagServiceMock();
 
     TestBed.configureTestingModule({
       imports: [TranslateModule.forRoot({
@@ -164,7 +150,7 @@
       providers: [
         { provide: ActivatedRoute, useValue: routeStub },
         { provide: ItemDataService, useValue: {} },
-        { provide: HeadTagService, useValue: metadataServiceStub },
+        { provide: HeadTagService, useValue: headTagService },
         { provide: AuthService, useValue: authService },
         { provide: AuthorizationDataService, useValue: authorizationDataService },
         { provide: ServerResponseService, useValue: serverResponseService },
