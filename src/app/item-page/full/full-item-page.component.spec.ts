--- conflicted
+++ resolved
@@ -13,7 +13,6 @@
 import { BrowserAnimationsModule } from '@angular/platform-browser/animations';
 import { ActivatedRoute } from '@angular/router';
 import { RouterTestingModule } from '@angular/router/testing';
-<<<<<<< HEAD
 import {
   TranslateLoader,
   TranslateModule,
@@ -23,16 +22,7 @@
   of as observableOf,
 } from 'rxjs';
 
-import { AuthService } from '../../core/auth/auth.service';
 import { NotifyInfoService } from '../../core/coar-notify/notify-info/notify-info.service';
-=======
-import { Item } from '../../core/shared/item.model';
-import { BehaviorSubject, of as observableOf } from 'rxjs';
-import { BrowserAnimationsModule } from '@angular/platform-browser/animations';
-import { By } from '@angular/platform-browser';
-import { createSuccessfulRemoteDataObject, createSuccessfulRemoteDataObject$ } from '../../shared/remote-data.utils';
-import { createPaginatedList } from '../../shared/testing/utils.test';
->>>>>>> 249cac4f
 import { AuthorizationDataService } from '../../core/data/feature-authorization/authorization-data.service';
 import { ItemDataService } from '../../core/data/item-data.service';
 import { RemoteData } from '../../core/data/remote-data';
@@ -110,14 +100,6 @@
   };
 
   beforeEach(waitForAsync(() => {
-<<<<<<< HEAD
-    authService = jasmine.createSpyObj('authService', {
-      isAuthenticated: observableOf(true),
-      setRedirectUrl: {},
-    });
-
-=======
->>>>>>> 249cac4f
     routeData = {
       dso: createSuccessfulRemoteDataObject(mockItem),
     };
@@ -161,12 +143,7 @@
       providers: [
         { provide: ActivatedRoute, useValue: routeStub },
         { provide: ItemDataService, useValue: {} },
-<<<<<<< HEAD
         { provide: HeadTagService, useValue: headTagService },
-        { provide: AuthService, useValue: authService },
-=======
-        { provide: MetadataService, useValue: metadataServiceStub },
->>>>>>> 249cac4f
         { provide: AuthorizationDataService, useValue: authorizationDataService },
         { provide: ServerResponseService, useValue: serverResponseService },
         { provide: SignpostingDataService, useValue: signpostingDataService },
