<<<<<<< HEAD
import { filter, map } from 'rxjs/operators';
import { ChangeDetectionStrategy, Component, Inject, OnDestroy, OnInit, PLATFORM_ID } from '@angular/core';
import { ActivatedRoute, Data, Router, RouterLink } from '@angular/router';

import { BehaviorSubject, Observable } from 'rxjs';
=======
import { Location } from '@angular/common';
import {
  ChangeDetectionStrategy,
  Component,
  Inject,
  OnDestroy,
  OnInit,
  PLATFORM_ID,
} from '@angular/core';
import {
  ActivatedRoute,
  Data,
  Router,
} from '@angular/router';
import {
  BehaviorSubject,
  Observable,
} from 'rxjs';
import {
  filter,
  map,
} from 'rxjs/operators';
>>>>>>> a8f31948

import { AuthService } from '../../core/auth/auth.service';
import { NotifyInfoService } from '../../core/coar-notify/notify-info/notify-info.service';
import { AuthorizationDataService } from '../../core/data/feature-authorization/authorization-data.service';
import { ItemDataService } from '../../core/data/item-data.service';
import { RemoteData } from '../../core/data/remote-data';
import { SignpostingDataService } from '../../core/data/signposting-data.service';
import { LinkHeadService } from '../../core/services/link-head.service';
import { ServerResponseService } from '../../core/services/server-response.service';
import { Item } from '../../core/shared/item.model';
import { MetadataMap } from '../../core/shared/metadata.models';
import { fadeInOut } from '../../shared/animations/fade';
import { hasValue } from '../../shared/empty.util';
<<<<<<< HEAD
import { AuthService } from '../../core/auth/auth.service';
import { AsyncPipe, KeyValuePipe, Location, NgForOf, NgIf } from '@angular/common';
import { AuthorizationDataService } from '../../core/data/feature-authorization/authorization-data.service';
import { ServerResponseService } from '../../core/services/server-response.service';
import { SignpostingDataService } from '../../core/data/signposting-data.service';
import { LinkHeadService } from '../../core/services/link-head.service';
import { ErrorComponent } from '../../shared/error/error.component';
import { ThemedLoadingComponent } from '../../shared/loading/themed-loading.component';
import { TranslateModule } from '@ngx-translate/core';
import { ThemedFullFileSectionComponent } from './field-components/file-section/themed-full-file-section.component';
import { CollectionsComponent } from '../field-components/collections/collections.component';
import { ItemVersionsComponent } from '../versions/item-versions.component';
import {
  ThemedItemPageTitleFieldComponent
} from '../simple/field-components/specific-field/title/themed-item-page-field.component';
import { DsoEditMenuComponent } from '../../shared/dso-page/dso-edit-menu/dso-edit-menu.component';
import { ItemVersionsNoticeComponent } from '../versions/notice/item-versions-notice.component';
import { ViewTrackerComponent } from '../../statistics/angulartics/dspace/view-tracker.component';
import { ThemedItemAlertsComponent } from '../alerts/themed-item-alerts.component';
import { VarDirective } from '../../shared/utils/var.directive';
import { NotifyInfoService } from '../../core/coar-notify/notify-info/notify-info.service';
=======
import { ItemPageComponent } from '../simple/item-page.component';
>>>>>>> a8f31948

/**
 * This component renders a full item page.
 * The route parameter 'id' is used to request the item it represents.
 */

@Component({
  selector: 'ds-full-item-page',
  styleUrls: ['./full-item-page.component.scss'],
  templateUrl: './full-item-page.component.html',
  changeDetection: ChangeDetectionStrategy.OnPush,
  animations: [fadeInOut],
<<<<<<< HEAD
  imports: [
    ErrorComponent,
    ThemedLoadingComponent,
    TranslateModule,
    ThemedFullFileSectionComponent,
    CollectionsComponent,
    ItemVersionsComponent,
    NgIf,
    NgForOf,
    AsyncPipe,
    KeyValuePipe,
    RouterLink,
    ThemedItemPageTitleFieldComponent,
    DsoEditMenuComponent,
    ItemVersionsNoticeComponent,
    ViewTrackerComponent,
    ThemedItemAlertsComponent,
    VarDirective
  ],
  standalone: true
=======
>>>>>>> a8f31948
})
export class FullItemPageComponent extends ItemPageComponent implements OnInit, OnDestroy {

  itemRD$: BehaviorSubject<RemoteData<Item>>;

  metadata$: Observable<MetadataMap>;

  /**
   * True when the itemRD has been originated from its workspaceite/workflowitem, false otherwise.
   */
  fromSubmissionObject = false;

  subs = [];

  constructor(
    protected route: ActivatedRoute,
    protected router: Router,
    protected items: ItemDataService,
    protected authService: AuthService,
    protected authorizationService: AuthorizationDataService,
    protected _location: Location,
    protected responseService: ServerResponseService,
    protected signpostingDataService: SignpostingDataService,
    protected linkHeadService: LinkHeadService,
    protected notifyInfoService: NotifyInfoService,
    @Inject(PLATFORM_ID) protected platformId: string,
  ) {
    super(route, router, items, authService, authorizationService, responseService, signpostingDataService, linkHeadService, notifyInfoService, platformId);
  }

  /*** AoT inheritance fix, will hopefully be resolved in the near future **/
  ngOnInit(): void {
    super.ngOnInit();
    this.metadata$ = this.itemRD$.pipe(
      map((rd: RemoteData<Item>) => rd.payload),
      filter((item: Item) => hasValue(item)),
      map((item: Item) => item.metadata));

    this.subs.push(this.route.data.subscribe((data: Data) => {
      this.fromSubmissionObject = hasValue(data.wfi) || hasValue(data.wsi);
    }),
    );
  }

  /**
   * Navigate back in browser history.
   */
  back() {
    this._location.back();
  }

  ngOnDestroy() {
    this.subs.filter((sub) => hasValue(sub)).forEach((sub) => sub.unsubscribe());
  }
}<|MERGE_RESOLUTION|>--- conflicted
+++ resolved
@@ -1,33 +1,8 @@
-<<<<<<< HEAD
 import { filter, map } from 'rxjs/operators';
 import { ChangeDetectionStrategy, Component, Inject, OnDestroy, OnInit, PLATFORM_ID } from '@angular/core';
 import { ActivatedRoute, Data, Router, RouterLink } from '@angular/router';
-
-import { BehaviorSubject, Observable } from 'rxjs';
-=======
-import { Location } from '@angular/common';
-import {
-  ChangeDetectionStrategy,
-  Component,
-  Inject,
-  OnDestroy,
-  OnInit,
-  PLATFORM_ID,
-} from '@angular/core';
-import {
-  ActivatedRoute,
-  Data,
-  Router,
-} from '@angular/router';
-import {
-  BehaviorSubject,
-  Observable,
-} from 'rxjs';
-import {
-  filter,
-  map,
-} from 'rxjs/operators';
->>>>>>> a8f31948
+import { AsyncPipe, KeyValuePipe, Location, NgForOf, NgIf } from '@angular/common';
+import { BehaviorSubject, Observable, } from 'rxjs';
 
 import { AuthService } from '../../core/auth/auth.service';
 import { NotifyInfoService } from '../../core/coar-notify/notify-info/notify-info.service';
@@ -41,13 +16,6 @@
 import { MetadataMap } from '../../core/shared/metadata.models';
 import { fadeInOut } from '../../shared/animations/fade';
 import { hasValue } from '../../shared/empty.util';
-<<<<<<< HEAD
-import { AuthService } from '../../core/auth/auth.service';
-import { AsyncPipe, KeyValuePipe, Location, NgForOf, NgIf } from '@angular/common';
-import { AuthorizationDataService } from '../../core/data/feature-authorization/authorization-data.service';
-import { ServerResponseService } from '../../core/services/server-response.service';
-import { SignpostingDataService } from '../../core/data/signposting-data.service';
-import { LinkHeadService } from '../../core/services/link-head.service';
 import { ErrorComponent } from '../../shared/error/error.component';
 import { ThemedLoadingComponent } from '../../shared/loading/themed-loading.component';
 import { TranslateModule } from '@ngx-translate/core';
@@ -62,10 +30,7 @@
 import { ViewTrackerComponent } from '../../statistics/angulartics/dspace/view-tracker.component';
 import { ThemedItemAlertsComponent } from '../alerts/themed-item-alerts.component';
 import { VarDirective } from '../../shared/utils/var.directive';
-import { NotifyInfoService } from '../../core/coar-notify/notify-info/notify-info.service';
-=======
 import { ItemPageComponent } from '../simple/item-page.component';
->>>>>>> a8f31948
 
 /**
  * This component renders a full item page.
@@ -78,7 +43,6 @@
   templateUrl: './full-item-page.component.html',
   changeDetection: ChangeDetectionStrategy.OnPush,
   animations: [fadeInOut],
-<<<<<<< HEAD
   imports: [
     ErrorComponent,
     ThemedLoadingComponent,
@@ -99,8 +63,6 @@
     VarDirective
   ],
   standalone: true
-=======
->>>>>>> a8f31948
 })
 export class FullItemPageComponent extends ItemPageComponent implements OnInit, OnDestroy {
 
