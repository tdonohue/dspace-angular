import { NO_ERRORS_SCHEMA } from '@angular/core';
import {
  ComponentFixture,
  TestBed,
  waitForAsync,
} from '@angular/core/testing';
import { By } from '@angular/platform-browser';
import { BrowserAnimationsModule } from '@angular/platform-browser/animations';
<<<<<<< HEAD
import { VarDirective } from '../../../../shared/utils/var.directive';
import { FileSizePipe } from '../../../../shared/utils/file-size-pipe';
import {
  MetadataFieldWrapperComponent
} from '../../../../shared/metadata-field-wrapper/metadata-field-wrapper.component';
=======
import {
  TranslateLoader,
  TranslateModule,
} from '@ngx-translate/core';
import { of as observableOf } from 'rxjs';
import { APP_CONFIG } from 'src/config/app-config.interface';
import { environment } from 'src/environments/environment';

>>>>>>> a8f31948
import { BitstreamDataService } from '../../../../core/data/bitstream-data.service';
import { PaginationService } from '../../../../core/pagination/pagination.service';
import { Bitstream } from '../../../../core/shared/bitstream.model';
import { MetadataFieldWrapperComponent } from '../../../../shared/metadata-field-wrapper/metadata-field-wrapper.component';
import { MockBitstreamFormat1 } from '../../../../shared/mocks/item.mock';
import { TranslateLoaderMock } from '../../../../shared/mocks/translate-loader.mock';
import { NotificationsService } from '../../../../shared/notifications/notifications.service';
import { createSuccessfulRemoteDataObject$ } from '../../../../shared/remote-data.utils';
import { NotificationsServiceStub } from '../../../../shared/testing/notifications-service.stub';
import { PaginationServiceStub } from '../../../../shared/testing/pagination-service.stub';
<<<<<<< HEAD
import { APP_CONFIG } from 'src/config/app-config.interface';
import { environment } from 'src/environments/environment';
import { provideMockStore } from '@ngrx/store/testing';
import { SearchConfigurationService } from '../../../../core/shared/search/search-configuration.service';
import { PaginationComponent } from '../../../../shared/pagination/pagination.component';
import {
  ThemedFileDownloadLinkComponent
} from '../../../../shared/file-download-link/themed-file-download-link.component';
import { ThemedThumbnailComponent } from '../../../../thumbnail/themed-thumbnail.component';
=======
import { createPaginatedList } from '../../../../shared/testing/utils.test';
import { FileSizePipe } from '../../../../shared/utils/file-size-pipe';
import { VarDirective } from '../../../../shared/utils/var.directive';
import { FullFileSectionComponent } from './full-file-section.component';
>>>>>>> a8f31948

describe('FullFileSectionComponent', () => {
  let comp: FullFileSectionComponent;
  let fixture: ComponentFixture<FullFileSectionComponent>;

  const mockBitstream: Bitstream = Object.assign(new Bitstream(),
    {
      sizeBytes: 10201,
      content: 'https://dspace7.4science.it/dspace-spring-rest/api/core/bitstreams/cf9b0c8e-a1eb-4b65-afd0-567366448713/content',
      format: observableOf(MockBitstreamFormat1),
      bundleName: 'ORIGINAL',
      _links: {
        self: {
          href: 'https://dspace7.4science.it/dspace-spring-rest/api/core/bitstreams/cf9b0c8e-a1eb-4b65-afd0-567366448713',
        },
        content: {
          href: 'https://dspace7.4science.it/dspace-spring-rest/api/core/bitstreams/cf9b0c8e-a1eb-4b65-afd0-567366448713/content',
        },
      },
      id: 'cf9b0c8e-a1eb-4b65-afd0-567366448713',
      uuid: 'cf9b0c8e-a1eb-4b65-afd0-567366448713',
      type: 'bitstream',
      metadata: {
        'dc.title': [
          {
            language: null,
            value: 'test_word.docx',
          },
        ],
      },
    });

  const bitstreamDataService = jasmine.createSpyObj('bitstreamDataService', {
    findAllByItemAndBundleName: createSuccessfulRemoteDataObject$(createPaginatedList([mockBitstream, mockBitstream, mockBitstream])),
  });

  const paginationService = new PaginationServiceStub();

  beforeEach(waitForAsync(() => {

    TestBed.configureTestingModule({
<<<<<<< HEAD
      imports: [
        TranslateModule.forRoot({
          loader: {
            provide: TranslateLoader,
            useClass: TranslateLoaderMock
          }
        }),
        BrowserAnimationsModule,
        FullFileSectionComponent,
        VarDirective,
        FileSizePipe,
        MetadataFieldWrapperComponent
      ],
=======
      imports: [TranslateModule.forRoot({
        loader: {
          provide: TranslateLoader,
          useClass: TranslateLoaderMock,
        },
      }), BrowserAnimationsModule],
      declarations: [FullFileSectionComponent, VarDirective, FileSizePipe, MetadataFieldWrapperComponent],
>>>>>>> a8f31948
      providers: [
        provideMockStore(),
        {provide: BitstreamDataService, useValue: bitstreamDataService},
        {provide: NotificationsService, useValue: new NotificationsServiceStub()},
        {provide: SearchConfigurationService, useValue: jasmine.createSpyObj(['getCurrentConfiguration'])},
        {provide: PaginationService, useValue: paginationService},
        {provide: APP_CONFIG, useValue: environment},
      ],
<<<<<<< HEAD
      schemas: [NO_ERRORS_SCHEMA]
    })
      .overrideComponent(FullFileSectionComponent, {
        remove: {imports: [PaginationComponent, MetadataFieldWrapperComponent, ThemedFileDownloadLinkComponent, ThemedThumbnailComponent]}
      })
      .compileComponents();
=======

      schemas: [NO_ERRORS_SCHEMA],
    }).compileComponents();
>>>>>>> a8f31948
  }));

  beforeEach(waitForAsync(() => {
    fixture = TestBed.createComponent(FullFileSectionComponent);
    comp = fixture.componentInstance;
    fixture.detectChanges();
  }));

  describe('when the full file section gets loaded with bitstreams available', () => {
    it('should contain a list with bitstreams', () => {
      const fileSection = fixture.debugElement.queryAll(By.css('.file-section'));
      expect(fileSection.length).toEqual(6);
    });
  });
});<|MERGE_RESOLUTION|>--- conflicted
+++ resolved
@@ -1,40 +1,27 @@
 import { NO_ERRORS_SCHEMA } from '@angular/core';
-import {
-  ComponentFixture,
-  TestBed,
-  waitForAsync,
-} from '@angular/core/testing';
+import { ComponentFixture, TestBed, waitForAsync, } from '@angular/core/testing';
 import { By } from '@angular/platform-browser';
 import { BrowserAnimationsModule } from '@angular/platform-browser/animations';
-<<<<<<< HEAD
-import { VarDirective } from '../../../../shared/utils/var.directive';
-import { FileSizePipe } from '../../../../shared/utils/file-size-pipe';
+import { TranslateLoader, TranslateModule, } from '@ngx-translate/core';
+import { of as observableOf } from 'rxjs';
+import { APP_CONFIG } from 'src/config/app-config.interface';
+import { environment } from 'src/environments/environment';
+import { BitstreamDataService } from '../../../../core/data/bitstream-data.service';
+import { PaginationService } from '../../../../core/pagination/pagination.service';
+import { Bitstream } from '../../../../core/shared/bitstream.model';
 import {
   MetadataFieldWrapperComponent
 } from '../../../../shared/metadata-field-wrapper/metadata-field-wrapper.component';
-=======
-import {
-  TranslateLoader,
-  TranslateModule,
-} from '@ngx-translate/core';
-import { of as observableOf } from 'rxjs';
-import { APP_CONFIG } from 'src/config/app-config.interface';
-import { environment } from 'src/environments/environment';
-
->>>>>>> a8f31948
-import { BitstreamDataService } from '../../../../core/data/bitstream-data.service';
-import { PaginationService } from '../../../../core/pagination/pagination.service';
-import { Bitstream } from '../../../../core/shared/bitstream.model';
-import { MetadataFieldWrapperComponent } from '../../../../shared/metadata-field-wrapper/metadata-field-wrapper.component';
 import { MockBitstreamFormat1 } from '../../../../shared/mocks/item.mock';
 import { TranslateLoaderMock } from '../../../../shared/mocks/translate-loader.mock';
 import { NotificationsService } from '../../../../shared/notifications/notifications.service';
 import { createSuccessfulRemoteDataObject$ } from '../../../../shared/remote-data.utils';
 import { NotificationsServiceStub } from '../../../../shared/testing/notifications-service.stub';
 import { PaginationServiceStub } from '../../../../shared/testing/pagination-service.stub';
-<<<<<<< HEAD
-import { APP_CONFIG } from 'src/config/app-config.interface';
-import { environment } from 'src/environments/environment';
+import { createPaginatedList } from '../../../../shared/testing/utils.test';
+import { FileSizePipe } from '../../../../shared/utils/file-size-pipe';
+import { VarDirective } from '../../../../shared/utils/var.directive';
+import { FullFileSectionComponent } from './full-file-section.component';
 import { provideMockStore } from '@ngrx/store/testing';
 import { SearchConfigurationService } from '../../../../core/shared/search/search-configuration.service';
 import { PaginationComponent } from '../../../../shared/pagination/pagination.component';
@@ -42,12 +29,6 @@
   ThemedFileDownloadLinkComponent
 } from '../../../../shared/file-download-link/themed-file-download-link.component';
 import { ThemedThumbnailComponent } from '../../../../thumbnail/themed-thumbnail.component';
-=======
-import { createPaginatedList } from '../../../../shared/testing/utils.test';
-import { FileSizePipe } from '../../../../shared/utils/file-size-pipe';
-import { VarDirective } from '../../../../shared/utils/var.directive';
-import { FullFileSectionComponent } from './full-file-section.component';
->>>>>>> a8f31948
 
 describe('FullFileSectionComponent', () => {
   let comp: FullFileSectionComponent;
@@ -89,13 +70,12 @@
   beforeEach(waitForAsync(() => {
 
     TestBed.configureTestingModule({
-<<<<<<< HEAD
       imports: [
         TranslateModule.forRoot({
           loader: {
             provide: TranslateLoader,
-            useClass: TranslateLoaderMock
-          }
+            useClass: TranslateLoaderMock,
+          },
         }),
         BrowserAnimationsModule,
         FullFileSectionComponent,
@@ -103,15 +83,6 @@
         FileSizePipe,
         MetadataFieldWrapperComponent
       ],
-=======
-      imports: [TranslateModule.forRoot({
-        loader: {
-          provide: TranslateLoader,
-          useClass: TranslateLoaderMock,
-        },
-      }), BrowserAnimationsModule],
-      declarations: [FullFileSectionComponent, VarDirective, FileSizePipe, MetadataFieldWrapperComponent],
->>>>>>> a8f31948
       providers: [
         provideMockStore(),
         {provide: BitstreamDataService, useValue: bitstreamDataService},
@@ -120,18 +91,12 @@
         {provide: PaginationService, useValue: paginationService},
         {provide: APP_CONFIG, useValue: environment},
       ],
-<<<<<<< HEAD
       schemas: [NO_ERRORS_SCHEMA]
     })
       .overrideComponent(FullFileSectionComponent, {
         remove: {imports: [PaginationComponent, MetadataFieldWrapperComponent, ThemedFileDownloadLinkComponent, ThemedThumbnailComponent]}
       })
       .compileComponents();
-=======
-
-      schemas: [NO_ERRORS_SCHEMA],
-    }).compileComponents();
->>>>>>> a8f31948
   }));
 
   beforeEach(waitForAsync(() => {
