--- conflicted
+++ resolved
@@ -1,20 +1,8 @@
-import {
-  Component,
-  Inject,
-  Input,
-  OnDestroy,
-  OnInit,
-} from '@angular/core';
-import { TranslateService } from '@ngx-translate/core';
+import { Component, Inject, Input, OnDestroy, OnInit, } from '@angular/core';
+import { TranslateModule, TranslateService } from '@ngx-translate/core';
 import { Observable } from 'rxjs';
-import {
-  switchMap,
-  tap,
-} from 'rxjs/operators';
-import {
-  APP_CONFIG,
-  AppConfig,
-} from 'src/config/app-config.interface';
+import { switchMap, tap, } from 'rxjs/operators';
+import { APP_CONFIG, AppConfig, } from 'src/config/app-config.interface';
 
 import { DSONameService } from '../../../../core/breadcrumbs/dso-name.service';
 import { BitstreamDataService } from '../../../../core/data/bitstream-data.service';
@@ -23,25 +11,11 @@
 import { PaginationService } from '../../../../core/pagination/pagination.service';
 import { Bitstream } from '../../../../core/shared/bitstream.model';
 import { Item } from '../../../../core/shared/item.model';
-import {
-  hasValue,
-  isEmpty,
-} from '../../../../shared/empty.util';
+import { hasValue, isEmpty, } from '../../../../shared/empty.util';
 import { NotificationsService } from '../../../../shared/notifications/notifications.service';
 import { PaginationComponentOptions } from '../../../../shared/pagination/pagination-component-options.model';
 import { followLink } from '../../../../shared/utils/follow-link-config.model';
 import { FileSectionComponent } from '../../../simple/field-components/file-section/file-section.component';
-<<<<<<< HEAD
-import { PaginationComponentOptions } from '../../../../shared/pagination/pagination-component-options.model';
-import { PaginatedList } from '../../../../core/data/paginated-list.model';
-import { RemoteData } from '../../../../core/data/remote-data';
-import { switchMap, tap } from 'rxjs/operators';
-import { NotificationsService } from '../../../../shared/notifications/notifications.service';
-import { TranslateModule, TranslateService } from '@ngx-translate/core';
-import { hasValue, isEmpty } from '../../../../shared/empty.util';
-import { PaginationService } from '../../../../core/pagination/pagination.service';
-import { DSONameService } from '../../../../core/breadcrumbs/dso-name.service';
-import { AppConfig, APP_CONFIG } from 'src/config/app-config.interface';
 import { PaginationComponent } from '../../../../shared/pagination/pagination.component';
 import { AsyncPipe, NgForOf, NgIf } from '@angular/common';
 import { VarDirective } from '../../../../shared/utils/var.directive';
@@ -53,8 +27,6 @@
 import {
   MetadataFieldWrapperComponent
 } from '../../../../shared/metadata-field-wrapper/metadata-field-wrapper.component';
-=======
->>>>>>> a8f31948
 
 /**
  * This component renders the file section of the item
@@ -65,7 +37,6 @@
   selector: 'ds-item-page-full-file-section',
   styleUrls: ['./full-file-section.component.scss'],
   templateUrl: './full-file-section.component.html',
-<<<<<<< HEAD
   imports: [
     PaginationComponent,
     NgIf,
@@ -79,8 +50,6 @@
     MetadataFieldWrapperComponent
   ],
   standalone: true
-=======
->>>>>>> a8f31948
 })
 export class FullFileSectionComponent extends FileSectionComponent implements OnDestroy, OnInit {
 
