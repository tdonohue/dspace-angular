import { Route } from '@angular/router';

import { REQUEST_COPY_MODULE_PATH } from '../app-routing-paths';
import { authenticatedGuard } from '../core/auth/authenticated.guard';
import { itemBreadcrumbResolver } from '../core/breadcrumbs/item-breadcrumb.resolver';
import { dsoEditMenuResolver } from '../shared/dso-page/dso-edit-menu.resolver';
import { LinkMenuItemModel } from '../shared/menu/menu-item/models/link.model';
import { MenuItemType } from '../shared/menu/menu-item-type.model';
import { BitstreamRequestACopyPageComponent } from './bitstreams/request-a-copy/bitstream-request-a-copy-page.component';
import { UploadBitstreamComponent } from './bitstreams/upload/upload-bitstream.component';
import { ThemedFullItemPageComponent } from './full/themed-full-item-page.component';
import { itemPageResolver } from './item-page.resolver';
import {
  ITEM_EDIT_PATH,
  ORCID_PATH,
  UPLOAD_BITSTREAM_PATH,
} from './item-page-routing-paths';
import { OrcidPageComponent } from './orcid-page/orcid-page.component';
import { orcidPageGuard } from './orcid-page/orcid-page.guard';
import { ThemedItemPageComponent } from './simple/themed-item-page.component';
import { versionResolver } from './version-page/version.resolver';
import { VersionPageComponent } from './version-page/version-page/version-page.component';
import { ViewTrackerResolverService } from '../statistics/angulartics/dspace/view-tracker-resolver.service';
import { viewTrackerResolver } from '../statistics/angulartics/dspace/view-tracker.resolver';

export const ROUTES: Route[] = [
  {
    path: ':id',
    resolve: {
      dso: itemPageResolver,
      breadcrumb: itemBreadcrumbResolver,
    },
    runGuardsAndResolvers: 'always',
    children: [
      {
        path: '',
        component: ThemedItemPageComponent,
        pathMatch: 'full',
        resolve: {
<<<<<<< HEAD
          menu: dsoEditMenuResolver,
        },
=======
          tracking: viewTrackerResolver,
        }
>>>>>>> f3065bcb
      },
      {
        path: 'full',
        component: ThemedFullItemPageComponent,
        resolve: {
<<<<<<< HEAD
          menu: dsoEditMenuResolver,
        },
=======
          tracking: viewTrackerResolver,
        }
>>>>>>> f3065bcb
      },
      {
        path: ITEM_EDIT_PATH,
        loadChildren: () => import('./edit-item-page/edit-item-page-routes')
          .then((m) => m.ROUTES),
      },
      {
        path: UPLOAD_BITSTREAM_PATH,
        component: UploadBitstreamComponent,
        canActivate: [authenticatedGuard],
      },
      {
        path: REQUEST_COPY_MODULE_PATH,
        component: BitstreamRequestACopyPageComponent,
      },
      {
        path: ORCID_PATH,
        component: OrcidPageComponent,
        canActivate: [authenticatedGuard, orcidPageGuard],
      },
    ],
    data: {
      menu: {
        public: [{
          id: 'statistics_item_:id',
          active: true,
          visible: true,
          index: 2,
          model: {
            type: MenuItemType.LINK,
            text: 'menu.section.statistics',
            link: 'statistics/items/:id/',
          } as LinkMenuItemModel,
        }],
      },
    },
  },
  {
    path: 'version',
    children: [
      {
        path: ':id',
        component: VersionPageComponent,
        resolve: {
          dso: versionResolver,
        },
      },
    ],
  },
];<|MERGE_RESOLUTION|>--- conflicted
+++ resolved
@@ -37,25 +37,17 @@
         component: ThemedItemPageComponent,
         pathMatch: 'full',
         resolve: {
-<<<<<<< HEAD
           menu: dsoEditMenuResolver,
+          tracking: viewTrackerResolver,
         },
-=======
-          tracking: viewTrackerResolver,
-        }
->>>>>>> f3065bcb
       },
       {
         path: 'full',
         component: ThemedFullItemPageComponent,
         resolve: {
-<<<<<<< HEAD
           menu: dsoEditMenuResolver,
+          tracking: viewTrackerResolver,
         },
-=======
-          tracking: viewTrackerResolver,
-        }
->>>>>>> f3065bcb
       },
       {
         path: ITEM_EDIT_PATH,
