import {
  CommonModule,
  Location,
} from '@angular/common';
import {
  ComponentFixture,
  TestBed,
  waitForAsync,
} from '@angular/core/testing';
import {
  FormsModule,
  ReactiveFormsModule,
} from '@angular/forms';
import { By } from '@angular/platform-browser';
import {
  ActivatedRoute,
  Router,
} from '@angular/router';
import { TranslateModule } from '@ngx-translate/core';
import { of as observableOf } from 'rxjs';

import { AuthService } from '../../../core/auth/auth.service';
import { DSONameService } from '../../../core/breadcrumbs/dso-name.service';
import { BitstreamDataService } from '../../../core/data/bitstream-data.service';
import { AuthorizationDataService } from '../../../core/data/feature-authorization/authorization-data.service';
import { ItemRequestDataService } from '../../../core/data/item-request-data.service';
import { EPerson } from '../../../core/eperson/models/eperson.model';
import { Bitstream } from '../../../core/shared/bitstream.model';
import { Item } from '../../../core/shared/item.model';
import { ItemRequest } from '../../../core/shared/item-request.model';
import { DSONameServiceMock } from '../../../shared/mocks/dso-name.service.mock';
import { NotificationsService } from '../../../shared/notifications/notifications.service';
import {
  createFailedRemoteDataObject$,
  createSuccessfulRemoteDataObject,
  createSuccessfulRemoteDataObject$,
} from '../../../shared/remote-data.utils';
import { NotificationsServiceStub } from '../../../shared/testing/notifications-service.stub';
import { RouterStub } from '../../../shared/testing/router.stub';
import { BitstreamRequestACopyPageComponent } from './bitstream-request-a-copy-page.component';


describe('BitstreamRequestACopyPageComponent', () => {
  let component: BitstreamRequestACopyPageComponent;
  let fixture: ComponentFixture<BitstreamRequestACopyPageComponent>;

  let authService: AuthService;
  let authorizationService: AuthorizationDataService;
  let activatedRoute;
  let router;
  let itemRequestDataService;
  let notificationsService;
  let location;
  let bitstreamDataService;

  let item: Item;
  let bitstream: Bitstream;
  let eperson;

  function init() {
    eperson = Object.assign(new EPerson(), {
      email: 'test@mail.org',
      metadata: {
        'eperson.firstname': [{ value: 'Test' }],
        'eperson.lastname': [{ value: 'User' }],
      },
    });
    authService = jasmine.createSpyObj('authService', {
      isAuthenticated: observableOf(false),
      getAuthenticatedUserFromStore: observableOf(eperson),
    });
    authorizationService = jasmine.createSpyObj('authorizationSerivice', {
      isAuthorized: observableOf(true),
    });

    itemRequestDataService = jasmine.createSpyObj('itemRequestDataService', {
      requestACopy: createSuccessfulRemoteDataObject$({}),
    });

    location = jasmine.createSpyObj('location', {
      back: {},
    });

    notificationsService = new NotificationsServiceStub();

    item = Object.assign(new Item(), { uuid: 'item-uuid' });

    bitstream = Object.assign(new Bitstream(), {
      uuid: 'bitstreamUuid',
      _links: {
        content: { href: 'bitstream-content-link' },
        self: { href: 'bitstream-self-link' },
      },
    });

    activatedRoute = {
      data: observableOf({
        dso: createSuccessfulRemoteDataObject(
          item,
        ),
      }),
      queryParams: observableOf({
        bitstream : bitstream.uuid,
      }),
    };

    bitstreamDataService = jasmine.createSpyObj('bitstreamDataService', {
      findById: createSuccessfulRemoteDataObject$(bitstream),
    });

    router = new RouterStub();
  }

  function initTestbed() {
    TestBed.configureTestingModule({
<<<<<<< HEAD
    imports: [CommonModule, TranslateModule.forRoot(), FormsModule, ReactiveFormsModule, BitstreamRequestACopyPageComponent],
    providers: [
=======
      imports: [CommonModule, TranslateModule.forRoot(), FormsModule, ReactiveFormsModule],
      declarations: [BitstreamRequestACopyPageComponent],
      providers: [
>>>>>>> a8f31948
        { provide: Location, useValue: location },
        { provide: ActivatedRoute, useValue: activatedRoute },
        { provide: Router, useValue: router },
        { provide: AuthorizationDataService, useValue: authorizationService },
        { provide: AuthService, useValue: authService },
        { provide: ItemRequestDataService, useValue: itemRequestDataService },
        { provide: NotificationsService, useValue: notificationsService },
        { provide: DSONameService, useValue: new DSONameServiceMock() },
        { provide: BitstreamDataService, useValue: bitstreamDataService },
<<<<<<< HEAD
    ]
})
=======
      ],
    })
>>>>>>> a8f31948
      .compileComponents();
  }

  describe('init', () => {
    beforeEach(waitForAsync(() => {
      init();
      initTestbed();
    }));
    beforeEach(() => {
      fixture = TestBed.createComponent(BitstreamRequestACopyPageComponent);
      component = fixture.componentInstance;
      fixture.detectChanges();
    });
    it('should init the comp', () => {
      expect(component).toBeTruthy();
    });
  });

  describe('should show a form to request a copy', () => {
    describe('when the user is not logged in', () => {
      beforeEach(waitForAsync(() => {
        init();
        initTestbed();
      }));
      beforeEach(() => {
        fixture = TestBed.createComponent(BitstreamRequestACopyPageComponent);
        component = fixture.componentInstance;
        fixture.detectChanges();
      });
      it('show the form with no values filled in based on the user', () => {
        expect(component.name.value).toEqual('');
        expect(component.email.value).toEqual('');
        expect(component.allfiles.value).toEqual('false');
        expect(component.message.value).toEqual('');
      });
    });

    describe('when the user is logged in', () => {
      beforeEach(waitForAsync(() => {
        init();
        (authService.isAuthenticated as jasmine.Spy).and.returnValue(observableOf(true));
        initTestbed();
      }));
      beforeEach(() => {
        fixture = TestBed.createComponent(BitstreamRequestACopyPageComponent);
        component = fixture.componentInstance;
        fixture.detectChanges();
      });
      it('show the form with values filled in based on the user', () => {
        fixture.detectChanges();
        expect(component.name.value).toEqual(eperson.name);
        expect(component.email.value).toEqual(eperson.email);
        expect(component.allfiles.value).toEqual('false');
        expect(component.message.value).toEqual('');
      });
    });
    describe('when no bitstream was provided', () => {
      beforeEach(waitForAsync(() => {
        init();
        activatedRoute = {
          data: observableOf({
            dso: createSuccessfulRemoteDataObject(
              item,
            ),
          }),
          queryParams: observableOf({
          }),
        };
        initTestbed();
      }));
      beforeEach(() => {
        fixture = TestBed.createComponent(BitstreamRequestACopyPageComponent);
        component = fixture.componentInstance;
        fixture.detectChanges();
      });
      it('should set the all files value to true and disable the false value', () => {
        expect(component.name.value).toEqual('');
        expect(component.email.value).toEqual('');
        expect(component.allfiles.value).toEqual('true');
        expect(component.message.value).toEqual('');

        const allFilesFalse = fixture.debugElement.query(By.css('#allfiles-false')).nativeElement;
        expect(allFilesFalse.getAttribute('disabled')).toBeTruthy();

      });
    });
    describe('when the user has authorization to download the file', () => {
      beforeEach(waitForAsync(() => {
        init();
        (authService.isAuthenticated as jasmine.Spy).and.returnValue(observableOf(true));
        initTestbed();
      }));
      beforeEach(() => {
        fixture = TestBed.createComponent(BitstreamRequestACopyPageComponent);
        component = fixture.componentInstance;
        fixture.detectChanges();
      });
      it('should show an alert indicating the user can download the file', () => {
        const alert = fixture.debugElement.query(By.css('.alert')).nativeElement;
        expect(alert.innerHTML).toContain('bitstream-request-a-copy.alert.canDownload');
      });
    });
  });

  describe('onSubmit', () => {
    describe('onSuccess', () => {
      beforeEach(waitForAsync(() => {
        init();
        initTestbed();
      }));
      beforeEach(() => {
        fixture = TestBed.createComponent(BitstreamRequestACopyPageComponent);
        component = fixture.componentInstance;
        fixture.detectChanges();
      });
      it('should take the current form information and submit it', () => {
        component.name.patchValue('User Name');
        component.email.patchValue('user@name.org');
        component.allfiles.patchValue('false');
        component.message.patchValue('I would like to request a copy');

        component.onSubmit();
        const itemRequest = Object.assign(new ItemRequest(),
          {
            itemId: item.uuid,
            bitstreamId: bitstream.uuid,
            allfiles: 'false',
            requestEmail: 'user@name.org',
            requestName: 'User Name',
            requestMessage: 'I would like to request a copy',
          });

        expect(itemRequestDataService.requestACopy).toHaveBeenCalledWith(itemRequest);
        expect(notificationsService.success).toHaveBeenCalled();
        expect(location.back).toHaveBeenCalled();
      });
    });

    describe('onFail', () => {
      beforeEach(waitForAsync(() => {
        init();
        (itemRequestDataService.requestACopy as jasmine.Spy).and.returnValue(createFailedRemoteDataObject$());
        initTestbed();
      }));
      beforeEach(() => {
        fixture = TestBed.createComponent(BitstreamRequestACopyPageComponent);
        component = fixture.componentInstance;
        fixture.detectChanges();
      });
      it('should take the current form information and submit it', () => {
        component.name.patchValue('User Name');
        component.email.patchValue('user@name.org');
        component.allfiles.patchValue('false');
        component.message.patchValue('I would like to request a copy');

        component.onSubmit();
        const itemRequest = Object.assign(new ItemRequest(),
          {
            itemId: item.uuid,
            bitstreamId: bitstream.uuid,
            allfiles: 'false',
            requestEmail: 'user@name.org',
            requestName: 'User Name',
            requestMessage: 'I would like to request a copy',
          });

        expect(itemRequestDataService.requestACopy).toHaveBeenCalledWith(itemRequest);
        expect(notificationsService.error).toHaveBeenCalled();
        expect(location.back).not.toHaveBeenCalled();
      });
    });
  });
});<|MERGE_RESOLUTION|>--- conflicted
+++ resolved
@@ -113,14 +113,8 @@
 
   function initTestbed() {
     TestBed.configureTestingModule({
-<<<<<<< HEAD
     imports: [CommonModule, TranslateModule.forRoot(), FormsModule, ReactiveFormsModule, BitstreamRequestACopyPageComponent],
     providers: [
-=======
-      imports: [CommonModule, TranslateModule.forRoot(), FormsModule, ReactiveFormsModule],
-      declarations: [BitstreamRequestACopyPageComponent],
-      providers: [
->>>>>>> a8f31948
         { provide: Location, useValue: location },
         { provide: ActivatedRoute, useValue: activatedRoute },
         { provide: Router, useValue: router },
@@ -130,13 +124,8 @@
         { provide: NotificationsService, useValue: notificationsService },
         { provide: DSONameService, useValue: new DSONameServiceMock() },
         { provide: BitstreamDataService, useValue: bitstreamDataService },
-<<<<<<< HEAD
-    ]
+      ],
 })
-=======
-      ],
-    })
->>>>>>> a8f31948
       .compileComponents();
   }
 
