import { CommonModule } from '@angular/common';
import { NO_ERRORS_SCHEMA } from '@angular/core';
import {
  ComponentFixture,
  TestBed,
  waitForAsync,
} from '@angular/core/testing';
import {
  ActivatedRoute,
  Router,
} from '@angular/router';
import { RouterTestingModule } from '@angular/router/testing';
import { NgbModule } from '@ng-bootstrap/ng-bootstrap';
import { TranslateModule } from '@ngx-translate/core';
import { of as observableOf } from 'rxjs';

import { environment } from '../../../../environments/environment';
import { AuthService } from '../../../core/auth/auth.service';
import { BundleDataService } from '../../../core/data/bundle-data.service';
import { ItemDataService } from '../../../core/data/item-data.service';
import { buildPaginatedList } from '../../../core/data/paginated-list.model';
import { RequestService } from '../../../core/data/request.service';
import { Bitstream } from '../../../core/shared/bitstream.model';
import { Bundle } from '../../../core/shared/bundle.model';
import { Item } from '../../../core/shared/item.model';
import { PageInfo } from '../../../core/shared/page-info.model';
<<<<<<< HEAD
import { UploaderComponent } from '../../../shared/upload/uploader/uploader.component';
import { DsoInputSuggestionsComponent } from '../../../shared/input-suggestions/dso-input-suggestions/dso-input-suggestions.component';
=======
import { NotificationsService } from '../../../shared/notifications/notifications.service';
import {
  createSuccessfulRemoteDataObject,
  createSuccessfulRemoteDataObject$,
} from '../../../shared/remote-data.utils';
import { AuthServiceStub } from '../../../shared/testing/auth-service.stub';
import { NotificationsServiceStub } from '../../../shared/testing/notifications-service.stub';
import { RouterStub } from '../../../shared/testing/router.stub';
import { createPaginatedList } from '../../../shared/testing/utils.test';
import { VarDirective } from '../../../shared/utils/var.directive';
import { UploadBitstreamComponent } from './upload-bitstream.component';
>>>>>>> a8f31948

describe('UploadBitstreamComponent', () => {
  let comp: UploadBitstreamComponent;
  let fixture: ComponentFixture<UploadBitstreamComponent>;

  const customName = 'customBundleName';
  const bundle = Object.assign(new Bundle(), {
    id: 'bundle',
    uuid: 'bundle',
    name: customName,
    metadata: {
      'dc.title': [
        {
          value: customName,
          language: null,
        },
      ],
    },
    _links: {
      self: { href: 'bundle-selflink' },
    },
  });
  const customCreatedName = 'customCreatedBundleName';
  const createdBundle = Object.assign(new Bundle(), {
    id: 'created-bundle',
    uuid: 'created-bundle',
    name: customCreatedName,
    metadata: {
      'dc.title': [
        {
          value: customCreatedName,
          language: null,
        },
      ],
    },
    _links: {
      self: { href: 'created-bundle-selflink' },
    },
  });
  const itemName = 'fake-name';
  const mockItem = Object.assign(new Item(), {
    id: 'fake-id',
    handle: 'fake/handle',
    metadata: {
      'dc.title': [
        {
          language: null,
          value: itemName,
        },
      ],
    },
    bundles: createSuccessfulRemoteDataObject$(createPaginatedList([bundle])),
  });
  const standardBundleSuggestions = environment.bundle.standardBundles;
  let routeStub;
  const routerStub = new RouterStub();
  const restEndpoint = 'fake-rest-endpoint';
  const mockItemDataService = jasmine.createSpyObj('mockItemDataService', {
    getBitstreamsEndpoint: observableOf(restEndpoint),
    createBundle: createSuccessfulRemoteDataObject$(createdBundle),
    getBundles: createSuccessfulRemoteDataObject$(buildPaginatedList(new PageInfo(), [bundle])),
  });
  const bundleService = jasmine.createSpyObj('bundleService', {
    getBitstreamsEndpoint: observableOf(restEndpoint),
    findById: createSuccessfulRemoteDataObject$(bundle),
  });
  const authToken = 'fake-auth-token';
  const authServiceStub = Object.assign(new AuthServiceStub(), {
    buildAuthHeader: () => authToken,
  });
  const notificationsServiceStub = new NotificationsServiceStub();
  const uploaderComponent = jasmine.createSpyObj('uploaderComponent', ['ngOnInit', 'ngAfterViewInit']);
  const requestService = jasmine.createSpyObj('requestService', {
    removeByHrefSubstring: {},
  });

  describe('when a file is uploaded', () => {
    beforeEach(waitForAsync(() => {
      createUploadBitstreamTestingModule({});
    }));

    beforeEach(() => {
      loadFixtureAndComp();
    });

    describe('and it fails, calling onUploadError', () => {
      beforeEach(() => {
        comp.onUploadError();
      });

      it('should display an error notification', () => {
        expect(notificationsServiceStub.error).toHaveBeenCalled();
      });
    });

    describe('and it succeeds, calling onCompleteItem', () => {
      const createdBitstream = Object.assign(new Bitstream(), {
        id: 'fake-bitstream',
      });

      beforeEach(() => {
        comp.onCompleteItem(createdBitstream);
      });

      it('should navigate the user to the next page', () => {
        expect(routerStub.navigate).toHaveBeenCalled();
      });
    });
  });

  describe('when a bundle url parameter is present', () => {
    beforeEach(waitForAsync(() => {
      createUploadBitstreamTestingModule({
        bundle: bundle.id,
      });
    }));

    beforeEach(() => {
      loadFixtureAndComp();
    });

    it('should set the selected id to the bundle\'s id', () => {
      expect(comp.selectedBundleId).toEqual(bundle.id);
    });

    it('should set the selected name to the bundle\'s name', () => {
      expect(comp.selectedBundleName).toEqual(bundle.name);
    });

    describe('and bundle name changed', () => {
      beforeEach(waitForAsync(() => {
        jasmine.getEnv().allowRespy(true);
        mockItemDataService.getBundles.and.returnValue(createSuccessfulRemoteDataObject$(buildPaginatedList(new PageInfo(), [bundle])));
        loadFixtureAndComp();
      }));

      it('should clear out the selected id if the name doesn\'t exist', () => {
        comp.selectedBundleName = '';
        comp.bundleNameChange();

        expect(comp.selectedBundleId).toBeUndefined();
      });

      it('should select the correct id if the name exist', () => {
        comp.selectedBundleName = customName;
        comp.bundleNameChange();

        expect(comp.selectedBundleId).toEqual(bundle.id);
      });
    });
  });

  describe('when a name is filled in, but no ID is selected', () => {
    beforeEach(waitForAsync(() => {
      createUploadBitstreamTestingModule({});
    }));

    beforeEach(() => {
      loadFixtureAndComp();
      comp.selectedBundleName = customName;
    });

    describe('createBundle', () => {
      beforeEach(() => {
        comp.createBundle();
      });

      it('should create a new bundle', () => {
        expect(mockItemDataService.createBundle).toHaveBeenCalledWith(mockItem.id, customName);
      });

      it('should set the selected id to the id of the new bundle', () => {
        expect(comp.selectedBundleId).toEqual(createdBundle.id);
      });

      it('should display a success notification', () => {
        expect(notificationsServiceStub.success).toHaveBeenCalled();
      });
    });
  });

  describe('when item has no bundles yet', () => {
    beforeEach(waitForAsync(() => {
      createUploadBitstreamTestingModule({
        bundle: bundle.id,
      });
      jasmine.getEnv().allowRespy(true);
      mockItemDataService.getBundles.and.returnValue(createSuccessfulRemoteDataObject$(buildPaginatedList(new PageInfo(), [])));
      loadFixtureAndComp();
    }));

    it('should display only the standard bundles in dropdown', () => {
      expect(comp.bundles.length).toEqual(standardBundleSuggestions.length);
      for (let i = 0; i < standardBundleSuggestions.length; i++) {
        // noinspection JSDeprecatedSymbols
        expect(comp.bundles[i].name).toEqual(standardBundleSuggestions[i]);
      }
    });
  });

  describe('when item has a custom bundle', () => {
    beforeEach(waitForAsync(() => {
      createUploadBitstreamTestingModule({
        bundle: bundle.id,
      });
      jasmine.getEnv().allowRespy(true);
      mockItemDataService.getBundles.and.returnValue(createSuccessfulRemoteDataObject$(buildPaginatedList(new PageInfo(), [bundle])));
      loadFixtureAndComp();
    }));

    it('should still display existing bitstream bundles if the bitstream has bundles', () => {
      const expectedSuggestions = [bundle.name, ...standardBundleSuggestions];
      expect(comp.bundles.length).toEqual(expectedSuggestions.length);
      for (let i = 0; i < expectedSuggestions.length; i++) {
        // noinspection JSDeprecatedSymbols
        expect(comp.bundles[i].name).toEqual(expectedSuggestions[i]);
      }
    });
  });

  describe('when item has a standard bundle', () => {
    let clonedBundle;
    beforeEach(waitForAsync(() => {
      clonedBundle = { ...bundle };
      expect(standardBundleSuggestions.length).toBeGreaterThan(0);
      clonedBundle.name = standardBundleSuggestions[0];
      createUploadBitstreamTestingModule({
        bundle: clonedBundle.id,
      });
      jasmine.getEnv().allowRespy(true);
      mockItemDataService.getBundles.and.returnValue(createSuccessfulRemoteDataObject$(buildPaginatedList(new PageInfo(), [clonedBundle])));
      loadFixtureAndComp();
    }));

    it('should not show duplicate bundle names', () => {
      const expectedSuggestions = [clonedBundle.name, ...standardBundleSuggestions.filter((standardBundleSuggestion: string) => standardBundleSuggestion !== clonedBundle.name)];
      expect(comp.bundles.length).toEqual(expectedSuggestions.length);
      for (let i = 0; i < expectedSuggestions.length; i++) {
        // noinspection JSDeprecatedSymbols
        expect(comp.bundles[i].name).toEqual(expectedSuggestions[i]);
      }
    });
  });

  /**
   * Setup an UploadBitstreamComponent testing module with custom queryParams for the route
   * @param queryParams
   */
  function createUploadBitstreamTestingModule(queryParams) {
    routeStub = {
      data: observableOf({
        dso: createSuccessfulRemoteDataObject(mockItem),
      }),
      queryParams: observableOf(queryParams),
      snapshot: {
        queryParams: queryParams,
        params: {
          id: mockItem.id,
        },
      },
    };

    TestBed.configureTestingModule({
      imports: [CommonModule, RouterTestingModule.withRoutes([]), TranslateModule.forRoot(), NgbModule, UploadBitstreamComponent, VarDirective],
      providers: [
        { provide: ActivatedRoute, useValue: routeStub },
        { provide: Router, useValue: routerStub },
        { provide: ItemDataService, useValue: mockItemDataService },
        { provide: NotificationsService, useValue: notificationsServiceStub },
        { provide: AuthService, useValue: authServiceStub },
        { provide: BundleDataService, useValue: bundleService },
        { provide: RequestService, useValue: requestService },
      ], schemas: [
<<<<<<< HEAD
        NO_ERRORS_SCHEMA
      ]
    })
      .overrideComponent(UploadBitstreamComponent, {
        remove: {
          imports: [UploaderComponent, DsoInputSuggestionsComponent]
        }
      })
      .compileComponents();
=======
        NO_ERRORS_SCHEMA,
      ],
    }).compileComponents();
>>>>>>> a8f31948
  }

  /**
   * Load the TestBed's fixture and component
   */
  function loadFixtureAndComp() {
    fixture = TestBed.createComponent(UploadBitstreamComponent);
    comp = fixture.componentInstance;
    comp.uploaderComponent = uploaderComponent;
    fixture.detectChanges();
  }

});<|MERGE_RESOLUTION|>--- conflicted
+++ resolved
@@ -1,14 +1,7 @@
 import { CommonModule } from '@angular/common';
 import { NO_ERRORS_SCHEMA } from '@angular/core';
-import {
-  ComponentFixture,
-  TestBed,
-  waitForAsync,
-} from '@angular/core/testing';
-import {
-  ActivatedRoute,
-  Router,
-} from '@angular/router';
+import { ComponentFixture, TestBed, waitForAsync, } from '@angular/core/testing';
+import { ActivatedRoute, Router, } from '@angular/router';
 import { RouterTestingModule } from '@angular/router/testing';
 import { NgbModule } from '@ng-bootstrap/ng-bootstrap';
 import { TranslateModule } from '@ngx-translate/core';
@@ -24,10 +17,10 @@
 import { Bundle } from '../../../core/shared/bundle.model';
 import { Item } from '../../../core/shared/item.model';
 import { PageInfo } from '../../../core/shared/page-info.model';
-<<<<<<< HEAD
 import { UploaderComponent } from '../../../shared/upload/uploader/uploader.component';
-import { DsoInputSuggestionsComponent } from '../../../shared/input-suggestions/dso-input-suggestions/dso-input-suggestions.component';
-=======
+import {
+  DsoInputSuggestionsComponent
+} from '../../../shared/input-suggestions/dso-input-suggestions/dso-input-suggestions.component';
 import { NotificationsService } from '../../../shared/notifications/notifications.service';
 import {
   createSuccessfulRemoteDataObject,
@@ -39,7 +32,6 @@
 import { createPaginatedList } from '../../../shared/testing/utils.test';
 import { VarDirective } from '../../../shared/utils/var.directive';
 import { UploadBitstreamComponent } from './upload-bitstream.component';
->>>>>>> a8f31948
 
 describe('UploadBitstreamComponent', () => {
   let comp: UploadBitstreamComponent;
@@ -313,9 +305,8 @@
         { provide: BundleDataService, useValue: bundleService },
         { provide: RequestService, useValue: requestService },
       ], schemas: [
-<<<<<<< HEAD
-        NO_ERRORS_SCHEMA
-      ]
+        NO_ERRORS_SCHEMA,
+      ],
     })
       .overrideComponent(UploadBitstreamComponent, {
         remove: {
@@ -323,11 +314,6 @@
         }
       })
       .compileComponents();
-=======
-        NO_ERRORS_SCHEMA,
-      ],
-    }).compileComponents();
->>>>>>> a8f31948
   }
 
   /**
