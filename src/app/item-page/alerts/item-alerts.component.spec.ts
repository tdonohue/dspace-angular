--- conflicted
+++ resolved
@@ -5,16 +5,13 @@
   waitForAsync,
 } from '@angular/core/testing';
 import { By } from '@angular/platform-browser';
-<<<<<<< HEAD
 import { ActivatedRoute } from '@angular/router';
 import { ActivatedRouteStub } from '../../shared/testing/active-router.stub';
 import { NoopAnimationsModule } from '@angular/platform-browser/animations';
-=======
 import { TranslateModule } from '@ngx-translate/core';
 import { of } from 'rxjs';
 import { TestScheduler } from 'rxjs/testing';
 
->>>>>>> a8f31948
 import { AuthorizationDataService } from '../../core/data/feature-authorization/authorization-data.service';
 import { Item } from '../../core/shared/item.model';
 import { CorrectionTypeDataService } from '../../core/submission/correctiontype-data.service';
@@ -58,13 +55,8 @@
         { provide: DsoWithdrawnReinstateModalService, useValue: dsoWithdrawnReinstateModalService },
         { provide: CorrectionTypeDataService, useValue: correctionTypeDataService },
       ],
-<<<<<<< HEAD
-    schemas: [NO_ERRORS_SCHEMA]
+      schemas: [NO_ERRORS_SCHEMA],
 })
-=======
-      schemas: [NO_ERRORS_SCHEMA],
-    })
->>>>>>> a8f31948
       .compileComponents();
   }));
 
