--- conflicted
+++ resolved
@@ -1,24 +1,15 @@
-<<<<<<< HEAD
 import { TestBed } from '@angular/core/testing';
-import { Router } from '@angular/router';
-import { RouterTestingModule } from '@angular/router/testing';
+import {
+  Router,
+  RouterModule,
+} from '@angular/router';
 import { first } from 'rxjs/operators';
 
 import { DSpaceObject } from '../core/shared/dspace-object.model';
 import { MetadataValueFilter } from '../core/shared/metadata.models';
 import { createSuccessfulRemoteDataObject$ } from '../shared/remote-data.utils';
+import { AuthServiceStub } from '../shared/testing/auth-service.stub';
 import { itemPageResolver } from './item-page.resolver';
-=======
-import { ItemPageResolver } from './item-page.resolver';
-import { createSuccessfulRemoteDataObject$ } from '../shared/remote-data.utils';
-import { DSpaceObject } from '../core/shared/dspace-object.model';
-import { MetadataValueFilter } from '../core/shared/metadata.models';
-import { first } from 'rxjs/operators';
-import { Router, RouterModule } from '@angular/router';
-import { TestBed } from '@angular/core/testing';
-import { AuthServiceStub } from '../shared/testing/auth-service.stub';
-import { AuthService } from '../core/auth/auth.service';
->>>>>>> 249cac4f
 
 describe('itemPageResolver', () => {
   beforeEach(() => {
@@ -55,12 +46,8 @@
         store = jasmine.createSpyObj('store', {
           dispatch: {},
         });
-<<<<<<< HEAD
+        authService = new AuthServiceStub();
         resolver = itemPageResolver;
-=======
-        authService = new AuthServiceStub();
-        resolver = new ItemPageResolver(itemService, store, router, authService as unknown as AuthService);
->>>>>>> 249cac4f
       });
 
       it('should redirect to the correct route for the entity type', (done) => {
@@ -72,6 +59,7 @@
           router,
           itemService,
           store,
+          authService,
         ).pipe(first())
           .subscribe(
             () => {
@@ -91,6 +79,7 @@
           router,
           itemService,
           store,
+          authService,
         ).pipe(first())
           .subscribe(
             () => {
