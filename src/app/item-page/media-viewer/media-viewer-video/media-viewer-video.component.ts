import {
  Component,
  Input,
} from '@angular/core';
import { Bitstream } from 'src/app/core/shared/bitstream.model';

import { DSONameService } from '../../../core/breadcrumbs/dso-name.service';
import { MediaViewerItem } from '../../../core/shared/media-viewer-item.model';
import { CaptionInfo } from './caption-info';
<<<<<<< HEAD
import { Bitstream } from 'src/app/core/shared/bitstream.model';
import { NgForOf, NgIf } from '@angular/common';
import { NgbDropdownModule } from '@ng-bootstrap/ng-bootstrap';
import { TranslateModule } from '@ngx-translate/core';
=======
import { languageHelper } from './language-helper';
>>>>>>> a8f31948

/**
 * This component renders a video viewer and playlist for the media viewer
 */
@Component({
  selector: 'ds-media-viewer-video',
  templateUrl: './media-viewer-video.component.html',
  styleUrls: ['./media-viewer-video.component.scss'],
  imports: [
    NgForOf,
    NgbDropdownModule,
    TranslateModule,
    NgIf
  ],
  standalone: true
})
export class MediaViewerVideoComponent {
  @Input() medias: MediaViewerItem[];

  @Input() captions: Bitstream[] = [];

  isCollapsed = false;

  currentIndex = 0;

  replacements = {
    video: './assets/images/replacement_video.svg',
    audio: './assets/images/replacement_audio.svg',
  };

  constructor(
    public dsoNameService: DSONameService,
  ) {
  }

  /**
   * This method check if there is caption file for the media
   * The caption file name is the media name plus "-" following two letter
   * language code and .vtt suffix
   *
   * html5 video only support WEBVTT format
   *
   * Two letter language code reference
   * https://www.w3schools.com/tags/ref_language_codes.asp
   */
  getMediaCap(name: string, captions: Bitstream[]): CaptionInfo[] {
    const capInfos: CaptionInfo[] = [];
    const filteredCapMedias: Bitstream[] = captions
      .filter((media: Bitstream) => media.name.substring(0, (media.name.length - 7)).toLowerCase() === name.toLowerCase());

    for (const media of filteredCapMedias) {
      const srclang: string = media.name.slice(-6, -4).toLowerCase();
      capInfos.push(new CaptionInfo(
        media._links.content.href,
        srclang,
        languageHelper[srclang],
      ));
    }
    return capInfos;
  }

  /**
   * This method sets the received index into currentIndex
   * @param index Selected index
   */
  selectedMedia(index: number) {
    this.currentIndex = index;
  }

  /**
   * This method increases the number of the currentIndex
   */
  nextMedia() {
    this.currentIndex++;
  }

  /**
   * This method decreases the number of the currentIndex
   */
  prevMedia() {
    this.currentIndex--;
  }
}<|MERGE_RESOLUTION|>--- conflicted
+++ resolved
@@ -3,18 +3,14 @@
   Input,
 } from '@angular/core';
 import { Bitstream } from 'src/app/core/shared/bitstream.model';
+import { NgForOf, NgIf } from '@angular/common';
+import { NgbDropdownModule } from '@ng-bootstrap/ng-bootstrap';
+import { TranslateModule } from '@ngx-translate/core';
 
 import { DSONameService } from '../../../core/breadcrumbs/dso-name.service';
 import { MediaViewerItem } from '../../../core/shared/media-viewer-item.model';
 import { CaptionInfo } from './caption-info';
-<<<<<<< HEAD
-import { Bitstream } from 'src/app/core/shared/bitstream.model';
-import { NgForOf, NgIf } from '@angular/common';
-import { NgbDropdownModule } from '@ng-bootstrap/ng-bootstrap';
-import { TranslateModule } from '@ngx-translate/core';
-=======
 import { languageHelper } from './language-helper';
->>>>>>> a8f31948
 
 /**
  * This component renders a video viewer and playlist for the media viewer
