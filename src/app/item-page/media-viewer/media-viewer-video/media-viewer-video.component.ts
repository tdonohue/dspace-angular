import { Component, Input } from '@angular/core';
import { MediaViewerItem } from '../../../core/shared/media-viewer-item.model';
import { languageHelper } from './language-helper';
import { CaptionInfo} from './caption-info';

/**
 * This componenet renders a video viewer and playlist for the media viewer
 */
@Component({
  selector: 'ds-media-viewer-video',
  templateUrl: './media-viewer-video.component.html',
  styleUrls: ['./media-viewer-video.component.scss'],
})
export class MediaViewerVideoComponent {
  @Input() medias: MediaViewerItem[];

  isCollapsed = false;

  currentIndex = 0;

  replacements = {
    video: './assets/images/replacement_video.svg',
    audio: './assets/images/replacement_audio.svg',
  };

  replacementThumbnail: string;

<<<<<<< HEAD
=======
  ngOnInit() {
    this.isCollapsed = false;
    this.filteredMedias = this.medias.filter((media) => media.format === 'audio' || media.format === 'video');
  }

  /**
   * This method check if there is caption file for the media
   * The caption file name is the media name plus "-" following two letter
   * language code and .vtt suffix
   *
   * html5 video only support WEBVTT format
   *
   * Two letter language code reference
   * https://www.w3schools.com/tags/ref_language_codes.asp
   */
  getMediaCap(name: string): CaptionInfo[] {
    let filteredCapMedias: MediaViewerItem[];
    let capInfos: CaptionInfo[] = [];
    filteredCapMedias = this.medias
       .filter((media) => media.mimetype === 'text/vtt')
       .filter((media) => media.bitstream.name.substring(0, (media.bitstream.name.length - 7) ).toLowerCase() === name.toLowerCase());

    if (filteredCapMedias) {
      filteredCapMedias
        .forEach((media, index) => {
          let srclang: string = media.bitstream.name.slice(-6, -4).toLowerCase();
          capInfos.push(new CaptionInfo(
            media.bitstream._links.content.href,
            srclang,
            languageHelper[srclang]
          ));
        });
    }
    return capInfos;
  }

>>>>>>> 694fa39a
  /**
   * This method sets the received index into currentIndex
   * @param index Selected index
   */
  selectedMedia(index: number) {
    this.currentIndex = index;
  }

  /**
   * This method increases the number of the currentIndex
   */
  nextMedia() {
    this.currentIndex++;
  }

  /**
   * This method decreases the number of the currentIndex
   */
  prevMedia() {
    this.currentIndex--;
  }
}<|MERGE_RESOLUTION|>--- conflicted
+++ resolved
@@ -1,7 +1,8 @@
 import { Component, Input } from '@angular/core';
 import { MediaViewerItem } from '../../../core/shared/media-viewer-item.model';
 import { languageHelper } from './language-helper';
-import { CaptionInfo} from './caption-info';
+import { CaptionInfo } from './caption-info';
+import { Bitstream } from 'src/app/core/shared/bitstream.model';
 
 /**
  * This componenet renders a video viewer and playlist for the media viewer
@@ -14,6 +15,8 @@
 export class MediaViewerVideoComponent {
   @Input() medias: MediaViewerItem[];
 
+  @Input() captions: Bitstream[] = [];
+
   isCollapsed = false;
 
   currentIndex = 0;
@@ -25,13 +28,6 @@
 
   replacementThumbnail: string;
 
-<<<<<<< HEAD
-=======
-  ngOnInit() {
-    this.isCollapsed = false;
-    this.filteredMedias = this.medias.filter((media) => media.format === 'audio' || media.format === 'video');
-  }
-
   /**
    * This method check if there is caption file for the media
    * The caption file name is the media name plus "-" following two letter
@@ -42,28 +38,22 @@
    * Two letter language code reference
    * https://www.w3schools.com/tags/ref_language_codes.asp
    */
-  getMediaCap(name: string): CaptionInfo[] {
-    let filteredCapMedias: MediaViewerItem[];
-    let capInfos: CaptionInfo[] = [];
-    filteredCapMedias = this.medias
-       .filter((media) => media.mimetype === 'text/vtt')
-       .filter((media) => media.bitstream.name.substring(0, (media.bitstream.name.length - 7) ).toLowerCase() === name.toLowerCase());
+  getMediaCap(name: string, captions: Bitstream[]): CaptionInfo[] {
+    const capInfos: CaptionInfo[] = [];
+    const filteredCapMedias: Bitstream[] = captions
+      .filter((media: Bitstream) => media.name.substring(0, (media.name.length - 7)).toLowerCase() === name.toLowerCase());
 
-    if (filteredCapMedias) {
-      filteredCapMedias
-        .forEach((media, index) => {
-          let srclang: string = media.bitstream.name.slice(-6, -4).toLowerCase();
-          capInfos.push(new CaptionInfo(
-            media.bitstream._links.content.href,
-            srclang,
-            languageHelper[srclang]
-          ));
-        });
+    for (const media of filteredCapMedias) {
+      let srclang: string = media.name.slice(-6, -4).toLowerCase();
+      capInfos.push(new CaptionInfo(
+        media._links.content.href,
+        srclang,
+        languageHelper[srclang],
+      ));
     }
     return capInfos;
   }
 
->>>>>>> 694fa39a
   /**
    * This method sets the received index into currentIndex
    * @param index Selected index
