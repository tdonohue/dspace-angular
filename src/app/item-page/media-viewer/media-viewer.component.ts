--- conflicted
+++ resolved
@@ -1,19 +1,6 @@
-import {
-  ChangeDetectorRef,
-  Component,
-  Input,
-  OnDestroy,
-  OnInit,
-} from '@angular/core';
-import {
-  BehaviorSubject,
-  Observable,
-  Subscription,
-} from 'rxjs';
-import {
-  filter,
-  take,
-} from 'rxjs/operators';
+import { ChangeDetectorRef, Component, Input, OnDestroy, OnInit, } from '@angular/core';
+import { BehaviorSubject, Observable, Subscription, } from 'rxjs';
+import { filter, take, } from 'rxjs/operators';
 
 import { MediaViewerConfig } from '../../../config/media-viewer-config.interface';
 import { environment } from '../../../environments/environment';
@@ -27,9 +14,6 @@
 import { getFirstSucceededRemoteDataPayload } from '../../core/shared/operators';
 import { hasValue } from '../../shared/empty.util';
 import { followLink } from '../../shared/utils/follow-link-config.model';
-<<<<<<< HEAD
-import { MediaViewerConfig } from '../../../config/media-viewer-config.interface';
-import { environment } from '../../../environments/environment';
 import { Subscription } from 'rxjs/internal/Subscription';
 import { ThemedMediaViewerImageComponent } from './media-viewer-image/themed-media-viewer-image.component';
 import { ThumbnailComponent } from '../../thumbnail/thumbnail.component';
@@ -38,8 +22,6 @@
 import { TranslateModule } from '@ngx-translate/core';
 import { ThemedLoadingComponent } from '../../shared/loading/themed-loading.component';
 import { VarDirective } from '../../shared/utils/var.directive';
-=======
->>>>>>> a8f31948
 
 /**
  * This component renders the media viewers
