<<<<<<< HEAD
import {
  Component,
  Input,
  OnDestroy,
  OnInit,
} from '@angular/core';
import {
  BehaviorSubject,
  Observable,
  Subscription,
} from 'rxjs';
import {
  filter,
  take,
} from 'rxjs/operators';

import { MediaViewerConfig } from '../../../config/media-viewer-config.interface';
import { environment } from '../../../environments/environment';
=======
import { ChangeDetectorRef, Component, Input, OnDestroy, OnInit } from '@angular/core';
import { BehaviorSubject, Observable } from 'rxjs';
import { filter, take } from 'rxjs/operators';
>>>>>>> 8ba14aa3
import { BitstreamDataService } from '../../core/data/bitstream-data.service';
import { PaginatedList } from '../../core/data/paginated-list.model';
import { RemoteData } from '../../core/data/remote-data';
import { Bitstream } from '../../core/shared/bitstream.model';
import { BitstreamFormat } from '../../core/shared/bitstream-format.model';
import { Item } from '../../core/shared/item.model';
import { MediaViewerItem } from '../../core/shared/media-viewer-item.model';
import { getFirstSucceededRemoteDataPayload } from '../../core/shared/operators';
import { hasValue } from '../../shared/empty.util';
import { followLink } from '../../shared/utils/follow-link-config.model';

/**
 * This component renders the media viewers
 */
@Component({
  selector: 'ds-media-viewer',
  templateUrl: './media-viewer.component.html',
  styleUrls: ['./media-viewer.component.scss'],
})
export class MediaViewerComponent implements OnDestroy, OnInit {
  @Input() item: Item;

  @Input() mediaOptions: MediaViewerConfig = environment.mediaViewer;

  mediaList$: BehaviorSubject<MediaViewerItem[]> = new BehaviorSubject([]);

  captions$: BehaviorSubject<Bitstream[]> = new BehaviorSubject([]);

  isLoading = true;

  thumbnailPlaceholder = './assets/images/replacement_document.svg';

  thumbnailsRD$: Observable<RemoteData<PaginatedList<Bitstream>>>;

  subs: Subscription[] = [];

  constructor(
    protected bitstreamDataService: BitstreamDataService,
    protected changeDetectorRef: ChangeDetectorRef
  ) {
  }

  ngOnDestroy(): void {
    this.subs.forEach((subscription: Subscription) => subscription.unsubscribe());
  }

  /**
   * This method loads all the Bitstreams and Thumbnails and converts it to {@link MediaViewerItem}s
   */
  ngOnInit(): void {
    const types: string[] = [
      ...(this.mediaOptions.image ? ['image'] : []),
      ...(this.mediaOptions.video ? ['audio', 'video'] : []),
    ];
    this.thumbnailsRD$ = this.loadRemoteData('THUMBNAIL');
    this.subs.push(this.loadRemoteData('ORIGINAL').subscribe((bitstreamsRD: RemoteData<PaginatedList<Bitstream>>) => {
      if (bitstreamsRD.payload.page.length === 0) {
        this.isLoading = false;
        this.mediaList$.next([]);
      } else {
        this.subs.push(this.thumbnailsRD$.subscribe((thumbnailsRD: RemoteData<PaginatedList<Bitstream>>) => {
          for (
            let index = 0;
            index < bitstreamsRD.payload.page.length;
            index++
          ) {
            this.subs.push(bitstreamsRD.payload.page[index].format
              .pipe(getFirstSucceededRemoteDataPayload())
              .subscribe((format: BitstreamFormat) => {
                const mediaItem = this.createMediaViewerItem(
                  bitstreamsRD.payload.page[index],
                  format,
                  thumbnailsRD.payload && thumbnailsRD.payload.page[index],
                );
                if (types.includes(mediaItem.format)) {
                  this.mediaList$.next([...this.mediaList$.getValue(), mediaItem]);
                } else if (format.mimetype === 'text/vtt') {
                  this.captions$.next([...this.captions$.getValue(), bitstreamsRD.payload.page[index]]);
                }
              }));
          }
          this.isLoading = false;
          this.changeDetectorRef.detectChanges();
        }));
      }
    }));
  }

  /**
   * This method will retrieve the next page of Bitstreams from the external BitstreamDataService call.
   * @param bundleName Bundle name
   */
  loadRemoteData(
    bundleName: string,
  ): Observable<RemoteData<PaginatedList<Bitstream>>> {
    return this.bitstreamDataService
      .findAllByItemAndBundleName(
        this.item,
        bundleName,
        {},
        true,
        true,
        followLink('format'),
      )
      .pipe(
        filter(
          (bitstreamsRD: RemoteData<PaginatedList<Bitstream>>) =>
            hasValue(bitstreamsRD) &&
            (hasValue(bitstreamsRD.errorMessage) || hasValue(bitstreamsRD.payload)),
        ),
        take(1),
      );
  }

  /**
   * This method creates a {@link MediaViewerItem} from incoming {@link Bitstream}s
   * @param original original bitstream
   * @param format original bitstream format
   * @param thumbnail thumbnail bitstream
   */
  createMediaViewerItem(original: Bitstream, format: BitstreamFormat, thumbnail: Bitstream): MediaViewerItem {
    const mediaItem = new MediaViewerItem();
    mediaItem.bitstream = original;
    mediaItem.format = format.mimetype.split('/')[0];
    mediaItem.mimetype = format.mimetype;
    mediaItem.thumbnail = thumbnail ? thumbnail._links.content.href : null;
    return mediaItem;
  }
}<|MERGE_RESOLUTION|>--- conflicted
+++ resolved
@@ -1,5 +1,5 @@
-<<<<<<< HEAD
 import {
+  ChangeDetectorRef,
   Component,
   Input,
   OnDestroy,
@@ -17,11 +17,6 @@
 
 import { MediaViewerConfig } from '../../../config/media-viewer-config.interface';
 import { environment } from '../../../environments/environment';
-=======
-import { ChangeDetectorRef, Component, Input, OnDestroy, OnInit } from '@angular/core';
-import { BehaviorSubject, Observable } from 'rxjs';
-import { filter, take } from 'rxjs/operators';
->>>>>>> 8ba14aa3
 import { BitstreamDataService } from '../../core/data/bitstream-data.service';
 import { PaginatedList } from '../../core/data/paginated-list.model';
 import { RemoteData } from '../../core/data/remote-data';
@@ -60,7 +55,7 @@
 
   constructor(
     protected bitstreamDataService: BitstreamDataService,
-    protected changeDetectorRef: ChangeDetectorRef
+    protected changeDetectorRef: ChangeDetectorRef,
   ) {
   }
 
