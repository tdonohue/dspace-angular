--- conflicted
+++ resolved
@@ -19,16 +19,9 @@
     <ds-media-viewer-image *ngIf="mediaOptions.image && mediaOptions.video"
       [image]="(thumbnailsRD$ | async)?.payload?.page[0]?._links.content.href || thumbnailPlaceholder"
       [preview]="false"
-<<<<<<< HEAD
-    ></ds-themed-media-viewer-image>
-    <ds-themed-thumbnail *ngIf="!(mediaOptions.image && mediaOptions.video)"
-                         [thumbnail]="(thumbnailsRD$ | async)?.payload?.page[0]">
-    </ds-themed-thumbnail>
-=======
     ></ds-media-viewer-image>
     <ds-thumbnail *ngIf="!(mediaOptions.image && mediaOptions.video)"
                   [thumbnail]="(thumbnailsRD$ | async)?.payload?.page[0]">
     </ds-thumbnail>
->>>>>>> 41a00e33
   </ng-template>
 </ng-container>