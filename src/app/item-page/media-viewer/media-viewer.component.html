<ng-container *ngVar="mediaList$ | async as mediaList">
<<<<<<< HEAD
  @if (isLoading) {
    <ds-loading
      message="{{ 'loading.default' | translate }}"
      [showMessage]="false"
    ></ds-loading>
  }
  @if (!isLoading) {
    <div class="media-viewer">
      @if (mediaList.length > 0) {
        <ng-container *ngVar="mediaOptions.video && ['audio', 'video'].includes(mediaList[0]?.format) as showVideo">
          <ng-container *ngVar="mediaOptions.image && mediaList[0]?.format === 'image' as showImage">
            @if (showVideo) {
              <ds-media-viewer-video [medias]="mediaList" [captions]="captions$ | async"></ds-media-viewer-video>
            }
            @if (showImage) {
              <ds-media-viewer-image [images]="mediaList"></ds-media-viewer-image>
            }
            @if (showImage || showVideo) {
            } @else {
              @if (mediaOptions.image && mediaOptions.video) {
                <ds-media-viewer-image
                  [image]="(thumbnailsRD$ | async)?.payload?.page[0]?._links.content.href || thumbnailPlaceholder"
                  [preview]="false"
                ></ds-media-viewer-image>
              }
              @if (!(mediaOptions.image && mediaOptions.video)) {
                <ds-thumbnail
                  [thumbnail]="(thumbnailsRD$ | async)?.payload?.page[0]">
                </ds-thumbnail>
              }
            }
          </ng-container>
        </ng-container>
      } @else {
        @if (mediaOptions.image && mediaOptions.video) {
          <ds-media-viewer-image
            [image]="(thumbnailsRD$ | async)?.payload?.page[0]?._links.content.href || thumbnailPlaceholder"
            [preview]="false"
          ></ds-media-viewer-image>
        }
        @if (!(mediaOptions.image && mediaOptions.video)) {
          <ds-thumbnail
            [thumbnail]="(thumbnailsRD$ | async)?.payload?.page[0]">
          </ds-thumbnail>
        }
      }
    </div>
  }
=======
  <ds-loading
    *ngIf="isLoading"
    message="{{ 'loading.default' | translate }}"
    [showMessage]="false"
  ></ds-loading>
  <div class="media-viewer" *ngIf="!isLoading">
    <ng-container *ngIf="mediaList.length > 0; else showThumbnail">
      <ng-container *ngVar="mediaOptions.video && ['audio', 'video'].includes(mediaList[0]?.format) as showVideo">
        <ng-container *ngVar="mediaOptions.image && mediaList[0]?.format === 'image' as showImage">
          <ds-media-viewer-video *ngIf="showVideo" [medias]="mediaList" [captions]="captions$ | async"></ds-media-viewer-video>
          <ds-media-viewer-image *ngIf="showImage" [images]="mediaList"></ds-media-viewer-image>
          <ng-container *ngIf="showImage || showVideo; else showThumbnail"></ng-container>
        </ng-container>
      </ng-container>
    </ng-container>
  </div>
  <ng-template #showThumbnail>
    <ds-thumbnail [thumbnail]="(thumbnailsRD$ | async)?.payload?.page[0]">
    </ds-thumbnail>
  </ng-template>
>>>>>>> 12a3b4f8
</ng-container><|MERGE_RESOLUTION|>--- conflicted
+++ resolved
@@ -1,12 +1,11 @@
 <ng-container *ngVar="mediaList$ | async as mediaList">
-<<<<<<< HEAD
   @if (isLoading) {
     <ds-loading
       message="{{ 'loading.default' | translate }}"
       [showMessage]="false"
     ></ds-loading>
   }
-  @if (!isLoading) {
+  @else {
     <div class="media-viewer">
       @if (mediaList.length > 0) {
         <ng-container *ngVar="mediaOptions.video && ['audio', 'video'].includes(mediaList[0]?.format) as showVideo">
@@ -34,40 +33,10 @@
           </ng-container>
         </ng-container>
       } @else {
-        @if (mediaOptions.image && mediaOptions.video) {
-          <ds-media-viewer-image
-            [image]="(thumbnailsRD$ | async)?.payload?.page[0]?._links.content.href || thumbnailPlaceholder"
-            [preview]="false"
-          ></ds-media-viewer-image>
-        }
-        @if (!(mediaOptions.image && mediaOptions.video)) {
-          <ds-thumbnail
-            [thumbnail]="(thumbnailsRD$ | async)?.payload?.page[0]">
-          </ds-thumbnail>
-        }
+        <ds-thumbnail
+          [thumbnail]="(thumbnailsRD$ | async)?.payload?.page[0]">
+        </ds-thumbnail>
       }
     </div>
   }
-=======
-  <ds-loading
-    *ngIf="isLoading"
-    message="{{ 'loading.default' | translate }}"
-    [showMessage]="false"
-  ></ds-loading>
-  <div class="media-viewer" *ngIf="!isLoading">
-    <ng-container *ngIf="mediaList.length > 0; else showThumbnail">
-      <ng-container *ngVar="mediaOptions.video && ['audio', 'video'].includes(mediaList[0]?.format) as showVideo">
-        <ng-container *ngVar="mediaOptions.image && mediaList[0]?.format === 'image' as showImage">
-          <ds-media-viewer-video *ngIf="showVideo" [medias]="mediaList" [captions]="captions$ | async"></ds-media-viewer-video>
-          <ds-media-viewer-image *ngIf="showImage" [images]="mediaList"></ds-media-viewer-image>
-          <ng-container *ngIf="showImage || showVideo; else showThumbnail"></ng-container>
-        </ng-container>
-      </ng-container>
-    </ng-container>
-  </div>
-  <ng-template #showThumbnail>
-    <ds-thumbnail [thumbnail]="(thumbnailsRD$ | async)?.payload?.page[0]">
-    </ds-thumbnail>
-  </ng-template>
->>>>>>> 12a3b4f8
 </ng-container>