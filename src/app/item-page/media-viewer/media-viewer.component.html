<ng-container *ngVar="mediaList$ | async as mediaList">
  <ds-themed-loading
    *ngIf="isLoading"
    message="{{ 'loading.default' | translate }}"
    [showMessage]="false"
  ></ds-themed-loading>
  <div class="media-viewer" *ngIf="!isLoading">
<<<<<<< HEAD
    <ng-container *ngIf="mediaList.length > 0; else showThumbnail">
      <ng-container *ngVar="mediaOptions.video && ['audio', 'video'].includes(mediaList[0]?.format) as showVideo">
        <ng-container *ngVar="mediaOptions.image && mediaList[0]?.format === 'image' as showImage">
          <ds-media-viewer-video *ngIf="showVideo" [medias]="mediaList" [captions]="captions$ | async"></ds-media-viewer-video>
          <ds-media-viewer-image *ngIf="showImage" [images]="mediaList"></ds-media-viewer-image>
          <ng-container *ngIf="showImage || showVideo; else showThumbnail"></ng-container>
        </ng-container>
      </ng-container>
=======
    <ng-container *ngIf="mediaList.length > 0">
      <ng-container *ngIf="videoOptions">
        <ng-container
          *ngIf="
            mediaList[0]?.format === 'video' || mediaList[0]?.format === 'audio'
          "
        >
          <ds-themed-media-viewer-video [medias]="mediaList"></ds-themed-media-viewer-video>
        </ng-container>
      </ng-container>
        <ng-container *ngIf="mediaList[0]?.format === 'image'">
          <ds-themed-media-viewer-image [images]="mediaList"></ds-themed-media-viewer-image>
        </ng-container>
    </ng-container>
    <ng-container
      *ngIf="
        ((mediaList[0]?.format !== 'image') &&
          (!videoOptions || mediaList[0]?.format !== 'video') &&
          (!videoOptions || mediaList[0]?.format !== 'audio')) ||
        mediaList.length === 0
      "
    >
      <ds-themed-media-viewer-image
        [image]="mediaList[0]?.thumbnail || thumbnailPlaceholder"
        [preview]="false"
      ></ds-themed-media-viewer-image>
>>>>>>> d0ccec9d
    </ng-container>
  </div>
  <ng-template #showThumbnail>
    <ds-media-viewer-image
      [image]="(thumbnailsRD$ | async)?.payload?.page[0]?._links.content.href || thumbnailPlaceholder"
      [preview]="false"
    ></ds-media-viewer-image>
  </ng-template>
</ng-container><|MERGE_RESOLUTION|>--- conflicted
+++ resolved
@@ -5,49 +5,20 @@
     [showMessage]="false"
   ></ds-themed-loading>
   <div class="media-viewer" *ngIf="!isLoading">
-<<<<<<< HEAD
     <ng-container *ngIf="mediaList.length > 0; else showThumbnail">
       <ng-container *ngVar="mediaOptions.video && ['audio', 'video'].includes(mediaList[0]?.format) as showVideo">
         <ng-container *ngVar="mediaOptions.image && mediaList[0]?.format === 'image' as showImage">
-          <ds-media-viewer-video *ngIf="showVideo" [medias]="mediaList" [captions]="captions$ | async"></ds-media-viewer-video>
-          <ds-media-viewer-image *ngIf="showImage" [images]="mediaList"></ds-media-viewer-image>
+          <ds-themed-media-viewer-video *ngIf="showVideo" [medias]="mediaList" [captions]="captions$ | async"></ds-themed-media-viewer-video>
+          <ds-themed-media-viewer-image *ngIf="showImage" [images]="mediaList"></ds-themed-media-viewer-image>
           <ng-container *ngIf="showImage || showVideo; else showThumbnail"></ng-container>
         </ng-container>
       </ng-container>
-=======
-    <ng-container *ngIf="mediaList.length > 0">
-      <ng-container *ngIf="videoOptions">
-        <ng-container
-          *ngIf="
-            mediaList[0]?.format === 'video' || mediaList[0]?.format === 'audio'
-          "
-        >
-          <ds-themed-media-viewer-video [medias]="mediaList"></ds-themed-media-viewer-video>
-        </ng-container>
-      </ng-container>
-        <ng-container *ngIf="mediaList[0]?.format === 'image'">
-          <ds-themed-media-viewer-image [images]="mediaList"></ds-themed-media-viewer-image>
-        </ng-container>
-    </ng-container>
-    <ng-container
-      *ngIf="
-        ((mediaList[0]?.format !== 'image') &&
-          (!videoOptions || mediaList[0]?.format !== 'video') &&
-          (!videoOptions || mediaList[0]?.format !== 'audio')) ||
-        mediaList.length === 0
-      "
-    >
-      <ds-themed-media-viewer-image
-        [image]="mediaList[0]?.thumbnail || thumbnailPlaceholder"
-        [preview]="false"
-      ></ds-themed-media-viewer-image>
->>>>>>> d0ccec9d
     </ng-container>
   </div>
   <ng-template #showThumbnail>
-    <ds-media-viewer-image
+    <ds-themed-media-viewer-image
       [image]="(thumbnailsRD$ | async)?.payload?.page[0]?._links.content.href || thumbnailPlaceholder"
       [preview]="false"
-    ></ds-media-viewer-image>
+    ></ds-themed-media-viewer-image>
   </ng-template>
 </ng-container>