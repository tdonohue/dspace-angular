<<<<<<< HEAD
import { Component, Input, OnDestroy, OnInit, SimpleChanges } from '@angular/core';

import { TranslateModule, TranslateService } from '@ngx-translate/core';
import { BehaviorSubject, combineLatest, Observable, Subscription } from 'rxjs';
import { debounceTime, distinctUntilChanged, switchMap, tap } from 'rxjs/operators';
=======
import {
  Component,
  Input,
  OnDestroy,
  OnInit,
  SimpleChanges,
} from '@angular/core';
import { TranslateService } from '@ngx-translate/core';
import {
  BehaviorSubject,
  combineLatest,
  Observable,
  Subscription,
} from 'rxjs';
import {
  debounceTime,
  distinctUntilChanged,
  switchMap,
  tap,
} from 'rxjs/operators';
>>>>>>> a8f31948

import { PaginatedList } from '../../../core/data/paginated-list.model';
import { RemoteData } from '../../../core/data/remote-data';
import { OrcidHistory } from '../../../core/orcid/model/orcid-history.model';
import { OrcidQueue } from '../../../core/orcid/model/orcid-queue.model';
import { OrcidAuthService } from '../../../core/orcid/orcid-auth.service';
import { OrcidHistoryDataService } from '../../../core/orcid/orcid-history-data.service';
import { OrcidQueueDataService } from '../../../core/orcid/orcid-queue-data.service';
import { PaginationService } from '../../../core/pagination/pagination.service';
import { Item } from '../../../core/shared/item.model';
import { getFirstCompletedRemoteData } from '../../../core/shared/operators';
import { AlertType } from '../../../shared/alert/alert-type';
import { hasValue } from '../../../shared/empty.util';
import { NotificationsService } from '../../../shared/notifications/notifications.service';
import { PaginationComponentOptions } from '../../../shared/pagination/pagination-component-options.model';
<<<<<<< HEAD
import { AlertType } from '../../../shared/alert/alert-type';
import { Item } from '../../../core/shared/item.model';
import { OrcidAuthService } from '../../../core/orcid/orcid-auth.service';
import { NgbTooltipModule } from '@ng-bootstrap/ng-bootstrap';
import { CommonModule } from '@angular/common';
import { LoadingComponent } from '../../../shared/loading/loading.component';
import { AlertComponent } from '../../../shared/alert/alert.component';
import { PaginationComponent } from '../../../shared/pagination/pagination.component';
=======
>>>>>>> a8f31948

@Component({
  selector: 'ds-orcid-queue',
  templateUrl: './orcid-queue.component.html',
  styleUrls: ['./orcid-queue.component.scss'],
<<<<<<< HEAD
  imports: [
    CommonModule,
    NgbTooltipModule,
    TranslateModule,
    LoadingComponent,
    AlertComponent,
    PaginationComponent,
  ],
  standalone: true
=======
>>>>>>> a8f31948
})
export class OrcidQueueComponent implements OnInit, OnDestroy {

  /**
   * The item for which showing the orcid settings
   */
  @Input() item: Item;

  /**
   * Pagination config used to display the list
   */
  public paginationOptions: PaginationComponentOptions = Object.assign(new PaginationComponentOptions(), {
    id: 'oqp',
    pageSize: 5,
  });

  /**
   * A boolean representing if results are loading
   */
  public processing$ = new BehaviorSubject<boolean>(false);

  /**
   * A list of orcid queue records
   */
  private list$: BehaviorSubject<RemoteData<PaginatedList<OrcidQueue>>> = new BehaviorSubject<RemoteData<PaginatedList<OrcidQueue>>>({} as any);

  /**
   * The AlertType enumeration
   * @type {AlertType}
   */
  AlertTypeEnum = AlertType;

  /**
   * Array to track all subscriptions and unsubscribe them onDestroy
   * @type {Array}
   */
  private subs: Subscription[] = [];

  constructor(private orcidAuthService: OrcidAuthService,
              private orcidQueueService: OrcidQueueDataService,
              protected translateService: TranslateService,
              private paginationService: PaginationService,
              private notificationsService: NotificationsService,
              private orcidHistoryService: OrcidHistoryDataService,
  ) {
  }

  ngOnInit(): void {
    this.updateList();
  }

  ngOnChanges(changes: SimpleChanges): void {
    if (!changes.item.isFirstChange() && changes.item.currentValue !== changes.item.previousValue) {
      this.updateList();
    }
  }

  /**
   * Retrieve queue list
   */
  updateList() {
    this.subs.push(
      this.paginationService.getCurrentPagination(this.paginationOptions.id, this.paginationOptions).pipe(
        debounceTime(100),
        distinctUntilChanged(),
        tap(() => this.processing$.next(true)),
        switchMap((config: PaginationComponentOptions) => this.orcidQueueService.searchByProfileItemId(this.item.id, config, false)),
        getFirstCompletedRemoteData(),
      ).subscribe((result: RemoteData<PaginatedList<OrcidQueue>>) => {
        this.processing$.next(false);
        this.list$.next(result);
        this.orcidQueueService.clearFindByProfileItemRequests();
      }),
    );
  }

  /**
   * Return the list of orcid queue records
   */
  getList(): Observable<RemoteData<PaginatedList<OrcidQueue>>> {
    return this.list$.asObservable();
  }

  /**
   * Return the icon class for the queue object type
   *
   * @param orcidQueue The OrcidQueue object
   */
  getIconClass(orcidQueue: OrcidQueue): string {
    if (!orcidQueue.recordType) {
      return 'fa fa-user';
    }
    switch (orcidQueue.recordType.toLowerCase()) {
      case 'publication':
        return 'fas fa-book';
      case 'project':
        return 'fas fa-wallet';
      case 'education':
        return 'fas fa-school';
      case 'affiliation':
        return 'fas fa-university';
      case 'country':
        return 'fas fa-globe-europe';
      case 'external_ids':
      case 'researcher_urls':
        return 'fas fa-external-link-alt';
      default:
        return 'fa fa-user';
    }
  }

  /**
   * Return the icon tooltip message for the queue object type
   *
   * @param orcidQueue The OrcidQueue object
   */
  getIconTooltip(orcidQueue: OrcidQueue): string {
    if (!orcidQueue.recordType) {
      return '';
    }

    return 'person.page.orcid.sync-queue.tooltip.' + orcidQueue.recordType.toLowerCase();
  }

  /**
   * Return the icon tooltip message for the queue object operation
   *
   * @param orcidQueue The OrcidQueue object
   */
  getOperationTooltip(orcidQueue: OrcidQueue): string {
    if (!orcidQueue.operation) {
      return '';
    }

    return 'person.page.orcid.sync-queue.tooltip.' + orcidQueue.operation.toLowerCase();
  }

  /**
   * Return the icon class for the queue object operation
   *
   * @param orcidQueue The OrcidQueue object
   */
  getOperationClass(orcidQueue: OrcidQueue): string {

    if (!orcidQueue.operation) {
      return '';
    }

    switch (orcidQueue.operation.toLowerCase()) {
      case 'insert':
        return 'fas fa-plus';
      case 'update':
        return 'fas fa-edit';
      case 'delete':
        return 'fas fa-trash-alt';
      default:
        return '';
    }
  }

  /**
   * Discard a queue entry from the synchronization
   *
   * @param orcidQueue The OrcidQueue object to discard
   */
  discardEntry(orcidQueue: OrcidQueue) {
    this.processing$.next(true);
    this.subs.push(this.orcidQueueService.deleteById(orcidQueue.id).pipe(
      getFirstCompletedRemoteData(),
    ).subscribe((remoteData) => {
      this.processing$.next(false);
      if (remoteData.isSuccess) {
        this.notificationsService.success(this.translateService.get('person.page.orcid.sync-queue.discard.success'));
        this.updateList();
      } else {
        this.notificationsService.error(this.translateService.get('person.page.orcid.sync-queue.discard.error'));
      }
    }));
  }

  /**
   * Send a queue entry to orcid for the synchronization
   *
   * @param orcidQueue The OrcidQueue object to synchronize
   */
  send(orcidQueue: OrcidQueue) {
    this.processing$.next(true);
    this.subs.push(this.orcidHistoryService.sendToORCID(orcidQueue).pipe(
      getFirstCompletedRemoteData(),
    ).subscribe((remoteData) => {
      this.processing$.next(false);
      if (remoteData.isSuccess) {
        this.handleOrcidHistoryRecordCreation(remoteData.payload);
      } else if (remoteData.statusCode === 422) {
        this.handleValidationErrors(remoteData);
      } else {
        this.notificationsService.error(this.translateService.get('person.page.orcid.sync-queue.send.error'));
      }
    }));
  }


  /**
   * Return the error message for Unauthorized response
   * @private
   */
  private getUnauthorizedErrorContent(): Observable<string> {
    return this.orcidAuthService.getOrcidAuthorizeUrl(this.item).pipe(
      switchMap((authorizeUrl) => this.translateService.get(
        'person.page.orcid.sync-queue.send.unauthorized-error.content',
        { orcid: authorizeUrl },
      )),
    );
  }

  /**
   * Manage notification by response
   * @private
   */
  private handleOrcidHistoryRecordCreation(orcidHistory: OrcidHistory) {
    switch (orcidHistory.status) {
      case 200:
      case 201:
      case 204:
        this.notificationsService.success(this.translateService.get('person.page.orcid.sync-queue.send.success'));
        this.updateList();
        break;
      case 400:
        this.notificationsService.error(this.translateService.get('person.page.orcid.sync-queue.send.bad-request-error'), null, { timeOut: 0 });
        break;
      case 401:
        combineLatest([
          this.translateService.get('person.page.orcid.sync-queue.send.unauthorized-error.title'),
          this.getUnauthorizedErrorContent()],
        ).subscribe(([title, content]) => {
          this.notificationsService.error(title, content, { timeOut: 0 }, true);
        });
        break;
      case 404:
        this.notificationsService.warning(this.translateService.get('person.page.orcid.sync-queue.send.not-found-warning'));
        break;
      case 409:
        this.notificationsService.error(this.translateService.get('person.page.orcid.sync-queue.send.conflict-error'), null, { timeOut: 0 });
        break;
      default:
        this.notificationsService.error(this.translateService.get('person.page.orcid.sync-queue.send.error'), null, { timeOut: 0 });
    }
  }

  /**
   * Manage validation errors
   * @private
   */
  private handleValidationErrors(remoteData: RemoteData<OrcidHistory>) {
    const translations = [this.translateService.get('person.page.orcid.sync-queue.send.validation-error')];
    const errorMessage = remoteData.errorMessage;
    if (errorMessage && errorMessage.indexOf('Error codes:') > 0) {
      errorMessage.substring(errorMessage.indexOf(':') + 1).trim().split(',')
        .forEach((error) => translations.push(this.translateService.get('person.page.orcid.sync-queue.send.validation-error.' + error)));
    }
    combineLatest(translations).subscribe((messages) => {
      const title = messages.shift();
      const content = '<ul>' + messages.map((message) => `<li>${message}</li>`).join('') + '</ul>';
      this.notificationsService.error(title, content, { timeOut: 0 }, true);
    });
  }

  /**
   * Unsubscribe from all subscriptions
   */
  ngOnDestroy(): void {
    this.list$ = null;
    this.subs.filter((subscription) => hasValue(subscription))
      .forEach((subscription) => subscription.unsubscribe());
  }

}<|MERGE_RESOLUTION|>--- conflicted
+++ resolved
@@ -1,31 +1,7 @@
-<<<<<<< HEAD
-import { Component, Input, OnDestroy, OnInit, SimpleChanges } from '@angular/core';
-
+import { Component, Input, OnDestroy, OnInit, SimpleChanges, } from '@angular/core';
 import { TranslateModule, TranslateService } from '@ngx-translate/core';
-import { BehaviorSubject, combineLatest, Observable, Subscription } from 'rxjs';
-import { debounceTime, distinctUntilChanged, switchMap, tap } from 'rxjs/operators';
-=======
-import {
-  Component,
-  Input,
-  OnDestroy,
-  OnInit,
-  SimpleChanges,
-} from '@angular/core';
-import { TranslateService } from '@ngx-translate/core';
-import {
-  BehaviorSubject,
-  combineLatest,
-  Observable,
-  Subscription,
-} from 'rxjs';
-import {
-  debounceTime,
-  distinctUntilChanged,
-  switchMap,
-  tap,
-} from 'rxjs/operators';
->>>>>>> a8f31948
+import { BehaviorSubject, combineLatest, Observable, Subscription, } from 'rxjs';
+import { debounceTime, distinctUntilChanged, switchMap, tap, } from 'rxjs/operators';
 
 import { PaginatedList } from '../../../core/data/paginated-list.model';
 import { RemoteData } from '../../../core/data/remote-data';
@@ -41,23 +17,16 @@
 import { hasValue } from '../../../shared/empty.util';
 import { NotificationsService } from '../../../shared/notifications/notifications.service';
 import { PaginationComponentOptions } from '../../../shared/pagination/pagination-component-options.model';
-<<<<<<< HEAD
-import { AlertType } from '../../../shared/alert/alert-type';
-import { Item } from '../../../core/shared/item.model';
-import { OrcidAuthService } from '../../../core/orcid/orcid-auth.service';
 import { NgbTooltipModule } from '@ng-bootstrap/ng-bootstrap';
 import { CommonModule } from '@angular/common';
 import { LoadingComponent } from '../../../shared/loading/loading.component';
 import { AlertComponent } from '../../../shared/alert/alert.component';
 import { PaginationComponent } from '../../../shared/pagination/pagination.component';
-=======
->>>>>>> a8f31948
 
 @Component({
   selector: 'ds-orcid-queue',
   templateUrl: './orcid-queue.component.html',
   styleUrls: ['./orcid-queue.component.scss'],
-<<<<<<< HEAD
   imports: [
     CommonModule,
     NgbTooltipModule,
@@ -67,8 +36,6 @@
     PaginationComponent,
   ],
   standalone: true
-=======
->>>>>>> a8f31948
 })
 export class OrcidQueueComponent implements OnInit, OnDestroy {
 
