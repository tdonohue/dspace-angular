--- conflicted
+++ resolved
@@ -5,17 +5,16 @@
   <div class="container">
     <h2>{{ 'person.orcid.registry.queue' | translate }}</h2>
 
-<<<<<<< HEAD
-    @if ((processing$ | async) !== true && (getList() | async)?.payload?.totalElements === 0) {
+    @if ((processing$ | async) !== true && (list$ | async)?.payload?.totalElements === 0) {
       <ds-alert
         [type]="AlertTypeEnum.Info">
         {{ 'person.page.orcid.sync-queue.empty-message' | translate}}
       </ds-alert>
     }
-    @if ((processing$ | async) !== true && (getList() | async)?.payload?.totalElements > 0) {
+    @if ((processing$ | async) !== true && (list$ | async)?.payload?.totalElements > 0) {
       <ds-pagination
         [paginationOptions]="paginationOptions"
-        [collectionSize]="(getList() | async)?.payload?.totalElements"
+        [collectionSize]="(list$ | async)?.payload?.totalElements"
         [retainScrollPosition]="false" [hideGear]="true" (paginationChange)="updateList()">
         <div class="table-responsive">
           <table id="groups" class="table table-sm table-striped table-hover table-bordered">
@@ -27,7 +26,7 @@
               </tr>
             </thead>
             <tbody>
-              @for (entry of (getList() | async)?.payload?.page; track entry) {
+              @for (entry of (list$ | async)?.payload?.page; track entry) {
                 <tr data-test="orcidQueueElementRow">
                   <td style="width: 15%" class="text-center align-middle">
                     <i [ngClass]="getIconClass(entry)" [ngbTooltip]="getIconTooltip(entry) | translate"
@@ -39,38 +38,6 @@
                   <td style="width: 20%" class="text-center">
                     <div class="btn-group edit-field">
                       <button [ngbTooltip]="getOperationTooltip(entry) | translate" container="body"
-=======
-    <ds-alert *ngIf="!(processing$ | async) && (list$ | async)?.payload?.totalElements == 0"
-              [type]="AlertTypeEnum.Info">
-      {{ 'person.page.orcid.sync-queue.empty-message' | translate}}
-    </ds-alert>
-    <ds-pagination *ngIf="!(processing$ | async) && (list$ | async)?.payload?.totalElements > 0"
-                   [paginationOptions]="paginationOptions"
-                   [collectionSize]="(list$ | async)?.payload?.totalElements"
-                   [retainScrollPosition]="false" [hideGear]="true" (paginationChange)="updateList()">
-
-      <div class="table-responsive">
-        <table id="groups" class="table table-sm table-striped table-hover table-bordered">
-          <thead>
-          <tr class="text-center align-middle">
-            <th>{{'person.page.orcid.sync-queue.table.header.type' | translate}}</th>
-            <th>{{'person.page.orcid.sync-queue.table.header.description' | translate}}</th>
-            <th>{{'person.page.orcid.sync-queue.table.header.action' | translate}}</th>
-          </tr>
-          </thead>
-          <tbody>
-          <tr *ngFor="let entry of (list$ | async)?.payload?.page" data-test="orcidQueueElementRow">
-            <td style="width: 15%" class="text-center align-middle">
-              <i [ngClass]="getIconClass(entry)" [ngbTooltip]="getIconTooltip(entry) | translate"
-                 class="fa-2x" aria-hidden="true"></i>
-            </td>
-            <td class="text-center align-middle">
-              {{ entry.description }}
-            </td>
-            <td style="width: 20%" class="text-center">
-              <div class="btn-group edit-field">
-                <button [ngbTooltip]="getOperationTooltip(entry) | translate" container="body"
->>>>>>> dc8b1059
                         class="btn btn-outline-primary my-1 col-md" (click)="send(entry)">
                         <span [ngClass]="getOperationClass(entry)"></span>
                         <span class="sr-only">{{ getOperationTooltip(entry) | translate }}</span>
