--- conflicted
+++ resolved
@@ -1,18 +1,8 @@
-import {
-  DebugElement,
-  NO_ERRORS_SCHEMA,
-} from '@angular/core';
-import {
-  ComponentFixture,
-  TestBed,
-  waitForAsync,
-} from '@angular/core/testing';
+import { DebugElement, NO_ERRORS_SCHEMA, } from '@angular/core';
+import { ComponentFixture, TestBed, waitForAsync, } from '@angular/core/testing';
 import { By } from '@angular/platform-browser';
 import { RouterTestingModule } from '@angular/router/testing';
-import {
-  TranslateLoader,
-  TranslateModule,
-} from '@ngx-translate/core';
+import { TranslateLoader, TranslateModule, } from '@ngx-translate/core';
 
 import { PaginatedList } from '../../../core/data/paginated-list.model';
 import { OrcidQueue } from '../../../core/orcid/model/orcid-queue.model';
@@ -27,15 +17,8 @@
 import { NotificationsServiceStub } from '../../../shared/testing/notifications-service.stub';
 import { PaginationServiceStub } from '../../../shared/testing/pagination-service.stub';
 import { createPaginatedList } from '../../../shared/testing/utils.test';
-<<<<<<< HEAD
-import { PaginatedList } from '../../../core/data/paginated-list.model';
-import { By } from '@angular/platform-browser';
-import { Item } from '../../../core/shared/item.model';
-import { OrcidAuthService } from '../../../core/orcid/orcid-auth.service';
+import { OrcidQueueComponent } from './orcid-queue.component';
 import { PaginationComponent } from '../../../shared/pagination/pagination.component';
-=======
-import { OrcidQueueComponent } from './orcid-queue.component';
->>>>>>> a8f31948
 
 describe('OrcidQueueComponent test suite', () => {
   let component: OrcidQueueComponent;
@@ -129,35 +112,22 @@
     void TestBed.configureTestingModule({
     imports: [
         TranslateModule.forRoot({
-<<<<<<< HEAD
             loader: {
                 provide: TranslateLoader,
-                useClass: TranslateLoaderMock
-            }
+            useClass: TranslateLoaderMock,
+          },
         }),
         RouterTestingModule.withRoutes([]),
         OrcidQueueComponent
     ],
     providers: [
-=======
-          loader: {
-            provide: TranslateLoader,
-            useClass: TranslateLoaderMock,
-          },
-        }),
-        RouterTestingModule.withRoutes([]),
-      ],
-      declarations: [OrcidQueueComponent],
-      providers: [
->>>>>>> a8f31948
         { provide: OrcidAuthService, useValue: orcidAuthService },
         { provide: OrcidQueueDataService, useValue: orcidQueueServiceSpy },
         { provide: OrcidHistoryDataService, useValue: {} },
         { provide: PaginationService, useValue: new PaginationServiceStub() },
         { provide: NotificationsService, useValue: new NotificationsServiceStub() },
-<<<<<<< HEAD
     ],
-    schemas: [NO_ERRORS_SCHEMA]
+    schemas: [NO_ERRORS_SCHEMA],
 })
 .overrideComponent(OrcidQueueComponent, {
   remove: {
@@ -165,11 +135,6 @@
   }
 })
 .compileComponents();
-=======
-      ],
-      schemas: [NO_ERRORS_SCHEMA],
-    }).compileComponents();
->>>>>>> a8f31948
 
     orcidQueueService = TestBed.inject(OrcidQueueDataService);
   }));
