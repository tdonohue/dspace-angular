import {
  ChangeDetectionStrategy,
  NO_ERRORS_SCHEMA,
} from '@angular/core';
import {
  ComponentFixture,
  TestBed,
  waitForAsync,
} from '@angular/core/testing';
import {
  FormsModule,
  ReactiveFormsModule,
  UntypedFormControl,
  UntypedFormGroup,
} from '@angular/forms';
import { By } from '@angular/platform-browser';
import { RouterTestingModule } from '@angular/router/testing';
import { NgbAccordionModule } from '@ng-bootstrap/ng-bootstrap';
import {
  TranslateLoader,
  TranslateModule,
} from '@ngx-translate/core';
import { Operation } from 'fast-json-patch';
import { getTestScheduler } from 'jasmine-marbles';
import { TestScheduler } from 'rxjs/testing';

import { ResearcherProfile } from '../../../core/profile/model/researcher-profile.model';
import { ResearcherProfileDataService } from '../../../core/profile/researcher-profile-data.service';
import { Item } from '../../../core/shared/item.model';
import { TranslateLoaderMock } from '../../../shared/mocks/translate-loader.mock';
import { NotificationsService } from '../../../shared/notifications/notifications.service';
import {
  createFailedRemoteDataObject$,
  createSuccessfulRemoteDataObject$,
} from '../../../shared/remote-data.utils';
import { NotificationsServiceStub } from '../../../shared/testing/notifications-service.stub';
import { createPaginatedList } from '../../../shared/testing/utils.test';
import { OrcidSyncSettingsComponent } from './orcid-sync-settings.component';
<<<<<<< HEAD
import { ResearcherProfile } from '../../../core/profile/model/researcher-profile.model';
import { NoopAnimationsModule } from '@angular/platform-browser/animations';
=======
>>>>>>> a8f31948

describe('OrcidSyncSettingsComponent test suite', () => {
  let comp: OrcidSyncSettingsComponent;
  let fixture: ComponentFixture<OrcidSyncSettingsComponent>;
  let scheduler: TestScheduler;
  let researcherProfileService: jasmine.SpyObj<ResearcherProfileDataService>;
  let notificationsService;
  let formGroup: UntypedFormGroup;

  const mockResearcherProfile: ResearcherProfile = Object.assign(new ResearcherProfile(), {
    id: 'test-id',
    visible: true,
    type: 'profile',
    _links: {
      item: {
        href: 'https://rest.api/rest/api/profiles/test-id/item',
      },
      self: {
        href: 'https://rest.api/rest/api/profiles/test-id',
      },
    },
  });

  const mockItemLinkedToOrcid: Item = Object.assign(new Item(), {
    bundles: createSuccessfulRemoteDataObject$(createPaginatedList([])),
    metadata: {
      'dc.title': [{
        value: 'test person',
      }],
      'dspace.entity.type': [{
        'value': 'Person',
      }],
      'dspace.object.owner': [{
        'value': 'test person',
        'language': null,
        'authority': 'deced3e7-68e2-495d-bf98-7c44fc33b8ff',
        'confidence': 600,
        'place': 0,
      }],
      'dspace.orcid.authenticated': [{
        'value': '2022-06-10T15:15:12.952872',
        'language': null,
        'authority': null,
        'confidence': -1,
        'place': 0,
      }],
      'dspace.orcid.scope': [{
        'value': '/authenticate',
        'language': null,
        'authority': null,
        'confidence': -1,
        'place': 0,
      }, {
        'value': '/read-limited',
        'language': null,
        'authority': null,
        'confidence': -1,
        'place': 1,
      }, {
        'value': '/activities/update',
        'language': null,
        'authority': null,
        'confidence': -1,
        'place': 2,
      }, {
        'value': '/person/update',
        'language': null,
        'authority': null,
        'confidence': -1,
        'place': 3,
      }],
      'dspace.orcid.sync-mode': [{
        'value': 'MANUAL',
        'language': null,
        'authority': null,
        'confidence': -1,
        'place': 0,
      }],
      'dspace.orcid.sync-profile': [{
        'value': 'BIOGRAPHICAL',
        'language': null,
        'authority': null,
        'confidence': -1,
        'place': 0,
      }, {
        'value': 'IDENTIFIERS',
        'language': null,
        'authority': null,
        'confidence': -1,
        'place': 1,
      }],
      'dspace.orcid.sync-publications': [{
        'value': 'ALL',
        'language': null,
        'authority': null,
        'confidence': -1,
        'place': 0,
      }],
      'person.identifier.orcid': [{
        'value': 'orcid-id',
        'language': null,
        'authority': null,
        'confidence': -1,
        'place': 0,
      }],
    },
  });

  beforeEach(waitForAsync(() => {
    researcherProfileService = jasmine.createSpyObj('researcherProfileService', {
      findByRelatedItem: jasmine.createSpy('findByRelatedItem'),
      patch: jasmine.createSpy('patch'),
    });

    void TestBed.configureTestingModule({
    imports: [
        FormsModule,
        NgbAccordionModule,
        ReactiveFormsModule,
        NoopAnimationsModule,
        TranslateModule.forRoot({
<<<<<<< HEAD
            loader: {
                provide: TranslateLoader,
                useClass: TranslateLoaderMock
            }
        }),
        RouterTestingModule.withRoutes([]),
        OrcidSyncSettingsComponent
    ],
    providers: [
        { provide: NotificationsService, useClass: NotificationsServiceStub },
        { provide: ResearcherProfileDataService, useValue: researcherProfileService }
    ],
    schemas: [NO_ERRORS_SCHEMA]
}).overrideComponent(OrcidSyncSettingsComponent, {
      set: { changeDetection: ChangeDetectionStrategy.Default }
=======
          loader: {
            provide: TranslateLoader,
            useClass: TranslateLoaderMock,
          },
        }),
        RouterTestingModule.withRoutes([]),
      ],
      declarations: [OrcidSyncSettingsComponent],
      providers: [
        { provide: NotificationsService, useClass: NotificationsServiceStub },
        { provide: ResearcherProfileDataService, useValue: researcherProfileService },
      ],
      schemas: [NO_ERRORS_SCHEMA],
    }).overrideComponent(OrcidSyncSettingsComponent, {
      set: { changeDetection: ChangeDetectionStrategy.Default },
>>>>>>> a8f31948
    }).compileComponents();
  }));

  beforeEach(waitForAsync(() => {
    scheduler = getTestScheduler();
    fixture = TestBed.createComponent(OrcidSyncSettingsComponent);
    comp = fixture.componentInstance;
    comp.item = mockItemLinkedToOrcid;
    fixture.detectChanges();
  }));

  it('should create cards properly', () => {
    const modes = fixture.debugElement.query(By.css('[data-test="sync-mode"]'));
    const publication = fixture.debugElement.query(By.css('[data-test="sync-mode-publication"]'));
    const funding = fixture.debugElement.query(By.css('[data-test="sync-mode-funding"]'));
    const preferences = fixture.debugElement.query(By.css('[data-test="profile-preferences"]'));
    expect(modes).toBeTruthy();
    expect(publication).toBeTruthy();
    expect(funding).toBeTruthy();
    expect(preferences).toBeTruthy();
  });

  it('should init sync modes properly', () => {
    expect(comp.currentSyncMode).toBe('MANUAL');
    expect(comp.currentSyncPublications).toBe('ALL');
    expect(comp.currentSyncFunding).toBe('DISABLED');
  });

  describe('form submit', () => {
    beforeEach(() => {
      scheduler = getTestScheduler();
      notificationsService = (comp as any).notificationsService;
      formGroup = new UntypedFormGroup({
        syncMode: new UntypedFormControl('MANUAL'),
        syncFundings: new UntypedFormControl('ALL'),
        syncPublications: new UntypedFormControl('ALL'),
        syncProfile_BIOGRAPHICAL: new UntypedFormControl(true),
        syncProfile_IDENTIFIERS: new UntypedFormControl(true),
      });
      spyOn(comp.settingsUpdated, 'emit');
    });

    it('should call updateByOrcidOperations properly', () => {
      researcherProfileService.findByRelatedItem.and.returnValue(createSuccessfulRemoteDataObject$(mockResearcherProfile));
      researcherProfileService.patch.and.returnValue(createSuccessfulRemoteDataObject$(mockResearcherProfile));
      const expectedOps: Operation[] = [
        {
          path: '/orcid/mode',
          op: 'replace',
          value: 'MANUAL',
        }, {
          path: '/orcid/publications',
          op: 'replace',
          value: 'ALL',
        }, {
          path: '/orcid/fundings',
          op: 'replace',
          value: 'ALL',
        }, {
          path: '/orcid/profile',
          op: 'replace',
          value: 'BIOGRAPHICAL,IDENTIFIERS',
        },
      ];

      scheduler.schedule(() => comp.onSubmit(formGroup));
      scheduler.flush();

      expect(researcherProfileService.patch).toHaveBeenCalledWith(mockResearcherProfile, expectedOps);
    });

    it('should show notification on success', () => {
      researcherProfileService.findByRelatedItem.and.returnValue(createSuccessfulRemoteDataObject$(mockResearcherProfile));
      researcherProfileService.patch.and.returnValue(createSuccessfulRemoteDataObject$(mockResearcherProfile));

      scheduler.schedule(() => comp.onSubmit(formGroup));
      scheduler.flush();

      expect(notificationsService.success).toHaveBeenCalled();
      expect(comp.settingsUpdated.emit).toHaveBeenCalled();
    });

    it('should show notification on error', () => {
      researcherProfileService.findByRelatedItem.and.returnValue(createFailedRemoteDataObject$());

      scheduler.schedule(() => comp.onSubmit(formGroup));
      scheduler.flush();

      expect(notificationsService.error).toHaveBeenCalled();
      expect(comp.settingsUpdated.emit).not.toHaveBeenCalled();
    });

    it('should show notification on error', () => {
      researcherProfileService.findByRelatedItem.and.returnValue(createSuccessfulRemoteDataObject$(mockResearcherProfile));
      researcherProfileService.patch.and.returnValue(createFailedRemoteDataObject$());

      scheduler.schedule(() => comp.onSubmit(formGroup));
      scheduler.flush();

      expect(notificationsService.error).toHaveBeenCalled();
      expect(comp.settingsUpdated.emit).not.toHaveBeenCalled();
    });
  });

});<|MERGE_RESOLUTION|>--- conflicted
+++ resolved
@@ -1,25 +1,10 @@
-import {
-  ChangeDetectionStrategy,
-  NO_ERRORS_SCHEMA,
-} from '@angular/core';
-import {
-  ComponentFixture,
-  TestBed,
-  waitForAsync,
-} from '@angular/core/testing';
-import {
-  FormsModule,
-  ReactiveFormsModule,
-  UntypedFormControl,
-  UntypedFormGroup,
-} from '@angular/forms';
+import { ChangeDetectionStrategy, NO_ERRORS_SCHEMA, } from '@angular/core';
+import { ComponentFixture, TestBed, waitForAsync, } from '@angular/core/testing';
+import { FormsModule, ReactiveFormsModule, UntypedFormControl, UntypedFormGroup, } from '@angular/forms';
 import { By } from '@angular/platform-browser';
 import { RouterTestingModule } from '@angular/router/testing';
 import { NgbAccordionModule } from '@ng-bootstrap/ng-bootstrap';
-import {
-  TranslateLoader,
-  TranslateModule,
-} from '@ngx-translate/core';
+import { TranslateLoader, TranslateModule, } from '@ngx-translate/core';
 import { Operation } from 'fast-json-patch';
 import { getTestScheduler } from 'jasmine-marbles';
 import { TestScheduler } from 'rxjs/testing';
@@ -29,18 +14,11 @@
 import { Item } from '../../../core/shared/item.model';
 import { TranslateLoaderMock } from '../../../shared/mocks/translate-loader.mock';
 import { NotificationsService } from '../../../shared/notifications/notifications.service';
-import {
-  createFailedRemoteDataObject$,
-  createSuccessfulRemoteDataObject$,
-} from '../../../shared/remote-data.utils';
+import { createFailedRemoteDataObject$, createSuccessfulRemoteDataObject$, } from '../../../shared/remote-data.utils';
 import { NotificationsServiceStub } from '../../../shared/testing/notifications-service.stub';
 import { createPaginatedList } from '../../../shared/testing/utils.test';
 import { OrcidSyncSettingsComponent } from './orcid-sync-settings.component';
-<<<<<<< HEAD
-import { ResearcherProfile } from '../../../core/profile/model/researcher-profile.model';
 import { NoopAnimationsModule } from '@angular/platform-browser/animations';
-=======
->>>>>>> a8f31948
 
 describe('OrcidSyncSettingsComponent test suite', () => {
   let comp: OrcidSyncSettingsComponent;
@@ -162,39 +140,21 @@
         ReactiveFormsModule,
         NoopAnimationsModule,
         TranslateModule.forRoot({
-<<<<<<< HEAD
             loader: {
                 provide: TranslateLoader,
-                useClass: TranslateLoaderMock
-            }
+            useClass: TranslateLoaderMock,
+          },
         }),
         RouterTestingModule.withRoutes([]),
         OrcidSyncSettingsComponent
     ],
     providers: [
         { provide: NotificationsService, useClass: NotificationsServiceStub },
-        { provide: ResearcherProfileDataService, useValue: researcherProfileService }
+        { provide: ResearcherProfileDataService, useValue: researcherProfileService },
     ],
-    schemas: [NO_ERRORS_SCHEMA]
+      schemas: [NO_ERRORS_SCHEMA],
 }).overrideComponent(OrcidSyncSettingsComponent, {
-      set: { changeDetection: ChangeDetectionStrategy.Default }
-=======
-          loader: {
-            provide: TranslateLoader,
-            useClass: TranslateLoaderMock,
-          },
-        }),
-        RouterTestingModule.withRoutes([]),
-      ],
-      declarations: [OrcidSyncSettingsComponent],
-      providers: [
-        { provide: NotificationsService, useClass: NotificationsServiceStub },
-        { provide: ResearcherProfileDataService, useValue: researcherProfileService },
-      ],
-      schemas: [NO_ERRORS_SCHEMA],
-    }).overrideComponent(OrcidSyncSettingsComponent, {
       set: { changeDetection: ChangeDetectionStrategy.Default },
->>>>>>> a8f31948
     }).compileComponents();
   }));
 
