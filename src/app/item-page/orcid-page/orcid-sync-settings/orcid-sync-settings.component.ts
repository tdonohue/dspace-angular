--- conflicted
+++ resolved
@@ -1,19 +1,6 @@
-<<<<<<< HEAD
-import { Component, EventEmitter, Input, OnInit, Output } from '@angular/core';
+import { Component, EventEmitter, Input, OnInit, Output, } from '@angular/core';
 import { FormsModule, UntypedFormGroup } from '@angular/forms';
-
 import { TranslateModule, TranslateService } from '@ngx-translate/core';
-=======
-import {
-  Component,
-  EventEmitter,
-  Input,
-  OnInit,
-  Output,
-} from '@angular/core';
-import { UntypedFormGroup } from '@angular/forms';
-import { TranslateService } from '@ngx-translate/core';
->>>>>>> a8f31948
 import { Operation } from 'fast-json-patch';
 import { of } from 'rxjs';
 import { switchMap } from 'rxjs/operators';
@@ -24,19 +11,14 @@
 import { Item } from '../../../core/shared/item.model';
 import { getFirstCompletedRemoteData } from '../../../core/shared/operators';
 import { NotificationsService } from '../../../shared/notifications/notifications.service';
-<<<<<<< HEAD
-import { ResearcherProfile } from '../../../core/profile/model/researcher-profile.model';
 import { AlertComponent } from '../../../shared/alert/alert.component';
 import { AlertType } from '../../../shared/alert/alert-type';
 import { NgForOf } from '@angular/common';
-=======
->>>>>>> a8f31948
 
 @Component({
   selector: 'ds-orcid-sync-setting',
   templateUrl: './orcid-sync-settings.component.html',
   styleUrls: ['./orcid-sync-settings.component.scss'],
-<<<<<<< HEAD
   imports: [
     AlertComponent,
     FormsModule,
@@ -44,8 +26,6 @@
     NgForOf
   ],
   standalone: true
-=======
->>>>>>> a8f31948
 })
 export class OrcidSyncSettingsComponent implements OnInit {
   protected readonly AlertType = AlertType;
