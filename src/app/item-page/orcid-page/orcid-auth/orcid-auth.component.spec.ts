--- conflicted
+++ resolved
@@ -31,13 +31,9 @@
   createSuccessfulRemoteDataObject$,
 } from '../../../shared/remote-data.utils';
 import { NotificationsServiceStub } from '../../../shared/testing/notifications-service.stub';
-<<<<<<< HEAD
-import { ResearcherProfile } from '../../../core/profile/model/researcher-profile.model';
-import { NoopAnimationsModule } from '@angular/platform-browser/animations';
-=======
 import { createPaginatedList } from '../../../shared/testing/utils.test';
 import { OrcidAuthComponent } from './orcid-auth.component';
->>>>>>> a8f31948
+import { NoopAnimationsModule } from '@angular/platform-browser/animations';
 
 describe('OrcidAuthComponent test suite', () => {
   let comp: OrcidAuthComponent;
@@ -144,11 +140,10 @@
     imports: [
         NgbAccordionModule,
         TranslateModule.forRoot({
-<<<<<<< HEAD
             loader: {
                 provide: TranslateLoader,
-                useClass: TranslateLoaderMock
-            }
+            useClass: TranslateLoaderMock,
+          },
         }),
         RouterTestingModule.withRoutes([]),
         OrcidAuthComponent,
@@ -157,29 +152,11 @@
     providers: [
         { provide: NativeWindowService, useFactory: NativeWindowMockFactory },
         { provide: NotificationsService, useClass: NotificationsServiceStub },
-        { provide: OrcidAuthService, useValue: orcidAuthService }
+        { provide: OrcidAuthService, useValue: orcidAuthService },
     ],
-    schemas: [NO_ERRORS_SCHEMA]
+      schemas: [NO_ERRORS_SCHEMA],
 }).overrideComponent(OrcidAuthComponent, {
-      set: { changeDetection: ChangeDetectionStrategy.Default }
-=======
-          loader: {
-            provide: TranslateLoader,
-            useClass: TranslateLoaderMock,
-          },
-        }),
-        RouterTestingModule.withRoutes([]),
-      ],
-      declarations: [OrcidAuthComponent],
-      providers: [
-        { provide: NativeWindowService, useFactory: NativeWindowMockFactory },
-        { provide: NotificationsService, useClass: NotificationsServiceStub },
-        { provide: OrcidAuthService, useValue: orcidAuthService },
-      ],
-      schemas: [NO_ERRORS_SCHEMA],
-    }).overrideComponent(OrcidAuthComponent, {
       set: { changeDetection: ChangeDetectionStrategy.Default },
->>>>>>> a8f31948
     }).compileComponents();
   }));
 
