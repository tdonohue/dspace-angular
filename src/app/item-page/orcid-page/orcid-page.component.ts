--- conflicted
+++ resolved
@@ -1,36 +1,14 @@
-<<<<<<< HEAD
 import { Component, Inject, OnInit, PLATFORM_ID } from '@angular/core';
 import { ActivatedRoute, ParamMap, Router, RouterLink } from '@angular/router';
 import { CommonModule, isPlatformBrowser } from '@angular/common';
-=======
-import { isPlatformBrowser } from '@angular/common';
-import {
-  Component,
-  Inject,
-  OnInit,
-  PLATFORM_ID,
-} from '@angular/core';
-import {
-  ActivatedRoute,
-  ParamMap,
-  Router,
-} from '@angular/router';
-import {
-  BehaviorSubject,
-  combineLatest,
-} from 'rxjs';
-import {
-  map,
-  take,
-} from 'rxjs/operators';
->>>>>>> a8f31948
+import { BehaviorSubject, combineLatest, } from 'rxjs';
+import { map, take, } from 'rxjs/operators';
 
 import { AuthService } from '../../core/auth/auth.service';
 import { ItemDataService } from '../../core/data/item-data.service';
 import { RemoteData } from '../../core/data/remote-data';
 import { OrcidAuthService } from '../../core/orcid/orcid-auth.service';
 import { ResearcherProfile } from '../../core/profile/model/researcher-profile.model';
-<<<<<<< HEAD
 import { LoadingComponent } from '../../shared/loading/loading.component';
 import { AlertComponent } from '../../shared/alert/alert.component';
 import { OrcidAuthComponent } from './orcid-auth/orcid-auth.component';
@@ -38,16 +16,11 @@
 import { OrcidQueueComponent } from './orcid-queue/orcid-queue.component';
 import { TranslateModule } from '@ngx-translate/core';
 import { AlertType } from '../../shared/alert/alert-type';
-=======
 import { redirectOn4xx } from '../../core/shared/authorized.operators';
 import { Item } from '../../core/shared/item.model';
-import {
-  getFirstCompletedRemoteData,
-  getFirstSucceededRemoteDataPayload,
-} from '../../core/shared/operators';
+import { getFirstCompletedRemoteData, getFirstSucceededRemoteDataPayload, } from '../../core/shared/operators';
 import { isNotEmpty } from '../../shared/empty.util';
 import { getItemPageRoute } from '../item-page-routing-paths';
->>>>>>> a8f31948
 
 /**
  * A component that represents the orcid settings page
@@ -56,7 +29,6 @@
   selector: 'ds-orcid-page',
   templateUrl: './orcid-page.component.html',
   styleUrls: ['./orcid-page.component.scss'],
-<<<<<<< HEAD
   imports: [
     CommonModule,
     LoadingComponent,
@@ -68,8 +40,6 @@
     RouterLink
   ],
   standalone: true
-=======
->>>>>>> a8f31948
 })
 export class OrcidPageComponent implements OnInit {
   protected readonly AlertType = AlertType;
