import { Component } from '@angular/core';

import { ThemedComponent } from '../shared/theme-support/themed.component';
import { ProfilePageComponent } from './profile-page.component';

/**
 * Themed wrapper for ProfilePageComponent
 */
@Component({
<<<<<<< HEAD
    selector: 'ds-themed-profile-page',
    styleUrls: [],
    templateUrl: './../shared/theme-support/themed.component.html',
    standalone: true
=======
  selector: 'ds-themed-profile-page',
  styleUrls: [],
  templateUrl: './../shared/theme-support/themed.component.html',
>>>>>>> a8f31948
})
export class ThemedProfilePageComponent extends ThemedComponent<ProfilePageComponent> {
  protected getComponentName(): string {
    return 'ProfilePageComponent';
  }

  protected importThemedComponent(themeName: string): Promise<any> {
    return import(`../../themes/${themeName}/app/profile-page/profile-page.component`);
  }

  protected importUnthemedComponent(): Promise<any> {
    return import(`./profile-page.component`);
  }
}<|MERGE_RESOLUTION|>--- conflicted
+++ resolved
@@ -7,16 +7,10 @@
  * Themed wrapper for ProfilePageComponent
  */
 @Component({
-<<<<<<< HEAD
     selector: 'ds-themed-profile-page',
     styleUrls: [],
     templateUrl: './../shared/theme-support/themed.component.html',
     standalone: true
-=======
-  selector: 'ds-themed-profile-page',
-  styleUrls: [],
-  templateUrl: './../shared/theme-support/themed.component.html',
->>>>>>> a8f31948
 })
 export class ThemedProfilePageComponent extends ThemedComponent<ProfilePageComponent> {
   protected getComponentName(): string {
