--- conflicted
+++ resolved
@@ -1,14 +1,7 @@
 import { NO_ERRORS_SCHEMA } from '@angular/core';
-import {
-  ComponentFixture,
-  TestBed,
-  waitForAsync,
-} from '@angular/core/testing';
+import { ComponentFixture, TestBed, waitForAsync, } from '@angular/core/testing';
 import { By } from '@angular/platform-browser';
-import {
-  ActivatedRoute,
-  Router,
-} from '@angular/router';
+import { ActivatedRoute, Router, } from '@angular/router';
 import { NgbActiveModal } from '@ng-bootstrap/ng-bootstrap';
 import { TranslateModule } from '@ngx-translate/core';
 import { of } from 'rxjs';
@@ -19,14 +12,11 @@
 import { createSuccessfulRemoteDataObject } from '../../shared/remote-data.utils';
 import { SearchObjects } from '../../shared/search/models/search-objects.model';
 import { RouterStub } from '../../shared/testing/router.stub';
-<<<<<<< HEAD
 import {
   ListableObjectComponentLoaderComponent
 } from '../../shared/object-collection/shared/listable-object/listable-object-component-loader.component';
-=======
 import { ProfileClaimService } from '../profile-claim/profile-claim.service';
 import { ProfileClaimItemModalComponent } from './profile-claim-item-modal.component';
->>>>>>> a8f31948
 
 describe('ProfileClaimItemModalComponent', () => {
   let component: ProfileClaimItemModalComponent;
@@ -122,20 +112,13 @@
         { provide: NgbActiveModal, useValue: {} },
         { provide: ActivatedRoute, useValue: {} },
         { provide: Router, useValue: new RouterStub() },
-<<<<<<< HEAD
-        { provide: ProfileClaimService, useValue: profileClaimService }
+        { provide: ProfileClaimService, useValue: profileClaimService },
     ],
-    schemas: [NO_ERRORS_SCHEMA]
+      schemas: [NO_ERRORS_SCHEMA],
 })
       .overrideComponent(ProfileClaimItemModalComponent, {
         remove: { imports: [ListableObjectComponentLoaderComponent]}
       })
-=======
-        { provide: ProfileClaimService, useValue: profileClaimService },
-      ],
-      schemas: [NO_ERRORS_SCHEMA],
-    })
->>>>>>> a8f31948
       .compileComponents();
   }));
 
