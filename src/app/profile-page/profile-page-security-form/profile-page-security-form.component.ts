<<<<<<< HEAD
import { Component, EventEmitter, Input, OnInit, Output } from '@angular/core';
import { DynamicFormControlModel, DynamicFormService, DynamicInputModel } from '@ng-dynamic-forms/core';
import { TranslateModule, TranslateService } from '@ngx-translate/core';
=======
import {
  Component,
  EventEmitter,
  Input,
  OnInit,
  Output,
} from '@angular/core';
>>>>>>> a8f31948
import { UntypedFormGroup } from '@angular/forms';
import {
  DynamicFormControlModel,
  DynamicFormService,
  DynamicInputModel,
} from '@ng-dynamic-forms/core';
import { TranslateService } from '@ngx-translate/core';
import { Subscription } from 'rxjs';
import { map } from 'rxjs/operators';

import { EPersonDataService } from '../../core/eperson/eperson-data.service';
import { debounceTimeWorkaround as debounceTime } from '../../core/shared/operators';
<<<<<<< HEAD
import { FormComponent } from '../../shared/form/form.component';
import { AlertComponent } from '../../shared/alert/alert.component';
=======
import {
  hasValue,
  isEmpty,
} from '../../shared/empty.util';
import { NotificationsService } from '../../shared/notifications/notifications.service';
>>>>>>> a8f31948

@Component({
  selector: 'ds-profile-page-security-form',
  templateUrl: './profile-page-security-form.component.html',
<<<<<<< HEAD
  imports: [
    FormComponent,
    AlertComponent,
    TranslateModule
  ],
  standalone: true
=======
>>>>>>> a8f31948
})
/**
 * Component for a user to edit their security information
 * Displays a form containing a password field and a confirmation of the password
 */
export class ProfilePageSecurityFormComponent implements OnInit {

  /**
   * Emits the validity of the password
   */
  @Output() isInvalid = new EventEmitter<boolean>();
  /**
   * Emits the value of the password
   */
  @Output() passwordValue = new EventEmitter<string>();
  /**
   * Emits the value of the current-password
   */
  @Output() currentPasswordValue = new EventEmitter<string>();

  /**
   * The form's input models
   */
  formModel: DynamicFormControlModel[] = [
    new DynamicInputModel({
      id: 'password',
      name: 'password',
      inputType: 'password',
      autoComplete: 'new-password',
    }),
    new DynamicInputModel({
      id: 'passwordrepeat',
      name: 'passwordrepeat',
      inputType: 'password',
      autoComplete: 'new-password',
    }),
  ];

  /**
   * The form group of this form
   */
  formGroup: UntypedFormGroup;

  /**
   * Indicates whether the "checkPasswordEmpty" needs to be added or not
   */
  @Input()
    passwordCanBeEmpty = true;

  /**
   * Prefix for the form's label messages of this component
   */
  @Input()
    FORM_PREFIX: string;

  private subs: Subscription[] = [];

  constructor(protected formService: DynamicFormService,
              protected translate: TranslateService,
              protected epersonService: EPersonDataService,
              protected notificationsService: NotificationsService) {
  }

  ngOnInit(): void {
    if (this.FORM_PREFIX === 'profile.security.form.') {
      this.formModel.unshift(new DynamicInputModel({
        id: 'current-password',
        name: 'current-password',
        inputType: 'password',
        required: true,
        autoComplete: 'current-password',
      }));
    }
    if (this.passwordCanBeEmpty) {
      this.formGroup = this.formService.createFormGroup(this.formModel,
        { validators: [this.checkPasswordsEqual] });
    } else {
      this.formGroup = this.formService.createFormGroup(this.formModel,
        { validators: [this.checkPasswordsEqual, this.checkPasswordEmpty] });
    }
    this.updateFieldTranslations();
    this.translate.onLangChange
      .subscribe(() => {
        this.updateFieldTranslations();
      });

    this.subs.push(
      this.formGroup.statusChanges.pipe(
        debounceTime(300),
        map((status: string) => status !== 'VALID'),
      ).subscribe((status) => this.isInvalid.emit(status)),
    );

    this.subs.push(this.formGroup.valueChanges.pipe(
      debounceTime(300),
    ).subscribe((valueChange) => {
      this.passwordValue.emit(valueChange.password);
      if (this.FORM_PREFIX === 'profile.security.form.') {
        this.currentPasswordValue.emit(valueChange['current-password']);
      }
    }));
  }

  /**
   * Update the translations of the field labels
   */
  updateFieldTranslations() {
    this.formModel.forEach(
      (fieldModel: DynamicInputModel) => {
        fieldModel.label = this.translate.instant(this.FORM_PREFIX + 'label.' + fieldModel.id);
      },
    );
  }

  /**
   * Check if both password fields are filled in and equal
   * @param group The FormGroup to validate
   */
  checkPasswordsEqual(group: UntypedFormGroup) {
    const pass = group.get('password').value;
    const repeatPass = group.get('passwordrepeat').value;

    return pass === repeatPass ? null : { notSame: true };
  }

  /**
   * Checks if the password is empty
   * @param group The FormGroup to validate
   */
  checkPasswordEmpty(group: UntypedFormGroup) {
    const pass = group.get('password').value;
    return isEmpty(pass) ? { emptyPassword: true } : null;
  }

  /**
   * Unsubscribe from all subscriptions
   */
  ngOnDestroy(): void {
    this.subs
      .filter((sub) => hasValue(sub))
      .forEach((sub) => sub.unsubscribe());
  }
}<|MERGE_RESOLUTION|>--- conflicted
+++ resolved
@@ -1,51 +1,26 @@
-<<<<<<< HEAD
 import { Component, EventEmitter, Input, OnInit, Output } from '@angular/core';
 import { DynamicFormControlModel, DynamicFormService, DynamicInputModel } from '@ng-dynamic-forms/core';
 import { TranslateModule, TranslateService } from '@ngx-translate/core';
-=======
-import {
-  Component,
-  EventEmitter,
-  Input,
-  OnInit,
-  Output,
-} from '@angular/core';
->>>>>>> a8f31948
 import { UntypedFormGroup } from '@angular/forms';
-import {
-  DynamicFormControlModel,
-  DynamicFormService,
-  DynamicInputModel,
-} from '@ng-dynamic-forms/core';
-import { TranslateService } from '@ngx-translate/core';
 import { Subscription } from 'rxjs';
 import { map } from 'rxjs/operators';
 
 import { EPersonDataService } from '../../core/eperson/eperson-data.service';
 import { debounceTimeWorkaround as debounceTime } from '../../core/shared/operators';
-<<<<<<< HEAD
 import { FormComponent } from '../../shared/form/form.component';
 import { AlertComponent } from '../../shared/alert/alert.component';
-=======
-import {
-  hasValue,
-  isEmpty,
-} from '../../shared/empty.util';
+import { hasValue, isEmpty, } from '../../shared/empty.util';
 import { NotificationsService } from '../../shared/notifications/notifications.service';
->>>>>>> a8f31948
 
 @Component({
   selector: 'ds-profile-page-security-form',
   templateUrl: './profile-page-security-form.component.html',
-<<<<<<< HEAD
   imports: [
     FormComponent,
     AlertComponent,
     TranslateModule
   ],
   standalone: true
-=======
->>>>>>> a8f31948
 })
 /**
  * Component for a user to edit their security information
