--- conflicted
+++ resolved
@@ -1,26 +1,13 @@
-import {
-  Component,
-  EventEmitter,
-  Input,
-  OnInit,
-  Output,
-} from '@angular/core';
+import { Component, EventEmitter, Input, OnInit, Output } from '@angular/core';
 import { UntypedFormGroup } from '@angular/forms';
-import {
-  DynamicFormControlModel,
-  DynamicFormService,
-  DynamicInputModel,
-} from '@ng-dynamic-forms/core';
+import { DynamicFormControlModel, DynamicFormService, DynamicInputModel } from '@ng-dynamic-forms/core';
 import { TranslateService } from '@ngx-translate/core';
 import { Subscription } from 'rxjs';
 import { map } from 'rxjs/operators';
 
 import { EPersonDataService } from '../../core/eperson/eperson-data.service';
 import { debounceTimeWorkaround as debounceTime } from '../../core/shared/operators';
-import {
-  hasValue,
-  isEmpty,
-} from '../../shared/empty.util';
+import { hasValue, isEmpty } from '../../shared/empty.util';
 import { NotificationsService } from '../../shared/notifications/notifications.service';
 
 @Component({
@@ -54,21 +41,14 @@
       id: 'password',
       name: 'password',
       inputType: 'password',
-<<<<<<< HEAD
-=======
       autoComplete: 'new-password',
->>>>>>> 230055ce
     }),
     new DynamicInputModel({
       id: 'passwordrepeat',
       name: 'passwordrepeat',
       inputType: 'password',
-<<<<<<< HEAD
-    }),
-=======
       autoComplete: 'new-password',
     })
->>>>>>> 230055ce
   ];
 
   /**
@@ -103,10 +83,7 @@
         name: 'current-password',
         inputType: 'password',
         required: true,
-<<<<<<< HEAD
-=======
         autoComplete: 'current-password',
->>>>>>> 230055ce
       }));
     }
     if (this.passwordCanBeEmpty) {
