import { NO_ERRORS_SCHEMA } from '@angular/core';
import {
  ComponentFixture,
  fakeAsync,
  TestBed,
  tick,
  waitForAsync,
} from '@angular/core/testing';
import { RouterTestingModule } from '@angular/router/testing';
import { TranslateModule } from '@ngx-translate/core';
import { of as observableOf } from 'rxjs';

import { RestResponse } from '../../core/cache/response.models';
import { EPersonDataService } from '../../core/eperson/eperson-data.service';
import { FormBuilderService } from '../../shared/form/builder/form-builder.service';
import { NotificationsService } from '../../shared/notifications/notifications.service';
import { VarDirective } from '../../shared/utils/var.directive';
import { ProfilePageSecurityFormComponent } from './profile-page-security-form.component';
<<<<<<< HEAD
import { of as observableOf } from 'rxjs';
import { RestResponse } from '../../core/cache/response.models';
import { NoopAnimationsModule } from '@angular/platform-browser/animations';
=======
>>>>>>> a8f31948

describe('ProfilePageSecurityFormComponent', () => {
  let component: ProfilePageSecurityFormComponent;
  let fixture: ComponentFixture<ProfilePageSecurityFormComponent>;

  let epersonService;
  let notificationsService;

  function init() {
    epersonService = jasmine.createSpyObj('epersonService', {
      patch: observableOf(new RestResponse(true, 200, 'OK')),
    });
    notificationsService = jasmine.createSpyObj('notificationsService', {
      success: {},
      error: {},
      warning: {},
    });
  }

  beforeEach(waitForAsync(() => {
    init();
    TestBed.configureTestingModule({
<<<<<<< HEAD
    imports: [
      TranslateModule.forRoot(),
      RouterTestingModule.withRoutes([]),
      ProfilePageSecurityFormComponent,
      VarDirective,
      NoopAnimationsModule,
    ],
    providers: [
        { provide: EPersonDataService, useValue: epersonService },
        { provide: NotificationsService, useValue: notificationsService },
        FormBuilderService
    ],
    schemas: [NO_ERRORS_SCHEMA]
}).compileComponents();
=======
      declarations: [ProfilePageSecurityFormComponent, VarDirective],
      imports: [TranslateModule.forRoot(), RouterTestingModule.withRoutes([])],
      providers: [
        { provide: EPersonDataService, useValue: epersonService },
        { provide: NotificationsService, useValue: notificationsService },
        FormBuilderService,
      ],
      schemas: [NO_ERRORS_SCHEMA],
    }).compileComponents();
>>>>>>> a8f31948
  }));

  beforeEach(() => {
    fixture = TestBed.createComponent(ProfilePageSecurityFormComponent);
    component = fixture.componentInstance;
    fixture.detectChanges();
  });

  describe('On value change', () => {
    describe('when the password has changed', () => {
      beforeEach(() => {
        component.formGroup.patchValue({ password: 'password' });
        component.formGroup.patchValue({ passwordrepeat: 'password' });
      });

      it('should emit the value and validity on password change with invalid validity', fakeAsync(() => {
        spyOn(component.passwordValue, 'emit');
        spyOn(component.isInvalid, 'emit');
        component.formGroup.patchValue({ password: 'new-password' });

        tick(300);

        expect(component.passwordValue.emit).toHaveBeenCalledWith('new-password');
        expect(component.isInvalid.emit).toHaveBeenCalledWith(true);
      }));

      it('should emit the value on password change', fakeAsync(() => {
        spyOn(component.passwordValue, 'emit');
        component.formGroup.patchValue({ password: 'new-password' });

        tick(300);

        expect(component.passwordValue.emit).toHaveBeenCalledWith('new-password');
      }));

      it('should emit the value on password change with current password for profile-page', fakeAsync(() => {
        spyOn(component.passwordValue, 'emit');
        spyOn(component.currentPasswordValue, 'emit');
        component.FORM_PREFIX = 'profile.security.form.';
        component.ngOnInit();
        component.formGroup.patchValue({ password: 'new-password' });
        component.formGroup.patchValue({ 'current-password': 'current-password' });
        tick(300);

        expect(component.passwordValue.emit).toHaveBeenCalledWith('new-password');
        expect(component.currentPasswordValue.emit).toHaveBeenCalledWith('current-password');
      }));
    });
  });
});<|MERGE_RESOLUTION|>--- conflicted
+++ resolved
@@ -1,11 +1,5 @@
 import { NO_ERRORS_SCHEMA } from '@angular/core';
-import {
-  ComponentFixture,
-  fakeAsync,
-  TestBed,
-  tick,
-  waitForAsync,
-} from '@angular/core/testing';
+import { ComponentFixture, fakeAsync, TestBed, tick, waitForAsync, } from '@angular/core/testing';
 import { RouterTestingModule } from '@angular/router/testing';
 import { TranslateModule } from '@ngx-translate/core';
 import { of as observableOf } from 'rxjs';
@@ -16,12 +10,7 @@
 import { NotificationsService } from '../../shared/notifications/notifications.service';
 import { VarDirective } from '../../shared/utils/var.directive';
 import { ProfilePageSecurityFormComponent } from './profile-page-security-form.component';
-<<<<<<< HEAD
-import { of as observableOf } from 'rxjs';
-import { RestResponse } from '../../core/cache/response.models';
 import { NoopAnimationsModule } from '@angular/platform-browser/animations';
-=======
->>>>>>> a8f31948
 
 describe('ProfilePageSecurityFormComponent', () => {
   let component: ProfilePageSecurityFormComponent;
@@ -44,7 +33,6 @@
   beforeEach(waitForAsync(() => {
     init();
     TestBed.configureTestingModule({
-<<<<<<< HEAD
     imports: [
       TranslateModule.forRoot(),
       RouterTestingModule.withRoutes([]),
@@ -55,21 +43,10 @@
     providers: [
         { provide: EPersonDataService, useValue: epersonService },
         { provide: NotificationsService, useValue: notificationsService },
-        FormBuilderService
+        FormBuilderService,
     ],
-    schemas: [NO_ERRORS_SCHEMA]
+      schemas: [NO_ERRORS_SCHEMA],
 }).compileComponents();
-=======
-      declarations: [ProfilePageSecurityFormComponent, VarDirective],
-      imports: [TranslateModule.forRoot(), RouterTestingModule.withRoutes([])],
-      providers: [
-        { provide: EPersonDataService, useValue: epersonService },
-        { provide: NotificationsService, useValue: notificationsService },
-        FormBuilderService,
-      ],
-      schemas: [NO_ERRORS_SCHEMA],
-    }).compileComponents();
->>>>>>> a8f31948
   }));
 
   beforeEach(() => {
