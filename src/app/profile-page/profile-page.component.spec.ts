--- conflicted
+++ resolved
@@ -20,14 +20,9 @@
 import { AuthorizationDataService } from '../core/data/feature-authorization/authorization-data.service';
 import { cold, getTestScheduler } from 'jasmine-marbles';
 import { By } from '@angular/platform-browser';
-<<<<<<< HEAD
-import {ConfigurationDataService} from '../core/data/configuration-data.service';
-import {ConfigurationProperty} from '../core/shared/configuration-property.model';
-=======
 import { EmptySpecialGroupDataMock$, SpecialGroupDataMock$ } from '../shared/testing/special-group.mock';
 import { ConfigurationDataService } from '../core/data/configuration-data.service';
 import { ConfigurationProperty } from '../core/shared/configuration-property.model';
->>>>>>> 9b6aa9f3
 
 describe('ProfilePageComponent', () => {
   let component: ProfilePageComponent;
@@ -104,20 +99,8 @@
         { provide: EPersonDataService, useValue: epersonService },
         { provide: NotificationsService, useValue: notificationsService },
         { provide: AuthService, useValue: authService },
-<<<<<<< HEAD
-        { provide: ConfigurationDataService, useValue: jasmine.createSpyObj('configurationDataService', {
-            findByPropertyName: createSuccessfulRemoteDataObject$(Object.assign(new ConfigurationProperty(), {
-              name: 'researcher-profile.entity-type',
-              values: [
-                'Person'
-              ]
-            }))
-          })},
-        { provide: AuthorizationDataService, useValue: jasmine.createSpyObj('authorizationService', { isAuthorized: canChangePassword }) },
-=======
         { provide: ConfigurationDataService, useValue: configurationService },
         { provide: AuthorizationDataService, useValue: authorizationService },
->>>>>>> 9b6aa9f3
         provideMockStore({ initialState }),
       ],
       schemas: [NO_ERRORS_SCHEMA]
