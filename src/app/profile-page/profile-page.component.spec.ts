--- conflicted
+++ resolved
@@ -1,11 +1,3 @@
-<<<<<<< HEAD
-=======
-import { ProfilePageComponent } from './profile-page.component';
-import { ComponentFixture, TestBed, waitForAsync } from '@angular/core/testing';
-import { VarDirective } from '../shared/utils/var.directive';
-import { TranslateModule } from '@ngx-translate/core';
-import { RouterModule } from '@angular/router';
->>>>>>> 83fbf8b0
 import { NO_ERRORS_SCHEMA } from '@angular/core';
 import {
   ComponentFixture,
@@ -13,7 +5,7 @@
   waitForAsync,
 } from '@angular/core/testing';
 import { By } from '@angular/platform-browser';
-import { RouterTestingModule } from '@angular/router/testing';
+import { RouterModule } from '@angular/router';
 import { StoreModule } from '@ngrx/store';
 import { provideMockStore } from '@ngrx/store/testing';
 import { TranslateModule } from '@ngx-translate/core';
@@ -121,12 +113,9 @@
       imports: [
         StoreModule.forRoot({ auth: authReducer }, storeModuleConfig),
         TranslateModule.forRoot(),
-<<<<<<< HEAD
-        RouterTestingModule.withRoutes([]),
-        ProfilePageComponent, VarDirective,
-=======
         RouterModule.forRoot([]),
->>>>>>> 83fbf8b0
+        ProfilePageComponent,
+        VarDirective,
       ],
       providers: [
         { provide: EPersonDataService, useValue: epersonService },
@@ -166,11 +155,6 @@
     describe('updateProfile', () => {
       describe('when the metadata form returns false and the security form returns true', () => {
         beforeEach(() => {
-<<<<<<< HEAD
-          component.metadataForm = jasmine.createSpyObj('metadataForm', {
-            updateProfile: false,
-          });
-=======
           component.metadataForm = {
             compRef: {
               instance: {
@@ -178,7 +162,6 @@
               },
             },
           } as any;
->>>>>>> 83fbf8b0
           spyOn(component, 'updateSecurity').and.returnValue(true);
           component.updateProfile();
         });
@@ -190,11 +173,6 @@
 
       describe('when the metadata form returns true and the security form returns false', () => {
         beforeEach(() => {
-<<<<<<< HEAD
-          component.metadataForm = jasmine.createSpyObj('metadataForm', {
-            updateProfile: true,
-          });
-=======
           component.metadataForm = {
             compRef: {
               instance: {
@@ -202,7 +180,6 @@
               },
             },
           } as any;
->>>>>>> 83fbf8b0
           component.updateProfile();
         });
 
@@ -213,11 +190,6 @@
 
       describe('when the metadata form returns true and the security form returns true', () => {
         beforeEach(() => {
-<<<<<<< HEAD
-          component.metadataForm = jasmine.createSpyObj('metadataForm', {
-            updateProfile: true,
-          });
-=======
           component.metadataForm = {
             compRef: {
               instance: {
@@ -225,7 +197,6 @@
               },
             },
           } as any;
->>>>>>> 83fbf8b0
           component.updateProfile();
         });
 
@@ -236,11 +207,6 @@
 
       describe('when the metadata form returns false and the security form returns false', () => {
         beforeEach(() => {
-<<<<<<< HEAD
-          component.metadataForm = jasmine.createSpyObj('metadataForm', {
-            updateProfile: false,
-          });
-=======
           component.metadataForm = {
             compRef: {
               instance: {
@@ -248,7 +214,6 @@
               },
             },
           } as any;
->>>>>>> 83fbf8b0
           component.updateProfile();
         });
 
