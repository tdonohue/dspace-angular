--- conflicted
+++ resolved
@@ -1,17 +1,7 @@
-import {
-  EventEmitter,
-  NO_ERRORS_SCHEMA,
-} from '@angular/core';
-import {
-  ComponentFixture,
-  TestBed,
-  waitForAsync,
-} from '@angular/core/testing';
+import { EventEmitter, NO_ERRORS_SCHEMA, } from '@angular/core';
+import { ComponentFixture, TestBed, waitForAsync, } from '@angular/core/testing';
 import { RouterTestingModule } from '@angular/router/testing';
-import {
-  TranslateModule,
-  TranslateService,
-} from '@ngx-translate/core';
+import { TranslateModule, TranslateService, } from '@ngx-translate/core';
 import cloneDeep from 'lodash/cloneDeep';
 
 import { EPersonDataService } from '../../core/eperson/eperson-data.service';
@@ -19,14 +9,11 @@
 import { FormBuilderService } from '../../shared/form/builder/form-builder.service';
 import { NotificationsService } from '../../shared/notifications/notifications.service';
 import { createSuccessfulRemoteDataObject$ } from '../../shared/remote-data.utils';
-<<<<<<< HEAD
 import { FormComponent } from '../../shared/form/form.component';
 import { ConfigurationDataService } from '../../core/data/configuration-data.service';
 import { of } from 'rxjs';
-=======
 import { VarDirective } from '../../shared/utils/var.directive';
 import { ProfilePageMetadataFormComponent } from './profile-page-metadata-form.component';
->>>>>>> a8f31948
 
 describe('ProfilePageMetadataFormComponent', () => {
   let component: ProfilePageMetadataFormComponent;
@@ -91,22 +78,15 @@
         { provide: EPersonDataService, useValue: epersonService },
         { provide: TranslateService, useValue: translate },
         { provide: NotificationsService, useValue: notificationsService },
-<<<<<<< HEAD
         { provide: ConfigurationDataService, useValue: configurationDataService },
-        FormBuilderService
+        FormBuilderService,
     ],
-    schemas: [NO_ERRORS_SCHEMA]
+    schemas: [NO_ERRORS_SCHEMA],
 })
       .overrideComponent(ProfilePageMetadataFormComponent, {
         remove: { imports: [FormComponent]}
       })
       .compileComponents();
-=======
-        FormBuilderService,
-      ],
-      schemas: [NO_ERRORS_SCHEMA],
-    }).compileComponents();
->>>>>>> a8f31948
   }));
 
   beforeEach(() => {
