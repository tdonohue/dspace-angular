--- conflicted
+++ resolved
@@ -35,6 +35,15 @@
       <div class="col-12 text-end pe-0">
         <button class="btn btn-primary" (click)="updateProfile()"><i class="fas fa-edit"></i> {{'profile.form.submit' | translate}}</button>
       </div>
+
+      <div class="card mb-4">
+        <div class="card-header">{{'profile.card.accessibility.header' | translate}}</div>
+        <div class="card-body">
+          <ds-alert class="mb-4" [type]="'alert-info'">{{'profile.card.accessibility.content' | translate}}</ds-alert>
+          <a [routerLink]="'/info/accessibility'">{{'profile.card.accessibility.link' | translate}}</a>
+        </div>
+      </div>
+
       @if ((groupsRD$ | async); as groupsRD;) {
         <ng-container *ngTemplateOutlet="groupsRD?.isLoading ? loader : content"></ng-container>
         <ng-template #content>
@@ -82,56 +91,5 @@
         }
       </ng-container>
     </div>
-<<<<<<< HEAD
-    <div class="col-12 text-end pe-0 mb-4">
-      <button class="btn btn-primary" (click)="updateProfile()"><i class="fas fa-edit"></i> {{'profile.form.submit' | translate}}</button>
-    </div>
-
-    <div class="card mb-4">
-      <div class="card-header">{{'profile.card.accessibility.header' | translate}}</div>
-      <div class="card-body">
-        <ds-alert class="mb-4" [type]="'alert-info'">{{'profile.card.accessibility.content' | translate}}</ds-alert>
-        <a [routerLink]="'/info/accessibility'">{{'profile.card.accessibility.link' | translate}}</a>
-      </div>
-    </div>
-
-    <ng-container *ngIf="(groupsRD$ | async) as groupsRD;">
-      <ng-container *ngTemplateOutlet="groupsRD?.isLoading ? loader : content"></ng-container>
-      <ng-template #content>
-        <ds-pagination *ngIf="groupsRD?.payload"
-                       [hideGear]="true"
-                       [hidePagerWhenSinglePage]="true"
-                       [hidePaginationDetail]="true"
-                       [paginationOptions]="optionsGroupsPagination"
-                       [collectionSize]="groupsRD?.payload?.totalElements">
-          <ng-container *ngIf="groupsRD?.payload?.page as groups">
-            <div *ngIf="groups?.length > 0">
-              <h2 class="mt-4">{{ 'profile.groups.head' | translate }}</h2>
-              <ul class="list-group list-group-flush">
-                <li *ngFor="let group of groups" class="list-group-item">{{ dsoNameService.getName(group) }}</li>
-              </ul>
-            </div>
-          </ng-container>
-        </ds-pagination>
-      </ng-template>
-      <ng-template #loader>
-        <ds-loading [showMessage]="false"></ds-loading>
-      </ng-template>
-      <ds-error *ngIf="groupsRD?.hasFailed" message="{{ 'error.profile-groups' | translate }}"></ds-error>
-    </ng-container>
-
-    <ng-container *ngVar="(specialGroupsRD$ | async)?.payload?.page as specialGroups">
-      <div *ngIf="specialGroups?.length > 0" data-test="specialGroups">
-        <h2 class="mt-4">{{'profile.special.groups.head' | translate}}</h2>
-        <ul class="list-group list-group-flush">
-          <li *ngFor="let specialGroup of specialGroups" class="list-group-item">
-            {{ dsoNameService.getName(specialGroup) }}
-          </li>
-        </ul>
-     </div>
-    </ng-container>
-  </div>
-=======
   }
->>>>>>> a18e03d7
 </ng-container>