<ng-container *ngVar="(user$ | async) as user">
  <div class="container" *ngIf="user">
    <h1>{{'profile.title' | translate}}</h1>
    <ng-container *ngIf="isResearcherProfileEnabled$ | async">
      <div class="card mb-4">
        <div class="card-header">{{'profile.card.researcher' | translate}}</div>
        <div class="card-body">
          <div class="mb-4">
            <ds-profile-page-researcher-form [user]="user" ></ds-profile-page-researcher-form>
          </div>
          <ds-suggestions-notification></ds-suggestions-notification>
        </div>
      </div>
    </ng-container>
    <div class="card mb-4">
      <div class="card-header">{{'profile.card.identify' | translate}}</div>
      <div class="card-body">
        <ds-profile-page-metadata-form [user]="user"></ds-profile-page-metadata-form>
      </div>
    </div>
    <div *ngIf="canChangePassword$ | async" class="card mb-4 security-section">
      <div class="card-header">{{'profile.card.security' | translate}}</div>
      <div class="card-body">
        <ds-profile-page-security-form
                [FORM_PREFIX]="'profile.security.form.'"
                (isInvalid)="setInvalid($event)"
                (passwordValue)="setPasswordValue($event)"
                (currentPasswordValue)="setCurrentPasswordValue($event)"
        ></ds-profile-page-security-form>
      </div>
    </div>
    <div class="col-12 text-right pr-0 mb-4">
      <button class="btn btn-primary" (click)="updateProfile()"><i class="fas fa-edit"></i> {{'profile.form.submit' | translate}}</button>
    </div>

<<<<<<< HEAD
    <div class="card mb-4">
      <div class="card-header">{{'profile.card.accessibility.header' | translate}}</div>
      <div class="card-body">
        <ds-alert class="mb-4" [type]="'alert-info'">{{'profile.card.accessibility.content' | translate}}</ds-alert>
        <a [routerLink]="'/info/accessibility'">{{'profile.card.accessibility.link' | translate}}</a>
      </div>
    </div>

    <ng-container *ngVar="(groupsRD$ | async)?.payload?.page as groups">
      <div *ngIf="groups?.length > 0">
        <h2 class="mt-4">{{'profile.groups.head' | translate}}</h2>
        <ul class="list-group list-group-flush">
          <li *ngFor="let group of groups" class="list-group-item">{{ dsoNameService.getName(group) }}</li>
        </ul>
      </div>
=======
    <ng-container *ngIf="(groupsRD$ | async) as groupsRD;">
      <ng-container *ngTemplateOutlet="groupsRD?.isLoading ? loader : content"></ng-container>
      <ng-template #content>
        <ds-pagination *ngIf="groupsRD?.payload"
                       [hideGear]="true"
                       [hidePagerWhenSinglePage]="true"
                       [hidePaginationDetail]="true"
                       [paginationOptions]="optionsGroupsPagination"
                       [collectionSize]="groupsRD?.payload?.totalElements">
          <ng-container *ngIf="groupsRD?.payload?.page as groups">
            <div *ngIf="groups?.length > 0">
              <h2 class="mt-4">{{ 'profile.groups.head' | translate }}</h2>
              <ul class="list-group list-group-flush">
                <li *ngFor="let group of groups" class="list-group-item">{{ dsoNameService.getName(group) }}</li>
              </ul>
            </div>
          </ng-container>
        </ds-pagination>
      </ng-template>
      <ng-template #loader>
        <ds-loading [showMessage]="false"></ds-loading>
      </ng-template>
      <ds-error *ngIf="groupsRD?.hasFailed" message="{{ 'error.profile-groups' | translate }}"></ds-error>
>>>>>>> a6171bba
    </ng-container>

    <ng-container *ngVar="(specialGroupsRD$ | async)?.payload?.page as specialGroups">
      <div *ngIf="specialGroups?.length > 0" data-test="specialGroups">
        <h2 class="mt-4">{{'profile.special.groups.head' | translate}}</h2>
        <ul class="list-group list-group-flush">
          <li *ngFor="let specialGroup of specialGroups" class="list-group-item">
            {{ dsoNameService.getName(specialGroup) }}
          </li>
        </ul>
     </div>
    </ng-container>
  </div>
</ng-container><|MERGE_RESOLUTION|>--- conflicted
+++ resolved
@@ -33,7 +33,6 @@
       <button class="btn btn-primary" (click)="updateProfile()"><i class="fas fa-edit"></i> {{'profile.form.submit' | translate}}</button>
     </div>
 
-<<<<<<< HEAD
     <div class="card mb-4">
       <div class="card-header">{{'profile.card.accessibility.header' | translate}}</div>
       <div class="card-body">
@@ -42,14 +41,6 @@
       </div>
     </div>
 
-    <ng-container *ngVar="(groupsRD$ | async)?.payload?.page as groups">
-      <div *ngIf="groups?.length > 0">
-        <h2 class="mt-4">{{'profile.groups.head' | translate}}</h2>
-        <ul class="list-group list-group-flush">
-          <li *ngFor="let group of groups" class="list-group-item">{{ dsoNameService.getName(group) }}</li>
-        </ul>
-      </div>
-=======
     <ng-container *ngIf="(groupsRD$ | async) as groupsRD;">
       <ng-container *ngTemplateOutlet="groupsRD?.isLoading ? loader : content"></ng-container>
       <ng-template #content>
@@ -73,7 +64,6 @@
         <ds-loading [showMessage]="false"></ds-loading>
       </ng-template>
       <ds-error *ngIf="groupsRD?.hasFailed" message="{{ 'error.profile-groups' | translate }}"></ds-error>
->>>>>>> a6171bba
     </ng-container>
 
     <ng-container *ngVar="(specialGroupsRD$ | async)?.payload?.page as specialGroups">
