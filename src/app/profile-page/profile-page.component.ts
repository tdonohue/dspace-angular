--- conflicted
+++ resolved
@@ -94,16 +94,13 @@
     );
     this.groupsRD$ = this.user$.pipe(switchMap((user: EPerson) => user.groups));
     this.canChangePassword$ = this.user$.pipe(switchMap((user: EPerson) => this.authorizationService.isAuthorized(FeatureID.CanChangePassword, user._links.self.href)));
-<<<<<<< HEAD
+    this.specialGroupsRD$ = this.authService.getSpecialGroupsFromAuthStatus();
 
     this.configurationService.findByPropertyName('researcher-profile.entity-type').pipe(
       getFirstCompletedRemoteData()
     ).subscribe((configRD: RemoteData<ConfigurationProperty>) => {
       this.isResearcherProfileEnabled$.next(configRD.hasSucceeded && configRD.payload.values.length > 0);
     });
-=======
-    this.specialGroupsRD$ = this.authService.getSpecialGroupsFromAuthStatus();
->>>>>>> 7a84ea48
   }
 
   /**
