--- conflicted
+++ resolved
@@ -74,15 +74,12 @@
     NgIf,
     NgForOf,
     SuggestionsNotificationComponent,
-<<<<<<< HEAD
-    RouterModule,
-    AlertComponent,
-=======
     NgTemplateOutlet,
     PaginationComponent,
     ThemedLoadingComponent,
     ErrorComponent,
->>>>>>> c7ae1d63
+    RouterModule,
+    AlertComponent,
   ],
   standalone: true,
 })
