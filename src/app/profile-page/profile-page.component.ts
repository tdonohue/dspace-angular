import {
  AsyncPipe,
  NgForOf,
  NgIf,
  NgTemplateOutlet,
} from '@angular/common';
import {
  Component,
  OnInit,
  ViewChild,
} from '@angular/core';
import { RouterModule } from '@angular/router';
import {
  TranslateModule,
  TranslateService,
} from '@ngx-translate/core';
import { Operation } from 'fast-json-patch';
import {
  BehaviorSubject,
  Observable,
} from 'rxjs';
import {
  filter,
  switchMap,
  tap,
} from 'rxjs/operators';

import { AuthService } from '../core/auth/auth.service';
import { DSONameService } from '../core/breadcrumbs/dso-name.service';
import { ConfigurationDataService } from '../core/data/configuration-data.service';
import { AuthorizationDataService } from '../core/data/feature-authorization/authorization-data.service';
import { FeatureID } from '../core/data/feature-authorization/feature-id';
import { PaginatedList } from '../core/data/paginated-list.model';
import { RemoteData } from '../core/data/remote-data';
import { EPersonDataService } from '../core/eperson/eperson-data.service';
import { EPerson } from '../core/eperson/models/eperson.model';
import { Group } from '../core/eperson/models/group.model';
import { PaginationService } from '../core/pagination/pagination.service';
import { ConfigurationProperty } from '../core/shared/configuration-property.model';
import {
  getAllCompletedRemoteData,
  getAllSucceededRemoteData,
  getFirstCompletedRemoteData,
  getRemoteDataPayload,
} from '../core/shared/operators';
import { SuggestionsNotificationComponent } from '../notifications/suggestions-notification/suggestions-notification.component';
import { AlertComponent } from '../shared/alert/alert.component';
import {
  hasValue,
  isNotEmpty,
} from '../shared/empty.util';
import { ErrorComponent } from '../shared/error/error.component';
import { ThemedLoadingComponent } from '../shared/loading/themed-loading.component';
import { NotificationsService } from '../shared/notifications/notifications.service';
import { PaginationComponent } from '../shared/pagination/pagination.component';
import { PaginationComponentOptions } from '../shared/pagination/pagination-component-options.model';
import { followLink } from '../shared/utils/follow-link-config.model';
import { VarDirective } from '../shared/utils/var.directive';
import { ThemedProfilePageMetadataFormComponent } from './profile-page-metadata-form/themed-profile-page-metadata-form.component';
import { ProfilePageResearcherFormComponent } from './profile-page-researcher-form/profile-page-researcher-form.component';
import { ProfilePageSecurityFormComponent } from './profile-page-security-form/profile-page-security-form.component';

@Component({
  selector: 'ds-base-profile-page',
  styleUrls: ['./profile-page.component.scss'],
  templateUrl: './profile-page.component.html',
  imports: [
    ThemedProfilePageMetadataFormComponent,
    ProfilePageSecurityFormComponent,
    AsyncPipe,
    TranslateModule,
    ProfilePageResearcherFormComponent,
    VarDirective,
    NgIf,
    NgForOf,
    SuggestionsNotificationComponent,
<<<<<<< HEAD
    RouterModule,
    AlertComponent,
=======
    NgTemplateOutlet,
    PaginationComponent,
    ThemedLoadingComponent,
    ErrorComponent,
>>>>>>> a6171bba
  ],
  standalone: true,
})
/**
 * Component for a user to edit their profile information
 */
export class ProfilePageComponent implements OnInit {
  /**
   * A reference to the metadata form component
   */
  @ViewChild(ThemedProfilePageMetadataFormComponent) metadataForm: ThemedProfilePageMetadataFormComponent;

  /**
   * The authenticated user as observable
   */
  user$: Observable<EPerson>;

  /**
   * The groups the user belongs to
   */
  groupsRD$: Observable<RemoteData<PaginatedList<Group>>>;

  /**
   * The special groups the user belongs to
   */
  specialGroupsRD$: Observable<RemoteData<PaginatedList<Group>>>;

  /**
   * Prefix for the notification messages of this component
   */
  NOTIFICATIONS_PREFIX = 'profile.notifications.';

  /**
   * Prefix for the notification messages of this security form
   */
  PASSWORD_NOTIFICATIONS_PREFIX = 'profile.security.form.notifications.';

  /**
   * The validity of the password filled in, in the security form
   */
  private invalidSecurity: boolean;

  /**
   * The password filled in, in the security form
   */
  private password: string;
  /**
   * The current-password filled in, in the security form
   */
  private currentPassword: string;

  /**
   * The authenticated user
   */
  private currentUser: EPerson;
  canChangePassword$: Observable<boolean>;

  /**
   * Default configuration for group pagination
   **/
  optionsGroupsPagination = Object.assign(new PaginationComponentOptions(),{
    id: 'page_groups',
    currentPage: 1,
    pageSize: 20,
  });

  isResearcherProfileEnabled$: BehaviorSubject<boolean> = new BehaviorSubject<boolean>(false);

  constructor(private authService: AuthService,
              private notificationsService: NotificationsService,
              private translate: TranslateService,
              private epersonService: EPersonDataService,
              private authorizationService: AuthorizationDataService,
              private configurationService: ConfigurationDataService,
              public dsoNameService: DSONameService,
              private paginationService: PaginationService,
  ) {
  }

  ngOnInit(): void {
    this.user$ = this.authService.getAuthenticatedUserFromStore().pipe(
      filter((user: EPerson) => hasValue(user.id)),
      switchMap((user: EPerson) => this.epersonService.findById(user.id, true, true, followLink('groups'))),
      getAllSucceededRemoteData(),
      getRemoteDataPayload(),
      tap((user: EPerson) => this.currentUser = user),
    );
    this.groupsRD$ = this.paginationService.getCurrentPagination(this.optionsGroupsPagination.id, this.optionsGroupsPagination).pipe(
      switchMap((pageOptions: PaginationComponentOptions) => {
        return this.epersonService.findById(this.currentUser.id, true, true, followLink('groups',{
          findListOptions: {
            elementsPerPage: pageOptions.pageSize,
            currentPage: pageOptions.currentPage,
          } }));
      }),
      getAllCompletedRemoteData(),
      getRemoteDataPayload(),
      switchMap((user: EPerson) => user?.groups),
    );
    this.canChangePassword$ = this.user$.pipe(switchMap((user: EPerson) => this.authorizationService.isAuthorized(FeatureID.CanChangePassword, user._links.self.href)));
    this.specialGroupsRD$ = this.authService.getSpecialGroupsFromAuthStatus();

    this.configurationService.findByPropertyName('researcher-profile.entity-type').pipe(
      getFirstCompletedRemoteData(),
    ).subscribe((configRD: RemoteData<ConfigurationProperty>) => {
      this.isResearcherProfileEnabled$.next(configRD.hasSucceeded && configRD.payload.values.length > 0);
    });
  }

  /**
   * Fire an update on both the metadata and security forms
   * Show a warning notification when no changes were made in both forms
   */
  updateProfile(): void {
    const metadataChanged = this.metadataForm.compRef.instance.updateProfile();
    const securityChanged = this.updateSecurity();
    if (!metadataChanged && !securityChanged) {
      this.notificationsService.warning(
        this.translate.instant(this.NOTIFICATIONS_PREFIX + 'warning.no-changes.title'),
        this.translate.instant(this.NOTIFICATIONS_PREFIX + 'warning.no-changes.content'),
      );
    }
  }

  /**
   * Sets the validity of the password based on an emitted of the form
   * @param $event
   */
  setInvalid($event: boolean) {
    this.invalidSecurity = $event;
  }

  /**
   * Update the user's security details
   *
   * Sends a patch request for changing the user's password when a new password is present and the password confirmation
   * matches the new password.
   * Nothing happens when no passwords are filled in.
   * An error notification is displayed when the password confirmation does not match the new password.
   *
   * Returns false when the password was empty
   */
  updateSecurity() {
    const passEntered = isNotEmpty(this.password);
    if (this.invalidSecurity) {
      this.notificationsService.error(this.translate.instant(this.PASSWORD_NOTIFICATIONS_PREFIX + 'error.general'));
    }
    if (!this.invalidSecurity && passEntered) {
      const operations = [
        { 'op': 'add', 'path': '/password', 'value': { 'new_password': this.password, 'current_password': this.currentPassword } },
      ] as Operation[];
      this.epersonService.patch(this.currentUser, operations).pipe(getFirstCompletedRemoteData()).subscribe((response: RemoteData<EPerson>) => {
        if (response.hasSucceeded) {
          this.notificationsService.success(
            this.translate.instant(this.PASSWORD_NOTIFICATIONS_PREFIX + 'success.title'),
            this.translate.instant(this.PASSWORD_NOTIFICATIONS_PREFIX + 'success.content'),
          );
        } else {
          this.notificationsService.error(
            this.translate.instant(this.PASSWORD_NOTIFICATIONS_PREFIX + 'error.title'),
            this.getPasswordErrorMessage(response),
          );
        }
      });
    }
    return passEntered;
  }

  /**
   * Set the password value based on the value emitted from the security form
   * @param $event
   */
  setPasswordValue($event: string) {
    this.password = $event;
  }

  /**
   * Set the current-password value based on the value emitted from the security form
   * @param $event
   */
  setCurrentPasswordValue($event: string) {
    this.currentPassword = $event;
  }

  /**
   * Submit of the security form that triggers the updateProfile method
   */
  submit() {
    this.updateProfile();
  }

  /**
   * Returns an error message from a password validation request with a specific reason or
   * a default message without specific reason.
   * @param response from the validation password patch request.
   */
  getPasswordErrorMessage(response) {
    if (response.hasFailed && isNotEmpty(response.errorMessage)) {
      // Response has a specific error message. Show this message in the error notification.
      return this.translate.instant(response.errorMessage);
    }
    // Show default error message notification.
    return this.translate.instant(this.PASSWORD_NOTIFICATIONS_PREFIX + 'error.change-failed');
  }

}<|MERGE_RESOLUTION|>--- conflicted
+++ resolved
@@ -74,15 +74,12 @@
     NgIf,
     NgForOf,
     SuggestionsNotificationComponent,
-<<<<<<< HEAD
-    RouterModule,
-    AlertComponent,
-=======
     NgTemplateOutlet,
     PaginationComponent,
     ThemedLoadingComponent,
     ErrorComponent,
->>>>>>> a6171bba
+    RouterModule,
+    AlertComponent,
   ],
   standalone: true,
 })
