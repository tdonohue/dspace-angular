--- conflicted
+++ resolved
@@ -13,11 +13,7 @@
     <p>{{'researcher.profile.not.associated' | translate}}</p>
   </div>
   <button *ngIf="!researcherProfile" class="btn btn-primary mr-2"
-<<<<<<< HEAD
-          [dsBtnDisabled]="(isProcessingCreate() | async)"
-=======
-          [disabled]="(processingCreate$ | async) === true"
->>>>>>> e9061a46
+          [dsBtnDisabled]="(processingCreate$ | async) === true"
           (click)="createProfile()">
     <span *ngIf="(processingCreate$ | async) === true">
         <i class='fas fa-circle-notch fa-spin'></i> {{'researcher.profile.action.processing' | translate}}
@@ -30,13 +26,8 @@
     <button class="btn btn-primary mr-2" [dsBtnDisabled]="!researcherProfile" (click)="viewProfile(researcherProfile)">
       <i class="fas fa-info-circle"></i> {{'researcher.profile.view' | translate}}
     </button>
-<<<<<<< HEAD
     <button class="btn btn-danger" [dsBtnDisabled]="!researcherProfile" (click)="deleteProfile(researcherProfile)">
-        <span *ngIf="(isProcessingDelete() | async)">
-=======
-    <button class="btn btn-danger" [disabled]="!researcherProfile" (click)="deleteProfile(researcherProfile)">
         <span *ngIf="(processingDelete$ | async) === true">
->>>>>>> e9061a46
             <i class='fas fa-circle-notch fa-spin'></i> {{'researcher.profile.action.processing' | translate}}
         </span>
         <span *ngIf="(processingDelete$ | async) !== true">
