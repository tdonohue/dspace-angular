--- conflicted
+++ resolved
@@ -1,24 +1,11 @@
 import { CommonModule } from '@angular/common';
-import {
-  DebugElement,
-  NO_ERRORS_SCHEMA,
-} from '@angular/core';
-import {
-  ComponentFixture,
-  TestBed,
-  waitForAsync,
-} from '@angular/core/testing';
-import {
-  BrowserModule,
-  By,
-} from '@angular/platform-browser';
+import { DebugElement, NO_ERRORS_SCHEMA, } from '@angular/core';
+import { ComponentFixture, TestBed, waitForAsync, } from '@angular/core/testing';
+import { BrowserModule, By, } from '@angular/platform-browser';
 import { NoopAnimationsModule } from '@angular/platform-browser/animations';
 import { ActivatedRoute } from '@angular/router';
 import { RouterTestingModule } from '@angular/router/testing';
-import {
-  TranslateLoader,
-  TranslateModule,
-} from '@ngx-translate/core';
+import { TranslateLoader, TranslateModule, } from '@ngx-translate/core';
 import { of as observableOf } from 'rxjs';
 
 import { AuthService } from '../core/auth/auth.service';
@@ -37,17 +24,10 @@
   subscriptionMock2,
 } from '../shared/testing/subscriptions-data.mock';
 import { VarDirective } from '../shared/utils/var.directive';
-<<<<<<< HEAD
-import { SubscriptionViewComponent } from '../shared/subscriptions/subscription-view/subscription-view.component';
-import { PageInfo } from '../core/shared/page-info.model';
-import { createSuccessfulRemoteDataObject$ } from '../shared/remote-data.utils';
-import { buildPaginatedList } from '../core/data/paginated-list.model';
 import { ThemedLoadingComponent } from '../shared/loading/themed-loading.component';
 import { PaginationComponent } from '../shared/pagination/pagination.component';
 import { AlertComponent } from '../shared/alert/alert.component';
-=======
 import { SubscriptionsPageComponent } from './subscriptions-page.component';
->>>>>>> a8f31948
 
 describe('SubscriptionsPageComponent', () => {
   let component: SubscriptionsPageComponent;
@@ -87,10 +67,7 @@
           },
         }),
         NoopAnimationsModule,
-<<<<<<< HEAD
         SubscriptionsPageComponent, SubscriptionViewComponent, VarDirective
-=======
->>>>>>> a8f31948
       ],
       providers: [
         { provide: SubscriptionsDataService, useValue: subscriptionServiceStub },
