import { Component, OnDestroy, OnInit } from '@angular/core';
import { FormBuilder } from '@angular/forms';
import { Router } from '@angular/router';
import { TranslateService } from '@ngx-translate/core';
import { BehaviorSubject, combineLatest, Observable, Subscription } from 'rxjs';
import { map, switchMap, take } from 'rxjs/operators';
import { PaginatedList, buildPaginatedList } from '../../../core/data/paginated-list.model';
import { RemoteData } from '../../../core/data/remote-data';
import { EPersonDataService } from '../../../core/eperson/eperson-data.service';
import { EPerson } from '../../../core/eperson/models/eperson.model';
import { hasValue } from '../../../shared/empty.util';
import { NotificationsService } from '../../../shared/notifications/notifications.service';
import { PaginationComponentOptions } from '../../../shared/pagination/pagination-component-options.model';
import { EpersonDtoModel } from '../../../core/eperson/models/eperson-dto.model';
import { FeatureID } from '../../../core/data/feature-authorization/feature-id';
import { AuthorizationDataService } from '../../../core/data/feature-authorization/authorization-data.service';
import {
  getFirstCompletedRemoteData,
  getAllSucceededRemoteData
} from '../../../core/shared/operators';
import { ConfirmationModalComponent } from '../../../shared/confirmation-modal/confirmation-modal.component';
import { NgbModal } from '@ng-bootstrap/ng-bootstrap';
import { RequestService } from '../../../core/data/request.service';
import { PageInfo } from '../../../core/shared/page-info.model';
import { NoContent } from '../../../core/shared/NoContent.model';

@Component({
  selector: 'ds-epeople-registry',
  templateUrl: './epeople-registry.component.html',
})
/**
 * A component used for managing all existing epeople within the repository.
 * The admin can create, edit or delete epeople here.
 */
export class EPeopleRegistryComponent implements OnInit, OnDestroy {

  labelPrefix = 'admin.access-control.epeople.';

  /**
   * A list of all the current EPeople within the repository or the result of the search
   */
  ePeople$: BehaviorSubject<PaginatedList<EPerson>> = new BehaviorSubject(buildPaginatedList<EPerson>(new PageInfo(), []));
  /**
   * A BehaviorSubject with the list of EpersonDtoModel objects made from the EPeople in the repository or
   * as the result of the search
   */
  ePeopleDto$: BehaviorSubject<PaginatedList<EpersonDtoModel>> = new BehaviorSubject<PaginatedList<EpersonDtoModel>>({} as any);

  /**
   * An observable for the pageInfo, needed to pass to the pagination component
   */
  pageInfoState$: BehaviorSubject<PageInfo> = new BehaviorSubject<PageInfo>(undefined);

  /**
   * Pagination config used to display the list of epeople
   */
  config: PaginationComponentOptions = Object.assign(new PaginationComponentOptions(), {
    id: 'epeople-list-pagination',
    pageSize: 5,
    currentPage: 1
  });

  /**
   * Whether or not to show the EPerson form
   */
  isEPersonFormShown: boolean;

  // The search form
  searchForm;

  // Current search in epersons registry
  currentSearchQuery: string;
  currentSearchScope: string;

  /**
   * The subscription for the search method
   */
  searchSub: Subscription;

  /**
   * List of subscriptions
   */
  subs: Subscription[] = [];

  constructor(private epersonService: EPersonDataService,
              private translateService: TranslateService,
              private notificationsService: NotificationsService,
              private authorizationService: AuthorizationDataService,
              private formBuilder: FormBuilder,
              private router: Router,
              private modalService: NgbModal,
              public requestService: RequestService) {
    this.currentSearchQuery = '';
    this.currentSearchScope = 'metadata';
    this.searchForm = this.formBuilder.group(({
      scope: 'metadata',
      query: '',
    }));
  }

  ngOnInit() {
    this.initialisePage();
  }

  /**
   * This method will initialise the page
   */
  initialisePage() {
    this.isEPersonFormShown = false;
    this.search({ scope: this.currentSearchScope, query: this.currentSearchQuery });
    this.subs.push(this.epersonService.getActiveEPerson().subscribe((eperson: EPerson) => {
      if (eperson != null && eperson.id) {
        this.isEPersonFormShown = true;
      }
    }));
    this.subs.push(this.ePeople$.pipe(
      switchMap((epeople: PaginatedList<EPerson>) => {
        if (epeople.pageInfo.totalElements > 0) {
          return combineLatest(...epeople.page.map((eperson) => {
            return this.authorizationService.isAuthorized(FeatureID.CanDelete, hasValue(eperson) ? eperson.self : undefined).pipe(
              map((authorized) => {
                const epersonDtoModel: EpersonDtoModel = new EpersonDtoModel();
                epersonDtoModel.ableToDelete = authorized;
                epersonDtoModel.eperson = eperson;
                return epersonDtoModel;
              })
            );
          })).pipe(map((dtos: EpersonDtoModel[]) => {
            return buildPaginatedList(epeople.pageInfo, dtos);
          }));
        } else {
          // if it's empty, simply forward the empty list
          return [epeople];
        }
      })).subscribe((value: PaginatedList<EpersonDtoModel>) => {
        this.ePeopleDto$.next(value);
        this.pageInfoState$.next(value.pageInfo);
    }));
  }

  /**
   * Event triggered when the user changes page
   * @param event
   */
  onPageChange(event) {
    if (this.config.currentPage !== event) {
      this.config.currentPage = event;
      this.search({ scope: this.currentSearchScope, query: this.currentSearchQuery });
    }
  }

  /**
   * Search in the EPeople by metadata (default) or email
   * @param data  Contains scope and query param
   */
  search(data: any) {
    const query: string = data.query;
    const scope: string = data.scope;
    if (query != null && this.currentSearchQuery !== query) {
      this.router.navigateByUrl(this.epersonService.getEPeoplePageRouterLink());
      this.currentSearchQuery = query;
      this.config.currentPage = 1;
    }
    if (scope != null && this.currentSearchScope !== scope) {
      this.router.navigateByUrl(this.epersonService.getEPeoplePageRouterLink());
      this.currentSearchScope = scope;
      this.config.currentPage = 1;
    }
    if (hasValue(this.searchSub)) {
      this.searchSub.unsubscribe();
      this.subs = this.subs.filter((sub: Subscription) => sub !== this.searchSub);
    }
    this.searchSub = this.epersonService.searchByScope(this.currentSearchScope, this.currentSearchQuery, {
      currentPage: this.config.currentPage,
      elementsPerPage: this.config.pageSize
    }).pipe(
      getAllSucceededRemoteData(),
    ).subscribe((peopleRD) => {
        this.ePeople$.next(peopleRD.payload);
        this.pageInfoState$.next(peopleRD.payload.pageInfo);
      }
    );
    this.subs.push(this.searchSub);
  }

  /**
   * Checks whether the given EPerson is active (being edited)
   * @param eperson
   */
  isActive(eperson: EPerson): Observable<boolean> {
    return this.getActiveEPerson().pipe(
      map((activeEPerson) => eperson === activeEPerson)
    );
  }

  /**
   * Gets the active eperson (being edited)
   */
  getActiveEPerson(): Observable<EPerson> {
    return this.epersonService.getActiveEPerson();
  }

  /**
   * Start editing the selected EPerson
   * @param ePerson
   */
  toggleEditEPerson(ePerson: EPerson) {
    this.getActiveEPerson().pipe(take(1)).subscribe((activeEPerson: EPerson) => {
      if (ePerson === activeEPerson) {
        this.epersonService.cancelEditEPerson();
        this.isEPersonFormShown = false;
      } else {
        this.epersonService.editEPerson(ePerson);
        this.isEPersonFormShown = true;
      }
    });
    this.scrollToTop();
  }

  /**
   * Deletes EPerson, show notification on success/failure & updates EPeople list
   */
  deleteEPerson(ePerson: EPerson) {
    if (hasValue(ePerson.id)) {
      const modalRef = this.modalService.open(ConfirmationModalComponent);
      modalRef.componentInstance.dso = ePerson;
      modalRef.componentInstance.headerLabel = 'confirmation-modal.delete-eperson.header';
      modalRef.componentInstance.infoLabel = 'confirmation-modal.delete-eperson.info';
      modalRef.componentInstance.cancelLabel = 'confirmation-modal.delete-eperson.cancel';
      modalRef.componentInstance.confirmLabel = 'confirmation-modal.delete-eperson.confirm';
      modalRef.componentInstance.response.pipe(take(1)).subscribe((confirm: boolean) => {
        if (confirm) {
          if (hasValue(ePerson.id)) {
            this.epersonService.deleteEPerson(ePerson).pipe(getFirstCompletedRemoteData()).subscribe((restResponse: RemoteData<NoContent>) => {
              if (restResponse.hasSucceeded) {
                this.notificationsService.success(this.translateService.get(this.labelPrefix + 'notification.deleted.success', { name: ePerson.name }));
                this.reset();
              } else {
                this.notificationsService.error('Error occured when trying to delete EPerson with id: ' + ePerson.id + ' with code: ' + restResponse.statusCode + ' and message: ' + restResponse.errorMessage);
              }
            });
          }
        }
      });
    }
  }

  /**
   * Unsub all subscriptions
   */
  ngOnDestroy(): void {
    this.cleanupSubscribes();
  }

  cleanupSubscribes() {
    this.subs.filter((sub) => hasValue(sub)).forEach((sub) => sub.unsubscribe());
  }

  scrollToTop() {
    (function smoothscroll() {
      const currentScroll = document.documentElement.scrollTop || document.body.scrollTop;
      if (currentScroll > 0) {
        window.requestAnimationFrame(smoothscroll);
        window.scrollTo(0, currentScroll - (currentScroll / 8));
      }
    })();
  }

  /**
   * Reset all input-fields to be empty and search all search
   */
  clearFormAndResetResult() {
    this.searchForm.patchValue({
      query: '',
    });
    this.search({ query: '' });
  }

  /**
   * This method will set everything to stale, which will cause the lists on this page to update.
   */
  reset() {
    this.epersonService.getBrowseEndpoint().pipe(
      take(1)
    ).subscribe((href: string) => {
<<<<<<< HEAD
      this.requestService.setStaleByHrefSubstring(href);
=======
      this.requestService.setStaleByHrefSubstring(href).pipe(take(1)).subscribe(() => {
        this.epersonService.cancelEditEPerson();
        this.isEPersonFormShown = false;
      });
>>>>>>> 942dd2e7
    });
  }
}<|MERGE_RESOLUTION|>--- conflicted
+++ resolved
@@ -283,14 +283,10 @@
     this.epersonService.getBrowseEndpoint().pipe(
       take(1)
     ).subscribe((href: string) => {
-<<<<<<< HEAD
-      this.requestService.setStaleByHrefSubstring(href);
-=======
       this.requestService.setStaleByHrefSubstring(href).pipe(take(1)).subscribe(() => {
         this.epersonService.cancelEditEPerson();
         this.isEPersonFormShown = false;
       });
->>>>>>> 942dd2e7
     });
   }
 }