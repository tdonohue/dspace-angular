import { Router } from '@angular/router';
import { of as observableOf } from 'rxjs';
import { CommonModule } from '@angular/common';
import { NO_ERRORS_SCHEMA } from '@angular/core';
import { async, ComponentFixture, fakeAsync, inject, TestBed, tick } from '@angular/core/testing';
import { FormsModule, ReactiveFormsModule } from '@angular/forms';
import { BrowserModule, By } from '@angular/platform-browser';
import { NgbModule } from '@ng-bootstrap/ng-bootstrap';
import { TranslateLoader, TranslateModule, TranslateService } from '@ngx-translate/core';
<<<<<<< HEAD
import { Observable } from 'rxjs';
import { PaginatedList } from '../../../core/data/paginated-list';
=======
import { Observable } from 'rxjs/internal/Observable';
import { PaginatedList, buildPaginatedList } from '../../../core/data/paginated-list.model';
>>>>>>> 85303576
import { RemoteData } from '../../../core/data/remote-data';
import { FindListOptions } from '../../../core/data/request.models';
import { EPersonDataService } from '../../../core/eperson/eperson-data.service';
import { EPerson } from '../../../core/eperson/models/eperson.model';
import { PageInfo } from '../../../core/shared/page-info.model';
import { FormBuilderService } from '../../../shared/form/builder/form-builder.service';
import { NotificationsService } from '../../../shared/notifications/notifications.service';
import { EPeopleRegistryComponent } from './epeople-registry.component';
import { EPersonMock, EPersonMock2 } from '../../../shared/testing/eperson.mock';
import { createSuccessfulRemoteDataObject$ } from '../../../shared/remote-data.utils';
import { getMockFormBuilderService } from '../../../shared/mocks/form-builder-service.mock';
import { getMockTranslateService } from '../../../shared/mocks/translate.service.mock';
import { TranslateLoaderMock } from '../../../shared/mocks/translate-loader.mock';
import { NotificationsServiceStub } from '../../../shared/testing/notifications-service.stub';
import { RouterStub } from '../../../shared/testing/router.stub';
import { AuthorizationDataService } from '../../../core/data/feature-authorization/authorization-data.service';
import { RequestService } from '../../../core/data/request.service';

describe('EPeopleRegistryComponent', () => {
  let component: EPeopleRegistryComponent;
  let fixture: ComponentFixture<EPeopleRegistryComponent>;
  let translateService: TranslateService;
  let builderService: FormBuilderService;

  let mockEPeople;
  let ePersonDataServiceStub: any;
  let authorizationService: AuthorizationDataService;
  let modalService;

  beforeEach(async(() => {
    mockEPeople = [EPersonMock, EPersonMock2];
    ePersonDataServiceStub = {
      activeEPerson: null,
      allEpeople: mockEPeople,
      getEPeople(): Observable<RemoteData<PaginatedList<EPerson>>> {
        return createSuccessfulRemoteDataObject$(buildPaginatedList(new PageInfo({ elementsPerPage: this.allEpeople.length, totalElements: this.allEpeople.length, totalPages: 1, currentPage: 1 }), this.allEpeople));
      },
      getActiveEPerson(): Observable<EPerson> {
        return observableOf(this.activeEPerson);
      },
      searchByScope(scope: string, query: string, options: FindListOptions = {}): Observable<RemoteData<PaginatedList<EPerson>>> {
        if (scope === 'email') {
          const result = this.allEpeople.find((ePerson: EPerson) => {
            return ePerson.email === query;
          });
          return createSuccessfulRemoteDataObject$(buildPaginatedList(new PageInfo({ elementsPerPage: [result].length, totalElements: [result].length, totalPages: 1, currentPage: 1 }), [result]));
        }
        if (scope === 'metadata') {
          if (query === '') {
            return createSuccessfulRemoteDataObject$(buildPaginatedList(new PageInfo({ elementsPerPage: this.allEpeople.length, totalElements: this.allEpeople.length, totalPages: 1, currentPage: 1 }), this.allEpeople));
          }
          const result = this.allEpeople.find((ePerson: EPerson) => {
            return (ePerson.name.includes(query) || ePerson.email.includes(query));
          });
          return createSuccessfulRemoteDataObject$(buildPaginatedList(new PageInfo({ elementsPerPage: [result].length, totalElements: [result].length, totalPages: 1, currentPage: 1 }), [result]));
        }
        return createSuccessfulRemoteDataObject$(buildPaginatedList(new PageInfo({ elementsPerPage: this.allEpeople.length, totalElements: this.allEpeople.length, totalPages: 1, currentPage: 1 }), this.allEpeople));
      },
      deleteEPerson(ePerson: EPerson): Observable<boolean> {
        this.allEpeople = this.allEpeople.filter((ePerson2: EPerson) => {
          return (ePerson2.uuid !== ePerson.uuid);
        });
        return observableOf(true);
      },
      editEPerson(ePerson: EPerson) {
        this.activeEPerson = ePerson;
      },
      cancelEditEPerson() {
        this.activeEPerson = null;
      },
      clearEPersonRequests(): void {
        // empty
      },
      getEPeoplePageRouterLink(): string {
        return '/admin/access-control/epeople';
      }
    };
    authorizationService = jasmine.createSpyObj('authorizationService', {
      isAuthorized: observableOf(true)
    });
    builderService = getMockFormBuilderService();
    translateService = getMockTranslateService();
    TestBed.configureTestingModule({
      imports: [CommonModule, NgbModule, FormsModule, ReactiveFormsModule, BrowserModule,
        TranslateModule.forRoot({
          loader: {
            provide: TranslateLoader,
            useClass: TranslateLoaderMock
          }
        }),
      ],
      declarations: [EPeopleRegistryComponent],
      providers: [
        { provide: EPersonDataService, useValue: ePersonDataServiceStub },
        { provide: NotificationsService, useValue: new NotificationsServiceStub() },
        { provide: AuthorizationDataService, useValue: authorizationService },
        { provide: FormBuilderService, useValue: builderService },
        { provide: Router, useValue: new RouterStub() },
        { provide: RequestService, useValue: jasmine.createSpyObj('requestService', ['removeByHrefSubstring'])}
      ],
      schemas: [NO_ERRORS_SCHEMA]
    }).compileComponents();
  }));

  beforeEach(() => {
    fixture = TestBed.createComponent(EPeopleRegistryComponent);
    component = fixture.componentInstance;
    modalService = (component as any).modalService;
    spyOn(modalService, 'open').and.returnValue(Object.assign({ componentInstance: Object.assign({ response: observableOf(true) }) }));
    fixture.detectChanges();
  });

  it('should create EPeopleRegistryComponent', () => {
    expect(component).toBeDefined();
  });

  it('should display list of ePeople', () => {
    const ePeopleIdsFound = fixture.debugElement.queryAll(By.css('#epeople tr td:first-child'));
    expect(ePeopleIdsFound.length).toEqual(2);
    mockEPeople.map((ePerson: EPerson) => {
      expect(ePeopleIdsFound.find((foundEl) => {
        return (foundEl.nativeElement.textContent.trim() === ePerson.uuid);
      })).toBeTruthy();
    });
  });

  describe('search', () => {
    describe('when searching with scope/query (scope metadata)', () => {
      let ePeopleIdsFound;
      beforeEach(fakeAsync(() => {
        component.search({ scope: 'metadata', query: EPersonMock2.name });
        tick();
        fixture.detectChanges();
        ePeopleIdsFound = fixture.debugElement.queryAll(By.css('#epeople tr td:first-child'));
      }));

      it('should display search result', () => {
        expect(ePeopleIdsFound.length).toEqual(1);
        expect(ePeopleIdsFound.find((foundEl) => {
          return (foundEl.nativeElement.textContent.trim() === EPersonMock2.uuid);
        })).toBeTruthy();
      });
    });

    describe('when searching with scope/query (scope email)', () => {
      let ePeopleIdsFound;
      beforeEach(fakeAsync(() => {
        component.search({ scope: 'email', query: EPersonMock.email });
        tick();
        fixture.detectChanges();
        ePeopleIdsFound = fixture.debugElement.queryAll(By.css('#epeople tr td:first-child'));
      }));

      it('should display search result', () => {
        expect(ePeopleIdsFound.length).toEqual(1);
        expect(ePeopleIdsFound.find((foundEl) => {
          return (foundEl.nativeElement.textContent.trim() === EPersonMock.uuid);
        })).toBeTruthy();
      });
    });
  });

  describe('toggleEditEPerson', () => {
    describe('when you click on first edit eperson button', () => {
      beforeEach(fakeAsync(() => {
        const editButtons = fixture.debugElement.queryAll(By.css('.access-control-editEPersonButton'));
        editButtons[0].triggerEventHandler('click', {
          preventDefault: () => {/**/
          }
        });
        tick();
        fixture.detectChanges();
      }));

      it('editEPerson form is toggled', () => {
        const ePeopleIds = fixture.debugElement.queryAll(By.css('#epeople tr td:first-child'));
        ePersonDataServiceStub.getActiveEPerson().subscribe((activeEPerson: EPerson) => {
          if (ePeopleIds[0] && activeEPerson === ePeopleIds[0].nativeElement.textContent) {
            expect(component.isEPersonFormShown).toEqual(false);
          } else {
            expect(component.isEPersonFormShown).toEqual(true);
          }

        });
      });

      it('EPerson search section is hidden', () => {
        expect(fixture.debugElement.query(By.css('#search'))).toBeNull();
      });
    });
  });

  describe('deleteEPerson', () => {
    describe('when you click on first delete eperson button', () => {
      let ePeopleIdsFoundBeforeDelete;
      let ePeopleIdsFoundAfterDelete;
      beforeEach(fakeAsync(() => {
        ePeopleIdsFoundBeforeDelete = fixture.debugElement.queryAll(By.css('#epeople tr td:first-child'));
        const deleteButtons = fixture.debugElement.queryAll(By.css('.access-control-deleteEPersonButton'));
        deleteButtons[0].triggerEventHandler('click', {
          preventDefault: () => {/**/
          }
        });
        tick();
        fixture.detectChanges();
        ePeopleIdsFoundAfterDelete = fixture.debugElement.queryAll(By.css('#epeople tr td:first-child'));
      }));

      it('first ePerson is deleted', () => {
        expect(ePeopleIdsFoundBeforeDelete.length === ePeopleIdsFoundAfterDelete + 1);
        ePeopleIdsFoundAfterDelete.forEach((epersonElement) => {
          expect(epersonElement !== ePeopleIdsFoundBeforeDelete[0].nativeElement.textContent).toBeTrue();
        });
      });
    });
  });

  describe('delete EPerson button when the isAuthorized returns false', () => {
    let ePeopleDeleteButton;
    beforeEach(() => {
      authorizationService = jasmine.createSpyObj('authorizationService', {
        isAuthorized: observableOf(false)
      });
    });

    it ('should be disabled', () => {
      ePeopleDeleteButton = fixture.debugElement.queryAll(By.css('#epeople tr td div button.delete-button'));
      ePeopleDeleteButton.forEach((deleteButton) => {
        expect(deleteButton.nativeElement.disabled).toBe(true);
      });

    });
  });
});<|MERGE_RESOLUTION|>--- conflicted
+++ resolved
@@ -2,18 +2,13 @@
 import { of as observableOf } from 'rxjs';
 import { CommonModule } from '@angular/common';
 import { NO_ERRORS_SCHEMA } from '@angular/core';
-import { async, ComponentFixture, fakeAsync, inject, TestBed, tick } from '@angular/core/testing';
+import { async, ComponentFixture, fakeAsync, TestBed, tick } from '@angular/core/testing';
 import { FormsModule, ReactiveFormsModule } from '@angular/forms';
 import { BrowserModule, By } from '@angular/platform-browser';
 import { NgbModule } from '@ng-bootstrap/ng-bootstrap';
 import { TranslateLoader, TranslateModule, TranslateService } from '@ngx-translate/core';
-<<<<<<< HEAD
 import { Observable } from 'rxjs';
-import { PaginatedList } from '../../../core/data/paginated-list';
-=======
-import { Observable } from 'rxjs/internal/Observable';
 import { PaginatedList, buildPaginatedList } from '../../../core/data/paginated-list.model';
->>>>>>> 85303576
 import { RemoteData } from '../../../core/data/remote-data';
 import { FindListOptions } from '../../../core/data/request.models';
 import { EPersonDataService } from '../../../core/eperson/eperson-data.service';
