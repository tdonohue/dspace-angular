--- conflicted
+++ resolved
@@ -3,12 +3,9 @@
 import { getAdminModulePath } from '../app-routing.module';
 import { AdminSearchPageComponent } from './admin-search-page/admin-search-page.component';
 import { I18nBreadcrumbResolver } from '../core/breadcrumbs/i18n-breadcrumb.resolver';
-<<<<<<< HEAD
 import { AdminWorkflowPageComponent } from './admin-workflow-page/admin-workflow-page.component';
 import { I18nBreadcrumbsService } from '../core/breadcrumbs/i18n-breadcrumbs.service';
-=======
 import { URLCombiner } from '../core/url-combiner/url-combiner';
->>>>>>> 9adafac6
 
 const REGISTRIES_MODULE_PATH = 'registries';
 const ACCESS_CONTROL_MODULE_PATH = 'access-control';
@@ -33,7 +30,6 @@
         resolve: { breadcrumb: I18nBreadcrumbResolver },
         component: AdminSearchPageComponent,
         data: { title: 'admin.search.title', breadcrumbKey: 'admin.search' }
-<<<<<<< HEAD
       },
       {
         path: 'workflow',
@@ -46,10 +42,6 @@
   providers: [
     I18nBreadcrumbResolver,
     I18nBreadcrumbsService
-=======
-      }
-    ]),
->>>>>>> 9adafac6
   ]
 })
 export class AdminRoutingModule {
