import { BitstreamFormatsComponent } from './bitstream-formats.component';
import { async, ComponentFixture, TestBed } from '@angular/core/testing';
import { of as observableOf } from 'rxjs';
import { RemoteData } from '../../../core/data/remote-data';
import { PaginatedList } from '../../../core/data/paginated-list';
import { CommonModule } from '@angular/common';
import { RouterTestingModule } from '@angular/router/testing';
import { TranslateModule } from '@ngx-translate/core';
import { By } from '@angular/platform-browser';
import { PaginationComponent } from '../../../shared/pagination/pagination.component';
import { NgbModule } from '@ng-bootstrap/ng-bootstrap';
import { EnumKeysPipe } from '../../../shared/utils/enum-keys-pipe';
import { HostWindowService } from '../../../shared/host-window.service';
import { HostWindowServiceStub } from '../../../shared/testing/host-window-service-stub';
<<<<<<< HEAD
import { BitstreamFormatDataService } from '../../../core/data/bitstream-format-data.service';
import { NotificationsService } from '../../../shared/notifications/notifications.service';
import { NotificationsServiceStub } from '../../../shared/testing/notifications-service-stub';
import { BitstreamFormat } from '../../../core/shared/bitstream-format.model';
import { ResourceType } from '../../../core/shared/resource-type';
import { BitstreamFormatSupportLevel } from '../../../core/shared/bitstream-format-support-level';
import { cold, getTestScheduler, hot } from 'jasmine-marbles';
import { TestScheduler } from 'rxjs/testing';
=======
import { createSuccessfulRemoteDataObject$ } from '../../../shared/testing/utils';
>>>>>>> 0b4379ab

describe('BitstreamFormatsComponent', () => {
  let comp: BitstreamFormatsComponent;
  let fixture: ComponentFixture<BitstreamFormatsComponent>;
<<<<<<< HEAD
  let bitstreamFormatService;
  let scheduler: TestScheduler;
  let notificationsServiceStub;

  const bitstreamFormat1: BitstreamFormat = {
    uuid: 'test-uuid-1',
    id: 'test-uuid-1',
    shortDescription: 'Unknown',
    description: 'Unknown data format',
    mimetype: 'application/octet-stream',
    supportLevel: BitstreamFormatSupportLevel.Unknown,
    internal: false,
    extensions: null,
    type: ResourceType.BitstreamFormat,
    self: 'self-link'
  };
  const bitstreamFormat2: BitstreamFormat = {
    uuid: 'test-uuid-2',
    id: 'test-uuid-2',
    shortDescription: 'License',
    description: 'Item-specific license agreed upon to submission',
    mimetype: 'text/plain; charset=utf-8',
    supportLevel: BitstreamFormatSupportLevel.Known,
    internal: true,
    extensions: null,
    type: ResourceType.BitstreamFormat,
    self: 'self-link'
=======
  let registryService: RegistryService;
  const mockFormatsList = [
    {
      shortDescription: 'Unknown',
      description: 'Unknown data format',
      mimetype: 'application/octet-stream',
      supportLevel: 0,
      internal: false,
      extensions: null
    },
    {
      shortDescription: 'License',
      description: 'Item-specific license agreed upon to submission',
      mimetype: 'text/plain; charset=utf-8',
      supportLevel: 1,
      internal: true,
      extensions: null
    },
    {
      shortDescription: 'CC License',
      description: 'Item-specific Creative Commons license agreed upon to submission',
      mimetype: 'text/html; charset=utf-8',
      supportLevel: 2,
      internal: true,
      extensions: null
    },
    {
      shortDescription: 'Adobe PDF',
      description: 'Adobe Portable Document Format',
      mimetype: 'application/pdf',
      supportLevel: 0,
      internal: false,
      extensions: null
    }
  ];
  const mockFormats = createSuccessfulRemoteDataObject$(new PaginatedList(null, mockFormatsList));
  const registryServiceStub = {
    getBitstreamFormats: () => mockFormats
>>>>>>> 0b4379ab
  };
  const bitstreamFormat3: BitstreamFormat = {
    uuid: 'test-uuid-3',
    id: 'test-uuid-3',
    shortDescription: 'CC License',
    description: 'Item-specific Creative Commons license agreed upon to submission',
    mimetype: 'text/html; charset=utf-8',
    supportLevel: BitstreamFormatSupportLevel.Supported,
    internal: true,
    extensions: null,
    type: ResourceType.BitstreamFormat,
    self: 'self-link'
  };
  const bitstreamFormat4: BitstreamFormat = {
    uuid: 'test-uuid-4',
    id: 'test-uuid-4',
    shortDescription: 'Adobe PDF',
    description: 'Adobe Portable Document Format',
    mimetype: 'application/pdf',
    supportLevel: BitstreamFormatSupportLevel.Unknown,
    internal: false,
    extensions: null,
    type: ResourceType.BitstreamFormat,
    self: 'self-link'
  };

  const mockFormatsList: BitstreamFormat[] = [
    bitstreamFormat1,
    bitstreamFormat2,
    bitstreamFormat3,
    bitstreamFormat4
  ];
  const mockFormatsRD = new RemoteData(false, false, true, undefined, new PaginatedList(null, mockFormatsList));

  const initAsync = () => {
    notificationsServiceStub = new NotificationsServiceStub();

    scheduler = getTestScheduler();

    bitstreamFormatService = jasmine.createSpyObj('bitstreamFormatService', {
      findAll: observableOf(mockFormatsRD),
      find: observableOf(new RemoteData(false, false, true, undefined, mockFormatsList[0])),
      getSelectedBitstreamFormats: hot('a', {a: mockFormatsList}),
      selectBitstreamFormat: {},
      deselectBitstreamFormat: {},
      deselectAllBitstreamFormats: {},
      delete: observableOf(true),
      clearBitStreamFormatRequests: observableOf('cleared')
    });

    TestBed.configureTestingModule({
      imports: [CommonModule, RouterTestingModule.withRoutes([]), TranslateModule.forRoot(), NgbModule.forRoot()],
      declarations: [BitstreamFormatsComponent, PaginationComponent, EnumKeysPipe],
      providers: [
        {provide: BitstreamFormatDataService, useValue: bitstreamFormatService},
        {provide: HostWindowService, useValue: new HostWindowServiceStub(0)},
        {provide: NotificationsService, useValue: notificationsServiceStub}
      ]
    }).compileComponents();
  };

  const initBeforeEach = () => {
    fixture = TestBed.createComponent(BitstreamFormatsComponent);
    comp = fixture.componentInstance;
    fixture.detectChanges();
  };

  describe('Bitstream format page content', () => {
    beforeEach(async(initAsync));
    beforeEach(initBeforeEach);

    it('should contain four formats', () => {
      const tbody: HTMLElement = fixture.debugElement.query(By.css('#formats>tbody')).nativeElement;
      expect(tbody.children.length).toBe(4);
    });

    it('should contain the correct formats', () => {
      const unknownName: HTMLElement = fixture.debugElement.query(By.css('#formats tr:nth-child(1) td:nth-child(2)')).nativeElement;
      expect(unknownName.textContent).toBe('Unknown');

      const licenseName: HTMLElement = fixture.debugElement.query(By.css('#formats tr:nth-child(2) td:nth-child(2)')).nativeElement;
      expect(licenseName.textContent).toBe('License');

      const ccLicenseName: HTMLElement = fixture.debugElement.query(By.css('#formats tr:nth-child(3) td:nth-child(2)')).nativeElement;
      expect(ccLicenseName.textContent).toBe('CC License');

      const adobeName: HTMLElement = fixture.debugElement.query(By.css('#formats tr:nth-child(4) td:nth-child(2)')).nativeElement;
      expect(adobeName.textContent).toBe('Adobe PDF');
    });
  });

  describe('selectBitStreamFormat', () => {
    beforeEach(async(initAsync));
    beforeEach(initBeforeEach);
    it('should select a bitstreamFormat if it was selected in the event', () => {
      const event = {target: {checked: true}};

      comp.selectBitStreamFormat(bitstreamFormat1, event);

      expect(bitstreamFormatService.selectBitstreamFormat).toHaveBeenCalledWith(bitstreamFormat1);
    });
    it('should deselect a bitstreamFormat if it is deselected in the event', () => {
      const event = {target: {checked: false}};

      comp.selectBitStreamFormat(bitstreamFormat1, event);

      expect(bitstreamFormatService.deselectBitstreamFormat).toHaveBeenCalledWith(bitstreamFormat1);
    });
    it('should be called when a user clicks a checkbox', () => {
      spyOn(comp, 'selectBitStreamFormat');
      const unknownFormat = fixture.debugElement.query(By.css('#formats tr:nth-child(1) input'));

      const event = {target: {checked: true}};
      unknownFormat.triggerEventHandler('change', event);

      expect(comp.selectBitStreamFormat).toHaveBeenCalledWith(bitstreamFormat1, event);
    });
  });

  describe('isSelected', () => {
    beforeEach(async(initAsync));
    beforeEach(initBeforeEach);
    it('should return an observable of true if the provided bistream is in the list returned by the service', () => {
      const result = comp.isSelected(bitstreamFormat1);

      expect(result).toBeObservable(cold('b', {b: true}));
    });
    it('should return an observable of false if the provided bistream is not in the list returned by the service', () => {
      const format = new BitstreamFormat();
      format.uuid = 'new';

      const result = comp.isSelected(format);

      expect(result).toBeObservable(cold('b', {b: false}));
    });
  });

  describe('deselectAll', () => {
    beforeEach(async(initAsync));
    beforeEach(initBeforeEach);
    it('should deselect all bitstreamFormats', () => {
      comp.deselectAll();
      expect(bitstreamFormatService.deselectAllBitstreamFormats).toHaveBeenCalled();
    });

    it('should be called when the deselect all button is clicked', () => {
      spyOn(comp, 'deselectAll');
      const deselectAllButton = fixture.debugElement.query(By.css('button.deselect'));
      deselectAllButton.triggerEventHandler('click', null);

      expect(comp.deselectAll).toHaveBeenCalled();

    });
  });

  describe('deleteFormats success', () => {
    beforeEach(async(() => {
        notificationsServiceStub = new NotificationsServiceStub();

        scheduler = getTestScheduler();

        bitstreamFormatService = jasmine.createSpyObj('bitstreamFormatService', {
          findAll: observableOf(mockFormatsRD),
          find: observableOf(new RemoteData(false, false, true, undefined, mockFormatsList[0])),
          getSelectedBitstreamFormats: observableOf(mockFormatsList),
          selectBitstreamFormat: {},
          deselectBitstreamFormat: {},
          deselectAllBitstreamFormats: {},
          delete: observableOf(true),
          clearBitStreamFormatRequests: observableOf('cleared')
        });

        TestBed.configureTestingModule({
          imports: [CommonModule, RouterTestingModule.withRoutes([]), TranslateModule.forRoot(), NgbModule.forRoot()],
          declarations: [BitstreamFormatsComponent, PaginationComponent, EnumKeysPipe],
          providers: [
            {provide: BitstreamFormatDataService, useValue: bitstreamFormatService},
            {provide: HostWindowService, useValue: new HostWindowServiceStub(0)},
            {provide: NotificationsService, useValue: notificationsServiceStub}
          ]
        }).compileComponents();
      }
    ));

    beforeEach(initBeforeEach);
    it('should clear bitstream formats  ', () => {
      comp.deleteFormats();

      expect(bitstreamFormatService.clearBitStreamFormatRequests).toHaveBeenCalled();
      expect(bitstreamFormatService.delete).toHaveBeenCalledWith(bitstreamFormat1);
      expect(bitstreamFormatService.delete).toHaveBeenCalledWith(bitstreamFormat2);
      expect(bitstreamFormatService.delete).toHaveBeenCalledWith(bitstreamFormat3);
      expect(bitstreamFormatService.delete).toHaveBeenCalledWith(bitstreamFormat4);

      expect(notificationsServiceStub.success).toHaveBeenCalledWith('admin.registries.bitstream-formats.delete.success.head',
        'admin.registries.bitstream-formats.delete.success.amount');
      expect(notificationsServiceStub.error).not.toHaveBeenCalled();

    });
  });

  describe('deleteFormats error', () => {
    beforeEach(async(() => {
        notificationsServiceStub = new NotificationsServiceStub();

        scheduler = getTestScheduler();

        bitstreamFormatService = jasmine.createSpyObj('bitstreamFormatService', {
          findAll: observableOf(mockFormatsRD),
          find: observableOf(new RemoteData(false, false, true, undefined, mockFormatsList[0])),
          getSelectedBitstreamFormats: observableOf(mockFormatsList),
          selectBitstreamFormat: {},
          deselectBitstreamFormat: {},
          deselectAllBitstreamFormats: {},
          delete: observableOf(false),
          clearBitStreamFormatRequests: observableOf('cleared')
        });

        TestBed.configureTestingModule({
          imports: [CommonModule, RouterTestingModule.withRoutes([]), TranslateModule.forRoot(), NgbModule.forRoot()],
          declarations: [BitstreamFormatsComponent, PaginationComponent, EnumKeysPipe],
          providers: [
            {provide: BitstreamFormatDataService, useValue: bitstreamFormatService},
            {provide: HostWindowService, useValue: new HostWindowServiceStub(0)},
            {provide: NotificationsService, useValue: notificationsServiceStub}
          ]
        }).compileComponents();
      }
    ));

    beforeEach(initBeforeEach);
    it('should clear bitstream formats  ', () => {
      comp.deleteFormats();

      expect(bitstreamFormatService.clearBitStreamFormatRequests).toHaveBeenCalled();
      expect(bitstreamFormatService.delete).toHaveBeenCalledWith(bitstreamFormat1);
      expect(bitstreamFormatService.delete).toHaveBeenCalledWith(bitstreamFormat2);
      expect(bitstreamFormatService.delete).toHaveBeenCalledWith(bitstreamFormat3);
      expect(bitstreamFormatService.delete).toHaveBeenCalledWith(bitstreamFormat4);

      expect(notificationsServiceStub.error).toHaveBeenCalledWith('admin.registries.bitstream-formats.delete.failure.head',
        'admin.registries.bitstream-formats.delete.failure.amount');
      expect(notificationsServiceStub.success).not.toHaveBeenCalled();
    });
  });
});<|MERGE_RESOLUTION|>--- conflicted
+++ resolved
@@ -12,115 +12,60 @@
 import { EnumKeysPipe } from '../../../shared/utils/enum-keys-pipe';
 import { HostWindowService } from '../../../shared/host-window.service';
 import { HostWindowServiceStub } from '../../../shared/testing/host-window-service-stub';
-<<<<<<< HEAD
 import { BitstreamFormatDataService } from '../../../core/data/bitstream-format-data.service';
 import { NotificationsService } from '../../../shared/notifications/notifications.service';
 import { NotificationsServiceStub } from '../../../shared/testing/notifications-service-stub';
 import { BitstreamFormat } from '../../../core/shared/bitstream-format.model';
-import { ResourceType } from '../../../core/shared/resource-type';
 import { BitstreamFormatSupportLevel } from '../../../core/shared/bitstream-format-support-level';
 import { cold, getTestScheduler, hot } from 'jasmine-marbles';
 import { TestScheduler } from 'rxjs/testing';
-=======
-import { createSuccessfulRemoteDataObject$ } from '../../../shared/testing/utils';
->>>>>>> 0b4379ab
 
 describe('BitstreamFormatsComponent', () => {
   let comp: BitstreamFormatsComponent;
   let fixture: ComponentFixture<BitstreamFormatsComponent>;
-<<<<<<< HEAD
   let bitstreamFormatService;
   let scheduler: TestScheduler;
   let notificationsServiceStub;
 
-  const bitstreamFormat1: BitstreamFormat = {
-    uuid: 'test-uuid-1',
-    id: 'test-uuid-1',
-    shortDescription: 'Unknown',
-    description: 'Unknown data format',
-    mimetype: 'application/octet-stream',
-    supportLevel: BitstreamFormatSupportLevel.Unknown,
-    internal: false,
-    extensions: null,
-    type: ResourceType.BitstreamFormat,
-    self: 'self-link'
-  };
-  const bitstreamFormat2: BitstreamFormat = {
-    uuid: 'test-uuid-2',
-    id: 'test-uuid-2',
-    shortDescription: 'License',
-    description: 'Item-specific license agreed upon to submission',
-    mimetype: 'text/plain; charset=utf-8',
-    supportLevel: BitstreamFormatSupportLevel.Known,
-    internal: true,
-    extensions: null,
-    type: ResourceType.BitstreamFormat,
-    self: 'self-link'
-=======
-  let registryService: RegistryService;
-  const mockFormatsList = [
-    {
-      shortDescription: 'Unknown',
-      description: 'Unknown data format',
-      mimetype: 'application/octet-stream',
-      supportLevel: 0,
-      internal: false,
-      extensions: null
-    },
-    {
-      shortDescription: 'License',
-      description: 'Item-specific license agreed upon to submission',
-      mimetype: 'text/plain; charset=utf-8',
-      supportLevel: 1,
-      internal: true,
-      extensions: null
-    },
-    {
-      shortDescription: 'CC License',
-      description: 'Item-specific Creative Commons license agreed upon to submission',
-      mimetype: 'text/html; charset=utf-8',
-      supportLevel: 2,
-      internal: true,
-      extensions: null
-    },
-    {
-      shortDescription: 'Adobe PDF',
-      description: 'Adobe Portable Document Format',
-      mimetype: 'application/pdf',
-      supportLevel: 0,
-      internal: false,
-      extensions: null
-    }
-  ];
-  const mockFormats = createSuccessfulRemoteDataObject$(new PaginatedList(null, mockFormatsList));
-  const registryServiceStub = {
-    getBitstreamFormats: () => mockFormats
->>>>>>> 0b4379ab
-  };
-  const bitstreamFormat3: BitstreamFormat = {
-    uuid: 'test-uuid-3',
-    id: 'test-uuid-3',
-    shortDescription: 'CC License',
-    description: 'Item-specific Creative Commons license agreed upon to submission',
-    mimetype: 'text/html; charset=utf-8',
-    supportLevel: BitstreamFormatSupportLevel.Supported,
-    internal: true,
-    extensions: null,
-    type: ResourceType.BitstreamFormat,
-    self: 'self-link'
-  };
-  const bitstreamFormat4: BitstreamFormat = {
-    uuid: 'test-uuid-4',
-    id: 'test-uuid-4',
-    shortDescription: 'Adobe PDF',
-    description: 'Adobe Portable Document Format',
-    mimetype: 'application/pdf',
-    supportLevel: BitstreamFormatSupportLevel.Unknown,
-    internal: false,
-    extensions: null,
-    type: ResourceType.BitstreamFormat,
-    self: 'self-link'
-  };
+  const bitstreamFormat1 = new BitstreamFormat();
+  bitstreamFormat1.uuid = 'test-uuid-1';
+  bitstreamFormat1.id = 'test-uuid-1';
+  bitstreamFormat1.shortDescription = 'Unknown';
+  bitstreamFormat1.description = 'Unknown data format';
+  bitstreamFormat1.mimetype = 'application/octet-stream';
+  bitstreamFormat1.supportLevel = BitstreamFormatSupportLevel.Unknown;
+  bitstreamFormat1.internal = false;
+  bitstreamFormat1.extensions = null;
+
+  const bitstreamFormat2 = new BitstreamFormat();
+  bitstreamFormat2.uuid = 'test-uuid-2';
+  bitstreamFormat2.id = 'test-uuid-2';
+  bitstreamFormat2.shortDescription = 'License';
+  bitstreamFormat2.description = 'Item-specific license agreed upon to submission';
+  bitstreamFormat2.mimetype = 'text/plain; charset=utf-8';
+  bitstreamFormat2.supportLevel = BitstreamFormatSupportLevel.Known;
+  bitstreamFormat2.internal = true;
+  bitstreamFormat2.extensions = null;
+
+  const bitstreamFormat3 = new BitstreamFormat();
+  bitstreamFormat3.uuid = 'test-uuid-3';
+  bitstreamFormat3.id = 'test-uuid-3';
+  bitstreamFormat3.shortDescription = 'CC License';
+  bitstreamFormat3.description = 'Item-specific Creative Commons license agreed upon to submission';
+  bitstreamFormat3.mimetype = 'text/html; charset=utf-8';
+  bitstreamFormat3.supportLevel = BitstreamFormatSupportLevel.Supported;
+  bitstreamFormat3.internal = true;
+  bitstreamFormat3.extensions = null;
+
+  const bitstreamFormat4 = new BitstreamFormat();
+  bitstreamFormat4.uuid = 'test-uuid-4';
+  bitstreamFormat4.id = 'test-uuid-4';
+  bitstreamFormat4.shortDescription = 'Adobe PDF';
+  bitstreamFormat4.description = 'Adobe Portable Document Format';
+  bitstreamFormat4.mimetype = 'application/pdf';
+  bitstreamFormat4.supportLevel = BitstreamFormatSupportLevel.Unknown;
+  bitstreamFormat4.internal = false;
+  bitstreamFormat4.extensions = null;
 
   const mockFormatsList: BitstreamFormat[] = [
     bitstreamFormat1,
