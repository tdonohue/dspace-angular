--- conflicted
+++ resolved
@@ -1,32 +1,18 @@
 import { Injectable } from '@angular/core';
-import {
-  ActivatedRouteSnapshot,
-  Resolve,
-  RouterStateSnapshot,
-} from '@angular/router';
+import { ActivatedRouteSnapshot, Resolve, RouterStateSnapshot } from '@angular/router';
 import { NgbModal } from '@ng-bootstrap/ng-bootstrap';
-import {
-  combineLatest,
-  combineLatest as observableCombineLatest,
-  Observable,
-} from 'rxjs';
-import {
-  filter,
-  find,
-  map,
-  take,
-} from 'rxjs/operators';
+import { combineLatest, combineLatest as observableCombineLatest, Observable } from 'rxjs';
+import { filter, find, map, take } from 'rxjs/operators';
 
 import { BrowseService } from './core/browse/browse.service';
 import { AuthorizationDataService } from './core/data/feature-authorization/authorization-data.service';
 import { FeatureID } from './core/data/feature-authorization/feature-id';
 import { PaginatedList } from './core/data/paginated-list.model';
-import {
-  METADATA_EXPORT_SCRIPT_NAME,
-  METADATA_IMPORT_SCRIPT_NAME,
-  ScriptDataService,
-} from './core/data/processes/script-data.service';
-<<<<<<< HEAD
+import { METADATA_EXPORT_SCRIPT_NAME, METADATA_IMPORT_SCRIPT_NAME, ScriptDataService } from './core/data/processes/script-data.service';
+import { ExportBatchSelectorComponent } from './shared/dso-selector/modal-wrappers/export-batch-selector/export-batch-selector.component';
+import { PUBLICATION_CLAIMS_PATH } from './admin/admin-notifications/admin-notifications-routing-paths';
+import { ConfigurationDataService } from './core/data/configuration-data.service';
+import { ConfigurationProperty } from './core/shared/configuration-property.model';
 import { RemoteData } from './core/data/remote-data';
 import { BrowseDefinition } from './core/shared/browse-definition.model';
 import { getFirstCompletedRemoteData } from './core/shared/operators';
@@ -36,7 +22,6 @@
 import { ThemedEditCollectionSelectorComponent } from './shared/dso-selector/modal-wrappers/edit-collection-selector/themed-edit-collection-selector.component';
 import { ThemedEditCommunitySelectorComponent } from './shared/dso-selector/modal-wrappers/edit-community-selector/themed-edit-community-selector.component';
 import { ThemedEditItemSelectorComponent } from './shared/dso-selector/modal-wrappers/edit-item-selector/themed-edit-item-selector.component';
-import { ExportBatchSelectorComponent } from './shared/dso-selector/modal-wrappers/export-batch-selector/export-batch-selector.component';
 import { ExportMetadataSelectorComponent } from './shared/dso-selector/modal-wrappers/export-metadata-selector/export-metadata-selector.component';
 import { hasValue } from './shared/empty.util';
 import { MenuService } from './shared/menu/menu.service';
@@ -46,14 +31,6 @@
 import { TextMenuItemModel } from './shared/menu/menu-item/models/text.model';
 import { MenuItemType } from './shared/menu/menu-item-type.model';
 import { MenuState } from './shared/menu/menu-state.model';
-=======
-import {
-  ExportBatchSelectorComponent
-} from './shared/dso-selector/modal-wrappers/export-batch-selector/export-batch-selector.component';
-import { PUBLICATION_CLAIMS_PATH } from './admin/admin-notifications/admin-notifications-routing-paths';
-import { ConfigurationDataService } from './core/data/configuration-data.service';
-import { ConfigurationProperty } from './core/shared/configuration-property.model';
->>>>>>> 230055ce
 
 /**
  * Creates all of the app's menus
@@ -623,37 +600,9 @@
    * Create menu sections dependent on whether or not the current user is a site administrator
    */
   createSiteAdministratorMenuSections() {
-<<<<<<< HEAD
-    combineLatest([
-      this.authorizationService.isAuthorized(FeatureID.AdministratorOf),
-      this.authorizationService.isAuthorized(FeatureID.CanSeeQA),
-    ])
-      .subscribe(([authorized, canSeeQA]) => {
+    this.authorizationService.isAuthorized(FeatureID.AdministratorOf)
+    .subscribe((authorized) => {
         const menuList = [
-        /* Notifications */
-          {
-            id: 'notifications',
-            active: false,
-            visible: authorized && canSeeQA,
-            model: {
-              type: MenuItemType.TEXT,
-              text: 'menu.section.notifications',
-            } as TextMenuItemModel,
-            icon: 'bell',
-            index: 4,
-          },
-          {
-            id: 'notifications_quality-assurance',
-            parentID: 'notifications',
-            active: false,
-            visible: authorized,
-            model: {
-              type: MenuItemType.LINK,
-              text: 'menu.section.quality-assurance',
-              link: '/admin/notifications/quality-assurance',
-            } as LinkMenuItemModel,
-          },
-          /*  Admin Search */
           {
             id: 'admin_search',
             active: false,
@@ -700,57 +649,6 @@
               link: 'admin/registries/bitstream-formats',
             } as LinkMenuItemModel,
           },
-=======
-    this.authorizationService.isAuthorized(FeatureID.AdministratorOf)
-    .subscribe((authorized) => {
-      const menuList = [
-        {
-          id: 'admin_search',
-          active: false,
-          visible: authorized,
-          model: {
-            type: MenuItemType.LINK,
-            text: 'menu.section.admin_search',
-            link: '/admin/search'
-          } as LinkMenuItemModel,
-          icon: 'search',
-          index: 5
-        },
-        /*  Registries */
-        {
-          id: 'registries',
-          active: false,
-          visible: authorized,
-          model: {
-            type: MenuItemType.TEXT,
-            text: 'menu.section.registries'
-          } as TextMenuItemModel,
-          icon: 'list',
-          index: 6
-        },
-        {
-          id: 'registries_metadata',
-          parentID: 'registries',
-          active: false,
-          visible: authorized,
-          model: {
-            type: MenuItemType.LINK,
-            text: 'menu.section.registries_metadata',
-            link: 'admin/registries/metadata'
-          } as LinkMenuItemModel,
-        },
-        {
-          id: 'registries_format',
-          parentID: 'registries',
-          active: false,
-          visible: authorized,
-          model: {
-            type: MenuItemType.LINK,
-            text: 'menu.section.registries_format',
-            link: 'admin/registries/bitstream-formats'
-          } as LinkMenuItemModel,
-        },
->>>>>>> 230055ce
 
           /* Curation tasks */
           {
