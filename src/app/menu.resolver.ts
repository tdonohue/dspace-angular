import { Injectable } from '@angular/core';
import { ActivatedRouteSnapshot, Resolve, RouterStateSnapshot } from '@angular/router';
import { combineLatest as observableCombineLatest, combineLatest, Observable } from 'rxjs';
import { MenuID } from './shared/menu/menu-id.model';
import { MenuState } from './shared/menu/menu-state.model';
import { MenuItemType } from './shared/menu/menu-item-type.model';
import { LinkMenuItemModel } from './shared/menu/menu-item/models/link.model';
import { getFirstCompletedRemoteData } from './core/shared/operators';
import { PaginatedList } from './core/data/paginated-list.model';
import { BrowseDefinition } from './core/shared/browse-definition.model';
import { RemoteData } from './core/data/remote-data';
import { TextMenuItemModel } from './shared/menu/menu-item/models/text.model';
import { BrowseService } from './core/browse/browse.service';
import { MenuService } from './shared/menu/menu.service';
import { filter, find, map, take } from 'rxjs/operators';
import { hasValue } from './shared/empty.util';
import { FeatureID } from './core/data/feature-authorization/feature-id';
import {
  ThemedCreateCommunityParentSelectorComponent
} from './shared/dso-selector/modal-wrappers/create-community-parent-selector/themed-create-community-parent-selector.component';
import { OnClickMenuItemModel } from './shared/menu/menu-item/models/onclick.model';
import {
  ThemedCreateCollectionParentSelectorComponent
} from './shared/dso-selector/modal-wrappers/create-collection-parent-selector/themed-create-collection-parent-selector.component';
import {
  ThemedCreateItemParentSelectorComponent
} from './shared/dso-selector/modal-wrappers/create-item-parent-selector/themed-create-item-parent-selector.component';
import {
  ThemedEditCommunitySelectorComponent
} from './shared/dso-selector/modal-wrappers/edit-community-selector/themed-edit-community-selector.component';
import {
  ThemedEditCollectionSelectorComponent
} from './shared/dso-selector/modal-wrappers/edit-collection-selector/themed-edit-collection-selector.component';
import {
  ThemedEditItemSelectorComponent
} from './shared/dso-selector/modal-wrappers/edit-item-selector/themed-edit-item-selector.component';
import {
  ExportMetadataSelectorComponent
} from './shared/dso-selector/modal-wrappers/export-metadata-selector/export-metadata-selector.component';
import { AuthorizationDataService } from './core/data/feature-authorization/authorization-data.service';
import { NgbModal } from '@ng-bootstrap/ng-bootstrap';
import {
  METADATA_EXPORT_SCRIPT_NAME,
  METADATA_IMPORT_SCRIPT_NAME,
  ScriptDataService
} from './core/data/processes/script-data.service';
import {
  ExportBatchSelectorComponent
} from './shared/dso-selector/modal-wrappers/export-batch-selector/export-batch-selector.component';
import { NOTIFICATIONS_RECITER_SUGGESTION_PATH } from './admin/admin-notifications/admin-notifications-routing-paths';

/**
 * Creates all of the app's menus
 */
@Injectable({
  providedIn: 'root'
})
export class MenuResolver implements Resolve<boolean> {
  constructor(
    protected menuService: MenuService,
    protected browseService: BrowseService,
    protected authorizationService: AuthorizationDataService,
    protected modalService: NgbModal,
    protected scriptDataService: ScriptDataService,
  ) {
  }

  /**
   * Initialize all menus
   */
  resolve(route: ActivatedRouteSnapshot, state: RouterStateSnapshot): Observable<boolean> {
    return combineLatest([
      this.createPublicMenu$(),
      this.createAdminMenu$(),
    ]).pipe(
      map((menusDone: boolean[]) => menusDone.every(Boolean)),
    );
  }

  /**
   * Wait for a specific menu to appear
   * @param id  the ID of the menu to wait for
   * @return    an Observable that emits true as soon as the menu is created
   */
  protected waitForMenu$(id: MenuID): Observable<boolean> {
    return this.menuService.getMenu(id).pipe(
      find((menu: MenuState) => hasValue(menu)),
      map(() => true),
    );
  }

  /**
   * Initialize all menu sections and items for {@link MenuID.PUBLIC}
   */
  createPublicMenu$(): Observable<boolean> {
    const menuList: any[] = [
      /* Communities & Collections tree */
      {
        id: `browse_global_communities_and_collections`,
        active: false,
        visible: true,
        index: 0,
        model: {
          type: MenuItemType.LINK,
          text: `menu.section.browse_global_communities_and_collections`,
          link: `/community-list`
        } as LinkMenuItemModel
      }
    ];
    // Read the different Browse-By types from config and add them to the browse menu
    this.browseService.getBrowseDefinitions()
      .pipe(getFirstCompletedRemoteData<PaginatedList<BrowseDefinition>>())
      .subscribe((browseDefListRD: RemoteData<PaginatedList<BrowseDefinition>>) => {
        if (browseDefListRD.hasSucceeded) {
          browseDefListRD.payload.page.forEach((browseDef: BrowseDefinition) => {
            menuList.push({
              id: `browse_global_by_${browseDef.id}`,
              parentID: 'browse_global',
              active: false,
              visible: true,
              model: {
                type: MenuItemType.LINK,
                text: `menu.section.browse_global_by_${browseDef.id}`,
                link: `/browse/${browseDef.id}`
              } as LinkMenuItemModel
            });
          });
          menuList.push(
            /* Browse */
            {
              id: 'browse_global',
              active: false,
              visible: true,
              index: 1,
              model: {
                type: MenuItemType.TEXT,
                text: 'menu.section.browse_global'
              } as TextMenuItemModel,
            }
          );
        }
        menuList.forEach((menuSection) => this.menuService.addSection(MenuID.PUBLIC, Object.assign(menuSection, {
          shouldPersistOnRouteChange: true
        })));
      });

    return this.waitForMenu$(MenuID.PUBLIC);
  }

  /**
   * Initialize all menu sections and items for {@link MenuID.ADMIN}
   */
  createAdminMenu$() {
    this.createMainMenuSections();
    this.createSiteAdministratorMenuSections();
    this.createExportMenuSections();
    this.createImportMenuSections();
    this.createAccessControlMenuSections();

    return this.waitForMenu$(MenuID.ADMIN);
  }

  /**
   * Initialize the main menu sections.
   * edit_community / edit_collection is only included if the current user is a Community or Collection admin
   */
  createMainMenuSections() {
    combineLatest([
      this.authorizationService.isAuthorized(FeatureID.IsCollectionAdmin),
      this.authorizationService.isAuthorized(FeatureID.IsCommunityAdmin),
      this.authorizationService.isAuthorized(FeatureID.AdministratorOf),
      this.authorizationService.isAuthorized(FeatureID.CanSubmit),
      this.authorizationService.isAuthorized(FeatureID.CanEditItem),
    ]).subscribe(([isCollectionAdmin, isCommunityAdmin, isSiteAdmin, canSubmit, canEditItem]) => {
      const newSubMenuList = [
        {
          id: 'new_community',
          parentID: 'new',
          active: false,
          visible: isCommunityAdmin,
          model: {
            type: MenuItemType.ONCLICK,
            text: 'menu.section.new_community',
            function: () => {
              this.modalService.open(ThemedCreateCommunityParentSelectorComponent);
            }
          } as OnClickMenuItemModel,
        },
        {
          id: 'new_collection',
          parentID: 'new',
          active: false,
          visible: isCommunityAdmin,
          model: {
            type: MenuItemType.ONCLICK,
            text: 'menu.section.new_collection',
            function: () => {
              this.modalService.open(ThemedCreateCollectionParentSelectorComponent);
            }
          } as OnClickMenuItemModel,
        },
        {
          id: 'new_item',
          parentID: 'new',
          active: false,
          visible: canSubmit,
          model: {
            type: MenuItemType.ONCLICK,
            text: 'menu.section.new_item',
            function: () => {
              this.modalService.open(ThemedCreateItemParentSelectorComponent);
            }
          } as OnClickMenuItemModel,
        },
        {
          id: 'new_process',
          parentID: 'new',
          active: false,
          visible: isSiteAdmin,
          model: {
            type: MenuItemType.LINK,
            text: 'menu.section.new_process',
            link: '/processes/new'
          } as LinkMenuItemModel,
        },/*  ldn_services */
        {
          id: 'ldn_services_new',
          parentID: 'new',
          active: false,
          visible: isSiteAdmin,
          model: {
            type: MenuItemType.LINK,
            text: 'menu.section.services_new',
            link: '/admin/ldn/services/new'
          } as LinkMenuItemModel,
          icon: '',
        },
      ];
      const editSubMenuList = [
        /* Edit */
        {
          id: 'edit_community',
          parentID: 'edit',
          active: false,
          visible: isCommunityAdmin,
          model: {
            type: MenuItemType.ONCLICK,
            text: 'menu.section.edit_community',
            function: () => {
              this.modalService.open(ThemedEditCommunitySelectorComponent);
            }
          } as OnClickMenuItemModel,
        },
        {
          id: 'edit_collection',
          parentID: 'edit',
          active: false,
          visible: isCollectionAdmin,
          model: {
            type: MenuItemType.ONCLICK,
            text: 'menu.section.edit_collection',
            function: () => {
              this.modalService.open(ThemedEditCollectionSelectorComponent);
            }
          } as OnClickMenuItemModel,
        },
        {
          id: 'edit_item',
          parentID: 'edit',
          active: false,
          visible: canEditItem,
          model: {
            type: MenuItemType.ONCLICK,
            text: 'menu.section.edit_item',
            function: () => {
              this.modalService.open(ThemedEditItemSelectorComponent);
            }
          } as OnClickMenuItemModel,
        },
      ];
      const newSubMenu = {
        id: 'new',
        active: false,
        visible: newSubMenuList.some(subMenu => subMenu.visible),
        model: {
          type: MenuItemType.TEXT,
          text: 'menu.section.new'
        } as TextMenuItemModel,
        icon: 'plus',
        index: 0
      };
      const editSubMenu = {
        id: 'edit',
        active: false,
        visible: editSubMenuList.some(subMenu => subMenu.visible),
        model: {
          type: MenuItemType.TEXT,
          text: 'menu.section.edit'
        } as TextMenuItemModel,
        icon: 'pencil-alt',
        index: 1
      };

      const menuList = [
        ...newSubMenuList,
        newSubMenu,
        ...editSubMenuList,
        editSubMenu,
        // TODO: enable this menu item once the feature has been implemented
        // {
        //   id: 'new_item_version',
        //   parentID: 'new',
        //   active: false,
        //   visible: true,
        //   model: {
        //     type: MenuItemType.LINK,
        //     text: 'menu.section.new_item_version',
        //     link: ''
        //   } as LinkMenuItemModel,
        // },

        /* Statistics */
        // TODO: enable this menu item once the feature has been implemented
        // {
        //   id: 'statistics_task',
        //   active: false,
        //   visible: true,
        //   model: {
        //     type: MenuItemType.LINK,
        //     text: 'menu.section.statistics_task',
        //     link: ''
        //   } as LinkMenuItemModel,
        //   icon: 'chart-bar',
        //   index: 8
        // },

        /* Control Panel */
        // TODO: enable this menu item once the feature has been implemented
        // {
        //   id: 'control_panel',
        //   active: false,
        //   visible: isSiteAdmin,
        //   model: {
        //     type: MenuItemType.LINK,
        //     text: 'menu.section.control_panel',
        //     link: ''
        //   } as LinkMenuItemModel,
        //   icon: 'cogs',
        //   index: 9
        // },

        /* Processes */
        {
          id: 'processes',
          active: false,
          visible: isSiteAdmin,
          model: {
            type: MenuItemType.LINK,
            text: 'menu.section.processes',
            link: '/processes'
          } as LinkMenuItemModel,
          icon: 'terminal',
          index: 10
        },
        /* LDN Services */
        {
          id: 'ldn_services',
          active: false,
          visible: isSiteAdmin,
          model: {
            type: MenuItemType.LINK,
            text: 'menu.section.services',
            link: '/admin/ldn/services'
          } as LinkMenuItemModel,
          icon: 'inbox',
          index: 14
        },
        {
          id: 'health',
          active: false,
          visible: isSiteAdmin,
          model: {
            type: MenuItemType.LINK,
            text: 'menu.section.health',
            link: '/health'
          } as LinkMenuItemModel,
          icon: 'heartbeat',
          index: 11
        },
      ];
      menuList.forEach((menuSection) => this.menuService.addSection(MenuID.ADMIN, Object.assign(menuSection, {
        shouldPersistOnRouteChange: true
      })));
    });
  }

  /**
   * Create menu sections dependent on whether or not the current user is a site administrator and on whether or not
   * the export scripts exist and the current user is allowed to execute them
   */
  createExportMenuSections() {
    const menuList = [
      // TODO: enable this menu item once the feature has been implemented
      // {
      //   id: 'export_community',
      //   parentID: 'export',
      //   active: false,
      //   visible: true,
      //   model: {
      //     type: MenuItemType.LINK,
      //     text: 'menu.section.export_community',
      //     link: ''
      //   } as LinkMenuItemModel,
      //   shouldPersistOnRouteChange: true
      // },
      // TODO: enable this menu item once the feature has been implemented
      // {
      //   id: 'export_collection',
      //   parentID: 'export',
      //   active: false,
      //   visible: true,
      //   model: {
      //     type: MenuItemType.LINK,
      //     text: 'menu.section.export_collection',
      //     link: ''
      //   } as LinkMenuItemModel,
      //   shouldPersistOnRouteChange: true
      // },
      // TODO: enable this menu item once the feature has been implemented
      // {
      //   id: 'export_item',
      //   parentID: 'export',
      //   active: false,
      //   visible: true,
      //   model: {
      //     type: MenuItemType.LINK,
      //     text: 'menu.section.export_item',
      //     link: ''
      //   } as LinkMenuItemModel,
      //   shouldPersistOnRouteChange: true
      // },
    ];
    menuList.forEach((menuSection) => this.menuService.addSection(MenuID.ADMIN, menuSection));

    observableCombineLatest([
      this.authorizationService.isAuthorized(FeatureID.AdministratorOf),
      this.scriptDataService.scriptWithNameExistsAndCanExecute(METADATA_EXPORT_SCRIPT_NAME)
    ]).pipe(
      filter(([authorized, metadataExportScriptExists]: boolean[]) => authorized && metadataExportScriptExists),
      take(1)
    ).subscribe(() => {
      // Hides the export menu for unauthorised people
      // If in the future more sub-menus are added,
      // it should be reviewed if they need to be in this subscribe
      this.menuService.addSection(MenuID.ADMIN, {
        id: 'export',
        active: false,
        visible: true,
        model: {
          type: MenuItemType.TEXT,
          text: 'menu.section.export'
        } as TextMenuItemModel,
        icon: 'file-export',
        index: 3,
        shouldPersistOnRouteChange: true
      });
      this.menuService.addSection(MenuID.ADMIN, {
        id: 'export_metadata',
        parentID: 'export',
        active: true,
        visible: true,
        model: {
          type: MenuItemType.ONCLICK,
          text: 'menu.section.export_metadata',
          function: () => {
            this.modalService.open(ExportMetadataSelectorComponent);
          }
        } as OnClickMenuItemModel,
        shouldPersistOnRouteChange: true
      });
      this.menuService.addSection(MenuID.ADMIN, {
        id: 'export_batch',
        parentID: 'export',
        active: false,
        visible: true,
        model: {
          type: MenuItemType.ONCLICK,
          text: 'menu.section.export_batch',
          function: () => {
            this.modalService.open(ExportBatchSelectorComponent);
          }
        } as OnClickMenuItemModel,
        shouldPersistOnRouteChange: true
      });
    });
  }

  /**
   * Create menu sections dependent on whether or not the current user is a site administrator and on whether or not
   * the import scripts exist and the current user is allowed to execute them
   */
  createImportMenuSections() {
    const menuList = [];
    menuList.forEach((menuSection) => this.menuService.addSection(MenuID.ADMIN, menuSection));

    observableCombineLatest([
      this.authorizationService.isAuthorized(FeatureID.AdministratorOf),
      this.scriptDataService.scriptWithNameExistsAndCanExecute(METADATA_IMPORT_SCRIPT_NAME)
    ]).pipe(
      filter(([authorized, metadataImportScriptExists]: boolean[]) => authorized && metadataImportScriptExists),
      take(1)
    ).subscribe(() => {
      // Hides the import menu for unauthorised people
      // If in the future more sub-menus are added,
      // it should be reviewed if they need to be in this subscribe
      this.menuService.addSection(MenuID.ADMIN, {
        id: 'import',
        active: false,
        visible: true,
        model: {
          type: MenuItemType.TEXT,
          text: 'menu.section.import'
        } as TextMenuItemModel,
        icon: 'file-import',
        index: 2,
        shouldPersistOnRouteChange: true,
      });
      this.menuService.addSection(MenuID.ADMIN, {
        id: 'import_metadata',
        parentID: 'import',
        active: true,
        visible: true,
        model: {
          type: MenuItemType.LINK,
          text: 'menu.section.import_metadata',
          link: '/admin/metadata-import'
        } as LinkMenuItemModel,
        shouldPersistOnRouteChange: true
      });
      this.menuService.addSection(MenuID.ADMIN, {
        id: 'import_batch',
        parentID: 'import',
        active: false,
        visible: true,
        model: {
          type: MenuItemType.LINK,
          text: 'menu.section.import_batch',
          link: '/admin/batch-import'
        } as LinkMenuItemModel,
        shouldPersistOnRouteChange: true
      });
    });
  }

  /**
   * Create menu sections dependent on whether or not the current user is a site administrator
   */
  createSiteAdministratorMenuSections() {
    combineLatest([
      this.authorizationService.isAuthorized(FeatureID.AdministratorOf),
      this.authorizationService.isAuthorized(FeatureID.CanSeeQA)
    ])
    .subscribe(([authorized, canSeeQA]) => {
      const menuList = [
        /* Notifications */
        {
          id: 'notifications',
          active: false,
<<<<<<< HEAD
          visible: authorized,
=======
          visible: authorized && canSeeQA,
>>>>>>> 92a10ce9
          model: {
            type: MenuItemType.TEXT,
            text: 'menu.section.notifications'
          } as TextMenuItemModel,
          icon: 'bell',
          index: 4
        },
        {
          id: 'notifications_quality-assurance',
          parentID: 'notifications',
          active: false,
          visible: authorized,
          model: {
            type: MenuItemType.LINK,
            text: 'menu.section.quality-assurance',
            link: '/admin/notifications/quality-assurance'
          } as LinkMenuItemModel,
        },
<<<<<<< HEAD
        {
          id: 'notifications_reciter',
          parentID: 'notifications',
          active: false,
          visible: authorized,
          model: {
            type: MenuItemType.LINK,
            text: 'menu.section.notifications_reciter',
            link: '/admin/notifications/' + NOTIFICATIONS_RECITER_SUGGESTION_PATH
          } as LinkMenuItemModel,
        },
=======
>>>>>>> 92a10ce9
        /*  Admin Search */
        {
          id: 'admin_search',
          active: false,
          visible: authorized,
          model: {
            type: MenuItemType.LINK,
            text: 'menu.section.admin_search',
            link: '/admin/search'
          } as LinkMenuItemModel,
          icon: 'search',
          index: 5
        },
        /*  Registries */
        {
          id: 'registries',
          active: false,
          visible: authorized,
          model: {
            type: MenuItemType.TEXT,
            text: 'menu.section.registries'
          } as TextMenuItemModel,
          icon: 'list',
          index: 6
        },
        {
          id: 'registries_metadata',
          parentID: 'registries',
          active: false,
          visible: authorized,
          model: {
            type: MenuItemType.LINK,
            text: 'menu.section.registries_metadata',
            link: 'admin/registries/metadata'
          } as LinkMenuItemModel,
        },
        {
          id: 'registries_format',
          parentID: 'registries',
          active: false,
          visible: authorized,
          model: {
            type: MenuItemType.LINK,
            text: 'menu.section.registries_format',
            link: 'admin/registries/bitstream-formats'
          } as LinkMenuItemModel,
        },

        /* Curation tasks */
        {
          id: 'curation_tasks',
          active: false,
          visible: authorized,
          model: {
            type: MenuItemType.LINK,
            text: 'menu.section.curation_task',
            link: 'admin/curation-tasks'
          } as LinkMenuItemModel,
          icon: 'filter',
          index: 7
        },

        /* Workflow */
        {
          id: 'workflow',
          active: false,
          visible: authorized,
          model: {
            type: MenuItemType.LINK,
            text: 'menu.section.workflow',
            link: '/admin/workflow'
          } as LinkMenuItemModel,
          icon: 'user-check',
          index: 11
        },
        {
          id: 'system_wide_alert',
          active: false,
          visible: authorized,
          model: {
            type: MenuItemType.LINK,
            text: 'menu.section.system-wide-alert',
            link: '/admin/system-wide-alert'
          } as LinkMenuItemModel,
          icon: 'exclamation-circle',
          index: 12
        },
      ];

      menuList.forEach((menuSection) => this.menuService.addSection(MenuID.ADMIN, Object.assign(menuSection, {
        shouldPersistOnRouteChange: true
      })));
    });
  }

  /**
   * Create menu sections dependent on whether or not the current user can manage access control groups
   */
  createAccessControlMenuSections() {
    observableCombineLatest([
      this.authorizationService.isAuthorized(FeatureID.AdministratorOf),
      this.authorizationService.isAuthorized(FeatureID.CanManageGroups)
    ]).subscribe(([isSiteAdmin, canManageGroups]) => {
      const menuList = [
        /* Access Control */
        {
          id: 'access_control_people',
          parentID: 'access_control',
          active: false,
          visible: isSiteAdmin,
          model: {
            type: MenuItemType.LINK,
            text: 'menu.section.access_control_people',
            link: '/access-control/epeople'
          } as LinkMenuItemModel,
        },
        {
          id: 'access_control_groups',
          parentID: 'access_control',
          active: false,
          visible: canManageGroups,
          model: {
            type: MenuItemType.LINK,
            text: 'menu.section.access_control_groups',
            link: '/access-control/groups'
          } as LinkMenuItemModel,
        },
        {
          id: 'access_control_bulk',
          parentID: 'access_control',
          active: false,
          visible: isSiteAdmin,
          model: {
            type: MenuItemType.LINK,
            text: 'menu.section.access_control_bulk',
            link: '/access-control/bulk-access'
          } as LinkMenuItemModel,
        },
        // TODO: enable this menu item once the feature has been implemented
        // {
        //   id: 'access_control_authorizations',
        //   parentID: 'access_control',
        //   active: false,
        //   visible: authorized,
        //   model: {
        //     type: MenuItemType.LINK,
        //     text: 'menu.section.access_control_authorizations',
        //     link: ''
        //   } as LinkMenuItemModel,
        // },
        {
          id: 'access_control',
          active: false,
          visible: canManageGroups || isSiteAdmin,
          model: {
            type: MenuItemType.TEXT,
            text: 'menu.section.access_control'
          } as TextMenuItemModel,
          icon: 'key',
          index: 4
        },
      ];

      menuList.forEach((menuSection) => this.menuService.addSection(MenuID.ADMIN, Object.assign(menuSection, {
        shouldPersistOnRouteChange: true,
      })));
    });
  }
}<|MERGE_RESOLUTION|>--- conflicted
+++ resolved
@@ -566,11 +566,7 @@
         {
           id: 'notifications',
           active: false,
-<<<<<<< HEAD
-          visible: authorized,
-=======
           visible: authorized && canSeeQA,
->>>>>>> 92a10ce9
           model: {
             type: MenuItemType.TEXT,
             text: 'menu.section.notifications'
@@ -589,7 +585,6 @@
             link: '/admin/notifications/quality-assurance'
           } as LinkMenuItemModel,
         },
-<<<<<<< HEAD
         {
           id: 'notifications_reciter',
           parentID: 'notifications',
@@ -601,8 +596,6 @@
             link: '/admin/notifications/' + NOTIFICATIONS_RECITER_SUGGESTION_PATH
           } as LinkMenuItemModel,
         },
-=======
->>>>>>> 92a10ce9
         /*  Admin Search */
         {
           id: 'admin_search',
