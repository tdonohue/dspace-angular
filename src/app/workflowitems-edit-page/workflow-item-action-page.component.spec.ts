import { Location } from '@angular/common';
import {
  Component,
  NO_ERRORS_SCHEMA,
} from '@angular/core';
import {
  ComponentFixture,
  TestBed,
  waitForAsync,
} from '@angular/core/testing';
import { By } from '@angular/platform-browser';
import {
  ActivatedRoute,
  Router,
} from '@angular/router';
import {
  TranslateLoader,
  TranslateModule,
  TranslateService,
} from '@ngx-translate/core';
import {
  Observable,
  of as observableOf,
} from 'rxjs';

<<<<<<< HEAD
import { TranslateLoader, TranslateModule, TranslateService } from '@ngx-translate/core';
import { WorkflowItemActionPageDirective } from './workflow-item-action-page.component';
import { NotificationsService } from '../shared/notifications/notifications.service';
=======
import { RequestService } from '../core/data/request.service';
>>>>>>> a8f31948
import { RouteService } from '../core/services/route.service';
import { WorkflowItem } from '../core/submission/models/workflowitem.model';
import { WorkflowItemDataService } from '../core/submission/workflowitem-data.service';
import { TranslateLoaderMock } from '../shared/mocks/translate-loader.mock';
import { NotificationsService } from '../shared/notifications/notifications.service';
import {
  createSuccessfulRemoteDataObject,
  createSuccessfulRemoteDataObject$,
} from '../shared/remote-data.utils';
import { ActivatedRouteStub } from '../shared/testing/active-router.stub';
import { LocationStub } from '../shared/testing/location.stub';
import { NotificationsServiceStub } from '../shared/testing/notifications-service.stub';
import { RequestServiceStub } from '../shared/testing/request-service.stub';
<<<<<<< HEAD
import { CommonModule, Location } from '@angular/common';
import { LocationStub } from '../shared/testing/location.stub';
import {
  ModifyItemOverviewComponent
} from '../item-page/edit-item-page/modify-item-overview/modify-item-overview.component';
=======
import { RouterStub } from '../shared/testing/router.stub';
import { VarDirective } from '../shared/utils/var.directive';
import { WorkflowItemActionPageComponent } from './workflow-item-action-page.component';
>>>>>>> a8f31948

const type = 'testType';
describe('WorkflowItemActionPageComponent', () => {
  let component: WorkflowItemActionPageDirective;
  let fixture: ComponentFixture<WorkflowItemActionPageDirective>;
  let wfiService;
  let wfi;
  let itemRD$;
  let id;

  function init() {
    wfiService = jasmine.createSpyObj('workflowItemService', {
      sendBack: observableOf(true),
    });
    itemRD$ = createSuccessfulRemoteDataObject$(itemRD$);
    wfi = new WorkflowItem();
    wfi.item = itemRD$;
    id = 'de11b5e5-064a-4e98-a7ac-a1a6a65ddf80';
  }

  beforeEach(waitForAsync(() => {
    init();
    TestBed.configureTestingModule({
<<<<<<< HEAD
    imports: [TranslateModule.forRoot({
            loader: {
                provide: TranslateLoader,
                useClass: TranslateLoaderMock
            }
        }), TestComponent, VarDirective],
    providers: [
=======
      imports: [TranslateModule.forRoot({
        loader: {
          provide: TranslateLoader,
          useClass: TranslateLoaderMock,
        },
      })],
      declarations: [TestComponent, VarDirective],
      providers: [
>>>>>>> a8f31948
        { provide: ActivatedRoute, useValue: new ActivatedRouteStub({}, { wfi: createSuccessfulRemoteDataObject(wfi) }) },
        { provide: Router, useClass: RouterStub },
        { provide: RouteService, useValue: {} },
        { provide: Location, useValue: new LocationStub() },
        { provide: NotificationsService, useClass: NotificationsServiceStub },
        { provide: WorkflowItemDataService, useValue: wfiService },
        { provide: RequestService, useClass: RequestServiceStub },
<<<<<<< HEAD
    ],
    schemas: [NO_ERRORS_SCHEMA]
})
=======
      ],
      schemas: [NO_ERRORS_SCHEMA],
    })
>>>>>>> a8f31948
      .compileComponents();
  }));

  beforeEach(() => {
    fixture = TestBed.createComponent(TestComponent);
    component = fixture.componentInstance;
    fixture.detectChanges();
  });

  it('should create', () => {
    expect(component).toBeTruthy();
  });

  it('should set the initial type correctly', () => {
    expect(component.type).toEqual(type);
  });

  describe('clicking the button with class btn-danger', () => {
    beforeEach(() => {
      spyOn(component, 'performAction');
    });

    it('should call performAction on clicking the btn-danger', () => {
      const button = fixture.debugElement.query(By.css('.btn-danger')).nativeElement;
      button.click();
      fixture.detectChanges();
      expect(component.performAction).toHaveBeenCalled();
    });
  });

  describe('clicking the button with class btn-default', () => {
    beforeEach(() => {
      spyOn(component, 'previousPage');
    });

    it('should call performAction on clicking the btn-default', () => {
      const button = fixture.debugElement.query(By.css('.btn-default')).nativeElement;
      button.click();
      fixture.detectChanges();
      expect(component.previousPage).toHaveBeenCalled();
    });
  });
});

@Component({
  selector: 'ds-workflow-item-test-action-page',
  templateUrl: 'workflow-item-action-page.component.html',
<<<<<<< HEAD
  imports: [VarDirective, TranslateModule, CommonModule, ModifyItemOverviewComponent],
  standalone: true
})
class TestComponent extends WorkflowItemActionPageDirective {
=======
},
)
class TestComponent extends WorkflowItemActionPageComponent {
>>>>>>> a8f31948
  constructor(protected route: ActivatedRoute,
              protected workflowItemService: WorkflowItemDataService,
              protected router: Router,
              protected routeService: RouteService,
              protected notificationsService: NotificationsService,
              protected translationService: TranslateService,
              protected requestService: RequestService,
              protected location: Location,
  ) {
    super(route, workflowItemService, router, routeService, notificationsService, translationService, requestService, location);
  }

  getType(): string {
    return type;
  }

  sendRequest(id: string): Observable<boolean> {
    return observableOf(true);
  }
}<|MERGE_RESOLUTION|>--- conflicted
+++ resolved
@@ -1,59 +1,27 @@
-import { Location } from '@angular/common';
-import {
-  Component,
-  NO_ERRORS_SCHEMA,
-} from '@angular/core';
-import {
-  ComponentFixture,
-  TestBed,
-  waitForAsync,
-} from '@angular/core/testing';
+import { CommonModule, Location } from '@angular/common';
+import { Component, NO_ERRORS_SCHEMA, } from '@angular/core';
+import { ComponentFixture, TestBed, waitForAsync, } from '@angular/core/testing';
 import { By } from '@angular/platform-browser';
-import {
-  ActivatedRoute,
-  Router,
-} from '@angular/router';
-import {
-  TranslateLoader,
-  TranslateModule,
-  TranslateService,
-} from '@ngx-translate/core';
-import {
-  Observable,
-  of as observableOf,
-} from 'rxjs';
-
-<<<<<<< HEAD
-import { TranslateLoader, TranslateModule, TranslateService } from '@ngx-translate/core';
+import { ActivatedRoute, Router, } from '@angular/router';
+import { TranslateLoader, TranslateModule, TranslateService, } from '@ngx-translate/core';
+import { Observable, of as observableOf, } from 'rxjs';
 import { WorkflowItemActionPageDirective } from './workflow-item-action-page.component';
 import { NotificationsService } from '../shared/notifications/notifications.service';
-=======
 import { RequestService } from '../core/data/request.service';
->>>>>>> a8f31948
 import { RouteService } from '../core/services/route.service';
 import { WorkflowItem } from '../core/submission/models/workflowitem.model';
 import { WorkflowItemDataService } from '../core/submission/workflowitem-data.service';
 import { TranslateLoaderMock } from '../shared/mocks/translate-loader.mock';
-import { NotificationsService } from '../shared/notifications/notifications.service';
-import {
-  createSuccessfulRemoteDataObject,
-  createSuccessfulRemoteDataObject$,
-} from '../shared/remote-data.utils';
+import { createSuccessfulRemoteDataObject, createSuccessfulRemoteDataObject$, } from '../shared/remote-data.utils';
 import { ActivatedRouteStub } from '../shared/testing/active-router.stub';
 import { LocationStub } from '../shared/testing/location.stub';
 import { NotificationsServiceStub } from '../shared/testing/notifications-service.stub';
 import { RequestServiceStub } from '../shared/testing/request-service.stub';
-<<<<<<< HEAD
-import { CommonModule, Location } from '@angular/common';
-import { LocationStub } from '../shared/testing/location.stub';
 import {
   ModifyItemOverviewComponent
 } from '../item-page/edit-item-page/modify-item-overview/modify-item-overview.component';
-=======
 import { RouterStub } from '../shared/testing/router.stub';
 import { VarDirective } from '../shared/utils/var.directive';
-import { WorkflowItemActionPageComponent } from './workflow-item-action-page.component';
->>>>>>> a8f31948
 
 const type = 'testType';
 describe('WorkflowItemActionPageComponent', () => {
@@ -77,24 +45,13 @@
   beforeEach(waitForAsync(() => {
     init();
     TestBed.configureTestingModule({
-<<<<<<< HEAD
     imports: [TranslateModule.forRoot({
             loader: {
                 provide: TranslateLoader,
-                useClass: TranslateLoaderMock
-            }
+                useClass: TranslateLoaderMock,
+            },
         }), TestComponent, VarDirective],
     providers: [
-=======
-      imports: [TranslateModule.forRoot({
-        loader: {
-          provide: TranslateLoader,
-          useClass: TranslateLoaderMock,
-        },
-      })],
-      declarations: [TestComponent, VarDirective],
-      providers: [
->>>>>>> a8f31948
         { provide: ActivatedRoute, useValue: new ActivatedRouteStub({}, { wfi: createSuccessfulRemoteDataObject(wfi) }) },
         { provide: Router, useClass: RouterStub },
         { provide: RouteService, useValue: {} },
@@ -102,15 +59,9 @@
         { provide: NotificationsService, useClass: NotificationsServiceStub },
         { provide: WorkflowItemDataService, useValue: wfiService },
         { provide: RequestService, useClass: RequestServiceStub },
-<<<<<<< HEAD
     ],
-    schemas: [NO_ERRORS_SCHEMA]
+      schemas: [NO_ERRORS_SCHEMA],
 })
-=======
-      ],
-      schemas: [NO_ERRORS_SCHEMA],
-    })
->>>>>>> a8f31948
       .compileComponents();
   }));
 
@@ -158,16 +109,10 @@
 @Component({
   selector: 'ds-workflow-item-test-action-page',
   templateUrl: 'workflow-item-action-page.component.html',
-<<<<<<< HEAD
   imports: [VarDirective, TranslateModule, CommonModule, ModifyItemOverviewComponent],
   standalone: true
 })
 class TestComponent extends WorkflowItemActionPageDirective {
-=======
-},
-)
-class TestComponent extends WorkflowItemActionPageComponent {
->>>>>>> a8f31948
   constructor(protected route: ActivatedRoute,
               protected workflowItemService: WorkflowItemDataService,
               protected router: Router,
