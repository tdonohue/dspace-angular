--- conflicted
+++ resolved
@@ -1,11 +1,5 @@
 import { Injectable } from '@angular/core';
-<<<<<<< HEAD
-=======
-import { Resolve } from '@angular/router';
 import { Store } from '@ngrx/store';
->>>>>>> 5fc2ed92
-
-import { RemoteData } from '../core/data/remote-data';
 import { Item } from '../core/shared/item.model';
 import { SubmissionObjectResolver } from '../core/submission/resolver/submission-object.resolver';
 import { WorkflowItemDataService } from '../core/submission/workflowitem-data.service';
@@ -13,13 +7,8 @@
 /**
  * This class represents a resolver that requests a specific item before the route is activated
  */
-<<<<<<< HEAD
-@Injectable()
+@Injectable({ providedIn: 'root' })
 export class ItemFromWorkflowResolver extends SubmissionObjectResolver<Item>   {
-=======
-@Injectable({ providedIn: 'root' })
-export class ItemFromWorkflowResolver extends SubmissionObjectResolver<Item> implements Resolve<RemoteData<Item>>  {
->>>>>>> 5fc2ed92
   constructor(
     private workflowItemService: WorkflowItemDataService,
     protected store: Store<any>,
