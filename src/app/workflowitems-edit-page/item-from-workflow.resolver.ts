<<<<<<< HEAD
import { Injectable } from '@angular/core';
import { Resolve } from '@angular/router';
=======
import { inject } from '@angular/core';
import {
  ActivatedRouteSnapshot,
  ResolveFn,
  RouterStateSnapshot,
} from '@angular/router';
import { Observable } from 'rxjs';
>>>>>>> 26ecc035

import { RemoteData } from '../core/data/remote-data';
import { Item } from '../core/shared/item.model';
import { SubmissionObjectResolver } from '../core/submission/resolver/submission-object.resolver';
import { WorkflowItemDataService } from '../core/submission/workflowitem-data.service';

<<<<<<< HEAD
/**
 * This class represents a resolver that requests a specific item before the route is activated
 */
@Injectable({ providedIn: 'root' })
export class ItemFromWorkflowResolver extends SubmissionObjectResolver<Item> implements Resolve<RemoteData<Item>> {

  constructor(
    protected dataService: WorkflowItemDataService,
  ) {
    super(dataService);
  }

}
=======
export const itemFromWorkflowResolver: ResolveFn<RemoteData<Item>> = (
  route: ActivatedRouteSnapshot,
  state: RouterStateSnapshot,
  workflowItemService: WorkflowItemDataService = inject(WorkflowItemDataService),
): Observable<RemoteData<Item>> => {
  return SubmissionObjectResolver(route, state, workflowItemService);
};
>>>>>>> 26ecc035
<|MERGE_RESOLUTION|>--- conflicted
+++ resolved
@@ -1,7 +1,3 @@
-<<<<<<< HEAD
-import { Injectable } from '@angular/core';
-import { Resolve } from '@angular/router';
-=======
 import { inject } from '@angular/core';
 import {
   ActivatedRouteSnapshot,
@@ -9,28 +5,12 @@
   RouterStateSnapshot,
 } from '@angular/router';
 import { Observable } from 'rxjs';
->>>>>>> 26ecc035
 
 import { RemoteData } from '../core/data/remote-data';
 import { Item } from '../core/shared/item.model';
 import { SubmissionObjectResolver } from '../core/submission/resolver/submission-object.resolver';
 import { WorkflowItemDataService } from '../core/submission/workflowitem-data.service';
 
-<<<<<<< HEAD
-/**
- * This class represents a resolver that requests a specific item before the route is activated
- */
-@Injectable({ providedIn: 'root' })
-export class ItemFromWorkflowResolver extends SubmissionObjectResolver<Item> implements Resolve<RemoteData<Item>> {
-
-  constructor(
-    protected dataService: WorkflowItemDataService,
-  ) {
-    super(dataService);
-  }
-
-}
-=======
 export const itemFromWorkflowResolver: ResolveFn<RemoteData<Item>> = (
   route: ActivatedRouteSnapshot,
   state: RouterStateSnapshot,
@@ -38,4 +18,3 @@
 ): Observable<RemoteData<Item>> => {
   return SubmissionObjectResolver(route, state, workflowItemService);
 };
->>>>>>> 26ecc035
