<<<<<<< HEAD
import { Directive, OnInit } from '@angular/core';
=======
>>>>>>> a8f31948
import { Location } from '@angular/common';
import {
  Component,
  OnInit,
} from '@angular/core';
import {
  ActivatedRoute,
  Data,
  Params,
  Router,
} from '@angular/router';
import { TranslateService } from '@ngx-translate/core';
import {
  combineLatest,
  Observable,
} from 'rxjs';
import {
  map,
  switchMap,
  take,
} from 'rxjs/operators';

import { RemoteData } from '../core/data/remote-data';
import { RequestService } from '../core/data/request.service';
import { RouteService } from '../core/services/route.service';
import { Item } from '../core/shared/item.model';
import {
  getAllSucceededRemoteData,
  getRemoteDataPayload,
} from '../core/shared/operators';
import { WorkflowItem } from '../core/submission/models/workflowitem.model';
import { WorkflowItemDataService } from '../core/submission/workflowitem-data.service';
import { isEmpty } from '../shared/empty.util';
import { NotificationsService } from '../shared/notifications/notifications.service';

/**
 * Abstract component representing a page to perform an action on a workflow item
 */
@Directive({
  // eslint-disable-next-line @angular-eslint/directive-selector
  selector: 'ds-workflowitem-action-page',
<<<<<<< HEAD
  standalone: true
=======
  template: '',
>>>>>>> a8f31948
})
export abstract class WorkflowItemActionPageDirective implements OnInit {
  public type;
  public wfi$: Observable<WorkflowItem>;
  public item$: Observable<Item>;
  protected previousQueryParameters?: Params;

  constructor(protected route: ActivatedRoute,
              protected workflowItemService: WorkflowItemDataService,
              protected router: Router,
              protected routeService: RouteService,
              protected notificationsService: NotificationsService,
              protected translationService: TranslateService,
              protected requestService: RequestService,
              protected location: Location,
  ) {
  }

  /**
   * Sets up the type, workflow item and its item object
   */
  ngOnInit() {
    this.type = this.getType();
    this.wfi$ = this.route.data.pipe(map((data: Data) => data.wfi as RemoteData<WorkflowItem>), getRemoteDataPayload());
    this.item$ = this.wfi$.pipe(switchMap((wfi: WorkflowItem) => (wfi.item as Observable<RemoteData<Item>>).pipe(getAllSucceededRemoteData(), getRemoteDataPayload())));
    this.previousQueryParameters = (this.location.getState() as { [key: string]: any })?.previousQueryParams;
  }

  /**
   * Performs the action and shows a notification based on the outcome of the action
   */
  performAction() {
    combineLatest([this.wfi$, this.requestService.removeByHrefSubstring('/discover')]).pipe(
      take(1),
      switchMap(([wfi]) => this.sendRequest(wfi.id)),
    ).subscribe((successful: boolean) => {
      if (successful) {
        const title = this.translationService.get('workflow-item.' + this.type + '.notification.success.title');
        const content = this.translationService.get('workflow-item.' + this.type + '.notification.success.content');
        this.notificationsService.success(title, content);
      } else {
        const title = this.translationService.get('workflow-item.' + this.type + '.notification.error.title');
        const content = this.translationService.get('workflow-item.' + this.type + '.notification.error.content');
        this.notificationsService.error(title, content);
      }
      this.previousPage();
    });
  }

  /**
   * Navigates to the previous url
   * If there's not previous url, it continues to the mydspace page instead
   */
  previousPage() {
    this.routeService.getPreviousUrl().pipe(take(1))
      .subscribe((url) => {
        let params: Params = {};
        if (isEmpty(url)) {
          url = '/mydspace';
          params = this.previousQueryParameters;
        }
        if (url.split('?').length > 1) {
          for (const param of url.split('?')[1].split('&')) {
            params[param.split('=')[0]] = decodeURIComponent(param.split('=')[1]);
          }
        }
        void this.router.navigate([url.split('?')[0]], { queryParams: params });
      },
      );
  }

  /**
   * Performs the action of this workflow item action page
   * @param id The id of the WorkflowItem
   */
  abstract sendRequest(id: string): Observable<boolean>;

  /**
   * Returns the type of page
   */
  abstract getType(): string;
}<|MERGE_RESOLUTION|>--- conflicted
+++ resolved
@@ -1,37 +1,15 @@
-<<<<<<< HEAD
 import { Directive, OnInit } from '@angular/core';
-=======
->>>>>>> a8f31948
 import { Location } from '@angular/common';
-import {
-  Component,
-  OnInit,
-} from '@angular/core';
-import {
-  ActivatedRoute,
-  Data,
-  Params,
-  Router,
-} from '@angular/router';
+import { ActivatedRoute, Data, Params, Router, } from '@angular/router';
 import { TranslateService } from '@ngx-translate/core';
-import {
-  combineLatest,
-  Observable,
-} from 'rxjs';
-import {
-  map,
-  switchMap,
-  take,
-} from 'rxjs/operators';
+import { combineLatest, Observable, } from 'rxjs';
+import { map, switchMap, take, } from 'rxjs/operators';
 
 import { RemoteData } from '../core/data/remote-data';
 import { RequestService } from '../core/data/request.service';
 import { RouteService } from '../core/services/route.service';
 import { Item } from '../core/shared/item.model';
-import {
-  getAllSucceededRemoteData,
-  getRemoteDataPayload,
-} from '../core/shared/operators';
+import { getAllSucceededRemoteData, getRemoteDataPayload, } from '../core/shared/operators';
 import { WorkflowItem } from '../core/submission/models/workflowitem.model';
 import { WorkflowItemDataService } from '../core/submission/workflowitem-data.service';
 import { isEmpty } from '../shared/empty.util';
@@ -43,11 +21,7 @@
 @Directive({
   // eslint-disable-next-line @angular-eslint/directive-selector
   selector: 'ds-workflowitem-action-page',
-<<<<<<< HEAD
   standalone: true
-=======
-  template: '',
->>>>>>> a8f31948
 })
 export abstract class WorkflowItemActionPageDirective implements OnInit {
   public type;
