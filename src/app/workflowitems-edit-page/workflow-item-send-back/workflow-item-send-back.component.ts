import { Location } from '@angular/common';
import { Component } from '@angular/core';
<<<<<<< HEAD
import { WorkflowItemActionPageDirective } from '../workflow-item-action-page.component';
=======
import {
  ActivatedRoute,
  Router,
} from '@angular/router';
import { TranslateService } from '@ngx-translate/core';
>>>>>>> a8f31948
import { Observable } from 'rxjs';

import { RequestService } from '../../core/data/request.service';
import { RouteService } from '../../core/services/route.service';
import { WorkflowItemDataService } from '../../core/submission/workflowitem-data.service';
import { NotificationsService } from '../../shared/notifications/notifications.service';
<<<<<<< HEAD
import { TranslateModule, TranslateService } from '@ngx-translate/core';
import { RequestService } from '../../core/data/request.service';
import { CommonModule, Location } from '@angular/common';
import {
  ModifyItemOverviewComponent
} from '../../item-page/edit-item-page/modify-item-overview/modify-item-overview.component';
import { VarDirective } from '../../shared/utils/var.directive';
=======
import { WorkflowItemActionPageComponent } from '../workflow-item-action-page.component';
>>>>>>> a8f31948

@Component({
  selector: 'ds-workflow-item-send-back',
  templateUrl: '../workflow-item-action-page.component.html',
<<<<<<< HEAD
  standalone: true,
  imports: [VarDirective, TranslateModule, CommonModule, ModifyItemOverviewComponent]
=======
>>>>>>> a8f31948
})
/**
 * Component representing a page to send back a workflow item to the submitter
 */
export class WorkflowItemSendBackComponent extends WorkflowItemActionPageDirective {
  constructor(protected route: ActivatedRoute,
              protected workflowItemService: WorkflowItemDataService,
              protected router: Router,
              protected routeService: RouteService,
              protected notificationsService: NotificationsService,
              protected translationService: TranslateService,
              protected requestService: RequestService,
              protected location: Location,
  ) {
    super(route, workflowItemService, router, routeService, notificationsService, translationService, requestService, location);
  }

  /**
   * Returns the type of page
   */
  getType(): string {
    return 'send-back';
  }

  /**
   * Performs the action of this workflow item action page
   * @param id The id of the WorkflowItem
   */
  sendRequest(id: string): Observable<boolean> {
    return this.workflowItemService.sendBack(id);
  }
}<|MERGE_RESOLUTION|>--- conflicted
+++ resolved
@@ -1,21 +1,17 @@
 import { Location } from '@angular/common';
 import { Component } from '@angular/core';
-<<<<<<< HEAD
 import { WorkflowItemActionPageDirective } from '../workflow-item-action-page.component';
-=======
 import {
   ActivatedRoute,
   Router,
 } from '@angular/router';
 import { TranslateService } from '@ngx-translate/core';
->>>>>>> a8f31948
 import { Observable } from 'rxjs';
 
 import { RequestService } from '../../core/data/request.service';
 import { RouteService } from '../../core/services/route.service';
 import { WorkflowItemDataService } from '../../core/submission/workflowitem-data.service';
 import { NotificationsService } from '../../shared/notifications/notifications.service';
-<<<<<<< HEAD
 import { TranslateModule, TranslateService } from '@ngx-translate/core';
 import { RequestService } from '../../core/data/request.service';
 import { CommonModule, Location } from '@angular/common';
@@ -23,18 +19,13 @@
   ModifyItemOverviewComponent
 } from '../../item-page/edit-item-page/modify-item-overview/modify-item-overview.component';
 import { VarDirective } from '../../shared/utils/var.directive';
-=======
 import { WorkflowItemActionPageComponent } from '../workflow-item-action-page.component';
->>>>>>> a8f31948
 
 @Component({
   selector: 'ds-workflow-item-send-back',
   templateUrl: '../workflow-item-action-page.component.html',
-<<<<<<< HEAD
   standalone: true,
   imports: [VarDirective, TranslateModule, CommonModule, ModifyItemOverviewComponent]
-=======
->>>>>>> a8f31948
 })
 /**
  * Component representing a page to send back a workflow item to the submitter
