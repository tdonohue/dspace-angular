--- conflicted
+++ resolved
@@ -8,16 +8,10 @@
  */
 
 @Component({
-<<<<<<< HEAD
     selector: 'ds-themed-workflow-item-send-back',
     styleUrls: [],
     templateUrl: './../../shared/theme-support/themed.component.html',
     standalone: true
-=======
-  selector: 'ds-themed-workflow-item-send-back',
-  styleUrls: [],
-  templateUrl: './../../shared/theme-support/themed.component.html',
->>>>>>> a8f31948
 })
 export class ThemedWorkflowItemSendBackComponent extends ThemedComponent<WorkflowItemSendBackComponent> {
   protected getComponentName(): string {
