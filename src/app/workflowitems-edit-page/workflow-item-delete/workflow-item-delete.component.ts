--- conflicted
+++ resolved
@@ -1,6 +1,5 @@
-import { Location } from '@angular/common';
+import { CommonModule, Location } from '@angular/common';
 import { Component } from '@angular/core';
-<<<<<<< HEAD
 import { Observable } from 'rxjs';
 import { WorkflowItemActionPageDirective } from '../workflow-item-action-page.component';
 import { ActivatedRoute, Router } from '@angular/router';
@@ -9,41 +8,21 @@
 import { NotificationsService } from '../../shared/notifications/notifications.service';
 import { TranslateModule, TranslateService } from '@ngx-translate/core';
 import { RequestService } from '../../core/data/request.service';
-=======
-import {
-  ActivatedRoute,
-  Router,
-} from '@angular/router';
-import { TranslateService } from '@ngx-translate/core';
-import { Observable } from 'rxjs';
->>>>>>> a8f31948
 import { map } from 'rxjs/operators';
 
 import { RemoteData } from '../../core/data/remote-data';
-import { RequestService } from '../../core/data/request.service';
-import { RouteService } from '../../core/services/route.service';
 import { NoContent } from '../../core/shared/NoContent.model';
 import { getFirstCompletedRemoteData } from '../../core/shared/operators';
-<<<<<<< HEAD
-import { CommonModule, Location } from '@angular/common';
 import { VarDirective } from '../../shared/utils/var.directive';
 import {
   ModifyItemOverviewComponent
 } from '../../item-page/edit-item-page/modify-item-overview/modify-item-overview.component';
-=======
-import { WorkflowItemDataService } from '../../core/submission/workflowitem-data.service';
-import { NotificationsService } from '../../shared/notifications/notifications.service';
-import { WorkflowItemActionPageComponent } from '../workflow-item-action-page.component';
->>>>>>> a8f31948
 
 @Component({
   selector: 'ds-workflow-item-delete',
   templateUrl: '../workflow-item-action-page.component.html',
-<<<<<<< HEAD
   standalone: true,
   imports: [VarDirective, TranslateModule, CommonModule, ModifyItemOverviewComponent]
-=======
->>>>>>> a8f31948
 })
 /**
  * Component representing a page to delete a workflow item
