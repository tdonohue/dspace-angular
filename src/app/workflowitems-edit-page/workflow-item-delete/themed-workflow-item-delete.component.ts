--- conflicted
+++ resolved
@@ -8,16 +8,10 @@
  */
 
 @Component({
-<<<<<<< HEAD
     selector: 'ds-themed-workflow-item-delete',
     styleUrls: [],
     templateUrl: './../../shared/theme-support/themed.component.html',
     standalone: true
-=======
-  selector: 'ds-themed-workflow-item-delete',
-  styleUrls: [],
-  templateUrl: './../../shared/theme-support/themed.component.html',
->>>>>>> a8f31948
 })
 export class ThemedWorkflowItemDeleteComponent extends ThemedComponent<WorkflowItemDeleteComponent> {
   protected getComponentName(): string {
