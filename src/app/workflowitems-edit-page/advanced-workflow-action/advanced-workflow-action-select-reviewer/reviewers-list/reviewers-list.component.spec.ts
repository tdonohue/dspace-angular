--- conflicted
+++ resolved
@@ -62,6 +62,8 @@
 import { TranslateLoaderMock } from '../../../../shared/testing/translate-loader.mock';
 import { ReviewersListComponent } from './reviewers-list.component';
 
+// todo: optimize imports
+
 // NOTE: Because ReviewersListComponent extends MembersListComponent, the below tests ONLY validate
 // features which are *unique* to ReviewersListComponent. All other features are tested in the
 // members-list.component.spec.ts file.
@@ -102,12 +104,6 @@
       clearLinkRequests() {
         // empty
       },
-<<<<<<< HEAD
-      getEPeoplePageRouterLink(): string {
-        return '/access-control/epeople';
-      },
-=======
->>>>>>> c55d518d
     };
     groupsDataServiceStub = {
       activeGroup: activeGroup,
