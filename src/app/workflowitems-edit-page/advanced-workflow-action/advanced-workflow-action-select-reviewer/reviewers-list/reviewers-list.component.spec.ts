import { CommonModule } from '@angular/common';
<<<<<<< HEAD
import { NO_ERRORS_SCHEMA, SimpleChange, DebugElement } from '@angular/core';
import { ComponentFixture, fakeAsync, flush, TestBed, waitForAsync } from '@angular/core/testing';
import { FormsModule, ReactiveFormsModule } from '@angular/forms';
import { BrowserModule, By } from '@angular/platform-browser';
import { ActivatedRoute, Router } from '@angular/router';
=======
import {
  DebugElement,
  NO_ERRORS_SCHEMA,
  SimpleChange,
} from '@angular/core';
import {
  ComponentFixture,
  fakeAsync,
  flush,
  TestBed,
  waitForAsync,
} from '@angular/core/testing';
import {
  FormsModule,
  ReactiveFormsModule,
} from '@angular/forms';
import {
  BrowserModule,
  By,
} from '@angular/platform-browser';
import { Router } from '@angular/router';
>>>>>>> a8f31948
import { NgbModule } from '@ng-bootstrap/ng-bootstrap';
import {
  TranslateLoader,
  TranslateModule,
  TranslateService,
} from '@ngx-translate/core';
import {
  Observable,
  of as observableOf,
} from 'rxjs';

import { RestResponse } from '../../../../core/cache/response.models';
import {
  buildPaginatedList,
  PaginatedList,
} from '../../../../core/data/paginated-list.model';
import { RemoteData } from '../../../../core/data/remote-data';
import { EPersonDataService } from '../../../../core/eperson/eperson-data.service';
import { GroupDataService } from '../../../../core/eperson/group-data.service';
import { EPerson } from '../../../../core/eperson/models/eperson.model';
import { Group } from '../../../../core/eperson/models/group.model';
import { PaginationService } from '../../../../core/pagination/pagination.service';
import { PageInfo } from '../../../../core/shared/page-info.model';
import { FormBuilderService } from '../../../../shared/form/builder/form-builder.service';
import { getMockFormBuilderService } from '../../../../shared/mocks/form-builder-service.mock';
import { RouterMock } from '../../../../shared/mocks/router.mock';
import { getMockTranslateService } from '../../../../shared/mocks/translate.service.mock';
import { NotificationsService } from '../../../../shared/notifications/notifications.service';
import {
  createNoContentRemoteDataObject$,
  createSuccessfulRemoteDataObject$,
} from '../../../../shared/remote-data.utils';
import {
  EPersonMock,
  EPersonMock2,
} from '../../../../shared/testing/eperson.mock';
import { GroupMock } from '../../../../shared/testing/group-mock';
import { NotificationsServiceStub } from '../../../../shared/testing/notifications-service.stub';
import { PaginationServiceStub } from '../../../../shared/testing/pagination-service.stub';
<<<<<<< HEAD
import { ContextHelpDirective } from '../../../../shared/context-help.directive';
import { PaginationComponent } from '../../../../shared/pagination/pagination.component';
import { ActivatedRouteStub } from '../../../../shared/testing/active-router.stub';
=======
import { TranslateLoaderMock } from '../../../../shared/testing/translate-loader.mock';
import { ReviewersListComponent } from './reviewers-list.component';

// todo: optimize imports
>>>>>>> a8f31948

// NOTE: Because ReviewersListComponent extends MembersListComponent, the below tests ONLY validate
// features which are *unique* to ReviewersListComponent. All other features are tested in the
// members-list.component.spec.ts file.
describe('ReviewersListComponent', () => {
  let component: ReviewersListComponent;
  let fixture: ComponentFixture<ReviewersListComponent>;
  let translateService: TranslateService;
  let builderService: FormBuilderService;
  let ePersonDataServiceStub: any;
  let groupsDataServiceStub: any;
  let activeGroup: Group;
  let epersonMembers: EPerson[];
  let epersonNonMembers: EPerson[];
  let paginationService;

  beforeEach(waitForAsync(() => {
    activeGroup = GroupMock;
    epersonMembers = [EPersonMock2];
    epersonNonMembers = [EPersonMock];
    ePersonDataServiceStub = {
      activeGroup: activeGroup,
      epersonMembers: epersonMembers,
      epersonNonMembers: epersonNonMembers,
      // This method is used to get all the current members
      findListByHref(_href: string): Observable<RemoteData<PaginatedList<EPerson>>> {
        return createSuccessfulRemoteDataObject$(buildPaginatedList<EPerson>(new PageInfo(), groupsDataServiceStub.getEPersonMembers()));
      },
      // This method is used to search across *non-members*
      searchByScope(scope: string, query: string): Observable<RemoteData<PaginatedList<EPerson>>> {
        if (query === '') {
          return createSuccessfulRemoteDataObject$(buildPaginatedList(new PageInfo(), epersonNonMembers));
        }
        return createSuccessfulRemoteDataObject$(buildPaginatedList(new PageInfo(), []));
      },
      clearEPersonRequests() {
        // empty
      },
      clearLinkRequests() {
        // empty
      },
    };
    groupsDataServiceStub = {
      activeGroup: activeGroup,
      epersonMembers: epersonMembers,
      epersonNonMembers: epersonNonMembers,
      getActiveGroup(): Observable<Group> {
        return observableOf(activeGroup);
      },
      getEPersonMembers() {
        return this.epersonMembers;
      },
      addMemberToGroup(parentGroup, epersonToAdd: EPerson): Observable<RestResponse> {
        // Add eperson to list of members
        this.epersonMembers = [...this.epersonMembers, epersonToAdd];
        // Remove eperson from list of non-members
        this.epersonNonMembers.forEach( (eperson: EPerson, index: number) => {
          if (eperson.id === epersonToAdd.id) {
            this.epersonNonMembers.splice(index, 1);
          }
        });
        return observableOf(new RestResponse(true, 200, 'Success'));
      },
      clearGroupsRequests() {
        // empty
      },
      clearGroupLinkRequests() {
        // empty
      },
      getGroupEditPageRouterLink(group: Group): string {
        return '/access-control/groups/' + group.id;
      },
      deleteMemberFromGroup(parentGroup, epersonToDelete: EPerson): Observable<RestResponse> {
        // Remove eperson from list of members
        this.epersonMembers.forEach( (eperson: EPerson, index: number) => {
          if (eperson.id === epersonToDelete.id) {
            this.epersonMembers.splice(index, 1);
          }
        });
        // Add eperson to list of non-members
        this.epersonNonMembers = [...this.epersonNonMembers, epersonToDelete];
        return observableOf(new RestResponse(true, 200, 'Success'));
      },
      // Used to find the currently active group
      findById(id: string) {
        if (activeGroup.id === id) {
          return createSuccessfulRemoteDataObject$(activeGroup);
        }
        return createNoContentRemoteDataObject$();
      },
      editGroup() {
        // empty
      },
    };
    builderService = getMockFormBuilderService();
    translateService = getMockTranslateService();

    paginationService = new PaginationServiceStub();
    return TestBed.configureTestingModule({
    imports: [CommonModule, NgbModule, FormsModule, ReactiveFormsModule, BrowserModule,
        TranslateModule.forRoot({
<<<<<<< HEAD
            loader: {
                provide: TranslateLoader,
                useClass: TranslateLoaderMock
            }
        }), ReviewersListComponent],
    providers: [ReviewersListComponent,
=======
          loader: {
            provide: TranslateLoader,
            useClass: TranslateLoaderMock,
          },
        }),
      ],
      declarations: [ReviewersListComponent],
      providers: [ReviewersListComponent,
>>>>>>> a8f31948
        { provide: EPersonDataService, useValue: ePersonDataServiceStub },
        { provide: GroupDataService, useValue: groupsDataServiceStub },
        { provide: NotificationsService, useValue: new NotificationsServiceStub() },
        { provide: FormBuilderService, useValue: builderService },
        { provide: Router, useValue: new RouterMock() },
        { provide: PaginationService, useValue: paginationService },
<<<<<<< HEAD
        { provide: ActivatedRoute, useValue: new ActivatedRouteStub() },
    ],
    schemas: [NO_ERRORS_SCHEMA]
})
.overrideComponent(ReviewersListComponent, {
  remove: {
    imports: [ContextHelpDirective, PaginationComponent]
  }
})
.compileComponents();
=======
      ],
      schemas: [NO_ERRORS_SCHEMA],
    }).compileComponents();
>>>>>>> a8f31948
  }));

  beforeEach(() => {
    fixture = TestBed.createComponent(ReviewersListComponent);
    component = fixture.componentInstance;
    fixture.detectChanges();
  });
  afterEach(fakeAsync(() => {
    fixture.destroy();
    flush();
    component = null;
    fixture.debugElement.nativeElement.remove();
  }));


  describe('when no group is selected', () => {
    beforeEach(() => {
      component.ngOnChanges({
        groupId: new SimpleChange(undefined, null, true),
      });
      fixture.detectChanges();
    });

    it('should show no ePersons because no group is selected', () => {
      const ePersonIdsFound = fixture.debugElement.queryAll(By.css('#ePeopleMembersOfGroup tr td:first-child'));
      expect(ePersonIdsFound.length).toEqual(0);
      epersonMembers.map((ePerson: EPerson) => {
        expect(ePersonIdsFound.find((foundEl) => {
          return (foundEl.nativeElement.textContent.trim() === ePerson.uuid);
        })).not.toBeTruthy();
      });
    });
  });

  describe('when a group is selected', () => {
    beforeEach(() => {
      component.ngOnChanges({
        groupId: new SimpleChange(undefined, GroupMock.id, true),
      });
      fixture.detectChanges();
    });

    it('should show all ePerson members of group', () => {
      const ePersonIdsFound = fixture.debugElement.queryAll(By.css('#ePeopleMembersOfGroup tr td:first-child'));
      expect(ePersonIdsFound.length).toEqual(1);
      epersonMembers.map((ePerson: EPerson) => {
        expect(ePersonIdsFound.find((foundEl: DebugElement) => {
          return (foundEl.nativeElement.textContent.trim() === ePerson.uuid);
        })).toBeTruthy();
      });
    });
  });


  it('should replace the value when a new member is added when multipleReviewers is false', () => {
    spyOn(component.selectedReviewersUpdated, 'emit');
    component.multipleReviewers = false;
    component.selectedReviewers = [EPersonMock];

    component.addMemberToGroup(EPersonMock2);

    expect(component.selectedReviewers).toEqual([EPersonMock2]);
    expect(component.selectedReviewersUpdated.emit).toHaveBeenCalledWith([EPersonMock2]);
  });

  it('should add the value when a new member is added when multipleReviewers is true', () => {
    spyOn(component.selectedReviewersUpdated, 'emit');
    component.multipleReviewers = true;
    component.selectedReviewers = [EPersonMock];

    component.addMemberToGroup(EPersonMock2);

    expect(component.selectedReviewers).toEqual([EPersonMock, EPersonMock2]);
    expect(component.selectedReviewersUpdated.emit).toHaveBeenCalledWith([EPersonMock, EPersonMock2]);
  });

  it('should delete the member when present', () => {
    spyOn(component.selectedReviewersUpdated, 'emit');
    component.selectedReviewers = [EPersonMock];

    component.deleteMemberFromGroup(EPersonMock);

    expect(component.selectedReviewers).toEqual([]);
    expect(component.selectedReviewersUpdated.emit).toHaveBeenCalledWith([]);
  });

});<|MERGE_RESOLUTION|>--- conflicted
+++ resolved
@@ -1,49 +1,15 @@
 import { CommonModule } from '@angular/common';
-<<<<<<< HEAD
-import { NO_ERRORS_SCHEMA, SimpleChange, DebugElement } from '@angular/core';
-import { ComponentFixture, fakeAsync, flush, TestBed, waitForAsync } from '@angular/core/testing';
-import { FormsModule, ReactiveFormsModule } from '@angular/forms';
-import { BrowserModule, By } from '@angular/platform-browser';
+import { DebugElement, NO_ERRORS_SCHEMA, SimpleChange, } from '@angular/core';
+import { ComponentFixture, fakeAsync, flush, TestBed, waitForAsync, } from '@angular/core/testing';
+import { FormsModule, ReactiveFormsModule, } from '@angular/forms';
+import { BrowserModule, By, } from '@angular/platform-browser';
 import { ActivatedRoute, Router } from '@angular/router';
-=======
-import {
-  DebugElement,
-  NO_ERRORS_SCHEMA,
-  SimpleChange,
-} from '@angular/core';
-import {
-  ComponentFixture,
-  fakeAsync,
-  flush,
-  TestBed,
-  waitForAsync,
-} from '@angular/core/testing';
-import {
-  FormsModule,
-  ReactiveFormsModule,
-} from '@angular/forms';
-import {
-  BrowserModule,
-  By,
-} from '@angular/platform-browser';
-import { Router } from '@angular/router';
->>>>>>> a8f31948
 import { NgbModule } from '@ng-bootstrap/ng-bootstrap';
-import {
-  TranslateLoader,
-  TranslateModule,
-  TranslateService,
-} from '@ngx-translate/core';
-import {
-  Observable,
-  of as observableOf,
-} from 'rxjs';
+import { TranslateLoader, TranslateModule, TranslateService, } from '@ngx-translate/core';
+import { Observable, of as observableOf, } from 'rxjs';
 
 import { RestResponse } from '../../../../core/cache/response.models';
-import {
-  buildPaginatedList,
-  PaginatedList,
-} from '../../../../core/data/paginated-list.model';
+import { buildPaginatedList, PaginatedList, } from '../../../../core/data/paginated-list.model';
 import { RemoteData } from '../../../../core/data/remote-data';
 import { EPersonDataService } from '../../../../core/eperson/eperson-data.service';
 import { GroupDataService } from '../../../../core/eperson/group-data.service';
@@ -60,23 +26,17 @@
   createNoContentRemoteDataObject$,
   createSuccessfulRemoteDataObject$,
 } from '../../../../shared/remote-data.utils';
-import {
-  EPersonMock,
-  EPersonMock2,
-} from '../../../../shared/testing/eperson.mock';
+import { EPersonMock, EPersonMock2, } from '../../../../shared/testing/eperson.mock';
 import { GroupMock } from '../../../../shared/testing/group-mock';
 import { NotificationsServiceStub } from '../../../../shared/testing/notifications-service.stub';
 import { PaginationServiceStub } from '../../../../shared/testing/pagination-service.stub';
-<<<<<<< HEAD
 import { ContextHelpDirective } from '../../../../shared/context-help.directive';
 import { PaginationComponent } from '../../../../shared/pagination/pagination.component';
 import { ActivatedRouteStub } from '../../../../shared/testing/active-router.stub';
-=======
 import { TranslateLoaderMock } from '../../../../shared/testing/translate-loader.mock';
 import { ReviewersListComponent } from './reviewers-list.component';
 
 // todo: optimize imports
->>>>>>> a8f31948
 
 // NOTE: Because ReviewersListComponent extends MembersListComponent, the below tests ONLY validate
 // features which are *unique* to ReviewersListComponent. All other features are tested in the
@@ -178,33 +138,21 @@
     return TestBed.configureTestingModule({
     imports: [CommonModule, NgbModule, FormsModule, ReactiveFormsModule, BrowserModule,
         TranslateModule.forRoot({
-<<<<<<< HEAD
             loader: {
                 provide: TranslateLoader,
-                useClass: TranslateLoaderMock
-            }
+                useClass: TranslateLoaderMock,
+            },
         }), ReviewersListComponent],
     providers: [ReviewersListComponent,
-=======
-          loader: {
-            provide: TranslateLoader,
-            useClass: TranslateLoaderMock,
-          },
-        }),
-      ],
-      declarations: [ReviewersListComponent],
-      providers: [ReviewersListComponent,
->>>>>>> a8f31948
         { provide: EPersonDataService, useValue: ePersonDataServiceStub },
         { provide: GroupDataService, useValue: groupsDataServiceStub },
         { provide: NotificationsService, useValue: new NotificationsServiceStub() },
         { provide: FormBuilderService, useValue: builderService },
         { provide: Router, useValue: new RouterMock() },
         { provide: PaginationService, useValue: paginationService },
-<<<<<<< HEAD
         { provide: ActivatedRoute, useValue: new ActivatedRouteStub() },
     ],
-    schemas: [NO_ERRORS_SCHEMA]
+    schemas: [NO_ERRORS_SCHEMA],
 })
 .overrideComponent(ReviewersListComponent, {
   remove: {
@@ -212,11 +160,6 @@
   }
 })
 .compileComponents();
-=======
-      ],
-      schemas: [NO_ERRORS_SCHEMA],
-    }).compileComponents();
->>>>>>> a8f31948
   }));
 
   beforeEach(() => {
