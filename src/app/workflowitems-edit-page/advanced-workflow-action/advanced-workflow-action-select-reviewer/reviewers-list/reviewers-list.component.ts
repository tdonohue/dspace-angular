import { Component, OnDestroy, OnInit, Input, OnChanges, SimpleChanges, EventEmitter, Output } from '@angular/core';
import { UntypedFormBuilder } from '@angular/forms';
import { Router } from '@angular/router';
import { TranslateService } from '@ngx-translate/core';
import { EPersonDataService } from '../../../../core/eperson/eperson-data.service';
import { GroupDataService } from '../../../../core/eperson/group-data.service';
import { NotificationsService } from '../../../../shared/notifications/notifications.service';
import { PaginationService } from '../../../../core/pagination/pagination.service';
import { Group } from '../../../../core/eperson/models/group.model';
import { getFirstSucceededRemoteDataPayload } from '../../../../core/shared/operators';
import { EpersonDtoModel } from '../../../../core/eperson/models/eperson-dto.model';
import { EPerson } from '../../../../core/eperson/models/eperson.model';
import { Observable, of as observableOf } from 'rxjs';
import { hasValue } from '../../../../shared/empty.util';
import { PaginatedList } from '../../../../core/data/paginated-list.model';
import {
  MembersListComponent,
  EPersonListActionConfig,
} from '../../../../access-control/group-registry/group-form/members-list/members-list.component';
import { DSONameService } from '../../../../core/breadcrumbs/dso-name.service';

/**
 * Keys to keep track of specific subscriptions
 */
enum SubKey {
  ActiveGroup,
  MembersDTO,
  SearchResultsDTO,
}

/**
 * A custom {@link MembersListComponent} for the advanced SelectReviewer workflow.
 */
@Component({
  selector: 'ds-reviewers-list',
  // templateUrl: './reviewers-list.component.html',
  templateUrl: '../../../../access-control/group-registry/group-form/members-list/members-list.component.html',
})
export class ReviewersListComponent extends MembersListComponent implements OnInit, OnChanges, OnDestroy {

  @Input()
  groupId: string | null;

  @Input()
  actionConfig: EPersonListActionConfig;

  @Input()
  multipleReviewers: boolean;

  @Output()
  selectedReviewersUpdated: EventEmitter<EPerson[]> = new EventEmitter();

  selectedReviewers: EpersonDtoModel[] = [];

<<<<<<< HEAD
  constructor(
    protected groupService: GroupDataService,
    public ePersonDataService: EPersonDataService,
    protected translateService: TranslateService,
    protected notificationsService: NotificationsService,
    protected formBuilder: FormBuilder,
    protected paginationService: PaginationService,
    protected router: Router,
    public dsoNameService: DSONameService,
  ) {
    super(groupService, ePersonDataService, translateService, notificationsService, formBuilder, paginationService, router, dsoNameService);
=======
  constructor(protected groupService: GroupDataService,
              public ePersonDataService: EPersonDataService,
              translateService: TranslateService,
              notificationsService: NotificationsService,
              formBuilder: UntypedFormBuilder,
              paginationService: PaginationService,
              router: Router) {
    super(groupService, ePersonDataService, translateService, notificationsService, formBuilder, paginationService, router);
>>>>>>> 8218ed59
  }

  ngOnInit() {
    this.searchForm = this.formBuilder.group(({
      scope: 'metadata',
      query: '',
    }));
  }

  ngOnChanges(changes: SimpleChanges): void {
    this.groupId = changes.groupId.currentValue;
    if (changes.groupId.currentValue !== changes.groupId.previousValue) {
      if (this.groupId === null) {
        this.retrieveMembers(this.config.currentPage);
      } else {
        this.subs.set(SubKey.ActiveGroup, this.groupService.findById(this.groupId).pipe(
          getFirstSucceededRemoteDataPayload(),
        ).subscribe((activeGroup: Group) => {
          if (activeGroup != null) {
            this.groupDataService.editGroup(activeGroup);
            this.groupBeingEdited = activeGroup;
            this.retrieveMembers(this.config.currentPage);
          }
        }));
      }
    }
  }

  /**
   * Sets the list of currently selected members, when no group is defined the list of {@link selectedReviewers}
   * will be set.
   *
   *  @param page The number of the page to retrieve
   */
  retrieveMembers(page: number): void {
    this.config.currentPage = page;
    if (this.groupId === null) {
      this.unsubFrom(SubKey.MembersDTO);
      const paginatedListOfDTOs: PaginatedList<EpersonDtoModel> = new PaginatedList();
      paginatedListOfDTOs.page = this.selectedReviewers;
      this.ePeopleMembersOfGroupDtos.next(paginatedListOfDTOs);
    } else {
      super.retrieveMembers(page);
    }
  }

  /**
   * Checks whether the given {@link possibleMember} is part of the {@link selectedReviewers}.
   *
   * @param possibleMember The {@link EPerson} that needs to be checked
   */
  isMemberOfGroup(possibleMember: EPerson): Observable<boolean> {
    return observableOf(hasValue(this.selectedReviewers.find((reviewer: EpersonDtoModel) => reviewer.eperson.id === possibleMember.id)));
  }

  /**
   * Removes the {@link ePerson} from the {@link selectedReviewers}
   *
   * @param ePerson The {@link EpersonDtoModel} containg the {@link EPerson} to remove
   */
  deleteMemberFromGroup(ePerson: EpersonDtoModel) {
    ePerson.memberOfGroup = false;
    const index = this.selectedReviewers.indexOf(ePerson);
    if (index !== -1) {
      this.selectedReviewers.splice(index, 1);
    }
    this.selectedReviewersUpdated.emit(this.selectedReviewers.map((ePersonDtoModel: EpersonDtoModel) => ePersonDtoModel.eperson));
  }

  /**
   * Adds the {@link ePerson} to the {@link selectedReviewers} (or replaces it when {@link multipleReviewers} is
   * `false`). Afterwards it will emit the list.
   *
   * @param ePerson The {@link EPerson} to add to the list
   */
  addMemberToGroup(ePerson: EpersonDtoModel) {
    ePerson.memberOfGroup = true;
    if (!this.multipleReviewers) {
      for (const selectedReviewer of this.selectedReviewers) {
        selectedReviewer.memberOfGroup = false;
      }
      this.selectedReviewers = [];
    }
    this.selectedReviewers.push(ePerson);
    this.selectedReviewersUpdated.emit(this.selectedReviewers.map((epersonDtoModel: EpersonDtoModel) => epersonDtoModel.eperson));
  }

}<|MERGE_RESOLUTION|>--- conflicted
+++ resolved
@@ -52,28 +52,17 @@
 
   selectedReviewers: EpersonDtoModel[] = [];
 
-<<<<<<< HEAD
   constructor(
     protected groupService: GroupDataService,
     public ePersonDataService: EPersonDataService,
     protected translateService: TranslateService,
     protected notificationsService: NotificationsService,
-    protected formBuilder: FormBuilder,
+    protected formBuilder: UntypedFormBuilder,
     protected paginationService: PaginationService,
     protected router: Router,
     public dsoNameService: DSONameService,
   ) {
     super(groupService, ePersonDataService, translateService, notificationsService, formBuilder, paginationService, router, dsoNameService);
-=======
-  constructor(protected groupService: GroupDataService,
-              public ePersonDataService: EPersonDataService,
-              translateService: TranslateService,
-              notificationsService: NotificationsService,
-              formBuilder: UntypedFormBuilder,
-              paginationService: PaginationService,
-              router: Router) {
-    super(groupService, ePersonDataService, translateService, notificationsService, formBuilder, paginationService, router);
->>>>>>> 8218ed59
   }
 
   ngOnInit() {
