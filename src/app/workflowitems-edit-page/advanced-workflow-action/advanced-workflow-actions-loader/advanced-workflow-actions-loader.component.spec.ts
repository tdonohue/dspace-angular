--- conflicted
+++ resolved
@@ -3,25 +3,18 @@
 import { AdvancedWorkflowActionsLoaderComponent } from './advanced-workflow-actions-loader.component';
 import { Router } from '@angular/router';
 import { RouterStub } from '../../../shared/testing/router.stub';
-<<<<<<< HEAD
 import { ChangeDetectionStrategy, Component, ComponentFactoryResolver, Directive, Injector, NO_ERRORS_SCHEMA, ViewContainerRef } from '@angular/core';
 import { AdvancedWorkflowActionsDirective } from './advanced-workflow-actions.directive';
-=======
-import { ChangeDetectionStrategy, Component } from '@angular/core';
 import { DynamicComponentLoaderDirective } from '../../../shared/abstract-component-loader/dynamic-component-loader.directive';
->>>>>>> 061129ec
 import {
   rendersAdvancedWorkflowTaskOption
 } from '../../../shared/mydspace-actions/claimed-task/switcher/claimed-task-actions-decorator';
 import { By } from '@angular/platform-browser';
 import { PAGE_NOT_FOUND_PATH } from '../../../app-routing-paths';
-<<<<<<< HEAD
+import { ThemeService } from 'src/app/shared/theme-support/theme.service';
+import { getMockThemeService } from 'src/app/shared/mocks/theme-service.mock';
 import { RouterTestingModule } from '@angular/router/testing';
 import { TranslateModule } from '@ngx-translate/core';
-=======
-import { ThemeService } from 'src/app/shared/theme-support/theme.service';
-import { getMockThemeService } from 'src/app/shared/mocks/theme-service.mock';
->>>>>>> 061129ec
 
 const ADVANCED_WORKFLOW_ACTION_TEST = 'testaction';
 
@@ -30,8 +23,8 @@
   let fixture: ComponentFixture<AdvancedWorkflowActionsLoaderComponent>;
 
   let router: RouterStub;
-<<<<<<< HEAD
   let mockComponentFactoryResolver: any;
+  let themeService: ThemeService;
 
   beforeEach(async () => {
     router = new RouterStub();
@@ -40,35 +33,23 @@
         AdvancedWorkflowActionTestComponent
       ),
     };
+    themeService = getMockThemeService();
 
     TestBed.configureTestingModule({
       imports: [
         TranslateModule.forRoot(),
         AdvancedWorkflowActionsDirective,
         RouterTestingModule,
-=======
-  let themeService: ThemeService;
-
-  beforeEach(async () => {
-    router = new RouterStub();
-    themeService = getMockThemeService();
-
-    await TestBed.configureTestingModule({
-      declarations: [
         DynamicComponentLoaderDirective,
->>>>>>> 061129ec
         AdvancedWorkflowActionsLoaderComponent,
         AdvancedWorkflowActionTestComponent,
       ],
       providers: [
         { provide: Router, useValue: router },
-<<<<<<< HEAD
         { provide: ComponentFactoryResolver, useValue: mockComponentFactoryResolver },
         { provide: Injector, useValue: {} },
-        ViewContainerRef
-=======
+        ViewContainerRef,
         { provide: ThemeService, useValue: themeService },
->>>>>>> 061129ec
       ],
       schemas: [NO_ERRORS_SCHEMA]
     }).overrideComponent(AdvancedWorkflowActionsLoaderComponent, {
