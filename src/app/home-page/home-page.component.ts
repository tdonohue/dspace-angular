--- conflicted
+++ resolved
@@ -1,24 +1,16 @@
-<<<<<<< HEAD
 import { Component, Inject, OnDestroy, OnInit, PLATFORM_ID } from '@angular/core';
 import { map, switchMap } from 'rxjs/operators';
-=======
-import { Component, Inject, OnInit } from '@angular/core';
-import { map } from 'rxjs/operators';
->>>>>>> bfeeeac9
 import { ActivatedRoute } from '@angular/router';
 import { Observable } from 'rxjs';
 import { Site } from '../core/shared/site.model';
 import { environment } from '../../environments/environment';
-<<<<<<< HEAD
 import { isPlatformServer } from '@angular/common';
 import { ServerResponseService } from '../core/services/server-response.service';
 import { NotifyInfoService } from '../core/coar-notify/notify-info/notify-info.service';
 import { LinkDefinition, LinkHeadService } from '../core/services/link-head.service';
 import { isNotEmpty } from '../shared/empty.util';
 
-=======
 import { APP_CONFIG, AppConfig } from 'src/config/app-config.interface';
->>>>>>> bfeeeac9
 @Component({
   selector: 'ds-home-page',
   styleUrls: ['./home-page.component.scss'],
