<ds-home-coar></ds-home-coar>
<<<<<<< HEAD
<ds-home-news></ds-home-news>
<div [ngClass]="showDiscoverFilters ? 'container-fluid' : 'container'">
  <ds-page-with-sidebar [sidebarContent]="sidebar" [sideBarWidth]="showDiscoverFilters ? 3 : 0" [class]="showDiscoverFilters ? 'row mx-3' : ''">
    <div [class.col-sm-12]="showDiscoverFilters">
      <button *ngIf="showDiscoverFilters && (isXsOrSm$ | async) && sidebarService.isCollapsed" (click)="sidebarService.expand()"
              class="btn btn-outline-primary d-block ml-auto mb-3">
        <i class="fas fa-sliders"></i> {{ 'search.sidebar.open' | translate }}
      </button>
      <ng-container *ngIf="(site$ | async) as site">
        <ds-view-tracker [object]="site"></ds-view-tracker>
      </ng-container>
      <ds-search-form [inPlaceSearch]="false"
                             [searchPlaceholder]="'home.search-form.placeholder' | translate">
      </ds-search-form>
      <ds-top-level-community-list></ds-top-level-community-list>
      <ds-recent-item-list *ngIf="recentSubmissionspageSize>0"></ds-recent-item-list>
    </div>
  </ds-page-with-sidebar>
</div>
<ds-suggestions-popup></ds-suggestions-popup>

<ng-template #sidebar>
  <div *ngIf="showDiscoverFilters">
    <ds-configuration-search-page [sideBarWidth]="12" [showViewModes]="false" [searchEnabled]="false"
                                         [inPlaceSearch]="false" [showScopeSelector]="false">
    </ds-configuration-search-page>
  </div>
=======
<ds-themed-home-news></ds-themed-home-news>
<ds-themed-configuration-search-page *ngIf="showDiscoverFilters"
                              [sideBarWidth]="3"
                              [showViewModes]="false"
                              [searchEnabled]="false"
                              [inPlaceSearch]="false"
                              [showScopeSelector]="false">
  <ng-container searchContentTop *ngTemplateOutlet="homeContent"></ng-container>
</ds-themed-configuration-search-page>
<div *ngIf="!showDiscoverFilters" class="container">
  <ng-container *ngTemplateOutlet="homeContent"></ng-container>
</div>
<ds-suggestions-popup></ds-suggestions-popup>

<ng-template #homeContent>
  <ng-container *ngIf="(site$ | async) as site">
    <ds-view-tracker [object]="site"></ds-view-tracker>
  </ng-container>
  <ds-themed-search-form [inPlaceSearch]="false"
                         [searchPlaceholder]="'home.search-form.placeholder' | translate">
  </ds-themed-search-form>
  <ds-themed-top-level-community-list></ds-themed-top-level-community-list>
  <ds-recent-item-list *ngIf="recentSubmissionspageSize>0"></ds-recent-item-list>
>>>>>>> 6d582cd3
</ng-template><|MERGE_RESOLUTION|>--- conflicted
+++ resolved
@@ -1,42 +1,13 @@
 <ds-home-coar></ds-home-coar>
-<<<<<<< HEAD
 <ds-home-news></ds-home-news>
-<div [ngClass]="showDiscoverFilters ? 'container-fluid' : 'container'">
-  <ds-page-with-sidebar [sidebarContent]="sidebar" [sideBarWidth]="showDiscoverFilters ? 3 : 0" [class]="showDiscoverFilters ? 'row mx-3' : ''">
-    <div [class.col-sm-12]="showDiscoverFilters">
-      <button *ngIf="showDiscoverFilters && (isXsOrSm$ | async) && sidebarService.isCollapsed" (click)="sidebarService.expand()"
-              class="btn btn-outline-primary d-block ml-auto mb-3">
-        <i class="fas fa-sliders"></i> {{ 'search.sidebar.open' | translate }}
-      </button>
-      <ng-container *ngIf="(site$ | async) as site">
-        <ds-view-tracker [object]="site"></ds-view-tracker>
-      </ng-container>
-      <ds-search-form [inPlaceSearch]="false"
-                             [searchPlaceholder]="'home.search-form.placeholder' | translate">
-      </ds-search-form>
-      <ds-top-level-community-list></ds-top-level-community-list>
-      <ds-recent-item-list *ngIf="recentSubmissionspageSize>0"></ds-recent-item-list>
-    </div>
-  </ds-page-with-sidebar>
-</div>
-<ds-suggestions-popup></ds-suggestions-popup>
-
-<ng-template #sidebar>
-  <div *ngIf="showDiscoverFilters">
-    <ds-configuration-search-page [sideBarWidth]="12" [showViewModes]="false" [searchEnabled]="false"
-                                         [inPlaceSearch]="false" [showScopeSelector]="false">
-    </ds-configuration-search-page>
-  </div>
-=======
-<ds-themed-home-news></ds-themed-home-news>
-<ds-themed-configuration-search-page *ngIf="showDiscoverFilters"
+<ds-configuration-search-page *ngIf="showDiscoverFilters"
                               [sideBarWidth]="3"
                               [showViewModes]="false"
                               [searchEnabled]="false"
                               [inPlaceSearch]="false"
                               [showScopeSelector]="false">
   <ng-container searchContentTop *ngTemplateOutlet="homeContent"></ng-container>
-</ds-themed-configuration-search-page>
+</ds-configuration-search-page>
 <div *ngIf="!showDiscoverFilters" class="container">
   <ng-container *ngTemplateOutlet="homeContent"></ng-container>
 </div>
@@ -46,10 +17,9 @@
   <ng-container *ngIf="(site$ | async) as site">
     <ds-view-tracker [object]="site"></ds-view-tracker>
   </ng-container>
-  <ds-themed-search-form [inPlaceSearch]="false"
+  <ds-search-form [inPlaceSearch]="false"
                          [searchPlaceholder]="'home.search-form.placeholder' | translate">
-  </ds-themed-search-form>
-  <ds-themed-top-level-community-list></ds-themed-top-level-community-list>
+  </ds-search-form>
+  <ds-top-level-community-list></ds-top-level-community-list>
   <ds-recent-item-list *ngIf="recentSubmissionspageSize>0"></ds-recent-item-list>
->>>>>>> 6d582cd3
 </ng-template>