--- conflicted
+++ resolved
@@ -1,16 +1,10 @@
 import { Component } from '@angular/core';
 
 @Component({
-<<<<<<< HEAD
     selector: 'ds-home-news',
     styleUrls: ['./home-news.component.scss'],
     templateUrl: './home-news.component.html',
     standalone: true
-=======
-  selector: 'ds-home-news',
-  styleUrls: ['./home-news.component.scss'],
-  templateUrl: './home-news.component.html',
->>>>>>> a8f31948
 })
 
 /**
