<ng-container *ngVar="(itemRD$ | async) as itemRD">
<<<<<<< HEAD
  @if (itemRD?.hasSucceeded && itemRD?.payload?.page.length > 0) {
    <div class="mt-4" [ngClass]="placeholderFontClass" @fadeIn>
      <div class="d-flex flex-row border-bottom mb-4 pb-4"></div>
      <h2> {{'home.recent-submissions.head' | translate}}</h2>
      @for (item of itemRD?.payload?.page; track item) {
        <div class="my-4">
          <ds-listable-object-component-loader [object]="item" [viewMode]="viewMode" class="pb-4">
          </ds-listable-object-component-loader>
=======
        <div class="mt-4" [ngClass]="placeholderFontClass" *ngIf="itemRD?.hasSucceeded && itemRD?.payload?.page.length > 0" @fadeIn>
                <div class="d-flex flex-row border-bottom mb-4 pb-4 ng-tns-c416-2"></div>
                <h2> {{'home.recent-submissions.head' | translate}}</h2>
                <ul class="list-unstyled m-0 p-0">
                  <li class="my-4" *ngFor="let item of itemRD?.payload?.page">
                    <ds-listable-object-component-loader [object]="item" [viewMode]="viewMode" class="pb-4">
                    </ds-listable-object-component-loader>
                  </li>
                </ul>
                <button (click)="onLoadMore()" class="btn btn-primary search-button mt-4 float-left" role="link">
                  {{'vocabulary-treeview.load-more' | translate }} ...
                </button>
>>>>>>> 830be1f1
        </div>
      }
      <button (click)="onLoadMore()" class="btn btn-primary search-button mt-4 float-start ng-tns-c290-40" role="button" tabindex="0"> {{'vocabulary-treeview.load-more' | translate }} ...</button>
    </div>
  }
  @if (itemRD?.hasFailed) {
    <ds-error message="{{'error.recent-submissions' | translate}}"></ds-error>
  }
  @if (!itemRD || itemRD.isLoading) {
    <ds-loading message="{{'loading.recent-submissions' | translate}}">
    </ds-loading>
  }
</ng-container><|MERGE_RESOLUTION|>--- conflicted
+++ resolved
@@ -1,30 +1,19 @@
 <ng-container *ngVar="(itemRD$ | async) as itemRD">
-<<<<<<< HEAD
   @if (itemRD?.hasSucceeded && itemRD?.payload?.page.length > 0) {
     <div class="mt-4" [ngClass]="placeholderFontClass" @fadeIn>
       <div class="d-flex flex-row border-bottom mb-4 pb-4"></div>
-      <h2> {{'home.recent-submissions.head' | translate}}</h2>
-      @for (item of itemRD?.payload?.page; track item) {
-        <div class="my-4">
-          <ds-listable-object-component-loader [object]="item" [viewMode]="viewMode" class="pb-4">
-          </ds-listable-object-component-loader>
-=======
-        <div class="mt-4" [ngClass]="placeholderFontClass" *ngIf="itemRD?.hasSucceeded && itemRD?.payload?.page.length > 0" @fadeIn>
-                <div class="d-flex flex-row border-bottom mb-4 pb-4 ng-tns-c416-2"></div>
-                <h2> {{'home.recent-submissions.head' | translate}}</h2>
-                <ul class="list-unstyled m-0 p-0">
-                  <li class="my-4" *ngFor="let item of itemRD?.payload?.page">
-                    <ds-listable-object-component-loader [object]="item" [viewMode]="viewMode" class="pb-4">
-                    </ds-listable-object-component-loader>
-                  </li>
-                </ul>
-                <button (click)="onLoadMore()" class="btn btn-primary search-button mt-4 float-left" role="link">
-                  {{'vocabulary-treeview.load-more' | translate }} ...
-                </button>
->>>>>>> 830be1f1
-        </div>
-      }
-      <button (click)="onLoadMore()" class="btn btn-primary search-button mt-4 float-start ng-tns-c290-40" role="button" tabindex="0"> {{'vocabulary-treeview.load-more' | translate }} ...</button>
+      <h2> {{ 'home.recent-submissions.head' | translate }}</h2>
+      <ul class="list-unstyled m-0 p-0">
+        @for (item of itemRD?.payload?.page; track item) {
+          <li class="my-4">
+            <ds-listable-object-component-loader [object]="item" [viewMode]="viewMode" class="pb-4">
+            </ds-listable-object-component-loader>
+          </li>
+        }
+      </ul>
+      <button (click)="onLoadMore()" class="btn btn-primary search-button mt-4 float-start" role="link" tabindex="0">
+        {{ 'vocabulary-treeview.load-more' | translate }} ...
+      </button>
     </div>
   }
   @if (itemRD?.hasFailed) {
