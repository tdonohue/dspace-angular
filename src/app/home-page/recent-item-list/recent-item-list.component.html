<ng-container *ngVar="(itemRD$ | async) as itemRD">
        <div class="mt-4" [ngClass]="placeholderFontClass" *ngIf="itemRD?.hasSucceeded && itemRD?.payload?.page.length > 0" @fadeIn>
                <div class="d-flex flex-row border-bottom mb-4 pb-4"></div>
                <h2> {{'home.recent-submissions.head' | translate}}</h2>
<<<<<<< HEAD
                <ul class="list-unstyled m-0 p-0">
                  <li class="my-4" *ngFor="let item of itemRD?.payload?.page">
                    <ds-listable-object-component-loader [object]="item" [viewMode]="viewMode" class="pb-4">
                    </ds-listable-object-component-loader>
                  </li>
                </ul>
                <button (click)="onLoadMore()" class="btn btn-primary search-button mt-4 float-left" role="link">
                  {{'vocabulary-treeview.load-more' | translate }} ...
                </button>
=======
                <div class="my-4" *ngFor="let item of itemRD?.payload?.page">
                        <ds-listable-object-component-loader [object]="item" [viewMode]="viewMode" class="pb-4">
                        </ds-listable-object-component-loader>
                </div>
                <button (click)="onLoadMore()" class="btn btn-primary search-button mt-4" role="button" tabindex="0"> {{'vocabulary-treeview.load-more' | translate }} ...</button>
>>>>>>> a226502c
        </div>
        <ds-error *ngIf="itemRD?.hasFailed" message="{{'error.recent-submissions' | translate}}"></ds-error>
        <ds-loading *ngIf="!itemRD || itemRD.isLoading" message="{{'loading.recent-submissions' | translate}}">
        </ds-loading>
</ng-container><|MERGE_RESOLUTION|>--- conflicted
+++ resolved
@@ -2,23 +2,15 @@
         <div class="mt-4" [ngClass]="placeholderFontClass" *ngIf="itemRD?.hasSucceeded && itemRD?.payload?.page.length > 0" @fadeIn>
                 <div class="d-flex flex-row border-bottom mb-4 pb-4"></div>
                 <h2> {{'home.recent-submissions.head' | translate}}</h2>
-<<<<<<< HEAD
                 <ul class="list-unstyled m-0 p-0">
                   <li class="my-4" *ngFor="let item of itemRD?.payload?.page">
                     <ds-listable-object-component-loader [object]="item" [viewMode]="viewMode" class="pb-4">
                     </ds-listable-object-component-loader>
                   </li>
                 </ul>
-                <button (click)="onLoadMore()" class="btn btn-primary search-button mt-4 float-left" role="link">
+                <button (click)="onLoadMore()" class="btn btn-primary search-button mt-4" role="link" tabindex="0">
                   {{'vocabulary-treeview.load-more' | translate }} ...
                 </button>
-=======
-                <div class="my-4" *ngFor="let item of itemRD?.payload?.page">
-                        <ds-listable-object-component-loader [object]="item" [viewMode]="viewMode" class="pb-4">
-                        </ds-listable-object-component-loader>
-                </div>
-                <button (click)="onLoadMore()" class="btn btn-primary search-button mt-4" role="button" tabindex="0"> {{'vocabulary-treeview.load-more' | translate }} ...</button>
->>>>>>> a226502c
         </div>
         <ds-error *ngIf="itemRD?.hasFailed" message="{{'error.recent-submissions' | translate}}"></ds-error>
         <ds-loading *ngIf="!itemRD || itemRD.isLoading" message="{{'loading.recent-submissions' | translate}}">
