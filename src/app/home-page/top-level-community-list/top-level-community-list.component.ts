import {
  ChangeDetectionStrategy,
  Component,
  Inject,
  OnDestroy,
  OnInit,
} from '@angular/core';
import {
  BehaviorSubject,
  combineLatest as observableCombineLatest,
  Subscription,
} from 'rxjs';
import { switchMap } from 'rxjs/operators';
import {
  APP_CONFIG,
  AppConfig,
} from 'src/config/app-config.interface';

import {
  SortDirection,
  SortOptions,
} from '../../core/cache/models/sort-options.model';
import { CommunityDataService } from '../../core/data/community-data.service';
import { PaginatedList } from '../../core/data/paginated-list.model';
import { RemoteData } from '../../core/data/remote-data';
import { PaginationService } from '../../core/pagination/pagination.service';
import { Community } from '../../core/shared/community.model';
import { fadeInOut } from '../../shared/animations/fade';
import { hasValue } from '../../shared/empty.util';
<<<<<<< HEAD
import { switchMap } from 'rxjs/operators';
import { PaginationService } from '../../core/pagination/pagination.service';
import { AppConfig, APP_CONFIG } from 'src/config/app-config.interface';
import { TranslateModule } from '@ngx-translate/core';
import { ThemedLoadingComponent } from '../../shared/loading/themed-loading.component';
import { ErrorComponent } from '../../shared/error/error.component';
import { ObjectCollectionComponent } from '../../shared/object-collection/object-collection.component';
import { NgIf, AsyncPipe } from '@angular/common';
import { VarDirective } from '../../shared/utils/var.directive';
=======
import { PaginationComponentOptions } from '../../shared/pagination/pagination-component-options.model';
>>>>>>> a8f31948

/**
 * this component renders the Top-Level Community list
 */
@Component({
<<<<<<< HEAD
    selector: 'ds-top-level-community-list',
    styleUrls: ['./top-level-community-list.component.scss'],
    templateUrl: './top-level-community-list.component.html',
    changeDetection: ChangeDetectionStrategy.OnPush,
    animations: [fadeInOut],
    standalone: true,
    imports: [VarDirective, NgIf, ObjectCollectionComponent, ErrorComponent, ThemedLoadingComponent, AsyncPipe, TranslateModule]
=======
  selector: 'ds-top-level-community-list',
  styleUrls: ['./top-level-community-list.component.scss'],
  templateUrl: './top-level-community-list.component.html',
  changeDetection: ChangeDetectionStrategy.OnPush,
  animations: [fadeInOut],
>>>>>>> a8f31948
})

export class TopLevelCommunityListComponent implements OnInit, OnDestroy {
  /**
   * A list of remote data objects of all top communities
   */
  communitiesRD$: BehaviorSubject<RemoteData<PaginatedList<Community>>> = new BehaviorSubject<RemoteData<PaginatedList<Community>>>({} as any);

  /**
   * The pagination configuration
   */
  config: PaginationComponentOptions;

  /**
   * The pagination id
   */
  pageId = 'tl';

  /**
   * The sorting configuration
   */
  sortConfig: SortOptions;

  /**
   * The subscription to the observable for the current page.
   */
  currentPageSubscription: Subscription;

  constructor(
    @Inject(APP_CONFIG) protected appConfig: AppConfig,
    private cds: CommunityDataService,
    private paginationService: PaginationService,
  ) {
    this.config = new PaginationComponentOptions();
    this.config.id = this.pageId;
    this.config.pageSize = appConfig.homePage.topLevelCommunityList.pageSize;
    this.config.currentPage = 1;
    this.sortConfig = new SortOptions('dc.title', SortDirection.ASC);
  }

  ngOnInit() {
    this.initPage();
  }


  /**
   * Update the list of top communities
   */
  initPage() {
    const pagination$ = this.paginationService.getCurrentPagination(this.config.id, this.config);
    const sort$ = this.paginationService.getCurrentSort(this.config.id, this.sortConfig);

    this.currentPageSubscription = observableCombineLatest([pagination$, sort$]).pipe(
      switchMap(([currentPagination, currentSort]) => {
        return this.cds.findTop({
          currentPage: currentPagination.currentPage,
          elementsPerPage: currentPagination.pageSize,
          sort: { field: currentSort.field, direction: currentSort.direction },
        });
      }),
    ).subscribe((results) => {
      this.communitiesRD$.next(results);
    });
  }

  /**
   * Unsubscribe the top list subscription if it exists
   */
  private unsubscribe() {
    if (hasValue(this.currentPageSubscription)) {
      this.currentPageSubscription.unsubscribe();
    }
  }

  /**
   * Clean up subscriptions when the component is destroyed
   */
  ngOnDestroy() {
    this.unsubscribe();
    this.paginationService.clearPagination(this.config.id);
  }

}<|MERGE_RESOLUTION|>--- conflicted
+++ resolved
@@ -1,25 +1,9 @@
-import {
-  ChangeDetectionStrategy,
-  Component,
-  Inject,
-  OnDestroy,
-  OnInit,
-} from '@angular/core';
-import {
-  BehaviorSubject,
-  combineLatest as observableCombineLatest,
-  Subscription,
-} from 'rxjs';
+import { ChangeDetectionStrategy, Component, Inject, OnDestroy, OnInit, } from '@angular/core';
+import { BehaviorSubject, combineLatest as observableCombineLatest, Subscription, } from 'rxjs';
 import { switchMap } from 'rxjs/operators';
-import {
-  APP_CONFIG,
-  AppConfig,
-} from 'src/config/app-config.interface';
+import { APP_CONFIG, AppConfig, } from 'src/config/app-config.interface';
 
-import {
-  SortDirection,
-  SortOptions,
-} from '../../core/cache/models/sort-options.model';
+import { SortDirection, SortOptions, } from '../../core/cache/models/sort-options.model';
 import { CommunityDataService } from '../../core/data/community-data.service';
 import { PaginatedList } from '../../core/data/paginated-list.model';
 import { RemoteData } from '../../core/data/remote-data';
@@ -27,25 +11,18 @@
 import { Community } from '../../core/shared/community.model';
 import { fadeInOut } from '../../shared/animations/fade';
 import { hasValue } from '../../shared/empty.util';
-<<<<<<< HEAD
-import { switchMap } from 'rxjs/operators';
-import { PaginationService } from '../../core/pagination/pagination.service';
-import { AppConfig, APP_CONFIG } from 'src/config/app-config.interface';
+import { PaginationComponentOptions } from '../../shared/pagination/pagination-component-options.model';
 import { TranslateModule } from '@ngx-translate/core';
 import { ThemedLoadingComponent } from '../../shared/loading/themed-loading.component';
 import { ErrorComponent } from '../../shared/error/error.component';
 import { ObjectCollectionComponent } from '../../shared/object-collection/object-collection.component';
-import { NgIf, AsyncPipe } from '@angular/common';
+import { AsyncPipe, NgIf } from '@angular/common';
 import { VarDirective } from '../../shared/utils/var.directive';
-=======
-import { PaginationComponentOptions } from '../../shared/pagination/pagination-component-options.model';
->>>>>>> a8f31948
 
 /**
  * this component renders the Top-Level Community list
  */
 @Component({
-<<<<<<< HEAD
     selector: 'ds-top-level-community-list',
     styleUrls: ['./top-level-community-list.component.scss'],
     templateUrl: './top-level-community-list.component.html',
@@ -53,13 +30,6 @@
     animations: [fadeInOut],
     standalone: true,
     imports: [VarDirective, NgIf, ObjectCollectionComponent, ErrorComponent, ThemedLoadingComponent, AsyncPipe, TranslateModule]
-=======
-  selector: 'ds-top-level-community-list',
-  styleUrls: ['./top-level-community-list.component.scss'],
-  templateUrl: './top-level-community-list.component.html',
-  changeDetection: ChangeDetectionStrategy.OnPush,
-  animations: [fadeInOut],
->>>>>>> a8f31948
 })
 
 export class TopLevelCommunityListComponent implements OnInit, OnDestroy {
