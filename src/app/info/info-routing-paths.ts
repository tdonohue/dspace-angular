--- conflicted
+++ resolved
@@ -3,11 +3,8 @@
 export const END_USER_AGREEMENT_PATH = 'end-user-agreement';
 export const PRIVACY_PATH = 'privacy';
 export const FEEDBACK_PATH = 'feedback';
-<<<<<<< HEAD
 export const COAR_NOTIFY_SUPPORT = 'coar-notify-support';
-=======
 export const ACCESSIBILITY_SETTINGS_PATH = 'accessibility';
->>>>>>> 04515591
 
 export function getEndUserAgreementPath() {
   return getSubPath(END_USER_AGREEMENT_PATH);
@@ -26,7 +23,7 @@
 }
 
 export function getAccessibilitySettingsPath() {
-    return getSubPath(ACCESSIBILITY_SETTINGS_PATH);
+  return getSubPath(ACCESSIBILITY_SETTINGS_PATH);
 }
 
 function getSubPath(path: string) {
