--- conflicted
+++ resolved
@@ -1,11 +1,9 @@
 import { NO_ERRORS_SCHEMA } from '@angular/core';
-<<<<<<< HEAD
 import { ThemeService } from '../../shared/theme-support/theme.service';
 import { getMockThemeService } from '../../shared/mocks/theme-service.mock';
 import { ActivatedRoute } from '@angular/router';
 import { ActivatedRouteStub } from '../../shared/testing/active-router.stub';
 import { ThemedFeedbackFormComponent } from './feedback-form/themed-feedback-form.component';
-=======
 import {
   ComponentFixture,
   TestBed,
@@ -14,7 +12,6 @@
 import { TranslateModule } from '@ngx-translate/core';
 
 import { FeedbackComponent } from './feedback.component';
->>>>>>> a8f31948
 
 describe('FeedbackComponent', () => {
   let component: FeedbackComponent;
@@ -22,7 +19,6 @@
 
   beforeEach(waitForAsync(() => {
     TestBed.configureTestingModule({
-<<<<<<< HEAD
       imports: [TranslateModule.forRoot(), FeedbackComponent],
       providers: [
         { provide: ThemeService, useValue: getMockThemeService() },
@@ -36,12 +32,6 @@
         }
       })
       .compileComponents();
-=======
-      imports: [TranslateModule.forRoot()],
-      declarations: [FeedbackComponent],
-      schemas: [NO_ERRORS_SCHEMA],
-    }).compileComponents();
->>>>>>> a8f31948
   }));
 
   beforeEach(() => {
