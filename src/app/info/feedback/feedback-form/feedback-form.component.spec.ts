--- conflicted
+++ resolved
@@ -19,7 +19,6 @@
 import { RouteService } from '../../../core/services/route.service';
 import { NativeWindowService } from '../../../core/services/window.service';
 import { NativeWindowMockFactory } from '../../../shared/mocks/mock-native-window-ref';
-<<<<<<< HEAD
 import { RouterMock } from '../../../shared/mocks/router.mock';
 import { NotificationsService } from '../../../shared/notifications/notifications.service';
 import { AuthServiceStub } from '../../../shared/testing/auth-service.stub';
@@ -27,9 +26,7 @@
 import { NotificationsServiceStub } from '../../../shared/testing/notifications-service.stub';
 import { routeServiceStub } from '../../../shared/testing/route-service.stub';
 import { FeedbackFormComponent } from './feedback-form.component';
-=======
 import {DisabledDirective} from '../../../shared/disabled-directive';
->>>>>>> 2d48cc0f
 
 
 describe('FeedbackFormComponent', () => {
@@ -49,12 +46,7 @@
 
   beforeEach(waitForAsync(() => {
     TestBed.configureTestingModule({
-<<<<<<< HEAD
-      imports: [TranslateModule.forRoot(), FeedbackFormComponent],
-=======
-      imports: [TranslateModule.forRoot()],
-      declarations: [FeedbackFormComponent, DisabledDirective],
->>>>>>> 2d48cc0f
+      imports: [TranslateModule.forRoot(), FeedbackFormComponent, DisabledDirective],
       providers: [
         { provide: RouteService, useValue: routeServiceStub },
         { provide: UntypedFormBuilder, useValue: new UntypedFormBuilder() },
