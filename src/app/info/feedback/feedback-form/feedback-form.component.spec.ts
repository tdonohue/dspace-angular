import {
  DebugElement,
  NO_ERRORS_SCHEMA,
} from '@angular/core';
import {
  ComponentFixture,
  TestBed,
  waitForAsync,
} from '@angular/core/testing';
import { UntypedFormBuilder } from '@angular/forms';
import { By } from '@angular/platform-browser';
import { Router } from '@angular/router';
import { TranslateModule } from '@ngx-translate/core';
import { of } from 'rxjs';

import { AuthService } from '../../../core/auth/auth.service';
import { FeedbackDataService } from '../../../core/feedback/feedback-data.service';
import { Feedback } from '../../../core/feedback/models/feedback.model';
import { RouteService } from '../../../core/services/route.service';
import { NativeWindowService } from '../../../core/services/window.service';
import { NativeWindowMockFactory } from '../../../shared/mocks/mock-native-window-ref';
import { RouterMock } from '../../../shared/mocks/router.mock';
import { NotificationsService } from '../../../shared/notifications/notifications.service';
import { AuthServiceStub } from '../../../shared/testing/auth-service.stub';
import { EPersonMock } from '../../../shared/testing/eperson.mock';
import { NotificationsServiceStub } from '../../../shared/testing/notifications-service.stub';
import { routeServiceStub } from '../../../shared/testing/route-service.stub';
import { FeedbackFormComponent } from './feedback-form.component';


describe('FeedbackFormComponent', () => {
  let component: FeedbackFormComponent;
  let fixture: ComponentFixture<FeedbackFormComponent>;
  let de: DebugElement;
  const notificationService = new NotificationsServiceStub();
  const feedbackDataServiceStub = jasmine.createSpyObj('feedbackDataService', {
    create: of(new Feedback()),
  });
  const authService: AuthServiceStub = Object.assign(new AuthServiceStub(), {
    getAuthenticatedUserFromStore: () => {
      return of(EPersonMock);
    },
  });
  const routerStub = new RouterMock();

  beforeEach(waitForAsync(() => {
    TestBed.configureTestingModule({
    imports: [TranslateModule.forRoot(), FeedbackFormComponent],
    providers: [
        { provide: RouteService, useValue: routeServiceStub },
        { provide: UntypedFormBuilder, useValue: new UntypedFormBuilder() },
        { provide: NotificationsService, useValue: notificationService },
        { provide: FeedbackDataService, useValue: feedbackDataServiceStub },
        { provide: AuthService, useValue: authService },
        { provide: NativeWindowService, useFactory: NativeWindowMockFactory },
        { provide: Router, useValue: routerStub },
<<<<<<< HEAD
    ],
    schemas: [NO_ERRORS_SCHEMA]
}).compileComponents();
=======
      ],
      schemas: [NO_ERRORS_SCHEMA],
    }).compileComponents();
>>>>>>> a8f31948
  }));

  beforeEach(() => {
    fixture = TestBed.createComponent(FeedbackFormComponent);
    component = fixture.componentInstance;
    de = fixture.debugElement;
    fixture.detectChanges();
  });

  it('should create', () => {
    expect(component).toBeTruthy();
  });

  it('should have page value', () => {
    expect(component.feedbackForm.controls.page.value).toEqual('http://localhost/home');
  });

  it('should have email if ePerson', () => {
    expect(component.feedbackForm.controls.email.value).toEqual('test@test.com');
  });

  it('should have disabled button', () => {
    expect(de.query(By.css('button')).nativeElement.disabled).toBeTrue();
  });

  describe('when message is inserted', () => {

    beforeEach(() => {
      component.feedbackForm.patchValue({ message: 'new feedback' });
      fixture.detectChanges();
    });

    it('should not have disabled button', () => {
      expect(de.query(By.css('button')).nativeElement.disabled).toBeFalse();
    });

    it('on submit should call createFeedback of feedbackDataServiceStub service', () => {
      component.createFeedback();
      fixture.detectChanges();
      expect(feedbackDataServiceStub.create).toHaveBeenCalled();
    });
  });


});<|MERGE_RESOLUTION|>--- conflicted
+++ resolved
@@ -54,15 +54,9 @@
         { provide: AuthService, useValue: authService },
         { provide: NativeWindowService, useFactory: NativeWindowMockFactory },
         { provide: Router, useValue: routerStub },
-<<<<<<< HEAD
     ],
-    schemas: [NO_ERRORS_SCHEMA]
+      schemas: [NO_ERRORS_SCHEMA],
 }).compileComponents();
-=======
-      ],
-      schemas: [NO_ERRORS_SCHEMA],
-    }).compileComponents();
->>>>>>> a8f31948
   }));
 
   beforeEach(() => {
