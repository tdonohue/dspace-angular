import { NO_ERRORS_SCHEMA } from '@angular/core';
import {
  ComponentFixture,
  TestBed,
  waitForAsync,
} from '@angular/core/testing';
import { TranslateModule } from '@ngx-translate/core';
import { of } from 'rxjs';
import { ContextHelpDirective } from 'src/app/shared/context-help.directive';

import { AccessibilitySettingsService } from '../../accessibility/accessibility-settings.service';
import { getAccessibilitySettingsServiceStub } from '../../accessibility/accessibility-settings.service.stub';
import { AuthService } from '../../core/auth/auth.service';
import { NotificationsService } from '../../shared/notifications/notifications.service';
<<<<<<< HEAD
import { AuthServiceStub } from '../../shared/testing/auth-service.stub';
import { NotificationsServiceStub } from '../../shared/testing/notifications-service.stub';
import { AccessibilitySettingsComponent } from './accessibility-settings.component';
=======
import { of } from 'rxjs';
import { KlaroServiceStub } from '../../shared/cookies/klaro.service.stub';
import { KlaroService } from '../../shared/cookies/klaro.service';
>>>>>>> dcd32c48


describe('AccessibilitySettingsComponent', () => {
  let component: AccessibilitySettingsComponent;
  let fixture: ComponentFixture<AccessibilitySettingsComponent>;

  let authService: AuthServiceStub;
  let settingsService: AccessibilitySettingsService;
  let notificationsService: NotificationsServiceStub;
  let klaroService: KlaroServiceStub;

  beforeEach(waitForAsync(() => {
    authService = new AuthServiceStub();
    settingsService = getAccessibilitySettingsServiceStub();
    notificationsService = new NotificationsServiceStub();
    klaroService = new KlaroServiceStub();

    TestBed.configureTestingModule({
      imports: [TranslateModule.forRoot()],
      providers: [
        { provide: AuthService, useValue: authService },
        { provide: AccessibilitySettingsService, useValue: settingsService },
        { provide: NotificationsService, useValue: notificationsService },
        { provide: KlaroService, useValue: klaroService },
      ],
      schemas: [NO_ERRORS_SCHEMA],
    }).overrideComponent(AccessibilitySettingsComponent, {
      remove: {
        imports: [ContextHelpDirective],
      },
    }).compileComponents();
  }));

  beforeEach(() => {
    fixture = TestBed.createComponent(AccessibilitySettingsComponent);
    component = fixture.componentInstance;
    fixture.detectChanges();
  });

  it('should create', () => {
    expect(component).toBeTruthy();
  });

  describe('On Init', () => {
    it('should retrieve the current settings', () => {
      expect(settingsService.getAll).toHaveBeenCalled();
    });

    it('should convert retrieved settings to form format', () => {
      expect(settingsService.convertStoredValuesToFormValues).toHaveBeenCalled();
    });
  });

  describe('saveSettings', () => {
    it('should save the settings in the service', () => {
      settingsService.setSettings = jasmine.createSpy('setSettings').and.returnValue(of('cookie'));
      component.saveSettings();
      expect(settingsService.setSettings).toHaveBeenCalled();
    });

    it('should convert form settings to stored format', () => {
      settingsService.setSettings = jasmine.createSpy('setSettings').and.returnValue(of('cookie'));
      component.saveSettings();
      expect(settingsService.convertFormValuesToStoredValues).toHaveBeenCalled();
    });

    it('should give the user a notification mentioning where the settings were saved', () => {
      settingsService.setSettings = jasmine.createSpy('setSettings').and.returnValue(of('cookie'));
      component.saveSettings();
      expect(notificationsService.success).toHaveBeenCalled();
    });

    it('should give the user a notification mentioning why saving failed, if it failed', () => {
      settingsService.setSettings = jasmine.createSpy('setSettings').and.returnValue(of('failed'));
      component.saveSettings();
      expect(notificationsService.error).toHaveBeenCalled();
    });
  });
});<|MERGE_RESOLUTION|>--- conflicted
+++ resolved
@@ -11,16 +11,12 @@
 import { AccessibilitySettingsService } from '../../accessibility/accessibility-settings.service';
 import { getAccessibilitySettingsServiceStub } from '../../accessibility/accessibility-settings.service.stub';
 import { AuthService } from '../../core/auth/auth.service';
+import { OrejimeService } from '../../shared/cookies/orejime.service';
+import { OrejimeServiceStub } from '../../shared/cookies/orejime.service.stub';
 import { NotificationsService } from '../../shared/notifications/notifications.service';
-<<<<<<< HEAD
 import { AuthServiceStub } from '../../shared/testing/auth-service.stub';
 import { NotificationsServiceStub } from '../../shared/testing/notifications-service.stub';
 import { AccessibilitySettingsComponent } from './accessibility-settings.component';
-=======
-import { of } from 'rxjs';
-import { KlaroServiceStub } from '../../shared/cookies/klaro.service.stub';
-import { KlaroService } from '../../shared/cookies/klaro.service';
->>>>>>> dcd32c48
 
 
 describe('AccessibilitySettingsComponent', () => {
@@ -30,13 +26,13 @@
   let authService: AuthServiceStub;
   let settingsService: AccessibilitySettingsService;
   let notificationsService: NotificationsServiceStub;
-  let klaroService: KlaroServiceStub;
+  let orejimeService: OrejimeServiceStub;
 
   beforeEach(waitForAsync(() => {
     authService = new AuthServiceStub();
     settingsService = getAccessibilitySettingsServiceStub();
     notificationsService = new NotificationsServiceStub();
-    klaroService = new KlaroServiceStub();
+    orejimeService = new OrejimeServiceStub();
 
     TestBed.configureTestingModule({
       imports: [TranslateModule.forRoot()],
@@ -44,7 +40,7 @@
         { provide: AuthService, useValue: authService },
         { provide: AccessibilitySettingsService, useValue: settingsService },
         { provide: NotificationsService, useValue: notificationsService },
-        { provide: KlaroService, useValue: klaroService },
+        { provide: OrejimeService, useValue: orejimeService },
       ],
       schemas: [NO_ERRORS_SCHEMA],
     }).overrideComponent(AccessibilitySettingsComponent, {
