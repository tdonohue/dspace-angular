<<<<<<< HEAD
import { CommonModule } from '@angular/common';
import {
  Component,
  OnInit,
} from '@angular/core';
import { FormsModule } from '@angular/forms';
import {
  TranslateModule,
  TranslateService,
} from '@ngx-translate/core';
import { UiSwitchModule } from 'ngx-ui-switch';
import { take } from 'rxjs';

=======
import { Component, OnDestroy, OnInit } from '@angular/core';
import { AuthService } from '../../core/auth/auth.service';
>>>>>>> dcd32c48
import {
  AccessibilitySetting,
  AccessibilitySettingsFormValues,
  AccessibilitySettingsService,
} from '../../accessibility/accessibility-settings.service';
<<<<<<< HEAD
import { AuthService } from '../../core/auth/auth.service';
import { ContextHelpDirective } from '../../shared/context-help.directive';
import { NotificationsService } from '../../shared/notifications/notifications.service';
=======
import { BehaviorSubject, distinctUntilChanged, map, Subscription, take } from 'rxjs';
import { NotificationsService } from '../../shared/notifications/notifications.service';
import { TranslateService } from '@ngx-translate/core';
import { isEmpty } from 'src/app/shared/empty.util';
import { AlertType } from '../../shared/alert/aletr-type';
import { KlaroService } from '../../shared/cookies/klaro.service';
>>>>>>> dcd32c48

/**
 * Component providing the form where users can update accessibility settings.
 */
@Component({
  selector: 'ds-accessibility-settings',
  templateUrl: './accessibility-settings.component.html',
  imports: [
    CommonModule,
    TranslateModule,
    FormsModule,
    UiSwitchModule,
    ContextHelpDirective,
  ],
  standalone: true,
})
export class AccessibilitySettingsComponent implements OnInit, OnDestroy {
  // Redeclared for use in template
  protected readonly AlertType = AlertType;

  protected formValues: AccessibilitySettingsFormValues;

  isAuthenticated: BehaviorSubject<boolean> = new BehaviorSubject(false);
  cookieIsAccepted: BehaviorSubject<boolean> = new BehaviorSubject(false);

  private subscriptions: Subscription[] = [];

  constructor(
    protected authService: AuthService,
    protected settingsService: AccessibilitySettingsService,
    protected notificationsService: NotificationsService,
    protected translateService: TranslateService,
    protected klaroService: KlaroService,
  ) {
  }

  ngOnInit() {
    this.updateFormValues();

    this.subscriptions.push(
      this.authService.isAuthenticated().pipe(distinctUntilChanged())
        .subscribe(val => this.isAuthenticated.next(val)),
      this.klaroService.getSavedPreferences().pipe(
        map(preferences => preferences?.accessibility === true),
        distinctUntilChanged(),
      ).subscribe(val => this.cookieIsAccepted.next(val)),
    );
  }

  ngOnDestroy() {
    this.subscriptions.forEach(subscription => subscription.unsubscribe());
  }

  /**
   * Saves the user-configured settings
   */
  saveSettings() {
    const formValues = this.formValues;

    if (this.settingsService.formValuesValid(formValues)) {
      const convertedValues = this.settingsService.convertFormValuesToStoredValues(formValues);
      this.settingsService.setSettings(convertedValues).pipe(take(1)).subscribe(location => {
        if (location !== 'failed') {
          this.notificationsService.success(null, this.translateService.instant('info.accessibility-settings.save-notification.' + location));
          this.updateFormValues();
        } else {
          this.notificationsService.error(null, this.translateService.instant('info.accessibility-settings.failed-notification'));
        }
      });
    } else {
      this.notificationsService.error(
        null,
        this.translateService.instant('info.accessibility-settings.invalid-form-notification'),
      );
    }
  }

  /**
   * Updates the form values with the currently stored accessibility settings and sets the default values for settings
   * that have no stored value.
   */
  updateFormValues() {
    this.settingsService.getAll().pipe(take(1)).subscribe(storedSettings => {
      const formValues = this.settingsService.convertStoredValuesToFormValues(storedSettings);

      const settingsRequiringDefaultValue: AccessibilitySetting[] = ['notificationTimeOut', 'liveRegionTimeOut'];

      for (const setting of settingsRequiringDefaultValue) {
        if (isEmpty(formValues[setting])) {
          const defaultValue = this.settingsService.getDefaultValue(setting);
          formValues[setting] = defaultValue;
        }
      }

      this.formValues = formValues;
    });
  }

  /**
   * Resets accessibility settings
   */
  resetSettings() {
    this.settingsService.clearSettings().pipe(take(1)).subscribe(([cookieReset, metadataReset]) => {
      if (cookieReset === 'failed' && metadataReset === 'failed') {
        this.notificationsService.warning(null, this.translateService.instant('info.accessibility-settings.reset-failed'));
      } else {
        this.notificationsService.success(null, this.translateService.instant('info.accessibility-settings.reset-notification'));
        this.updateFormValues();
      }
    });
  }

}<|MERGE_RESOLUTION|>--- conflicted
+++ resolved
@@ -1,7 +1,7 @@
-<<<<<<< HEAD
 import { CommonModule } from '@angular/common';
 import {
   Component,
+  OnDestroy,
   OnInit,
 } from '@angular/core';
 import { FormsModule } from '@angular/forms';
@@ -10,29 +10,28 @@
   TranslateService,
 } from '@ngx-translate/core';
 import { UiSwitchModule } from 'ngx-ui-switch';
-import { take } from 'rxjs';
+import {
+  BehaviorSubject,
+  Subscription,
+  take,
+} from 'rxjs';
+import {
+  distinctUntilChanged,
+  map,
+} from 'rxjs/operators';
+import { AlertType } from 'src/app/shared/alert/alert-type';
 
-=======
-import { Component, OnDestroy, OnInit } from '@angular/core';
-import { AuthService } from '../../core/auth/auth.service';
->>>>>>> dcd32c48
 import {
   AccessibilitySetting,
   AccessibilitySettingsFormValues,
   AccessibilitySettingsService,
 } from '../../accessibility/accessibility-settings.service';
-<<<<<<< HEAD
 import { AuthService } from '../../core/auth/auth.service';
+import { AlertComponent } from '../../shared/alert/alert.component';
 import { ContextHelpDirective } from '../../shared/context-help.directive';
+import { OrejimeService } from '../../shared/cookies/orejime.service';
+import { isEmpty } from '../../shared/empty.util';
 import { NotificationsService } from '../../shared/notifications/notifications.service';
-=======
-import { BehaviorSubject, distinctUntilChanged, map, Subscription, take } from 'rxjs';
-import { NotificationsService } from '../../shared/notifications/notifications.service';
-import { TranslateService } from '@ngx-translate/core';
-import { isEmpty } from 'src/app/shared/empty.util';
-import { AlertType } from '../../shared/alert/aletr-type';
-import { KlaroService } from '../../shared/cookies/klaro.service';
->>>>>>> dcd32c48
 
 /**
  * Component providing the form where users can update accessibility settings.
@@ -46,6 +45,7 @@
     FormsModule,
     UiSwitchModule,
     ContextHelpDirective,
+    AlertComponent,
   ],
   standalone: true,
 })
@@ -65,7 +65,7 @@
     protected settingsService: AccessibilitySettingsService,
     protected notificationsService: NotificationsService,
     protected translateService: TranslateService,
-    protected klaroService: KlaroService,
+    protected orejimeService: OrejimeService,
   ) {
   }
 
@@ -75,7 +75,7 @@
     this.subscriptions.push(
       this.authService.isAuthenticated().pipe(distinctUntilChanged())
         .subscribe(val => this.isAuthenticated.next(val)),
-      this.klaroService.getSavedPreferences().pipe(
+      this.orejimeService.getSavedPreferences().pipe(
         map(preferences => preferences?.accessibility === true),
         distinctUntilChanged(),
       ).subscribe(val => this.cookieIsAccepted.next(val)),
