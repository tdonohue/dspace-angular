import { CommonModule } from '@angular/common';
import {
  Component,
  OnInit,
} from '@angular/core';
import { FormsModule } from '@angular/forms';
import {
  TranslateModule,
  TranslateService,
} from '@ngx-translate/core';
import { take } from 'rxjs';

import {
  AccessibilitySetting,
  AccessibilitySettings,
  AccessibilitySettingsService,
<<<<<<< HEAD
=======
  AccessibilitySettingsFormValues,
>>>>>>> c71c6667
} from '../../accessibility/accessibility-settings.service';
import { AuthService } from '../../core/auth/auth.service';
import { NotificationsService } from '../../shared/notifications/notifications.service';

/**
 * Component providing the form where users can update accessibility settings.
 */
@Component({
  selector: 'ds-accessibility-settings',
  templateUrl: './accessibility-settings.component.html',
  imports: [
    CommonModule,
    TranslateModule,
    FormsModule,
  ],
  standalone: true,
})
export class AccessibilitySettingsComponent implements OnInit {

  protected formValues: AccessibilitySettingsFormValues;

  constructor(
    protected authService: AuthService,
    protected settingsService: AccessibilitySettingsService,
    protected notificationsService: NotificationsService,
    protected translateService: TranslateService,
  ) {
  }

  ngOnInit() {
    this.updateFormValues();
  }

  getPlaceholder(setting: AccessibilitySetting): string {
    return this.settingsService.getPlaceholder(setting);
  }

  /**
   * Saves the user-configured settings
   */
  saveSettings() {
    const formValues = this.formValues;
    const convertedValues = this.settingsService.convertFormValuesToStoredValues(formValues);
    this.settingsService.setSettings(convertedValues).pipe(take(1)).subscribe(location => {
      this.notificationsService.success(null, this.translateService.instant('info.accessibility-settings.save-notification.' + location));
      this.updateFormValues();
    });
  }

  /**
   * Updates the form values with the currently stored accessibility settings
   */
  updateFormValues() {
    this.settingsService.getAll().pipe(take(1)).subscribe(storedSettings => {
      this.formValues = this.settingsService.convertStoredValuesToFormValues(storedSettings);
    });
  }

  /**
   * Resets accessibility settings
   */
  resetSettings() {
    this.settingsService.clearSettings().pipe(take(1)).subscribe(() => {
      this.notificationsService.success(null, this.translateService.instant('info.accessibility-settings.reset-notification'));
      this.updateFormValues();
    });
  }

}<|MERGE_RESOLUTION|>--- conflicted
+++ resolved
@@ -8,18 +8,16 @@
   TranslateModule,
   TranslateService,
 } from '@ngx-translate/core';
+import { UiSwitchModule } from 'ngx-ui-switch';
 import { take } from 'rxjs';
 
 import {
   AccessibilitySetting,
-  AccessibilitySettings,
+  AccessibilitySettingsFormValues,
   AccessibilitySettingsService,
-<<<<<<< HEAD
-=======
-  AccessibilitySettingsFormValues,
->>>>>>> c71c6667
 } from '../../accessibility/accessibility-settings.service';
 import { AuthService } from '../../core/auth/auth.service';
+import { ContextHelpDirective } from '../../shared/context-help.directive';
 import { NotificationsService } from '../../shared/notifications/notifications.service';
 
 /**
@@ -32,6 +30,8 @@
     CommonModule,
     TranslateModule,
     FormsModule,
+    UiSwitchModule,
+    ContextHelpDirective,
   ],
   standalone: true,
 })
