import { NgModule } from '@angular/core';
import { RouterModule } from '@angular/router';

import { environment } from '../../environments/environment';
import { I18nBreadcrumbResolver } from '../core/breadcrumbs/i18n-breadcrumb.resolver';
import { FeedbackGuard } from '../core/feedback/feedback.guard';
import { ThemedEndUserAgreementComponent } from './end-user-agreement/themed-end-user-agreement.component';
import { ThemedFeedbackComponent } from './feedback/themed-feedback.component';
<<<<<<< HEAD
import {
  END_USER_AGREEMENT_PATH,
  FEEDBACK_PATH,
  PRIVACY_PATH,
} from './info-routing-paths';
import { ThemedPrivacyComponent } from './privacy/themed-privacy.component';
=======
import { FeedbackGuard } from '../core/feedback/feedback.guard';
import { environment } from '../../environments/environment';
import { COAR_NOTIFY_SUPPORT } from '../app-routing-paths';
import { NotifyInfoComponent } from '../core/coar-notify/notify-info/notify-info.component';
import { NotifyInfoGuard } from '../core/coar-notify/notify-info/notify-info.guard';
>>>>>>> 230055ce


const imports = [
  RouterModule.forChild([
    {
      path: FEEDBACK_PATH,
      component: ThemedFeedbackComponent,
      resolve: { breadcrumb: I18nBreadcrumbResolver },
      data: { title: 'info.feedback.title', breadcrumbKey: 'info.feedback' },
<<<<<<< HEAD
      canActivate: [FeedbackGuard],
    },
  ]),
=======
      canActivate: [FeedbackGuard]
    }
  ]),
  RouterModule.forChild([
    {
      path: COAR_NOTIFY_SUPPORT,
      component: NotifyInfoComponent,
      resolve: { breadcrumb: I18nBreadcrumbResolver },
      data: { title: 'info.coar-notify-support.title', breadcrumbKey: 'info.coar-notify' },
      canActivate: [NotifyInfoGuard]
    }
  ])
>>>>>>> 230055ce
];

if (environment.info.enableEndUserAgreement) {
  imports.push(
<<<<<<< HEAD
    RouterModule.forChild([
      {
        path: END_USER_AGREEMENT_PATH,
        component: ThemedEndUserAgreementComponent,
        resolve: { breadcrumb: I18nBreadcrumbResolver },
        data: { title: 'info.end-user-agreement.title', breadcrumbKey: 'info.end-user-agreement' },
      },
    ]));
}
if (environment.info.enablePrivacyStatement) {
  imports.push(
    RouterModule.forChild([
      {
        path: PRIVACY_PATH,
        component: ThemedPrivacyComponent,
        resolve: { breadcrumb: I18nBreadcrumbResolver },
        data: { title: 'info.privacy.title', breadcrumbKey: 'info.privacy' },
      },
    ]));
=======
      RouterModule.forChild([
        {
          path: END_USER_AGREEMENT_PATH,
          component: ThemedEndUserAgreementComponent,
          resolve: { breadcrumb: I18nBreadcrumbResolver },
          data: { title: 'info.end-user-agreement.title', breadcrumbKey: 'info.end-user-agreement' }
        }
      ]));
}
if (environment.info.enablePrivacyStatement) {
  imports.push(
      RouterModule.forChild([
        {
          path: PRIVACY_PATH,
          component: ThemedPrivacyComponent,
          resolve: { breadcrumb: I18nBreadcrumbResolver },
          data: { title: 'info.privacy.title', breadcrumbKey: 'info.privacy' }
        }
      ]));
>>>>>>> 230055ce
}

@NgModule({
  imports: [
    ...imports,
  ],
})
/**
 * Module for navigating to components within the info module
 */
export class InfoRoutingModule {
}<|MERGE_RESOLUTION|>--- conflicted
+++ resolved
@@ -6,21 +6,11 @@
 import { FeedbackGuard } from '../core/feedback/feedback.guard';
 import { ThemedEndUserAgreementComponent } from './end-user-agreement/themed-end-user-agreement.component';
 import { ThemedFeedbackComponent } from './feedback/themed-feedback.component';
-<<<<<<< HEAD
-import {
-  END_USER_AGREEMENT_PATH,
-  FEEDBACK_PATH,
-  PRIVACY_PATH,
-} from './info-routing-paths';
-import { ThemedPrivacyComponent } from './privacy/themed-privacy.component';
-=======
-import { FeedbackGuard } from '../core/feedback/feedback.guard';
-import { environment } from '../../environments/environment';
 import { COAR_NOTIFY_SUPPORT } from '../app-routing-paths';
 import { NotifyInfoComponent } from '../core/coar-notify/notify-info/notify-info.component';
 import { NotifyInfoGuard } from '../core/coar-notify/notify-info/notify-info.guard';
->>>>>>> 230055ce
-
+import { END_USER_AGREEMENT_PATH, FEEDBACK_PATH, PRIVACY_PATH } from './info-routing-paths';
+import { ThemedPrivacyComponent } from './privacy/themed-privacy.component';
 
 const imports = [
   RouterModule.forChild([
@@ -29,11 +19,6 @@
       component: ThemedFeedbackComponent,
       resolve: { breadcrumb: I18nBreadcrumbResolver },
       data: { title: 'info.feedback.title', breadcrumbKey: 'info.feedback' },
-<<<<<<< HEAD
-      canActivate: [FeedbackGuard],
-    },
-  ]),
-=======
       canActivate: [FeedbackGuard]
     }
   ]),
@@ -46,12 +31,10 @@
       canActivate: [NotifyInfoGuard]
     }
   ])
->>>>>>> 230055ce
 ];
 
 if (environment.info.enableEndUserAgreement) {
   imports.push(
-<<<<<<< HEAD
     RouterModule.forChild([
       {
         path: END_USER_AGREEMENT_PATH,
@@ -71,27 +54,6 @@
         data: { title: 'info.privacy.title', breadcrumbKey: 'info.privacy' },
       },
     ]));
-=======
-      RouterModule.forChild([
-        {
-          path: END_USER_AGREEMENT_PATH,
-          component: ThemedEndUserAgreementComponent,
-          resolve: { breadcrumb: I18nBreadcrumbResolver },
-          data: { title: 'info.end-user-agreement.title', breadcrumbKey: 'info.end-user-agreement' }
-        }
-      ]));
-}
-if (environment.info.enablePrivacyStatement) {
-  imports.push(
-      RouterModule.forChild([
-        {
-          path: PRIVACY_PATH,
-          component: ThemedPrivacyComponent,
-          resolve: { breadcrumb: I18nBreadcrumbResolver },
-          data: { title: 'info.privacy.title', breadcrumbKey: 'info.privacy' }
-        }
-      ]));
->>>>>>> 230055ce
 }
 
 @NgModule({
