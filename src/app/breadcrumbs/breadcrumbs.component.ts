import { Component } from '@angular/core';
import { Observable } from 'rxjs';

import { Breadcrumb } from './breadcrumb/breadcrumb.model';
import { BreadcrumbsService } from './breadcrumbs.service';
<<<<<<< HEAD
import { Observable } from 'rxjs';
import { TranslateModule } from '@ngx-translate/core';
import { NgbTooltipModule } from '@ng-bootstrap/ng-bootstrap';
import { RouterLink } from '@angular/router';
import { AsyncPipe, NgFor, NgIf, NgTemplateOutlet } from '@angular/common';
import { VarDirective } from '../shared/utils/var.directive';
=======
>>>>>>> a8f31948

/**
 * Component representing the breadcrumbs of a page
 */
@Component({
  selector: 'ds-breadcrumbs',
  templateUrl: './breadcrumbs.component.html',
  styleUrls: ['./breadcrumbs.component.scss'],
<<<<<<< HEAD
  standalone: true,
  imports: [VarDirective, NgIf, NgTemplateOutlet, NgFor, RouterLink, NgbTooltipModule, AsyncPipe, TranslateModule]
=======
>>>>>>> a8f31948
})
export class BreadcrumbsComponent {

  /**
   * Observable of the list of breadcrumbs for this page
   */
  breadcrumbs$: Observable<Breadcrumb[]>;

  /**
   * Whether or not to show breadcrumbs on this page
   */
  showBreadcrumbs$: Observable<boolean>;

  constructor(
    private breadcrumbsService: BreadcrumbsService,
  ) {
    this.breadcrumbs$ = breadcrumbsService.breadcrumbs$;
    this.showBreadcrumbs$ = breadcrumbsService.showBreadcrumbs$;
  }

}<|MERGE_RESOLUTION|>--- conflicted
+++ resolved
@@ -3,15 +3,12 @@
 
 import { Breadcrumb } from './breadcrumb/breadcrumb.model';
 import { BreadcrumbsService } from './breadcrumbs.service';
-<<<<<<< HEAD
 import { Observable } from 'rxjs';
 import { TranslateModule } from '@ngx-translate/core';
 import { NgbTooltipModule } from '@ng-bootstrap/ng-bootstrap';
 import { RouterLink } from '@angular/router';
 import { AsyncPipe, NgFor, NgIf, NgTemplateOutlet } from '@angular/common';
 import { VarDirective } from '../shared/utils/var.directive';
-=======
->>>>>>> a8f31948
 
 /**
  * Component representing the breadcrumbs of a page
@@ -20,11 +17,8 @@
   selector: 'ds-breadcrumbs',
   templateUrl: './breadcrumbs.component.html',
   styleUrls: ['./breadcrumbs.component.scss'],
-<<<<<<< HEAD
   standalone: true,
   imports: [VarDirective, NgIf, NgTemplateOutlet, NgFor, RouterLink, NgbTooltipModule, AsyncPipe, TranslateModule]
-=======
->>>>>>> a8f31948
 })
 export class BreadcrumbsComponent {
 
