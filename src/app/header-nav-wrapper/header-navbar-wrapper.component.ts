<<<<<<< HEAD
import {
  Component,
  HostBinding,
  OnDestroy,
  OnInit,
} from '@angular/core';
import { Store } from '@ngrx/store';
import {
  Observable,
  Subscription,
} from 'rxjs';

import { AppState } from '../app.reducer';
import { hasValue } from '../shared/empty.util';
=======
import { Component, OnInit } from '@angular/core';
import { Observable } from 'rxjs';
>>>>>>> 230055ce
import { MenuService } from '../shared/menu/menu.service';
import { MenuID } from '../shared/menu/menu-id.model';
import { HostWindowService, WidthCategory } from '../shared/host-window.service';

/**
 * This component represents a wrapper for the horizontal navbar and the header
 */
@Component({
  selector: 'ds-header-navbar-wrapper',
  styleUrls: ['header-navbar-wrapper.component.scss'],
  templateUrl: 'header-navbar-wrapper.component.html',
})
export class HeaderNavbarWrapperComponent implements OnInit {
  public isNavBarCollapsed$: Observable<boolean>;
  public isMobile$: Observable<boolean>;

  menuID = MenuID.PUBLIC;
  maxMobileWidth = WidthCategory.SM;

  constructor(
<<<<<<< HEAD
    private store: Store<AppState>,
    private menuService: MenuService,
=======
    private menuService: MenuService,
    protected windowService: HostWindowService,
>>>>>>> 230055ce
  ) {
  }

  ngOnInit(): void {
    this.isMobile$ = this.windowService.isUpTo(this.maxMobileWidth);
    this.isNavBarCollapsed$ = this.menuService.isMenuCollapsed(this.menuID);
  }

}<|MERGE_RESOLUTION|>--- conflicted
+++ resolved
@@ -1,22 +1,5 @@
-<<<<<<< HEAD
-import {
-  Component,
-  HostBinding,
-  OnDestroy,
-  OnInit,
-} from '@angular/core';
-import { Store } from '@ngrx/store';
-import {
-  Observable,
-  Subscription,
-} from 'rxjs';
-
-import { AppState } from '../app.reducer';
-import { hasValue } from '../shared/empty.util';
-=======
 import { Component, OnInit } from '@angular/core';
 import { Observable } from 'rxjs';
->>>>>>> 230055ce
 import { MenuService } from '../shared/menu/menu.service';
 import { MenuID } from '../shared/menu/menu-id.model';
 import { HostWindowService, WidthCategory } from '../shared/host-window.service';
@@ -37,13 +20,8 @@
   maxMobileWidth = WidthCategory.SM;
 
   constructor(
-<<<<<<< HEAD
-    private store: Store<AppState>,
-    private menuService: MenuService,
-=======
     private menuService: MenuService,
     protected windowService: HostWindowService,
->>>>>>> 230055ce
   ) {
   }
 
