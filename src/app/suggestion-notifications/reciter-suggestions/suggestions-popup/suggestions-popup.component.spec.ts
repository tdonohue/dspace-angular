--- conflicted
+++ resolved
@@ -74,13 +74,8 @@
     });
 
     it('should show a notification when new publication suggestions are available', () => {
-<<<<<<< HEAD
-      
-      expect((component as any).notificationsService.success).toHaveBeenCalled();
-=======
       expect(notificationsService.success).toHaveBeenCalled();
       expect(suggestionStateService.dispatchRefreshUserSuggestionsAction).toHaveBeenCalled();
->>>>>>> 5feaa1b5
       expect(suggestionStateService.dispatchMarkUserSuggestionsAsVisitedAction).toHaveBeenCalled();
     });
 
