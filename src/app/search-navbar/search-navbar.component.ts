--- conflicted
+++ resolved
@@ -1,8 +1,4 @@
-import {
-  Component,
-  ElementRef,
-  ViewChild,
-} from '@angular/core';
+import { Component, ElementRef, ViewChild } from '@angular/core';
 import { UntypedFormBuilder } from '@angular/forms';
 import { Router } from '@angular/router';
 
@@ -71,12 +67,7 @@
     this.searchForm.reset();
 
     this.router.navigate(linkToNavigateTo, {
-<<<<<<< HEAD
-      queryParams: queryParams,
-      queryParamsHandling: 'merge',
-=======
       queryParams: queryParams
->>>>>>> 230055ce
     });
   }
 }