<<<<<<< HEAD
import { Component, ElementRef, ViewChild } from '@angular/core';
import { UntypedFormBuilder, FormsModule, ReactiveFormsModule } from '@angular/forms';
=======
import {
  Component,
  ElementRef,
  ViewChild,
} from '@angular/core';
import { UntypedFormBuilder } from '@angular/forms';
>>>>>>> a8f31948
import { Router } from '@angular/router';

import { SearchService } from '../core/shared/search/search.service';
import { expandSearchInput } from '../shared/animations/slide';
import { BrowserOnlyPipe } from '../shared/utils/browser-only.pipe';
import { TranslateModule } from '@ngx-translate/core';
import { ClickOutsideDirective } from '../shared/utils/click-outside.directive';

/**
 * The search box in the header that expands on focus and collapses on focus out
 */
@Component({
<<<<<<< HEAD
    selector: 'ds-search-navbar',
    templateUrl: './search-navbar.component.html',
    styleUrls: ['./search-navbar.component.scss'],
    animations: [expandSearchInput],
    standalone: true,
    imports: [ClickOutsideDirective, FormsModule, ReactiveFormsModule, TranslateModule, BrowserOnlyPipe]
=======
  selector: 'ds-search-navbar',
  templateUrl: './search-navbar.component.html',
  styleUrls: ['./search-navbar.component.scss'],
  animations: [expandSearchInput],
>>>>>>> a8f31948
})
export class SearchNavbarComponent {

  // The search form
  searchForm;
  // Whether or not the search bar is expanded, boolean for html ngIf, string fo AngularAnimation state change
  searchExpanded = false;
  isExpanded = 'collapsed';

  // Search input field
  @ViewChild('searchInput') searchField: ElementRef;

  constructor(private formBuilder: UntypedFormBuilder, private router: Router, private searchService: SearchService) {
    this.searchForm = this.formBuilder.group(({
      query: '',
    }));
  }

  /**
   * Expands search bar by angular animation, see expandSearchInput
   */
  expand() {
    this.searchExpanded = true;
    this.isExpanded = 'expanded';
    this.editSearch();
  }

  /**
   * Collapses & blurs search bar by angular animation, see expandSearchInput
   */
  collapse() {
    this.searchField.nativeElement.blur();
    this.searchExpanded = false;
    this.isExpanded = 'collapsed';
  }

  /**
   * Focuses on input search bar so search can be edited
   */
  editSearch(): void {
    this.searchField.nativeElement.focus();
  }

  /**
   * Submits the search (on enter or on search icon click)
   * @param data  Data for the searchForm, containing the search query
   */
  onSubmit(data: any) {
    this.collapse();
    const queryParams = Object.assign({}, data);
    const linkToNavigateTo = [this.searchService.getSearchLink().replace('/', '')];
    this.searchForm.reset();

    this.router.navigate(linkToNavigateTo, {
      queryParams: queryParams,
    });
  }
}<|MERGE_RESOLUTION|>--- conflicted
+++ resolved
@@ -1,14 +1,5 @@
-<<<<<<< HEAD
-import { Component, ElementRef, ViewChild } from '@angular/core';
-import { UntypedFormBuilder, FormsModule, ReactiveFormsModule } from '@angular/forms';
-=======
-import {
-  Component,
-  ElementRef,
-  ViewChild,
-} from '@angular/core';
-import { UntypedFormBuilder } from '@angular/forms';
->>>>>>> a8f31948
+import { Component, ElementRef, ViewChild, } from '@angular/core';
+import { FormsModule, ReactiveFormsModule, UntypedFormBuilder } from '@angular/forms';
 import { Router } from '@angular/router';
 
 import { SearchService } from '../core/shared/search/search.service';
@@ -21,19 +12,12 @@
  * The search box in the header that expands on focus and collapses on focus out
  */
 @Component({
-<<<<<<< HEAD
     selector: 'ds-search-navbar',
     templateUrl: './search-navbar.component.html',
     styleUrls: ['./search-navbar.component.scss'],
     animations: [expandSearchInput],
     standalone: true,
     imports: [ClickOutsideDirective, FormsModule, ReactiveFormsModule, TranslateModule, BrowserOnlyPipe]
-=======
-  selector: 'ds-search-navbar',
-  templateUrl: './search-navbar.component.html',
-  styleUrls: ['./search-navbar.component.scss'],
-  animations: [expandSearchInput],
->>>>>>> a8f31948
 })
 export class SearchNavbarComponent {
 
