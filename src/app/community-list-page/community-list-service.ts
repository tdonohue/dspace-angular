--- conflicted
+++ resolved
@@ -21,6 +21,7 @@
   APP_CONFIG,
   AppConfig,
 } from 'src/config/app-config.interface';
+import { v4 as uuidv4 } from 'uuid';
 
 import { AppState } from '../app.reducer';
 import { getCollectionPageRoute } from '../collection-page/collection-page-routing-paths';
@@ -49,12 +50,6 @@
 import { CommunityListState } from './community-list.reducer';
 import { FlatNode } from './flat-node.model';
 import { ShowMoreFlatNode } from './show-more-flat-node.model';
-<<<<<<< HEAD
-=======
-import { FindListOptions } from '../core/data/find-list-options.model';
-import { AppConfig, APP_CONFIG } from 'src/config/app-config.interface';
-import { v4 as uuidv4 } from 'uuid';
->>>>>>> 8ba14aa3
 
 // Helper method to combine and flatten an array of observables of flatNode arrays
 export const combineAndFlatten = (obsList: Observable<FlatNode[]>[]): Observable<FlatNode[]> =>
