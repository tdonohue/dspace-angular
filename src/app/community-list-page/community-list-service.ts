--- conflicted
+++ resolved
@@ -1,19 +1,11 @@
 import { Injectable } from '@angular/core';
 import { createSelector, Store } from '@ngrx/store';
-<<<<<<< HEAD
-import { combineLatest as observableCombineLatest, Observable, of as observableOf } from 'rxjs';
-import { AppState } from '../app.reducer';
-import { CommunityDataService } from '../core/data/community-data.service';
-import { FindListOptions } from '../core/data/request.models';
-import { map, mergeMap } from 'rxjs/operators';
-=======
 import { combineLatest as observableCombineLatest } from 'rxjs/internal/observable/combineLatest';
 import { Observable, of as observableOf } from 'rxjs';
 import { map, switchMap } from 'rxjs/operators';
 import { AppState } from '../app.reducer';
 import { CommunityDataService } from '../core/data/community-data.service';
 import { FindListOptions } from '../core/data/request.models';
->>>>>>> 32a29c4a
 import { Community } from '../core/shared/community.model';
 import { Collection } from '../core/shared/collection.model';
 import { PageInfo } from '../core/shared/page-info.model';
@@ -156,13 +148,8 @@
         return new PaginatedList(newPageInfo, newPage);
       })
     );
-<<<<<<< HEAD
-    return topComs$.pipe(mergeMap((topComs: PaginatedList<Community>) => this.transformListOfCommunities(topComs, 0, null, expandedNodes)));
-  }
-=======
     return topComs$.pipe(switchMap((topComs: PaginatedList<Community>) => this.transformListOfCommunities(topComs, 0, null, expandedNodes)));
   };
->>>>>>> 32a29c4a
 
   /**
    * Puts the initial top level communities in a list to be called upon
@@ -241,11 +228,6 @@
           currentPage: i
         })
           .pipe(
-<<<<<<< HEAD
-            getSucceededRemoteData(),
-            mergeMap((rd: RemoteData<PaginatedList<Community>>) =>
-              this.transformListOfCommunities(rd.payload, level + 1, communityFlatNode, expandedNodes))
-=======
             switchMap((rd: RemoteData<PaginatedList<Community>>) => {
               if (hasValue(rd) && hasValue(rd.payload)) {
                 return this.transformListOfCommunities(rd.payload, level + 1, communityFlatNode, expandedNodes);
@@ -253,7 +235,6 @@
                 return [];
               }
             })
->>>>>>> 32a29c4a
           );
 
         subcoms = [...subcoms, nextSetOfSubcommunitiesPage];
