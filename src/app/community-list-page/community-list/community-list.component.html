--- conflicted
+++ resolved
@@ -12,11 +12,7 @@
       <div class="align-middle my-auto">
         @if ((dataSource.loading$ | async) !== true) {
           <button (click)="getNextPage(node)"
-<<<<<<< HEAD
-            class="btn btn-outline-primary btn-sm" role="button" data-test="show-more-button">
-=======
-            class="btn btn-outline-primary btn-sm" role="button" tabindex="0">
->>>>>>> e7359a3f
+            class="btn btn-outline-primary btn-sm" role="button" tabindex="0" data-test="show-more-button">
             <i class="fas fa-angle-down"></i> {{ 'communityList.showMore' | translate }}
           </button>
         }
