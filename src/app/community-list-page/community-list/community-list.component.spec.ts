--- conflicted
+++ resolved
@@ -37,15 +37,12 @@
   toFlatNode,
 } from '../community-list-service';
 import { FlatNode } from '../flat-node.model';
-<<<<<<< HEAD
 import { RouterLinkWithHref } from '@angular/router';
 import { ThemedLoadingComponent } from '../../shared/loading/themed-loading.component';
 import { TruncatableComponent } from '../../shared/truncatable/truncatable.component';
 import { TruncatablePartComponent } from '../../shared/truncatable/truncatable-part/truncatable-part.component';
 import { v4 as uuidv4 } from 'uuid';
-=======
 import { CommunityListComponent } from './community-list.component';
->>>>>>> a8f31948
 
 describe('CommunityListComponent', () => {
   let component: CommunityListComponent;
@@ -217,10 +214,9 @@
     TestBed.configureTestingModule({
     imports: [
         TranslateModule.forRoot({
-<<<<<<< HEAD
             loader: {
                 provide: TranslateLoader,
-                useClass: TranslateLoaderMock
+            useClass: TranslateLoaderMock,
             },
         }),
         CdkTreeModule,
@@ -229,7 +225,7 @@
         CommunityListComponent
     ],
     providers: [CommunityListComponent,
-        { provide: CommunityListService, useValue: communityListServiceStub },],
+        { provide: CommunityListService, useValue: communityListServiceStub }],
     schemas: [CUSTOM_ELEMENTS_SCHEMA]
 })
       .overrideComponent(CommunityListComponent, {
@@ -240,21 +236,6 @@
             TruncatablePartComponent,
           ]}
       })
-=======
-          loader: {
-            provide: TranslateLoader,
-            useClass: TranslateLoaderMock,
-          },
-        }),
-        CdkTreeModule,
-        RouterTestingModule,
-        RouterLinkWithHref],
-      declarations: [CommunityListComponent],
-      providers: [CommunityListComponent,
-        { provide: CommunityListService, useValue: communityListServiceStub }],
-      schemas: [CUSTOM_ELEMENTS_SCHEMA],
-    })
->>>>>>> a8f31948
       .compileComponents();
   }));
 
