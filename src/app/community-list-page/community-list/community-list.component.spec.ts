import { CdkTreeModule } from '@angular/cdk/tree';
import { CUSTOM_ELEMENTS_SCHEMA } from '@angular/core';
import {
  ComponentFixture,
  fakeAsync,
  inject,
  TestBed,
  tick,
  waitForAsync,
} from '@angular/core/testing';
import { By } from '@angular/platform-browser';
import { RouterLinkWithHref } from '@angular/router';
import { RouterTestingModule } from '@angular/router/testing';
import {
  TranslateLoader,
  TranslateModule,
} from '@ngx-translate/core';
import { of as observableOf } from 'rxjs';

import { buildPaginatedList } from '../../core/data/paginated-list.model';
import { Collection } from '../../core/shared/collection.model';
import { Community } from '../../core/shared/community.model';
import { PageInfo } from '../../core/shared/page-info.model';
import {
  isEmpty,
  isNotEmpty,
} from '../../shared/empty.util';
import { TranslateLoaderMock } from '../../shared/mocks/translate-loader.mock';
import { createSuccessfulRemoteDataObject$ } from '../../shared/remote-data.utils';
import {
  CommunityListService,
  showMoreFlatNode,
  toFlatNode,
} from '../community-list-service';
import { FlatNode } from '../flat-node.model';
<<<<<<< HEAD
import { CommunityListComponent } from './community-list.component';
=======
import { RouterLinkWithHref } from '@angular/router';
import { v4 as uuidv4 } from 'uuid';
>>>>>>> 8ba14aa3

describe('CommunityListComponent', () => {
  let component: CommunityListComponent;
  let fixture: ComponentFixture<CommunityListComponent>;

  const mockSubcommunities1Page1 = [Object.assign(new Community(), {
    id: 'ce64f48e-2c9b-411a-ac36-ee429c0e6a88',
    uuid: 'ce64f48e-2c9b-411a-ac36-ee429c0e6a88',
    name: 'subcommunity1',
  }),
  Object.assign(new Community(), {
    id: '59ee713b-ee53-4220-8c3f-9860dc84fe33',
    uuid: '59ee713b-ee53-4220-8c3f-9860dc84fe33',
    name: 'subcommunity2',
  }),
  ];
  const mockCollectionsPage1 = [
    Object.assign(new Collection(), {
      id: 'e9dbf393-7127-415f-8919-55be34a6e9ed',
      uuid: 'e9dbf393-7127-415f-8919-55be34a6e9ed',
      name: 'collection1',
    }),
    Object.assign(new Collection(), {
      id: '59da2ff0-9bf4-45bf-88be-e35abd33f304',
      uuid: '59da2ff0-9bf4-45bf-88be-e35abd33f304',
      name: 'collection2',
    }),
  ];
  const mockCollectionsPage2 = [
    Object.assign(new Collection(), {
      id: 'a5159760-f362-4659-9e81-e3253ad91ede',
      uuid: 'a5159760-f362-4659-9e81-e3253ad91ede',
      name: 'collection3',
    }),
    Object.assign(new Collection(), {
      id: 'a392e16b-fcf2-400a-9a88-53ef7ecbdcd3',
      uuid: 'a392e16b-fcf2-400a-9a88-53ef7ecbdcd3',
      name: 'collection4',
    }),
  ];

  const mockTopCommunitiesWithChildrenArrays = [
    {
      id: '7669c72a-3f2a-451f-a3b9-9210e7a4c02f',
      uuid: '7669c72a-3f2a-451f-a3b9-9210e7a4c02f',
      subcommunities: mockSubcommunities1Page1,
      collections: [],
    },
    {
      id: '9076bd16-e69a-48d6-9e41-0238cb40d863',
      uuid: '9076bd16-e69a-48d6-9e41-0238cb40d863',
      subcommunities: [],
      collections: [...mockCollectionsPage1, ...mockCollectionsPage2],
    },
    {
      id: 'efbf25e1-2d8c-4c28-8f3e-2e04c215be24',
      uuid: 'efbf25e1-2d8c-4c28-8f3e-2e04c215be24',
      subcommunities: [],
      collections: [],
    }];

  const mockTopFlatnodesUnexpanded: FlatNode[] = [
    toFlatNode(
      Object.assign(new Community(), {
        id: '7669c72a-3f2a-451f-a3b9-9210e7a4c02f',
        uuid: '7669c72a-3f2a-451f-a3b9-9210e7a4c02f',
        subcommunities: createSuccessfulRemoteDataObject$(buildPaginatedList(new PageInfo(), mockSubcommunities1Page1)),
        collections: createSuccessfulRemoteDataObject$(buildPaginatedList(new PageInfo(), [])),
        name: 'community1',
      }), observableOf(true), 0, false, null,
    ),
    toFlatNode(
      Object.assign(new Community(), {
        id: '9076bd16-e69a-48d6-9e41-0238cb40d863',
        uuid: '9076bd16-e69a-48d6-9e41-0238cb40d863',
        subcommunities: createSuccessfulRemoteDataObject$(buildPaginatedList(new PageInfo(), [])),
        collections: createSuccessfulRemoteDataObject$(buildPaginatedList(new PageInfo(), [...mockCollectionsPage1, ...mockCollectionsPage2])),
        name: 'community2',
      }), observableOf(true), 0, false, null,
    ),
    toFlatNode(
      Object.assign(new Community(), {
        id: 'efbf25e1-2d8c-4c28-8f3e-2e04c215be24',
        uuid: 'efbf25e1-2d8c-4c28-8f3e-2e04c215be24',
        subcommunities: createSuccessfulRemoteDataObject$(buildPaginatedList(new PageInfo(), [])),
        collections: createSuccessfulRemoteDataObject$(buildPaginatedList(new PageInfo(), [])),
        name: 'community3',
      }), observableOf(false), 0, false, null,
    ),
  ];
  let communityListServiceStub;

  beforeEach(waitForAsync(() => {
    communityListServiceStub = {
      pageSize: 2,
      expandedNodes: [],
      loadingNode: null,
      getLoadingNodeFromStore() {
        return observableOf(this.loadingNode);
      },
      getExpandedNodesFromStore() {
        return observableOf(this.expandedNodes);
      },
      saveCommunityListStateToStore(expandedNodes, loadingNode) {
        this.expandedNodes = expandedNodes;
        this.loadingNode = loadingNode;
      },
      loadCommunities(options, expandedNodes) {
        let flatnodes;
        let showMoreTopComNode = false;
        flatnodes = [...mockTopFlatnodesUnexpanded];
        const currentPage = options.currentPage;
        const elementsPerPage = this.pageSize;
        let endPageIndex = (currentPage * elementsPerPage);
        if (endPageIndex >= flatnodes.length) {
          endPageIndex = flatnodes.length;
        } else {
          showMoreTopComNode = true;
        }
        if (expandedNodes === null || isEmpty(expandedNodes)) {
          if (showMoreTopComNode) {
            return observableOf([...mockTopFlatnodesUnexpanded.slice(0, endPageIndex), showMoreFlatNode(`community-${uuidv4()}`, 0, null)]);
          } else {
            return observableOf(mockTopFlatnodesUnexpanded.slice(0, endPageIndex));
          }
        } else {
          flatnodes = [];
          const topFlatnodes = mockTopFlatnodesUnexpanded.slice(0, endPageIndex);
          topFlatnodes.map((topNode: FlatNode) => {
            flatnodes = [...flatnodes, topNode];
            const expandedParent: FlatNode = expandedNodes.find((expandedNode: FlatNode) => expandedNode.id === topNode.id);
            if (isNotEmpty(expandedParent)) {
              const matchingTopComWithArrays = mockTopCommunitiesWithChildrenArrays.find((topcom) => topcom.id === topNode.id);
              if (isNotEmpty(matchingTopComWithArrays)) {
                const possibleSubcoms: Community[] = matchingTopComWithArrays.subcommunities;
                let subComFlatnodes = [];
                possibleSubcoms.map((subcom: Community) => {
                  subComFlatnodes = [...subComFlatnodes, toFlatNode(subcom, observableOf(false), topNode.level + 1, false, topNode)];
                });
                const possibleColls: Collection[] = matchingTopComWithArrays.collections;
                let collFlatnodes = [];
                possibleColls.map((coll: Collection) => {
                  collFlatnodes = [...collFlatnodes, toFlatNode(coll, observableOf(false), topNode.level + 1, false, topNode)];
                });
                if (isNotEmpty(subComFlatnodes)) {
                  const endSubComIndex = this.pageSize * expandedParent.currentCommunityPage;
                  flatnodes = [...flatnodes, ...subComFlatnodes.slice(0, endSubComIndex)];
                  if (subComFlatnodes.length > endSubComIndex) {
                    flatnodes = [...flatnodes, showMoreFlatNode(`community-${uuidv4()}`, topNode.level + 1, expandedParent)];
                  }
                }
                if (isNotEmpty(collFlatnodes)) {
                  const endColIndex = this.pageSize * expandedParent.currentCollectionPage;
                  flatnodes = [...flatnodes, ...collFlatnodes.slice(0, endColIndex)];
                  if (collFlatnodes.length > endColIndex) {
                    flatnodes = [...flatnodes, showMoreFlatNode(`collection-${uuidv4()}`, topNode.level + 1, expandedParent)];
                  }
                }
              }
            }
          });
          if (showMoreTopComNode) {
            flatnodes = [...flatnodes, showMoreFlatNode(`community-${uuidv4()}`, 0, null)];
          }
          return observableOf(flatnodes);
        }
      },
    };
    TestBed.configureTestingModule({
      imports: [
        TranslateModule.forRoot({
          loader: {
            provide: TranslateLoader,
            useClass: TranslateLoaderMock,
          },
        }),
        CdkTreeModule,
        RouterTestingModule,
        RouterLinkWithHref],
      declarations: [CommunityListComponent],
      providers: [CommunityListComponent,
        { provide: CommunityListService, useValue: communityListServiceStub }],
      schemas: [CUSTOM_ELEMENTS_SCHEMA],
    })
      .compileComponents();
  }));

  beforeEach(() => {
    fixture = TestBed.createComponent(CommunityListComponent);
    component = fixture.componentInstance;
    fixture.detectChanges();
  });

  it('should create', inject([CommunityListComponent], (comp: CommunityListComponent) => {
    expect(comp).toBeTruthy();
  }));

  it('should render a cdk tree with the first elementsPerPage (2) nr of top level communities, unexpanded', () => {
    const expandableNodesFound = fixture.debugElement.queryAll(By.css('.expandable-node a'));
    const childlessNodesFound = fixture.debugElement.queryAll(By.css('.childless-node a'));
    const allNodes = [...expandableNodesFound, ...childlessNodesFound];
    expect(allNodes.length).toEqual(2);
    mockTopFlatnodesUnexpanded.slice(0, 2).map((topFlatnode: FlatNode) => {
      expect(allNodes.find((foundEl) => {
        return (foundEl.nativeElement.textContent.trim() === topFlatnode.name);
      })).toBeTruthy();
    });
  });

  it('show more node is present at end of nodetree', () => {
    const showMoreEl = fixture.debugElement.queryAll(By.css('.show-more-node'));
    expect(showMoreEl.length).toEqual(1);
    expect(showMoreEl).toBeTruthy();
  });

  it('should not render the show more button as an empty link', () => {
    const debugElements = fixture.debugElement.queryAll(By.directive(RouterLinkWithHref));
    expect(debugElements).toBeTruthy();
  });

  describe('when show more of top communities is clicked', () => {
    beforeEach(fakeAsync(() => {
      const showMoreLink = fixture.debugElement.query(By.css('.show-more-node .btn-outline-primary'));
      showMoreLink.triggerEventHandler('click', {
        preventDefault: () => {/**/
        },
      });
      tick();
      fixture.detectChanges();
    }));

    it('tree contains maximum of currentPage (2) * (2) elementsPerPage of first top communities, or less if there are less communities (3)', () => {
      const expandableNodesFound = fixture.debugElement.queryAll(By.css('.expandable-node a'));
      const childlessNodesFound = fixture.debugElement.queryAll(By.css('.childless-node a'));
      const allNodes = [...expandableNodesFound, ...childlessNodesFound];
      expect(allNodes.length).toEqual(3);
      mockTopFlatnodesUnexpanded.map((topFlatnode: FlatNode) => {
        expect(allNodes.find((foundEl) => {
          return (foundEl.nativeElement.textContent.trim() === topFlatnode.name);
        })).toBeTruthy();
      });
    });
    it('show more node is gone from end of nodetree', () => {
      const showMoreEl = fixture.debugElement.queryAll(By.css('.show-more-node'));
      expect(showMoreEl.length).toEqual(0);
    });
  });

  describe('when first expandable node is expanded', () => {
    let allNodes;
    beforeEach(fakeAsync(() => {
      const chevronExpand = fixture.debugElement.query(By.css('.expandable-node button'));
      const chevronExpandSpan = fixture.debugElement.query(By.css('.expandable-node button span'));
      if (chevronExpandSpan.nativeElement.classList.contains('fa-chevron-right')) {
        chevronExpand.nativeElement.click();
        tick();
        fixture.detectChanges();
      }

      const expandableNodesFound = fixture.debugElement.queryAll(By.css('.expandable-node a'));
      const childlessNodesFound = fixture.debugElement.queryAll(By.css('.childless-node a'));
      allNodes = [...expandableNodesFound, ...childlessNodesFound];
    }));
    describe('children of first expandable node are added to tree (page-limited)', () => {
      it('tree contains page-limited topcoms (2) and children of first expandable node (2subcoms)', () => {
        expect(allNodes.length).toEqual(4);
        mockTopFlatnodesUnexpanded.slice(0, 2).map((topFlatnode: FlatNode) => {
          expect(allNodes.find((foundEl) => {
            return (foundEl.nativeElement.textContent.trim() === topFlatnode.name);
          })).toBeTruthy();
        });
        mockSubcommunities1Page1.map((subcom) => {
          expect(allNodes.find((foundEl) => {
            return (foundEl.nativeElement.textContent.trim() === subcom.name);
          })).toBeTruthy();
        });
      });
    });
  });

  describe('second top community node is expanded and has more children (collections) than page size of collection', () => {
    describe('children of second top com are added (page-limited pageSize 2)', () => {
      let allNodes;
      beforeEach(fakeAsync(() => {
        const chevronExpand = fixture.debugElement.queryAll(By.css('.expandable-node button'));
        const chevronExpandSpan = fixture.debugElement.queryAll(By.css('.expandable-node button span'));
        if (chevronExpandSpan[1].nativeElement.classList.contains('fa-chevron-right')) {
          chevronExpand[1].nativeElement.click();
          tick();
          fixture.detectChanges();
        }

        const expandableNodesFound = fixture.debugElement.queryAll(By.css('.expandable-node a'));
        const childlessNodesFound = fixture.debugElement.queryAll(By.css('.childless-node a'));
        allNodes = [...expandableNodesFound, ...childlessNodesFound];
      }));
      it('tree contains 2 (page-limited) top com, 2 (page-limited) coll of 2nd top com, a show more for those page-limited coll and show more for page-limited top com', () => {
        mockTopFlatnodesUnexpanded.slice(0, 2).map((topFlatnode: FlatNode) => {
          expect(allNodes.find((foundEl) => {
            return (foundEl.nativeElement.textContent.trim() === topFlatnode.name);
          })).toBeTruthy();
        });
        mockCollectionsPage1.map((coll) => {
          expect(allNodes.find((foundEl) => {
            return (foundEl.nativeElement.textContent.trim() === coll.name);
          })).toBeTruthy();
        });
        expect(allNodes.length).toEqual(4);
        const showMoreEl = fixture.debugElement.queryAll(By.css('.show-more-node'));
        expect(showMoreEl.length).toEqual(2);
      });
    });
  });

});<|MERGE_RESOLUTION|>--- conflicted
+++ resolved
@@ -16,6 +16,7 @@
   TranslateModule,
 } from '@ngx-translate/core';
 import { of as observableOf } from 'rxjs';
+import { v4 as uuidv4 } from 'uuid';
 
 import { buildPaginatedList } from '../../core/data/paginated-list.model';
 import { Collection } from '../../core/shared/collection.model';
@@ -33,12 +34,7 @@
   toFlatNode,
 } from '../community-list-service';
 import { FlatNode } from '../flat-node.model';
-<<<<<<< HEAD
 import { CommunityListComponent } from './community-list.component';
-=======
-import { RouterLinkWithHref } from '@angular/router';
-import { v4 as uuidv4 } from 'uuid';
->>>>>>> 8ba14aa3
 
 describe('CommunityListComponent', () => {
   let component: CommunityListComponent;
