<<<<<<< HEAD
import { Component, OnDestroy, OnInit } from '@angular/core';
import { take } from 'rxjs/operators';
import { SortDirection, SortOptions } from '../../core/cache/models/sort-options.model';
import { CommunityListService } from '../community-list-service';
import { CommunityListDatasource } from '../community-list-datasource';
import { CdkTreeModule, FlatTreeControl } from '@angular/cdk/tree';
=======
import { FlatTreeControl } from '@angular/cdk/tree';
import {
  Component,
  OnDestroy,
  OnInit,
} from '@angular/core';
import { take } from 'rxjs/operators';

import { DSONameService } from '../../core/breadcrumbs/dso-name.service';
import {
  SortDirection,
  SortOptions,
} from '../../core/cache/models/sort-options.model';
import { FindListOptions } from '../../core/data/find-list-options.model';
>>>>>>> a8f31948
import { isEmpty } from '../../shared/empty.util';
import { CommunityListDatasource } from '../community-list-datasource';
import { CommunityListService } from '../community-list-service';
import { FlatNode } from '../flat-node.model';
<<<<<<< HEAD
import { FindListOptions } from '../../core/data/find-list-options.model';
import { DSONameService } from '../../core/breadcrumbs/dso-name.service';
import { TranslateModule } from '@ngx-translate/core';
import { TruncatablePartComponent } from '../../shared/truncatable/truncatable-part/truncatable-part.component';
import { TruncatableComponent } from '../../shared/truncatable/truncatable.component';
import { RouterLink } from '@angular/router';
import { ThemedLoadingComponent } from '../../shared/loading/themed-loading.component';
import { AsyncPipe, NgClass, NgIf } from '@angular/common';
=======
>>>>>>> a8f31948

/**
 * A tree-structured list of nodes representing the communities, their subCommunities and collections.
 * Initially only the page-restricted top communities are shown.
 * Each node can be expanded to show its children and all children are also page-limited.
 * More pages of a page-limited result can be shown by pressing a show more node/link.
 * Which nodes were expanded is kept in the store, so this persists across pages.
 */
@Component({
  selector: 'ds-community-list',
  templateUrl: './community-list.component.html',
  styleUrls: ['./community-list.component.scss'],
  standalone: true,
  imports: [NgIf, ThemedLoadingComponent, CdkTreeModule, NgClass, RouterLink, TruncatableComponent, TruncatablePartComponent, AsyncPipe, TranslateModule]
})
export class CommunityListComponent implements OnInit, OnDestroy {

  private expandedNodes: FlatNode[] = [];
  public loadingNode: FlatNode;

  treeControl = new FlatTreeControl<FlatNode>(
    (node: FlatNode) => node.level, (node: FlatNode) => true,
  );
  dataSource: CommunityListDatasource;
  paginationConfig: FindListOptions;
  trackBy = (index, node: FlatNode) => node.id;

  constructor(
    protected communityListService: CommunityListService,
    public dsoNameService: DSONameService,
  ) {
    this.paginationConfig = new FindListOptions();
    this.paginationConfig.elementsPerPage = 2;
    this.paginationConfig.currentPage = 1;
    this.paginationConfig.sort = new SortOptions('dc.title', SortDirection.ASC);
  }

  ngOnInit() {
    this.dataSource = new CommunityListDatasource(this.communityListService);
    this.communityListService.getLoadingNodeFromStore().pipe(take(1)).subscribe((result) => {
      this.loadingNode = result;
    });
    this.communityListService.getExpandedNodesFromStore().pipe(take(1)).subscribe((result) => {
      this.expandedNodes = [...result];
      this.dataSource.loadCommunities(this.paginationConfig, this.expandedNodes);
    });
  }

  ngOnDestroy(): void {
    this.communityListService.saveCommunityListStateToStore(this.expandedNodes, this.loadingNode);
  }

  /**
   * Whether this node has children (subcommunities or collections)
   * @param _
   * @param node
   */
  hasChild(_: number, node: FlatNode) {
    return node.isExpandable$;
  }

  /**
   * Whether this is a show more node that contains no data, but indicates that there is
   * one or more community or collection.
   * @param _
   * @param node
   */
  isShowMore(_: number, node: FlatNode) {
    return node.isShowMoreNode;
  }

  /**
   * Toggles the expanded variable of a node, adds it to the expanded nodes list and reloads the tree
   * so this node is expanded
   * @param node  Node we want to expand
   */
  toggleExpanded(node: FlatNode) {
    this.loadingNode = node;
    if (node.isExpanded) {
      this.expandedNodes = this.expandedNodes.filter((node2) => node2.id !== node.id);
      node.isExpanded = false;
    } else {
      this.expandedNodes.push(node);
      node.isExpanded = true;
      if (isEmpty(node.currentCollectionPage)) {
        node.currentCollectionPage = 1;
      }
      if (isEmpty(node.currentCommunityPage)) {
        node.currentCommunityPage = 1;
      }
    }
    this.dataSource.loadCommunities(this.paginationConfig, this.expandedNodes);
  }

  /**
   * Makes sure the next page of a node is added to the tree (top community, sub community of collection)
   *      > Finds its parent (if not top community) and increases its corresponding collection/subcommunity
   *      currentPage
   *      > Reloads tree with new page added to corresponding top community lis, sub community list or
   *      collection list
   * @param node  The show more node indicating whether it's an increase in top communities, sub communities
   *              or collections
   */
  getNextPage(node: FlatNode): void {
    this.loadingNode = node;
    if (node.parent != null) {
      if (node.id.startsWith('collection')) {
        const parentNodeInExpandedNodes = this.expandedNodes.find((node2: FlatNode) => node.parent.id === node2.id);
        parentNodeInExpandedNodes.currentCollectionPage++;
      }
      if (node.id.startsWith('community')) {
        const parentNodeInExpandedNodes = this.expandedNodes.find((node2: FlatNode) => node.parent.id === node2.id);
        parentNodeInExpandedNodes.currentCommunityPage++;
      }
    } else {
      this.paginationConfig.currentPage++;
    }
    this.dataSource.loadCommunities(this.paginationConfig, this.expandedNodes);
  }

}<|MERGE_RESOLUTION|>--- conflicted
+++ resolved
@@ -1,11 +1,3 @@
-<<<<<<< HEAD
-import { Component, OnDestroy, OnInit } from '@angular/core';
-import { take } from 'rxjs/operators';
-import { SortDirection, SortOptions } from '../../core/cache/models/sort-options.model';
-import { CommunityListService } from '../community-list-service';
-import { CommunityListDatasource } from '../community-list-datasource';
-import { CdkTreeModule, FlatTreeControl } from '@angular/cdk/tree';
-=======
 import { FlatTreeControl } from '@angular/cdk/tree';
 import {
   Component,
@@ -13,6 +5,10 @@
   OnInit,
 } from '@angular/core';
 import { take } from 'rxjs/operators';
+import { SortDirection, SortOptions } from '../../core/cache/models/sort-options.model';
+import { CommunityListService } from '../community-list-service';
+import { CommunityListDatasource } from '../community-list-datasource';
+import { CdkTreeModule, FlatTreeControl } from '@angular/cdk/tree';
 
 import { DSONameService } from '../../core/breadcrumbs/dso-name.service';
 import {
@@ -20,12 +16,10 @@
   SortOptions,
 } from '../../core/cache/models/sort-options.model';
 import { FindListOptions } from '../../core/data/find-list-options.model';
->>>>>>> a8f31948
 import { isEmpty } from '../../shared/empty.util';
 import { CommunityListDatasource } from '../community-list-datasource';
 import { CommunityListService } from '../community-list-service';
 import { FlatNode } from '../flat-node.model';
-<<<<<<< HEAD
 import { FindListOptions } from '../../core/data/find-list-options.model';
 import { DSONameService } from '../../core/breadcrumbs/dso-name.service';
 import { TranslateModule } from '@ngx-translate/core';
@@ -34,8 +28,6 @@
 import { RouterLink } from '@angular/router';
 import { ThemedLoadingComponent } from '../../shared/loading/themed-loading.component';
 import { AsyncPipe, NgClass, NgIf } from '@angular/common';
-=======
->>>>>>> a8f31948
 
 /**
  * A tree-structured list of nodes representing the communities, their subCommunities and collections.
