--- conflicted
+++ resolved
@@ -1,14 +1,7 @@
 import { Injectable } from '@angular/core';
-<<<<<<< HEAD
-import { ActivatedRouteSnapshot, RouterStateSnapshot } from '@angular/router';
-import { RemoteData } from '../core/data/remote-data';
-=======
-import {
-  ActivatedRouteSnapshot,
-  Resolve,
+import { ActivatedRouteSnapshot,
   RouterStateSnapshot,
 } from '@angular/router';
->>>>>>> 5fc2ed92
 import { Observable } from 'rxjs';
 
 import { ProcessDataService } from '../core/data/processes/process-data.service';
@@ -24,13 +17,8 @@
 /**
  * This class represents a resolver that requests a specific process before the route is activated
  */
-<<<<<<< HEAD
-@Injectable()
+@Injectable({ providedIn: 'root' })
 export class ProcessPageResolver  {
-=======
-@Injectable({ providedIn: 'root' })
-export class ProcessPageResolver implements Resolve<RemoteData<Process>> {
->>>>>>> 5fc2ed92
   constructor(private processService: ProcessDataService) {
   }
 
