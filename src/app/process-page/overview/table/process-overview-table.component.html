--- conflicted
+++ resolved
@@ -27,11 +27,7 @@
           <table class="table table-striped table-hover">
             <thead>
             <tr>
-<<<<<<< HEAD
-              <th scope="col" class="status-header">{{'process.overview.table.status' | translate}}</th>
-=======
               <th scope="col" class="id-header">{{'process.overview.table.id' | translate}}</th>
->>>>>>> 4651d3a0
               <th scope="col" class="name-header">{{'process.overview.table.name' | translate}}</th>
               <th scope="col" class="user-header">{{'process.overview.table.user' | translate}}</th>
               <th scope="col" class="info-header">{{'process.overview.table.' + processStatus.toLowerCase() + '.info' | translate}}</th>
@@ -48,10 +44,7 @@
               <td>{{tableEntry.info}}</td>
               <td>
                 <button [attr.aria-label]="'process.overview.delete-process' | translate"
-<<<<<<< HEAD
-=======
                         aria-hidden="true"
->>>>>>> 4651d3a0
                         (click)="processBulkDeleteService.toggleDelete(tableEntry.process.processId)"
                         class="btn btn-outline-danger">
                   <i class="fas fa-trash"></i>
