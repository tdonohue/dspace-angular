<div class="container">
  <div class="d-flex">
    <h1 class="flex-grow-1">{{'process.overview.title' | translate}}</h1>
  </div>
  <ng-container *ngTemplateOutlet="buttons"></ng-container>

  <div class="sections">
    <ds-process-overview-table
      [processStatus]="ProcessStatus.RUNNING"
      [useAutoRefreshingSearchBy]="true"
      [getInfoValueMethod]="processOverviewService.timeStarted"/>
    <ds-process-overview-table
      [processStatus]="ProcessStatus.SCHEDULED"
      [useAutoRefreshingSearchBy]="true"
      [getInfoValueMethod]="processOverviewService.timeCreated"/>
    <ds-process-overview-table
      [processStatus]="ProcessStatus.COMPLETED"
      [sortField]="ProcessSortField.endTime"
      [useAutoRefreshingSearchBy]="true"
      [getInfoValueMethod]="processOverviewService.timeCompleted"/>
    <ds-process-overview-table
      [processStatus]="ProcessStatus.FAILED"
      [sortField]="ProcessSortField.endTime"
      [useAutoRefreshingSearchBy]="true"
      [getInfoValueMethod]="processOverviewService.timeCompleted"/>
  </div>

  <ng-container *ngTemplateOutlet="buttons"></ng-container>
</div>

<ng-template #buttons>
  <div class="d-flex justify-content-end mb-2">
    @if (processBulkDeleteService.hasSelected()) {
      <button class="btn btn-primary me-2"
        (click)="processBulkDeleteService.clearAllProcesses()"><i
      class="fas fa-undo pe-2"></i>{{'process.overview.delete.clear' | translate }}
    </button>
  }
  @if (processBulkDeleteService.hasSelected()) {
    <button class="btn btn-danger me-2"
      (click)="openDeleteModal(deleteModal)"><i
    class="fas fa-trash pe-2"></i>{{'process.overview.delete' | translate: {count: processBulkDeleteService.getAmountOfSelectedProcesses()} }}
  </button>
}
<button class="btn btn-success" routerLink="/processes/new"><i
class="fas fa-plus pe-2"></i>{{'process.overview.new' | translate}}</button>
</div>
</ng-template>

<ng-template #deleteModal>

  <div>

    <div class="modal-header">
      <div>
        <h4>{{'process.overview.delete.header' | translate }}</h4>
      </div>
      <button type="button" class="btn-close"
        (click)="closeModal()" aria-label="Close">
        <span aria-hidden="true">×</span>
      </button>
    </div>

<<<<<<< HEAD
    <div class="modal-body">
      @if ((processBulkDeleteService.isProcessing$() | async) !== true) {
        <div>{{'process.overview.delete.body' | translate: {count: processBulkDeleteService.getAmountOfSelectedProcesses()} }}</div>
      }
      @if (processBulkDeleteService.isProcessing$() |async) {
        <div class="alert alert-info">
          <span class="spinner-border spinner-border-sm spinner-button" role="status" aria-hidden="true"></span>
          <span> {{ 'process.overview.delete.processing' | translate: {count: processBulkDeleteService.getAmountOfSelectedProcesses()} }}</span>
=======
        <div class="modal-body">
            <div *ngIf="(isProcessing$ | async) !== true">{{'process.overview.delete.body' | translate: {count: processBulkDeleteService.getAmountOfSelectedProcesses()} }}</div>
            <div *ngIf="(isProcessing$ | async) === true" class="alert alert-info">
                <span class="spinner-border spinner-border-sm spinner-button" role="status" aria-hidden="true"></span>
                <span> {{ 'process.overview.delete.processing' | translate: {count: processBulkDeleteService.getAmountOfSelectedProcesses()} }}</span>
            </div>
            <div class="mt-4">
                <button class="btn btn-primary mr-2" [disabled]="(isProcessing$ | async) === true"
                        (click)="closeModal()">{{'process.detail.delete.cancel' | translate}}</button>
                <button id="delete-confirm" class="btn btn-danger"
                        [disabled]="(isProcessing$ | async) === true"
                        (click)="deleteSelected()">{{ 'process.overview.delete' | translate: {count: processBulkDeleteService.getAmountOfSelectedProcesses()}  }}
                </button>
            </div>
>>>>>>> dc8b1059
        </div>
      }
      <div class="mt-4">
        <button class="btn btn-primary me-2" [dsBtnDisabled]="processBulkDeleteService.isProcessing$() |async"
        (click)="closeModal()">{{'process.detail.delete.cancel' | translate}}</button>
        <button id="delete-confirm" class="btn btn-danger"
          [dsBtnDisabled]="processBulkDeleteService.isProcessing$() |async"
          (click)="deleteSelected()">{{ 'process.overview.delete' | translate: {count: processBulkDeleteService.getAmountOfSelectedProcesses()}  }}
        </button>
      </div>
    </div>
  </div>


</ng-template><|MERGE_RESOLUTION|>--- conflicted
+++ resolved
@@ -61,38 +61,21 @@
       </button>
     </div>
 
-<<<<<<< HEAD
     <div class="modal-body">
-      @if ((processBulkDeleteService.isProcessing$() | async) !== true) {
-        <div>{{'process.overview.delete.body' | translate: {count: processBulkDeleteService.getAmountOfSelectedProcesses()} }}</div>
-      }
-      @if (processBulkDeleteService.isProcessing$() |async) {
+      @let isProcessing = (isProcessing$ | async);
+      @if (isProcessing) {
         <div class="alert alert-info">
           <span class="spinner-border spinner-border-sm spinner-button" role="status" aria-hidden="true"></span>
           <span> {{ 'process.overview.delete.processing' | translate: {count: processBulkDeleteService.getAmountOfSelectedProcesses()} }}</span>
-=======
-        <div class="modal-body">
-            <div *ngIf="(isProcessing$ | async) !== true">{{'process.overview.delete.body' | translate: {count: processBulkDeleteService.getAmountOfSelectedProcesses()} }}</div>
-            <div *ngIf="(isProcessing$ | async) === true" class="alert alert-info">
-                <span class="spinner-border spinner-border-sm spinner-button" role="status" aria-hidden="true"></span>
-                <span> {{ 'process.overview.delete.processing' | translate: {count: processBulkDeleteService.getAmountOfSelectedProcesses()} }}</span>
-            </div>
-            <div class="mt-4">
-                <button class="btn btn-primary mr-2" [disabled]="(isProcessing$ | async) === true"
-                        (click)="closeModal()">{{'process.detail.delete.cancel' | translate}}</button>
-                <button id="delete-confirm" class="btn btn-danger"
-                        [disabled]="(isProcessing$ | async) === true"
-                        (click)="deleteSelected()">{{ 'process.overview.delete' | translate: {count: processBulkDeleteService.getAmountOfSelectedProcesses()}  }}
-                </button>
-            </div>
->>>>>>> dc8b1059
         </div>
+      } @else {
+        <div>{{'process.overview.delete.body' | translate: {count: processBulkDeleteService.getAmountOfSelectedProcesses()} }}</div>
       }
       <div class="mt-4">
-        <button class="btn btn-primary me-2" [dsBtnDisabled]="processBulkDeleteService.isProcessing$() |async"
+        <button class="btn btn-primary me-2" [dsBtnDisabled]="isProcessing"
         (click)="closeModal()">{{'process.detail.delete.cancel' | translate}}</button>
         <button id="delete-confirm" class="btn btn-danger"
-          [dsBtnDisabled]="processBulkDeleteService.isProcessing$() |async"
+          [dsBtnDisabled]="isProcessing"
           (click)="deleteSelected()">{{ 'process.overview.delete' | translate: {count: processBulkDeleteService.getAmountOfSelectedProcesses()}  }}
         </button>
       </div>
