--- conflicted
+++ resolved
@@ -58,28 +58,16 @@
         </div>
 
         <div class="modal-body">
-<<<<<<< HEAD
-            <div *ngIf="(processBulkDeleteService.isProcessing$() | async) !== true">{{'process.overview.delete.body' | translate: {count: processBulkDeleteService.getAmountOfSelectedProcesses()} }}</div>
-            <div *ngIf="processBulkDeleteService.isProcessing$() |async" class="alert alert-info">
-=======
             <div *ngIf="(isProcessing$ | async) !== true">{{'process.overview.delete.body' | translate: {count: processBulkDeleteService.getAmountOfSelectedProcesses()} }}</div>
             <div *ngIf="(isProcessing$ | async) === true" class="alert alert-info">
->>>>>>> e9061a46
                 <span class="spinner-border spinner-border-sm spinner-button" role="status" aria-hidden="true"></span>
                 <span> {{ 'process.overview.delete.processing' | translate: {count: processBulkDeleteService.getAmountOfSelectedProcesses()} }}</span>
             </div>
             <div class="mt-4">
-<<<<<<< HEAD
-                <button class="btn btn-primary mr-2" [dsBtnDisabled]="processBulkDeleteService.isProcessing$() |async"
+                <button class="btn btn-primary mr-2" [dsBtnDisabled]="(isProcessing$ | async) === true"
                         (click)="closeModal()">{{'process.detail.delete.cancel' | translate}}</button>
                 <button id="delete-confirm" class="btn btn-danger"
-                        [dsBtnDisabled]="processBulkDeleteService.isProcessing$() |async"
-=======
-                <button class="btn btn-primary mr-2" [disabled]="(isProcessing$ | async) === true"
-                        (click)="closeModal()">{{'process.detail.delete.cancel' | translate}}</button>
-                <button id="delete-confirm" class="btn btn-danger"
-                        [disabled]="(isProcessing$ | async) === true"
->>>>>>> e9061a46
+                        [dsBtnDisabled]="(isProcessing$ | async) === true"
                         (click)="deleteSelected()">{{ 'process.overview.delete' | translate: {count: processBulkDeleteService.getAmountOfSelectedProcesses()}  }}
                 </button>
             </div>
