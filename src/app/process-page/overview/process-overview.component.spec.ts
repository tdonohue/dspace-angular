--- conflicted
+++ resolved
@@ -9,11 +9,8 @@
 import { BehaviorSubject } from 'rxjs';
 import { ProcessBulkDeleteService } from './process-bulk-delete.service';
 import { NgbModal } from '@ng-bootstrap/ng-bootstrap';
-<<<<<<< HEAD
 import { PaginationComponent } from '../../shared/pagination/pagination.component';
-=======
 import { ProcessOverviewService } from './process-overview.service';
->>>>>>> 061129ec
 
 describe('ProcessOverviewComponent', () => {
   let component: ProcessOverviewComponent;
@@ -52,18 +49,9 @@
   beforeEach(waitForAsync(() => {
     init();
     TestBed.configureTestingModule({
-<<<<<<< HEAD
     imports: [TranslateModule.forRoot(), RouterTestingModule.withRoutes([]), ProcessOverviewComponent, VarDirective],
     providers: [
-        { provide: ProcessDataService, useValue: processService },
-        { provide: EPersonDataService, useValue: ePersonService },
-        { provide: PaginationService, useValue: paginationService },
-=======
-      declarations: [ProcessOverviewComponent, VarDirective],
-      imports: [TranslateModule.forRoot(), RouterTestingModule.withRoutes([])],
-      providers: [
         { provide: ProcessOverviewService, useValue: processService },
->>>>>>> 061129ec
         { provide: ProcessBulkDeleteService, useValue: processBulkDeleteService },
         { provide: NgbModal, useValue: modalService },
     ],
