import {
  NO_ERRORS_SCHEMA,
  TemplateRef,
} from '@angular/core';
import {
  ComponentFixture,
  TestBed,
  waitForAsync,
} from '@angular/core/testing';
import { By } from '@angular/platform-browser';
import { RouterTestingModule } from '@angular/router/testing';
import { NgbModal } from '@ng-bootstrap/ng-bootstrap';
import { TranslateModule } from '@ngx-translate/core';
import { BehaviorSubject } from 'rxjs';

import { ProcessDataService } from '../../core/data/processes/process-data.service';
import { VarDirective } from '../../shared/utils/var.directive';
import { ProcessBulkDeleteService } from './process-bulk-delete.service';
<<<<<<< HEAD
import { NgbModal } from '@ng-bootstrap/ng-bootstrap';
import { PaginationComponent } from '../../shared/pagination/pagination.component';
=======
import { ProcessOverviewComponent } from './process-overview.component';
>>>>>>> a8f31948
import { ProcessOverviewService } from './process-overview.service';

describe('ProcessOverviewComponent', () => {
  let component: ProcessOverviewComponent;
  let fixture: ComponentFixture<ProcessOverviewComponent>;

  let processService: ProcessDataService;

  let processBulkDeleteService;
  let modalService;

  function init() {
    processService = jasmine.createSpyObj('processOverviewService', {
      timeStarted: '2024-02-05 16:43:32',
    });

    processBulkDeleteService = jasmine.createSpyObj('processBulkDeleteService', {
      clearAllProcesses: {},
      deleteSelectedProcesses: {},
      isProcessing$: new BehaviorSubject(false),
      hasSelected: true,
      isToBeDeleted: true,
      toggleDelete: {},
      getAmountOfSelectedProcesses: 5,

    });

    (processBulkDeleteService.isToBeDeleted as jasmine.Spy).and.callFake((id) => {
      return id === 2;
    });

    modalService = jasmine.createSpyObj('modalService', {
      open: {},
    });
  }

  beforeEach(waitForAsync(() => {
    init();
    TestBed.configureTestingModule({
    imports: [TranslateModule.forRoot(), RouterTestingModule.withRoutes([]), ProcessOverviewComponent, VarDirective],
    providers: [
        { provide: ProcessOverviewService, useValue: processService },
        { provide: ProcessBulkDeleteService, useValue: processBulkDeleteService },
        { provide: NgbModal, useValue: modalService },
<<<<<<< HEAD
    ],
    schemas: [NO_ERRORS_SCHEMA]
})
      .overrideComponent(ProcessOverviewComponent, {
        remove: {imports: [PaginationComponent]}
      })
      .compileComponents();
=======
      ],
      schemas: [NO_ERRORS_SCHEMA],
    }).compileComponents();
>>>>>>> a8f31948
  }));

  beforeEach(() => {
    fixture = TestBed.createComponent(ProcessOverviewComponent);
    component = fixture.componentInstance;
    fixture.detectChanges();
  });

  describe('overview buttons', () => {
    it('should show a button to clear selected processes when there are selected processes', () => {
      const clearButton = fixture.debugElement.query(By.css('.btn-primary'));
      expect(clearButton.nativeElement.innerHTML).toContain('process.overview.delete.clear');

      clearButton.triggerEventHandler('click', null);
      expect(processBulkDeleteService.clearAllProcesses).toHaveBeenCalled();
    });
    it('should not show a button to clear selected processes when there are no selected processes', () => {
      (processBulkDeleteService.hasSelected as jasmine.Spy).and.returnValue(false);
      fixture.detectChanges();

      const clearButton = fixture.debugElement.query(By.css('.btn-primary'));
      expect(clearButton).toBeNull();
    });
    it('should show a button to open the delete modal when there are selected processes', () => {
      spyOn(component, 'openDeleteModal');

      const deleteButton = fixture.debugElement.query(By.css('.btn-danger'));
      expect(deleteButton.nativeElement.innerHTML).toContain('process.overview.delete');

      deleteButton.triggerEventHandler('click', null);
      expect(component.openDeleteModal).toHaveBeenCalled();
    });
    it('should not show a button to clear selected processes when there are no selected processes', () => {
      (processBulkDeleteService.hasSelected as jasmine.Spy).and.returnValue(false);
      fixture.detectChanges();

      const deleteButton = fixture.debugElement.query(By.css('.btn-danger'));
      expect(deleteButton).toBeNull();
    });
  });

  describe('openDeleteModal', () => {
    it('should open the modal', () => {
      component.openDeleteModal({} as TemplateRef<any>);
      expect(modalService.open).toHaveBeenCalledWith({});
    });
  });

  describe('deleteSelected', () => {
    it('should call the deleteSelectedProcesses method on the processBulkDeleteService and close the modal when processing is done', () => {
      spyOn(component, 'closeModal');

      component.deleteSelected();

      expect(processBulkDeleteService.deleteSelectedProcesses).toHaveBeenCalled();
      expect(component.closeModal).toHaveBeenCalled();
    });
  });
});<|MERGE_RESOLUTION|>--- conflicted
+++ resolved
@@ -1,12 +1,5 @@
-import {
-  NO_ERRORS_SCHEMA,
-  TemplateRef,
-} from '@angular/core';
-import {
-  ComponentFixture,
-  TestBed,
-  waitForAsync,
-} from '@angular/core/testing';
+import { NO_ERRORS_SCHEMA, TemplateRef, } from '@angular/core';
+import { ComponentFixture, TestBed, waitForAsync, } from '@angular/core/testing';
 import { By } from '@angular/platform-browser';
 import { RouterTestingModule } from '@angular/router/testing';
 import { NgbModal } from '@ng-bootstrap/ng-bootstrap';
@@ -16,12 +9,8 @@
 import { ProcessDataService } from '../../core/data/processes/process-data.service';
 import { VarDirective } from '../../shared/utils/var.directive';
 import { ProcessBulkDeleteService } from './process-bulk-delete.service';
-<<<<<<< HEAD
-import { NgbModal } from '@ng-bootstrap/ng-bootstrap';
+import { ProcessOverviewComponent } from './process-overview.component';
 import { PaginationComponent } from '../../shared/pagination/pagination.component';
-=======
-import { ProcessOverviewComponent } from './process-overview.component';
->>>>>>> a8f31948
 import { ProcessOverviewService } from './process-overview.service';
 
 describe('ProcessOverviewComponent', () => {
@@ -66,19 +55,13 @@
         { provide: ProcessOverviewService, useValue: processService },
         { provide: ProcessBulkDeleteService, useValue: processBulkDeleteService },
         { provide: NgbModal, useValue: modalService },
-<<<<<<< HEAD
     ],
-    schemas: [NO_ERRORS_SCHEMA]
+    schemas: [NO_ERRORS_SCHEMA],
 })
       .overrideComponent(ProcessOverviewComponent, {
         remove: {imports: [PaginationComponent]}
       })
       .compileComponents();
-=======
-      ],
-      schemas: [NO_ERRORS_SCHEMA],
-    }).compileComponents();
->>>>>>> a8f31948
   }));
 
   beforeEach(() => {
