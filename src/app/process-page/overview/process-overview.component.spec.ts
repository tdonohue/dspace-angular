--- conflicted
+++ resolved
@@ -1,30 +1,3 @@
-<<<<<<< HEAD
-import { DatePipe } from '@angular/common';
-import { NO_ERRORS_SCHEMA } from '@angular/core';
-import {
-  ComponentFixture,
-  TestBed,
-  waitForAsync,
-} from '@angular/core/testing';
-import { By } from '@angular/platform-browser';
-import { RouterTestingModule } from '@angular/router/testing';
-import { NgbModal } from '@ng-bootstrap/ng-bootstrap';
-import { TranslateModule } from '@ngx-translate/core';
-import { BehaviorSubject } from 'rxjs';
-
-import { ProcessDataService } from '../../core/data/processes/process-data.service';
-import { EPersonDataService } from '../../core/eperson/eperson-data.service';
-import { EPerson } from '../../core/eperson/models/eperson.model';
-import { PaginationService } from '../../core/pagination/pagination.service';
-import { createSuccessfulRemoteDataObject$ } from '../../shared/remote-data.utils';
-import { PaginationServiceStub } from '../../shared/testing/pagination-service.stub';
-import { createPaginatedList } from '../../shared/testing/utils.test';
-import { VarDirective } from '../../shared/utils/var.directive';
-import { Process } from '../processes/process.model';
-import { ProcessStatus } from '../processes/process-status.model';
-import { ProcessBulkDeleteService } from './process-bulk-delete.service';
-import { ProcessOverviewComponent } from './process-overview.component';
-=======
 import { ProcessOverviewComponent } from './process-overview.component';
 import { ComponentFixture, TestBed, waitForAsync } from '@angular/core/testing';
 import { VarDirective } from '../../shared/utils/var.directive';
@@ -37,7 +10,6 @@
 import { ProcessBulkDeleteService } from './process-bulk-delete.service';
 import { NgbModal } from '@ng-bootstrap/ng-bootstrap';
 import { ProcessOverviewService } from './process-overview.service';
->>>>>>> 230055ce
 
 describe('ProcessOverviewComponent', () => {
   let component: ProcessOverviewComponent;
@@ -49,55 +21,8 @@
   let modalService;
 
   function init() {
-<<<<<<< HEAD
-    processes = [
-      Object.assign(new Process(), {
-        processId: 1,
-        scriptName: 'script-name',
-        startTime: '2020-03-19 00:30:00',
-        endTime: '2020-03-19 23:30:00',
-        processStatus: ProcessStatus.COMPLETED,
-      }),
-      Object.assign(new Process(), {
-        processId: 2,
-        scriptName: 'script-name',
-        startTime: '2020-03-20 00:30:00',
-        endTime: '2020-03-20 23:30:00',
-        processStatus: ProcessStatus.FAILED,
-      }),
-      Object.assign(new Process(), {
-        processId: 3,
-        scriptName: 'another-script-name',
-        startTime: '2020-03-21 00:30:00',
-        endTime: '2020-03-21 23:30:00',
-        processStatus: ProcessStatus.RUNNING,
-      }),
-    ];
-    ePerson = Object.assign(new EPerson(), {
-      metadata: {
-        'eperson.firstname': [
-          {
-            value: 'John',
-            language: null,
-          },
-        ],
-        'eperson.lastname': [
-          {
-            value: 'Doe',
-            language: null,
-          },
-        ],
-      },
-    });
-    processService = jasmine.createSpyObj('processService', {
-      findAll: createSuccessfulRemoteDataObject$(createPaginatedList(processes)),
-    });
-    ePersonService = jasmine.createSpyObj('ePersonService', {
-      findById: createSuccessfulRemoteDataObject$(ePerson),
-=======
     processService = jasmine.createSpyObj('processOverviewService', {
       timeStarted: '2024-02-05 16:43:32',
->>>>>>> 230055ce
     });
 
     processBulkDeleteService = jasmine.createSpyObj('processBulkDeleteService', {
