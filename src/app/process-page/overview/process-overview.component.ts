--- conflicted
+++ resolved
@@ -1,14 +1,8 @@
-import {
-  Component,
-  OnDestroy,
-  OnInit,
-  TemplateRef,
-} from '@angular/core';
+import { Component, OnDestroy, OnInit, TemplateRef, } from '@angular/core';
 import { NgbModal } from '@ng-bootstrap/ng-bootstrap';
 import { Subscription } from 'rxjs';
 
 import { hasValue } from '../../shared/empty.util';
-<<<<<<< HEAD
 import { TranslateModule } from '@ngx-translate/core';
 import { VarDirective } from '../../shared/utils/var.directive';
 import { PaginationComponent } from '../../shared/pagination/pagination.component';
@@ -17,14 +11,7 @@
 import { ProcessOverviewService, ProcessSortField } from './process-overview.service';
 import { ProcessStatus } from '../processes/process-status.model';
 import { ProcessOverviewTableComponent } from './table/process-overview-table.component';
-=======
-import { ProcessStatus } from '../processes/process-status.model';
 import { ProcessBulkDeleteService } from './process-bulk-delete.service';
-import {
-  ProcessOverviewService,
-  ProcessSortField,
-} from './process-overview.service';
->>>>>>> a8f31948
 
 @Component({
   selector: 'ds-process-overview',
