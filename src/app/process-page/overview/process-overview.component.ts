--- conflicted
+++ resolved
@@ -12,7 +12,10 @@
 import { RouterLink } from '@angular/router';
 import { NgbModal } from '@ng-bootstrap/ng-bootstrap';
 import { TranslateModule } from '@ngx-translate/core';
-import { Subscription } from 'rxjs';
+import {
+  Observable,
+  Subscription,
+} from 'rxjs';
 
 import { BtnDisabledDirective } from '../../shared/btn-disabled.directive';
 import { hasValue } from '../../shared/empty.util';
@@ -45,15 +48,9 @@
 
   isProcessingSub: Subscription;
 
-<<<<<<< HEAD
-  constructor(protected processOverviewService: ProcessOverviewService,
-=======
   isProcessing$: Observable<boolean>;
 
-  constructor(protected processService: ProcessDataService,
-              protected paginationService: PaginationService,
-              protected ePersonService: EPersonDataService,
->>>>>>> dc8b1059
+  constructor(protected processOverviewService: ProcessOverviewService,
               protected modalService: NgbModal,
               public processBulkDeleteService: ProcessBulkDeleteService,
   ) {
