--- conflicted
+++ resolved
@@ -1,15 +1,8 @@
 import { HttpClient } from '@angular/common/http';
-<<<<<<< HEAD
-import { Component, Inject, NgZone, OnDestroy, OnInit, PLATFORM_ID } from '@angular/core';
+import { Component, Inject, NgZone, OnInit, PLATFORM_ID, OnDestroy } from '@angular/core';
 import { ActivatedRoute, Router, RouterLink } from '@angular/router';
-import { BehaviorSubject, interval, Observable, shareReplay, Subscription } from 'rxjs';
-import { finalize, map, switchMap, take, tap } from 'rxjs/operators';
-=======
-import { Component, Inject, NgZone, OnInit, PLATFORM_ID, OnDestroy } from '@angular/core';
-import { ActivatedRoute, Router } from '@angular/router';
 import { BehaviorSubject, Observable } from 'rxjs';
 import { finalize, map, switchMap, take, tap, find, startWith, filter } from 'rxjs/operators';
->>>>>>> 061129ec
 import { AuthService } from '../../core/auth/auth.service';
 import { DSONameService } from '../../core/breadcrumbs/dso-name.service';
 import { BitstreamDataService } from '../../core/data/bitstream-data.service';
@@ -32,7 +25,6 @@
 import { NgbModal, NgbModalRef } from '@ng-bootstrap/ng-bootstrap';
 import { getProcessListRoute } from '../process-page-routing.paths';
 import { NotificationsService } from '../../shared/notifications/notifications.service';
-<<<<<<< HEAD
 import { TranslateService, TranslateModule } from '@ngx-translate/core';
 import { followLink } from '../../shared/utils/follow-link-config.model';
 import { isPlatformBrowser, NgIf, NgFor, AsyncPipe, DatePipe } from '@angular/common';
@@ -41,11 +33,7 @@
 import { ThemedFileDownloadLinkComponent } from '../../shared/file-download-link/themed-file-download-link.component';
 import { VarDirective } from '../../shared/utils/var.directive';
 import { ProcessDetailFieldComponent } from './process-detail-field/process-detail-field.component';
-=======
-import { TranslateService } from '@ngx-translate/core';
-import { isPlatformBrowser } from '@angular/common';
 import { PROCESS_PAGE_FOLLOW_LINKS } from '../process-page.resolver';
->>>>>>> 061129ec
 
 @Component({
     selector: 'ds-process-detail',
