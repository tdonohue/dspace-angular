--- conflicted
+++ resolved
@@ -1,15 +1,8 @@
 import { HttpClient } from '@angular/common/http';
-<<<<<<< HEAD
 import { Component, Inject, NgZone, OnInit, PLATFORM_ID, OnDestroy } from '@angular/core';
 import { ActivatedRoute, Router } from '@angular/router';
 import { BehaviorSubject, Observable } from 'rxjs';
-import { finalize, map, switchMap, take, tap, find, startWith } from 'rxjs/operators';
-=======
-import { Component, Inject, NgZone, OnInit, PLATFORM_ID } from '@angular/core';
-import { ActivatedRoute, Router } from '@angular/router';
-import { BehaviorSubject, Observable } from 'rxjs';
 import { finalize, map, switchMap, take, tap, find, startWith, filter } from 'rxjs/operators';
->>>>>>> 049fbb87
 import { AuthService } from '../../core/auth/auth.service';
 import { DSONameService } from '../../core/breadcrumbs/dso-name.service';
 import { BitstreamDataService } from '../../core/data/bitstream-data.service';
@@ -43,7 +36,7 @@
 /**
  * A component displaying detailed information about a DSpace Process
  */
-export class ProcessDetailComponent implements OnInit {
+export class ProcessDetailComponent implements OnInit, OnDestroy {
 
   /**
    * The AlertType enumeration
@@ -87,11 +80,9 @@
 
   isRefreshing$: Observable<boolean>;
 
-<<<<<<< HEAD
+  isDeleting: boolean;
+
   protected autoRefreshingID: string;
-=======
-  isDeleting: boolean;
->>>>>>> 049fbb87
 
   /**
    * Reference to NgbModal
@@ -121,12 +112,8 @@
     this.processRD$ = this.route.data.pipe(
       switchMap((data) => {
         if (isPlatformBrowser(this.platformId)) {
-<<<<<<< HEAD
           this.autoRefreshingID = this.route.snapshot.params.id;
           return this.processService.autoRefreshUntilCompletion(this.autoRefreshingID, 5000, ...PROCESS_PAGE_FOLLOW_LINKS);
-=======
-          return this.processService.autoRefreshUntilCompletion(this.route.snapshot.params.id, 5000, ...PROCESS_PAGE_FOLLOW_LINKS);
->>>>>>> 049fbb87
         } else {
           return [data.process as RemoteData<Process>];
         }
@@ -147,7 +134,6 @@
     );
   }
 
-<<<<<<< HEAD
   /**
    * Make sure the autoRefreshUntilCompletion is cleaned up properly
    */
@@ -157,8 +143,6 @@
     }
   }
 
-=======
->>>>>>> 049fbb87
   /**
    * Get the name of a bitstream
    * @param bitstream
