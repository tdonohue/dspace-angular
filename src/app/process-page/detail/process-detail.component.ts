import { HttpClient } from '@angular/common/http';
import { Component, NgZone, OnInit } from '@angular/core';
import { ActivatedRoute, Router } from '@angular/router';
import { BehaviorSubject } from 'rxjs/internal/BehaviorSubject';
import { Observable } from 'rxjs/internal/Observable';
import { finalize, map, mergeMap, switchMap, take, tap } from 'rxjs/operators';
import { AuthService } from '../../core/auth/auth.service';
import { DSONameService } from '../../core/breadcrumbs/dso-name.service';
import { BitstreamDataService } from '../../core/data/bitstream-data.service';
import { PaginatedList } from '../../core/data/paginated-list';
import { ProcessDataService } from '../../core/data/processes/process-data.service';
import { RemoteData } from '../../core/data/remote-data';
<<<<<<< HEAD
import { Process } from '../processes/process.model';
import { map, switchMap } from 'rxjs/operators';
import { getFirstSucceededRemoteDataPayload, redirectOn4xx } from '../../core/shared/operators';
import { AlertType } from '../../shared/alert/aletr-type';
import { ProcessDataService } from '../../core/data/processes/process-data.service';
import { PaginatedList } from '../../core/data/paginated-list';
import { Bitstream } from '../../core/shared/bitstream.model';
import { DSONameService } from '../../core/breadcrumbs/dso-name.service';
import { AuthService } from '../../core/auth/auth.service';
=======
import { Bitstream } from '../../core/shared/bitstream.model';
import { DSpaceObject } from '../../core/shared/dspace-object.model';
import { getFirstSucceededRemoteDataPayload, redirectOn404Or401 } from '../../core/shared/operators';
import { URLCombiner } from '../../core/url-combiner/url-combiner';
import { AlertType } from '../../shared/alert/aletr-type';
import { hasValue } from '../../shared/empty.util';
import { ProcessStatus } from '../processes/process-status.model';
import { Process } from '../processes/process.model';
>>>>>>> d78549c2

@Component({
  selector: 'ds-process-detail',
  templateUrl: './process-detail.component.html',
})
/**
 * A component displaying detailed information about a DSpace Process
 */
export class ProcessDetailComponent implements OnInit {

  /**
   * The AlertType enumeration
   * @type {AlertType}
   */
  public AlertTypeEnum = AlertType;

  /**
   * The Process's Remote Data
   */
  processRD$: Observable<RemoteData<Process>>;

  /**
   * The Process's Output Files
   */
  filesRD$: Observable<RemoteData<PaginatedList<Bitstream>>>;

  /**
   * File link that contain the output logs with auth token
   */
  outputLogFileUrl$: Observable<string>;

  /**
   * The Process's Output logs
   */
  outputLogs$: Observable<string>;

  /**
   * Boolean on whether or not to show the output logs
   */
  showOutputLogs;
  /**
   * When it's retrieving the output logs from backend, to show loading component
   */
  retrievingOutputLogs$: BehaviorSubject<boolean>;

  constructor(protected route: ActivatedRoute,
              protected router: Router,
              protected processService: ProcessDataService,
<<<<<<< HEAD
              protected nameService: DSONameService,
              protected authService: AuthService) {
=======
              protected bitstreamDataService: BitstreamDataService,
              protected nameService: DSONameService,
              private zone: NgZone,
              protected authService: AuthService,
              protected http: HttpClient) {
>>>>>>> d78549c2
  }

  /**
   * Initialize component properties
   * Display a 404 if the process doesn't exist
   */
  ngOnInit(): void {
    this.showOutputLogs = false;
    this.retrievingOutputLogs$ = new BehaviorSubject<boolean>(false);
    this.processRD$ = this.route.data.pipe(
<<<<<<< HEAD
      map((data) => data.process as RemoteData<Process>),
      redirectOn4xx(this.router, this.authService)
=======
      map((data) => {
        return data.process as RemoteData<Process>
      }),
      redirectOn404Or401(this.router)
>>>>>>> d78549c2
    );

    this.filesRD$ = this.processRD$.pipe(
      getFirstSucceededRemoteDataPayload(),
      switchMap((process: Process) => this.processService.getFiles(process.processId))
    );
  }

  /**
   * Get the name of a bitstream
   * @param bitstream
   */
  getFileName(bitstream: Bitstream) {
    return bitstream instanceof DSpaceObject ? this.nameService.getName(bitstream) : 'unknown';
  }

  /**
   * Retrieves the process logs, while setting the loading subject to true.
   * Sets the outputLogs when retrieved and sets the showOutputLogs boolean to show them and hide the button.
   */
  showProcessOutputLogs() {
    this.retrievingOutputLogs$.next(true);
    this.zone.runOutsideAngular(() => {
      const processOutputRD$: Observable<RemoteData<Bitstream>> = this.processRD$.pipe(
        getFirstSucceededRemoteDataPayload(),
        switchMap((process: Process) => {
          return this.bitstreamDataService.findByHref(process._links.output.href);
        })
      );
      this.outputLogFileUrl$ = processOutputRD$.pipe(
        tap((processOutputFileRD: RemoteData<Bitstream>) => {
          if (processOutputFileRD.statusCode === 204) {
            this.zone.run(() => this.retrievingOutputLogs$.next(false));
            this.showOutputLogs = true;
          }
        }),
        getFirstSucceededRemoteDataPayload(),
        mergeMap((processOutput: Bitstream) => {
          const url = processOutput._links.content.href;
          return this.authService.getShortlivedToken().pipe(take(1),
            map((token: string) => {
              return hasValue(token) ? new URLCombiner(url, `?authentication-token=${token}`).toString() : url;
            }));
        })
      )
    });
    this.outputLogs$ = this.outputLogFileUrl$.pipe(take(1),
      mergeMap((url: string) => {
        return this.getTextFile(url);
      }),
      finalize(() => this.zone.run(() => this.retrievingOutputLogs$.next(false))),
    );
    this.outputLogs$.pipe(take(1)).subscribe();
  }

  getTextFile(filename: string): Observable<string> {
    // The Observable returned by get() is of type Observable<string>
    // because a text response was specified.
    // There's no need to pass a <string> type parameter to get().
    return this.http.get(filename, { responseType: 'text' })
      .pipe(
        finalize(() => {
          this.showOutputLogs = true;
        }),
      );
  }

  /**
   * Whether or not the given process has Completed or Failed status
   * @param process Process to check if completed or failed
   */
  isProcessFinished(process: Process): boolean {
    return (hasValue(process) && hasValue(process.processStatus) &&
      (process.processStatus.toString() === ProcessStatus[ProcessStatus.COMPLETED].toString()
        || process.processStatus.toString() === ProcessStatus[ProcessStatus.FAILED].toString()));
  }

}<|MERGE_RESOLUTION|>--- conflicted
+++ resolved
@@ -10,26 +10,14 @@
 import { PaginatedList } from '../../core/data/paginated-list';
 import { ProcessDataService } from '../../core/data/processes/process-data.service';
 import { RemoteData } from '../../core/data/remote-data';
-<<<<<<< HEAD
-import { Process } from '../processes/process.model';
-import { map, switchMap } from 'rxjs/operators';
-import { getFirstSucceededRemoteDataPayload, redirectOn4xx } from '../../core/shared/operators';
-import { AlertType } from '../../shared/alert/aletr-type';
-import { ProcessDataService } from '../../core/data/processes/process-data.service';
-import { PaginatedList } from '../../core/data/paginated-list';
-import { Bitstream } from '../../core/shared/bitstream.model';
-import { DSONameService } from '../../core/breadcrumbs/dso-name.service';
-import { AuthService } from '../../core/auth/auth.service';
-=======
 import { Bitstream } from '../../core/shared/bitstream.model';
 import { DSpaceObject } from '../../core/shared/dspace-object.model';
-import { getFirstSucceededRemoteDataPayload, redirectOn404Or401 } from '../../core/shared/operators';
+import { getFirstSucceededRemoteDataPayload, redirectOn4xx } from '../../core/shared/operators';
 import { URLCombiner } from '../../core/url-combiner/url-combiner';
 import { AlertType } from '../../shared/alert/aletr-type';
 import { hasValue } from '../../shared/empty.util';
 import { ProcessStatus } from '../processes/process-status.model';
 import { Process } from '../processes/process.model';
->>>>>>> d78549c2
 
 @Component({
   selector: 'ds-process-detail',
@@ -78,16 +66,11 @@
   constructor(protected route: ActivatedRoute,
               protected router: Router,
               protected processService: ProcessDataService,
-<<<<<<< HEAD
-              protected nameService: DSONameService,
-              protected authService: AuthService) {
-=======
               protected bitstreamDataService: BitstreamDataService,
               protected nameService: DSONameService,
               private zone: NgZone,
               protected authService: AuthService,
               protected http: HttpClient) {
->>>>>>> d78549c2
   }
 
   /**
@@ -98,15 +81,10 @@
     this.showOutputLogs = false;
     this.retrievingOutputLogs$ = new BehaviorSubject<boolean>(false);
     this.processRD$ = this.route.data.pipe(
-<<<<<<< HEAD
-      map((data) => data.process as RemoteData<Process>),
-      redirectOn4xx(this.router, this.authService)
-=======
       map((data) => {
         return data.process as RemoteData<Process>
       }),
-      redirectOn404Or401(this.router)
->>>>>>> d78549c2
+      redirectOn4xx(this.router, this.authService)
     );
 
     this.filesRD$ = this.processRD$.pipe(
