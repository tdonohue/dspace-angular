import { isPlatformBrowser } from '@angular/common';
import { HttpClient } from '@angular/common/http';
<<<<<<< HEAD
import {
  Component,
  Inject,
  NgZone,
  OnDestroy,
  OnInit,
  PLATFORM_ID,
} from '@angular/core';
import {
  ActivatedRoute,
  Router,
} from '@angular/router';
import {
  NgbModal,
  NgbModalRef,
} from '@ng-bootstrap/ng-bootstrap';
import { TranslateService } from '@ngx-translate/core';
import {
  BehaviorSubject,
  interval,
  Observable,
  shareReplay,
  Subscription,
} from 'rxjs';
import {
  finalize,
  map,
  switchMap,
  take,
  tap,
} from 'rxjs/operators';

=======
import { Component, Inject, NgZone, OnInit, PLATFORM_ID, OnDestroy } from '@angular/core';
import { ActivatedRoute, Router } from '@angular/router';
import { BehaviorSubject, Observable } from 'rxjs';
import { finalize, map, switchMap, take, tap, find, startWith, filter } from 'rxjs/operators';
>>>>>>> 230055ce
import { AuthService } from '../../core/auth/auth.service';
import { DSONameService } from '../../core/breadcrumbs/dso-name.service';
import { BitstreamDataService } from '../../core/data/bitstream-data.service';
import { PaginatedList } from '../../core/data/paginated-list.model';
import { ProcessDataService } from '../../core/data/processes/process-data.service';
import { RemoteData } from '../../core/data/remote-data';
import { redirectOn4xx } from '../../core/shared/authorized.operators';
import { Bitstream } from '../../core/shared/bitstream.model';
import { DSpaceObject } from '../../core/shared/dspace-object.model';
import {
  getFirstCompletedRemoteData,
  getFirstSucceededRemoteData,
<<<<<<< HEAD
  getFirstSucceededRemoteDataPayload,
=======
  getFirstSucceededRemoteDataPayload, getAllSucceededRemoteDataPayload
>>>>>>> 230055ce
} from '../../core/shared/operators';
import { URLCombiner } from '../../core/url-combiner/url-combiner';
import { AlertType } from '../../shared/alert/alert-type';
import { hasValue } from '../../shared/empty.util';
import { NotificationsService } from '../../shared/notifications/notifications.service';
<<<<<<< HEAD
import { followLink } from '../../shared/utils/follow-link-config.model';
import { getProcessListRoute } from '../process-page-routing.paths';
import { Process } from '../processes/process.model';
import { ProcessStatus } from '../processes/process-status.model';
=======
import { TranslateService } from '@ngx-translate/core';
import { isPlatformBrowser } from '@angular/common';
import { PROCESS_PAGE_FOLLOW_LINKS } from '../process-page.resolver';
>>>>>>> 230055ce

@Component({
  selector: 'ds-process-detail',
  templateUrl: './process-detail.component.html',
})
/**
 * A component displaying detailed information about a DSpace Process
 */
export class ProcessDetailComponent implements OnInit, OnDestroy {

  /**
   * The AlertType enumeration
   * @type {AlertType}
   */
  public AlertTypeEnum = AlertType;

  /**
   * The Process's Remote Data
   */
  processRD$: Observable<RemoteData<Process>>;

  /**
   * The Process's Output Files
   */
  filesRD$: Observable<RemoteData<PaginatedList<Bitstream>>>;

  /**
   * File link that contain the output logs with auth token
   */
  outputLogFileUrl$: Observable<string>;

  /**
   * The Process's Output logs
   */
  outputLogs$: BehaviorSubject<string> = new BehaviorSubject(undefined);

  /**
   * Boolean on whether or not to show the output logs
   */
  showOutputLogs = false;
  /**
   * When it's retrieving the output logs from backend, to show loading component
   */
  retrievingOutputLogs$ = new BehaviorSubject<boolean>(false);

  /**
   * Date format to use for start and end time of processes
   */
  dateFormat = 'yyyy-MM-dd HH:mm:ss ZZZZ';

  isRefreshing$: Observable<boolean>;

  isDeleting: boolean;

  protected autoRefreshingID: string;

  /**
   * Reference to NgbModal
   */
  protected modalRef: NgbModalRef;

  constructor(
    @Inject(PLATFORM_ID) protected platformId: object,
    protected route: ActivatedRoute,
    protected router: Router,
    protected processService: ProcessDataService,
    protected bitstreamDataService: BitstreamDataService,
    protected nameService: DSONameService,
    private zone: NgZone,
    protected authService: AuthService,
    protected http: HttpClient,
    protected modalService: NgbModal,
    protected notificationsService: NotificationsService,
    protected translateService: TranslateService,
  ) {}

  /**
   * Initialize component properties
   * Display a 404 if the process doesn't exist
   */
  ngOnInit(): void {
    this.processRD$ = this.route.data.pipe(
      switchMap((data) => {
        if (isPlatformBrowser(this.platformId)) {
          this.autoRefreshingID = this.route.snapshot.params.id;
          return this.processService.autoRefreshUntilCompletion(this.autoRefreshingID, 5000, ...PROCESS_PAGE_FOLLOW_LINKS);
        } else {
          return [data.process as RemoteData<Process>];
        }
      }),
      filter(() => !this.isDeleting),
      redirectOn4xx(this.router, this.authService),
<<<<<<< HEAD
      shareReplay({ refCount: false, bufferSize: 1 }),
    );

    this.filesRD$ = this.processRD$.pipe(
      getFirstSucceededRemoteDataPayload(),
      switchMap((process: Process) => this.processService.getFiles(process.processId)),
    );
  }

  refresh() {
    this.processRD$ = this.processService.findById(
      this.route.snapshot.params.id,
      false,
      true,
      followLink('script'),
    ).pipe(
      getFirstSucceededRemoteData(),
      redirectOn4xx(this.router, this.authService),
      tap((processRemoteData: RemoteData<Process>) => {
        if (!this.isProcessFinished(processRemoteData.payload)) {
          this.startRefreshTimer();
        }
      }),
      shareReplay({ refCount: false, bufferSize: 1 }),
    );

    this.filesRD$ = this.processRD$.pipe(
      getFirstSucceededRemoteDataPayload(),
      switchMap((process: Process) => this.processService.getFiles(process.processId)),
=======
    );

    this.isRefreshing$ = this.processRD$.pipe(
      find((processRD: RemoteData<Process>) => ProcessDataService.hasCompletedOrFailed(processRD.payload)),
      map(() => false),
      startWith(true)
    );

    this.filesRD$ = this.processRD$.pipe(
      getAllSucceededRemoteDataPayload(),
      switchMap((process: Process) => process.files),
>>>>>>> 230055ce
    );
  }

  /**
   * Make sure the autoRefreshUntilCompletion is cleaned up properly
   */
  ngOnDestroy() {
    if (hasValue(this.autoRefreshingID)) {
      this.processService.stopAutoRefreshing(this.autoRefreshingID);
    }
  }

  /**
   * Get the name of a bitstream
   * @param bitstream
   */
  getFileName(bitstream: Bitstream) {
    return bitstream instanceof DSpaceObject ? this.nameService.getName(bitstream) : 'unknown';
  }

  /**
   * Retrieves the process logs, while setting the loading subject to true.
   * Sets the outputLogs when retrieved and sets the showOutputLogs boolean to show them and hide the button.
   */
  showProcessOutputLogs() {
    this.retrievingOutputLogs$.next(true);
    this.zone.runOutsideAngular(() => {
      const processOutputRD$: Observable<RemoteData<Bitstream>> = this.processRD$.pipe(
        getFirstSucceededRemoteDataPayload(),
        switchMap((process: Process) => {
          return this.bitstreamDataService.findByHref(process._links.output.href, false);
        }),
      );
      this.outputLogFileUrl$ = processOutputRD$.pipe(
        getFirstSucceededRemoteData(),
        tap((processOutputFileRD: RemoteData<Bitstream>) => {
          if (processOutputFileRD.statusCode === 204) {
            this.zone.run(() => this.retrievingOutputLogs$.next(false));
            this.showOutputLogs = true;
          }
        }),
        switchMap((processOutput: RemoteData<Bitstream>) => {
          const url = processOutput.payload._links.content.href;
          return this.authService.getShortlivedToken().pipe(take(1),
            map((token: string) => {
              return hasValue(token) ? new URLCombiner(url, `?authentication-token=${token}`).toString() : url;
            }));
        }),
      );
    });
    this.outputLogFileUrl$.pipe(take(1),
      switchMap((url: string) => {
        return this.getTextFile(url);
      }),
      finalize(() => this.zone.run(() => this.retrievingOutputLogs$.next(false))),
    ).subscribe((logs: string) => {
      this.outputLogs$.next(logs);
    });
  }

  getTextFile(filename: string): Observable<string> {
    // The Observable returned by get() is of type Observable<string>
    // because a text response was specified.
    // There's no need to pass a <string> type parameter to get().
    return this.http.get(filename, { responseType: 'text' })
      .pipe(
        finalize(() => {
          this.showOutputLogs = true;
        }),
      );
  }

  /**
   * Whether or not the given process has Completed or Failed status
   * @param process Process to check if completed or failed
   */
  isProcessFinished(process: Process): boolean {
    return (hasValue(process) && hasValue(process.processStatus) &&
      (process.processStatus.toString() === ProcessStatus[ProcessStatus.COMPLETED].toString()
        || process.processStatus.toString() === ProcessStatus[ProcessStatus.FAILED].toString()));
  }

  /**
   * Delete the current process
   * @param process
   */
  deleteProcess(process: Process) {
    this.isDeleting = true;
    this.processService.delete(process.processId).pipe(
      getFirstCompletedRemoteData(),
    ).subscribe((rd) => {
      if (rd.hasSucceeded) {
        this.notificationsService.success(this.translateService.get('process.detail.delete.success'));
        this.closeModal();
        void this.router.navigateByUrl(getProcessListRoute());
      } else {
        this.notificationsService.error(this.translateService.get('process.detail.delete.error'));
        this.isDeleting = false;
      }
    });
  }

  /**
   * Open a given modal.
   * @param content   - the modal content.
   */
  openDeleteModal(content) {
    this.modalRef = this.modalService.open(content);
  }

  /**
   * Close the modal.
   */
  closeModal() {
    this.modalRef.close();
  }
}<|MERGE_RESOLUTION|>--- conflicted
+++ resolved
@@ -1,44 +1,9 @@
 import { isPlatformBrowser } from '@angular/common';
 import { HttpClient } from '@angular/common/http';
-<<<<<<< HEAD
-import {
-  Component,
-  Inject,
-  NgZone,
-  OnDestroy,
-  OnInit,
-  PLATFORM_ID,
-} from '@angular/core';
-import {
-  ActivatedRoute,
-  Router,
-} from '@angular/router';
-import {
-  NgbModal,
-  NgbModalRef,
-} from '@ng-bootstrap/ng-bootstrap';
-import { TranslateService } from '@ngx-translate/core';
-import {
-  BehaviorSubject,
-  interval,
-  Observable,
-  shareReplay,
-  Subscription,
-} from 'rxjs';
-import {
-  finalize,
-  map,
-  switchMap,
-  take,
-  tap,
-} from 'rxjs/operators';
-
-=======
-import { Component, Inject, NgZone, OnInit, PLATFORM_ID, OnDestroy } from '@angular/core';
+import { Component, Inject, NgZone, OnDestroy, OnInit, PLATFORM_ID } from '@angular/core';
 import { ActivatedRoute, Router } from '@angular/router';
 import { BehaviorSubject, Observable } from 'rxjs';
-import { finalize, map, switchMap, take, tap, find, startWith, filter } from 'rxjs/operators';
->>>>>>> 230055ce
+import { filter, finalize, find, map, startWith, switchMap, take, tap } from 'rxjs/operators';
 import { AuthService } from '../../core/auth/auth.service';
 import { DSONameService } from '../../core/breadcrumbs/dso-name.service';
 import { BitstreamDataService } from '../../core/data/bitstream-data.service';
@@ -48,29 +13,17 @@
 import { redirectOn4xx } from '../../core/shared/authorized.operators';
 import { Bitstream } from '../../core/shared/bitstream.model';
 import { DSpaceObject } from '../../core/shared/dspace-object.model';
-import {
-  getFirstCompletedRemoteData,
-  getFirstSucceededRemoteData,
-<<<<<<< HEAD
-  getFirstSucceededRemoteDataPayload,
-=======
-  getFirstSucceededRemoteDataPayload, getAllSucceededRemoteDataPayload
->>>>>>> 230055ce
-} from '../../core/shared/operators';
+import { getAllSucceededRemoteDataPayload, getFirstCompletedRemoteData, getFirstSucceededRemoteData, getFirstSucceededRemoteDataPayload } from '../../core/shared/operators';
 import { URLCombiner } from '../../core/url-combiner/url-combiner';
 import { AlertType } from '../../shared/alert/alert-type';
 import { hasValue } from '../../shared/empty.util';
 import { NotificationsService } from '../../shared/notifications/notifications.service';
-<<<<<<< HEAD
-import { followLink } from '../../shared/utils/follow-link-config.model';
+import { TranslateService } from '@ngx-translate/core';
+import { PROCESS_PAGE_FOLLOW_LINKS } from '../process-page.resolver';
 import { getProcessListRoute } from '../process-page-routing.paths';
 import { Process } from '../processes/process.model';
 import { ProcessStatus } from '../processes/process-status.model';
-=======
-import { TranslateService } from '@ngx-translate/core';
-import { isPlatformBrowser } from '@angular/common';
-import { PROCESS_PAGE_FOLLOW_LINKS } from '../process-page.resolver';
->>>>>>> 230055ce
+import { NgbModal, NgbModalRef } from '@ng-bootstrap/ng-bootstrap';
 
 @Component({
   selector: 'ds-process-detail',
@@ -163,37 +116,6 @@
       }),
       filter(() => !this.isDeleting),
       redirectOn4xx(this.router, this.authService),
-<<<<<<< HEAD
-      shareReplay({ refCount: false, bufferSize: 1 }),
-    );
-
-    this.filesRD$ = this.processRD$.pipe(
-      getFirstSucceededRemoteDataPayload(),
-      switchMap((process: Process) => this.processService.getFiles(process.processId)),
-    );
-  }
-
-  refresh() {
-    this.processRD$ = this.processService.findById(
-      this.route.snapshot.params.id,
-      false,
-      true,
-      followLink('script'),
-    ).pipe(
-      getFirstSucceededRemoteData(),
-      redirectOn4xx(this.router, this.authService),
-      tap((processRemoteData: RemoteData<Process>) => {
-        if (!this.isProcessFinished(processRemoteData.payload)) {
-          this.startRefreshTimer();
-        }
-      }),
-      shareReplay({ refCount: false, bufferSize: 1 }),
-    );
-
-    this.filesRD$ = this.processRD$.pipe(
-      getFirstSucceededRemoteDataPayload(),
-      switchMap((process: Process) => this.processService.getFiles(process.processId)),
-=======
     );
 
     this.isRefreshing$ = this.processRD$.pipe(
@@ -205,7 +127,6 @@
     this.filesRD$ = this.processRD$.pipe(
       getAllSucceededRemoteDataPayload(),
       switchMap((process: Process) => process.files),
->>>>>>> 230055ce
     );
   }
 
