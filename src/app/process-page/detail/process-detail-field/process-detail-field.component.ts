--- conflicted
+++ resolved
@@ -1,12 +1,5 @@
-<<<<<<< HEAD
-import { Component, Input } from '@angular/core';
+import { Component, Input, } from '@angular/core';
 import { TranslateModule } from '@ngx-translate/core';
-=======
-import {
-  Component,
-  Input,
-} from '@angular/core';
->>>>>>> a8f31948
 
 @Component({
     selector: 'ds-process-detail-field',
