--- conflicted
+++ resolved
@@ -1,9 +1,5 @@
 import { NO_ERRORS_SCHEMA } from '@angular/core';
-import {
-  ComponentFixture,
-  TestBed,
-  waitForAsync,
-} from '@angular/core/testing';
+import { ComponentFixture, TestBed, waitForAsync, } from '@angular/core/testing';
 import { By } from '@angular/platform-browser';
 import { RouterTestingModule } from '@angular/router/testing';
 import { TranslateModule } from '@ngx-translate/core';
@@ -21,19 +17,10 @@
     title = 'fake.title.message';
 
     TestBed.configureTestingModule({
-<<<<<<< HEAD
     imports: [TranslateModule.forRoot(), RouterTestingModule.withRoutes([]), ProcessDetailFieldComponent, VarDirective],
     providers: [],
-    schemas: [NO_ERRORS_SCHEMA]
+    schemas: [NO_ERRORS_SCHEMA],
 }).compileComponents();
-=======
-      declarations: [ProcessDetailFieldComponent, VarDirective],
-      imports: [TranslateModule.forRoot(), RouterTestingModule.withRoutes([])],
-      providers: [
-      ],
-      schemas: [NO_ERRORS_SCHEMA],
-    }).compileComponents();
->>>>>>> a8f31948
   }));
 
   beforeEach(() => {
