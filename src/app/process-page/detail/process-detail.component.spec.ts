--- conflicted
+++ resolved
@@ -1,20 +1,8 @@
 import { HttpClient } from '@angular/common/http';
 import { CUSTOM_ELEMENTS_SCHEMA } from '@angular/core';
-import {
-  ComponentFixture,
-  discardPeriodicTasks,
-  fakeAsync,
-  flush,
-  flushMicrotasks,
-  TestBed,
-  tick,
-  waitForAsync,
-} from '@angular/core/testing';
+import { ComponentFixture, discardPeriodicTasks, fakeAsync, flush, flushMicrotasks, TestBed, tick, waitForAsync } from '@angular/core/testing';
 import { By } from '@angular/platform-browser';
-import {
-  ActivatedRoute,
-  Router,
-} from '@angular/router';
+import { ActivatedRoute, Router } from '@angular/router';
 import { NgbModal } from '@ng-bootstrap/ng-bootstrap';
 import { TranslateModule } from '@ngx-translate/core';
 import { of as observableOf } from 'rxjs';
@@ -26,31 +14,19 @@
 import { Bitstream } from '../../core/shared/bitstream.model';
 import { AuthServiceMock } from '../../shared/mocks/auth.service.mock';
 import { NotificationsService } from '../../shared/notifications/notifications.service';
-import {
-  createFailedRemoteDataObject$,
-<<<<<<< HEAD
-  createSuccessfulRemoteDataObject,
-  createSuccessfulRemoteDataObject$,
-=======
-  createSuccessfulRemoteDataObject$
->>>>>>> 230055ce
-} from '../../shared/remote-data.utils';
 import { NotificationsServiceStub } from '../../shared/testing/notifications-service.stub';
 import { createPaginatedList } from '../../shared/testing/utils.test';
 import { FileSizePipe } from '../../shared/utils/file-size-pipe';
 import { VarDirective } from '../../shared/utils/var.directive';
 import { getProcessListRoute } from '../process-page-routing.paths';
-<<<<<<< HEAD
-import { Process } from '../processes/process.model';
-import { ProcessStatus } from '../processes/process-status.model';
-import { ProcessDetailComponent } from './process-detail.component';
-import { ProcessDetailFieldComponent } from './process-detail-field/process-detail-field.component';
-=======
 import { PaginatedList } from '../../core/data/paginated-list.model';
 import { RouterTestingModule } from '@angular/router/testing';
 import { RouterStub } from '../../shared/testing/router.stub';
 import { ActivatedRouteStub } from '../../shared/testing/active-router.stub';
->>>>>>> 230055ce
+import { Process } from '../processes/process.model';
+import { ProcessDetailComponent } from './process-detail.component';
+import { ProcessDetailFieldComponent } from './process-detail-field/process-detail-field.component';
+import { createFailedRemoteDataObject$, createSuccessfulRemoteDataObject$ } from '../../shared/remote-data.utils';
 
 describe('ProcessDetailComponent', () => {
   let component: ProcessDetailComponent;
@@ -112,34 +88,10 @@
           href: 'https://rest.api/processes/1',
         },
         output: {
-<<<<<<< HEAD
-          href: 'https://rest.api/processes/1/output',
-        },
-      },
-    });
-    fileName = 'fake-file-name';
-    files = [
-      Object.assign(new Bitstream(), {
-        sizeBytes: 10000,
-        metadata: {
-          'dc.title': [
-            {
-              value: fileName,
-              language: null,
-            },
-          ],
-        },
-        _links: {
-          content: { href: 'file-selflink' },
-        },
-      }),
-    ];
-=======
           href: 'https://rest.api/processes/1/output'
         }
       },
     });
->>>>>>> 230055ce
     const logBitstream = Object.assign(new Bitstream(), {
       id: 'output.log',
       _links: {
@@ -168,24 +120,12 @@
 
     notificationsService = new NotificationsServiceStub();
 
-<<<<<<< HEAD
-    router = jasmine.createSpyObj('router', {
-      navigateByUrl:{},
-    });
-
-    route = jasmine.createSpyObj('route', {
-      data: observableOf({ process: createSuccessfulRemoteDataObject(process) }),
-      snapshot: {
-        params: { id: process.processId },
-      },
-=======
     router = new RouterStub();
 
     route = new ActivatedRouteStub({
       id: process.processId,
     }, {
       process: createSuccessfulRemoteDataObject$(process),
->>>>>>> 230055ce
     });
   }
 
@@ -322,101 +262,4 @@
       expect(router.navigateByUrl).not.toHaveBeenCalled();
     });
   });
-<<<<<<< HEAD
-
-  describe('refresh counter', () => {
-    const queryRefreshCounter = () => fixture.debugElement.query(By.css('.refresh-counter'));
-
-    describe('if process is completed', () => {
-      beforeEach(() => {
-        process.processStatus = ProcessStatus.COMPLETED;
-        route.data = observableOf({ process: createSuccessfulRemoteDataObject(process) });
-      });
-
-      it('should not show',  () => {
-        spyOn(component, 'startRefreshTimer');
-
-        const refreshCounter = queryRefreshCounter();
-        expect(refreshCounter).toBeNull();
-
-        expect(component.startRefreshTimer).not.toHaveBeenCalled();
-      });
-    });
-
-    describe('if process is not finished', () => {
-      beforeEach(() => {
-        process.processStatus = ProcessStatus.RUNNING;
-        route.data = observableOf({ process: createSuccessfulRemoteDataObject(process) });
-        fixture.detectChanges();
-        component.stopRefreshTimer();
-      });
-
-      it('should call startRefreshTimer',  () => {
-        spyOn(component, 'startRefreshTimer');
-
-        component.ngOnInit();
-        fixture.detectChanges(); // subscribe to process observable with async pipe
-
-        expect(component.startRefreshTimer).toHaveBeenCalled();
-      });
-
-      it('should call refresh method every 5 seconds, until process is completed', fakeAsync(() => {
-        spyOn(component, 'refresh').and.callThrough();
-        spyOn(component, 'stopRefreshTimer').and.callThrough();
-
-        // start off with a running process in order for the refresh counter starts counting up
-        process.processStatus = ProcessStatus.RUNNING;
-        // set findbyId to return a completed process
-        (processService.findById as jasmine.Spy).and.returnValue(observableOf(createSuccessfulRemoteDataObject(process)));
-
-        component.ngOnInit();
-        fixture.detectChanges(); // subscribe to process observable with async pipe
-
-        expect(component.refresh).not.toHaveBeenCalled();
-
-        expect(component.refreshCounter$.value).toBe(0);
-
-        tick(1001); // 1 second + 1 ms by the setTimeout
-        expect(component.refreshCounter$.value).toBe(5); // 5 - 0
-
-        tick(2001); // 2 seconds + 1 ms by the setTimeout
-        expect(component.refreshCounter$.value).toBe(3); // 5 - 2
-
-        tick(2001); // 2 seconds + 1 ms by the setTimeout
-        expect(component.refreshCounter$.value).toBe(1); // 3 - 2
-
-        tick(1001); // 1 second + 1 ms by the setTimeout
-        expect(component.refreshCounter$.value).toBe(0); // 1 - 1
-
-        // set the process to completed right before the counter checks the process
-        process.processStatus = ProcessStatus.COMPLETED;
-        (processService.findById as jasmine.Spy).and.returnValue(observableOf(createSuccessfulRemoteDataObject(process)));
-
-        tick(1000); // 1 second
-
-        expect(component.refresh).toHaveBeenCalledTimes(1);
-        expect(component.stopRefreshTimer).toHaveBeenCalled();
-
-        expect(component.refreshCounter$.value).toBe(0);
-
-        tick(1001); // 1 second + 1 ms by the setTimeout
-        // startRefreshTimer not called again
-        expect(component.refreshCounter$.value).toBe(0);
-
-        discardPeriodicTasks(); // discard any periodic tasks that have not yet executed
-      }));
-
-      it('should show if refreshCounter is different from 0', () => {
-        component.refreshCounter$.next(1);
-        fixture.detectChanges();
-
-        const refreshCounter = queryRefreshCounter();
-        expect(refreshCounter).not.toBeNull();
-      });
-
-    });
-
-  });
-=======
->>>>>>> 230055ce
 });