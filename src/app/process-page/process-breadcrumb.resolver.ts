--- conflicted
+++ resolved
@@ -1,13 +1,7 @@
 import { Injectable } from '@angular/core';
-<<<<<<< HEAD
-import { ActivatedRouteSnapshot, RouterStateSnapshot } from '@angular/router';
-=======
-import {
-  ActivatedRouteSnapshot,
-  Resolve,
+import { ActivatedRouteSnapshot,
   RouterStateSnapshot,
 } from '@angular/router';
->>>>>>> 5fc2ed92
 import { Observable } from 'rxjs';
 import { map } from 'rxjs/operators';
 
@@ -22,13 +16,8 @@
 /**
  * This class represents a resolver that requests a specific process before the route is activated
  */
-<<<<<<< HEAD
-@Injectable()
+@Injectable({ providedIn: 'root' })
 export class ProcessBreadcrumbResolver  {
-=======
-@Injectable({ providedIn: 'root' })
-export class ProcessBreadcrumbResolver implements Resolve<BreadcrumbConfig<Process>> {
->>>>>>> 5fc2ed92
   constructor(protected breadcrumbService: ProcessBreadcrumbsService, private processService: ProcessDataService) {
   }
 
