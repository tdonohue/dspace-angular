import { NO_ERRORS_SCHEMA } from '@angular/core';
import {
  ComponentFixture,
  TestBed,
  waitForAsync,
} from '@angular/core/testing';
import { FormsModule } from '@angular/forms';
import { ActivatedRoute } from '@angular/router';
import {
  TranslateLoader,
  TranslateModule,
} from '@ngx-translate/core';
import { of as observableOf } from 'rxjs';

import { LinkService } from '../../core/cache/builders/link.service';
import { ProcessDataService } from '../../core/data/processes/process-data.service';
import { ScriptDataService } from '../../core/data/processes/script-data.service';
import { RequestService } from '../../core/data/request.service';
import { TranslateLoaderMock } from '../../shared/mocks/translate-loader.mock';
import { NotificationsService } from '../../shared/notifications/notifications.service';
import { NotificationsServiceStub } from '../../shared/testing/notifications-service.stub';
import { HasValuePipe } from '../../shared/utils/has-value.pipe';
import { VarDirective } from '../../shared/utils/var.directive';
<<<<<<< HEAD
import { ProcessDataService } from '../../core/data/processes/process-data.service';
import { createSuccessfulRemoteDataObject$ } from '../../shared/remote-data.utils';
import { ProcessFormComponent } from '../form/process-form.component';
=======
import { ProcessParameter } from '../processes/process-parameter.model';
import { Script } from '../scripts/script.model';
import { ScriptParameter } from '../scripts/script-parameter.model';
import { NewProcessComponent } from './new-process.component';
>>>>>>> a8f31948

describe('NewProcessComponent', () => {
  let component: NewProcessComponent;
  let fixture: ComponentFixture<NewProcessComponent>;
  let scriptService;
  let parameterValues;
  let script;

  function init() {
    const param1 = new ScriptParameter();
    const param2 = new ScriptParameter();
    script = Object.assign(new Script(), { parameters: [param1, param2] });
    parameterValues = [
      Object.assign(new ProcessParameter(), { name: '-a', value: 'bla' }),
      Object.assign(new ProcessParameter(), { name: '-b', value: '123' }),
      Object.assign(new ProcessParameter(), { name: '-c', value: 'value' }),
    ];
    scriptService = jasmine.createSpyObj(
      'scriptService',
      {
        invoke: observableOf({
          response:
<<<<<<< HEAD
          {
            isSuccessful: true
          }
        }),
        findAll: createSuccessfulRemoteDataObject$(script),
      }
=======
            {
              isSuccessful: true,
            },
        }),
      },
>>>>>>> a8f31948
    );
  }

  beforeEach(waitForAsync(() => {
    init();
    TestBed.configureTestingModule({
      imports: [
        FormsModule,
        TranslateModule.forRoot({
          loader: {
            provide: TranslateLoader,
<<<<<<< HEAD
            useClass: TranslateLoaderMock
          }
        }),
        NewProcessComponent, VarDirective
=======
            useClass: TranslateLoaderMock,
          },
        })],
      declarations: [
        NewProcessComponent,
        VarDirective,
        HasValuePipe,
>>>>>>> a8f31948
      ],
      providers: [
        { provide: ScriptDataService, useValue: scriptService },
        { provide: NotificationsService, useClass: NotificationsServiceStub },
        { provide: RequestService, useValue: {} },
        { provide: ActivatedRoute, useValue: { snapshot: { queryParams: {} } } },
        { provide: LinkService, useValue: {} },
        { provide: ProcessDataService, useValue: {} },
      ],
      schemas: [NO_ERRORS_SCHEMA],
    })
      .overrideComponent(NewProcessComponent, {
        remove: {
          imports: [ProcessFormComponent]
        }
      })
      .compileComponents();
  }));

  beforeEach(() => {
    fixture = TestBed.createComponent(NewProcessComponent);
    component = fixture.componentInstance;
    fixture.detectChanges();
  });

  it('should create', () => {
    expect(component).toBeTruthy();
  });
});<|MERGE_RESOLUTION|>--- conflicted
+++ resolved
@@ -21,16 +21,12 @@
 import { NotificationsServiceStub } from '../../shared/testing/notifications-service.stub';
 import { HasValuePipe } from '../../shared/utils/has-value.pipe';
 import { VarDirective } from '../../shared/utils/var.directive';
-<<<<<<< HEAD
-import { ProcessDataService } from '../../core/data/processes/process-data.service';
-import { createSuccessfulRemoteDataObject$ } from '../../shared/remote-data.utils';
-import { ProcessFormComponent } from '../form/process-form.component';
-=======
 import { ProcessParameter } from '../processes/process-parameter.model';
 import { Script } from '../scripts/script.model';
 import { ScriptParameter } from '../scripts/script-parameter.model';
 import { NewProcessComponent } from './new-process.component';
->>>>>>> a8f31948
+import { createSuccessfulRemoteDataObject$ } from '../../shared/remote-data.utils';
+import { ProcessFormComponent } from '../form/process-form.component';
 
 describe('NewProcessComponent', () => {
   let component: NewProcessComponent;
@@ -53,20 +49,12 @@
       {
         invoke: observableOf({
           response:
-<<<<<<< HEAD
           {
-            isSuccessful: true
-          }
+            isSuccessful: true,
+          },
         }),
         findAll: createSuccessfulRemoteDataObject$(script),
-      }
-=======
-            {
-              isSuccessful: true,
-            },
-        }),
       },
->>>>>>> a8f31948
     );
   }
 
@@ -78,20 +66,12 @@
         TranslateModule.forRoot({
           loader: {
             provide: TranslateLoader,
-<<<<<<< HEAD
-            useClass: TranslateLoaderMock
-          }
+            useClass: TranslateLoaderMock,
+          },
         }),
         NewProcessComponent, VarDirective
-=======
-            useClass: TranslateLoaderMock,
-          },
-        })],
-      declarations: [
-        NewProcessComponent,
-        VarDirective,
+      ,
         HasValuePipe,
->>>>>>> a8f31948
       ],
       providers: [
         { provide: ScriptDataService, useValue: scriptService },
