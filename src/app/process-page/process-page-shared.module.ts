--- conflicted
+++ resolved
@@ -16,14 +16,10 @@
 import { NewProcessComponent } from './new/new-process.component';
 import { ProcessOverviewComponent } from './overview/process-overview.component';
 import { ProcessBreadcrumbResolver } from './process-breadcrumb.resolver';
-<<<<<<< HEAD
 import { ProcessBreadcrumbsService } from './process-breadcrumbs.service';
-=======
-import { ProcessFormComponent } from './form/process-form.component';
 import { NgbCollapseModule } from '@ng-bootstrap/ng-bootstrap';
 import { ProcessOverviewTableComponent } from './overview/table/process-overview-table.component';
 import { DatePipe } from '@angular/common';
->>>>>>> 230055ce
 
 @NgModule({
   imports: [
@@ -50,12 +46,8 @@
   providers: [
     ProcessBreadcrumbResolver,
     ProcessBreadcrumbsService,
-<<<<<<< HEAD
-  ],
-=======
     DatePipe,
   ]
->>>>>>> 230055ce
 })
 
 export class ProcessPageSharedModule {
