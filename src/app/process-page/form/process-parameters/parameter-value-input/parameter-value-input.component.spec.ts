--- conflicted
+++ resolved
@@ -1,15 +1,8 @@
 import { NO_ERRORS_SCHEMA } from '@angular/core';
-import {
-  ComponentFixture,
-  TestBed,
-  waitForAsync,
-} from '@angular/core/testing';
+import { ComponentFixture, TestBed, waitForAsync, } from '@angular/core/testing';
 import { FormsModule } from '@angular/forms';
 import { By } from '@angular/platform-browser';
-import {
-  TranslateLoader,
-  TranslateModule,
-} from '@ngx-translate/core';
+import { TranslateLoader, TranslateModule, } from '@ngx-translate/core';
 
 import { TranslateLoaderMock } from '../../../../shared/mocks/translate-loader.mock';
 import { FileValueAccessorDirective } from '../../../../shared/utils/file-value-accessor.directive';
@@ -45,37 +38,21 @@
     imports: [
         FormsModule,
         TranslateModule.forRoot({
-<<<<<<< HEAD
             loader: {
                 provide: TranslateLoader,
-                useClass: TranslateLoaderMock
-            }
+                useClass: TranslateLoaderMock,
+            },
         }),
-=======
-          loader: {
-            provide: TranslateLoader,
-            useClass: TranslateLoaderMock,
-          },
-        })],
-      declarations: [
->>>>>>> a8f31948
         ParameterValueInputComponent,
         BooleanValueInputComponent,
         StringValueInputComponent,
         FileValueInputComponent,
         DateValueInputComponent,
         FileValueAccessorDirective,
-<<<<<<< HEAD
-        FileValidator
+        FileValidator,
     ],
-    schemas: [NO_ERRORS_SCHEMA]
+      schemas: [NO_ERRORS_SCHEMA],
 })
-=======
-        FileValidator,
-      ],
-      schemas: [NO_ERRORS_SCHEMA],
-    })
->>>>>>> a8f31948
       .compileComponents();
   }));
 
