--- conflicted
+++ resolved
@@ -1,34 +1,19 @@
-import {
-  Component,
-  EventEmitter,
-  Input,
-  Optional,
-  Output,
-} from '@angular/core';
-import {
-  ControlContainer,
-  NgForm,
-} from '@angular/forms';
+import { Component, EventEmitter, Input, Optional, Output, } from '@angular/core';
+import { ControlContainer, NgForm, } from '@angular/forms';
 
 import { ScriptParameter } from '../../../scripts/script-parameter.model';
-<<<<<<< HEAD
-import { ControlContainer, NgForm } from '@angular/forms';
+import { ScriptParameterType } from '../../../scripts/script-parameter-type.model';
 import { BooleanValueInputComponent } from './boolean-value-input/boolean-value-input.component';
 import { FileValueInputComponent } from './file-value-input/file-value-input.component';
 import { DateValueInputComponent } from './date-value-input/date-value-input.component';
 import { StringValueInputComponent } from './string-value-input/string-value-input.component';
 import { NgSwitch, NgSwitchCase } from '@angular/common';
 import { controlContainerFactory } from '../../process-form-factory';
-=======
-import { ScriptParameterType } from '../../../scripts/script-parameter-type.model';
-import { controlContainerFactory } from '../../process-form.component';
->>>>>>> a8f31948
 
 /**
  * Component that renders the correct parameter value input based the script parameter's type
  */
 @Component({
-<<<<<<< HEAD
     selector: 'ds-parameter-value-input',
     templateUrl: './parameter-value-input.component.html',
     styleUrls: ['./parameter-value-input.component.scss'],
@@ -37,14 +22,6 @@
             deps: [[new Optional(), NgForm]] }],
     standalone: true,
     imports: [NgSwitch, NgSwitchCase, StringValueInputComponent, DateValueInputComponent, FileValueInputComponent, BooleanValueInputComponent]
-=======
-  selector: 'ds-parameter-value-input',
-  templateUrl: './parameter-value-input.component.html',
-  styleUrls: ['./parameter-value-input.component.scss'],
-  viewProviders: [ { provide: ControlContainer,
-    useFactory: controlContainerFactory,
-    deps: [[new Optional(), NgForm]] } ],
->>>>>>> a8f31948
 })
 export class ParameterValueInputComponent {
   @Input() index: number;
