<<<<<<< HEAD
import { Component, OnInit, Optional } from '@angular/core';
import { ValueInputComponent } from '../value-input.component';
import { ControlContainer, NgForm } from '@angular/forms';
import { TranslateModule } from '@ngx-translate/core';
import { controlContainerFactory } from '../../../process-form-factory';
=======
import {
  Component,
  OnInit,
  Optional,
} from '@angular/core';
import {
  ControlContainer,
  NgForm,
} from '@angular/forms';

import { controlContainerFactory } from '../../../process-form.component';
import { ValueInputComponent } from '../value-input.component';
>>>>>>> a8f31948

/**
 * Represents the value of a boolean parameter
 */
@Component({
<<<<<<< HEAD
    selector: 'ds-boolean-value-input',
    templateUrl: './boolean-value-input.component.html',
    styleUrls: ['./boolean-value-input.component.scss'],
    imports: [TranslateModule],
    viewProviders: [{ provide: ControlContainer,
            useFactory: controlContainerFactory,
            deps: [[new Optional(), NgForm]] }],
    standalone: true
=======
  selector: 'ds-boolean-value-input',
  templateUrl: './boolean-value-input.component.html',
  styleUrls: ['./boolean-value-input.component.scss'],
  viewProviders: [ { provide: ControlContainer,
    useFactory: controlContainerFactory,
    deps: [[new Optional(), NgForm]] } ],
>>>>>>> a8f31948
})
export class BooleanValueInputComponent extends ValueInputComponent<boolean> implements OnInit {
  ngOnInit() {
    this.updateValue.emit(true);
  }
}<|MERGE_RESOLUTION|>--- conflicted
+++ resolved
@@ -1,10 +1,3 @@
-<<<<<<< HEAD
-import { Component, OnInit, Optional } from '@angular/core';
-import { ValueInputComponent } from '../value-input.component';
-import { ControlContainer, NgForm } from '@angular/forms';
-import { TranslateModule } from '@ngx-translate/core';
-import { controlContainerFactory } from '../../../process-form-factory';
-=======
 import {
   Component,
   OnInit,
@@ -15,15 +8,14 @@
   NgForm,
 } from '@angular/forms';
 
-import { controlContainerFactory } from '../../../process-form.component';
+import { TranslateModule } from '@ngx-translate/core';
+import { controlContainerFactory } from '../../../process-form-factory';
 import { ValueInputComponent } from '../value-input.component';
->>>>>>> a8f31948
 
 /**
  * Represents the value of a boolean parameter
  */
 @Component({
-<<<<<<< HEAD
     selector: 'ds-boolean-value-input',
     templateUrl: './boolean-value-input.component.html',
     styleUrls: ['./boolean-value-input.component.scss'],
@@ -32,14 +24,6 @@
             useFactory: controlContainerFactory,
             deps: [[new Optional(), NgForm]] }],
     standalone: true
-=======
-  selector: 'ds-boolean-value-input',
-  templateUrl: './boolean-value-input.component.html',
-  styleUrls: ['./boolean-value-input.component.scss'],
-  viewProviders: [ { provide: ControlContainer,
-    useFactory: controlContainerFactory,
-    deps: [[new Optional(), NgForm]] } ],
->>>>>>> a8f31948
 })
 export class BooleanValueInputComponent extends ValueInputComponent<boolean> implements OnInit {
   ngOnInit() {
