--- conflicted
+++ resolved
@@ -13,16 +13,8 @@
 
   beforeEach(waitForAsync(() => {
     TestBed.configureTestingModule({
-<<<<<<< HEAD
-    imports: [BooleanValueInputComponent, TranslateModule.forRoot()]
+    imports: [BooleanValueInputComponent, TranslateModule.forRoot()],
 })
-=======
-      imports: [
-        TranslateModule.forRoot(),
-      ],
-      declarations: [BooleanValueInputComponent],
-    })
->>>>>>> a8f31948
       .compileComponents();
   }));
 
