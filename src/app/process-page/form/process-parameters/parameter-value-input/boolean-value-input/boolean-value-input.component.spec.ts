import { ComponentFixture, TestBed, waitForAsync } from '@angular/core/testing';
import { TranslateModule } from '@ngx-translate/core';
import { BooleanValueInputComponent } from './boolean-value-input.component';

describe('BooleanValueInputComponent', () => {
  let component: BooleanValueInputComponent;
  let fixture: ComponentFixture<BooleanValueInputComponent>;

  beforeEach(waitForAsync(() => {
    TestBed.configureTestingModule({
<<<<<<< HEAD
    imports: [BooleanValueInputComponent]
})
=======
      imports: [
        TranslateModule.forRoot(),
      ],
      declarations: [BooleanValueInputComponent]
    })
>>>>>>> 92a10ce9
      .compileComponents();
  }));

  beforeEach(() => {
    fixture = TestBed.createComponent(BooleanValueInputComponent);
    component = fixture.componentInstance;
    spyOn(component.updateValue, 'emit');
    fixture.detectChanges();
  });

  it('should create', () => {
    expect(component).toBeTruthy();
  });

  it('should emit true onInit', () => {
    expect(component.updateValue.emit).toHaveBeenCalledWith(true);
  });
});<|MERGE_RESOLUTION|>--- conflicted
+++ resolved
@@ -8,16 +8,8 @@
 
   beforeEach(waitForAsync(() => {
     TestBed.configureTestingModule({
-<<<<<<< HEAD
-    imports: [BooleanValueInputComponent]
+    imports: [BooleanValueInputComponent, TranslateModule.forRoot()]
 })
-=======
-      imports: [
-        TranslateModule.forRoot(),
-      ],
-      declarations: [BooleanValueInputComponent]
-    })
->>>>>>> 92a10ce9
       .compileComponents();
   }));
 
