<<<<<<< HEAD
import {
  ComponentFixture,
  TestBed,
  waitForAsync,
} from '@angular/core/testing';

=======
import { ComponentFixture, TestBed, waitForAsync } from '@angular/core/testing';
import { TranslateModule } from '@ngx-translate/core';
>>>>>>> 8ba14aa3
import { BooleanValueInputComponent } from './boolean-value-input.component';

describe('BooleanValueInputComponent', () => {
  let component: BooleanValueInputComponent;
  let fixture: ComponentFixture<BooleanValueInputComponent>;

  beforeEach(waitForAsync(() => {
    TestBed.configureTestingModule({
<<<<<<< HEAD
      declarations: [BooleanValueInputComponent],
=======
      imports: [
        TranslateModule.forRoot(),
      ],
      declarations: [BooleanValueInputComponent]
>>>>>>> 8ba14aa3
    })
      .compileComponents();
  }));

  beforeEach(() => {
    fixture = TestBed.createComponent(BooleanValueInputComponent);
    component = fixture.componentInstance;
    spyOn(component.updateValue, 'emit');
    fixture.detectChanges();
  });

  it('should create', () => {
    expect(component).toBeTruthy();
  });

  it('should emit true onInit', () => {
    expect(component.updateValue.emit).toHaveBeenCalledWith(true);
  });
});<|MERGE_RESOLUTION|>--- conflicted
+++ resolved
@@ -1,14 +1,10 @@
-<<<<<<< HEAD
 import {
   ComponentFixture,
   TestBed,
   waitForAsync,
 } from '@angular/core/testing';
+import { TranslateModule } from '@ngx-translate/core';
 
-=======
-import { ComponentFixture, TestBed, waitForAsync } from '@angular/core/testing';
-import { TranslateModule } from '@ngx-translate/core';
->>>>>>> 8ba14aa3
 import { BooleanValueInputComponent } from './boolean-value-input.component';
 
 describe('BooleanValueInputComponent', () => {
@@ -17,14 +13,10 @@
 
   beforeEach(waitForAsync(() => {
     TestBed.configureTestingModule({
-<<<<<<< HEAD
-      declarations: [BooleanValueInputComponent],
-=======
       imports: [
         TranslateModule.forRoot(),
       ],
-      declarations: [BooleanValueInputComponent]
->>>>>>> 8ba14aa3
+      declarations: [BooleanValueInputComponent],
     })
       .compileComponents();
   }));
