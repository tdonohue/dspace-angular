--- conflicted
+++ resolved
@@ -1,11 +1,9 @@
-<<<<<<< HEAD
 import { Component, Input, Optional } from '@angular/core';
 import { ValueInputComponent } from '../value-input.component';
 import { ControlContainer, NgForm, FormsModule } from '@angular/forms';
 import { TranslateModule } from '@ngx-translate/core';
 import { NgIf } from '@angular/common';
 import { controlContainerFactory } from '../../../process-form-factory';
-=======
 import {
   Component,
   Input,
@@ -18,13 +16,11 @@
 
 import { controlContainerFactory } from '../../../process-form.component';
 import { ValueInputComponent } from '../value-input.component';
->>>>>>> a8f31948
 
 /**
  * Represents the user inputted value of a date parameter
  */
 @Component({
-<<<<<<< HEAD
     selector: 'ds-date-value-input',
     templateUrl: './date-value-input.component.html',
     styleUrls: ['./date-value-input.component.scss'],
@@ -33,14 +29,6 @@
             deps: [[new Optional(), NgForm]] }],
     standalone: true,
     imports: [FormsModule, NgIf, TranslateModule]
-=======
-  selector: 'ds-date-value-input',
-  templateUrl: './date-value-input.component.html',
-  styleUrls: ['./date-value-input.component.scss'],
-  viewProviders: [ { provide: ControlContainer,
-    useFactory: controlContainerFactory,
-    deps: [[new Optional(), NgForm]] } ],
->>>>>>> a8f31948
 })
 export class DateValueInputComponent extends ValueInputComponent<string> {
   /**
