--- conflicted
+++ resolved
@@ -24,24 +24,14 @@
     imports: [
         FormsModule,
         TranslateModule.forRoot({
-<<<<<<< HEAD
             loader: {
                 provide: TranslateLoader,
-                useClass: TranslateLoaderMock
-            }
+                useClass: TranslateLoaderMock,
+            },
         }),
         DateValueInputComponent
-    ]
+    ],
 })
-=======
-          loader: {
-            provide: TranslateLoader,
-            useClass: TranslateLoaderMock,
-          },
-        })],
-      declarations: [DateValueInputComponent],
-    })
->>>>>>> a8f31948
       .compileComponents();
   }));
 
