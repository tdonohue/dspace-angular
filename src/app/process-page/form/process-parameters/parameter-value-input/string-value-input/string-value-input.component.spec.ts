import {
  ComponentFixture,
  fakeAsync,
  TestBed,
  tick,
  waitForAsync,
} from '@angular/core/testing';
import { FormsModule } from '@angular/forms';
import { By } from '@angular/platform-browser';
import {
  TranslateLoader,
  TranslateModule,
} from '@ngx-translate/core';

import { TranslateLoaderMock } from '../../../../../shared/mocks/translate-loader.mock';
import { StringValueInputComponent } from './string-value-input.component';

describe('StringValueInputComponent', () => {
  let component: StringValueInputComponent;
  let fixture: ComponentFixture<StringValueInputComponent>;

  beforeEach(waitForAsync(() => {
    TestBed.configureTestingModule({
    imports: [
        FormsModule,
        TranslateModule.forRoot({
<<<<<<< HEAD
            loader: {
                provide: TranslateLoader,
                useClass: TranslateLoaderMock
            }
        }),
        StringValueInputComponent
    ],
    providers: []
})
=======
          loader: {
            provide: TranslateLoader,
            useClass: TranslateLoaderMock,
          },
        })],
      declarations: [StringValueInputComponent],
      providers: [
      ],
    })
>>>>>>> a8f31948
      .compileComponents();
  }));

  beforeEach(() => {
    fixture = TestBed.createComponent(StringValueInputComponent);
    component = fixture.componentInstance;
    fixture.detectChanges();
  });

  it('should create', () => {
    expect(component).toBeTruthy();
  });

  it('should not show a validation error if the input field was left untouched but left empty', () => {
    const validationError = fixture.debugElement.query(By.css('.validation-error'));
    expect(validationError).toBeFalsy();
  });

  it('should show a validation error if the input field was touched but left empty', fakeAsync(() => {
    component.value = '';
    fixture.detectChanges();
    tick();

    const input = fixture.debugElement.query(By.css('input'));
    input.triggerEventHandler('blur', null);

    fixture.detectChanges();

    const validationError = fixture.debugElement.query(By.css('.validation-error'));
    expect(validationError).toBeTruthy();
  }));

  it('should not show a validation error if the input field was touched but not left empty', fakeAsync(() => {
    component.value = 'testValue';
    fixture.detectChanges();
    tick();

    const input = fixture.debugElement.query(By.css('input'));
    input.triggerEventHandler('blur', null);

    fixture.detectChanges();

    const validationError = fixture.debugElement.query(By.css('.validation-error'));
    expect(validationError).toBeFalsy();
  }));
});<|MERGE_RESOLUTION|>--- conflicted
+++ resolved
@@ -24,27 +24,15 @@
     imports: [
         FormsModule,
         TranslateModule.forRoot({
-<<<<<<< HEAD
             loader: {
                 provide: TranslateLoader,
-                useClass: TranslateLoaderMock
-            }
+                useClass: TranslateLoaderMock,
+            },
         }),
         StringValueInputComponent
     ],
-    providers: []
+    providers: [],
 })
-=======
-          loader: {
-            provide: TranslateLoader,
-            useClass: TranslateLoaderMock,
-          },
-        })],
-      declarations: [StringValueInputComponent],
-      providers: [
-      ],
-    })
->>>>>>> a8f31948
       .compileComponents();
   }));
 
