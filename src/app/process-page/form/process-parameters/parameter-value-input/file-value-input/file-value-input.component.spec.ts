import { NO_ERRORS_SCHEMA } from '@angular/core';
import {
  ComponentFixture,
  TestBed,
  waitForAsync,
} from '@angular/core/testing';
import { FormsModule } from '@angular/forms';
import { By } from '@angular/platform-browser';
import {
  TranslateLoader,
  TranslateModule,
} from '@ngx-translate/core';

import { TranslateLoaderMock } from '../../../../../shared/mocks/translate-loader.mock';
import { FileValueAccessorDirective } from '../../../../../shared/utils/file-value-accessor.directive';
import { FileValidator } from '../../../../../shared/utils/require-file.validator';
import { FileValueInputComponent } from './file-value-input.component';

describe('FileValueInputComponent', () => {
  let component: FileValueInputComponent;
  let fixture: ComponentFixture<FileValueInputComponent>;

  beforeEach(waitForAsync(() => {
    TestBed.configureTestingModule({
    imports: [
        FormsModule,
        TranslateModule.forRoot({
<<<<<<< HEAD
            loader: {
                provide: TranslateLoader,
                useClass: TranslateLoaderMock
            }
        }),
        FileValueInputComponent, FileValueAccessorDirective, FileValidator
    ],
    schemas: [NO_ERRORS_SCHEMA]
})
=======
          loader: {
            provide: TranslateLoader,
            useClass: TranslateLoaderMock,
          },
        })],
      declarations: [FileValueInputComponent, FileValueAccessorDirective, FileValidator],
      schemas: [NO_ERRORS_SCHEMA],

    })
>>>>>>> a8f31948
      .compileComponents();
  }));

  beforeEach(() => {
    fixture = TestBed.createComponent(FileValueInputComponent);
    component = fixture.componentInstance;
    fixture.detectChanges();
  });

  it('should create', () => {
    expect(component).toBeTruthy();
  });

  it('should not show a validation error if the input field was left untouched but left empty', () => {
    const validationError = fixture.debugElement.query(By.css('.validation-error'));
    expect(validationError).toBeFalsy();
  });

  it('should show a validation error if the input field was touched but left empty',  () => {
    const input = fixture.debugElement.query(By.css('input'));
    input.triggerEventHandler('blur', null);

    fixture.detectChanges();

    const validationError = fixture.debugElement.query(By.css('.validation-error'));
    expect(validationError).toBeTruthy();
  });
});<|MERGE_RESOLUTION|>--- conflicted
+++ resolved
@@ -25,27 +25,15 @@
     imports: [
         FormsModule,
         TranslateModule.forRoot({
-<<<<<<< HEAD
             loader: {
                 provide: TranslateLoader,
-                useClass: TranslateLoaderMock
-            }
+                useClass: TranslateLoaderMock,
+            },
         }),
         FileValueInputComponent, FileValueAccessorDirective, FileValidator
     ],
-    schemas: [NO_ERRORS_SCHEMA]
+    schemas: [NO_ERRORS_SCHEMA],
 })
-=======
-          loader: {
-            provide: TranslateLoader,
-            useClass: TranslateLoaderMock,
-          },
-        })],
-      declarations: [FileValueInputComponent, FileValueAccessorDirective, FileValidator],
-      schemas: [NO_ERRORS_SCHEMA],
-
-    })
->>>>>>> a8f31948
       .compileComponents();
   }));
 
