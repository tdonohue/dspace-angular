import { NO_ERRORS_SCHEMA } from '@angular/core';
import {
  ComponentFixture,
  TestBed,
  waitForAsync,
} from '@angular/core/testing';
import { FormsModule } from '@angular/forms';
import { Router } from '@angular/router';
import {
  TranslateLoader,
  TranslateModule,
} from '@ngx-translate/core';
import { of as observableOf } from 'rxjs';

import { ScriptDataService } from '../../core/data/processes/script-data.service';
import { RequestService } from '../../core/data/request.service';
import { TranslateLoaderMock } from '../../shared/mocks/translate-loader.mock';
import { NotificationsService } from '../../shared/notifications/notifications.service';
import { NotificationsServiceStub } from '../../shared/testing/notifications-service.stub';
<<<<<<< HEAD
import { TranslateLoaderMock } from '../../shared/mocks/translate-loader.mock';
import { RequestService } from '../../core/data/request.service';
import { ActivatedRoute, Router } from '@angular/router';
import { ActivatedRouteStub } from '../../shared/testing/active-router.stub';
import { ScriptsSelectComponent } from './scripts-select/scripts-select.component';
import { RouterMock } from '../../shared/mocks/router.mock';
=======
import { ProcessParameter } from '../processes/process-parameter.model';
import { Script } from '../scripts/script.model';
import { ScriptParameter } from '../scripts/script-parameter.model';
import { ProcessFormComponent } from './process-form.component';
>>>>>>> a8f31948

describe('ProcessFormComponent', () => {
  let component: ProcessFormComponent;
  let fixture: ComponentFixture<ProcessFormComponent>;
  let scriptService;
  let router;
  let parameterValues;
  let script;

  function init() {
    const param1 = new ScriptParameter();
    const param2 = new ScriptParameter();
    script = Object.assign(new Script(), { parameters: [param1, param2] });
    parameterValues = [
      Object.assign(new ProcessParameter(), { name: '-a', value: 'bla' }),
      Object.assign(new ProcessParameter(), { name: '-b', value: '123' }),
      Object.assign(new ProcessParameter(), { name: '-c', value: 'value' }),
    ];
    scriptService = jasmine.createSpyObj(
      'scriptService',
      {
        invoke: observableOf({
          response:
            {
              isSuccessful: true,
            },
        }),
      },
    );
    router = {
      navigateByUrl: () => undefined,
    };
  }

  beforeEach(waitForAsync(() => {
    init();
    TestBed.configureTestingModule({
      imports: [
        FormsModule,
        TranslateModule.forRoot({
          loader: {
            provide: TranslateLoader,
<<<<<<< HEAD
            useClass: TranslateLoaderMock
          }
        }),
        ProcessFormComponent
      ],
=======
            useClass: TranslateLoaderMock,
          },
        })],
      declarations: [ProcessFormComponent],
>>>>>>> a8f31948
      providers: [
        { provide: ScriptDataService, useValue: scriptService },
        { provide: NotificationsService, useClass: NotificationsServiceStub },
        { provide: RequestService, useValue: jasmine.createSpyObj('requestService', ['removeBySubstring', 'removeByHrefSubstring']) },
        { provide: Router, useValue: new RouterMock() },
        { provide: ActivatedRoute, useValue: new ActivatedRouteStub() },
      ],
      schemas: [NO_ERRORS_SCHEMA],
    })
      .overrideComponent(ProcessFormComponent, {
        remove: {
          imports: [
            ScriptsSelectComponent
          ]
        }
      })
      .compileComponents();
  }));

  beforeEach(() => {
    fixture = TestBed.createComponent(ProcessFormComponent);
    component = fixture.componentInstance;
    component.parameters = parameterValues;
    component.selectedScript = script;
    fixture.detectChanges();
  });

  it('should create', () => {
    expect(component).toBeTruthy();
  });

  it('should call invoke on the scriptService on submit', () => {
    component.submitForm({ controls: {} } as any);
    expect(scriptService.invoke).toHaveBeenCalled();
  });

  describe('when undefined parameters are provided', () => {
    beforeEach(() => {
      component.parameters = undefined;
    });

    it('should invoke the script with an empty array of parameters', () => {
      component.submitForm({ controls: {} } as any);
      expect(scriptService.invoke).toHaveBeenCalledWith(script.id, [], jasmine.anything());
    });
  });
});<|MERGE_RESOLUTION|>--- conflicted
+++ resolved
@@ -1,15 +1,8 @@
 import { NO_ERRORS_SCHEMA } from '@angular/core';
-import {
-  ComponentFixture,
-  TestBed,
-  waitForAsync,
-} from '@angular/core/testing';
+import { ComponentFixture, TestBed, waitForAsync, } from '@angular/core/testing';
 import { FormsModule } from '@angular/forms';
-import { Router } from '@angular/router';
-import {
-  TranslateLoader,
-  TranslateModule,
-} from '@ngx-translate/core';
+import { ActivatedRoute, Router } from '@angular/router';
+import { TranslateLoader, TranslateModule, } from '@ngx-translate/core';
 import { of as observableOf } from 'rxjs';
 
 import { ScriptDataService } from '../../core/data/processes/script-data.service';
@@ -17,19 +10,13 @@
 import { TranslateLoaderMock } from '../../shared/mocks/translate-loader.mock';
 import { NotificationsService } from '../../shared/notifications/notifications.service';
 import { NotificationsServiceStub } from '../../shared/testing/notifications-service.stub';
-<<<<<<< HEAD
-import { TranslateLoaderMock } from '../../shared/mocks/translate-loader.mock';
-import { RequestService } from '../../core/data/request.service';
-import { ActivatedRoute, Router } from '@angular/router';
 import { ActivatedRouteStub } from '../../shared/testing/active-router.stub';
 import { ScriptsSelectComponent } from './scripts-select/scripts-select.component';
 import { RouterMock } from '../../shared/mocks/router.mock';
-=======
 import { ProcessParameter } from '../processes/process-parameter.model';
 import { Script } from '../scripts/script.model';
 import { ScriptParameter } from '../scripts/script-parameter.model';
 import { ProcessFormComponent } from './process-form.component';
->>>>>>> a8f31948
 
 describe('ProcessFormComponent', () => {
   let component: ProcessFormComponent;
@@ -72,18 +59,11 @@
         TranslateModule.forRoot({
           loader: {
             provide: TranslateLoader,
-<<<<<<< HEAD
-            useClass: TranslateLoaderMock
-          }
+            useClass: TranslateLoaderMock,
+          },
         }),
         ProcessFormComponent
       ],
-=======
-            useClass: TranslateLoaderMock,
-          },
-        })],
-      declarations: [ProcessFormComponent],
->>>>>>> a8f31948
       providers: [
         { provide: ScriptDataService, useValue: scriptService },
         { provide: NotificationsService, useClass: NotificationsServiceStub },
