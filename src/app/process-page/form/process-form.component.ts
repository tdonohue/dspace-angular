import {
  Component,
  Input,
  OnInit,
} from '@angular/core';
import {
  ControlContainer,
  NgForm,
} from '@angular/forms';
import { Router } from '@angular/router';
import { TranslateService } from '@ngx-translate/core';
<<<<<<< HEAD

import { ScriptDataService } from '../../core/data/processes/script-data.service';
import { RemoteData } from '../../core/data/remote-data';
import { RequestService } from '../../core/data/request.service';
=======
import { Router, NavigationExtras } from '@angular/router';
>>>>>>> 230055ce
import { getFirstCompletedRemoteData } from '../../core/shared/operators';
import { isEmpty } from '../../shared/empty.util';
import { NotificationsService } from '../../shared/notifications/notifications.service';
import { getProcessListRoute } from '../process-page-routing.paths';
import { Process } from '../processes/process.model';
import { ProcessParameter } from '../processes/process-parameter.model';
import { Script } from '../scripts/script.model';
import { ScriptParameter } from '../scripts/script-parameter.model';

/**
 * Component to create a new script
 */
@Component({
  selector: 'ds-process-form',
  templateUrl: './process-form.component.html',
  styleUrls: ['./process-form.component.scss'],
})
export class ProcessFormComponent implements OnInit {
  /**
   * The currently selected script
   */
  @Input() public selectedScript: Script = undefined;

  /**
   * The process to create
   */
  @Input() public process: Process = undefined;

  /**
   * The parameter values to use to start the process
   */
  @Input() public parameters: ProcessParameter[] = [];

  /**
   * Optional files that are used as parameter values
   */
  public files: File[] = [];

  /**
   * Message key for the header of the form
   */
  @Input() public headerKey: string;

  /**
   * Contains the missing parameters on submission
   */
  public missingParameters = [];

  constructor(
    private scriptService: ScriptDataService,
    private notificationsService: NotificationsService,
    private translationService: TranslateService,
    private router: Router) {
  }

  ngOnInit(): void {
    this.process = new Process();
  }

  /**
   * Validates the form, sets the parameters to correct values and invokes the script with the correct parameters
   * @param form
   */
  submitForm(form: NgForm) {
    if (isEmpty(this.parameters)) {
      this.parameters = [];
    }
    if (!this.validateForm(form) || this.isRequiredMissing()) {
      return;
    }

    const stringParameters: ProcessParameter[] = this.parameters.map((parameter: ProcessParameter) => {
      return {
        name: parameter.name,
        value: this.checkValue(parameter),
      };
    },
    );
    this.scriptService.invoke(this.selectedScript.id, stringParameters, this.files)
      .pipe(getFirstCompletedRemoteData())
      .subscribe((rd: RemoteData<Process>) => {
        if (rd.hasSucceeded) {
          const title = this.translationService.get('process.new.notification.success.title');
          const content = this.translationService.get('process.new.notification.success.content');
          this.notificationsService.success(title, content);
          this.sendBack(rd.payload);
        } else {
          const title = this.translationService.get('process.new.notification.error.title');
          const content = this.translationService.get('process.new.notification.error.content');
          this.notificationsService.error(title, content);
        }
      });
  }

  /**
   * Checks whether the parameter values are files
   * Replaces file parameters by strings and stores the files in a separate list
   * @param processParameter The parameter value to check
   */
  private checkValue(processParameter: ProcessParameter): string {
    if (typeof processParameter.value === 'object') {
      this.files = [...this.files, processParameter.value];
      return processParameter.value.name;
    }
    return processParameter.value;
  }

  /**
   * Validates the form
   * Returns false if the form is invalid
   * Returns true if the form is valid
   * @param form The NgForm object to validate
   */
  private validateForm(form: NgForm) {
    let valid = true;
    Object.keys(form.controls).forEach((key) => {
      if (form.controls[key].invalid) {
        form.controls[key].markAsDirty();
        valid = false;
      }
    });
    return valid;
  }

  private isRequiredMissing() {
    this.missingParameters = [];
    const setParams: string[] = this.parameters
      .map((param) => param.name);
    const requiredParams: ScriptParameter[] = this.selectedScript.parameters.filter((param) => param.mandatory);
    for (const rp of requiredParams) {
      if (!setParams.includes(rp.name)) {
        this.missingParameters.push(rp.name);
      }
    }
    return this.missingParameters.length > 0;
  }

  /**
   * Redirect the user to the processes overview page with the new process' ID,
   * so it can be highlighted in the overview table.
   * @param newProcess The newly created process
   * @private
   */
  private sendBack(newProcess: Process) {
    const extras: NavigationExtras = {
      queryParams: { new_process_id: newProcess.processId },
    };
    void this.router.navigate([getProcessListRoute()], extras);
  }
}

export function controlContainerFactory(controlContainer?: ControlContainer) {
  return controlContainer;
}<|MERGE_RESOLUTION|>--- conflicted
+++ resolved
@@ -1,30 +1,18 @@
-import {
-  Component,
-  Input,
-  OnInit,
-} from '@angular/core';
-import {
-  ControlContainer,
-  NgForm,
-} from '@angular/forms';
-import { Router } from '@angular/router';
+import { Component, Input, OnInit } from '@angular/core';
+import { ControlContainer, NgForm } from '@angular/forms';
+import { NavigationExtras, Router } from '@angular/router';
 import { TranslateService } from '@ngx-translate/core';
-<<<<<<< HEAD
 
 import { ScriptDataService } from '../../core/data/processes/script-data.service';
+import { ScriptParameter } from '../scripts/script-parameter.model';
+import { NotificationsService } from '../../shared/notifications/notifications.service';
 import { RemoteData } from '../../core/data/remote-data';
-import { RequestService } from '../../core/data/request.service';
-=======
-import { Router, NavigationExtras } from '@angular/router';
->>>>>>> 230055ce
 import { getFirstCompletedRemoteData } from '../../core/shared/operators';
 import { isEmpty } from '../../shared/empty.util';
-import { NotificationsService } from '../../shared/notifications/notifications.service';
 import { getProcessListRoute } from '../process-page-routing.paths';
 import { Process } from '../processes/process.model';
 import { ProcessParameter } from '../processes/process-parameter.model';
 import { Script } from '../scripts/script.model';
-import { ScriptParameter } from '../scripts/script-parameter.model';
 
 /**
  * Component to create a new script
