import { CommonModule } from '@angular/common';
import { NO_ERRORS_SCHEMA } from '@angular/core';
import {
  async,
  ComponentFixture,
  fakeAsync,
  TestBed,
  tick,
} from '@angular/core/testing';
import { BrowserModule } from '@angular/platform-browser';
import {
  ActivatedRoute,
  Router,
} from '@angular/router';
import {
  TranslateModule,
  TranslateService,
} from '@ngx-translate/core';
import { getTestScheduler } from 'jasmine-marbles';
import { of as observableOf } from 'rxjs';
import { TestScheduler } from 'rxjs/testing';

import { AuthService } from '../core/auth/auth.service';
import { PaginationService } from '../core/pagination/pagination.service';
import { WorkspaceitemDataService } from '../core/submission/workspaceitem-data.service';
import { SuggestionEvidencesComponent } from '../notifications/suggestion-list-element/suggestion-evidences/suggestion-evidences.component';
import {
<<<<<<< HEAD
  SuggestionListElementComponent
=======
  SuggestionApproveAndImport,
  SuggestionListElementComponent,
>>>>>>> a8f31948
} from '../notifications/suggestion-list-element/suggestion-list-element.component';
import { SuggestionTargetsStateService } from '../notifications/suggestion-targets/suggestion-targets.state.service';
<<<<<<< HEAD
import { SuggestionApproveAndImport } from '../notifications/suggestion-list-element/suggestion-approve-and-import';
=======
import { SuggestionsService } from '../notifications/suggestions.service';
import {
  mockSuggestionPublicationOne,
  mockSuggestionPublicationTwo,
} from '../shared/mocks/publication-claim.mock';
import { mockSuggestionTargetsObjectOne } from '../shared/mocks/publication-claim-targets.mock';
import {
  getMockSuggestionNotificationsStateService,
  getMockSuggestionsService,
} from '../shared/mocks/suggestion.mock';
import { getMockTranslateService } from '../shared/mocks/translate.service.mock';
import { NotificationsService } from '../shared/notifications/notifications.service';
import { createSuccessfulRemoteDataObject } from '../shared/remote-data.utils';
import { NotificationsServiceStub } from '../shared/testing/notifications-service.stub';
import { PaginationServiceStub } from '../shared/testing/pagination-service.stub';
import { RouterStub } from '../shared/testing/router.stub';
import { ObjectKeysPipe } from '../shared/utils/object-keys-pipe';
import { VarDirective } from '../shared/utils/var.directive';
import { SuggestionsPageComponent } from './suggestions-page.component';
>>>>>>> a8f31948

describe('SuggestionPageComponent', () => {
  let component: SuggestionsPageComponent;
  let fixture: ComponentFixture<SuggestionsPageComponent>;
  let scheduler: TestScheduler;
  const mockSuggestionsService = getMockSuggestionsService();
  const mockSuggestionsTargetStateService = getMockSuggestionNotificationsStateService();
  const router = new RouterStub();
  const routeStub = {
    data: observableOf({
      suggestionTargets: createSuccessfulRemoteDataObject(mockSuggestionTargetsObjectOne),
    }),
    queryParams: observableOf({}),
  };
  const workspaceitemServiceMock = jasmine.createSpyObj('WorkspaceitemDataService', {
    importExternalSourceEntry: jasmine.createSpy('importExternalSourceEntry'),
  });

  const authService = jasmine.createSpyObj('authService', {
    isAuthenticated: observableOf(true),
    setRedirectUrl: {},
  });
  const paginationService = new PaginationServiceStub();

  beforeEach(async(() => {
    TestBed.configureTestingModule({
    imports: [
        BrowserModule,
        CommonModule,
        TranslateModule.forRoot(),
<<<<<<< HEAD
=======
      ],
      declarations: [
>>>>>>> a8f31948
        SuggestionEvidencesComponent,
        SuggestionListElementComponent,
        SuggestionsPageComponent,
        ObjectKeysPipe,
<<<<<<< HEAD
        VarDirective
    ],
    providers: [
=======
        VarDirective,
      ],
      providers: [
>>>>>>> a8f31948
        { provide: AuthService, useValue: authService },
        { provide: ActivatedRoute, useValue: routeStub },
        { provide: WorkspaceitemDataService, useValue: workspaceitemServiceMock },
        { provide: Router, useValue: router },
        { provide: SuggestionsService, useValue: mockSuggestionsService },
        { provide: SuggestionTargetsStateService, useValue: mockSuggestionsTargetStateService },
        { provide: NotificationsService, useValue: new NotificationsServiceStub() },
        { provide: TranslateService, useValue: getMockTranslateService() },
        { provide: PaginationService, useValue: paginationService },
<<<<<<< HEAD
        SuggestionsPageComponent
    ],
    schemas: [NO_ERRORS_SCHEMA]
})
=======
        SuggestionsPageComponent,
      ],
      schemas: [NO_ERRORS_SCHEMA],
    })
>>>>>>> a8f31948
      .compileComponents().then();
  }));

  beforeEach(() => {
    fixture = TestBed.createComponent(SuggestionsPageComponent);
    component = fixture.componentInstance;
    scheduler = getTestScheduler();
  });

  it('should create', () => {
    spyOn(component, 'updatePage').and.stub();

    scheduler.schedule(() => fixture.detectChanges());
    scheduler.flush();

    expect(component).toBeTruthy();
    expect(component.suggestionId).toBe(mockSuggestionTargetsObjectOne.id);
    expect(component.researcherName).toBe(mockSuggestionTargetsObjectOne.display);
    expect(component.updatePage).toHaveBeenCalled();
  });

  it('should update page on pagination change', () => {
    spyOn(component, 'updatePage').and.stub();

    scheduler.schedule(() => fixture.detectChanges());
    scheduler.flush();
    component.onPaginationChange();
    expect(component.updatePage).toHaveBeenCalled();
  });

  it('should update suggestion on page update', (done) => {
    spyOn(component.processing$, 'next');
    spyOn(component.suggestionsRD$, 'next');

    scheduler.schedule(() => fixture.detectChanges());
    scheduler.flush();
    paginationService.getFindListOptions().subscribe(() => {
      expect(component.processing$.next).toHaveBeenCalled();
      expect(mockSuggestionsService.getSuggestions).toHaveBeenCalled();
      expect(component.suggestionsRD$.next).toHaveBeenCalled();
      expect(mockSuggestionsService.clearSuggestionRequests).toHaveBeenCalled();
      done();
    });
    component.updatePage();
  });

  it('should flag suggestion for deletion', fakeAsync(() => {
    spyOn(component, 'updatePage').and.stub();

    scheduler.schedule(() => fixture.detectChanges());
    scheduler.flush();
    component.ignoreSuggestion('1');
    expect(mockSuggestionsService.ignoreSuggestion).toHaveBeenCalledWith('1');
    expect(mockSuggestionsTargetStateService.dispatchRefreshUserSuggestionsAction).toHaveBeenCalled();
    tick(201);
    expect(component.updatePage).toHaveBeenCalled();
  }));

  it('should flag all suggestion for deletion', () => {
    spyOn(component, 'updatePage').and.stub();

    scheduler.schedule(() => fixture.detectChanges());
    scheduler.flush();
    component.ignoreSuggestionAllSelected();
    expect(mockSuggestionsService.ignoreSuggestionMultiple).toHaveBeenCalled();
    expect(mockSuggestionsTargetStateService.dispatchRefreshUserSuggestionsAction).toHaveBeenCalled();
    expect(component.updatePage).toHaveBeenCalled();
  });

  it('should approve and import', () => {
    spyOn(component, 'updatePage').and.stub();

    scheduler.schedule(() => fixture.detectChanges());
    scheduler.flush();
    component.approveAndImport({ collectionId: '1234' } as unknown as SuggestionApproveAndImport);
    expect(mockSuggestionsService.approveAndImport).toHaveBeenCalled();
    expect(mockSuggestionsTargetStateService.dispatchRefreshUserSuggestionsAction).toHaveBeenCalled();
    expect(component.updatePage).toHaveBeenCalled();
  });

  it('should approve and import multiple suggestions', () => {
    spyOn(component, 'updatePage').and.stub();

    scheduler.schedule(() => fixture.detectChanges());
    scheduler.flush();
    component.approveAndImportAllSelected({ collectionId: '1234' } as unknown as SuggestionApproveAndImport);
    expect(mockSuggestionsService.approveAndImportMultiple).toHaveBeenCalled();
    expect(mockSuggestionsTargetStateService.dispatchRefreshUserSuggestionsAction).toHaveBeenCalled();
    expect(component.updatePage).toHaveBeenCalled();
  });

  it('should select and deselect suggestion', () => {
    component.selectedSuggestions = {};
    component.onSelected(mockSuggestionPublicationOne, true);
    expect(component.selectedSuggestions[mockSuggestionPublicationOne.id]).toBe(mockSuggestionPublicationOne);
    component.onSelected(mockSuggestionPublicationOne, false);
    expect(component.selectedSuggestions[mockSuggestionPublicationOne.id]).toBeUndefined();
  });

  it('should toggle all suggestions', () => {
    component.selectedSuggestions = {};
    component.onToggleSelectAll([mockSuggestionPublicationOne, mockSuggestionPublicationTwo]);
    expect(component.selectedSuggestions[mockSuggestionPublicationOne.id]).toEqual(mockSuggestionPublicationOne);
    expect(component.selectedSuggestions[mockSuggestionPublicationTwo.id]).toEqual(mockSuggestionPublicationTwo);
    component.onToggleSelectAll([mockSuggestionPublicationOne, mockSuggestionPublicationTwo]);
    expect(component.selectedSuggestions).toEqual({});
  });

  it('should return all selected suggestions count', () => {
    component.selectedSuggestions = {};
    component.onToggleSelectAll([mockSuggestionPublicationOne, mockSuggestionPublicationTwo]);
    expect(component.getSelectedSuggestionsCount()).toEqual(2);
  });

  it('should check if all collection is fixed', () => {
    component.isCollectionFixed([mockSuggestionPublicationOne, mockSuggestionPublicationTwo]);
    expect(mockSuggestionsService.isCollectionFixed).toHaveBeenCalled();
  });

  it('should translate suggestion source', () => {
    component.translateSuggestionSource();
    expect(mockSuggestionsService.translateSuggestionSource).toHaveBeenCalled();
  });

  it('should translate suggestion type', () => {
    component.translateSuggestionType();
    expect(mockSuggestionsService.translateSuggestionType).toHaveBeenCalled();
  });
});<|MERGE_RESOLUTION|>--- conflicted
+++ resolved
@@ -25,17 +25,9 @@
 import { WorkspaceitemDataService } from '../core/submission/workspaceitem-data.service';
 import { SuggestionEvidencesComponent } from '../notifications/suggestion-list-element/suggestion-evidences/suggestion-evidences.component';
 import {
-<<<<<<< HEAD
-  SuggestionListElementComponent
-=======
-  SuggestionApproveAndImport,
   SuggestionListElementComponent,
->>>>>>> a8f31948
 } from '../notifications/suggestion-list-element/suggestion-list-element.component';
 import { SuggestionTargetsStateService } from '../notifications/suggestion-targets/suggestion-targets.state.service';
-<<<<<<< HEAD
-import { SuggestionApproveAndImport } from '../notifications/suggestion-list-element/suggestion-approve-and-import';
-=======
 import { SuggestionsService } from '../notifications/suggestions.service';
 import {
   mockSuggestionPublicationOne,
@@ -55,7 +47,7 @@
 import { ObjectKeysPipe } from '../shared/utils/object-keys-pipe';
 import { VarDirective } from '../shared/utils/var.directive';
 import { SuggestionsPageComponent } from './suggestions-page.component';
->>>>>>> a8f31948
+import { SuggestionApproveAndImport } from '../notifications/suggestion-list-element/suggestion-approve-and-import';
 
 describe('SuggestionPageComponent', () => {
   let component: SuggestionsPageComponent;
@@ -86,24 +78,13 @@
         BrowserModule,
         CommonModule,
         TranslateModule.forRoot(),
-<<<<<<< HEAD
-=======
-      ],
-      declarations: [
->>>>>>> a8f31948
         SuggestionEvidencesComponent,
         SuggestionListElementComponent,
         SuggestionsPageComponent,
         ObjectKeysPipe,
-<<<<<<< HEAD
-        VarDirective
+        VarDirective,
     ],
     providers: [
-=======
-        VarDirective,
-      ],
-      providers: [
->>>>>>> a8f31948
         { provide: AuthService, useValue: authService },
         { provide: ActivatedRoute, useValue: routeStub },
         { provide: WorkspaceitemDataService, useValue: workspaceitemServiceMock },
@@ -113,17 +94,10 @@
         { provide: NotificationsService, useValue: new NotificationsServiceStub() },
         { provide: TranslateService, useValue: getMockTranslateService() },
         { provide: PaginationService, useValue: paginationService },
-<<<<<<< HEAD
-        SuggestionsPageComponent
+        SuggestionsPageComponent,
     ],
-    schemas: [NO_ERRORS_SCHEMA]
+      schemas: [NO_ERRORS_SCHEMA],
 })
-=======
-        SuggestionsPageComponent,
-      ],
-      schemas: [NO_ERRORS_SCHEMA],
-    })
->>>>>>> a8f31948
       .compileComponents().then();
   }));
 
