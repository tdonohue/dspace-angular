--- conflicted
+++ resolved
@@ -1,14 +1,7 @@
-import {
-  ComponentFixture,
-  TestBed,
-  waitForAsync,
-} from '@angular/core/testing';
+import { ComponentFixture, TestBed, waitForAsync, } from '@angular/core/testing';
 import { By } from '@angular/platform-browser';
 import { ActivatedRoute } from '@angular/router';
-import {
-  TranslateLoader,
-  TranslateModule,
-} from '@ngx-translate/core';
+import { TranslateLoader, TranslateModule, } from '@ngx-translate/core';
 import { of as observableOf } from 'rxjs';
 
 import { ActivatedRouteStub } from '../shared/testing/active-router.stub';
@@ -28,7 +21,6 @@
     TestBed.configureTestingModule({
     imports: [
         TranslateModule.forRoot({
-<<<<<<< HEAD
             loader: {
                 provide: TranslateLoader,
                 useClass: TranslateLoaderMock
@@ -38,20 +30,8 @@
     ],
     providers: [
         { provide: ActivatedRoute, useValue: activatedRouteStub },
-    ]
+      ],
 }).compileComponents();
-=======
-          loader: {
-            provide: TranslateLoader,
-            useClass: TranslateLoaderMock,
-          },
-        }),
-      ],
-      providers: [
-        { provide: ActivatedRoute, useValue: activatedRouteStub },
-      ],
-    }).compileComponents();
->>>>>>> a8f31948
 
     fixture = TestBed.createComponent(PageErrorComponent);
     component = fixture.componentInstance;
