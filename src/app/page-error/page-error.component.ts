--- conflicted
+++ resolved
@@ -1,7 +1,4 @@
-import {
-  ChangeDetectionStrategy,
-  Component,
-} from '@angular/core';
+import { ChangeDetectionStrategy, Component, } from '@angular/core';
 import { ActivatedRoute } from '@angular/router';
 import { TranslateModule } from '@ngx-translate/core';
 
@@ -9,19 +6,12 @@
  * This component representing the `PageError` DSpace page.
  */
 @Component({
-<<<<<<< HEAD
     selector: 'ds-page-error',
     styleUrls: ['./page-error.component.scss'],
     templateUrl: './page-error.component.html',
     changeDetection: ChangeDetectionStrategy.Default,
     standalone: true,
     imports: [TranslateModule]
-=======
-  selector: 'ds-page-error',
-  styleUrls: ['./page-error.component.scss'],
-  templateUrl: './page-error.component.html',
-  changeDetection: ChangeDetectionStrategy.Default,
->>>>>>> a8f31948
 })
 export class PageErrorComponent {
   status: number;
