<<<<<<< HEAD
import { ChangeDetectorRef, Component, Input, OnDestroy, OnInit } from '@angular/core';
import { ScriptDataService } from '../core/data/processes/script-data.service';
import { UntypedFormControl, UntypedFormGroup, FormsModule, ReactiveFormsModule } from '@angular/forms';
import { getFirstCompletedRemoteData, getFirstSucceededRemoteDataPayload } from '../core/shared/operators';
import { map } from 'rxjs/operators';
import { NotificationsService } from '../shared/notifications/notifications.service';
import { TranslateService, TranslateModule } from '@ngx-translate/core';
import { hasValue, isEmpty, isNotEmpty } from '../shared/empty.util';
import { RemoteData } from '../core/data/remote-data';
=======
import {
  ChangeDetectorRef,
  Component,
  Input,
  OnDestroy,
  OnInit,
} from '@angular/core';
import {
  UntypedFormControl,
  UntypedFormGroup,
} from '@angular/forms';
>>>>>>> a8f31948
import { Router } from '@angular/router';
import { TranslateService } from '@ngx-translate/core';
import {
  Observable,
  Subscription,
} from 'rxjs';
import { map } from 'rxjs/operators';

import { ConfigurationDataService } from '../core/data/configuration-data.service';
import { ScriptDataService } from '../core/data/processes/script-data.service';
import { RemoteData } from '../core/data/remote-data';
import { ConfigurationProperty } from '../core/shared/configuration-property.model';
import {
  getFirstCompletedRemoteData,
  getFirstSucceededRemoteDataPayload,
} from '../core/shared/operators';
import { getProcessDetailRoute } from '../process-page/process-page-routing.paths';
import { Process } from '../process-page/processes/process.model';
import {
  hasValue,
  isEmpty,
  isNotEmpty,
} from '../shared/empty.util';
import { HandleService } from '../shared/handle.service';
<<<<<<< HEAD
import { NgFor, NgIf } from '@angular/common';
=======
import { NotificationsService } from '../shared/notifications/notifications.service';
>>>>>>> a8f31948

export const CURATION_CFG = 'plugin.named.org.dspace.curate.CurationTask';

/**
 * Component responsible for rendering the Curation Task form
 */
@Component({
<<<<<<< HEAD
    selector: 'ds-curation-form',
    templateUrl: './curation-form.component.html',
    standalone: true,
    imports: [FormsModule, ReactiveFormsModule, NgFor, NgIf, TranslateModule]
=======
  selector: 'ds-curation-form',
  templateUrl: './curation-form.component.html',
>>>>>>> a8f31948
})
export class CurationFormComponent implements OnDestroy, OnInit {

  config: Observable<RemoteData<ConfigurationProperty>>;
  tasks: string[];
  form: UntypedFormGroup;

  @Input()
    dsoHandle: string;

  subs: Subscription[] = [];

  constructor(
    private scriptDataService: ScriptDataService,
    private configurationDataService: ConfigurationDataService,
    private notificationsService: NotificationsService,
    private translateService: TranslateService,
    private handleService: HandleService,
    private router: Router,
    private cdr: ChangeDetectorRef,
  ) {
  }

  ngOnDestroy(): void {
    this.subs.forEach((sub: Subscription) => sub.unsubscribe());
  }

  ngOnInit(): void {
    this.form = new UntypedFormGroup({
      task: new UntypedFormControl(''),
      handle: new UntypedFormControl(''),
    });

    this.config = this.configurationDataService.findByPropertyName(CURATION_CFG);
    this.subs.push(this.config.pipe(
      getFirstSucceededRemoteDataPayload(),
    ).subscribe((configProperties: ConfigurationProperty) => {
      this.tasks = configProperties.values
        .filter((value) => isNotEmpty(value) && value.includes('='))
        .map((value) => value.split('=')[1].trim());
      this.form.get('task').patchValue(this.tasks[0]);
      this.cdr.detectChanges();
    }));
  }

  /**
   * Determines whether the inputted dsoHandle has a value
   */
  hasHandleValue() {
    return hasValue(this.dsoHandle);
  }

  /**
   * Submit the selected taskName and handle to the script data service to run the corresponding curation script
   * Navigate to the process page on success
   */
  submit() {
    const taskName = this.form.get('task').value;
    let handle$: Observable<string | null>;
    if (this.hasHandleValue()) {
      handle$ = this.handleService.normalizeHandle(this.dsoHandle).pipe(
        map((handle: string | null) => {
          if (isEmpty(handle)) {
            this.notificationsService.error(this.translateService.get('curation.form.submit.error.head'),
              this.translateService.get('curation.form.submit.error.invalid-handle'));
          }
          return handle;
        }),
      );
    } else {
      handle$ = this.handleService.normalizeHandle(this.form.get('handle').value).pipe(
        map((handle: string | null) => isEmpty(handle) ? 'all' : handle),
      );
    }

    this.subs.push(handle$.subscribe((handle: string) => {
      if (hasValue(handle)) {
        this.subs.push(this.scriptDataService.invoke('curate', [
          { name: '-t', value: taskName },
          { name: '-i', value: handle },
        ], []).pipe(
          getFirstCompletedRemoteData(),
        ).subscribe((rd: RemoteData<Process>) => {
          if (rd.hasSucceeded) {
            this.notificationsService.success(this.translateService.get('curation.form.submit.success.head'),
              this.translateService.get('curation.form.submit.success.content'));
            void this.router.navigateByUrl(getProcessDetailRoute(rd.payload.processId));
          } else {
            this.notificationsService.error(this.translateService.get('curation.form.submit.error.head'),
              this.translateService.get('curation.form.submit.error.content'));
          }
        }));
      }
    }));
  }
}<|MERGE_RESOLUTION|>--- conflicted
+++ resolved
@@ -1,4 +1,3 @@
-<<<<<<< HEAD
 import { ChangeDetectorRef, Component, Input, OnDestroy, OnInit } from '@angular/core';
 import { ScriptDataService } from '../core/data/processes/script-data.service';
 import { UntypedFormControl, UntypedFormGroup, FormsModule, ReactiveFormsModule } from '@angular/forms';
@@ -8,7 +7,6 @@
 import { TranslateService, TranslateModule } from '@ngx-translate/core';
 import { hasValue, isEmpty, isNotEmpty } from '../shared/empty.util';
 import { RemoteData } from '../core/data/remote-data';
-=======
 import {
   ChangeDetectorRef,
   Component,
@@ -20,7 +18,6 @@
   UntypedFormControl,
   UntypedFormGroup,
 } from '@angular/forms';
->>>>>>> a8f31948
 import { Router } from '@angular/router';
 import { TranslateService } from '@ngx-translate/core';
 import {
@@ -45,11 +42,8 @@
   isNotEmpty,
 } from '../shared/empty.util';
 import { HandleService } from '../shared/handle.service';
-<<<<<<< HEAD
 import { NgFor, NgIf } from '@angular/common';
-=======
 import { NotificationsService } from '../shared/notifications/notifications.service';
->>>>>>> a8f31948
 
 export const CURATION_CFG = 'plugin.named.org.dspace.curate.CurationTask';
 
@@ -57,15 +51,10 @@
  * Component responsible for rendering the Curation Task form
  */
 @Component({
-<<<<<<< HEAD
     selector: 'ds-curation-form',
     templateUrl: './curation-form.component.html',
     standalone: true,
     imports: [FormsModule, ReactiveFormsModule, NgFor, NgIf, TranslateModule]
-=======
-  selector: 'ds-curation-form',
-  templateUrl: './curation-form.component.html',
->>>>>>> a8f31948
 })
 export class CurationFormComponent implements OnDestroy, OnInit {
 
