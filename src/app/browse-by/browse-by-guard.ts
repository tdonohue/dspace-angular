--- conflicted
+++ resolved
@@ -3,22 +3,15 @@
 import { DSpaceObjectDataService } from '../core/data/dspace-object-data.service';
 import { hasNoValue, hasValue } from '../shared/empty.util';
 import { map, switchMap } from 'rxjs/operators';
-<<<<<<< HEAD
-import { getFirstCompletedRemoteData, getFirstSucceededRemoteData, } from '../core/shared/operators';
-=======
-import { getFirstSucceededRemoteDataPayload } from '../core/shared/operators';
->>>>>>> 00e00288
+import { getFirstCompletedRemoteData, getFirstSucceededRemoteDataPayload } from '../core/shared/operators';
 import { TranslateService } from '@ngx-translate/core';
 import { Observable, of as observableOf } from 'rxjs';
 import { BrowseDefinitionDataService } from '../core/browse/browse-definition-data.service';
 import { BrowseDefinition } from '../core/shared/browse-definition.model';
-<<<<<<< HEAD
+import { DSONameService } from '../core/breadcrumbs/dso-name.service';
+import { DSpaceObject } from '../core/shared/dspace-object.model';
 import { RemoteData } from '../core/data/remote-data';
 import { PAGE_NOT_FOUND_PATH } from '../app-routing-paths';
-=======
-import { DSONameService } from '../core/breadcrumbs/dso-name.service';
-import { DSpaceObject } from '../core/shared/dspace-object.model';
->>>>>>> 00e00288
 
 @Injectable()
 /**
@@ -29,11 +22,8 @@
   constructor(protected dsoService: DSpaceObjectDataService,
               protected translate: TranslateService,
               protected browseDefinitionService: BrowseDefinitionDataService,
-<<<<<<< HEAD
+              protected dsoNameService: DSONameService,
               protected router: Router,
-=======
-              protected dsoNameService: DSONameService,
->>>>>>> 00e00288
   ) {
   }
 
@@ -53,14 +43,13 @@
     const value = route.queryParams.value;
     const metadataTranslated = this.translate.instant(`browse.metadata.${id}`);
     return browseDefinition$.pipe(
-<<<<<<< HEAD
       switchMap((browseDefinition: BrowseDefinition | undefined) => {
         if (hasValue(browseDefinition)) {
           if (hasValue(scope)) {
-            const dsoAndMetadata$ = this.dsoService.findById(scope).pipe(getFirstSucceededRemoteData());
-            return dsoAndMetadata$.pipe(
-              map((dsoRD) => {
-                const name = dsoRD.payload.name;
+            const dso$: Observable<DSpaceObject> = this.dsoService.findById(scope).pipe(getFirstSucceededRemoteDataPayload());
+            return dso$.pipe(
+              map((dso: DSpaceObject) => {
+                const name = this.dsoNameService.getName(dso);
                 route.data = this.createData(title, id, browseDefinition, name, metadataTranslated, value, route);
                 return true;
               })
@@ -69,18 +58,6 @@
             route.data = this.createData(title, id, browseDefinition, '', metadataTranslated, value, route);
             return observableOf(true);
           }
-=======
-      switchMap((browseDefinition: BrowseDefinition) => {
-        if (hasValue(scope)) {
-          const dso$: Observable<DSpaceObject> = this.dsoService.findById(scope).pipe(getFirstSucceededRemoteDataPayload());
-          return dso$.pipe(
-            map((dso: DSpaceObject) => {
-              const name = this.dsoNameService.getName(dso);
-              route.data = this.createData(title, id, browseDefinition, name, metadataTranslated, value, route);
-              return true;
-            })
-          );
->>>>>>> 00e00288
         } else {
           void this.router.navigate([PAGE_NOT_FOUND_PATH]);
           return observableOf(false);
