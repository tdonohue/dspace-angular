<<<<<<< HEAD
import { ActivatedRouteSnapshot, Router, RouterStateSnapshot } from '@angular/router';
=======
>>>>>>> 5fc2ed92
import { Injectable } from '@angular/core';
import {
  ActivatedRouteSnapshot,
  CanActivate,
  Data,
  Router,
  RouterStateSnapshot,
} from '@angular/router';
import { TranslateService } from '@ngx-translate/core';
import {
  Observable,
  of as observableOf,
} from 'rxjs';
import {
  map,
  switchMap,
} from 'rxjs/operators';

import { PAGE_NOT_FOUND_PATH } from '../app-routing-paths';
import { BrowseDefinitionDataService } from '../core/browse/browse-definition-data.service';
import { RemoteData } from '../core/data/remote-data';
import { BrowseDefinition } from '../core/shared/browse-definition.model';
import { getFirstCompletedRemoteData } from '../core/shared/operators';
import {
  hasNoValue,
  hasValue,
} from '../shared/empty.util';

@Injectable({ providedIn: 'root' })
/**
 * A guard taking care of the correct route.data being set for the Browse-By components
 */
export class BrowseByGuard  {

  constructor(
    protected translate: TranslateService,
    protected browseDefinitionService: BrowseDefinitionDataService,
    protected router: Router,
  ) {
  }

  canActivate(route: ActivatedRouteSnapshot, state: RouterStateSnapshot): Observable<boolean> {
    const title = route.data.title;
    const id = route.params.id || route.queryParams.id || route.data.id;
    let browseDefinition$: Observable<BrowseDefinition | undefined>;
    if (hasNoValue(route.data.browseDefinition) && hasValue(id)) {
      browseDefinition$ = this.browseDefinitionService.findById(id).pipe(
        getFirstCompletedRemoteData(),
        map((browseDefinitionRD: RemoteData<BrowseDefinition>) => browseDefinitionRD.payload),
      );
    } else {
      browseDefinition$ = observableOf(route.data.browseDefinition);
    }
    const scope = route.queryParams.scope ?? route.parent?.params.id;
    const value = route.queryParams.value;
    const metadataTranslated = this.translate.instant(`browse.metadata.${id}`);
    return browseDefinition$.pipe(
      switchMap((browseDefinition: BrowseDefinition | undefined) => {
        if (hasValue(browseDefinition)) {
          route.data = this.createData(title, id, browseDefinition, metadataTranslated, value, route, scope);
          return observableOf(true);
        } else {
          void this.router.navigate([PAGE_NOT_FOUND_PATH]);
          return observableOf(false);
        }
      }),
    );
  }

  private createData(title: string, id: string, browseDefinition: BrowseDefinition, field: string, value: string, route: ActivatedRouteSnapshot, scope: string): Data {
    return Object.assign({}, route.data, {
      title: title,
      id: id,
      browseDefinition: browseDefinition,
      field: field,
      value: hasValue(value) ? `"${value}"` : '',
      scope: scope,
    });
  }
}<|MERGE_RESOLUTION|>--- conflicted
+++ resolved
@@ -1,34 +1,15 @@
-<<<<<<< HEAD
-import { ActivatedRouteSnapshot, Router, RouterStateSnapshot } from '@angular/router';
-=======
->>>>>>> 5fc2ed92
 import { Injectable } from '@angular/core';
-import {
-  ActivatedRouteSnapshot,
-  CanActivate,
-  Data,
-  Router,
-  RouterStateSnapshot,
-} from '@angular/router';
+import { ActivatedRouteSnapshot, Data, Router, RouterStateSnapshot, } from '@angular/router';
 import { TranslateService } from '@ngx-translate/core';
-import {
-  Observable,
-  of as observableOf,
-} from 'rxjs';
-import {
-  map,
-  switchMap,
-} from 'rxjs/operators';
+import { Observable, of as observableOf, } from 'rxjs';
+import { map, switchMap, } from 'rxjs/operators';
 
 import { PAGE_NOT_FOUND_PATH } from '../app-routing-paths';
 import { BrowseDefinitionDataService } from '../core/browse/browse-definition-data.service';
 import { RemoteData } from '../core/data/remote-data';
 import { BrowseDefinition } from '../core/shared/browse-definition.model';
 import { getFirstCompletedRemoteData } from '../core/shared/operators';
-import {
-  hasNoValue,
-  hasValue,
-} from '../shared/empty.util';
+import { hasNoValue, hasValue, } from '../shared/empty.util';
 
 @Injectable({ providedIn: 'root' })
 /**
