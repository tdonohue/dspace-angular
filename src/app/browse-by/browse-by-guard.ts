--- conflicted
+++ resolved
@@ -1,48 +1,15 @@
-<<<<<<< HEAD
-import { Injectable } from '@angular/core';
-import {
-  ActivatedRouteSnapshot,
-  CanActivate,
-  Router,
-  RouterStateSnapshot,
-} from '@angular/router';
-=======
-import { ActivatedRouteSnapshot, CanActivate, Router, RouterStateSnapshot, Data } from '@angular/router';
+import { ActivatedRouteSnapshot, CanActivate, Data, Router, RouterStateSnapshot } from '@angular/router';
 import { Injectable } from '@angular/core';
 import { hasNoValue, hasValue } from '../shared/empty.util';
 import { map, switchMap } from 'rxjs/operators';
 import { getFirstCompletedRemoteData } from '../core/shared/operators';
->>>>>>> 230055ce
 import { TranslateService } from '@ngx-translate/core';
-import {
-  Observable,
-  of as observableOf,
-} from 'rxjs';
-import {
-  map,
-  switchMap,
-} from 'rxjs/operators';
+import { Observable, of as observableOf } from 'rxjs';
 
 import { PAGE_NOT_FOUND_PATH } from '../app-routing-paths';
-import { DSONameService } from '../core/breadcrumbs/dso-name.service';
 import { BrowseDefinitionDataService } from '../core/browse/browse-definition-data.service';
-import { DSpaceObjectDataService } from '../core/data/dspace-object-data.service';
 import { RemoteData } from '../core/data/remote-data';
 import { BrowseDefinition } from '../core/shared/browse-definition.model';
-<<<<<<< HEAD
-import { DSpaceObject } from '../core/shared/dspace-object.model';
-import {
-  getFirstCompletedRemoteData,
-  getFirstSucceededRemoteDataPayload,
-} from '../core/shared/operators';
-import {
-  hasNoValue,
-  hasValue,
-} from '../shared/empty.util';
-=======
-import { RemoteData } from '../core/data/remote-data';
-import { PAGE_NOT_FOUND_PATH } from '../app-routing-paths';
->>>>>>> 230055ce
 
 @Injectable()
 /**
@@ -75,24 +42,8 @@
     return browseDefinition$.pipe(
       switchMap((browseDefinition: BrowseDefinition | undefined) => {
         if (hasValue(browseDefinition)) {
-<<<<<<< HEAD
-          if (hasValue(scope)) {
-            const dso$: Observable<DSpaceObject> = this.dsoService.findById(scope).pipe(getFirstSucceededRemoteDataPayload());
-            return dso$.pipe(
-              map((dso: DSpaceObject) => {
-                const name = this.dsoNameService.getName(dso);
-                route.data = this.createData(title, id, browseDefinition, name, metadataTranslated, value, route);
-                return true;
-              }),
-            );
-          } else {
-            route.data = this.createData(title, id, browseDefinition, '', metadataTranslated, value, route);
-            return observableOf(true);
-          }
-=======
           route.data = this.createData(title, id, browseDefinition, metadataTranslated, value, route, scope);
           return observableOf(true);
->>>>>>> 230055ce
         } else {
           void this.router.navigate([PAGE_NOT_FOUND_PATH]);
           return observableOf(false);
@@ -108,10 +59,7 @@
       browseDefinition: browseDefinition,
       field: field,
       value: hasValue(value) ? `"${value}"` : '',
-<<<<<<< HEAD
-=======
       scope: scope,
->>>>>>> 230055ce
     });
   }
 }