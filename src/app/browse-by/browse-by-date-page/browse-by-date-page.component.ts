--- conflicted
+++ resolved
@@ -17,11 +17,7 @@
 import { PaginationComponentOptions } from '../../shared/pagination/pagination-component-options.model';
 import { SortDirection, SortOptions } from '../../core/cache/models/sort-options.model';
 import { isValidDate } from '../../shared/date.util';
-<<<<<<< HEAD
-import { APP_CONFIG, AppConfig } from '../../../config/app-config.interface';
-=======
 import { AppConfig, APP_CONFIG } from '../../../config/app-config.interface';
->>>>>>> c76bae78
 
 @Component({
   selector: 'ds-browse-by-date-page',
@@ -47,7 +43,7 @@
                      protected router: Router,
                      protected paginationService: PaginationService,
                      protected cdRef: ChangeDetectorRef,
-                     @Inject(APP_CONFIG) protected appConfig: AppConfig) {
+                     @Inject(APP_CONFIG) public appConfig: AppConfig) {
     super(route, browseService, dsoService, paginationService, router, appConfig);
   }
 
