--- conflicted
+++ resolved
@@ -1,24 +1,9 @@
-<<<<<<< HEAD
-import { of as observableOf } from 'rxjs';
-import { first } from 'rxjs/operators';
-
-import { DSONameService } from '../core/breadcrumbs/dso-name.service';
-import { ValueListBrowseDefinition } from '../core/shared/value-list-browse-definition.model';
-import { DSONameServiceMock } from '../shared/mocks/dso-name.service.mock';
-import {
-  createFailedRemoteDataObject$,
-  createSuccessfulRemoteDataObject$,
-} from '../shared/remote-data.utils';
-=======
 import { first } from 'rxjs/operators';
 import { BrowseByGuard } from './browse-by-guard';
 import { createFailedRemoteDataObject$, createSuccessfulRemoteDataObject$ } from '../shared/remote-data.utils';
+import { ValueListBrowseDefinition } from '../core/shared/value-list-browse-definition.model';
+import { RouterStub } from '../shared/testing/router.stub';
 import { BrowseByDataType } from './browse-by-switcher/browse-by-data-type';
-import { ValueListBrowseDefinition } from '../core/shared/value-list-browse-definition.model';
->>>>>>> 230055ce
-import { RouterStub } from '../shared/testing/router.stub';
-import { BrowseByGuard } from './browse-by-guard';
-import { BrowseByDataType } from './browse-by-switcher/browse-by-decorator';
 
 describe('BrowseByGuard', () => {
   describe('canActivate', () => {
@@ -36,13 +21,6 @@
     const browseDefinition = Object.assign(new ValueListBrowseDefinition(), { type: BrowseByDataType.Metadata, metadataKeys: ['dc.contributor'] });
 
     beforeEach(() => {
-<<<<<<< HEAD
-      dsoService = {
-        findById: (dsoId: string) => observableOf({ payload: { name: name }, hasSucceeded: true }),
-      };
-
-=======
->>>>>>> 230055ce
       translateService = {
         instant: () => field,
       };
