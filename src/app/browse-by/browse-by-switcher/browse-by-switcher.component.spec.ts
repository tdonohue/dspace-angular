--- conflicted
+++ resolved
@@ -1,34 +1,14 @@
-<<<<<<< HEAD
-import { NO_ERRORS_SCHEMA } from '@angular/core';
-import {
-  ComponentFixture,
-  TestBed,
-  waitForAsync,
-} from '@angular/core/testing';
-import { ActivatedRoute } from '@angular/router';
-import { BehaviorSubject } from 'rxjs';
-
-=======
 import { BrowseBySwitcherComponent } from './browse-by-switcher.component';
 import { ComponentFixture, TestBed, waitForAsync } from '@angular/core/testing';
-import { SimpleChange, Component } from '@angular/core';
+import { Component, SimpleChange } from '@angular/core';
 import { rendersBrowseBy } from './browse-by-decorator';
 import { ThemeService } from '../../shared/theme-support/theme.service';
->>>>>>> 230055ce
 import { FlatBrowseDefinition } from '../../core/shared/flat-browse-definition.model';
 import { NonHierarchicalBrowseDefinition } from '../../core/shared/non-hierarchical-browse-definition';
-<<<<<<< HEAD
-import { ValueListBrowseDefinition } from '../../core/shared/value-list-browse-definition.model';
-import { ThemeService } from '../../shared/theme-support/theme.service';
-import {
-  BROWSE_BY_COMPONENT_FACTORY,
-  BrowseByDataType,
-} from './browse-by-decorator';
-import { BrowseBySwitcherComponent } from './browse-by-switcher.component';
-=======
 import { getMockThemeService } from '../../shared/mocks/theme-service.mock';
 import { DynamicComponentLoaderDirective } from '../../shared/abstract-component-loader/dynamic-component-loader.directive';
 import { BrowseByDataType } from './browse-by-data-type';
+import { ValueListBrowseDefinition } from '../../core/shared/value-list-browse-definition.model';
 
 @rendersBrowseBy('BrowseBySwitcherComponent' as BrowseByDataType)
 @Component({
@@ -38,7 +18,6 @@
 })
 class BrowseByTestComponent {
 }
->>>>>>> 230055ce
 
 describe('BrowseBySwitcherComponent', () => {
   let comp: BrowseBySwitcherComponent;
@@ -72,15 +51,6 @@
     ),
   ];
 
-<<<<<<< HEAD
-  const data = new BehaviorSubject(createDataWithBrowseDefinition(new FlatBrowseDefinition()));
-
-  const activatedRouteStub = {
-    data,
-  };
-
-=======
->>>>>>> 230055ce
   let themeService: ThemeService;
   const themeName = 'dspace';
 
@@ -95,13 +65,7 @@
       providers: [
         BrowseByTestComponent,
         { provide: ThemeService, useValue: themeService },
-<<<<<<< HEAD
-        { provide: BROWSE_BY_COMPONENT_FACTORY, useValue: jasmine.createSpy('getComponentByBrowseByType').and.returnValue(null) },
       ],
-      schemas: [NO_ERRORS_SCHEMA],
-=======
-      ],
->>>>>>> 230055ce
     }).compileComponents();
   }));
 
