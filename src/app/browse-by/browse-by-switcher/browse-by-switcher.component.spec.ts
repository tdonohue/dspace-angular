import { BrowseBySwitcherComponent } from './browse-by-switcher.component';
import { ComponentFixture, TestBed, waitForAsync } from '@angular/core/testing';
<<<<<<< HEAD
import { NO_ERRORS_SCHEMA } from '@angular/core';
import { ActivatedRoute } from '@angular/router';
import { BROWSE_BY_COMPONENT_FACTORY } from './browse-by-decorator';
import { BehaviorSubject } from 'rxjs';
=======
import { SimpleChange, Component } from '@angular/core';
import { rendersBrowseBy } from './browse-by-decorator';
>>>>>>> 061129ec
import { ThemeService } from '../../shared/theme-support/theme.service';
import { FlatBrowseDefinition } from '../../core/shared/flat-browse-definition.model';
import { ValueListBrowseDefinition } from '../../core/shared/value-list-browse-definition.model';
import { NonHierarchicalBrowseDefinition } from '../../core/shared/non-hierarchical-browse-definition';
<<<<<<< HEAD
import { BrowseByDataType } from './browse-by-data-type';
=======
import { getMockThemeService } from '../../shared/mocks/theme-service.mock';
import { DynamicComponentLoaderDirective } from '../../shared/abstract-component-loader/dynamic-component-loader.directive';
import { BrowseByDataType } from './browse-by-data-type';

@rendersBrowseBy('BrowseBySwitcherComponent' as BrowseByDataType)
@Component({
  // eslint-disable-next-line @angular-eslint/component-selector
  selector: '',
  template: '<span id="BrowseByTestComponent"></span>',
})
class BrowseByTestComponent {
}
>>>>>>> 061129ec

describe('BrowseBySwitcherComponent', () => {
  let comp: BrowseBySwitcherComponent;
  let fixture: ComponentFixture<BrowseBySwitcherComponent>;

  const types = [
    Object.assign(
      new FlatBrowseDefinition(), {
        id: 'title',
        dataType: BrowseByDataType.Title,
      }
    ),
    Object.assign(
      new FlatBrowseDefinition(), {
        id: 'dateissued',
        dataType: BrowseByDataType.Date,
        metadataKeys: ['dc.date.issued']
      }
    ),
    Object.assign(
      new ValueListBrowseDefinition(), {
        id: 'author',
        dataType: BrowseByDataType.Metadata,
      }
    ),
    Object.assign(
      new ValueListBrowseDefinition(), {
        id: 'subject',
        dataType: BrowseByDataType.Metadata,
      }
    ),
  ];

  let themeService: ThemeService;
  const themeName = 'dspace';

  beforeEach(waitForAsync(() => {
    themeService = getMockThemeService(themeName);

<<<<<<< HEAD
    TestBed.configureTestingModule({
    imports: [BrowseBySwitcherComponent],
    providers: [
        { provide: ActivatedRoute, useValue: activatedRouteStub },
        { provide: ThemeService, useValue: themeService },
        { provide: BROWSE_BY_COMPONENT_FACTORY, useValue: jasmine.createSpy('getComponentByBrowseByType').and.returnValue(null) }
    ],
    schemas: [NO_ERRORS_SCHEMA]
}).compileComponents();
=======
    void TestBed.configureTestingModule({
      declarations: [
        BrowseBySwitcherComponent,
        DynamicComponentLoaderDirective,
      ],
      providers: [
        BrowseByTestComponent,
        { provide: ThemeService, useValue: themeService },
      ],
    }).compileComponents();
>>>>>>> 061129ec
  }));

  beforeEach(waitForAsync(() => {
    fixture = TestBed.createComponent(BrowseBySwitcherComponent);
    comp = fixture.componentInstance;
    spyOn(comp, 'getComponent').and.returnValue(BrowseByTestComponent);
    spyOn(comp, 'connectInputsAndOutputs').and.callThrough();
  }));

  types.forEach((type: NonHierarchicalBrowseDefinition) => {
    describe(`when switching to a browse-by page for "${type.id}"`, () => {
      beforeEach(async () => {
        comp.browseByType = type.dataType;
        comp.ngOnChanges({
          browseByType: new SimpleChange(undefined, type.dataType, true),
        });
        fixture.detectChanges();
        await fixture.whenStable();
      });

      it(`should call getComponent with type "${type.dataType}"`, () => {
        expect(comp.getComponent).toHaveBeenCalled();
        expect(comp.connectInputsAndOutputs).toHaveBeenCalled();
      });
    });
  });
});

export function createDataWithBrowseDefinition(browseDefinition) {
  return { browseDefinition: browseDefinition };
}<|MERGE_RESOLUTION|>--- conflicted
+++ resolved
@@ -1,21 +1,15 @@
 import { BrowseBySwitcherComponent } from './browse-by-switcher.component';
 import { ComponentFixture, TestBed, waitForAsync } from '@angular/core/testing';
-<<<<<<< HEAD
 import { NO_ERRORS_SCHEMA } from '@angular/core';
 import { ActivatedRoute } from '@angular/router';
 import { BROWSE_BY_COMPONENT_FACTORY } from './browse-by-decorator';
 import { BehaviorSubject } from 'rxjs';
-=======
 import { SimpleChange, Component } from '@angular/core';
 import { rendersBrowseBy } from './browse-by-decorator';
->>>>>>> 061129ec
 import { ThemeService } from '../../shared/theme-support/theme.service';
 import { FlatBrowseDefinition } from '../../core/shared/flat-browse-definition.model';
 import { ValueListBrowseDefinition } from '../../core/shared/value-list-browse-definition.model';
 import { NonHierarchicalBrowseDefinition } from '../../core/shared/non-hierarchical-browse-definition';
-<<<<<<< HEAD
-import { BrowseByDataType } from './browse-by-data-type';
-=======
 import { getMockThemeService } from '../../shared/mocks/theme-service.mock';
 import { DynamicComponentLoaderDirective } from '../../shared/abstract-component-loader/dynamic-component-loader.directive';
 import { BrowseByDataType } from './browse-by-data-type';
@@ -28,7 +22,6 @@
 })
 class BrowseByTestComponent {
 }
->>>>>>> 061129ec
 
 describe('BrowseBySwitcherComponent', () => {
   let comp: BrowseBySwitcherComponent;
@@ -68,28 +61,16 @@
   beforeEach(waitForAsync(() => {
     themeService = getMockThemeService(themeName);
 
-<<<<<<< HEAD
-    TestBed.configureTestingModule({
-    imports: [BrowseBySwitcherComponent],
-    providers: [
-        { provide: ActivatedRoute, useValue: activatedRouteStub },
-        { provide: ThemeService, useValue: themeService },
-        { provide: BROWSE_BY_COMPONENT_FACTORY, useValue: jasmine.createSpy('getComponentByBrowseByType').and.returnValue(null) }
-    ],
-    schemas: [NO_ERRORS_SCHEMA]
-}).compileComponents();
-=======
     void TestBed.configureTestingModule({
-      declarations: [
+    imports: [
         BrowseBySwitcherComponent,
         DynamicComponentLoaderDirective,
       ],
-      providers: [
+    providers: [
         BrowseByTestComponent,
         { provide: ThemeService, useValue: themeService },
-      ],
-    }).compileComponents();
->>>>>>> 061129ec
+    ],
+}).compileComponents();
   }));
 
   beforeEach(waitForAsync(() => {
