--- conflicted
+++ resolved
@@ -1,12 +1,5 @@
-<<<<<<< HEAD
-import {
-  BrowseByDataType,
-  rendersBrowseBy,
-} from './browse-by-decorator';
-=======
 import { BrowseByDataType } from './browse-by-data-type';
 import { rendersBrowseBy } from './browse-by-decorator';
->>>>>>> 230055ce
 
 describe('BrowseByDecorator', () => {
   const titleDecorator = rendersBrowseBy(BrowseByDataType.Title);
