--- conflicted
+++ resolved
@@ -1,10 +1,5 @@
-<<<<<<< HEAD
-import { rendersBrowseBy } from './browse-by-decorator';
-import { BrowseByDataType } from './browse-by-data-type';
-=======
 import { BrowseByDataType } from './browse-by-data-type';
 import { rendersBrowseBy } from './browse-by-decorator';
->>>>>>> 061129ec
 
 describe('BrowseByDecorator', () => {
   const titleDecorator = rendersBrowseBy(BrowseByDataType.Title);
