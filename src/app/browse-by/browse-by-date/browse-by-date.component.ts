--- conflicted
+++ resolved
@@ -1,4 +1,3 @@
-<<<<<<< HEAD
 import {
   AsyncPipe,
   isPlatformServer,
@@ -23,8 +22,8 @@
   of as observableOf,
 } from 'rxjs';
 import {
+  distinctUntilChanged,
   map,
-  take,
 } from 'rxjs/operators';
 import { ThemedBrowseByComponent } from 'src/app/shared/browse-by/themed-browse-by.component';
 
@@ -34,39 +33,16 @@
 } from '../../../config/app-config.interface';
 import { environment } from '../../../environments/environment';
 import { DSONameService } from '../../core/breadcrumbs/dso-name.service';
-=======
-import { ChangeDetectorRef, Component, Inject, OnInit } from '@angular/core';
-import { BrowseByMetadataComponent, browseParamsToOptions } from '../browse-by-metadata/browse-by-metadata.component';
-import { combineLatest as observableCombineLatest, Observable } from 'rxjs';
-import { hasValue, isNotEmpty } from '../../shared/empty.util';
-import { ActivatedRoute, Params, Router } from '@angular/router';
->>>>>>> 0570542b
 import { BrowseService } from '../../core/browse/browse.service';
 import {
   SortDirection,
   SortOptions,
 } from '../../core/cache/models/sort-options.model';
 import { DSpaceObjectDataService } from '../../core/data/dspace-object-data.service';
-<<<<<<< HEAD
-=======
-import { StartsWithType } from '../../shared/starts-with/starts-with-decorator';
-import { PaginationService } from '../../core/pagination/pagination.service';
-import { map, distinctUntilChanged } from 'rxjs/operators';
-import { PaginationComponentOptions } from '../../shared/pagination/pagination-component-options.model';
-import { SortDirection, SortOptions } from '../../core/cache/models/sort-options.model';
-import { isValidDate } from '../../shared/date.util';
-import { APP_CONFIG, AppConfig } from '../../../config/app-config.interface';
->>>>>>> 0570542b
 import { RemoteData } from '../../core/data/remote-data';
 import { PaginationService } from '../../core/pagination/pagination.service';
 import { Item } from '../../core/shared/item.model';
-import { ThemedComcolPageBrowseByComponent } from '../../shared/comcol/comcol-page-browse-by/themed-comcol-page-browse-by.component';
-import { ThemedComcolPageContentComponent } from '../../shared/comcol/comcol-page-content/themed-comcol-page-content.component';
-import { ThemedComcolPageHandleComponent } from '../../shared/comcol/comcol-page-handle/themed-comcol-page-handle.component';
-import { ComcolPageHeaderComponent } from '../../shared/comcol/comcol-page-header/comcol-page-header.component';
-import { ComcolPageLogoComponent } from '../../shared/comcol/comcol-page-logo/comcol-page-logo.component';
 import { isValidDate } from '../../shared/date.util';
-import { DsoEditMenuComponent } from '../../shared/dso-page/dso-edit-menu/dso-edit-menu.component';
 import {
   hasValue,
   isNotEmpty,
@@ -74,7 +50,6 @@
 import { ThemedLoadingComponent } from '../../shared/loading/themed-loading.component';
 import { PaginationComponentOptions } from '../../shared/pagination/pagination-component-options.model';
 import { StartsWithType } from '../../shared/starts-with/starts-with-type';
-import { VarDirective } from '../../shared/utils/var.directive';
 import {
   BrowseByMetadataComponent,
   browseParamsToOptions,
@@ -86,15 +61,8 @@
   templateUrl: '../browse-by-metadata/browse-by-metadata.component.html',
   standalone: true,
   imports: [
-    VarDirective,
     AsyncPipe,
-    ComcolPageHeaderComponent,
-    ComcolPageLogoComponent,
     NgIf,
-    ThemedComcolPageHandleComponent,
-    ThemedComcolPageContentComponent,
-    DsoEditMenuComponent,
-    ThemedComcolPageBrowseByComponent,
     TranslateModule,
     ThemedLoadingComponent,
     ThemedBrowseByComponent,
@@ -133,10 +101,6 @@
     }
     const sortConfig = new SortOptions('default', SortDirection.ASC);
     this.startsWithType = StartsWithType.date;
-<<<<<<< HEAD
-=======
-    // include the thumbnail configuration in browse search options
->>>>>>> 0570542b
     this.currentPagination$ = this.paginationService.getCurrentPagination(this.paginationConfig.id, this.paginationConfig);
     this.currentSort$ = this.paginationService.getCurrentSort(this.paginationConfig.id, sortConfig);
     const routeParams$: Observable<Params> = observableCombineLatest([
@@ -147,26 +111,12 @@
       distinctUntilChanged((prev: Params, curr: Params) => prev.id === curr.id && prev.startsWith === curr.startsWith),
     );
     this.subs.push(
-<<<<<<< HEAD
-      observableCombineLatest(
-        [ this.route.params.pipe(take(1)),
-          this.route.queryParams,
-          this.scope$,
-          this.currentPagination$,
-          this.currentSort$,
-        ]).pipe(
-        map(([routeParams, queryParams, scope, currentPage, currentSort]) => {
-          return [Object.assign({}, routeParams, queryParams), scope, currentPage, currentSort];
-        }),
-      ).subscribe(([params, scope, currentPage, currentSort]: [Params, string, PaginationComponentOptions, SortOptions]) => {
-=======
       observableCombineLatest([
         routeParams$,
         this.scope$,
         this.currentPagination$,
         this.currentSort$,
       ]).subscribe(([params, scope, currentPage, currentSort]: [Params, string, PaginationComponentOptions, SortOptions]) => {
->>>>>>> 0570542b
         const metadataKeys = params.browseDefinition ? params.browseDefinition.metadataKeys : this.defaultMetadataKeys;
         this.browseId = params.id || this.defaultBrowseId;
         this.startsWith = +params.startsWith || params.startsWith;
