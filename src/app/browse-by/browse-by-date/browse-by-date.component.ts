<<<<<<< HEAD
import { ChangeDetectorRef, Component, Inject, OnInit } from '@angular/core';
import {
  BrowseByMetadataComponent,
  browseParamsToOptions,
  getBrowseSearchOptions
} from '../browse-by-metadata/browse-by-metadata.component';
import { combineLatest as observableCombineLatest, Observable } from 'rxjs';
import { hasValue, isNotEmpty } from '../../shared/empty.util';
import { ActivatedRoute, Params, Router } from '@angular/router';
=======
import {
  ChangeDetectorRef,
  Component,
  Inject,
  OnInit,
} from '@angular/core';
import {
  ActivatedRoute,
  Params,
  Router,
} from '@angular/router';
import {
  combineLatest as observableCombineLatest,
  Observable,
} from 'rxjs';
import { map } from 'rxjs/operators';

import {
  APP_CONFIG,
  AppConfig,
} from '../../../config/app-config.interface';
import { DSONameService } from '../../core/breadcrumbs/dso-name.service';
>>>>>>> a8f31948
import { BrowseService } from '../../core/browse/browse.service';
import {
  SortDirection,
  SortOptions,
} from '../../core/cache/models/sort-options.model';
import { DSpaceObjectDataService } from '../../core/data/dspace-object-data.service';
<<<<<<< HEAD
import { PaginationService } from '../../core/pagination/pagination.service';
import { map } from 'rxjs/operators';
import { PaginationComponentOptions } from '../../shared/pagination/pagination-component-options.model';
import { SortDirection, SortOptions } from '../../core/cache/models/sort-options.model';
import { isValidDate } from '../../shared/date.util';
import { APP_CONFIG, AppConfig } from '../../../config/app-config.interface';
=======
>>>>>>> a8f31948
import { RemoteData } from '../../core/data/remote-data';
import { PaginationService } from '../../core/pagination/pagination.service';
import { Item } from '../../core/shared/item.model';
<<<<<<< HEAD
import { DSONameService } from '../../core/breadcrumbs/dso-name.service';
import { VarDirective } from '../../shared/utils/var.directive';
import { AsyncPipe, NgIf } from '@angular/common';
import { ComcolPageHeaderComponent } from '../../shared/comcol/comcol-page-header/comcol-page-header.component';
import { ComcolPageLogoComponent } from '../../shared/comcol/comcol-page-logo/comcol-page-logo.component';
import {
  ThemedComcolPageHandleComponent
} from '../../shared/comcol/comcol-page-handle/themed-comcol-page-handle.component';
import { ComcolPageContentComponent } from '../../shared/comcol/comcol-page-content/comcol-page-content.component';
import { DsoEditMenuComponent } from '../../shared/dso-page/dso-edit-menu/dso-edit-menu.component';
import {
  ThemedComcolPageBrowseByComponent
} from '../../shared/comcol/comcol-page-browse-by/themed-comcol-page-browse-by.component';
import { BrowseByComponent } from '../../shared/browse-by/browse-by.component';
import { TranslateModule } from '@ngx-translate/core';
import { ThemedLoadingComponent } from '../../shared/loading/themed-loading.component';
import { ThemedBrowseByComponent } from 'src/app/shared/browse-by/themed-browse-by.component';
import { StartsWithType } from '../../shared/starts-with/starts-with-type';
=======
import { isValidDate } from '../../shared/date.util';
import {
  hasValue,
  isNotEmpty,
} from '../../shared/empty.util';
import { PaginationComponentOptions } from '../../shared/pagination/pagination-component-options.model';
import { StartsWithType } from '../../shared/starts-with/starts-with-decorator';
import {
  BrowseByMetadataComponent,
  browseParamsToOptions,
  getBrowseSearchOptions,
} from '../browse-by-metadata/browse-by-metadata.component';
import { BrowseByDataType } from '../browse-by-switcher/browse-by-data-type';
import { rendersBrowseBy } from '../browse-by-switcher/browse-by-decorator';
>>>>>>> a8f31948

@Component({
  selector: 'ds-browse-by-date',
  styleUrls: ['../browse-by-metadata/browse-by-metadata.component.scss'],
  templateUrl: '../browse-by-metadata/browse-by-metadata.component.html',
  standalone: true,
  imports: [
    VarDirective,
    AsyncPipe,
    ComcolPageHeaderComponent,
    ComcolPageLogoComponent,
    NgIf,
    ThemedComcolPageHandleComponent,
    ComcolPageContentComponent,
    DsoEditMenuComponent,
    ThemedComcolPageBrowseByComponent,
    BrowseByComponent,
    TranslateModule,
    ThemedLoadingComponent,
    ThemedBrowseByComponent
  ]
})
/**
 * Component for browsing items by metadata definition of type 'date'
 * A metadata definition (a.k.a. browse id) is a short term used to describe one or multiple metadata fields.
 * An example would be 'dateissued' for 'dc.date.issued'
 */
export class BrowseByDateComponent extends BrowseByMetadataComponent implements OnInit {

  /**
   * The default metadata keys to use for determining the lower limit of the StartsWith dropdown options
   */
  defaultMetadataKeys = ['dc.date.issued'];

  public constructor(
    protected route: ActivatedRoute,
    protected browseService: BrowseService,
    protected dsoService: DSpaceObjectDataService,
    protected paginationService: PaginationService,
    protected router: Router,
    @Inject(APP_CONFIG) public appConfig: AppConfig,
    public dsoNameService: DSONameService,
    protected cdRef: ChangeDetectorRef,
  ) {
    super(route, browseService, dsoService, paginationService, router, appConfig, dsoNameService);
  }

  ngOnInit(): void {
    const sortConfig = new SortOptions('default', SortDirection.ASC);
    this.startsWithType = StartsWithType.date;
    // include the thumbnail configuration in browse search options
    this.updatePage(getBrowseSearchOptions(this.defaultBrowseId, this.paginationConfig, sortConfig, this.fetchThumbnails));
    this.currentPagination$ = this.paginationService.getCurrentPagination(this.paginationConfig.id, this.paginationConfig);
    this.currentSort$ = this.paginationService.getCurrentSort(this.paginationConfig.id, sortConfig);
    this.subs.push(
      observableCombineLatest([this.route.params, this.route.queryParams, this.scope$, this.route.data,
        this.currentPagination$, this.currentSort$]).pipe(
        map(([routeParams, queryParams, scope, data, currentPage, currentSort]) => {
          return [Object.assign({}, routeParams, queryParams, data), scope, currentPage, currentSort];
        }),
      ).subscribe(([params, scope, currentPage, currentSort]: [Params, string, PaginationComponentOptions, SortOptions]) => {
        const metadataKeys = params.browseDefinition ? params.browseDefinition.metadataKeys : this.defaultMetadataKeys;
        this.browseId = params.id || this.defaultBrowseId;
        this.startsWith = +params.startsWith || params.startsWith;
        const searchOptions = browseParamsToOptions(params, scope, currentPage, currentSort, this.browseId, this.fetchThumbnails);
        this.updatePageWithItems(searchOptions, this.value, undefined);
        this.updateStartsWithOptions(this.browseId, metadataKeys, params.scope);
      }));
  }

  /**
   * Update the StartsWith options
   * In this implementation, it creates a list of years starting from the most recent item or the current year, going
   * all the way back to the earliest date found on an item within this scope. The further back in time, the bigger
   * the change in years become to avoid extremely long lists with a one-year difference.
   * To determine the change in years, the config found under GlobalConfig.BrowseBy is used for this.
   * @param definition      The metadata definition to fetch the first item for
   * @param metadataKeys    The metadata fields to fetch the earliest date from (expects a date field)
   * @param scope           The scope under which to fetch the earliest item for
   */
  updateStartsWithOptions(definition: string, metadataKeys: string[], scope?: string) {
    const firstItemRD$: Observable<RemoteData<Item>> = this.browseService.getFirstItemFor(definition, scope, SortDirection.ASC);
    const lastItemRD$: Observable<RemoteData<Item>> = this.browseService.getFirstItemFor(definition, scope, SortDirection.DESC);
    this.loading$ = observableCombineLatest([
      firstItemRD$,
      lastItemRD$,
    ]).pipe(
      map(([firstItemRD, lastItemRD]: [RemoteData<Item>, RemoteData<Item>]) => firstItemRD.isLoading || lastItemRD.isLoading),
    );
    this.subs.push(
      observableCombineLatest([
        firstItemRD$,
        lastItemRD$,
      ]).subscribe(([firstItemRD, lastItemRD]: [RemoteData<Item>, RemoteData<Item>]) => {
        let lowerLimit: number = this.getLimit(firstItemRD, metadataKeys, this.appConfig.browseBy.defaultLowerLimit);
        const upperLimit: number = this.getLimit(lastItemRD, metadataKeys, new Date().getUTCFullYear());
        const options: number[] = [];
        const oneYearBreak: number = Math.floor((upperLimit - this.appConfig.browseBy.oneYearLimit) / 5) * 5;
        const fiveYearBreak: number = Math.floor((upperLimit - this.appConfig.browseBy.fiveYearLimit) / 10) * 10;
        if (lowerLimit <= fiveYearBreak) {
          lowerLimit -= 10;
        } else if (lowerLimit <= oneYearBreak) {
          lowerLimit -= 5;
        } else {
          lowerLimit -= 1;
        }
        let i: number = upperLimit;
        while (i > lowerLimit) {
          options.push(i);
          if (i <= fiveYearBreak) {
            i -= 10;
          } else if (i <= oneYearBreak) {
            i -= 5;
          } else {
            i--;
          }
        }
        if (isNotEmpty(options)) {
          this.startsWithOptions = options;
          this.cdRef.detectChanges();
        }
      }),
    );
  }

  /**
   * Returns the year from the item metadata field or the limit.
   * @param itemRD the item remote data
   * @param metadataKeys The metadata fields to fetch the earliest date from (expects a date field)
   * @param limit the limit to use if the year can't be found in metadata
   * @private
   */
  private getLimit(itemRD: RemoteData<Item>, metadataKeys: string[], limit: number): number {
    if (hasValue(itemRD.payload)) {
      const date = itemRD.payload.firstMetadataValue(metadataKeys);
      if (isNotEmpty(date) && isValidDate(date)) {
        const dateObj = new Date(date);
        // TODO: it appears that getFullYear (based on local time) is sometimes unreliable. Switching to UTC.
        return isNaN(dateObj.getUTCFullYear()) ? limit : dateObj.getUTCFullYear();
      } else {
        return new Date().getUTCFullYear();
      }
    }
  }
}<|MERGE_RESOLUTION|>--- conflicted
+++ resolved
@@ -1,20 +1,8 @@
-<<<<<<< HEAD
-import { ChangeDetectorRef, Component, Inject, OnInit } from '@angular/core';
-import {
-  BrowseByMetadataComponent,
-  browseParamsToOptions,
-  getBrowseSearchOptions
-} from '../browse-by-metadata/browse-by-metadata.component';
-import { combineLatest as observableCombineLatest, Observable } from 'rxjs';
-import { hasValue, isNotEmpty } from '../../shared/empty.util';
-import { ActivatedRoute, Params, Router } from '@angular/router';
-=======
 import {
   ChangeDetectorRef,
   Component,
   Inject,
-  OnInit,
-} from '@angular/core';
+  OnInit,} from '@angular/core';
 import {
   ActivatedRoute,
   Params,
@@ -31,26 +19,21 @@
   AppConfig,
 } from '../../../config/app-config.interface';
 import { DSONameService } from '../../core/breadcrumbs/dso-name.service';
->>>>>>> a8f31948
 import { BrowseService } from '../../core/browse/browse.service';
 import {
   SortDirection,
   SortOptions,
 } from '../../core/cache/models/sort-options.model';
 import { DSpaceObjectDataService } from '../../core/data/dspace-object-data.service';
-<<<<<<< HEAD
 import { PaginationService } from '../../core/pagination/pagination.service';
 import { map } from 'rxjs/operators';
 import { PaginationComponentOptions } from '../../shared/pagination/pagination-component-options.model';
 import { SortDirection, SortOptions } from '../../core/cache/models/sort-options.model';
 import { isValidDate } from '../../shared/date.util';
 import { APP_CONFIG, AppConfig } from '../../../config/app-config.interface';
-=======
->>>>>>> a8f31948
 import { RemoteData } from '../../core/data/remote-data';
 import { PaginationService } from '../../core/pagination/pagination.service';
 import { Item } from '../../core/shared/item.model';
-<<<<<<< HEAD
 import { DSONameService } from '../../core/breadcrumbs/dso-name.service';
 import { VarDirective } from '../../shared/utils/var.directive';
 import { AsyncPipe, NgIf } from '@angular/common';
@@ -69,7 +52,6 @@
 import { ThemedLoadingComponent } from '../../shared/loading/themed-loading.component';
 import { ThemedBrowseByComponent } from 'src/app/shared/browse-by/themed-browse-by.component';
 import { StartsWithType } from '../../shared/starts-with/starts-with-type';
-=======
 import { isValidDate } from '../../shared/date.util';
 import {
   hasValue,
@@ -84,7 +66,6 @@
 } from '../browse-by-metadata/browse-by-metadata.component';
 import { BrowseByDataType } from '../browse-by-switcher/browse-by-data-type';
 import { rendersBrowseBy } from '../browse-by-switcher/browse-by-decorator';
->>>>>>> a8f31948
 
 @Component({
   selector: 'ds-browse-by-date',
