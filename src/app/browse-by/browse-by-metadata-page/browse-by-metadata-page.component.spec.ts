--- conflicted
+++ resolved
@@ -30,10 +30,6 @@
 import { PaginationComponentOptions } from '../../shared/pagination/pagination-component-options.model';
 import { PaginationServiceStub } from '../../shared/testing/pagination-service.stub';
 import { APP_CONFIG } from '../../../config/app-config.interface';
-<<<<<<< HEAD
-=======
-import { environment } from '../../../environments/environment';
->>>>>>> c76bae78
 
 describe('BrowseByMetadataPageComponent', () => {
   let comp: BrowseByMetadataPageComponent;
@@ -52,9 +48,10 @@
     ]
   });
 
-  const environmentUseThumbs = {
+  const environmentMock = {
     browseBy: {
-      showThumbnails: true
+      showThumbnails: true,
+      pageSize: 10
     }
   };
 
@@ -113,11 +110,7 @@
         { provide: DSpaceObjectDataService, useValue: mockDsoService },
         { provide: PaginationService, useValue: paginationService },
         { provide: Router, useValue: new RouterMock() },
-<<<<<<< HEAD
-        { provide: APP_CONFIG, useValue: environmentUseThumbs }
-=======
-        { provide: APP_CONFIG, useValue: environment }
->>>>>>> c76bae78
+        { provide: APP_CONFIG, useValue: environmentMock }
       ],
       schemas: [NO_ERRORS_SCHEMA]
     }).compileComponents();
@@ -169,7 +162,7 @@
       };
       const paginationOptions = Object.assign(new PaginationComponentOptions(), {
         currentPage: 5,
-        pageSize: 10,
+        pageSize: comp.appConfig.browseBy.pageSize,
       });
       const sortOptions = {
         direction: SortDirection.ASC,
@@ -200,7 +193,7 @@
       };
       const paginationOptions = Object.assign(new PaginationComponentOptions(), {
         currentPage: 5,
-        pageSize: 10,
+        pageSize: comp.appConfig.browseBy.pageSize,
       });
       const sortOptions = {
         direction: SortDirection.ASC,
