--- conflicted
+++ resolved
@@ -1,25 +1,8 @@
 import {
-<<<<<<< HEAD
-=======
-  Component,
-  Inject,
-  Input,
-  OnChanges,
-  OnDestroy,
-  OnInit,
-} from '@angular/core';
-import {
-  ActivatedRoute,
-  Params,
-  Router,
-} from '@angular/router';
-import {
->>>>>>> a8f31948
   BehaviorSubject,
   combineLatest as observableCombineLatest,
   Observable,
   of as observableOf,
-<<<<<<< HEAD
   Subscription
 } from 'rxjs';
 import { Component, Inject, Input, OnChanges, OnDestroy, OnInit } from '@angular/core';
@@ -29,7 +12,24 @@
 import { SortDirection, SortOptions } from '../../core/cache/models/sort-options.model';
 import { ActivatedRoute, Params, Router } from '@angular/router';
 import { hasValue, isNotEmpty } from '../../shared/empty.util';
-=======
+import {
+  Component,
+  Inject,
+  Input,
+  OnChanges,
+  OnDestroy,
+  OnInit,
+} from '@angular/core';
+import {
+  ActivatedRoute,
+  Params,
+  Router,
+} from '@angular/router';
+import {
+  BehaviorSubject,
+  combineLatest as observableCombineLatest,
+  Observable,
+  of as observableOf,
   Subscription,
 } from 'rxjs';
 import { map } from 'rxjs/operators';
@@ -39,7 +39,6 @@
   AppConfig,
 } from '../../../config/app-config.interface';
 import { DSONameService } from '../../core/breadcrumbs/dso-name.service';
->>>>>>> a8f31948
 import { BrowseService } from '../../core/browse/browse.service';
 import { BrowseEntrySearchOptions } from '../../core/browse/browse-entry-search-options.model';
 import {
@@ -54,7 +53,6 @@
 import { Context } from '../../core/shared/context.model';
 import { Item } from '../../core/shared/item.model';
 import { getFirstSucceededRemoteData } from '../../core/shared/operators';
-<<<<<<< HEAD
 import { DSpaceObjectDataService } from '../../core/data/dspace-object-data.service';
 import { PaginationService } from '../../core/pagination/pagination.service';
 import { map } from 'rxjs/operators';
@@ -79,7 +77,6 @@
 import { BrowseByDataType } from '../browse-by-switcher/browse-by-data-type';
 import { Context } from '../../core/shared/context.model';
 import { StartsWithType } from '../../shared/starts-with/starts-with-type';
-=======
 import {
   hasValue,
   isNotEmpty,
@@ -88,7 +85,6 @@
 import { StartsWithType } from '../../shared/starts-with/starts-with-decorator';
 import { BrowseByDataType } from '../browse-by-switcher/browse-by-data-type';
 import { rendersBrowseBy } from '../browse-by-switcher/browse-by-decorator';
->>>>>>> a8f31948
 
 export const BBM_PAGINATION_ID = 'bbm';
 
@@ -254,11 +250,7 @@
         this.browseId = params.id || this.defaultBrowseId;
         this.authority = params.authority;
 
-<<<<<<< HEAD
         if (typeof params.value === 'string') {
-=======
-        if (typeof params.value === 'string'){
->>>>>>> a8f31948
           this.value = params.value.trim();
         } else {
           this.value = '';
@@ -268,11 +260,7 @@
           this.startsWith = undefined;
         }
 
-<<<<<<< HEAD
         if (typeof params.startsWith === 'string') {
-=======
-        if (typeof params.startsWith === 'string'){
->>>>>>> a8f31948
           this.startsWith = params.startsWith.trim();
         }
 
