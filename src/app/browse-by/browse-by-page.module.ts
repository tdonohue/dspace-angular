--- conflicted
+++ resolved
@@ -6,35 +6,18 @@
 import { BrowseByPageComponent } from './browse-by-page/browse-by-page.component';
 import { SharedModule } from '../shared/shared.module';
 
-const DECLARATIONS = [
-  BrowseByPageComponent,
-];
 
 @NgModule({
   imports: [
     SharedBrowseByModule,
-<<<<<<< HEAD
-=======
-    BrowseByRoutingModule,
     BrowseByModule,
-    SharedModule,
->>>>>>> 061129ec
+    BrowseByPageComponent
   ],
   providers: [
     ItemDataService,
     BrowseService,
     BrowseByGuard,
-<<<<<<< HEAD
   ]
-=======
-  ],
-  declarations: [
-    ...DECLARATIONS,
-  ],
-  exports: [
-    ...DECLARATIONS,
-  ],
->>>>>>> 061129ec
 })
 export class BrowseByPageModule {
 
