--- conflicted
+++ resolved
@@ -3,18 +3,15 @@
 import { BrowseService } from '../core/browse/browse.service';
 import { ItemDataService } from '../core/data/item-data.service';
 import { SharedBrowseByModule } from '../shared/browse-by/shared-browse-by.module';
-<<<<<<< HEAD
+import { BrowseByPageComponent } from './browse-by-page/browse-by-page.component';
+import { SharedModule } from '../shared/shared.module';
 import { BrowseByModule } from './browse-by.module';
 import { BrowseByGuard } from './browse-by-guard';
 import { BrowseByRoutingModule } from './browse-by-routing.module';
-=======
-import { BrowseByPageComponent } from './browse-by-page/browse-by-page.component';
-import { SharedModule } from '../shared/shared.module';
 
 const DECLARATIONS = [
   BrowseByPageComponent,
 ];
->>>>>>> 230055ce
 
 @NgModule({
   imports: [
@@ -29,14 +26,10 @@
     BrowseByGuard,
   ],
   declarations: [
-<<<<<<< HEAD
-
-=======
     ...DECLARATIONS,
   ],
   exports: [
     ...DECLARATIONS,
->>>>>>> 230055ce
   ],
 })
 export class BrowseByPageModule {
