--- conflicted
+++ resolved
@@ -7,16 +7,10 @@
  * Themed wrapper for CreateProfileComponent
  */
 @Component({
-<<<<<<< HEAD
     selector: 'ds-themed-create-profile',
     styleUrls: [],
     templateUrl: './../../shared/theme-support/themed.component.html',
     standalone: true
-=======
-  selector: 'ds-themed-create-profile',
-  styleUrls: [],
-  templateUrl: './../../shared/theme-support/themed.component.html',
->>>>>>> a8f31948
 })
 export class ThemedCreateProfileComponent extends ThemedComponent<CreateProfileComponent> {
   protected getComponentName(): string {
