import { CommonModule } from '@angular/common';
import { CUSTOM_ELEMENTS_SCHEMA } from '@angular/core';
import {
  ComponentFixture,
  TestBed,
  waitForAsync,
} from '@angular/core/testing';
import {
  ReactiveFormsModule,
  UntypedFormBuilder,
} from '@angular/forms';
import { By } from '@angular/platform-browser';
import {
  ActivatedRoute,
  Router,
} from '@angular/router';
import { RouterTestingModule } from '@angular/router/testing';
import { Store } from '@ngrx/store';
import { TranslateModule } from '@ngx-translate/core';
import { of as observableOf } from 'rxjs';

import { AuthenticateAction } from '../../core/auth/auth.actions';
import { CoreState } from '../../core/core-state.model';
import {
  END_USER_AGREEMENT_METADATA_FIELD,
  EndUserAgreementService,
} from '../../core/end-user-agreement/end-user-agreement.service';
import { EPersonDataService } from '../../core/eperson/eperson-data.service';
import { EPerson } from '../../core/eperson/models/eperson.model';
import { Registration } from '../../core/shared/registration.model';
import { NotificationsService } from '../../shared/notifications/notifications.service';
import {
  createFailedRemoteDataObject$,
  createSuccessfulRemoteDataObject,
  createSuccessfulRemoteDataObject$,
} from '../../shared/remote-data.utils';
<<<<<<< HEAD
import { CoreState } from '../../core/core-state.model';
import {
  ProfilePageSecurityFormComponent
} from '../../profile-page/profile-page-security-form/profile-page-security-form.component';
=======
import { NotificationsServiceStub } from '../../shared/testing/notifications-service.stub';
import { RouterStub } from '../../shared/testing/router.stub';
import { CreateProfileComponent } from './create-profile.component';
>>>>>>> a8f31948

describe('CreateProfileComponent', () => {
  let comp: CreateProfileComponent;
  let fixture: ComponentFixture<CreateProfileComponent>;

  let router;
  let route;
  let ePersonDataService: EPersonDataService;
  let notificationsService;
  let store: Store<CoreState>;
  let endUserAgreementService: EndUserAgreementService;

  const registration = Object.assign(new Registration(), { email: 'test@email.org', token: 'test-token' });

  let values;
  let eperson: EPerson;
  let valuesWithAgreement;
  let epersonWithAgreement: EPerson;

  beforeEach(waitForAsync(() => {
    values = {
      metadata: {
        'eperson.firstname': [
          {
            value: 'First',
          },
        ],
        'eperson.lastname': [
          {
            value: 'Last',
          },
        ],
        'eperson.phone': [
          {
            value: 'Phone',
          },
        ],
        'eperson.language': [
          {
            value: 'en',
          },
        ],
      },
      email: 'test@email.org',
      password: 'password',
      canLogIn: true,
      requireCertificate: false,
    };
    eperson = Object.assign(new EPerson(), values);
    valuesWithAgreement = {
      metadata: {
        'eperson.firstname': [
          {
            value: 'First',
          },
        ],
        'eperson.lastname': [
          {
            value: 'Last',
          },
        ],
        'eperson.phone': [
          {
            value: 'Phone',
          },
        ],
        'eperson.language': [
          {
            value: 'en',
          },
        ],
        [END_USER_AGREEMENT_METADATA_FIELD]: [
          {
            value: 'true',
          },
        ],
      },
      email: 'test@email.org',
      password: 'password',
      canLogIn: true,
      requireCertificate: false,
    };
    epersonWithAgreement = Object.assign(new EPerson(), valuesWithAgreement);

    route = { data: observableOf({ registration: createSuccessfulRemoteDataObject(registration) }) };
    router = new RouterStub();
    notificationsService = new NotificationsServiceStub();

    ePersonDataService = jasmine.createSpyObj('ePersonDataService', {
      createEPersonForToken: createSuccessfulRemoteDataObject$({}),
    });

    store = jasmine.createSpyObj('store', {
      dispatch: {},
    });

    endUserAgreementService = jasmine.createSpyObj('endUserAgreementService', {
      isCookieAccepted: false,
      removeCookieAccepted: {},
    });

    TestBed.configureTestingModule({
<<<<<<< HEAD
    imports: [CommonModule, RouterTestingModule.withRoutes([]), TranslateModule.forRoot(), ReactiveFormsModule, CreateProfileComponent],
    providers: [
=======
      imports: [CommonModule, RouterTestingModule.withRoutes([]), TranslateModule.forRoot(), ReactiveFormsModule],
      declarations: [CreateProfileComponent],
      providers: [
>>>>>>> a8f31948
        { provide: Router, useValue: router },
        { provide: ActivatedRoute, useValue: route },
        { provide: Store, useValue: store },
        { provide: EPersonDataService, useValue: ePersonDataService },
        { provide: UntypedFormBuilder, useValue: new UntypedFormBuilder() },
        { provide: NotificationsService, useValue: notificationsService },
        { provide: EndUserAgreementService, useValue: endUserAgreementService },
<<<<<<< HEAD
    ],
    schemas: [CUSTOM_ELEMENTS_SCHEMA]
})
      .overrideComponent(CreateProfileComponent, {
        remove: { imports: [ProfilePageSecurityFormComponent]}
      })
      .compileComponents();
=======
      ],
      schemas: [CUSTOM_ELEMENTS_SCHEMA],
    }).compileComponents();
>>>>>>> a8f31948
  }));
  beforeEach(() => {
    fixture = TestBed.createComponent(CreateProfileComponent);
    comp = fixture.componentInstance;

    fixture.detectChanges();
  });

  describe('init', () => {
    it('should initialise mail address', () => {
      const elem = fixture.debugElement.queryAll(By.css('span#email'))[0].nativeElement;
      expect(elem.innerHTML).toContain('test@email.org');
    });
    it('should initialise the form', () => {
      const firstName = fixture.debugElement.queryAll(By.css('input#firstName'))[0].nativeElement;
      const lastName = fixture.debugElement.queryAll(By.css('input#lastName'))[0].nativeElement;
      const contactPhone = fixture.debugElement.queryAll(By.css('input#contactPhone'))[0].nativeElement;
      const language = fixture.debugElement.queryAll(By.css('select#language'))[0].nativeElement;

      expect(firstName).toBeDefined();
      expect(lastName).toBeDefined();
      expect(contactPhone).toBeDefined();
      expect(language).toBeDefined();
    });
  });

  describe('submitEperson', () => {

    it('should submit an eperson for creation and log in on success', () => {
      comp.firstName.patchValue('First');
      comp.lastName.patchValue('Last');
      comp.contactPhone.patchValue('Phone');
      comp.language.patchValue('en');
      comp.password = 'password';
      comp.isInValidPassword = false;

      comp.submitEperson();

      expect(ePersonDataService.createEPersonForToken).toHaveBeenCalledWith(eperson, 'test-token');
      expect(store.dispatch).toHaveBeenCalledWith(new AuthenticateAction('test@email.org', 'password'));
      expect(router.navigate).toHaveBeenCalledWith(['/home']);
      expect(notificationsService.success).toHaveBeenCalled();
    });

    describe('when the end-user-agreement cookie is accepted', () => {
      beforeEach(() => {
        (endUserAgreementService.isCookieAccepted as jasmine.Spy).and.returnValue(true);
      });

      it('should submit an eperson with agreement metadata for creation and log in on success', () => {
        comp.firstName.patchValue('First');
        comp.lastName.patchValue('Last');
        comp.contactPhone.patchValue('Phone');
        comp.language.patchValue('en');
        comp.password = 'password';
        comp.isInValidPassword = false;

        comp.submitEperson();

        expect(ePersonDataService.createEPersonForToken).toHaveBeenCalledWith(epersonWithAgreement, 'test-token');
        expect(store.dispatch).toHaveBeenCalledWith(new AuthenticateAction('test@email.org', 'password'));
        expect(router.navigate).toHaveBeenCalledWith(['/home']);
        expect(notificationsService.success).toHaveBeenCalled();
      });

      it('should remove the cookie', () => {
        comp.firstName.patchValue('First');
        comp.lastName.patchValue('Last');
        comp.contactPhone.patchValue('Phone');
        comp.language.patchValue('en');
        comp.password = 'password';
        comp.isInValidPassword = false;

        comp.submitEperson();

        expect(endUserAgreementService.removeCookieAccepted).toHaveBeenCalled();
      });
    });

    it('should submit an eperson for creation and stay on page on error', () => {

      (ePersonDataService.createEPersonForToken as jasmine.Spy).and.returnValue(createFailedRemoteDataObject$('Error', 500));

      comp.firstName.patchValue('First');
      comp.lastName.patchValue('Last');
      comp.contactPhone.patchValue('Phone');
      comp.language.patchValue('en');
      comp.password = 'password';
      comp.isInValidPassword = false;

      comp.submitEperson();

      expect(ePersonDataService.createEPersonForToken).toHaveBeenCalledWith(eperson, 'test-token');
      expect(store.dispatch).not.toHaveBeenCalled();
      expect(router.navigate).not.toHaveBeenCalled();
      expect(notificationsService.error).toHaveBeenCalled();
    });

    it('should submit not create an eperson when the user info form is invalid', () => {

      (ePersonDataService.createEPersonForToken as jasmine.Spy).and.returnValue(createFailedRemoteDataObject$('Error', 500));

      comp.firstName.patchValue('');
      comp.lastName.patchValue('Last');
      comp.contactPhone.patchValue('Phone');
      comp.language.patchValue('en');
      comp.password = 'password';
      comp.isInValidPassword = false;

      comp.submitEperson();

      expect(ePersonDataService.createEPersonForToken).not.toHaveBeenCalled();
    });
    it('should submit not create an eperson when the password is invalid', () => {

      (ePersonDataService.createEPersonForToken as jasmine.Spy).and.returnValue(createFailedRemoteDataObject$('Error', 500));

      comp.firstName.patchValue('First');
      comp.lastName.patchValue('Last');
      comp.contactPhone.patchValue('Phone');
      comp.language.patchValue('en');
      comp.password = 'password';
      comp.isInValidPassword = true;

      comp.submitEperson();

      expect(ePersonDataService.createEPersonForToken).not.toHaveBeenCalled();
    });

  });
});<|MERGE_RESOLUTION|>--- conflicted
+++ resolved
@@ -34,16 +34,12 @@
   createSuccessfulRemoteDataObject,
   createSuccessfulRemoteDataObject$,
 } from '../../shared/remote-data.utils';
-<<<<<<< HEAD
-import { CoreState } from '../../core/core-state.model';
-import {
-  ProfilePageSecurityFormComponent
-} from '../../profile-page/profile-page-security-form/profile-page-security-form.component';
-=======
 import { NotificationsServiceStub } from '../../shared/testing/notifications-service.stub';
 import { RouterStub } from '../../shared/testing/router.stub';
 import { CreateProfileComponent } from './create-profile.component';
->>>>>>> a8f31948
+import {
+  ProfilePageSecurityFormComponent
+} from '../../profile-page/profile-page-security-form/profile-page-security-form.component';
 
 describe('CreateProfileComponent', () => {
   let comp: CreateProfileComponent;
@@ -146,14 +142,8 @@
     });
 
     TestBed.configureTestingModule({
-<<<<<<< HEAD
     imports: [CommonModule, RouterTestingModule.withRoutes([]), TranslateModule.forRoot(), ReactiveFormsModule, CreateProfileComponent],
     providers: [
-=======
-      imports: [CommonModule, RouterTestingModule.withRoutes([]), TranslateModule.forRoot(), ReactiveFormsModule],
-      declarations: [CreateProfileComponent],
-      providers: [
->>>>>>> a8f31948
         { provide: Router, useValue: router },
         { provide: ActivatedRoute, useValue: route },
         { provide: Store, useValue: store },
@@ -161,19 +151,13 @@
         { provide: UntypedFormBuilder, useValue: new UntypedFormBuilder() },
         { provide: NotificationsService, useValue: notificationsService },
         { provide: EndUserAgreementService, useValue: endUserAgreementService },
-<<<<<<< HEAD
     ],
-    schemas: [CUSTOM_ELEMENTS_SCHEMA]
+    schemas: [CUSTOM_ELEMENTS_SCHEMA],
 })
       .overrideComponent(CreateProfileComponent, {
         remove: { imports: [ProfilePageSecurityFormComponent]}
       })
       .compileComponents();
-=======
-      ],
-      schemas: [CUSTOM_ELEMENTS_SCHEMA],
-    }).compileComponents();
->>>>>>> a8f31948
   }));
   beforeEach(() => {
     fixture = TestBed.createComponent(CreateProfileComponent);
