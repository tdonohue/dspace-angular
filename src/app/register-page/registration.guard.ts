--- conflicted
+++ resolved
@@ -1,14 +1,5 @@
-<<<<<<< HEAD
-import { ActivatedRouteSnapshot, Router, RouterStateSnapshot } from '@angular/router';
-=======
->>>>>>> 5fc2ed92
 import { Injectable } from '@angular/core';
-import {
-  ActivatedRouteSnapshot,
-  CanActivate,
-  Router,
-  RouterStateSnapshot,
-} from '@angular/router';
+import { ActivatedRouteSnapshot, Router, RouterStateSnapshot, } from '@angular/router';
 import { Observable } from 'rxjs';
 import { map } from 'rxjs/operators';
 
