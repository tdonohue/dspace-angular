import {
  DebugElement,
  Injectable,
  NO_ERRORS_SCHEMA,
} from '@angular/core';
import {
  ComponentFixture,
  TestBed,
  waitForAsync,
} from '@angular/core/testing';
import { By } from '@angular/platform-browser';
import { RouterTestingModule } from '@angular/router/testing';
<<<<<<< HEAD
import { ChangeDetectionStrategy, DebugElement, Injectable, NO_ERRORS_SCHEMA } from '@angular/core';
=======
import { TranslateModule } from '@ngx-translate/core';
import { Operation } from 'fast-json-patch';
import { Observable } from 'rxjs';

import { ArrayMoveChangeAnalyzer } from '../../core/data/array-move-change-analyzer.service';
import { DATA_SERVICE_FACTORY } from '../../core/data/base/data-service.decorator';
import { RemoteData } from '../../core/data/remote-data';
>>>>>>> a8f31948
import { DSpaceObject } from '../../core/shared/dspace-object.model';
import { Item } from '../../core/shared/item.model';
import { ITEM } from '../../core/shared/item.resource-type';
import { MetadataValue } from '../../core/shared/metadata.models';
import { NotificationsService } from '../../shared/notifications/notifications.service';
<<<<<<< HEAD
import { ArrayMoveChangeAnalyzer } from '../../core/data/array-move-change-analyzer.service';
import { ITEM } from '../../core/shared/item.resource-type';
import { DATA_SERVICE_FACTORY } from '../../core/data/base/data-service.decorator';
import { Operation } from 'fast-json-patch';
import { RemoteData } from '../../core/data/remote-data';
import { Observable } from 'rxjs/internal/Observable';
import { DsoEditMetadataValueComponent } from './dso-edit-metadata-value/dso-edit-metadata-value.component';
import { DsoEditMetadataHeadersComponent } from './dso-edit-metadata-headers/dso-edit-metadata-headers.component';
import { MetadataFieldSelectorComponent } from './metadata-field-selector/metadata-field-selector.component';
import { DsoEditMetadataValueHeadersComponent } from './dso-edit-metadata-value-headers/dso-edit-metadata-value-headers.component';
import { DsoEditMetadataFieldValuesComponent } from './dso-edit-metadata-field-values/dso-edit-metadata-field-values.component';
import { AlertComponent } from '../../shared/alert/alert.component';
import { LoadingComponent } from '../../shared/loading/loading.component';
=======
import { createSuccessfulRemoteDataObject$ } from '../../shared/remote-data.utils';
import { VarDirective } from '../../shared/utils/var.directive';
import { DsoEditMetadataComponent } from './dso-edit-metadata.component';
>>>>>>> a8f31948

const ADD_BTN = 'add';
const REINSTATE_BTN = 'reinstate';
const SAVE_BTN = 'save';
const DISCARD_BTN = 'discard';

@Injectable()
class TestDataService {
  patch(object: Item, operations: Operation[]): Observable<RemoteData<Item>> {
    return createSuccessfulRemoteDataObject$(object);
  }
}

describe('DsoEditMetadataComponent', () => {
  let component: DsoEditMetadataComponent;
  let fixture: ComponentFixture<DsoEditMetadataComponent>;

  let notificationsService: NotificationsService;

  let dso: DSpaceObject;

  beforeEach(waitForAsync(() => {
    dso = Object.assign(new Item(), {
      type: ITEM,
      metadata: {
        'dc.title': [
          Object.assign(new MetadataValue(), {
            value: 'Test Title',
            language: 'en',
            place: 0,
          }),
        ],
        'dc.subject': [
          Object.assign(new MetadataValue(), {
            value: 'Subject One',
            language: 'en',
            place: 0,
          }),
          Object.assign(new MetadataValue(), {
            value: 'Subject Two',
            language: 'en',
            place: 1,
          }),
          Object.assign(new MetadataValue(), {
            value: 'Subject Three',
            language: 'en',
            place: 2,
          }),
        ],
      },
    });

    notificationsService = jasmine.createSpyObj('notificationsService', [
      'error',
      'success',
    ]);

    TestBed.configureTestingModule({
      imports: [
        TranslateModule.forRoot(),
        RouterTestingModule.withRoutes([]),
        DsoEditMetadataComponent,
        VarDirective,
      ],
      providers: [
        TestDataService,
        {
          provide: DATA_SERVICE_FACTORY,
          useValue: jasmine
            .createSpy('getDataServiceFor')
            .and.returnValue(TestDataService),
        },
        { provide: NotificationsService, useValue: notificationsService },
        ArrayMoveChangeAnalyzer,
      ],
      schemas: [NO_ERRORS_SCHEMA],
<<<<<<< HEAD
    })
      .overrideComponent(DsoEditMetadataComponent, {
        remove: {
          imports: [
            DsoEditMetadataValueComponent,
            DsoEditMetadataHeadersComponent,
            MetadataFieldSelectorComponent,
            DsoEditMetadataValueHeadersComponent,
            DsoEditMetadataFieldValuesComponent,
            AlertComponent,
            LoadingComponent,
          ],
        },
        add: {
          changeDetection: ChangeDetectionStrategy.Default,
        },
      })
      .compileComponents();
=======
    }).compileComponents();
>>>>>>> a8f31948
  }));

  beforeEach(() => {
    fixture = TestBed.createComponent(DsoEditMetadataComponent);
    component = fixture.componentInstance;
    component.dso = dso;
    fixture.detectChanges();
  });

  describe('when no changes have been made', () => {
    assertButton(ADD_BTN, true, false);
    assertButton(REINSTATE_BTN, false);
    assertButton(SAVE_BTN, true, true);
    assertButton(DISCARD_BTN, true, true);
  });

  describe('when the form contains changes', () => {
    beforeEach(() => {
      component.form.fields['dc.title'][0].newValue.value = 'Updated Title Once';
      component.form.fields['dc.title'][0].confirmChanges();
      component.form.resetReinstatable();
      component.onValueSaved();
      fixture.detectChanges();
    });

    assertButton(SAVE_BTN, true, false);
    assertButton(DISCARD_BTN, true, false);

    describe('and they were discarded', () => {
      beforeEach(() => {
        component.discard();
        fixture.detectChanges();
      });

      assertButton(REINSTATE_BTN, true, false);
      assertButton(SAVE_BTN, true, true);
      assertButton(DISCARD_BTN, false);

      describe('and a new change is made', () => {
        beforeEach(() => {
          component.form.fields['dc.title'][0].newValue.value = 'Updated Title Twice';
          component.form.fields['dc.title'][0].confirmChanges();
          component.form.resetReinstatable();
          component.onValueSaved();
          fixture.detectChanges();
        });

        assertButton(REINSTATE_BTN, false);
        assertButton(SAVE_BTN, true, false);
        assertButton(DISCARD_BTN, true, false);
      });
    });
  });

  describe('when a new value is present', () => {
    beforeEach(() => {
      component.add();
      fixture.detectChanges();
    });

    assertButton(ADD_BTN, true, true);

    it('should display a row with a field selector and metadata value', () => {
      expect(fixture.debugElement.query(By.css('ds-metadata-field-selector'))).toBeTruthy();
      expect(fixture.debugElement.query(By.css('ds-dso-edit-metadata-value'))).toBeTruthy();
    });

    describe('and gets assigned to a metadata field', () => {
      beforeEach(() => {
        component.form.newValue.newValue.value = 'New Subject';
        component.form.setMetadataField('dc.subject');
        component.form.resetReinstatable();
        component.onValueSaved();
        fixture.detectChanges();
      });

      assertButton(ADD_BTN, true, false);

      it('should not display the separate row with field selector and metadata value anymore', () => {
        expect(fixture.debugElement.query(By.css('ds-metadata-field-selector'))).toBeNull();
        expect(fixture.debugElement.query(By.css('ds-dso-edit-metadata-value'))).toBeNull();
      });
    });
  });

  function assertButton(name: string, exists: boolean, disabled: boolean = false): void {
    describe(`${name} button`, () => {
      let btn: DebugElement;

      beforeEach(() => {
        btn = fixture.debugElement.query(By.css(`#dso-${name}-btn`));
      });

      if (exists) {
        it('should exist', () => {
          expect(btn).toBeTruthy();
        });

        it(`should${disabled ? ' ' : ' not '}be disabled`, () => {
          expect(btn.nativeElement.disabled).toBe(disabled);
        });
      } else {
        it('should not exist', () => {
          expect(btn).toBeNull();
        });
      }
    });
  }

});<|MERGE_RESOLUTION|>--- conflicted
+++ resolved
@@ -10,29 +10,23 @@
 } from '@angular/core/testing';
 import { By } from '@angular/platform-browser';
 import { RouterTestingModule } from '@angular/router/testing';
-<<<<<<< HEAD
+import { TranslateModule } from '@ngx-translate/core';
+import { RouterTestingModule } from '@angular/router/testing';
 import { ChangeDetectionStrategy, DebugElement, Injectable, NO_ERRORS_SCHEMA } from '@angular/core';
-=======
-import { TranslateModule } from '@ngx-translate/core';
 import { Operation } from 'fast-json-patch';
 import { Observable } from 'rxjs';
 
 import { ArrayMoveChangeAnalyzer } from '../../core/data/array-move-change-analyzer.service';
 import { DATA_SERVICE_FACTORY } from '../../core/data/base/data-service.decorator';
 import { RemoteData } from '../../core/data/remote-data';
->>>>>>> a8f31948
 import { DSpaceObject } from '../../core/shared/dspace-object.model';
 import { Item } from '../../core/shared/item.model';
 import { ITEM } from '../../core/shared/item.resource-type';
 import { MetadataValue } from '../../core/shared/metadata.models';
 import { NotificationsService } from '../../shared/notifications/notifications.service';
-<<<<<<< HEAD
-import { ArrayMoveChangeAnalyzer } from '../../core/data/array-move-change-analyzer.service';
-import { ITEM } from '../../core/shared/item.resource-type';
-import { DATA_SERVICE_FACTORY } from '../../core/data/base/data-service.decorator';
-import { Operation } from 'fast-json-patch';
-import { RemoteData } from '../../core/data/remote-data';
-import { Observable } from 'rxjs/internal/Observable';
+import { createSuccessfulRemoteDataObject$ } from '../../shared/remote-data.utils';
+import { VarDirective } from '../../shared/utils/var.directive';
+import { DsoEditMetadataComponent } from './dso-edit-metadata.component';
 import { DsoEditMetadataValueComponent } from './dso-edit-metadata-value/dso-edit-metadata-value.component';
 import { DsoEditMetadataHeadersComponent } from './dso-edit-metadata-headers/dso-edit-metadata-headers.component';
 import { MetadataFieldSelectorComponent } from './metadata-field-selector/metadata-field-selector.component';
@@ -40,11 +34,6 @@
 import { DsoEditMetadataFieldValuesComponent } from './dso-edit-metadata-field-values/dso-edit-metadata-field-values.component';
 import { AlertComponent } from '../../shared/alert/alert.component';
 import { LoadingComponent } from '../../shared/loading/loading.component';
-=======
-import { createSuccessfulRemoteDataObject$ } from '../../shared/remote-data.utils';
-import { VarDirective } from '../../shared/utils/var.directive';
-import { DsoEditMetadataComponent } from './dso-edit-metadata.component';
->>>>>>> a8f31948
 
 const ADD_BTN = 'add';
 const REINSTATE_BTN = 'reinstate';
@@ -121,7 +110,6 @@
         ArrayMoveChangeAnalyzer,
       ],
       schemas: [NO_ERRORS_SCHEMA],
-<<<<<<< HEAD
     })
       .overrideComponent(DsoEditMetadataComponent, {
         remove: {
@@ -140,9 +128,6 @@
         },
       })
       .compileComponents();
-=======
-    }).compileComponents();
->>>>>>> a8f31948
   }));
 
   beforeEach(() => {
