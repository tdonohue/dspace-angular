--- conflicted
+++ resolved
@@ -14,7 +14,6 @@
 
 import { DSpaceObject } from '../../../core/shared/dspace-object.model';
 import { MetadataValue } from '../../../core/shared/metadata.models';
-<<<<<<< HEAD
 import { of } from 'rxjs/internal/observable/of';
 import { BehaviorSubject } from 'rxjs/internal/BehaviorSubject';
 import { By } from '@angular/platform-browser';
@@ -22,11 +21,9 @@
   DsoEditMetadataValueHeadersComponent
 } from '../dso-edit-metadata-value-headers/dso-edit-metadata-value-headers.component';
 import { DsoEditMetadataValueComponent } from '../dso-edit-metadata-value/dso-edit-metadata-value.component';
-=======
 import { VarDirective } from '../../../shared/utils/var.directive';
 import { DsoEditMetadataForm } from '../dso-edit-metadata-form';
 import { DsoEditMetadataFieldValuesComponent } from './dso-edit-metadata-field-values.component';
->>>>>>> a8f31948
 
 describe('DsoEditMetadataFieldValuesComponent', () => {
   let component: DsoEditMetadataFieldValuesComponent;
@@ -71,7 +68,6 @@
     draggingMdField$ = new BehaviorSubject<string>(null);
 
     TestBed.configureTestingModule({
-<<<<<<< HEAD
     imports: [TranslateModule.forRoot(), RouterTestingModule.withRoutes([]), DsoEditMetadataFieldValuesComponent, VarDirective],
     providers: [],
     schemas: [NO_ERRORS_SCHEMA]
@@ -80,14 +76,6 @@
         remove: { imports: [DsoEditMetadataValueHeadersComponent, DsoEditMetadataValueComponent]}
       })
       .compileComponents();
-=======
-      declarations: [DsoEditMetadataFieldValuesComponent, VarDirective],
-      imports: [TranslateModule.forRoot(), RouterTestingModule.withRoutes([])],
-      providers: [
-      ],
-      schemas: [NO_ERRORS_SCHEMA],
-    }).compileComponents();
->>>>>>> a8f31948
   }));
 
   beforeEach(() => {
