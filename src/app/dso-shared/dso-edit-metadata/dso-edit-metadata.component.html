--- conflicted
+++ resolved
@@ -2,31 +2,31 @@
   <div class="item-metadata">
     <div class="button-row top d-flex my-2 space-children-mr ms-gap">
       <button class="me-auto btn btn-success" id="dso-add-btn" [dsBtnDisabled]="form.newValue || (saving$ | async)"
-        [attr.aria-label]="dsoType + '.edit.metadata.add-button' | translate"
-        [title]="dsoType + '.edit.metadata.add-button' | translate"
-        (click)="add()"><i class="fas fa-plus" aria-hidden="true"></i>
+              [attr.aria-label]="dsoType + '.edit.metadata.add-button' | translate"
+              [title]="dsoType + '.edit.metadata.add-button' | translate"
+              (click)="add()"><i class="fas fa-plus" aria-hidden="true"></i>
         <span class="d-none d-sm-inline">&nbsp;{{ dsoType + '.edit.metadata.add-button' | translate }}</span>
       </button>
       @if (isReinstatable) {
         <button class="btn btn-warning ms-1" id="dso-reinstate-btn" [dsBtnDisabled]="(saving$ | async)"
-          [attr.aria-label]="dsoType + '.edit.metadata.reinstate-button' | translate"
-          [title]="dsoType + '.edit.metadata.reinstate-button' | translate"
-          (click)="reinstate()"><i class="fas fa-undo-alt" aria-hidden="true"></i>
+                [attr.aria-label]="dsoType + '.edit.metadata.reinstate-button' | translate"
+                [title]="dsoType + '.edit.metadata.reinstate-button' | translate"
+                (click)="reinstate()"><i class="fas fa-undo-alt" aria-hidden="true"></i>
           <span class="d-none d-sm-inline">&nbsp;{{ dsoType + '.edit.metadata.reinstate-button' | translate }}</span>
         </button>
       }
       <button class="btn btn-primary ms-1" id="dso-save-btn" [dsBtnDisabled]="!hasChanges || (saving$ | async)"
-        [attr.aria-label]="dsoType + '.edit.metadata.save-button' | translate"
-        [title]="dsoType + '.edit.metadata.save-button' | translate"
-        (click)="submit()"><i class="fas fa-save" aria-hidden="true"></i>
+              [attr.aria-label]="dsoType + '.edit.metadata.save-button' | translate"
+              [title]="dsoType + '.edit.metadata.save-button' | translate"
+              (click)="submit()"><i class="fas fa-save" aria-hidden="true"></i>
         <span class="d-none d-sm-inline">&nbsp;{{ dsoType + '.edit.metadata.save-button' | translate }}</span>
       </button>
       @if (!isReinstatable) {
         <button class="btn btn-danger ms-1" id="dso-discard-btn"
-          [attr.aria-label]="dsoType + '.edit.metadata.discard-button' | translate"
-          [title]="dsoType + '.edit.metadata.discard-button' | translate"
-          [dsBtnDisabled]="!hasChanges || (saving$ | async)"
-          (click)="discard()"><i class="fas fa-times" aria-hidden="true"></i>
+                [attr.aria-label]="dsoType + '.edit.metadata.discard-button' | translate"
+                [title]="dsoType + '.edit.metadata.discard-button' | translate"
+                [dsBtnDisabled]="!hasChanges || (saving$ | async)"
+                (click)="discard()"><i class="fas fa-times" aria-hidden="true"></i>
           <span class="d-none d-sm-inline">&nbsp;{{ dsoType + '.edit.metadata.discard-button' | translate }}</span>
         </button>
       }
@@ -37,22 +37,24 @@
         <div class="d-flex flex-row ds-field-row" role="row">
           <div class="lbl-cell ds-success" role="rowheader">
             <ds-metadata-field-selector [dsoType]="dsoType"
-              [(mdField)]="newMdField"
-              [autofocus]="true">
+                                        [(mdField)]="newMdField"
+                                        [autofocus]="true">
             </ds-metadata-field-selector>
           </div>
           <div class="flex-grow-1 ds-drop-list" role="cell">
             <div role="table">
-              <ds-dso-edit-metadata-value-headers role="presentation" [dsoType]="dsoType"></ds-dso-edit-metadata-value-headers>
+              <ds-dso-edit-metadata-value-headers role="presentation"
+                                                  [dsoType]="dsoType"></ds-dso-edit-metadata-value-headers>
               <ds-dso-edit-metadata-value [dso]="dso"
-                [mdValue]="form.newValue"
-                [dsoType]="dsoType"
-                [saving$]="savingOrLoadingFieldValidation$"
-                [isOnlyValue]="true"
-                [mdField]="newMdField"
-                (confirm)="confirmNewValue($event)"
-                (remove)="form.newValue = undefined"
-                (undo)="form.newValue = undefined">
+                                          [context]="Context.AddMetadata"
+                                          [mdValue]="form.newValue"
+                                          [dsoType]="dsoType"
+                                          [saving$]="savingOrLoadingFieldValidation$"
+                                          [isOnlyValue]="true"
+                                          [mdField]="newMdField"
+                                          (confirm)="confirmNewValue($event)"
+                                          (remove)="form.newValue = undefined"
+                                          (undo)="form.newValue = undefined">
               </ds-dso-edit-metadata-value>
             </div>
           </div>
@@ -64,19 +66,19 @@
             <span class="dont-break-out preserve-line-breaks">{{ mdField }}</span>
             @if (form.hasOrderChanges(mdField)) {
               <div class="btn btn-warning reset-order-button mt-2 w-100"
-                (click)="form.resetOrder(mdField); onValueSaved()">
+                   (click)="form.resetOrder(mdField); onValueSaved()">
                 {{ dsoType + '.edit.metadata.reset-order-button' | translate }}
               </div>
             }
           </div>
           <ds-dso-edit-metadata-field-values class="flex-grow-1" role="cell"
-            [dso]="dso"
-            [form]="form"
-            [dsoType]="dsoType"
-            [saving$]="saving$"
-            [draggingMdField$]="draggingMdField$"
-            [mdField]="mdField"
-            (valueSaved)="onValueSaved()">
+                                             [dso]="dso"
+                                             [form]="form"
+                                             [dsoType]="dsoType"
+                                             [saving$]="saving$"
+                                             [draggingMdField$]="draggingMdField$"
+                                             [mdField]="mdField"
+                                             (valueSaved)="onValueSaved()">
           </ds-dso-edit-metadata-field-values>
         </div>
       }
@@ -90,59 +92,28 @@
       <div class="mt-2 float-end space-children-mr ms-gap">
         @if (isReinstatable) {
           <button class="btn btn-warning" [dsBtnDisabled]="(saving$ | async)"
-            [attr.aria-label]="dsoType + '.edit.metadata.reinstate-button' | translate"
-            [title]="dsoType + '.edit.metadata.reinstate-button' | translate"
-            (click)="reinstate()">
-            <i class="fas fa-undo-alt" aria-hidden="true"></i> {{ dsoType + '.edit.metadata.reinstate-button' | translate }}
+                  [attr.aria-label]="dsoType + '.edit.metadata.reinstate-button' | translate"
+                  [title]="dsoType + '.edit.metadata.reinstate-button' | translate"
+                  (click)="reinstate()">
+            <i class="fas fa-undo-alt"
+               aria-hidden="true"></i> {{ dsoType + '.edit.metadata.reinstate-button' | translate }}
           </button>
         }
         <button class="btn btn-primary" [dsBtnDisabled]="!hasChanges || (saving$ | async)"
-          [attr.aria-label]="dsoType + '.edit.metadata.save-button' | translate"
-          [title]="dsoType + '.edit.metadata.save-button' | translate"
-          (click)="submit()">
+                [attr.aria-label]="dsoType + '.edit.metadata.save-button' | translate"
+                [title]="dsoType + '.edit.metadata.save-button' | translate"
+                (click)="submit()">
           <i class="fas fa-save" aria-hidden="true"></i> {{ dsoType + '.edit.metadata.save-button' | translate }}
         </button>
         @if (!isReinstatable) {
           <button class="btn btn-danger"
-            [attr.aria-label]="dsoType + '.edit.metadata.discard-button' | translate"
-            [title]="dsoType + '.edit.metadata.discard-button' | translate"
-            [dsBtnDisabled]="!hasChanges || (saving$ | async)"
-<<<<<<< HEAD
-            (click)="discard()"><i class="fas fa-times" aria-hidden="true"></i>
-      <span class="d-none d-sm-inline">&nbsp;{{ dsoType + '.edit.metadata.discard-button' | translate }}</span>
-    </button>
-  </div>
-
-  <div role="table" [attr.aria-label]="'item.edit.head' | translate">
-    <ds-dso-edit-metadata-headers [dsoType]="dsoType"></ds-dso-edit-metadata-headers>
-    <div class="d-flex flex-row ds-field-row" role="row" *ngIf="form.newValue">
-      <div class="lbl-cell ds-success" role="rowheader">
-        <ds-metadata-field-selector [dsoType]="dsoType"
-                                    [(mdField)]="newMdField"
-                                    [autofocus]="true">
-        </ds-metadata-field-selector>
-      </div>
-      <div class="flex-grow-1 ds-drop-list" role="cell">
-        <div role="table">
-          <ds-dso-edit-metadata-value-headers role="presentation" [dsoType]="dsoType"></ds-dso-edit-metadata-value-headers>
-          <ds-dso-edit-metadata-value [dso]="dso"
-                                      [context]="Context.AddMetadata"
-                                      [mdValue]="form.newValue"
-                                      [dsoType]="dsoType"
-                                      [saving$]="savingOrLoadingFieldValidation$"
-                                      [isOnlyValue]="true"
-                                      [mdField]="newMdField"
-                                      (confirm)="confirmNewValue($event)"
-                                      (remove)="form.newValue = undefined"
-                                      (undo)="form.newValue = undefined">
-          </ds-dso-edit-metadata-value>
-        </div>
-=======
-            (click)="discard()">
+                  [attr.aria-label]="dsoType + '.edit.metadata.discard-button' | translate"
+                  [title]="dsoType + '.edit.metadata.discard-button' | translate"
+                  [dsBtnDisabled]="!hasChanges || (saving$ | async)"
+                  (click)="discard()">
             <i class="fas fa-times" aria-hidden="true"></i> {{ dsoType + '.edit.metadata.discard-button' | translate }}
           </button>
         }
->>>>>>> 15f39ea9
       </div>
     </div>
   </div>
