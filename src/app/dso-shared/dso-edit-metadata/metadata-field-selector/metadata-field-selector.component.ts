--- conflicted
+++ resolved
@@ -9,47 +9,25 @@
   Output,
   ViewChild,
 } from '@angular/core';
-import { UntypedFormControl } from '@angular/forms';
-import { TranslateService } from '@ngx-translate/core';
-import {
-  BehaviorSubject,
-  Observable,
-  of,
-  Subscription,
-} from 'rxjs';
-import {
-  debounceTime,
-  distinctUntilChanged,
-  map,
-  switchMap,
-  take,
-  tap,
-} from 'rxjs/operators';
+import { FormsModule, ReactiveFormsModule, UntypedFormControl } from '@angular/forms';
+import { TranslateModule, TranslateService } from '@ngx-translate/core';
+import { BehaviorSubject, Observable, of, Subscription, } from 'rxjs';
+import { debounceTime, distinctUntilChanged, map, switchMap, take, tap, } from 'rxjs/operators';
 
-import {
-  SortDirection,
-  SortOptions,
-} from '../../../core/cache/models/sort-options.model';
+import { SortDirection, SortOptions, } from '../../../core/cache/models/sort-options.model';
 import { RegistryService } from '../../../core/registry/registry.service';
 import {
   getAllSucceededRemoteData,
   getFirstCompletedRemoteData,
   metadataFieldsToString,
 } from '../../../core/shared/operators';
-<<<<<<< HEAD
 import { Observable } from 'rxjs/internal/Observable';
-import { RegistryService } from '../../../core/registry/registry.service';
-import { UntypedFormControl, FormsModule, ReactiveFormsModule } from '@angular/forms';
 import { BehaviorSubject } from 'rxjs/internal/BehaviorSubject';
-=======
->>>>>>> a8f31948
 import { hasValue } from '../../../shared/empty.util';
 import { NotificationsService } from '../../../shared/notifications/notifications.service';
-<<<<<<< HEAD
-import { TranslateService, TranslateModule } from '@ngx-translate/core';
-import { SortDirection, SortOptions } from '../../../core/cache/models/sort-options.model';
 import { ClickOutsideDirective } from '../../../shared/utils/click-outside.directive';
-import { NgClass, NgIf, NgFor, AsyncPipe } from '@angular/common';
+import { AsyncPipe, NgClass, NgFor, NgIf } from '@angular/common';
+import { followLink } from '../../../shared/utils/follow-link-config.model';
 
 @Component({
     selector: 'ds-metadata-field-selector',
@@ -57,14 +35,6 @@
     templateUrl: './metadata-field-selector.component.html',
     standalone: true,
     imports: [FormsModule, NgClass, ReactiveFormsModule, ClickOutsideDirective, NgIf, NgFor, AsyncPipe, TranslateModule]
-=======
-import { followLink } from '../../../shared/utils/follow-link-config.model';
-
-@Component({
-  selector: 'ds-metadata-field-selector',
-  styleUrls: ['./metadata-field-selector.component.scss'],
-  templateUrl: './metadata-field-selector.component.html',
->>>>>>> a8f31948
 })
 /**
  * Component displaying a searchable input for metadata-fields
