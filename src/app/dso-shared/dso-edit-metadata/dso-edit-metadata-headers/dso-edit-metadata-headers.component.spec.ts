--- conflicted
+++ resolved
@@ -17,19 +17,10 @@
 
   beforeEach(waitForAsync(() => {
     TestBed.configureTestingModule({
-<<<<<<< HEAD
     imports: [TranslateModule.forRoot(), RouterTestingModule.withRoutes([]), DsoEditMetadataHeadersComponent, VarDirective],
     providers: [],
-    schemas: [NO_ERRORS_SCHEMA]
+    schemas: [NO_ERRORS_SCHEMA],
 }).compileComponents();
-=======
-      declarations: [DsoEditMetadataHeadersComponent, VarDirective],
-      imports: [TranslateModule.forRoot(), RouterTestingModule.withRoutes([])],
-      providers: [
-      ],
-      schemas: [NO_ERRORS_SCHEMA],
-    }).compileComponents();
->>>>>>> a8f31948
   }));
 
   beforeEach(() => {
