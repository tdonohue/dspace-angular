--- conflicted
+++ resolved
@@ -1,12 +1,8 @@
-<<<<<<< HEAD
-import { Component, Input } from '@angular/core';
-import { TranslateModule } from '@ngx-translate/core';
-=======
 import {
   Component,
   Input,
 } from '@angular/core';
->>>>>>> a8f31948
+import { TranslateModule } from '@ngx-translate/core';
 
 @Component({
     selector: 'ds-dso-edit-metadata-headers',
