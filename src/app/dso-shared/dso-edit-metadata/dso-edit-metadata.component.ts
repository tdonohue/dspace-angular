import {
  Component,
  Inject,
  Injector,
  Input,
  OnDestroy,
  OnInit,
  ViewChild,
} from '@angular/core';
import {
  ActivatedRoute,
  Data,
} from '@angular/router';
import { TranslateService } from '@ngx-translate/core';
import {
  BehaviorSubject,
  combineLatest as observableCombineLatest,
  Observable,
  Subscription,
} from 'rxjs';
import { map } from 'rxjs/operators';

import { ArrayMoveChangeAnalyzer } from '../../core/data/array-move-change-analyzer.service';
import { DATA_SERVICE_FACTORY } from '../../core/data/base/data-service.decorator';
import { HALDataService } from '../../core/data/base/hal-data-service.interface';
import { RemoteData } from '../../core/data/remote-data';
<<<<<<< HEAD
import { UpdateDataService } from '../../core/data/update-data.service';
import { DSpaceObject } from '../../core/shared/dspace-object.model';
import { GenericConstructor } from '../../core/shared/generic-constructor';
import { getFirstCompletedRemoteData } from '../../core/shared/operators';
=======
import { hasNoValue, hasValue } from '../../shared/empty.util';
import { BehaviorSubject } from 'rxjs/internal/BehaviorSubject';
import {
  getFirstCompletedRemoteData,
} from '../../core/shared/operators';
>>>>>>> 230055ce
import { ResourceType } from '../../core/shared/resource-type';
import { AlertType } from '../../shared/alert/alert-type';
import {
  hasNoValue,
  hasValue,
} from '../../shared/empty.util';
import { NotificationsService } from '../../shared/notifications/notifications.service';
import { DsoEditMetadataForm } from './dso-edit-metadata-form';
import { MetadataFieldSelectorComponent } from './metadata-field-selector/metadata-field-selector.component';
<<<<<<< HEAD
=======
import { Observable } from 'rxjs/internal/Observable';
import { ArrayMoveChangeAnalyzer } from '../../core/data/array-move-change-analyzer.service';
import { DATA_SERVICE_FACTORY } from '../../core/data/base/data-service.decorator';
import { GenericConstructor } from '../../core/shared/generic-constructor';
import { HALDataService } from '../../core/data/base/hal-data-service.interface';
import { UpdateDataService } from '../../core/data/update-data.service';
>>>>>>> 230055ce

@Component({
  selector: 'ds-dso-edit-metadata',
  styleUrls: ['./dso-edit-metadata.component.scss'],
  templateUrl: './dso-edit-metadata.component.html',
})
/**
 * Component showing a table of all metadata on a DSpaceObject and options to modify them
 */
export class DsoEditMetadataComponent implements OnInit, OnDestroy {
  /**
   * DSpaceObject to edit metadata for
   */
  @Input() dso: DSpaceObject;

  /**
   * Reference to the component responsible for showing a metadata-field selector
   * Used to validate its contents (existing metadata field) before adding a new metadata value
   */
  @ViewChild(MetadataFieldSelectorComponent) metadataFieldSelectorComponent: MetadataFieldSelectorComponent;

  /**
   * Resolved update data-service for the given DSpaceObject (depending on its type, e.g. ItemDataService for an Item)
   * Used to send the PATCH request
   */
  @Input() updateDataService: UpdateDataService<DSpaceObject>;

  /**
   * Type of the DSpaceObject in String
   * Used to resolve i18n messages
   */
  dsoType: string;

  /**
   * A dynamic form object containing all information about the metadata and the changes made to them, see {@link DsoEditMetadataForm}
   */
  form: DsoEditMetadataForm;

  /**
   * The metadata field entered by the user for a new metadata value
   */
  newMdField: string;

  // Properties determined by the state of the dynamic form, updated by onValueSaved()
  isReinstatable: boolean;
  hasChanges: boolean;
  isEmpty: boolean;

  /**
   * Whether or not the form is currently being submitted
   */
  saving$: BehaviorSubject<boolean> = new BehaviorSubject<boolean>(false);

  /**
   * Tracks for which metadata-field a drag operation is taking place
   * Null when no drag is currently happening for any field
   * This is a BehaviorSubject that is passed down to child components, to give them the power to alter the state
   */
  draggingMdField$: BehaviorSubject<string> = new BehaviorSubject<string>(null);

  /**
   * Whether or not the metadata field is currently being validated
   */
  loadingFieldValidation$: BehaviorSubject<boolean> = new BehaviorSubject<boolean>(false);

  /**
   * Combination of saving$ and loadingFieldValidation$
   * Emits true when any of the two emit true
   */
  savingOrLoadingFieldValidation$: Observable<boolean>;

  /**
   * The AlertType enumeration for access in the component's template
   * @type {AlertType}
   */
  public AlertTypeEnum = AlertType;

  /**
   * Subscription for updating the current DSpaceObject
   * Unsubscribed from in ngOnDestroy()
   */
  dsoUpdateSubscription: Subscription;

  constructor(protected route: ActivatedRoute,
              protected notificationsService: NotificationsService,
              protected translateService: TranslateService,
              protected parentInjector: Injector,
              protected arrayMoveChangeAnalyser: ArrayMoveChangeAnalyzer<number>,
              @Inject(DATA_SERVICE_FACTORY) protected getDataServiceFor: (resourceType: ResourceType) => GenericConstructor<HALDataService<any>>) {
  }

  /**
   * Read the route (or parent route)'s data to retrieve the current DSpaceObject
   * After it's retrieved, initialise the data-service and form
   */
  ngOnInit(): void {
    if (hasNoValue(this.dso)) {
      this.dsoUpdateSubscription = observableCombineLatest([this.route.data, this.route.parent.data]).pipe(
        map(([data, parentData]: [Data, Data]) => Object.assign({}, data, parentData)),
        map((data: any) => data.dso),
      ).subscribe((rd: RemoteData<DSpaceObject>) => {
        this.dso = rd.payload;
        this.initDataService();
        this.initForm();
      });
    } else {
      this.initDataService();
      this.initForm();
    }
    this.savingOrLoadingFieldValidation$ = observableCombineLatest([this.saving$, this.loadingFieldValidation$]).pipe(
      map(([saving, loading]: [boolean, boolean]) => saving || loading),
    );
  }

  /**
   * Initialise (resolve) the data-service for the current DSpaceObject
   */
  initDataService(): void {
    let type: ResourceType;
    if (typeof this.dso.type === 'string') {
      type = new ResourceType(this.dso.type);
    } else {
      type = this.dso.type;
    }
    if (hasNoValue(this.updateDataService)) {
      const provider = this.getDataServiceFor(type);
      this.updateDataService = Injector.create({
        providers: [],
        parent: this.parentInjector,
      }).get(provider);
    }
    this.dsoType = type.value;
  }

  /**
   * Initialise the dynamic form object by passing the DSpaceObject's metadata
   * Call onValueSaved() to update the form's state properties
   */
  initForm(): void {
    this.form = new DsoEditMetadataForm(this.dso.metadata);
    this.onValueSaved();
  }

  /**
   * Update the form's state properties
   */
  onValueSaved(): void {
    this.hasChanges = this.form.hasChanges();
    this.isReinstatable = this.form.isReinstatable();
    this.isEmpty = Object.keys(this.form.fields).length === 0;
  }

  /**
   * Submit the current changes to the form by retrieving json PATCH operations from the form and sending it to the
   * DSpaceObject's data-service
   * Display notificiations and reset the form afterwards if successful
   */
  submit(): void {
    this.saving$.next(true);
    this.updateDataService.patch(this.dso, this.form.getOperations(this.arrayMoveChangeAnalyser)).pipe(
      getFirstCompletedRemoteData(),
    ).subscribe((rd: RemoteData<DSpaceObject>) => {
      this.saving$.next(false);
      if (rd.hasFailed) {
        this.notificationsService.error(this.translateService.instant(`${this.dsoType}.edit.metadata.notifications.error.title`), rd.errorMessage);
      } else {
        this.notificationsService.success(
          this.translateService.instant(`${this.dsoType}.edit.metadata.notifications.saved.title`),
          this.translateService.instant(`${this.dsoType}.edit.metadata.notifications.saved.content`),
        );
        this.dso = rd.payload;
        this.initForm();
      }
    });
  }

  /**
   * Confirm the newly added value
   * @param saved Whether or not the value was manually saved (only then, add the value to its metadata field)
   */
  confirmNewValue(saved: boolean): void {
    if (saved) {
      this.setMetadataField();
    }
  }

  /**
   * Set the metadata field of the temporary added new metadata value
   * This will move the new value to its respective parent metadata field
   * Validate the metadata field first
   */
  setMetadataField(): void {
    this.form.resetReinstatable();
    this.loadingFieldValidation$.next(true);
    this.metadataFieldSelectorComponent.validate().subscribe((valid: boolean) => {
      this.loadingFieldValidation$.next(false);
      if (valid) {
        this.form.setMetadataField(this.newMdField);
        this.onValueSaved();
      }
    });
  }

  /**
   * Add a new temporary metadata value
   */
  add(): void {
    this.newMdField = undefined;
    this.form.add();
  }

  /**
   * Discard all changes within the current form
   */
  discard(): void {
    this.form.discard();
    this.onValueSaved();
  }

  /**
   * Restore any changes previously discarded from the form
   */
  reinstate(): void {
    this.form.reinstate();
    this.onValueSaved();
  }

  /**
   * Unsubscribe from any open subscriptions
   */
  ngOnDestroy(): void {
    if (hasValue(this.dsoUpdateSubscription)) {
      this.dsoUpdateSubscription.unsubscribe();
    }
  }

}<|MERGE_RESOLUTION|>--- conflicted
+++ resolved
@@ -1,59 +1,23 @@
-import {
-  Component,
-  Inject,
-  Injector,
-  Input,
-  OnDestroy,
-  OnInit,
-  ViewChild,
-} from '@angular/core';
-import {
-  ActivatedRoute,
-  Data,
-} from '@angular/router';
+import { Component, Inject, Injector, Input, OnDestroy, OnInit, ViewChild } from '@angular/core';
+import { ActivatedRoute, Data } from '@angular/router';
 import { TranslateService } from '@ngx-translate/core';
-import {
-  BehaviorSubject,
-  combineLatest as observableCombineLatest,
-  Observable,
-  Subscription,
-} from 'rxjs';
+import { BehaviorSubject, combineLatest as observableCombineLatest, Observable, Subscription } from 'rxjs';
 import { map } from 'rxjs/operators';
 
 import { ArrayMoveChangeAnalyzer } from '../../core/data/array-move-change-analyzer.service';
 import { DATA_SERVICE_FACTORY } from '../../core/data/base/data-service.decorator';
 import { HALDataService } from '../../core/data/base/hal-data-service.interface';
 import { RemoteData } from '../../core/data/remote-data';
-<<<<<<< HEAD
-import { UpdateDataService } from '../../core/data/update-data.service';
-import { DSpaceObject } from '../../core/shared/dspace-object.model';
-import { GenericConstructor } from '../../core/shared/generic-constructor';
+import { hasNoValue, hasValue } from '../../shared/empty.util';
 import { getFirstCompletedRemoteData } from '../../core/shared/operators';
-=======
-import { hasNoValue, hasValue } from '../../shared/empty.util';
-import { BehaviorSubject } from 'rxjs/internal/BehaviorSubject';
-import {
-  getFirstCompletedRemoteData,
-} from '../../core/shared/operators';
->>>>>>> 230055ce
 import { ResourceType } from '../../core/shared/resource-type';
 import { AlertType } from '../../shared/alert/alert-type';
-import {
-  hasNoValue,
-  hasValue,
-} from '../../shared/empty.util';
 import { NotificationsService } from '../../shared/notifications/notifications.service';
 import { DsoEditMetadataForm } from './dso-edit-metadata-form';
 import { MetadataFieldSelectorComponent } from './metadata-field-selector/metadata-field-selector.component';
-<<<<<<< HEAD
-=======
-import { Observable } from 'rxjs/internal/Observable';
-import { ArrayMoveChangeAnalyzer } from '../../core/data/array-move-change-analyzer.service';
-import { DATA_SERVICE_FACTORY } from '../../core/data/base/data-service.decorator';
 import { GenericConstructor } from '../../core/shared/generic-constructor';
-import { HALDataService } from '../../core/data/base/hal-data-service.interface';
 import { UpdateDataService } from '../../core/data/update-data.service';
->>>>>>> 230055ce
+import { DSpaceObject } from '../../core/shared/dspace-object.model';
 
 @Component({
   selector: 'ds-dso-edit-metadata',
