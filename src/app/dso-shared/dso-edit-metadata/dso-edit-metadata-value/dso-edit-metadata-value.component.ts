--- conflicted
+++ resolved
@@ -45,6 +45,7 @@
 import { DSONameService } from '../../../core/breadcrumbs/dso-name.service';
 import { ItemDataService } from '../../../core/data/item-data.service';
 import { RelationshipDataService } from '../../../core/data/relationship-data.service';
+import { MetadataService } from '../../../core/metadata/metadata.service';
 import { Collection } from '../../../core/shared/collection.model';
 import { ConfidenceType } from '../../../core/shared/confidence-type';
 import { DSpaceObject } from '../../../core/shared/dspace-object.model';
@@ -64,11 +65,6 @@
 import { Vocabulary } from '../../../core/submission/vocabularies/models/vocabulary.model';
 import { VocabularyOptions } from '../../../core/submission/vocabularies/models/vocabulary-options.model';
 import { getItemPageRoute } from '../../../item-page/item-page-routing-paths';
-<<<<<<< HEAD
-import { DSONameService } from '../../../core/breadcrumbs/dso-name.service';
-import { EMPTY } from 'rxjs/internal/observable/empty';
-import { MetadataService } from '../../../core/metadata/metadata.service';
-=======
 import { isNotEmpty } from '../../../shared/empty.util';
 import { DsDynamicOneboxComponent } from '../../../shared/form/builder/ds-dynamic-form-ui/models/onebox/dynamic-onebox.component';
 import {
@@ -90,7 +86,6 @@
   DsoEditMetadataChangeType,
   DsoEditMetadataValue,
 } from '../dso-edit-metadata-form';
->>>>>>> 41eccbbf
 
 @Component({
   selector: 'ds-dso-edit-metadata-value',
@@ -189,13 +184,6 @@
    */
   mdRepresentationName$: Observable<string | null>;
 
-<<<<<<< HEAD
-  constructor(
-    protected relationshipService: RelationshipDataService,
-    protected dsoNameService: DSONameService,
-    protected metadataService: MetadataService,
-  ) {
-=======
   /**
    * Whether or not the authority field is currently being edited
    */
@@ -225,15 +213,17 @@
   private isScrollableVocabulary$: Observable<boolean>;
   private isSuggesterVocabulary$: Observable<boolean>;
 
-  constructor(protected relationshipService: RelationshipDataService,
-              protected dsoNameService: DSONameService,
-              protected vocabularyService: VocabularyService,
-              protected itemService: ItemDataService,
-              protected cdr: ChangeDetectorRef,
-              protected registryService: RegistryService,
-              protected notificationsService: NotificationsService,
-              protected translate: TranslateService) {
->>>>>>> 41eccbbf
+  constructor(
+    protected relationshipService: RelationshipDataService,
+    protected dsoNameService: DSONameService,
+    protected vocabularyService: VocabularyService,
+    protected itemService: ItemDataService,
+    protected cdr: ChangeDetectorRef,
+    protected registryService: RegistryService,
+    protected notificationsService: NotificationsService,
+    protected translate: TranslateService,
+    protected metadataService: MetadataService,
+  ) {
   }
 
   ngOnInit(): void {
