--- conflicted
+++ resolved
@@ -3,7 +3,6 @@
      [ngClass]="{ 'ds-warning': mdValue.reordered || mdValue.change === DsoEditMetadataChangeTypeEnum.UPDATE, 'ds-danger': mdValue.change === DsoEditMetadataChangeTypeEnum.REMOVE, 'ds-success': mdValue.change === DsoEditMetadataChangeTypeEnum.ADD, 'h-100': isOnlyValue }">
   <div class="flex-grow-1 ds-flex-cell ds-value-cell d-flex flex-column" *ngVar="(mdRepresentation$ | async) as mdRepresentation" role="cell">
     <div class="dont-break-out preserve-line-breaks" *ngIf="!mdValue.editing && !mdRepresentation">{{ mdValue.newValue.value }}</div>
-<<<<<<< HEAD
     <ds-dso-edit-metadata-value-field-loader *ngIf="mdValue.editing && !mdRepresentation"
                                              [context]="context"
                                              [dso]="dso"
@@ -14,28 +13,6 @@
                                              (confirm)="confirm.emit($event)"
                                              class="w-100">
     </ds-dso-edit-metadata-value-field-loader>
-=======
-    <textarea class="form-control" rows="5" *ngIf="mdValue.editing && !mdRepresentation && ((isAuthorityControlled() | async) !== true || (enabledFreeTextEditing && (isSuggesterVocabulary() | async) !== true))" [(ngModel)]="mdValue.newValue.value"
-              [attr.aria-label]="(dsoType + '.edit.metadata.edit.value') | translate"
-              [dsDebounce]="300" (onDebounce)="confirm.emit(false)"></textarea>
-    <ds-dynamic-scrollable-dropdown *ngIf="mdValue.editing && (isScrollableVocabulary() | async) && !enabledFreeTextEditing"
-                                    [bindId]="mdField"
-                                    [group]="group"
-                                    [model]="getModel()"
-                                    (change)="onChangeAuthorityField($event)">
-    </ds-dynamic-scrollable-dropdown>
-    <ds-dynamic-onebox *ngIf="mdValue.editing && (((isHierarchicalVocabulary() | async)  && !enabledFreeTextEditing) || (isSuggesterVocabulary() | async))"
-                      [group]="group"
-                      [model]="getModel()"
-                      (change)="onChangeAuthorityField($event)">
-    </ds-dynamic-onebox>
-    <button class="btn btn-secondary mt-2" *ngIf="mdValue.editing && ((isScrollableVocabulary() | async) || (isHierarchicalVocabulary() | async))"
-        [title]="enabledFreeTextEditing ? dsoType + '.edit.metadata.edit.buttons.disable-free-text-editing' : dsoType + '.edit.metadata.edit.buttons.enable-free-text-editing' | translate"
-        (click)="toggleFreeTextEdition()">
-    <i class="fas fa-fw" [ngClass]="enabledFreeTextEditing ? 'fa-lock' : 'fa-unlock'"></i>
-    {{ (enabledFreeTextEditing ? dsoType + '.edit.metadata.edit.buttons.disable-free-text-editing' : dsoType + '.edit.metadata.edit.buttons.enable-free-text-editing') | translate }}
-    </button>
->>>>>>> e976ddb0
     <div *ngIf="!isVirtual && !mdValue.editing && mdValue.newValue.authority && mdValue.newValue.confidence !== ConfidenceTypeEnum.CF_UNSET && mdValue.newValue.confidence !== ConfidenceTypeEnum.CF_NOVALUE">
       <span class="badge bg-light border" >
         <i dsAuthorityConfidenceState
@@ -47,34 +24,6 @@
         {{ dsoType + '.edit.metadata.authority.label' | translate }} {{ mdValue.newValue.authority }}
       </span>
     </div>
-<<<<<<< HEAD
-=======
-    <div class="mt-2" *ngIf=" mdValue.editing && (isAuthorityControlled() | async) && (isSuggesterVocabulary() | async)">
-      <div class="btn-group w-75">
-        <i dsAuthorityConfidenceState
-          class="fas fa-fw p-0 me-1 mt-auto mb-auto"
-          aria-hidden="true"
-          [authorityValue]="mdValue.newValue.confidence"
-          [iconMode]="true"
-      ></i>
-        <input class="form-control form-outline" data-test="authority-input" [(ngModel)]="mdValue.newValue.authority" [disabled]="!editingAuthority"
-              [attr.aria-label]="(dsoType + '.edit.metadata.edit.authority.key') | translate"
-              (change)="onChangeAuthorityKey()" />
-        <button class="btn btn-outline-secondary btn-sm ng-star-inserted" id="metadata-confirm-btn" *ngIf="!editingAuthority"
-                [title]="dsoType + '.edit.metadata.edit.buttons.open-authority-edition' | translate"
-                ngbTooltip="{{ dsoType + '.edit.metadata.edit.buttons.open-authority-edition' | translate }}"
-                (click)="onChangeEditingAuthorityStatus(true)">
-          <i class="fas fa-lock fa-fw"></i>
-        </button>
-        <button class="btn btn-outline-success btn-sm ng-star-inserted" id="metadata-confirm-btn" *ngIf="editingAuthority"
-                [title]="dsoType + '.edit.metadata.edit.buttons.close-authority-edition' | translate"
-                ngbTooltip="{{ dsoType + '.edit.metadata.edit.buttons.close-authority-edition' | translate }}"
-                (click)="onChangeEditingAuthorityStatus(false)">
-          <i class="fas fa-lock-open fa-fw"></i>
-        </button>
-      </div>
-    </div>
->>>>>>> e976ddb0
     <div class="d-flex" *ngIf="mdRepresentation">
       <a class="me-2" target="_blank" [routerLink]="mdRepresentationItemRoute$ | async">{{ mdRepresentationName$ | async }}</a>
       <ds-type-badge [object]="mdRepresentation"></ds-type-badge>
