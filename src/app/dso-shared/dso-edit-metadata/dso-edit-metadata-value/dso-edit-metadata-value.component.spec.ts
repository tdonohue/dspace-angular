import { DsoEditMetadataValueComponent } from './dso-edit-metadata-value.component';
import { ComponentFixture, TestBed, waitForAsync } from '@angular/core/testing';
import { VarDirective } from '../../../shared/utils/var.directive';
import { TranslateModule } from '@ngx-translate/core';
import { RouterTestingModule } from '@angular/router/testing';
import { DebugElement, NO_ERRORS_SCHEMA } from '@angular/core';
import { RelationshipDataService } from '../../../core/data/relationship-data.service';
import { DSONameService } from '../../../core/breadcrumbs/dso-name.service';
import { of } from 'rxjs/internal/observable/of';
import { ItemMetadataRepresentation } from '../../../core/shared/metadata-representation/item/item-metadata-representation.model';
import {
  MetadataValue,
  VIRTUAL_METADATA_PREFIX,
} from '../../../core/shared/metadata.models';
import {
  DsoEditMetadataChangeType,
  DsoEditMetadataValue,
} from '../dso-edit-metadata-form';
import { By } from '@angular/platform-browser';
<<<<<<< HEAD
import { ThemedTypeBadgeComponent } from '../../../shared/object-collection/shared/badges/type-badge/themed-type-badge.component';
=======
import { ItemDataService } from '../../../core/data/item-data.service';
import { Item } from '../../../core/shared/item.model';
import { createSuccessfulRemoteDataObject$ } from '../../../shared/remote-data.utils';
import { Collection } from '../../../core/shared/collection.model';
import { DSpaceObject } from '../../../core/shared/dspace-object.model';
import { Vocabulary } from 'src/app/core/submission/vocabularies/models/vocabulary.model';
import { VocabularyServiceStub } from 'src/app/shared/testing/vocabulary-service.stub';
import { VocabularyService } from 'src/app/core/submission/vocabularies/vocabulary.service';
import { ConfidenceType } from 'src/app/core/shared/confidence-type';
import { DynamicOneboxModel } from 'src/app/shared/form/builder/ds-dynamic-form-ui/models/onebox/dynamic-onebox.model';
import { Observable } from 'rxjs';
import { DynamicScrollableDropdownModel } from 'src/app/shared/form/builder/ds-dynamic-form-ui/models/scrollable-dropdown/dynamic-scrollable-dropdown.model';
import { RegistryService } from 'src/app/core/registry/registry.service';
import { NotificationsService } from 'src/app/shared/notifications/notifications.service';
import { createPaginatedList } from 'src/app/shared/testing/utils.test';
import { MetadataField } from 'src/app/core/metadata/metadata-field.model';
import { MetadataSchema } from 'src/app/core/metadata/metadata-schema.model';
>>>>>>> 061129ec

const EDIT_BTN = 'edit';
const CONFIRM_BTN = 'confirm';
const REMOVE_BTN = 'remove';
const UNDO_BTN = 'undo';
const DRAG_BTN = 'drag';

describe('DsoEditMetadataValueComponent', () => {
  let component: DsoEditMetadataValueComponent;
  let fixture: ComponentFixture<DsoEditMetadataValueComponent>;

  let relationshipService: RelationshipDataService;
  let dsoNameService: DSONameService;
  let vocabularyServiceStub: any;
  let itemService: ItemDataService;
  let registryService: RegistryService;
  let notificationsService: NotificationsService;

  let editMetadataValue: DsoEditMetadataValue;
  let metadataValue: MetadataValue;
  let dso: DSpaceObject;

  const collection =  Object.assign(new Collection(), {
    uuid: 'fake-uuid'
  });

  const item = Object.assign(new Item(), {
    _links: {
      self: { href: 'fake-item-url/item' }
    },
    id: 'item',
    uuid: 'item',
    owningCollection: createSuccessfulRemoteDataObject$(collection)
  });

  const mockVocabularyScrollable: Vocabulary = {
    id: 'scrollable',
    name: 'scrollable',
    scrollable: true,
    hierarchical: false,
    preloadLevel: 0,
    type: 'vocabulary',
    _links: {
      self: {
        href: 'self'
      },
      entries: {
        href: 'entries'
      }
    }
  };

  const mockVocabularyHierarchical: Vocabulary = {
    id: 'hierarchical',
    name: 'hierarchical',
    scrollable: false,
    hierarchical: true,
    preloadLevel: 2,
    type: 'vocabulary',
    _links: {
      self: {
        href: 'self'
      },
      entries: {
        href: 'entries'
      }
    }
  };

  const mockVocabularySuggester: Vocabulary = {
    id: 'suggester',
    name: 'suggester',
    scrollable: false,
    hierarchical: false,
    preloadLevel: 0,
    type: 'vocabulary',
    _links: {
      self: {
        href: 'self'
      },
      entries: {
        href: 'entries'
      }
    }
  };

  let metadataSchema: MetadataSchema;
  let metadataFields: MetadataField[];

  function initServices(): void {
    metadataSchema = Object.assign(new MetadataSchema(), {
      id: 0,
      prefix: 'metadata',
      namespace: 'http://example.com/',
    });
    metadataFields = [
      Object.assign(new MetadataField(), {
        id: 0,
        element: 'regular',
        qualifier: null,
        schema: createSuccessfulRemoteDataObject$(metadataSchema),
      }),
    ];

    relationshipService = jasmine.createSpyObj('relationshipService', {
      resolveMetadataRepresentation: of(
        new ItemMetadataRepresentation(metadataValue)
      ),
    });
    dsoNameService = jasmine.createSpyObj('dsoNameService', {
      getName: 'Related Name',
    });
    itemService = jasmine.createSpyObj('itemService', {
      findByHref: createSuccessfulRemoteDataObject$(item)
    });
    vocabularyServiceStub = new VocabularyServiceStub();
    registryService = jasmine.createSpyObj('registryService', {
      queryMetadataFields: createSuccessfulRemoteDataObject$(createPaginatedList(metadataFields)),
    });
    notificationsService = jasmine.createSpyObj('notificationsService', ['error', 'success']);
  }

  beforeEach(waitForAsync(async () => {
    metadataValue = Object.assign(new MetadataValue(), {
      value: 'Regular Name',
      language: 'en',
      place: 0,
      authority: undefined,
    });
    editMetadataValue = new DsoEditMetadataValue(metadataValue);
    dso = Object.assign(new DSpaceObject(), {
      _links: {
        self: { href: 'fake-dso-url/dso' }
      },
    });

    initServices();

    await TestBed.configureTestingModule({
      imports: [
        TranslateModule.forRoot(),
        RouterTestingModule.withRoutes([]),
        DsoEditMetadataValueComponent,
        VarDirective,
      ],
      providers: [
        { provide: RelationshipDataService, useValue: relationshipService },
        { provide: DSONameService, useValue: dsoNameService },
        { provide: VocabularyService, useValue: vocabularyServiceStub },
        { provide: ItemDataService, useValue: itemService },
        { provide: RegistryService, useValue: registryService },
        { provide: NotificationsService, useValue: notificationsService },
      ],
      schemas: [NO_ERRORS_SCHEMA],
    })
      .overrideComponent(DsoEditMetadataValueComponent, {
        remove: {
          imports: [ThemedTypeBadgeComponent],
        },
      })
      .compileComponents();
  }));

  beforeEach(() => {
    fixture = TestBed.createComponent(DsoEditMetadataValueComponent);
    component = fixture.componentInstance;
    component.mdValue = editMetadataValue;
    component.dso = dso;
    component.saving$ = of(false);
    fixture.detectChanges();
  });

  it('should not show a badge', () => {
    expect(
      fixture.debugElement.query(By.css('ds-themed-type-badge'))
    ).toBeNull();
  });

  describe('when no changes have been made', () => {
    assertButton(EDIT_BTN, true, false);
    assertButton(CONFIRM_BTN, false);
    assertButton(REMOVE_BTN, true, false);
    assertButton(UNDO_BTN, true, true);
    assertButton(DRAG_BTN, true, false);
  });

  describe('when this is the only metadata value within its field', () => {
    beforeEach(() => {
      component.isOnlyValue = true;
      fixture.detectChanges();
    });

    assertButton(DRAG_BTN, true, true);
  });

  describe('when the value is marked for removal', () => {
    beforeEach(() => {
      editMetadataValue.change = DsoEditMetadataChangeType.REMOVE;
      fixture.detectChanges();
    });

    assertButton(REMOVE_BTN, true, true);
    assertButton(UNDO_BTN, true, false);
  });

  describe('when the value is being edited', () => {
    beforeEach(() => {
      editMetadataValue.editing = true;
      fixture.detectChanges();
    });

    assertButton(EDIT_BTN, false);
    assertButton(CONFIRM_BTN, true, false);
    assertButton(UNDO_BTN, true, false);
  });

  describe('when the value is new', () => {
    beforeEach(() => {
      editMetadataValue.change = DsoEditMetadataChangeType.ADD;
      fixture.detectChanges();
    });

    assertButton(REMOVE_BTN, true, false);
    assertButton(UNDO_BTN, true, false);
  });

  describe('when the metadata value is virtual', () => {
    beforeEach(() => {
      metadataValue = Object.assign(new MetadataValue(), {
        value: 'Virtual Name',
        language: 'en',
        place: 0,
        authority: `${VIRTUAL_METADATA_PREFIX}authority-key`,
      });
      editMetadataValue = new DsoEditMetadataValue(metadataValue);
      component.mdValue = editMetadataValue;
      component.ngOnInit();
      fixture.detectChanges();
    });

    it('should show a badge', () => {
      expect(
        fixture.debugElement.query(By.css('ds-themed-type-badge'))
      ).toBeTruthy();
    });

    assertButton(EDIT_BTN, true, true);
    assertButton(CONFIRM_BTN, false);
    assertButton(REMOVE_BTN, true, true);
    assertButton(UNDO_BTN, true, true);
    assertButton(DRAG_BTN, true, false);
  });

<<<<<<< HEAD
  function assertButton(
    name: string,
    exists: boolean,
    disabled: boolean = false
  ): void {
=======
  describe('when the metadata field not uses a vocabulary and is editing', () => {
    beforeEach(waitForAsync(() => {
      spyOn(vocabularyServiceStub, 'getVocabularyByMetadataAndCollection').and.returnValue(createSuccessfulRemoteDataObject$(null, 204));
      metadataValue = Object.assign(new MetadataValue(), {
        value: 'Regular value',
        language: 'en',
        place: 0,
        authority: null,
      });
      editMetadataValue = new DsoEditMetadataValue(metadataValue);
      editMetadataValue.editing = true;
      component.mdValue = editMetadataValue;
      component.mdField = 'metadata.regular';
      component.ngOnInit();
      fixture.detectChanges();
    }));

    it('should render a textarea', () => {
      expect(vocabularyServiceStub.getVocabularyByMetadataAndCollection).toHaveBeenCalled();
      expect(fixture.debugElement.query(By.css('textarea'))).toBeTruthy();
    });
  });

  describe('when the metadata field uses a scrollable vocabulary and is editing', () => {
    beforeEach(waitForAsync(() => {
      spyOn(vocabularyServiceStub, 'getVocabularyByMetadataAndCollection').and.returnValue(createSuccessfulRemoteDataObject$(mockVocabularyScrollable));
      metadataValue = Object.assign(new MetadataValue(), {
        value: 'Authority Controlled value',
        language: 'en',
        place: 0,
        authority: null,
      });
      editMetadataValue = new DsoEditMetadataValue(metadataValue);
      editMetadataValue.editing = true;
      component.mdValue = editMetadataValue;
      component.mdField = 'metadata.scrollable';
      component.ngOnInit();
      fixture.detectChanges();
    }));

    it('should render the DsDynamicScrollableDropdownComponent', () => {
      expect(vocabularyServiceStub.getVocabularyByMetadataAndCollection).toHaveBeenCalled();
      expect(fixture.debugElement.query(By.css('ds-dynamic-scrollable-dropdown'))).toBeTruthy();
    });

    it('getModel should return a DynamicScrollableDropdownModel', () => {
      const result = component.getModel();

      expect(result instanceof Observable).toBe(true);

      result.subscribe((model) => {
        expect(model instanceof DynamicScrollableDropdownModel).toBe(true);
        expect(model.vocabularyOptions.name).toBe(mockVocabularyScrollable.name);
      });
    });
  });

  describe('when the  metadata field uses a hierarchical vocabulary and is editing', () => {
    beforeEach(waitForAsync(() => {
      spyOn(vocabularyServiceStub, 'getVocabularyByMetadataAndCollection').and.returnValue(createSuccessfulRemoteDataObject$(mockVocabularyHierarchical));
      metadataValue = Object.assign(new MetadataValue(), {
        value: 'Authority Controlled value',
        language: 'en',
        place: 0,
        authority: null,
      });
      editMetadataValue = new DsoEditMetadataValue(metadataValue);
      editMetadataValue.editing = true;
      component.mdValue = editMetadataValue;
      component.mdField = 'metadata.hierarchical';
      component.ngOnInit();
      fixture.detectChanges();
    }));

    it('should render the DsDynamicOneboxComponent', () => {
      expect(vocabularyServiceStub.getVocabularyByMetadataAndCollection).toHaveBeenCalled();
      expect(fixture.debugElement.query(By.css('ds-dynamic-onebox'))).toBeTruthy();
    });

    it('getModel should return a DynamicOneboxModel', () => {
      const result = component.getModel();

      expect(result instanceof Observable).toBe(true);

      result.subscribe((model) => {
        expect(model instanceof DynamicOneboxModel).toBe(true);
        expect(model.vocabularyOptions.name).toBe(mockVocabularyHierarchical.name);
      });
    });
  });

  describe('when the metadata field uses a suggester vocabulary and is editing', () => {
    beforeEach(waitForAsync(() => {
      spyOn(vocabularyServiceStub, 'getVocabularyByMetadataAndCollection').and.returnValue(createSuccessfulRemoteDataObject$(mockVocabularySuggester));
      spyOn(component.confirm, 'emit');
      metadataValue = Object.assign(new MetadataValue(), {
        value: 'Authority Controlled value',
        language: 'en',
        place: 0,
        authority: 'authority-key',
        confidence: ConfidenceType.CF_UNCERTAIN
      });
      editMetadataValue = new DsoEditMetadataValue(metadataValue);
      editMetadataValue.editing = true;
      component.mdValue = editMetadataValue;
      component.mdField = 'metadata.suggester';
      component.ngOnInit();
      fixture.detectChanges();
    }));

    it('should render the DsDynamicOneboxComponent', () => {
      expect(vocabularyServiceStub.getVocabularyByMetadataAndCollection).toHaveBeenCalled();
      expect(fixture.debugElement.query(By.css('ds-dynamic-onebox'))).toBeTruthy();
    });

    it('getModel should return a DynamicOneboxModel', () => {
      const result = component.getModel();

      expect(result instanceof Observable).toBe(true);

      result.subscribe((model) => {
        expect(model instanceof DynamicOneboxModel).toBe(true);
        expect(model.vocabularyOptions.name).toBe(mockVocabularySuggester.name);
      });
    });

    describe('authority key edition', () => {

      it('should update confidence to CF_NOVALUE when authority is cleared', () => {
        component.mdValue.newValue.authority = '';

        component.onChangeAuthorityKey();

        expect(component.mdValue.newValue.confidence).toBe(ConfidenceType.CF_NOVALUE);
        expect(component.confirm.emit).toHaveBeenCalledWith(false);
      });

      it('should update confidence to CF_ACCEPTED when authority key is edited', () => {
        component.mdValue.newValue.authority = 'newAuthority';
        component.mdValue.originalValue.authority = 'oldAuthority';

        component.onChangeAuthorityKey();

        expect(component.mdValue.newValue.confidence).toBe(ConfidenceType.CF_ACCEPTED);
        expect(component.confirm.emit).toHaveBeenCalledWith(false);
      });

      it('should not update confidence when authority key remains the same', () => {
        component.mdValue.newValue.authority = 'sameAuthority';
        component.mdValue.originalValue.authority = 'sameAuthority';

        component.onChangeAuthorityKey();

        expect(component.mdValue.newValue.confidence).toBe(ConfidenceType.CF_UNCERTAIN);
        expect(component.confirm.emit).not.toHaveBeenCalled();
      });

      it('should call onChangeEditingAuthorityStatus with true when clicking the lock button', () => {
        spyOn(component, 'onChangeEditingAuthorityStatus');
        const lockButton = fixture.nativeElement.querySelector('#metadata-confirm-btn');

        lockButton.click();

        expect(component.onChangeEditingAuthorityStatus).toHaveBeenCalledWith(true);
      });

      it('should disable the input when editingAuthority is false', () => {
        component.editingAuthority = false;

        fixture.detectChanges();

        const inputElement = fixture.nativeElement.querySelector('input');
        expect(inputElement.disabled).toBe(true);
      });

      it('should enable the input when editingAuthority is true', () => {
        component.editingAuthority = true;

        fixture.detectChanges();

        const inputElement = fixture.nativeElement.querySelector('input');
        expect(inputElement.disabled).toBe(false);
      });

      it('should update mdValue.newValue properties when authority is present', () => {
        const event = {
          value: 'Some value',
          authority: 'Some authority',
        };

        component.onChangeAuthorityField(event);

        expect(component.mdValue.newValue.value).toBe(event.value);
        expect(component.mdValue.newValue.authority).toBe(event.authority);
        expect(component.mdValue.newValue.confidence).toBe(ConfidenceType.CF_ACCEPTED);
        expect(component.confirm.emit).toHaveBeenCalledWith(false);
      });

      it('should update mdValue.newValue properties when authority is not present', () => {
        const event = {
          value: 'Some value',
          authority: null,
        };

        component.onChangeAuthorityField(event);

        expect(component.mdValue.newValue.value).toBe(event.value);
        expect(component.mdValue.newValue.authority).toBeNull();
        expect(component.mdValue.newValue.confidence).toBe(ConfidenceType.CF_UNSET);
        expect(component.confirm.emit).toHaveBeenCalledWith(false);
      });

    });

  });

  function assertButton(name: string, exists: boolean, disabled: boolean = false): void {
>>>>>>> 061129ec
    describe(`${name} button`, () => {
      let btn: DebugElement;

      beforeEach(() => {
        btn = fixture.debugElement.query(By.css(`button[data-test="metadata-${name}-btn"]`));
      });

      if (exists) {
        it('should exist', () => {
          expect(btn).toBeTruthy();
        });

        it(`should${disabled ? ' ' : ' not '}be disabled`, () => {
          expect(btn.nativeElement.disabled).toBe(disabled);
        });
      } else {
        it('should not exist', () => {
          expect(btn).toBeNull();
        });
      }
    });
  }
});<|MERGE_RESOLUTION|>--- conflicted
+++ resolved
@@ -17,9 +17,6 @@
   DsoEditMetadataValue,
 } from '../dso-edit-metadata-form';
 import { By } from '@angular/platform-browser';
-<<<<<<< HEAD
-import { ThemedTypeBadgeComponent } from '../../../shared/object-collection/shared/badges/type-badge/themed-type-badge.component';
-=======
 import { ItemDataService } from '../../../core/data/item-data.service';
 import { Item } from '../../../core/shared/item.model';
 import { createSuccessfulRemoteDataObject$ } from '../../../shared/remote-data.utils';
@@ -37,7 +34,7 @@
 import { createPaginatedList } from 'src/app/shared/testing/utils.test';
 import { MetadataField } from 'src/app/core/metadata/metadata-field.model';
 import { MetadataSchema } from 'src/app/core/metadata/metadata-schema.model';
->>>>>>> 061129ec
+import { ThemedTypeBadgeComponent } from '../../../shared/object-collection/shared/badges/type-badge/themed-type-badge.component';
 
 const EDIT_BTN = 'edit';
 const CONFIRM_BTN = 'confirm';
@@ -291,13 +288,6 @@
     assertButton(DRAG_BTN, true, false);
   });
 
-<<<<<<< HEAD
-  function assertButton(
-    name: string,
-    exists: boolean,
-    disabled: boolean = false
-  ): void {
-=======
   describe('when the metadata field not uses a vocabulary and is editing', () => {
     beforeEach(waitForAsync(() => {
       spyOn(vocabularyServiceStub, 'getVocabularyByMetadataAndCollection').and.returnValue(createSuccessfulRemoteDataObject$(null, 204));
@@ -515,7 +505,6 @@
   });
 
   function assertButton(name: string, exists: boolean, disabled: boolean = false): void {
->>>>>>> 061129ec
     describe(`${name} button`, () => {
       let btn: DebugElement;
 
