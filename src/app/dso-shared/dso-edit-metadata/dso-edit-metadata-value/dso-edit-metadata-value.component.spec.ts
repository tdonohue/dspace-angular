<<<<<<< HEAD
import { DsoEditMetadataValueComponent } from './dso-edit-metadata-value.component';
import { ComponentFixture, TestBed, waitForAsync } from '@angular/core/testing';
import { VarDirective } from '../../../shared/utils/var.directive';
import { TranslateModule } from '@ngx-translate/core';
import { RouterTestingModule } from '@angular/router/testing';
import { DebugElement, NO_ERRORS_SCHEMA } from '@angular/core';
import { RelationshipDataService } from '../../../core/data/relationship-data.service';
import { DSONameService } from '../../../core/breadcrumbs/dso-name.service';
import { of } from 'rxjs/internal/observable/of';
import { ItemMetadataRepresentation } from '../../../core/shared/metadata-representation/item/item-metadata-representation.model';
import {
  MetadataValue,
  VIRTUAL_METADATA_PREFIX,
} from '../../../core/shared/metadata.models';
import {
  DsoEditMetadataChangeType,
  DsoEditMetadataValue,
} from '../dso-edit-metadata-form';
=======
import {
  DebugElement,
  NO_ERRORS_SCHEMA,
} from '@angular/core';
import {
  ComponentFixture,
  TestBed,
  waitForAsync,
} from '@angular/core/testing';
>>>>>>> a8f31948
import { By } from '@angular/platform-browser';
import { RouterTestingModule } from '@angular/router/testing';
import { TranslateModule } from '@ngx-translate/core';
import {
  Observable,
  of,
} from 'rxjs';
import { MetadataField } from 'src/app/core/metadata/metadata-field.model';
import { MetadataSchema } from 'src/app/core/metadata/metadata-schema.model';
import { RegistryService } from 'src/app/core/registry/registry.service';
import { ConfidenceType } from 'src/app/core/shared/confidence-type';
import { Vocabulary } from 'src/app/core/submission/vocabularies/models/vocabulary.model';
import { VocabularyService } from 'src/app/core/submission/vocabularies/vocabulary.service';
import { DynamicOneboxModel } from 'src/app/shared/form/builder/ds-dynamic-form-ui/models/onebox/dynamic-onebox.model';
import { DynamicScrollableDropdownModel } from 'src/app/shared/form/builder/ds-dynamic-form-ui/models/scrollable-dropdown/dynamic-scrollable-dropdown.model';
import { NotificationsService } from 'src/app/shared/notifications/notifications.service';
import { createPaginatedList } from 'src/app/shared/testing/utils.test';
<<<<<<< HEAD
import { MetadataField } from 'src/app/core/metadata/metadata-field.model';
import { MetadataSchema } from 'src/app/core/metadata/metadata-schema.model';
import { ThemedTypeBadgeComponent } from '../../../shared/object-collection/shared/badges/type-badge/themed-type-badge.component';
=======
import { VocabularyServiceStub } from 'src/app/shared/testing/vocabulary-service.stub';

import { DSONameService } from '../../../core/breadcrumbs/dso-name.service';
import { ItemDataService } from '../../../core/data/item-data.service';
import { RelationshipDataService } from '../../../core/data/relationship-data.service';
import { Collection } from '../../../core/shared/collection.model';
import { DSpaceObject } from '../../../core/shared/dspace-object.model';
import { Item } from '../../../core/shared/item.model';
import {
  MetadataValue,
  VIRTUAL_METADATA_PREFIX,
} from '../../../core/shared/metadata.models';
import { ItemMetadataRepresentation } from '../../../core/shared/metadata-representation/item/item-metadata-representation.model';
import { createSuccessfulRemoteDataObject$ } from '../../../shared/remote-data.utils';
import { VarDirective } from '../../../shared/utils/var.directive';
import {
  DsoEditMetadataChangeType,
  DsoEditMetadataValue,
} from '../dso-edit-metadata-form';
import { DsoEditMetadataValueComponent } from './dso-edit-metadata-value.component';
>>>>>>> a8f31948

const EDIT_BTN = 'edit';
const CONFIRM_BTN = 'confirm';
const REMOVE_BTN = 'remove';
const UNDO_BTN = 'undo';
const DRAG_BTN = 'drag';

describe('DsoEditMetadataValueComponent', () => {
  let component: DsoEditMetadataValueComponent;
  let fixture: ComponentFixture<DsoEditMetadataValueComponent>;

  let relationshipService: RelationshipDataService;
  let dsoNameService: DSONameService;
  let vocabularyServiceStub: any;
  let itemService: ItemDataService;
  let registryService: RegistryService;
  let notificationsService: NotificationsService;

  let editMetadataValue: DsoEditMetadataValue;
  let metadataValue: MetadataValue;
  let dso: DSpaceObject;

  const collection =  Object.assign(new Collection(), {
    uuid: 'fake-uuid',
  });

  const item = Object.assign(new Item(), {
    _links: {
      self: { href: 'fake-item-url/item' },
    },
    id: 'item',
    uuid: 'item',
    owningCollection: createSuccessfulRemoteDataObject$(collection),
  });

  const mockVocabularyScrollable: Vocabulary = {
    id: 'scrollable',
    name: 'scrollable',
    scrollable: true,
    hierarchical: false,
    preloadLevel: 0,
    type: 'vocabulary',
    _links: {
      self: {
        href: 'self',
      },
      entries: {
        href: 'entries',
      },
    },
  };

  const mockVocabularyHierarchical: Vocabulary = {
    id: 'hierarchical',
    name: 'hierarchical',
    scrollable: false,
    hierarchical: true,
    preloadLevel: 2,
    type: 'vocabulary',
    _links: {
      self: {
        href: 'self',
      },
      entries: {
        href: 'entries',
      },
    },
  };

  const mockVocabularySuggester: Vocabulary = {
    id: 'suggester',
    name: 'suggester',
    scrollable: false,
    hierarchical: false,
    preloadLevel: 0,
    type: 'vocabulary',
    _links: {
      self: {
        href: 'self',
      },
      entries: {
        href: 'entries',
      },
    },
  };

  let metadataSchema: MetadataSchema;
  let metadataFields: MetadataField[];

  function initServices(): void {
    metadataSchema = Object.assign(new MetadataSchema(), {
      id: 0,
      prefix: 'metadata',
      namespace: 'http://example.com/',
    });
    metadataFields = [
      Object.assign(new MetadataField(), {
        id: 0,
        element: 'regular',
        qualifier: null,
        schema: createSuccessfulRemoteDataObject$(metadataSchema),
      }),
    ];

    relationshipService = jasmine.createSpyObj('relationshipService', {
      resolveMetadataRepresentation: of(
        new ItemMetadataRepresentation(metadataValue)
      ),
    });
    dsoNameService = jasmine.createSpyObj('dsoNameService', {
      getName: 'Related Name',
    });
    itemService = jasmine.createSpyObj('itemService', {
      findByHref: createSuccessfulRemoteDataObject$(item),
    });
    vocabularyServiceStub = new VocabularyServiceStub();
    registryService = jasmine.createSpyObj('registryService', {
      queryMetadataFields: createSuccessfulRemoteDataObject$(createPaginatedList(metadataFields)),
    });
    notificationsService = jasmine.createSpyObj('notificationsService', ['error', 'success']);
  }

  beforeEach(waitForAsync(async () => {
    metadataValue = Object.assign(new MetadataValue(), {
      value: 'Regular Name',
      language: 'en',
      place: 0,
      authority: undefined,
    });
    editMetadataValue = new DsoEditMetadataValue(metadataValue);
    dso = Object.assign(new DSpaceObject(), {
      _links: {
        self: { href: 'fake-dso-url/dso' },
      },
    });

    initServices();

    await TestBed.configureTestingModule({
      imports: [
        TranslateModule.forRoot(),
        RouterTestingModule.withRoutes([]),
        DsoEditMetadataValueComponent,
        VarDirective,
      ],
      providers: [
        { provide: RelationshipDataService, useValue: relationshipService },
        { provide: DSONameService, useValue: dsoNameService },
        { provide: VocabularyService, useValue: vocabularyServiceStub },
        { provide: ItemDataService, useValue: itemService },
        { provide: RegistryService, useValue: registryService },
        { provide: NotificationsService, useValue: notificationsService },
      ],
      schemas: [NO_ERRORS_SCHEMA],
<<<<<<< HEAD
    })
      .overrideComponent(DsoEditMetadataValueComponent, {
        remove: {
          imports: [ThemedTypeBadgeComponent],
        },
      })
      .compileComponents();
=======
    }).compileComponents();
>>>>>>> a8f31948
  }));

  beforeEach(() => {
    fixture = TestBed.createComponent(DsoEditMetadataValueComponent);
    component = fixture.componentInstance;
    component.mdValue = editMetadataValue;
    component.dso = dso;
    component.saving$ = of(false);
    fixture.detectChanges();
  });

  it('should not show a badge', () => {
    expect(
      fixture.debugElement.query(By.css('ds-themed-type-badge'))
    ).toBeNull();
  });

  describe('when no changes have been made', () => {
    assertButton(EDIT_BTN, true, false);
    assertButton(CONFIRM_BTN, false);
    assertButton(REMOVE_BTN, true, false);
    assertButton(UNDO_BTN, true, true);
    assertButton(DRAG_BTN, true, false);
  });

  describe('when this is the only metadata value within its field', () => {
    beforeEach(() => {
      component.isOnlyValue = true;
      fixture.detectChanges();
    });

    assertButton(DRAG_BTN, true, true);
  });

  describe('when the value is marked for removal', () => {
    beforeEach(() => {
      editMetadataValue.change = DsoEditMetadataChangeType.REMOVE;
      fixture.detectChanges();
    });

    assertButton(REMOVE_BTN, true, true);
    assertButton(UNDO_BTN, true, false);
  });

  describe('when the value is being edited', () => {
    beforeEach(() => {
      editMetadataValue.editing = true;
      fixture.detectChanges();
    });

    assertButton(EDIT_BTN, false);
    assertButton(CONFIRM_BTN, true, false);
    assertButton(UNDO_BTN, true, false);
  });

  describe('when the value is new', () => {
    beforeEach(() => {
      editMetadataValue.change = DsoEditMetadataChangeType.ADD;
      fixture.detectChanges();
    });

    assertButton(REMOVE_BTN, true, false);
    assertButton(UNDO_BTN, true, false);
  });

  describe('when the metadata value is virtual', () => {
    beforeEach(() => {
      metadataValue = Object.assign(new MetadataValue(), {
        value: 'Virtual Name',
        language: 'en',
        place: 0,
        authority: `${VIRTUAL_METADATA_PREFIX}authority-key`,
      });
      editMetadataValue = new DsoEditMetadataValue(metadataValue);
      component.mdValue = editMetadataValue;
      component.ngOnInit();
      fixture.detectChanges();
    });

    it('should show a badge', () => {
      expect(
        fixture.debugElement.query(By.css('ds-themed-type-badge'))
      ).toBeTruthy();
    });

    assertButton(EDIT_BTN, true, true);
    assertButton(CONFIRM_BTN, false);
    assertButton(REMOVE_BTN, true, true);
    assertButton(UNDO_BTN, true, true);
    assertButton(DRAG_BTN, true, false);
  });

  describe('when the metadata field not uses a vocabulary and is editing', () => {
    beforeEach(waitForAsync(() => {
      spyOn(vocabularyServiceStub, 'getVocabularyByMetadataAndCollection').and.returnValue(createSuccessfulRemoteDataObject$(null, 204));
      metadataValue = Object.assign(new MetadataValue(), {
        value: 'Regular value',
        language: 'en',
        place: 0,
        authority: null,
      });
      editMetadataValue = new DsoEditMetadataValue(metadataValue);
      editMetadataValue.editing = true;
      component.mdValue = editMetadataValue;
      component.mdField = 'metadata.regular';
      component.ngOnInit();
      fixture.detectChanges();
    }));

    it('should render a textarea', () => {
      expect(vocabularyServiceStub.getVocabularyByMetadataAndCollection).toHaveBeenCalled();
      expect(fixture.debugElement.query(By.css('textarea'))).toBeTruthy();
    });
  });

  describe('when the metadata field uses a scrollable vocabulary and is editing', () => {
    beforeEach(waitForAsync(() => {
      spyOn(vocabularyServiceStub, 'getVocabularyByMetadataAndCollection').and.returnValue(createSuccessfulRemoteDataObject$(mockVocabularyScrollable));
      metadataValue = Object.assign(new MetadataValue(), {
        value: 'Authority Controlled value',
        language: 'en',
        place: 0,
        authority: null,
      });
      editMetadataValue = new DsoEditMetadataValue(metadataValue);
      editMetadataValue.editing = true;
      component.mdValue = editMetadataValue;
      component.mdField = 'metadata.scrollable';
      component.ngOnInit();
      fixture.detectChanges();
    }));

    it('should render the DsDynamicScrollableDropdownComponent', () => {
      expect(vocabularyServiceStub.getVocabularyByMetadataAndCollection).toHaveBeenCalled();
      expect(fixture.debugElement.query(By.css('ds-dynamic-scrollable-dropdown'))).toBeTruthy();
    });

    it('getModel should return a DynamicScrollableDropdownModel', () => {
      const result = component.getModel();

      expect(result instanceof Observable).toBe(true);

      result.subscribe((model) => {
        expect(model instanceof DynamicScrollableDropdownModel).toBe(true);
        expect(model.vocabularyOptions.name).toBe(mockVocabularyScrollable.name);
      });
    });
  });

  describe('when the  metadata field uses a hierarchical vocabulary and is editing', () => {
    beforeEach(waitForAsync(() => {
      spyOn(vocabularyServiceStub, 'getVocabularyByMetadataAndCollection').and.returnValue(createSuccessfulRemoteDataObject$(mockVocabularyHierarchical));
      metadataValue = Object.assign(new MetadataValue(), {
        value: 'Authority Controlled value',
        language: 'en',
        place: 0,
        authority: null,
      });
      editMetadataValue = new DsoEditMetadataValue(metadataValue);
      editMetadataValue.editing = true;
      component.mdValue = editMetadataValue;
      component.mdField = 'metadata.hierarchical';
      component.ngOnInit();
      fixture.detectChanges();
    }));

    it('should render the DsDynamicOneboxComponent', () => {
      expect(vocabularyServiceStub.getVocabularyByMetadataAndCollection).toHaveBeenCalled();
      expect(fixture.debugElement.query(By.css('ds-dynamic-onebox'))).toBeTruthy();
    });

    it('getModel should return a DynamicOneboxModel', () => {
      const result = component.getModel();

      expect(result instanceof Observable).toBe(true);

      result.subscribe((model) => {
        expect(model instanceof DynamicOneboxModel).toBe(true);
        expect(model.vocabularyOptions.name).toBe(mockVocabularyHierarchical.name);
      });
    });
  });

  describe('when the metadata field uses a suggester vocabulary and is editing', () => {
    beforeEach(waitForAsync(() => {
      spyOn(vocabularyServiceStub, 'getVocabularyByMetadataAndCollection').and.returnValue(createSuccessfulRemoteDataObject$(mockVocabularySuggester));
      spyOn(component.confirm, 'emit');
      metadataValue = Object.assign(new MetadataValue(), {
        value: 'Authority Controlled value',
        language: 'en',
        place: 0,
        authority: 'authority-key',
        confidence: ConfidenceType.CF_UNCERTAIN,
      });
      editMetadataValue = new DsoEditMetadataValue(metadataValue);
      editMetadataValue.editing = true;
      component.mdValue = editMetadataValue;
      component.mdField = 'metadata.suggester';
      component.ngOnInit();
      fixture.detectChanges();
    }));

    it('should render the DsDynamicOneboxComponent', () => {
      expect(vocabularyServiceStub.getVocabularyByMetadataAndCollection).toHaveBeenCalled();
      expect(fixture.debugElement.query(By.css('ds-dynamic-onebox'))).toBeTruthy();
    });

    it('getModel should return a DynamicOneboxModel', () => {
      const result = component.getModel();

      expect(result instanceof Observable).toBe(true);

      result.subscribe((model) => {
        expect(model instanceof DynamicOneboxModel).toBe(true);
        expect(model.vocabularyOptions.name).toBe(mockVocabularySuggester.name);
      });
    });

    describe('authority key edition', () => {

      it('should update confidence to CF_NOVALUE when authority is cleared', () => {
        component.mdValue.newValue.authority = '';

        component.onChangeAuthorityKey();

        expect(component.mdValue.newValue.confidence).toBe(ConfidenceType.CF_NOVALUE);
        expect(component.confirm.emit).toHaveBeenCalledWith(false);
      });

      it('should update confidence to CF_ACCEPTED when authority key is edited', () => {
        component.mdValue.newValue.authority = 'newAuthority';
        component.mdValue.originalValue.authority = 'oldAuthority';

        component.onChangeAuthorityKey();

        expect(component.mdValue.newValue.confidence).toBe(ConfidenceType.CF_ACCEPTED);
        expect(component.confirm.emit).toHaveBeenCalledWith(false);
      });

      it('should not update confidence when authority key remains the same', () => {
        component.mdValue.newValue.authority = 'sameAuthority';
        component.mdValue.originalValue.authority = 'sameAuthority';

        component.onChangeAuthorityKey();

        expect(component.mdValue.newValue.confidence).toBe(ConfidenceType.CF_UNCERTAIN);
        expect(component.confirm.emit).not.toHaveBeenCalled();
      });

      it('should call onChangeEditingAuthorityStatus with true when clicking the lock button', () => {
        spyOn(component, 'onChangeEditingAuthorityStatus');
        const lockButton = fixture.nativeElement.querySelector('#metadata-confirm-btn');

        lockButton.click();

        expect(component.onChangeEditingAuthorityStatus).toHaveBeenCalledWith(true);
      });

      it('should disable the input when editingAuthority is false', () => {
        component.editingAuthority = false;

        fixture.detectChanges();

        const inputElement = fixture.nativeElement.querySelector('input');
        expect(inputElement.disabled).toBe(true);
      });

      it('should enable the input when editingAuthority is true', () => {
        component.editingAuthority = true;

        fixture.detectChanges();

        const inputElement = fixture.nativeElement.querySelector('input');
        expect(inputElement.disabled).toBe(false);
      });

      it('should update mdValue.newValue properties when authority is present', () => {
        const event = {
          value: 'Some value',
          authority: 'Some authority',
        };

        component.onChangeAuthorityField(event);

        expect(component.mdValue.newValue.value).toBe(event.value);
        expect(component.mdValue.newValue.authority).toBe(event.authority);
        expect(component.mdValue.newValue.confidence).toBe(ConfidenceType.CF_ACCEPTED);
        expect(component.confirm.emit).toHaveBeenCalledWith(false);
      });

      it('should update mdValue.newValue properties when authority is not present', () => {
        const event = {
          value: 'Some value',
          authority: null,
        };

        component.onChangeAuthorityField(event);

        expect(component.mdValue.newValue.value).toBe(event.value);
        expect(component.mdValue.newValue.authority).toBeNull();
        expect(component.mdValue.newValue.confidence).toBe(ConfidenceType.CF_UNSET);
        expect(component.confirm.emit).toHaveBeenCalledWith(false);
      });

    });

  });

  function assertButton(name: string, exists: boolean, disabled: boolean = false): void {
    describe(`${name} button`, () => {
      let btn: DebugElement;

      beforeEach(() => {
        btn = fixture.debugElement.query(By.css(`button[data-test="metadata-${name}-btn"]`));
      });

      if (exists) {
        it('should exist', () => {
          expect(btn).toBeTruthy();
        });

        it(`should${disabled ? ' ' : ' not '}be disabled`, () => {
          expect(btn.nativeElement.disabled).toBe(disabled);
        });
      } else {
        it('should not exist', () => {
          expect(btn).toBeNull();
        });
      }
    });
  }
});<|MERGE_RESOLUTION|>--- conflicted
+++ resolved
@@ -1,7 +1,14 @@
-<<<<<<< HEAD
-import { DsoEditMetadataValueComponent } from './dso-edit-metadata-value.component';
-import { ComponentFixture, TestBed, waitForAsync } from '@angular/core/testing';
-import { VarDirective } from '../../../shared/utils/var.directive';
+import {
+  DebugElement,
+  NO_ERRORS_SCHEMA,
+} from '@angular/core';
+import {
+  ComponentFixture,
+  TestBed,
+  waitForAsync,
+} from '@angular/core/testing';
+import { By } from '@angular/platform-browser';
+import { RouterTestingModule } from '@angular/router/testing';
 import { TranslateModule } from '@ngx-translate/core';
 import { RouterTestingModule } from '@angular/router/testing';
 import { DebugElement, NO_ERRORS_SCHEMA } from '@angular/core';
@@ -17,20 +24,12 @@
   DsoEditMetadataChangeType,
   DsoEditMetadataValue,
 } from '../dso-edit-metadata-form';
-=======
-import {
-  DebugElement,
-  NO_ERRORS_SCHEMA,
-} from '@angular/core';
-import {
-  ComponentFixture,
-  TestBed,
-  waitForAsync,
-} from '@angular/core/testing';
->>>>>>> a8f31948
 import { By } from '@angular/platform-browser';
-import { RouterTestingModule } from '@angular/router/testing';
-import { TranslateModule } from '@ngx-translate/core';
+import { ItemDataService } from '../../../core/data/item-data.service';
+import { Item } from '../../../core/shared/item.model';
+import { createSuccessfulRemoteDataObject$ } from '../../../shared/remote-data.utils';
+import { Collection } from '../../../core/shared/collection.model';
+import { DSpaceObject } from '../../../core/shared/dspace-object.model';
 import {
   Observable,
   of,
@@ -45,11 +44,6 @@
 import { DynamicScrollableDropdownModel } from 'src/app/shared/form/builder/ds-dynamic-form-ui/models/scrollable-dropdown/dynamic-scrollable-dropdown.model';
 import { NotificationsService } from 'src/app/shared/notifications/notifications.service';
 import { createPaginatedList } from 'src/app/shared/testing/utils.test';
-<<<<<<< HEAD
-import { MetadataField } from 'src/app/core/metadata/metadata-field.model';
-import { MetadataSchema } from 'src/app/core/metadata/metadata-schema.model';
-import { ThemedTypeBadgeComponent } from '../../../shared/object-collection/shared/badges/type-badge/themed-type-badge.component';
-=======
 import { VocabularyServiceStub } from 'src/app/shared/testing/vocabulary-service.stub';
 
 import { DSONameService } from '../../../core/breadcrumbs/dso-name.service';
@@ -70,7 +64,7 @@
   DsoEditMetadataValue,
 } from '../dso-edit-metadata-form';
 import { DsoEditMetadataValueComponent } from './dso-edit-metadata-value.component';
->>>>>>> a8f31948
+import { ThemedTypeBadgeComponent } from '../../../shared/object-collection/shared/badges/type-badge/themed-type-badge.component';
 
 const EDIT_BTN = 'edit';
 const CONFIRM_BTN = 'confirm';
@@ -225,7 +219,6 @@
         { provide: NotificationsService, useValue: notificationsService },
       ],
       schemas: [NO_ERRORS_SCHEMA],
-<<<<<<< HEAD
     })
       .overrideComponent(DsoEditMetadataValueComponent, {
         remove: {
@@ -233,9 +226,6 @@
         },
       })
       .compileComponents();
-=======
-    }).compileComponents();
->>>>>>> a8f31948
   }));
 
   beforeEach(() => {
