import { NgModule } from '@angular/core';
import { CommonModule } from '@angular/common';

import { SharedModule } from '../shared/shared.module';

import { CollectionPageComponent } from './collection-page.component';
import { CollectionPageRoutingModule } from './collection-page-routing.module';
import { CreateCollectionPageComponent } from './create-collection-page/create-collection-page.component';
import { CollectionFormComponent } from './collection-form/collection-form.component';
import { DeleteCollectionPageComponent } from './delete-collection-page/delete-collection-page.component';
import { SearchService } from '../+search-page/search-service/search.service';
<<<<<<< HEAD
import { EditItemTemplatePageComponent } from './edit-item-template-page/edit-item-template-page.component';
import { EditItemPageModule } from '../+item-page/edit-item-page/edit-item-page.module';
=======
import { CollectionItemMapperComponent } from './collection-item-mapper/collection-item-mapper.component';
import { SearchFixedFilterService } from '../+search-page/search-filters/search-filter/search-fixed-filter.service';
>>>>>>> 7f44c775

@NgModule({
  imports: [
    CommonModule,
    SharedModule,
    EditItemPageModule,
    CollectionPageRoutingModule
  ],
  declarations: [
    CollectionPageComponent,
    CreateCollectionPageComponent,
    DeleteCollectionPageComponent,
    CollectionFormComponent,
<<<<<<< HEAD
    EditItemTemplatePageComponent
  ],
  exports: [
    CollectionFormComponent
=======
    CollectionItemMapperComponent
>>>>>>> 7f44c775
  ],
  providers: [
    SearchService,
    SearchFixedFilterService
  ]
})
export class CollectionPageModule {

}<|MERGE_RESOLUTION|>--- conflicted
+++ resolved
@@ -9,34 +9,28 @@
 import { CollectionFormComponent } from './collection-form/collection-form.component';
 import { DeleteCollectionPageComponent } from './delete-collection-page/delete-collection-page.component';
 import { SearchService } from '../+search-page/search-service/search.service';
-<<<<<<< HEAD
 import { EditItemTemplatePageComponent } from './edit-item-template-page/edit-item-template-page.component';
 import { EditItemPageModule } from '../+item-page/edit-item-page/edit-item-page.module';
-=======
 import { CollectionItemMapperComponent } from './collection-item-mapper/collection-item-mapper.component';
 import { SearchFixedFilterService } from '../+search-page/search-filters/search-filter/search-fixed-filter.service';
->>>>>>> 7f44c775
 
 @NgModule({
   imports: [
     CommonModule,
     SharedModule,
-    EditItemPageModule,
-    CollectionPageRoutingModule
+    CollectionPageRoutingModule,
+    EditItemPageModule
   ],
   declarations: [
     CollectionPageComponent,
     CreateCollectionPageComponent,
     DeleteCollectionPageComponent,
     CollectionFormComponent,
-<<<<<<< HEAD
-    EditItemTemplatePageComponent
+    EditItemTemplatePageComponent,
+    CollectionItemMapperComponent
   ],
   exports: [
     CollectionFormComponent
-=======
-    CollectionItemMapperComponent
->>>>>>> 7f44c775
   ],
   providers: [
     SearchService,
