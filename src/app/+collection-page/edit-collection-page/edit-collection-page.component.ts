--- conflicted
+++ resolved
@@ -12,11 +12,7 @@
   templateUrl: '../../shared/comcol-forms/edit-comcol-page/edit-comcol-page.component.html'
 })
 export class EditCollectionPageComponent extends EditComColPageComponent<Collection> {
-<<<<<<< HEAD
-  public type = 'collection';
-=======
   type = 'collection';
->>>>>>> ad77640f
 
   public constructor(
     protected router: Router,
