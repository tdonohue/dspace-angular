--- conflicted
+++ resolved
@@ -26,13 +26,9 @@
 import { hasValue, isNotEmpty } from '../shared/empty.util';
 import { PaginationComponentOptions } from '../shared/pagination/pagination-component-options.model';
 import { AuthService } from '../core/auth/auth.service';
-<<<<<<< HEAD
 import { PaginationService } from '../core/pagination/pagination.service';
-=======
-import {PaginationChangeEvent} from '../shared/pagination/paginationChangeEvent.interface';
 import { AuthorizationDataService } from '../core/data/feature-authorization/authorization-data.service';
 import { FeatureID } from '../core/data/feature-authorization/feature-id';
->>>>>>> 9586428b
 import { getCollectionPageRoute } from './collection-page-routing-paths';
 
 @Component({
@@ -73,12 +69,8 @@
     private route: ActivatedRoute,
     private router: Router,
     private authService: AuthService,
-<<<<<<< HEAD
     private paginationService: PaginationService,
-
-=======
     private authorizationDataService: AuthorizationDataService,
->>>>>>> 9586428b
   ) {
     this.paginationConfig = new PaginationComponentOptions();
     this.paginationConfig.id = 'cp';
