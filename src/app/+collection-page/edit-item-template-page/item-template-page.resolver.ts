import { Injectable } from '@angular/core';
import { ActivatedRouteSnapshot, Resolve, RouterStateSnapshot } from '@angular/router';
import { RemoteData } from '../../core/data/remote-data';
import { Item } from '../../core/shared/item.model';
import { ItemTemplateDataService } from '../../core/data/item-template-data.service';
<<<<<<< HEAD
import { Observable } from 'rxjs';
import { find } from 'rxjs/operators';
import { hasValue } from '../../shared/empty.util';
=======
import { Observable } from 'rxjs/internal/Observable';
>>>>>>> 85303576
import { followLink } from '../../shared/utils/follow-link-config.model';
import { getFirstCompletedRemoteData } from '../../core/shared/operators';

/**
 * This class represents a resolver that requests a specific collection's item template before the route is activated
 */
@Injectable()
export class ItemTemplatePageResolver implements Resolve<RemoteData<Item>> {
  constructor(private itemTemplateService: ItemTemplateDataService) {
  }

  /**
   * Method for resolving a collection's item template based on the parameters in the current route
   * @param {ActivatedRouteSnapshot} route The current ActivatedRouteSnapshot
   * @param {RouterStateSnapshot} state The current RouterStateSnapshot
   * @returns Observable<<RemoteData<Collection>> Emits the found item template based on the parameters in the current route,
   * or an error if something went wrong
   */
  resolve(route: ActivatedRouteSnapshot, state: RouterStateSnapshot): Observable<RemoteData<Item>> {
    return this.itemTemplateService.findByCollectionID(route.params.id, false, followLink('templateItemOf')).pipe(
      getFirstCompletedRemoteData(),
    );
  }
}<|MERGE_RESOLUTION|>--- conflicted
+++ resolved
@@ -3,13 +3,7 @@
 import { RemoteData } from '../../core/data/remote-data';
 import { Item } from '../../core/shared/item.model';
 import { ItemTemplateDataService } from '../../core/data/item-template-data.service';
-<<<<<<< HEAD
 import { Observable } from 'rxjs';
-import { find } from 'rxjs/operators';
-import { hasValue } from '../../shared/empty.util';
-=======
-import { Observable } from 'rxjs/internal/Observable';
->>>>>>> 85303576
 import { followLink } from '../../shared/utils/follow-link-config.model';
 import { getFirstCompletedRemoteData } from '../../core/shared/operators';
 
