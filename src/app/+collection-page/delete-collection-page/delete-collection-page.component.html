<div class="container">
    <div class="row">
        <ng-container *ngVar="(dsoRD$ | async)?.payload as dso">
            <div class="col-12 pb-4">
                <h2 id="header" class="border-bottom pb-2">{{ 'collection.delete.head' | translate}}</h2>
                <p class="pb-2">{{ 'collection.delete.text' | translate:{ dso: dso.name } }}</p>
                <div class="form-group row">
                  <div class="col text-right">
<<<<<<< HEAD
                    <button class="btn btn-outline-secondary" (click)="onCancel(dso)">
                      <i class="fas fa-times"></i> {{'collection.delete.cancel' | translate}}
                    </button>
                    <button class="btn btn-danger mr-2" (click)="onConfirm(dso)">
                      <i class="fas fa-trash"></i> {{'collection.delete.confirm' | translate}}
=======
                    <button class="btn btn-outline-secondary" (click)="onCancel(dso)" [disabled]="(processing$ | async)">
                      <i class="fas fa-times"></i> {{'collection.delete.cancel' | translate}}
                    </button>
                    <button class="btn btn-danger mr-2" (click)="onConfirm(dso)" [disabled]="(processing$ | async)">
                      <span *ngIf="processing$ | async"><i class='fas fa-circle-notch fa-spin'></i> {{'collection.delete.processing' | translate}}</span>
                      <span *ngIf="!(processing$ | async)"><i class="fas fa-trash"></i> {{'collection.delete.confirm' | translate}}</span>
>>>>>>> 0ee451f3
                    </button>
                  </div>
                </div>
            </div>
        </ng-container>

    </div>

</div><|MERGE_RESOLUTION|>--- conflicted
+++ resolved
@@ -6,20 +6,12 @@
                 <p class="pb-2">{{ 'collection.delete.text' | translate:{ dso: dso.name } }}</p>
                 <div class="form-group row">
                   <div class="col text-right">
-<<<<<<< HEAD
-                    <button class="btn btn-outline-secondary" (click)="onCancel(dso)">
-                      <i class="fas fa-times"></i> {{'collection.delete.cancel' | translate}}
-                    </button>
-                    <button class="btn btn-danger mr-2" (click)="onConfirm(dso)">
-                      <i class="fas fa-trash"></i> {{'collection.delete.confirm' | translate}}
-=======
                     <button class="btn btn-outline-secondary" (click)="onCancel(dso)" [disabled]="(processing$ | async)">
                       <i class="fas fa-times"></i> {{'collection.delete.cancel' | translate}}
                     </button>
                     <button class="btn btn-danger mr-2" (click)="onConfirm(dso)" [disabled]="(processing$ | async)">
                       <span *ngIf="processing$ | async"><i class='fas fa-circle-notch fa-spin'></i> {{'collection.delete.processing' | translate}}</span>
                       <span *ngIf="!(processing$ | async)"><i class="fas fa-trash"></i> {{'collection.delete.confirm' | translate}}</span>
->>>>>>> 0ee451f3
                     </button>
                   </div>
                 </div>
