import { Component } from '@angular/core';
<<<<<<< HEAD
import { ActivatedRoute, Router } from '@angular/router';
import { DeleteComColPageComponent } from '../../shared/comcol/comcol-forms/delete-comcol-page/delete-comcol-page.component';
import { NotificationsService } from '../../shared/notifications/notifications.service';
import { CollectionDataService } from '../../core/data/collection-data.service';
import { Collection } from '../../core/shared/collection.model';
import { TranslateModule, TranslateService } from '@ngx-translate/core';
import { DSONameService } from '../../core/breadcrumbs/dso-name.service';
import { AsyncPipe, NgIf } from '@angular/common';
import { VarDirective } from '../../shared/utils/var.directive';
=======
import {
  ActivatedRoute,
  Router,
} from '@angular/router';
import { TranslateService } from '@ngx-translate/core';

import { DSONameService } from '../../core/breadcrumbs/dso-name.service';
import { CollectionDataService } from '../../core/data/collection-data.service';
import { Collection } from '../../core/shared/collection.model';
import { DeleteComColPageComponent } from '../../shared/comcol/comcol-forms/delete-comcol-page/delete-comcol-page.component';
import { NotificationsService } from '../../shared/notifications/notifications.service';
>>>>>>> a8f31948

/**
 * Component that represents the page where a user can delete an existing Collection
 */
@Component({
  selector: 'ds-delete-collection',
  styleUrls: ['./delete-collection-page.component.scss'],
  templateUrl: './delete-collection-page.component.html',
<<<<<<< HEAD
  imports: [
    TranslateModule,
    AsyncPipe,
    NgIf,
    VarDirective
  ],
  standalone: true
=======
>>>>>>> a8f31948
})
export class DeleteCollectionPageComponent extends DeleteComColPageComponent<Collection> {
  protected frontendURL = '/collections/';

  public constructor(
    protected dsoDataService: CollectionDataService,
    public dsoNameService: DSONameService,
    protected router: Router,
    protected route: ActivatedRoute,
    protected notifications: NotificationsService,
    protected translate: TranslateService,
  ) {
    super(dsoDataService, dsoNameService, router, route, notifications, translate);
  }
}<|MERGE_RESOLUTION|>--- conflicted
+++ resolved
@@ -1,15 +1,10 @@
 import { Component } from '@angular/core';
-<<<<<<< HEAD
 import { ActivatedRoute, Router } from '@angular/router';
 import { DeleteComColPageComponent } from '../../shared/comcol/comcol-forms/delete-comcol-page/delete-comcol-page.component';
 import { NotificationsService } from '../../shared/notifications/notifications.service';
 import { CollectionDataService } from '../../core/data/collection-data.service';
 import { Collection } from '../../core/shared/collection.model';
 import { TranslateModule, TranslateService } from '@ngx-translate/core';
-import { DSONameService } from '../../core/breadcrumbs/dso-name.service';
-import { AsyncPipe, NgIf } from '@angular/common';
-import { VarDirective } from '../../shared/utils/var.directive';
-=======
 import {
   ActivatedRoute,
   Router,
@@ -17,11 +12,12 @@
 import { TranslateService } from '@ngx-translate/core';
 
 import { DSONameService } from '../../core/breadcrumbs/dso-name.service';
+import { AsyncPipe, NgIf } from '@angular/common';
+import { VarDirective } from '../../shared/utils/var.directive';
 import { CollectionDataService } from '../../core/data/collection-data.service';
 import { Collection } from '../../core/shared/collection.model';
 import { DeleteComColPageComponent } from '../../shared/comcol/comcol-forms/delete-comcol-page/delete-comcol-page.component';
 import { NotificationsService } from '../../shared/notifications/notifications.service';
->>>>>>> a8f31948
 
 /**
  * Component that represents the page where a user can delete an existing Collection
@@ -30,7 +26,6 @@
   selector: 'ds-delete-collection',
   styleUrls: ['./delete-collection-page.component.scss'],
   templateUrl: './delete-collection-page.component.html',
-<<<<<<< HEAD
   imports: [
     TranslateModule,
     AsyncPipe,
@@ -38,8 +33,6 @@
     VarDirective
   ],
   standalone: true
-=======
->>>>>>> a8f31948
 })
 export class DeleteCollectionPageComponent extends DeleteComColPageComponent<Collection> {
   protected frontendURL = '/collections/';
