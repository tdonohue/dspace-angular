import {
  mapToCanActivate,
  Route,
} from '@angular/router';

<<<<<<< HEAD
import { BrowseByGuard } from '../browse-by/browse-by-guard';
import { BrowseByI18nBreadcrumbResolver } from '../browse-by/browse-by-i18n-breadcrumb.resolver';
import { AuthenticatedGuard } from '../core/auth/authenticated.guard';
import { CollectionBreadcrumbResolver } from '../core/breadcrumbs/collection-breadcrumb.resolver';
import { CommunityBreadcrumbResolver } from '../core/breadcrumbs/community-breadcrumb.resolver';
import { I18nBreadcrumbResolver } from '../core/breadcrumbs/i18n-breadcrumb.resolver';
=======
import { browseByGuard } from '../browse-by/browse-by-guard';
import { browseByI18nBreadcrumbResolver } from '../browse-by/browse-by-i18n-breadcrumb.resolver';
import { authenticatedGuard } from '../core/auth/authenticated.guard';
import { collectionBreadcrumbResolver } from '../core/breadcrumbs/collection-breadcrumb.resolver';
import { i18nBreadcrumbResolver } from '../core/breadcrumbs/i18n-breadcrumb.resolver';
>>>>>>> 26ecc035
import { ComcolBrowseByComponent } from '../shared/comcol/sections/comcol-browse-by/comcol-browse-by.component';
import { ComcolSearchSectionComponent } from '../shared/comcol/sections/comcol-search-section/comcol-search-section.component';
import { dsoEditMenuResolver } from '../shared/dso-page/dso-edit-menu.resolver';
import { LinkMenuItemModel } from '../shared/menu/menu-item/models/link.model';
import { MenuItemType } from '../shared/menu/menu-item-type.model';
import { collectionPageResolver } from './collection-page.resolver';
import { CollectionPageAdministratorGuard } from './collection-page-administrator.guard';
import {
  COLLECTION_CREATE_PATH,
  COLLECTION_EDIT_PATH,
  ITEMTEMPLATE_PATH,
} from './collection-page-routing-paths';
import { CreateCollectionPageComponent } from './create-collection-page/create-collection-page.component';
import { createCollectionPageGuard } from './create-collection-page/create-collection-page.guard';
import { DeleteCollectionPageComponent } from './delete-collection-page/delete-collection-page.component';
import { itemTemplatePageResolver } from './edit-item-template-page/item-template-page.resolver';
import { ThemedEditItemTemplatePageComponent } from './edit-item-template-page/themed-edit-item-template-page.component';
import { ThemedCollectionPageComponent } from './themed-collection-page.component';

export const ROUTES: Route[] = [
  {
    path: COLLECTION_CREATE_PATH,
<<<<<<< HEAD
    canActivate: [AuthenticatedGuard, CreateCollectionPageGuard],
    children: [
      {
        path: '',
        component: CreateCollectionPageComponent,
        resolve: {
          breadcrumb: I18nBreadcrumbResolver,
        },
        data: {
          breadcrumbKey: 'collection.create',
        },
      },
    ],
    data: {
      breadcrumbQueryParam: 'parent',
    },
    resolve: {
      breadcrumb: CommunityBreadcrumbResolver,
    },
=======
    component: CreateCollectionPageComponent,
    canActivate: [authenticatedGuard, createCollectionPageGuard],
>>>>>>> 26ecc035
  },
  {
    path: ':id',
    resolve: {
      dso: collectionPageResolver,
      breadcrumb: collectionBreadcrumbResolver,
      menu: dsoEditMenuResolver,
    },
    runGuardsAndResolvers: 'always',
    children: [
      {
        path: COLLECTION_EDIT_PATH,
        loadChildren: () => import('./edit-collection-page/edit-collection-page-routes')
          .then((m) => m.ROUTES),
        canActivate: mapToCanActivate([CollectionPageAdministratorGuard]),
      },
      {
        path: 'delete',
        pathMatch: 'full',
        component: DeleteCollectionPageComponent,
        canActivate: [authenticatedGuard],
      },
      {
        path: ITEMTEMPLATE_PATH,
        component: ThemedEditItemTemplatePageComponent,
        canActivate: [authenticatedGuard],
        resolve: {
          item: itemTemplatePageResolver,
          breadcrumb: i18nBreadcrumbResolver,
        },
        data: { title: 'collection.edit.template.title', breadcrumbKey: 'collection.edit.template' },
      },
      {
        path: '',
        component: ThemedCollectionPageComponent,
        children: [
          {
            path: '',
            pathMatch: 'full',
            component: ComcolSearchSectionComponent,
          },
          {
            path: 'browse/:id',
            pathMatch: 'full',
            component: ComcolBrowseByComponent,
            canActivate: [browseByGuard],
            resolve: {
              breadcrumb: browseByI18nBreadcrumbResolver,
            },
            data: { breadcrumbKey: 'browse.metadata' },
          },
        ],
      },
    ],
    data: {
      menu: {
        public: [{
          id: 'statistics_collection_:id',
          active: true,
          visible: true,
          index: 2,
          model: {
            type: MenuItemType.LINK,
            text: 'menu.section.statistics',
            link: 'statistics/collections/:id/',
          } as LinkMenuItemModel,
        }],
      },
    },
  },
];<|MERGE_RESOLUTION|>--- conflicted
+++ resolved
@@ -3,20 +3,12 @@
   Route,
 } from '@angular/router';
 
-<<<<<<< HEAD
-import { BrowseByGuard } from '../browse-by/browse-by-guard';
-import { BrowseByI18nBreadcrumbResolver } from '../browse-by/browse-by-i18n-breadcrumb.resolver';
-import { AuthenticatedGuard } from '../core/auth/authenticated.guard';
-import { CollectionBreadcrumbResolver } from '../core/breadcrumbs/collection-breadcrumb.resolver';
-import { CommunityBreadcrumbResolver } from '../core/breadcrumbs/community-breadcrumb.resolver';
-import { I18nBreadcrumbResolver } from '../core/breadcrumbs/i18n-breadcrumb.resolver';
-=======
 import { browseByGuard } from '../browse-by/browse-by-guard';
 import { browseByI18nBreadcrumbResolver } from '../browse-by/browse-by-i18n-breadcrumb.resolver';
 import { authenticatedGuard } from '../core/auth/authenticated.guard';
 import { collectionBreadcrumbResolver } from '../core/breadcrumbs/collection-breadcrumb.resolver';
+import { communityBreadcrumbResolver } from '../core/breadcrumbs/community-breadcrumb.resolver';
 import { i18nBreadcrumbResolver } from '../core/breadcrumbs/i18n-breadcrumb.resolver';
->>>>>>> 26ecc035
 import { ComcolBrowseByComponent } from '../shared/comcol/sections/comcol-browse-by/comcol-browse-by.component';
 import { ComcolSearchSectionComponent } from '../shared/comcol/sections/comcol-search-section/comcol-search-section.component';
 import { dsoEditMenuResolver } from '../shared/dso-page/dso-edit-menu.resolver';
@@ -39,14 +31,13 @@
 export const ROUTES: Route[] = [
   {
     path: COLLECTION_CREATE_PATH,
-<<<<<<< HEAD
-    canActivate: [AuthenticatedGuard, CreateCollectionPageGuard],
+    canActivate: [authenticatedGuard, createCollectionPageGuard],
     children: [
       {
         path: '',
         component: CreateCollectionPageComponent,
         resolve: {
-          breadcrumb: I18nBreadcrumbResolver,
+          breadcrumb: i18nBreadcrumbResolver,
         },
         data: {
           breadcrumbKey: 'collection.create',
@@ -57,12 +48,8 @@
       breadcrumbQueryParam: 'parent',
     },
     resolve: {
-      breadcrumb: CommunityBreadcrumbResolver,
+      breadcrumb: communityBreadcrumbResolver,
     },
-=======
-    component: CreateCollectionPageComponent,
-    canActivate: [authenticatedGuard, createCollectionPageGuard],
->>>>>>> 26ecc035
   },
   {
     path: ':id',
