--- conflicted
+++ resolved
@@ -1,14 +1,11 @@
 import { Component } from '@angular/core';
-<<<<<<< HEAD
 import { ActivatedRoute, Router, RouterLink, RouterOutlet } from '@angular/router';
 import { EditComColPageComponent } from '../../shared/comcol/comcol-forms/edit-comcol-page/edit-comcol-page.component';
-=======
 import {
   ActivatedRoute,
   Router,
 } from '@angular/router';
 
->>>>>>> a8f31948
 import { Collection } from '../../core/shared/collection.model';
 import { EditComColPageComponent } from '../../shared/comcol/comcol-forms/edit-comcol-page/edit-comcol-page.component';
 import { getCollectionPageRoute } from '../collection-page-routing-paths';
@@ -21,7 +18,6 @@
 @Component({
   selector: 'ds-edit-collection',
   templateUrl: '../../shared/comcol/comcol-forms/edit-comcol-page/edit-comcol-page.component.html',
-<<<<<<< HEAD
   imports: [
     RouterLink,
     TranslateModule,
@@ -32,8 +28,6 @@
     AsyncPipe
   ],
   standalone: true
-=======
->>>>>>> a8f31948
 })
 export class EditCollectionPageComponent extends EditComColPageComponent<Collection> {
   type = 'collection';
