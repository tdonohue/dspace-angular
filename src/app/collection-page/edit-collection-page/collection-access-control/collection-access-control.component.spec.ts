--- conflicted
+++ resolved
@@ -1,7 +1,4 @@
-import {
-  ComponentFixture,
-  TestBed,
-} from '@angular/core/testing';
+import { ComponentFixture, TestBed } from '@angular/core/testing';
 
 import { CollectionAccessControlComponent } from './collection-access-control.component';
 import { ActivatedRoute } from '@angular/router';
@@ -41,10 +38,7 @@
   beforeEach(async () => {
     await TestBed.configureTestingModule({
       declarations: [ CollectionAccessControlComponent ],
-<<<<<<< HEAD
-=======
-      providers: [{ provide: ActivatedRoute, useValue: routeStub }]
->>>>>>> 230055ce
+      providers: [{ provide: ActivatedRoute, useValue: routeStub }],
     })
       .compileComponents();
   });
