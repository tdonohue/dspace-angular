--- conflicted
+++ resolved
@@ -104,31 +104,18 @@
     requestService = jasmine.createSpyObj('requestService', ['removeByHrefSubstring', 'setStaleByHrefSubstring']);
 
     TestBed.configureTestingModule({
-<<<<<<< HEAD
     imports: [TranslateModule.forRoot(), RouterTestingModule, CollectionSourceControlsComponent, VarDirective],
     providers: [
-=======
-      imports: [TranslateModule.forRoot(), RouterTestingModule],
-      declarations: [CollectionSourceControlsComponent, VarDirective],
-      providers: [
->>>>>>> a8f31948
         { provide: ScriptDataService, useValue: scriptDataService },
         { provide: ProcessDataService, useValue: processDataService },
         { provide: RequestService, useValue: requestService },
         { provide: NotificationsService, useValue: notificationsService },
         { provide: CollectionDataService, useValue: collectionService },
         { provide: HttpClient, useValue: httpClient },
-<<<<<<< HEAD
-        { provide: BitstreamDataService, useValue: bitstreamService }
+        { provide: BitstreamDataService, useValue: bitstreamService },
     ],
-    schemas: [NO_ERRORS_SCHEMA]
+      schemas: [NO_ERRORS_SCHEMA],
 }).compileComponents();
-=======
-        { provide: BitstreamDataService, useValue: bitstreamService },
-      ],
-      schemas: [NO_ERRORS_SCHEMA],
-    }).compileComponents();
->>>>>>> a8f31948
   }));
   beforeEach(() => {
     fixture = TestBed.createComponent(CollectionSourceControlsComponent);
