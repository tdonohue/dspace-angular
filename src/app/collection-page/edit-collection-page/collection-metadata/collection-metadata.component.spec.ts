--- conflicted
+++ resolved
@@ -1,8 +1,5 @@
-<<<<<<< HEAD
 import { ComponentFixture, TestBed, waitForAsync } from '@angular/core/testing';
 import { TranslateModule } from '@ngx-translate/core';
-=======
->>>>>>> a8f31948
 import { CommonModule } from '@angular/common';
 import { NO_ERRORS_SCHEMA } from '@angular/core';
 import {
@@ -22,31 +19,23 @@
 import { CollectionDataService } from '../../../core/data/collection-data.service';
 import { ItemTemplateDataService } from '../../../core/data/item-template-data.service';
 import { RequestService } from '../../../core/data/request.service';
-<<<<<<< HEAD
 import {
-  createFailedRemoteDataObject$,
+ Collection } from '../../../core/shared/collection.model';
+import { Item } from '../../../core/shared/item.model';
+import { NotificationsService } from '../../../shared/notifications/notifications.service';
+import { createFailedRemoteDataObject$,
   createSuccessfulRemoteDataObject,
   createSuccessfulRemoteDataObject$
+,
 } from '../../../shared/remote-data.utils';
+import { SharedModule } from '../../../shared/shared.module';
 import { getCollectionItemTemplateRoute } from '../../collection-page-routing-paths';
 import { AuthServiceMock } from '../../../shared/mocks/auth.service.mock';
 import { AuthService } from '../../../core/auth/auth.service';
 import { CommunityDataService } from '../../../core/data/community-data.service';
 import { ObjectCacheService } from '../../../core/cache/object-cache.service';
 import { APP_DATA_SERVICES_MAP } from '../../../../config/app-config.interface';
-=======
-import { Collection } from '../../../core/shared/collection.model';
-import { Item } from '../../../core/shared/item.model';
-import { NotificationsService } from '../../../shared/notifications/notifications.service';
-import {
-  createFailedRemoteDataObject$,
-  createSuccessfulRemoteDataObject,
-  createSuccessfulRemoteDataObject$,
-} from '../../../shared/remote-data.utils';
-import { SharedModule } from '../../../shared/shared.module';
-import { getCollectionItemTemplateRoute } from '../../collection-page-routing-paths';
 import { CollectionMetadataComponent } from './collection-metadata.component';
->>>>>>> a8f31948
 
 describe('CollectionMetadataComponent', () => {
   let comp: CollectionMetadataComponent;
@@ -99,19 +88,13 @@
         { provide: NotificationsService, useValue: notificationsService },
         { provide: RequestService, useValue: requestService },
         { provide: Router, useValue: routerMock },
-<<<<<<< HEAD
         { provide: AuthService, useValue: new AuthServiceMock() },
         { provide: CommunityDataService, useValue: {} },
         { provide: ObjectCacheService, useValue: {} },
         { provide: APP_DATA_SERVICES_MAP, useValue: {} },
     ],
-    schemas: [NO_ERRORS_SCHEMA]
+      schemas: [NO_ERRORS_SCHEMA],
 }).compileComponents();
-=======
-      ],
-      schemas: [NO_ERRORS_SCHEMA],
-    }).compileComponents();
->>>>>>> a8f31948
   }));
 
   beforeEach(() => {
