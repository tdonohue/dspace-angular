--- conflicted
+++ resolved
@@ -22,11 +22,8 @@
 import { ThemedCollectionPageComponent } from './themed-collection-page.component';
 import { MenuItemType } from '../shared/menu/menu-item-type.model';
 import { DSOEditMenuResolver } from '../shared/dso-page/dso-edit-menu.resolver';
-<<<<<<< HEAD
 import { CommunityBreadcrumbResolver } from '../core/breadcrumbs/community-breadcrumb.resolver';
-=======
 import { ViewTrackerResolverService } from '../statistics/angulartics/dspace/view-tracker-resolver.service';
->>>>>>> edd5496a
 
 @NgModule({
   imports: [
@@ -89,11 +86,8 @@
             component: ThemedCollectionPageComponent,
             pathMatch: 'full',
             resolve: {
-<<<<<<< HEAD
               menu: DSOEditMenuResolver,
-=======
               tracking: ViewTrackerResolverService,
->>>>>>> edd5496a
             },
           }
         ],
@@ -123,11 +117,8 @@
     LinkService,
     CreateCollectionPageGuard,
     CollectionPageAdministratorGuard,
-<<<<<<< HEAD
     CommunityBreadcrumbResolver,
-=======
     ViewTrackerResolverService,
->>>>>>> edd5496a
   ]
 })
 export class CollectionPageRoutingModule {
