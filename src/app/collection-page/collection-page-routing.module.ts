import { NgModule } from '@angular/core';
import { RouterModule } from '@angular/router';

import { CollectionPageResolver } from './collection-page.resolver';
import { CreateCollectionPageComponent } from './create-collection-page/create-collection-page.component';
import { AuthenticatedGuard } from '../core/auth/authenticated.guard';
import { CreateCollectionPageGuard } from './create-collection-page/create-collection-page.guard';
import { DeleteCollectionPageComponent } from './delete-collection-page/delete-collection-page.component';
import { ThemedEditItemTemplatePageComponent } from './edit-item-template-page/themed-edit-item-template-page.component';
import { ItemTemplatePageResolver } from './edit-item-template-page/item-template-page.resolver';
import { CollectionBreadcrumbResolver } from '../core/breadcrumbs/collection-breadcrumb.resolver';
import { DSOBreadcrumbsService } from '../core/breadcrumbs/dso-breadcrumbs.service';
import { LinkService } from '../core/cache/builders/link.service';
import { I18nBreadcrumbResolver } from '../core/breadcrumbs/i18n-breadcrumb.resolver';
import {
  ITEMTEMPLATE_PATH,
  COLLECTION_EDIT_PATH,
  COLLECTION_CREATE_PATH
} from './collection-page-routing-paths';
import { CollectionPageAdministratorGuard } from './collection-page-administrator.guard';
import { LinkMenuItemModel } from '../shared/menu/menu-item/models/link.model';
import { ThemedCollectionPageComponent } from './themed-collection-page.component';
import { MenuItemType } from '../shared/menu/menu-item-type.model';
<<<<<<< HEAD
import { DSOEditMenuResolver } from '../shared/dso-page/dso-edit-menu.resolver';
=======
import { CommunityBreadcrumbResolver } from '../core/breadcrumbs/community-breadcrumb.resolver';
>>>>>>> 4251630a

@NgModule({
  imports: [
    RouterModule.forChild([
      {
        path: COLLECTION_CREATE_PATH,
        children: [
          {
            path: '',
            component: CreateCollectionPageComponent,
            resolve: {
              breadcrumb: I18nBreadcrumbResolver,
            },
            data: {
              breadcrumbKey: 'collection.create',
            },
          },
        ],
        canActivate: [AuthenticatedGuard, CreateCollectionPageGuard],
        data: {
          breadcrumbQueryParam: 'parent',
        },
        resolve: {
          breadcrumb: CommunityBreadcrumbResolver,
        },
        runGuardsAndResolvers: 'always',
      },
      {
        path: ':id',
        resolve: {
          dso: CollectionPageResolver,
          breadcrumb: CollectionBreadcrumbResolver,
          menu: DSOEditMenuResolver
        },
        runGuardsAndResolvers: 'always',
        children: [
          {
            path: COLLECTION_EDIT_PATH,
            loadChildren: () => import('./edit-collection-page/edit-collection-page.module')
              .then((m) => m.EditCollectionPageModule),
            canActivate: [CollectionPageAdministratorGuard]
          },
          {
            path: 'delete',
            pathMatch: 'full',
            component: DeleteCollectionPageComponent,
            canActivate: [AuthenticatedGuard],
          },
          {
            path: ITEMTEMPLATE_PATH,
            component: ThemedEditItemTemplatePageComponent,
            canActivate: [AuthenticatedGuard],
            resolve: {
              item: ItemTemplatePageResolver,
              breadcrumb: I18nBreadcrumbResolver
            },
            data: { title: 'collection.edit.template.title', breadcrumbKey: 'collection.edit.template' }
          },
          {
            path: '',
            component: ThemedCollectionPageComponent,
            pathMatch: 'full',
          }
        ],
        data: {
          menu: {
            public: [{
              id: 'statistics_collection_:id',
              active: true,
              visible: true,
              index: 2,
              model: {
                type: MenuItemType.LINK,
                text: 'menu.section.statistics',
                link: 'statistics/collections/:id/',
              } as LinkMenuItemModel,
            }],
          },
        },
      },
    ])
  ],
  providers: [
    CollectionPageResolver,
    ItemTemplatePageResolver,
    CollectionBreadcrumbResolver,
    DSOBreadcrumbsService,
    LinkService,
    CreateCollectionPageGuard,
    CollectionPageAdministratorGuard,
<<<<<<< HEAD
=======
    CommunityBreadcrumbResolver,
>>>>>>> 4251630a
  ]
})
export class CollectionPageRoutingModule {

}<|MERGE_RESOLUTION|>--- conflicted
+++ resolved
@@ -21,11 +21,8 @@
 import { LinkMenuItemModel } from '../shared/menu/menu-item/models/link.model';
 import { ThemedCollectionPageComponent } from './themed-collection-page.component';
 import { MenuItemType } from '../shared/menu/menu-item-type.model';
-<<<<<<< HEAD
 import { DSOEditMenuResolver } from '../shared/dso-page/dso-edit-menu.resolver';
-=======
 import { CommunityBreadcrumbResolver } from '../core/breadcrumbs/community-breadcrumb.resolver';
->>>>>>> 4251630a
 
 @NgModule({
   imports: [
@@ -116,10 +113,7 @@
     LinkService,
     CreateCollectionPageGuard,
     CollectionPageAdministratorGuard,
-<<<<<<< HEAD
-=======
     CommunityBreadcrumbResolver,
->>>>>>> 4251630a
   ]
 })
 export class CollectionPageRoutingModule {
