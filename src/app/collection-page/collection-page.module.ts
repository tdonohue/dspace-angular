--- conflicted
+++ resolved
@@ -19,46 +19,33 @@
 import { DsoPageModule } from '../shared/dso-page/dso-page.module';
 import { BrowseByPageModule } from '../browse-by/browse-by-page.module';
 
-const DECLARATIONS = [
-  CollectionPageComponent,
-  ThemedCollectionPageComponent,
-  CreateCollectionPageComponent,
-  DeleteCollectionPageComponent,
-  EditItemTemplatePageComponent,
-  ThemedEditItemTemplatePageComponent,
-  CollectionItemMapperComponent,
-];
-
 @NgModule({
-    imports: [
+  imports: [
     CommonModule,
     StatisticsModule.forRoot(),
     EditItemPageModule,
     CollectionFormModule,
     ComcolModule,
     DsoPageModule,
-<<<<<<< HEAD
+    BrowseByPageModule,
     CollectionPageComponent,
     ThemedCollectionPageComponent,
     CreateCollectionPageComponent,
     DeleteCollectionPageComponent,
     EditItemTemplatePageComponent,
     ThemedEditItemTemplatePageComponent,
-    CollectionItemMapperComponent
-],
-    providers: [
-        SearchService,
-    ]
-=======
-    BrowseByPageModule,
-  ],
-  declarations: [
-    ...DECLARATIONS,
+    CollectionItemMapperComponent,
+    CollectionPageComponent,
+    ThemedCollectionPageComponent,
+    CreateCollectionPageComponent,
+    DeleteCollectionPageComponent,
+    EditItemTemplatePageComponent,
+    ThemedEditItemTemplatePageComponent,
+    CollectionItemMapperComponent,
   ],
   providers: [
     SearchService,
-  ],
->>>>>>> 061129ec
+  ]
 })
 export class CollectionPageModule {
 
