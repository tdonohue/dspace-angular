import { CommonModule } from '@angular/common';
import { NgModule } from '@angular/core';

import { SearchService } from '../core/shared/search/search.service';
import { DsoSharedModule } from '../dso-shared/dso-shared.module';
import { EditItemPageModule } from '../item-page/edit-item-page/edit-item-page.module';
import { ComcolModule } from '../shared/comcol/comcol.module';
import { DsoPageModule } from '../shared/dso-page/dso-page.module';
import { SharedModule } from '../shared/shared.module';
import { StatisticsModule } from '../statistics/statistics.module';
import { CollectionFormModule } from './collection-form/collection-form.module';
import { CollectionItemMapperComponent } from './collection-item-mapper/collection-item-mapper.component';
import { CollectionPageComponent } from './collection-page.component';
import { CollectionPageRoutingModule } from './collection-page-routing.module';
import { CreateCollectionPageComponent } from './create-collection-page/create-collection-page.component';
import { DeleteCollectionPageComponent } from './delete-collection-page/delete-collection-page.component';
import { EditItemTemplatePageComponent } from './edit-item-template-page/edit-item-template-page.component';
import { ThemedEditItemTemplatePageComponent } from './edit-item-template-page/themed-edit-item-template-page.component';
import { ThemedCollectionPageComponent } from './themed-collection-page.component';
<<<<<<< HEAD
=======
import { ComcolModule } from '../shared/comcol/comcol.module';
import { DsoSharedModule } from '../dso-shared/dso-shared.module';
import { DsoPageModule } from '../shared/dso-page/dso-page.module';
import { BrowseByPageModule } from '../browse-by/browse-by-page.module';

const DECLARATIONS = [
  CollectionPageComponent,
  ThemedCollectionPageComponent,
  CreateCollectionPageComponent,
  DeleteCollectionPageComponent,
  EditItemTemplatePageComponent,
  ThemedEditItemTemplatePageComponent,
  CollectionItemMapperComponent,
];
>>>>>>> 230055ce

@NgModule({
  imports: [
    CommonModule,
    SharedModule,
    CollectionPageRoutingModule,
    StatisticsModule.forRoot(),
    EditItemPageModule,
    CollectionFormModule,
    ComcolModule,
    DsoSharedModule,
    DsoPageModule,
    BrowseByPageModule,
  ],
  declarations: [
<<<<<<< HEAD
    CollectionPageComponent,
    ThemedCollectionPageComponent,
    CreateCollectionPageComponent,
    DeleteCollectionPageComponent,
    EditItemTemplatePageComponent,
    ThemedEditItemTemplatePageComponent,
    CollectionItemMapperComponent,
=======
    ...DECLARATIONS,
>>>>>>> 230055ce
  ],
  providers: [
    SearchService,
  ],
})
export class CollectionPageModule {

}<|MERGE_RESOLUTION|>--- conflicted
+++ resolved
@@ -17,11 +17,6 @@
 import { EditItemTemplatePageComponent } from './edit-item-template-page/edit-item-template-page.component';
 import { ThemedEditItemTemplatePageComponent } from './edit-item-template-page/themed-edit-item-template-page.component';
 import { ThemedCollectionPageComponent } from './themed-collection-page.component';
-<<<<<<< HEAD
-=======
-import { ComcolModule } from '../shared/comcol/comcol.module';
-import { DsoSharedModule } from '../dso-shared/dso-shared.module';
-import { DsoPageModule } from '../shared/dso-page/dso-page.module';
 import { BrowseByPageModule } from '../browse-by/browse-by-page.module';
 
 const DECLARATIONS = [
@@ -33,7 +28,6 @@
   ThemedEditItemTemplatePageComponent,
   CollectionItemMapperComponent,
 ];
->>>>>>> 230055ce
 
 @NgModule({
   imports: [
@@ -49,17 +43,7 @@
     BrowseByPageModule,
   ],
   declarations: [
-<<<<<<< HEAD
-    CollectionPageComponent,
-    ThemedCollectionPageComponent,
-    CreateCollectionPageComponent,
-    DeleteCollectionPageComponent,
-    EditItemTemplatePageComponent,
-    ThemedEditItemTemplatePageComponent,
-    CollectionItemMapperComponent,
-=======
     ...DECLARATIONS,
->>>>>>> 230055ce
   ],
   providers: [
     SearchService,
