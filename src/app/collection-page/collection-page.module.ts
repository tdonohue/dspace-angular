--- conflicted
+++ resolved
@@ -16,11 +16,8 @@
 import { CollectionFormModule } from './collection-form/collection-form.module';
 import { ThemedCollectionPageComponent } from './themed-collection-page.component';
 import { ComcolModule } from '../shared/comcol/comcol.module';
-<<<<<<< HEAD
+import { DsoSharedModule } from '../dso-shared/dso-shared.module';
 import { DsoPageModule } from '../shared/dso-page/dso-page.module';
-=======
-import { DsoSharedModule } from '../dso-shared/dso-shared.module';
->>>>>>> 485bb840
 
 @NgModule({
   imports: [
@@ -31,11 +28,8 @@
     EditItemPageModule,
     CollectionFormModule,
     ComcolModule,
-<<<<<<< HEAD
+    DsoSharedModule,
     DsoPageModule,
-=======
-    DsoSharedModule,
->>>>>>> 485bb840
   ],
   declarations: [
     CollectionPageComponent,
