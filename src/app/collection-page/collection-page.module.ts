import { NgModule } from '@angular/core';
import { CommonModule } from '@angular/common';

import { SharedModule } from '../shared/shared.module';

import { CollectionPageComponent } from './collection-page.component';
import { CollectionPageRoutingModule } from './collection-page-routing.module';
import { CreateCollectionPageComponent } from './create-collection-page/create-collection-page.component';
import { DeleteCollectionPageComponent } from './delete-collection-page/delete-collection-page.component';
import { EditItemTemplatePageComponent } from './edit-item-template-page/edit-item-template-page.component';
import { ThemedEditItemTemplatePageComponent } from './edit-item-template-page/themed-edit-item-template-page.component';
import { EditItemPageModule } from '../item-page/edit-item-page/edit-item-page.module';
import { CollectionItemMapperComponent } from './collection-item-mapper/collection-item-mapper.component';
import { SearchService } from '../core/shared/search/search.service';
import { StatisticsModule } from '../statistics/statistics.module';
import { CollectionFormModule } from './collection-form/collection-form.module';
import { ThemedCollectionPageComponent } from './themed-collection-page.component';
import { ComcolModule } from '../shared/comcol/comcol.module';
import { DsoSharedModule } from '../dso-shared/dso-shared.module';

@NgModule({
  imports: [
    CommonModule,
    SharedModule,
    CollectionPageRoutingModule,
    StatisticsModule.forRoot(),
    EditItemPageModule,
    CollectionFormModule,
    ComcolModule,
<<<<<<< HEAD
    DsoSharedModule,
=======
>>>>>>> fd37c725
  ],
  declarations: [
    CollectionPageComponent,
    ThemedCollectionPageComponent,
    CreateCollectionPageComponent,
    DeleteCollectionPageComponent,
    EditItemTemplatePageComponent,
    ThemedEditItemTemplatePageComponent,
    CollectionItemMapperComponent
  ],
  providers: [
    SearchService,
  ],
})
export class CollectionPageModule {

}<|MERGE_RESOLUTION|>--- conflicted
+++ resolved
@@ -27,10 +27,7 @@
     EditItemPageModule,
     CollectionFormModule,
     ComcolModule,
-<<<<<<< HEAD
     DsoSharedModule,
-=======
->>>>>>> fd37c725
   ],
   declarations: [
     CollectionPageComponent,
