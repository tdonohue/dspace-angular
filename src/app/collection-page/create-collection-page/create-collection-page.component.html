<div class="container" *ngIf="(isLoading$ | async) === false">
  <div class="row">
    <div class="col-12 pb-4">
      <h2 id="sub-header"
          class="border-bottom pb-2">{{ 'collection.create.sub-head' | translate:{ parent: dsoNameService.getName((parentRD$| async)?.payload) } }}</h2>
    </div>
<<<<<<< HEAD
    <ds-collection-form (submitForm)="onSubmit($event)"
                        [isCreation]="true"
                        (back)="navigateToHome()"></ds-collection-form>
=======
  </div>
  <ds-collection-form (submitForm)="onSubmit($event)"
                      [isCreation]="true"
                        (back)="navigateToHome()"
                        (finish)="navigateToNewPage()"></ds-collection-form>
</div>

<div class="container">
  <ds-loading *ngIf="isLoading$ | async"></ds-loading>
>>>>>>> a525b066
</div><|MERGE_RESOLUTION|>--- conflicted
+++ resolved
@@ -4,19 +4,12 @@
       <h2 id="sub-header"
           class="border-bottom pb-2">{{ 'collection.create.sub-head' | translate:{ parent: dsoNameService.getName((parentRD$| async)?.payload) } }}</h2>
     </div>
-<<<<<<< HEAD
-    <ds-collection-form (submitForm)="onSubmit($event)"
-                        [isCreation]="true"
-                        (back)="navigateToHome()"></ds-collection-form>
-=======
   </div>
   <ds-collection-form (submitForm)="onSubmit($event)"
                       [isCreation]="true"
-                        (back)="navigateToHome()"
-                        (finish)="navigateToNewPage()"></ds-collection-form>
+                      (back)="navigateToHome()"></ds-collection-form>
 </div>
 
 <div class="container">
   <ds-loading *ngIf="isLoading$ | async"></ds-loading>
->>>>>>> a525b066
 </div>