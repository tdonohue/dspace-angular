import { Component } from '@angular/core';
import { Router } from '@angular/router';
import { TranslateService } from '@ngx-translate/core';

import { DSONameService } from '../../core/breadcrumbs/dso-name.service';
import { CollectionDataService } from '../../core/data/collection-data.service';
import { CommunityDataService } from '../../core/data/community-data.service';
import { RequestService } from '../../core/data/request.service';
import { RouteService } from '../../core/services/route.service';
import { Collection } from '../../core/shared/collection.model';
import { CreateComColPageComponent } from '../../shared/comcol/comcol-forms/create-comcol-page/create-comcol-page.component';
import { NotificationsService } from '../../shared/notifications/notifications.service';
<<<<<<< HEAD
import { TranslateModule, TranslateService } from '@ngx-translate/core';
import { RequestService } from '../../core/data/request.service';
import { DSONameService } from '../../core/breadcrumbs/dso-name.service';
import { CollectionFormComponent } from '../collection-form/collection-form.component';
import { AsyncPipe } from '@angular/common';
=======
>>>>>>> a8f31948

/**
 * Component that represents the page where a user can create a new Collection
 */
@Component({
  selector: 'ds-create-collection',
  styleUrls: ['./create-collection-page.component.scss'],
  templateUrl: './create-collection-page.component.html',
<<<<<<< HEAD
  imports: [
    CollectionFormComponent,
    TranslateModule,
    AsyncPipe
  ],
  standalone: true
=======
>>>>>>> a8f31948
})
export class CreateCollectionPageComponent extends CreateComColPageComponent<Collection> {
  protected frontendURL = '/collections/';
  protected type = Collection.type;

  public constructor(
    public dsoNameService: DSONameService,
    protected communityDataService: CommunityDataService,
    protected collectionDataService: CollectionDataService,
    protected routeService: RouteService,
    protected router: Router,
    protected notificationsService: NotificationsService,
    protected translate: TranslateService,
    protected requestService: RequestService,
  ) {
    super(collectionDataService, dsoNameService, communityDataService, routeService, router, notificationsService, translate, requestService);
  }
}<|MERGE_RESOLUTION|>--- conflicted
+++ resolved
@@ -10,14 +10,11 @@
 import { Collection } from '../../core/shared/collection.model';
 import { CreateComColPageComponent } from '../../shared/comcol/comcol-forms/create-comcol-page/create-comcol-page.component';
 import { NotificationsService } from '../../shared/notifications/notifications.service';
-<<<<<<< HEAD
 import { TranslateModule, TranslateService } from '@ngx-translate/core';
 import { RequestService } from '../../core/data/request.service';
 import { DSONameService } from '../../core/breadcrumbs/dso-name.service';
 import { CollectionFormComponent } from '../collection-form/collection-form.component';
 import { AsyncPipe } from '@angular/common';
-=======
->>>>>>> a8f31948
 
 /**
  * Component that represents the page where a user can create a new Collection
@@ -26,15 +23,12 @@
   selector: 'ds-create-collection',
   styleUrls: ['./create-collection-page.component.scss'],
   templateUrl: './create-collection-page.component.html',
-<<<<<<< HEAD
   imports: [
     CollectionFormComponent,
     TranslateModule,
     AsyncPipe
   ],
   standalone: true
-=======
->>>>>>> a8f31948
 })
 export class CreateCollectionPageComponent extends CreateComColPageComponent<Collection> {
   protected frontendURL = '/collections/';
