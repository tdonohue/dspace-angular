--- conflicted
+++ resolved
@@ -168,11 +168,8 @@
           this.shouldUpdate$.next(false);
         }
         return this.itemDataService.findListByHref(collectionRD.payload._links.mappedItems.href, Object.assign(options, {
-<<<<<<< HEAD
           currentPage: options.pagination.currentPage,
           elementsPerPage: options.pagination.pageSize,
-=======
->>>>>>> a8f31948
           sort: this.defaultSortOptions,
         }),!shouldUpdate, false, followLink('owningCollection')).pipe(
           getAllSucceededRemoteData(),
