<<<<<<< HEAD
import { ChangeDetectionStrategy, Component, OnInit } from '@angular/core';
import { ActivatedRoute, Router, RouterOutlet } from '@angular/router';
=======
import {
  ChangeDetectionStrategy,
  Component,
  OnInit,
} from '@angular/core';
import {
  ActivatedRoute,
  Router,
} from '@angular/router';
>>>>>>> a8f31948
import { Observable } from 'rxjs';
import {
  filter,
  map,
  mergeMap,
  take,
} from 'rxjs/operators';

import { AuthService } from '../core/auth/auth.service';
import { DSONameService } from '../core/breadcrumbs/dso-name.service';
import { SortOptions } from '../core/cache/models/sort-options.model';
import { AuthorizationDataService } from '../core/data/feature-authorization/authorization-data.service';
import { FeatureID } from '../core/data/feature-authorization/feature-id';
import { RemoteData } from '../core/data/remote-data';
import { redirectOn4xx } from '../core/shared/authorized.operators';
import { Bitstream } from '../core/shared/bitstream.model';
import { Collection } from '../core/shared/collection.model';
import { getAllSucceededRemoteDataPayload } from '../core/shared/operators';
import {
  fadeIn,
  fadeInOut,
} from '../shared/animations/fade';
import {
  hasValue,
  isNotEmpty,
} from '../shared/empty.util';
import { PaginationComponentOptions } from '../shared/pagination/pagination-component-options.model';
import { getCollectionPageRoute } from './collection-page-routing-paths';
<<<<<<< HEAD
import { redirectOn4xx } from '../core/shared/authorized.operators';
import { DSONameService } from '../core/breadcrumbs/dso-name.service';
import { ComcolPageContentComponent } from '../shared/comcol/comcol-page-content/comcol-page-content.component';
import { ErrorComponent } from '../shared/error/error.component';
import { AsyncPipe, NgIf } from '@angular/common';
import { ThemedLoadingComponent } from '../shared/loading/themed-loading.component';
import { TranslateModule } from '@ngx-translate/core';
import { ViewTrackerComponent } from '../statistics/angulartics/dspace/view-tracker.component';
import { VarDirective } from '../shared/utils/var.directive';
import { ComcolPageHeaderComponent } from '../shared/comcol/comcol-page-header/comcol-page-header.component';
import { ComcolPageLogoComponent } from '../shared/comcol/comcol-page-logo/comcol-page-logo.component';
import {
  ThemedComcolPageHandleComponent
} from '../shared/comcol/comcol-page-handle/themed-comcol-page-handle.component';
import { DsoEditMenuComponent } from '../shared/dso-page/dso-edit-menu/dso-edit-menu.component';
import {
  ThemedComcolPageBrowseByComponent
} from '../shared/comcol/comcol-page-browse-by/themed-comcol-page-browse-by.component';
import { ObjectCollectionComponent } from '../shared/object-collection/object-collection.component';
=======
>>>>>>> a8f31948

@Component({
  selector: 'ds-collection-page',
  styleUrls: ['./collection-page.component.scss'],
  templateUrl: './collection-page.component.html',
  changeDetection: ChangeDetectionStrategy.OnPush,
  animations: [
    fadeIn,
<<<<<<< HEAD
    fadeInOut
  ],
  imports: [
    ComcolPageContentComponent,
    ErrorComponent,
    NgIf,
    ThemedLoadingComponent,
    TranslateModule,
    ViewTrackerComponent,
    VarDirective,
    AsyncPipe,
    ComcolPageHeaderComponent,
    ComcolPageLogoComponent,
    ThemedComcolPageHandleComponent,
    DsoEditMenuComponent,
    ThemedComcolPageBrowseByComponent,
    ObjectCollectionComponent,
    RouterOutlet
  ],
  standalone: true
=======
    fadeInOut,
  ],
>>>>>>> a8f31948
})
export class CollectionPageComponent implements OnInit {
  collectionRD$: Observable<RemoteData<Collection>>;
  logoRD$: Observable<RemoteData<Bitstream>>;
  paginationConfig: PaginationComponentOptions;
  sortConfig: SortOptions;

  /**
   * Whether the current user is a Community admin
   */
  isCollectionAdmin$: Observable<boolean>;

  /**
   * Route to the community page
   */
  collectionPageRoute$: Observable<string>;

  constructor(
    protected route: ActivatedRoute,
    protected router: Router,
    protected authService: AuthService,
    protected authorizationDataService: AuthorizationDataService,
    public dsoNameService: DSONameService,
  ) {
  }

  ngOnInit(): void {
    this.collectionRD$ = this.route.data.pipe(
      map((data) => data.dso as RemoteData<Collection>),
      redirectOn4xx(this.router, this.authService),
      take(1),
    );
    this.logoRD$ = this.collectionRD$.pipe(
      map((rd: RemoteData<Collection>) => rd.payload),
      filter((collection: Collection) => hasValue(collection)),
      mergeMap((collection: Collection) => collection.logo),
    );
    this.isCollectionAdmin$ = this.authorizationDataService.isAuthorized(FeatureID.IsCollectionAdmin);

    this.collectionPageRoute$ = this.collectionRD$.pipe(
      getAllSucceededRemoteDataPayload(),
      map((collection) => getCollectionPageRoute(collection.id)),
    );
  }

  isNotEmpty(object: any) {
    return isNotEmpty(object);
  }


}<|MERGE_RESOLUTION|>--- conflicted
+++ resolved
@@ -1,17 +1,5 @@
-<<<<<<< HEAD
 import { ChangeDetectionStrategy, Component, OnInit } from '@angular/core';
 import { ActivatedRoute, Router, RouterOutlet } from '@angular/router';
-=======
-import {
-  ChangeDetectionStrategy,
-  Component,
-  OnInit,
-} from '@angular/core';
-import {
-  ActivatedRoute,
-  Router,
-} from '@angular/router';
->>>>>>> a8f31948
 import { Observable } from 'rxjs';
 import {
   filter,
@@ -40,7 +28,6 @@
 } from '../shared/empty.util';
 import { PaginationComponentOptions } from '../shared/pagination/pagination-component-options.model';
 import { getCollectionPageRoute } from './collection-page-routing-paths';
-<<<<<<< HEAD
 import { redirectOn4xx } from '../core/shared/authorized.operators';
 import { DSONameService } from '../core/breadcrumbs/dso-name.service';
 import { ComcolPageContentComponent } from '../shared/comcol/comcol-page-content/comcol-page-content.component';
@@ -60,8 +47,6 @@
   ThemedComcolPageBrowseByComponent
 } from '../shared/comcol/comcol-page-browse-by/themed-comcol-page-browse-by.component';
 import { ObjectCollectionComponent } from '../shared/object-collection/object-collection.component';
-=======
->>>>>>> a8f31948
 
 @Component({
   selector: 'ds-collection-page',
@@ -70,7 +55,6 @@
   changeDetection: ChangeDetectionStrategy.OnPush,
   animations: [
     fadeIn,
-<<<<<<< HEAD
     fadeInOut
   ],
   imports: [
@@ -91,10 +75,6 @@
     RouterOutlet
   ],
   standalone: true
-=======
-    fadeInOut,
-  ],
->>>>>>> a8f31948
 })
 export class CollectionPageComponent implements OnInit {
   collectionRD$: Observable<RemoteData<Collection>>;
