<div class="container">
<<<<<<< HEAD
    <div class="collection-page"
         *ngVar="(collectionRD$ | async) as collectionRD">
              <div *ngIf="collectionRD?.hasSucceeded" @fadeInOut>
                      <div *ngIf="collectionRD?.payload as collection">
              <ds-view-tracker [object]="collection"></ds-view-tracker>
              <div class="d-flex flex-row border-bottom mb-4 pb-4">
                <header class="comcol-header mr-auto">
                  <!-- Collection Name -->
                  <ds-comcol-page-header
                          [name]="dsoNameService.getName(collection)">
                  </ds-comcol-page-header>
                  <!-- Collection logo -->
                  <ds-comcol-page-logo *ngIf="logoRD$"
                                   [logo]="(logoRD$ | async)?.payload"
                                   [alternateText]="'collection.logo' | translate">
                  </ds-comcol-page-logo>

                  <!-- Handle -->
                  <ds-themed-comcol-page-handle
                          [content]="collection.handle"
                          [title]="'collection.page.handle'" >
                  </ds-themed-comcol-page-handle>
                  <!-- Introductory text -->
                  <ds-comcol-page-content
                          [content]="collection.introductoryText"
                          [hasInnerHtml]="true">
                  </ds-comcol-page-content>
                  <!-- News -->
                  <ds-comcol-page-content
                          [content]="collection.sidebarText"
                          [hasInnerHtml]="true"
                          [title]="'collection.page.news'">
                  </ds-comcol-page-content>
                </header>
                <ds-dso-edit-menu></ds-dso-edit-menu>
              </div>
              <section class="comcol-page-browse-section">
              <!-- Browse-By Links -->
              <ds-themed-comcol-page-browse-by
                      [id]="collection.id"
                      [contentType]="collection.type">
              </ds-themed-comcol-page-browse-by>
=======
  <div class="collection-page"
       *ngVar="(collectionRD$ | async) as collectionRD">
    <div *ngIf="collectionRD?.hasSucceeded" @fadeInOut>
      <div *ngIf="collectionRD?.payload as collection">
        <ds-view-tracker [object]="collection"></ds-view-tracker>
        <div class="d-flex flex-row border-bottom mb-4 pb-4">
          <header class="comcol-header mr-auto">
            <!-- Collection Name -->
            <ds-comcol-page-header
                [name]="dsoNameService.getName(collection)">
            </ds-comcol-page-header>
            <!-- Collection logo -->
            <ds-comcol-page-logo *ngIf="logoRD$"
                                 [logo]="(logoRD$ | async)?.payload"
                                 [alternateText]="'Collection Logo'">
            </ds-comcol-page-logo>

            <!-- Handle -->
            <ds-themed-comcol-page-handle
                [content]="collection.handle"
                [title]="'collection.page.handle'">
            </ds-themed-comcol-page-handle>
            <!-- Introductory text -->
            <ds-comcol-page-content
                [content]="collection.introductoryText"
                [hasInnerHtml]="true">
            </ds-comcol-page-content>
            <!-- News -->
            <ds-comcol-page-content
                [content]="collection.sidebarText"
                [hasInnerHtml]="true"
                [title]="'collection.page.news'">
            </ds-comcol-page-content>
          </header>
          <ds-dso-edit-menu></ds-dso-edit-menu>
          <div class="pl-2 space-children-mr">
            <ds-dso-page-subscription-button [dso]="collection"></ds-dso-page-subscription-button>
          </div>
        </div>
        <section class="comcol-page-browse-section">
          <!-- Browse-By Links -->
          <ds-themed-comcol-page-browse-by
              [id]="collection.id"
              [contentType]="collection.type">
          </ds-themed-comcol-page-browse-by>
>>>>>>> 6e29f306

          <router-outlet></router-outlet>
        </section>
        <footer *ngIf="collection.copyrightText" class="border-top my-5 pt-4">
          <!-- Copyright -->
          <ds-comcol-page-content
              [content]="collection.copyrightText"
              [hasInnerHtml]="true">
          </ds-comcol-page-content>
        </footer>
      </div>
    </div>
    <ds-error *ngIf="collectionRD?.hasFailed"
              message="{{'error.collection' | translate}}"></ds-error>
    <ds-themed-loading *ngIf="collectionRD?.isLoading"
                       message="{{'loading.collection' | translate}}"></ds-themed-loading>
  </div>
</div><|MERGE_RESOLUTION|>--- conflicted
+++ resolved
@@ -1,48 +1,4 @@
 <div class="container">
-<<<<<<< HEAD
-    <div class="collection-page"
-         *ngVar="(collectionRD$ | async) as collectionRD">
-              <div *ngIf="collectionRD?.hasSucceeded" @fadeInOut>
-                      <div *ngIf="collectionRD?.payload as collection">
-              <ds-view-tracker [object]="collection"></ds-view-tracker>
-              <div class="d-flex flex-row border-bottom mb-4 pb-4">
-                <header class="comcol-header mr-auto">
-                  <!-- Collection Name -->
-                  <ds-comcol-page-header
-                          [name]="dsoNameService.getName(collection)">
-                  </ds-comcol-page-header>
-                  <!-- Collection logo -->
-                  <ds-comcol-page-logo *ngIf="logoRD$"
-                                   [logo]="(logoRD$ | async)?.payload"
-                                   [alternateText]="'collection.logo' | translate">
-                  </ds-comcol-page-logo>
-
-                  <!-- Handle -->
-                  <ds-themed-comcol-page-handle
-                          [content]="collection.handle"
-                          [title]="'collection.page.handle'" >
-                  </ds-themed-comcol-page-handle>
-                  <!-- Introductory text -->
-                  <ds-comcol-page-content
-                          [content]="collection.introductoryText"
-                          [hasInnerHtml]="true">
-                  </ds-comcol-page-content>
-                  <!-- News -->
-                  <ds-comcol-page-content
-                          [content]="collection.sidebarText"
-                          [hasInnerHtml]="true"
-                          [title]="'collection.page.news'">
-                  </ds-comcol-page-content>
-                </header>
-                <ds-dso-edit-menu></ds-dso-edit-menu>
-              </div>
-              <section class="comcol-page-browse-section">
-              <!-- Browse-By Links -->
-              <ds-themed-comcol-page-browse-by
-                      [id]="collection.id"
-                      [contentType]="collection.type">
-              </ds-themed-comcol-page-browse-by>
-=======
   <div class="collection-page"
        *ngVar="(collectionRD$ | async) as collectionRD">
     <div *ngIf="collectionRD?.hasSucceeded" @fadeInOut>
@@ -57,7 +13,7 @@
             <!-- Collection logo -->
             <ds-comcol-page-logo *ngIf="logoRD$"
                                  [logo]="(logoRD$ | async)?.payload"
-                                 [alternateText]="'Collection Logo'">
+                                 [alternateText]="'collection.logo' | translate">
             </ds-comcol-page-logo>
 
             <!-- Handle -->
@@ -78,9 +34,6 @@
             </ds-comcol-page-content>
           </header>
           <ds-dso-edit-menu></ds-dso-edit-menu>
-          <div class="pl-2 space-children-mr">
-            <ds-dso-page-subscription-button [dso]="collection"></ds-dso-page-subscription-button>
-          </div>
         </div>
         <section class="comcol-page-browse-section">
           <!-- Browse-By Links -->
@@ -88,7 +41,6 @@
               [id]="collection.id"
               [contentType]="collection.type">
           </ds-themed-comcol-page-browse-by>
->>>>>>> 6e29f306
 
           <router-outlet></router-outlet>
         </section>
