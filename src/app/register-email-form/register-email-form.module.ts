--- conflicted
+++ resolved
@@ -20,13 +20,8 @@
   ],
   providers: [],
   exports: [
-<<<<<<< HEAD
-    RegisterEmailFormComponent,
+    ...DECLARATIONS,
   ],
-=======
-    ...DECLARATIONS,
-  ]
->>>>>>> 8ba14aa3
 })
 
 /**
