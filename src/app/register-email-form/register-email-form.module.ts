import { CommonModule } from '@angular/common';
<<<<<<< HEAD
=======
import { NgModule } from '@angular/core';

import { SharedModule } from '../shared/shared.module';
>>>>>>> a8f31948
import { RegisterEmailFormComponent } from './register-email-form.component';
import { ThemedRegisterEmailFormComponent } from './themed-registry-email-form.component';

const DECLARATIONS = [
  RegisterEmailFormComponent,
  ThemedRegisterEmailFormComponent,
];

@NgModule({
<<<<<<< HEAD
    imports: [
        CommonModule,
        ...DECLARATIONS,
    ],
    providers: [],
    exports: [
      ...DECLARATIONS,
    ]
=======
  imports: [
    CommonModule,
    SharedModule,
  ],
  declarations: [
    ...DECLARATIONS,
  ],
  providers: [],
  exports: [
    ...DECLARATIONS,
  ],
>>>>>>> a8f31948
})

/**
 * The module that contains the components related to the email registration
 */
export class RegisterEmailFormModule {

}<|MERGE_RESOLUTION|>--- conflicted
+++ resolved
@@ -1,12 +1,7 @@
 import { CommonModule } from '@angular/common';
-<<<<<<< HEAD
-=======
-import { NgModule } from '@angular/core';
-
-import { SharedModule } from '../shared/shared.module';
->>>>>>> a8f31948
 import { RegisterEmailFormComponent } from './register-email-form.component';
 import { ThemedRegisterEmailFormComponent } from './themed-registry-email-form.component';
+import { NgModule } from '@angular/core';
 
 const DECLARATIONS = [
   RegisterEmailFormComponent,
@@ -14,7 +9,6 @@
 ];
 
 @NgModule({
-<<<<<<< HEAD
     imports: [
         CommonModule,
         ...DECLARATIONS,
@@ -22,20 +16,7 @@
     providers: [],
     exports: [
       ...DECLARATIONS,
-    ]
-=======
-  imports: [
-    CommonModule,
-    SharedModule,
   ],
-  declarations: [
-    ...DECLARATIONS,
-  ],
-  providers: [],
-  exports: [
-    ...DECLARATIONS,
-  ],
->>>>>>> a8f31948
 })
 
 /**
