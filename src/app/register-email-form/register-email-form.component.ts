--- conflicted
+++ resolved
@@ -1,4 +1,3 @@
-<<<<<<< HEAD
 import { ChangeDetectorRef, Component, Input, OnInit, Optional } from '@angular/core';
 import { EpersonRegistrationService } from '../core/data/eperson-registration.service';
 import { NotificationsService } from '../shared/notifications/notifications.service';
@@ -17,18 +16,6 @@
 import { AlertType } from '../shared/alert/aletr-type';
 import { KlaroService } from '../shared/cookies/klaro.service';
 import { CookieService } from '../core/services/cookie.service';
-=======
-import {Component, Input, OnInit} from '@angular/core';
-import {EpersonRegistrationService} from '../core/data/eperson-registration.service';
-import {NotificationsService} from '../shared/notifications/notifications.service';
-import {TranslateService} from '@ngx-translate/core';
-import {Router} from '@angular/router';
-import {FormBuilder, FormControl, FormGroup, Validators} from '@angular/forms';
-import {Registration} from '../core/shared/registration.model';
-import {RemoteData} from '../core/data/remote-data';
-import {ConfigurationDataService} from '../core/data/configuration-data.service';
-import {getAllCompletedRemoteData} from '../core/shared/operators';
->>>>>>> 3f7bdb28
 
 @Component({
   selector: 'ds-register-email-form',
@@ -50,7 +37,6 @@
   @Input()
   MESSAGE_PREFIX: string;
 
-<<<<<<< HEAD
   public AlertTypeEnum = AlertType;
 
   /**
@@ -72,10 +58,7 @@
   captchaMode(): Observable<string> {
     return this.googleRecaptchaService.captchaMode();
   }
-  valid_mail_domains: string[];
-=======
   validMailDomains: string[];
->>>>>>> 3f7bdb28
 
   constructor(
     private epersonRegistrationService: EpersonRegistrationService,
@@ -102,7 +85,7 @@
         ],
       })
     });
-<<<<<<< HEAD
+    this.validMailDomains = [];
     this.configService.findByPropertyName('registration.verification.enabled').pipe(
       getFirstSucceededRemoteDataPayload(),
       map((res: ConfigurationProperty) => res?.values[0].toLowerCase() === 'true')
@@ -114,20 +97,6 @@
       this.disableUntilChecked = res;
       this.changeDetectorRef.detectChanges();
     });
-
-    this.valid_mail_domains = [];
-    this.configService.findByPropertyName('authentication-password.domain.valid')
-=======
-    this.validMailDomains = [];
-    this.configurationService.findByPropertyName('authentication-password.domain.valid')
->>>>>>> 3f7bdb28
-      .pipe(getAllCompletedRemoteData())
-      .subscribe((remoteData) => {
-          for (const remoteValue of remoteData.payload.values) {
-            this.validMailDomains.push(remoteValue);
-          }
-        }
-      );
   }
 
   /**
@@ -140,7 +109,6 @@
   /**
    * Register an email address
    */
-<<<<<<< HEAD
   register(tokenV2?) {
     if (!this.form.invalid) {
       if (this.registrationVerification) {
@@ -170,38 +138,20 @@
       } else {
         this.registration();
       }
-=======
-  register() {
+    }
+  }
+
+  /**
+   * Registration of an email address
+   */
+  registration(captchaToken = null) {
     let typeMap = new Map<string, string>([
       ["register-page.registration", "register"],
       ["forgot-email.form", "forgot"]
     ]);
-    if (!this.form.invalid) {
-      this.epersonRegistrationService.registerEmail(this.email.value, typeMap.get(this.MESSAGE_PREFIX)).subscribe((response: RemoteData<Registration>) => {
-        if (response.hasSucceeded) {
-          this.notificationService.success(this.translateService.get(`${this.MESSAGE_PREFIX}.success.head`),
-            this.translateService.get(`${this.MESSAGE_PREFIX}.success.content`, {email: this.email.value}));
-          this.router.navigate(['/home']);
-        } else if (response.statusCode === 400) {
-          this.notificationService.error(this.translateService.get(`${this.MESSAGE_PREFIX}.error.head`), this.translateService.get(`${this.MESSAGE_PREFIX}.error.maildomain`, { domains: this.validMailDomains.join(', ')}));
-        } else {
-          this.notificationService.error(this.translateService.get(`${this.MESSAGE_PREFIX}.error.head`),
-            this.translateService.get(`${this.MESSAGE_PREFIX}.error.content`, {email: this.email.value}));
-          this.notificationService.error('title', response.errorMessage);
-        }
-        }
-      );
->>>>>>> 3f7bdb28
-    }
-  }
-
-  /**
-   * Registration of an email address
-   */
-  registration(captchaToken = null) {
     let registerEmail$ = captchaToken ?
-      this.epersonRegistrationService.registerEmail(this.email.value, captchaToken) :
-      this.epersonRegistrationService.registerEmail(this.email.value);
+      this.epersonRegistrationService.registerEmail(this.email.value, captchaToken, typeMap.get(this.MESSAGE_PREFIX)) :
+      this.epersonRegistrationService.registerEmail(this.email.value,typeMap.get(this.MESSAGE_PREFIX));
     registerEmail$.subscribe((response: RemoteData<Registration>) => {
       if (response.hasSucceeded) {
         this.notificationService.success(this.translateService.get(`${this.MESSAGE_PREFIX}.success.head`),
