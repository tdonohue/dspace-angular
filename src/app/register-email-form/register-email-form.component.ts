import {ChangeDetectorRef, Component, Input, OnInit, Optional} from '@angular/core';
import {EpersonRegistrationService} from '../core/data/eperson-registration.service';
import {NotificationsService} from '../shared/notifications/notifications.service';
import {TranslateService} from '@ngx-translate/core';
import {Router} from '@angular/router';
import { FormBuilder, FormControl, FormGroup, Validators, ValidatorFn } from '@angular/forms';
import {Registration} from '../core/shared/registration.model';
import {RemoteData} from '../core/data/remote-data';
import {ConfigurationDataService} from '../core/data/configuration-data.service';
<<<<<<< HEAD
import {getAllCompletedRemoteData, getFirstSucceededRemoteDataPayload} from '../core/shared/operators';
import {ConfigurationProperty} from '../core/shared/configuration-property.model';
import {isNotEmpty} from '../shared/empty.util';
import {BehaviorSubject, combineLatest, Observable, of, switchMap} from 'rxjs';
import {map, startWith, take} from 'rxjs/operators';
import {CAPTCHA_NAME, GoogleRecaptchaService} from '../core/google-recaptcha/google-recaptcha.service';
import {AlertType} from '../shared/alert/aletr-type';
import {KlaroService} from '../shared/cookies/klaro.service';
import {CookieService} from '../core/services/cookie.service';
=======
import {getAllCompletedRemoteData} from '../core/shared/operators';
import { ConfigurationProperty } from '../core/shared/configuration-property.model';
>>>>>>> 0d7a0309

@Component({
  selector: 'ds-register-email-form',
  templateUrl: './register-email-form.component.html'
})
/**
 * Component responsible to render an email registration form.
 */
export class RegisterEmailFormComponent implements OnInit {

  /**
   * The form containing the mail address
   */
  form: FormGroup;

  /**
   * The message prefix
   */
  @Input()
  MESSAGE_PREFIX: string;

  /**
   * Type of register request to be done, register new email or forgot password (same endpoint)
   */
  @Input()
  typeRequest: string = null;

  public AlertTypeEnum = AlertType;

  /**
   * registration verification configuration
   */
  registrationVerification = false;

  /**
   * Return true if the user completed the reCaptcha verification (checkbox mode)
   */
  checkboxCheckedSubject$ = new BehaviorSubject<boolean>(false);

  disableUntilChecked = true;

  validMailDomains: string[];


  captchaVersion(): Observable<string> {
    return this.googleRecaptchaService.captchaVersion();
  }

  captchaMode(): Observable<string> {
    return this.googleRecaptchaService.captchaMode();
  }

  constructor(
    private epersonRegistrationService: EpersonRegistrationService,
    private notificationService: NotificationsService,
    private translateService: TranslateService,
    private router: Router,
    private formBuilder: FormBuilder,
    private configService: ConfigurationDataService,
    public googleRecaptchaService: GoogleRecaptchaService,
    public cookieService: CookieService,
    @Optional() public klaroService: KlaroService,
    private changeDetectorRef: ChangeDetectorRef,
    private notificationsService: NotificationsService,
  ) {
  }

  ngOnInit(): void {
    const validators: ValidatorFn[] = [
      Validators.required,
      Validators.pattern('^[a-z0-9._%+-]+@[a-z0-9.-]+\.[a-z]{2,4}$')
    ];
    this.form = this.formBuilder.group({
      email: new FormControl('', {
<<<<<<< HEAD
        validators: [Validators.required,
          // Regex pattern borrowed from HTML5 specs for a valid email address:
          // https://html.spec.whatwg.org/multipage/input.html#valid-e-mail-address
          Validators.pattern('^[a-zA-Z0-9.!#$%&\'*+\/=?^_`{|}~-]+@[a-zA-Z0-9](?:[a-zA-Z0-9-]{0,61}[a-zA-Z0-9])?(?:\.[a-zA-Z0-9](?:[a-zA-Z0-9-]{0,61}[a-zA-Z0-9])?)*$')
        ],
=======
        validators: validators,
>>>>>>> 0d7a0309
      })
    });
    this.validMailDomains = [];
    this.configService.findByPropertyName('authentication-password.domain.valid')
      .pipe(getAllCompletedRemoteData())
      .subscribe((remoteData: RemoteData<ConfigurationProperty>) => {
        if (remoteData.payload) {
          for (const remoteValue of remoteData.payload.values) {
            this.validMailDomains.push(remoteValue);
            if (this.validMailDomains.length !== 0 && this.MESSAGE_PREFIX === 'register-page.registration') {
              this.form.get('email').setValidators([
                ...validators,
                Validators.pattern(this.validMailDomains.map((domain: string) => '(^.*@' + domain.replace(new RegExp('\\.', 'g'), '\\.') + '$)').join('|')),
              ]);
              this.form.updateValueAndValidity();
            }
          }
        }
<<<<<<< HEAD
      );
    this.configService.findByPropertyName('registration.verification.enabled').pipe(
      getFirstSucceededRemoteDataPayload(),
      map((res: ConfigurationProperty) => res?.values[0].toLowerCase() === 'true')
    ).subscribe((res: boolean) => {
      this.registrationVerification = res;
    });

    this.disableUntilCheckedFcn().subscribe((res) => {
      this.disableUntilChecked = res;
      this.changeDetectorRef.detectChanges();
    });
  }

  /**
   * execute the captcha function for v2 invisible
   */
  executeRecaptcha() {
    this.googleRecaptchaService.executeRecaptcha();
=======
      });
>>>>>>> 0d7a0309
  }

  /**
   * Register an email address
   */
  register(tokenV2?) {
    if (!this.form.invalid) {
      if (this.registrationVerification) {
        combineLatest([this.captchaVersion(), this.captchaMode()]).pipe(
          switchMap(([captchaVersion, captchaMode])  => {
            if (captchaVersion === 'v3') {
              return this.googleRecaptchaService.getRecaptchaToken('register_email');
            } else if (captchaVersion === 'v2' && captchaMode === 'checkbox') {
              return of(this.googleRecaptchaService.getRecaptchaTokenResponse());
            } else if (captchaVersion === 'v2' && captchaMode === 'invisible') {
              return of(tokenV2);
            } else {
              console.error(`Invalid reCaptcha configuration: version = ${captchaVersion}, mode = ${captchaMode}`);
              this.showNotification('error');
            }
          }),
          take(1),
        ).subscribe((token) => {
            if (isNotEmpty(token)) {
              this.registration(token);
            } else {
              console.error('reCaptcha error');
              this.showNotification('error');
            }
          }
        );
      } else {
        this.registration();
      }
    }
  }

  /**
   * Registration of an email address
   */
  registration(captchaToken = null) {
    let registerEmail$ = captchaToken ?
      this.epersonRegistrationService.registerEmail(this.email.value, captchaToken, this.typeRequest) :
      this.epersonRegistrationService.registerEmail(this.email.value, null, this.typeRequest);
    registerEmail$.subscribe((response: RemoteData<Registration>) => {
      if (response.hasSucceeded) {
        this.notificationService.success(this.translateService.get(`${this.MESSAGE_PREFIX}.success.head`),
          this.translateService.get(`${this.MESSAGE_PREFIX}.success.content`, {email: this.email.value}));
        this.router.navigate(['/home']);
        } else if (response.statusCode === 422) {
        this.notificationService.error(this.translateService.get(`${this.MESSAGE_PREFIX}.error.head`), this.translateService.get(`${this.MESSAGE_PREFIX}.error.maildomain`, {domains: this.validMailDomains.join(', ')}));
      } else {
        this.notificationService.error(this.translateService.get(`${this.MESSAGE_PREFIX}.error.head`),
          this.translateService.get(`${this.MESSAGE_PREFIX}.error.content`, {email: this.email.value}));
      }
    });
  }

  /**
   * Return true if the user has accepted the required cookies for reCaptcha
   */
  isRecaptchaCookieAccepted(): boolean {
    const klaroAnonymousCookie = this.cookieService.get('klaro-anonymous');
    return isNotEmpty(klaroAnonymousCookie) ? klaroAnonymousCookie[CAPTCHA_NAME] : false;
  }

  /**
   * Return true if the user has not completed the reCaptcha verification (checkbox mode)
   */
  disableUntilCheckedFcn(): Observable<boolean> {
    const checked$ = this.checkboxCheckedSubject$.asObservable();
    return combineLatest([this.captchaVersion(), this.captchaMode(), checked$]).pipe(
      // disable if checkbox is not checked or if reCaptcha is not in v2 checkbox mode
      switchMap(([captchaVersion, captchaMode, checked])  => captchaVersion === 'v2' && captchaMode === 'checkbox' ? of(!checked) : of(false)),
      startWith(true),
    );
  }

  get email() {
    return this.form.get('email');
  }

  onCheckboxChecked(checked: boolean) {
    this.checkboxCheckedSubject$.next(checked);
  }

  /**
   * Show a notification to the user
   * @param key
   */
  showNotification(key) {
    const notificationTitle = this.translateService.get(this.MESSAGE_PREFIX + '.google-recaptcha.notification.title');
    const notificationErrorMsg = this.translateService.get(this.MESSAGE_PREFIX + '.google-recaptcha.notification.message.error');
    const notificationExpiredMsg = this.translateService.get(this.MESSAGE_PREFIX + '.google-recaptcha.notification.message.expired');
    switch (key) {
      case 'expired':
        this.notificationsService.warning(notificationTitle, notificationExpiredMsg);
        break;
      case 'error':
        this.notificationsService.error(notificationTitle, notificationErrorMsg);
        break;
      default:
        console.warn(`Unimplemented notification '${key}' from reCaptcha service`);
    }
  }

}<|MERGE_RESOLUTION|>--- conflicted
+++ resolved
@@ -7,7 +7,6 @@
 import {Registration} from '../core/shared/registration.model';
 import {RemoteData} from '../core/data/remote-data';
 import {ConfigurationDataService} from '../core/data/configuration-data.service';
-<<<<<<< HEAD
 import {getAllCompletedRemoteData, getFirstSucceededRemoteDataPayload} from '../core/shared/operators';
 import {ConfigurationProperty} from '../core/shared/configuration-property.model';
 import {isNotEmpty} from '../shared/empty.util';
@@ -17,10 +16,6 @@
 import {AlertType} from '../shared/alert/aletr-type';
 import {KlaroService} from '../shared/cookies/klaro.service';
 import {CookieService} from '../core/services/cookie.service';
-=======
-import {getAllCompletedRemoteData} from '../core/shared/operators';
-import { ConfigurationProperty } from '../core/shared/configuration-property.model';
->>>>>>> 0d7a0309
 
 @Component({
   selector: 'ds-register-email-form',
@@ -91,19 +86,13 @@
   ngOnInit(): void {
     const validators: ValidatorFn[] = [
       Validators.required,
-      Validators.pattern('^[a-z0-9._%+-]+@[a-z0-9.-]+\.[a-z]{2,4}$')
+      // Regex pattern borrowed from HTML5 specs for a valid email address:
+      // https://html.spec.whatwg.org/multipage/input.html#valid-e-mail-address
+      Validators.pattern('^[a-zA-Z0-9.!#$%&\'*+\/=?^_`{|}~-]+@[a-zA-Z0-9](?:[a-zA-Z0-9-]{0,61}[a-zA-Z0-9])?(?:\.[a-zA-Z0-9](?:[a-zA-Z0-9-]{0,61}[a-zA-Z0-9])?)*$')
     ];
     this.form = this.formBuilder.group({
       email: new FormControl('', {
-<<<<<<< HEAD
-        validators: [Validators.required,
-          // Regex pattern borrowed from HTML5 specs for a valid email address:
-          // https://html.spec.whatwg.org/multipage/input.html#valid-e-mail-address
-          Validators.pattern('^[a-zA-Z0-9.!#$%&\'*+\/=?^_`{|}~-]+@[a-zA-Z0-9](?:[a-zA-Z0-9-]{0,61}[a-zA-Z0-9])?(?:\.[a-zA-Z0-9](?:[a-zA-Z0-9-]{0,61}[a-zA-Z0-9])?)*$')
-        ],
-=======
         validators: validators,
->>>>>>> 0d7a0309
       })
     });
     this.validMailDomains = [];
@@ -122,8 +111,7 @@
             }
           }
         }
-<<<<<<< HEAD
-      );
+      });
     this.configService.findByPropertyName('registration.verification.enabled').pipe(
       getFirstSucceededRemoteDataPayload(),
       map((res: ConfigurationProperty) => res?.values[0].toLowerCase() === 'true')
@@ -142,9 +130,6 @@
    */
   executeRecaptcha() {
     this.googleRecaptchaService.executeRecaptcha();
-=======
-      });
->>>>>>> 0d7a0309
   }
 
   /**
