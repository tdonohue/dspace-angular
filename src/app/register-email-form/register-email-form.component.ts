--- conflicted
+++ resolved
@@ -37,27 +37,25 @@
   @Input()
   MESSAGE_PREFIX: string;
 
-<<<<<<< HEAD
-  public AlertTypeEnum = AlertType;
-
-  /**
-   * registration verification configuration
-   */
-  registrationVerification = false;
-
-  /**
-   * Return true if the user completed the reCaptcha verification (checkbox mode)
-   */
-  checkboxCheckedSubject$ = new BehaviorSubject<boolean>(false);
-
-  disableUntilChecked = true;
-=======
   /**
    * Type of register request to be done, register new email or forgot password (same endpoint)
    */
   @Input()
   typeRequest: string = null;
->>>>>>> 31b17731
+
+  public AlertTypeEnum = AlertType;
+
+  /**
+   * registration verification configuration
+   */
+  registrationVerification = false;
+
+  /**
+   * Return true if the user completed the reCaptcha verification (checkbox mode)
+   */
+  checkboxCheckedSubject$ = new BehaviorSubject<boolean>(false);
+
+  disableUntilChecked = true;
 
   validMailDomains: string[];
 
@@ -127,7 +125,6 @@
   /**
    * Register an email address
    */
-<<<<<<< HEAD
   register(tokenV2?) {
     if (!this.form.invalid) {
       if (this.registrationVerification) {
@@ -164,13 +161,9 @@
    * Registration of an email address
    */
   registration(captchaToken = null) {
-    let typeMap = new Map<string, string>([
-      ['register-page.registration', 'register'],
-      ['forgot-email.form', 'forgot']
-    ]);
     let registerEmail$ = captchaToken ?
-      this.epersonRegistrationService.registerEmail(this.email.value, captchaToken, typeMap.get(this.MESSAGE_PREFIX)) :
-      this.epersonRegistrationService.registerEmail(this.email.value, null, typeMap.get(this.MESSAGE_PREFIX));
+      this.epersonRegistrationService.registerEmail(this.email.value, captchaToken, this.typeRequest) :
+      this.epersonRegistrationService.registerEmail(this.email.value, null, this.typeRequest);
     registerEmail$.subscribe((response: RemoteData<Registration>) => {
       if (response.hasSucceeded) {
         this.notificationService.success(this.translateService.get(`${this.MESSAGE_PREFIX}.success.head`),
@@ -203,25 +196,6 @@
       switchMap(([captchaVersion, captchaMode, checked])  => captchaVersion === 'v2' && captchaMode === 'checkbox' ? of(!checked) : of(false)),
       startWith(true),
     );
-=======
-  register() {
-    if (!this.form.invalid) {
-      this.epersonRegistrationService.registerEmail(this.email.value, this.typeRequest).subscribe((response: RemoteData<Registration>) => {
-        if (response.hasSucceeded) {
-          this.notificationService.success(this.translateService.get(`${this.MESSAGE_PREFIX}.success.head`),
-            this.translateService.get(`${this.MESSAGE_PREFIX}.success.content`, {email: this.email.value}));
-          this.router.navigate(['/home']);
-        } else if (response.statusCode === 400) {
-          this.notificationService.error(this.translateService.get(`${this.MESSAGE_PREFIX}.error.head`), this.translateService.get(`${this.MESSAGE_PREFIX}.error.maildomain`, { domains: this.validMailDomains.join(', ')}));
-        } else {
-          this.notificationService.error(this.translateService.get(`${this.MESSAGE_PREFIX}.error.head`),
-            this.translateService.get(`${this.MESSAGE_PREFIX}.error.content`, {email: this.email.value}));
-          this.notificationService.error('title', response.errorMessage);
-        }
-        }
-      );
-    }
->>>>>>> 31b17731
   }
 
   get email() {
