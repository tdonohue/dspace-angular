--- conflicted
+++ resolved
@@ -1,8 +1,4 @@
-<<<<<<< HEAD
-import {ChangeDetectorRef, Component, Input, OnInit, Optional} from '@angular/core';
-=======
-import { Component, Input, OnInit, OnDestroy } from '@angular/core';
->>>>>>> 22fbed76
+import { ChangeDetectorRef, Component, Input, OnDestroy, OnInit, Optional } from '@angular/core';
 import {EpersonRegistrationService} from '../core/data/eperson-registration.service';
 import {NotificationsService} from '../shared/notifications/notifications.service';
 import {TranslateService} from '@ngx-translate/core';
@@ -11,8 +7,7 @@
 import {Registration} from '../core/shared/registration.model';
 import {RemoteData} from '../core/data/remote-data';
 import {ConfigurationDataService} from '../core/data/configuration-data.service';
-<<<<<<< HEAD
-import {getAllCompletedRemoteData, getFirstSucceededRemoteDataPayload} from '../core/shared/operators';
+import { getAllSucceededRemoteDataPayload, getFirstSucceededRemoteDataPayload } from '../core/shared/operators';
 import {ConfigurationProperty} from '../core/shared/configuration-property.model';
 import {isNotEmpty} from '../shared/empty.util';
 import {BehaviorSubject, combineLatest, Observable, of, switchMap} from 'rxjs';
@@ -21,11 +16,7 @@
 import {AlertType} from '../shared/alert/aletr-type';
 import {KlaroService} from '../shared/cookies/klaro.service';
 import {CookieService} from '../core/services/cookie.service';
-=======
-import { getAllSucceededRemoteDataPayload } from '../core/shared/operators';
-import { ConfigurationProperty } from '../core/shared/configuration-property.model';
 import { Subscription } from 'rxjs';
->>>>>>> 22fbed76
 
 export const TYPE_REQUEST_FORGOT = 'forgot';
 export const TYPE_REQUEST_REGISTER = 'register';
@@ -74,6 +65,14 @@
   TYPE_REQUEST_REGISTER = TYPE_REQUEST_REGISTER;
 
   subscriptions: Subscription[] = [];
+
+  captchaVersion(): Observable<string> {
+    return this.googleRecaptchaService.captchaVersion();
+  }
+
+  captchaMode(): Observable<string> {
+    return this.googleRecaptchaService.captchaMode();
+  }
 
   constructor(
     private epersonRegistrationService: EpersonRegistrationService,
@@ -108,20 +107,12 @@
       })
     });
     this.validMailDomains = [];
-<<<<<<< HEAD
-    this.configService.findByPropertyName('authentication-password.domain.valid')
-      .pipe(getAllCompletedRemoteData())
-      .subscribe((remoteData: RemoteData<ConfigurationProperty>) => {
-        if (remoteData.payload) {
-          for (const remoteValue of remoteData.payload.values) {
-=======
     if (this.typeRequest === TYPE_REQUEST_REGISTER) {
-      this.subscriptions.push(this.configurationService.findByPropertyName('authentication-password.domain.valid')
+      this.subscriptions.push(this.configService.findByPropertyName('authentication-password.domain.valid')
         .pipe(getAllSucceededRemoteDataPayload())
-        .subscribe((configurationProperty: ConfigurationProperty) => {
-          for (const remoteValue of configurationProperty.values) {
->>>>>>> 22fbed76
-            this.validMailDomains.push(remoteValue);
+        .subscribe((remoteData: ConfigurationProperty) => {
+          this.validMailDomains = remoteData.values;
+          for (const remoteValue of remoteData.values) {
             if (this.validMailDomains.length !== 0) {
               this.form.get('email').setValidators([
                 ...validators,
@@ -130,20 +121,20 @@
               this.form.updateValueAndValidity();
             }
           }
-<<<<<<< HEAD
-        }
-      });
-    this.configService.findByPropertyName('registration.verification.enabled').pipe(
+          this.changeDetectorRef.detectChanges();
+        }));
+    }
+    this.subscriptions.push(this.configService.findByPropertyName('registration.verification.enabled').pipe(
       getFirstSucceededRemoteDataPayload(),
       map((res: ConfigurationProperty) => res?.values[0].toLowerCase() === 'true')
     ).subscribe((res: boolean) => {
       this.registrationVerification = res;
-    });
-
-    this.disableUntilCheckedFcn().subscribe((res) => {
+    }));
+
+    this.subscriptions.push(this.disableUntilCheckedFcn().subscribe((res) => {
       this.disableUntilChecked = res;
       this.changeDetectorRef.detectChanges();
-    });
+    }));
   }
 
   /**
@@ -151,10 +142,6 @@
    */
   executeRecaptcha() {
     this.googleRecaptchaService.executeRecaptcha();
-=======
-        }));
-    }
->>>>>>> 22fbed76
   }
 
   /**
@@ -162,9 +149,8 @@
    */
   register(tokenV2?) {
     if (!this.form.invalid) {
-<<<<<<< HEAD
       if (this.registrationVerification) {
-        combineLatest([this.captchaVersion(), this.captchaMode()]).pipe(
+        this.subscriptions.push(combineLatest([this.captchaVersion(), this.captchaMode()]).pipe(
           switchMap(([captchaVersion, captchaMode])  => {
             if (captchaVersion === 'v3') {
               return this.googleRecaptchaService.getRecaptchaToken('register_email');
@@ -186,26 +172,10 @@
               this.showNotification('error');
             }
           }
-        );
+        ));
       } else {
         this.registration();
       }
-=======
-      this.subscriptions.push(this.epersonRegistrationService.registerEmail(this.email.value, this.typeRequest).subscribe((response: RemoteData<Registration>) => {
-        if (response.hasSucceeded) {
-          this.notificationService.success(this.translateService.get(`${this.MESSAGE_PREFIX}.success.head`),
-            this.translateService.get(`${this.MESSAGE_PREFIX}.success.content`, {email: this.email.value}));
-          this.router.navigate(['/home']);
-        } else if (response.statusCode === 422) {
-          this.notificationService.error(this.translateService.get(`${this.MESSAGE_PREFIX}.error.head`), this.translateService.get(`${this.MESSAGE_PREFIX}.error.maildomain`, { domains: this.validMailDomains.join(', ')}));
-        } else {
-          this.notificationService.error(this.translateService.get(`${this.MESSAGE_PREFIX}.error.head`),
-            this.translateService.get(`${this.MESSAGE_PREFIX}.error.content`, {email: this.email.value}));
-          this.notificationService.error('title', response.errorMessage);
-        }
-        }
-      ));
->>>>>>> 22fbed76
     }
   }
 
@@ -216,7 +186,7 @@
     let registerEmail$ = captchaToken ?
       this.epersonRegistrationService.registerEmail(this.email.value, captchaToken, this.typeRequest) :
       this.epersonRegistrationService.registerEmail(this.email.value, null, this.typeRequest);
-    registerEmail$.subscribe((response: RemoteData<Registration>) => {
+    this.subscriptions.push(registerEmail$.subscribe((response: RemoteData<Registration>) => {
       if (response.hasSucceeded) {
         this.notificationService.success(this.translateService.get(`${this.MESSAGE_PREFIX}.success.head`),
           this.translateService.get(`${this.MESSAGE_PREFIX}.success.content`, {email: this.email.value}));
@@ -227,7 +197,7 @@
         this.notificationService.error(this.translateService.get(`${this.MESSAGE_PREFIX}.error.head`),
           this.translateService.get(`${this.MESSAGE_PREFIX}.error.content`, {email: this.email.value}));
       }
-    });
+    }));
   }
 
   /**
