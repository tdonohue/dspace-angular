--- conflicted
+++ resolved
@@ -15,13 +15,9 @@
 import { RegisterEmailFormComponent } from './register-email-form.component';
 import { createSuccessfulRemoteDataObject$ } from '../shared/remote-data.utils';
 import { ConfigurationDataService } from '../core/data/configuration-data.service';
-<<<<<<< HEAD
 import { GoogleRecaptchaService } from '../core/google-recaptcha/google-recaptcha.service';
 import { CookieService } from '../core/services/cookie.service';
 import { CookieServiceMock } from '../shared/mocks/cookie.service.mock';
-=======
-import { ConfigurationProperty } from '../core/shared/configuration-property.model';
->>>>>>> 31b17731
 
 describe('RegisterEmailFormComponent', () => {
 
@@ -31,7 +27,6 @@
   let router;
   let epersonRegistrationService: EpersonRegistrationService;
   let notificationsService;
-  let configurationDataService: ConfigurationDataService;
 
   const configurationDataService = jasmine.createSpyObj('configurationDataService', {
     findByPropertyName: jasmine.createSpy('findByPropertyName')
@@ -58,15 +53,6 @@
       registerEmail: createSuccessfulRemoteDataObject$({})
     });
 
-    configurationDataService = jasmine.createSpyObj('configurationDataService', {
-      findByPropertyName: createSuccessfulRemoteDataObject$(Object.assign(new ConfigurationProperty(), {
-        name: 'authentication-password.domain.valid',
-        values: [
-          'example.com, @gmail.com'
-        ]
-      }))
-    });
-
     TestBed.configureTestingModule({
       imports: [CommonModule, RouterTestingModule.withRoutes([]), TranslateModule.forRoot(), ReactiveFormsModule],
       declarations: [RegisterEmailFormComponent],
@@ -76,12 +62,8 @@
         {provide: ConfigurationDataService, useValue: configurationDataService},
         {provide: FormBuilder, useValue: new FormBuilder()},
         {provide: NotificationsService, useValue: notificationsService},
-<<<<<<< HEAD
         {provide: CookieService, useValue: new CookieServiceMock()},
         {provide: GoogleRecaptchaService, useValue: googleRecaptchaService},
-=======
-        {provide: ConfigurationDataService, useValue: configurationDataService},
->>>>>>> 31b17731
       ],
       schemas: [CUSTOM_ELEMENTS_SCHEMA]
     }).compileComponents();
@@ -123,7 +105,7 @@
       comp.form.patchValue({email: 'valid@email.org'});
 
       comp.register();
-      expect(epersonRegistrationService.registerEmail).toHaveBeenCalledWith('valid@email.org', null);
+      expect(epersonRegistrationService.registerEmail).toHaveBeenCalledWith('valid@email.org', null, null);
       expect(notificationsService.success).toHaveBeenCalled();
       expect(router.navigate).toHaveBeenCalledWith(['/home']);
     });
@@ -133,7 +115,7 @@
       comp.form.patchValue({email: 'valid@email.org'});
 
       comp.register();
-      expect(epersonRegistrationService.registerEmail).toHaveBeenCalledWith('valid@email.org', null);
+      expect(epersonRegistrationService.registerEmail).toHaveBeenCalledWith('valid@email.org', null, null);
       expect(notificationsService.error).toHaveBeenCalled();
       expect(router.navigate).not.toHaveBeenCalled();
     });
@@ -151,7 +133,7 @@
       comp.form.patchValue({email: 'valid@email.org'});
       comp.register();
       tick();
-      expect(epersonRegistrationService.registerEmail).toHaveBeenCalledWith('valid@email.org', 'googleRecaptchaToken');
+      expect(epersonRegistrationService.registerEmail).toHaveBeenCalledWith('valid@email.org', 'googleRecaptchaToken', null);
       expect(notificationsService.success).toHaveBeenCalled();
       expect(router.navigate).toHaveBeenCalledWith(['/home']);
     }));
@@ -162,7 +144,7 @@
 
       comp.register();
       tick();
-      expect(epersonRegistrationService.registerEmail).toHaveBeenCalledWith('valid@email.org', 'googleRecaptchaToken');
+      expect(epersonRegistrationService.registerEmail).toHaveBeenCalledWith('valid@email.org', 'googleRecaptchaToken', null);
       expect(notificationsService.error).toHaveBeenCalled();
       expect(router.navigate).not.toHaveBeenCalled();
     }));
