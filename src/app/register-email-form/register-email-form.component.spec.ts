import { waitForAsync, ComponentFixture, TestBed, tick, fakeAsync } from '@angular/core/testing';
import { of as observableOf, of } from 'rxjs';
import { RestResponse } from '../core/cache/response.models';
import { CommonModule } from '@angular/common';
import { RouterTestingModule } from '@angular/router/testing';
import { TranslateModule } from '@ngx-translate/core';
import { FormBuilder, ReactiveFormsModule } from '@angular/forms';
import { Router } from '@angular/router';
import { NotificationsService } from '../shared/notifications/notifications.service';
import { CUSTOM_ELEMENTS_SCHEMA } from '@angular/core';
import { EpersonRegistrationService } from '../core/data/eperson-registration.service';
import { By } from '@angular/platform-browser';
import { RouterStub } from '../shared/testing/router.stub';
import { NotificationsServiceStub } from '../shared/testing/notifications-service.stub';
import {
  RegisterEmailFormComponent,
  TYPE_REQUEST_REGISTER,
  TYPE_REQUEST_FORGOT
} from './register-email-form.component';
import { createSuccessfulRemoteDataObject$ } from '../shared/remote-data.utils';
import { ConfigurationDataService } from '../core/data/configuration-data.service';
import { GoogleRecaptchaService } from '../core/google-recaptcha/google-recaptcha.service';
import { CookieService } from '../core/services/cookie.service';
import { CookieServiceMock } from '../shared/mocks/cookie.service.mock';
import { ConfigurationProperty } from '../core/shared/configuration-property.model';

describe('RegisterEmailFormComponent', () => {

  let comp: RegisterEmailFormComponent;
  let fixture: ComponentFixture<RegisterEmailFormComponent>;

  let router;
  let epersonRegistrationService: EpersonRegistrationService;
  let notificationsService;

  const configurationDataService = jasmine.createSpyObj('configurationDataService', {
    findByPropertyName: jasmine.createSpy('findByPropertyName')
  });

  const captchaVersion$ = of('v3');
  const captchaMode$ = of('invisible');
  const confResponse$ = createSuccessfulRemoteDataObject$({ values: ['true'] });
  const confResponseDisabled$ = createSuccessfulRemoteDataObject$({ values: ['false'] });

  const googleRecaptchaService = jasmine.createSpyObj('googleRecaptchaService', {
    getRecaptchaToken: Promise.resolve('googleRecaptchaToken'),
    executeRecaptcha: Promise.resolve('googleRecaptchaToken'),
    getRecaptchaTokenResponse: Promise.resolve('googleRecaptchaToken'),
    captchaVersion: captchaVersion$,
    captchaMode: captchaMode$,
  });
  beforeEach(waitForAsync(() => {

    router = new RouterStub();
    notificationsService = new NotificationsServiceStub();

    epersonRegistrationService = jasmine.createSpyObj('epersonRegistrationService', {
      registerEmail: createSuccessfulRemoteDataObject$({})
    });

    jasmine.getEnv().allowRespy(true);

    TestBed.configureTestingModule({
      imports: [CommonModule, RouterTestingModule.withRoutes([]), TranslateModule.forRoot(), ReactiveFormsModule],
      declarations: [RegisterEmailFormComponent],
      providers: [
        {provide: Router, useValue: router},
        {provide: EpersonRegistrationService, useValue: epersonRegistrationService},
        {provide: ConfigurationDataService, useValue: configurationDataService},
        {provide: FormBuilder, useValue: new FormBuilder()},
        {provide: NotificationsService, useValue: notificationsService},
        {provide: CookieService, useValue: new CookieServiceMock()},
        {provide: GoogleRecaptchaService, useValue: googleRecaptchaService},
      ],
      schemas: [CUSTOM_ELEMENTS_SCHEMA]
    }).compileComponents();
  }));
  beforeEach(() => {
    fixture = TestBed.createComponent(RegisterEmailFormComponent);
    comp = fixture.componentInstance;
    googleRecaptchaService.captchaVersion$ = captchaVersion$;
    googleRecaptchaService.captchaMode$ = captchaMode$;
    configurationDataService.findByPropertyName.and.returnValues(confResponseDisabled$, confResponseDisabled$, confResponseDisabled$, confResponseDisabled$, confResponseDisabled$, confResponseDisabled$, confResponseDisabled$, confResponseDisabled$, confResponseDisabled$, confResponseDisabled$);

    fixture.detectChanges();
  });
  describe('init', () => {
    it('should initialise the form', () => {
      const elem = fixture.debugElement.queryAll(By.css('input#email'))[0].nativeElement;
      expect(elem).toBeDefined();
    });
<<<<<<< HEAD

    it('should not retrieve the validDomains for TYPE_REQUEST_FORGOT', () => {
      spyOn(configurationDataService, 'findByPropertyName');
      comp.typeRequest = TYPE_REQUEST_FORGOT;

      comp.ngOnInit();

      expect(configurationDataService.findByPropertyName).not.toHaveBeenCalledWith('authentication-password.domain.valid');
    });
=======
>>>>>>> 5d2f63ff
  });
  describe('email validation', () => {
    it('should be invalid when no email is present', () => {
      expect(comp.form.invalid).toBeTrue();
    });
    it('should be invalid when no valid email is present', () => {
      comp.form.patchValue({email: 'invalid'});
      expect(comp.form.invalid).toBeTrue();
    });
    it('should be valid when a valid email is present', () => {
      comp.form.patchValue({email: 'valid@email.org'});
      expect(comp.form.invalid).toBeFalse();
    });
<<<<<<< HEAD
    it('should be valid when uppercase letters are used', () => {
      comp.form.patchValue({email: 'VALID@email.org'});
=======
    it('should accept email with other domain names on TYPE_REQUEST_FORGOT form', () => {
      spyOn(configurationDataService, 'findByPropertyName').and.returnValue(createSuccessfulRemoteDataObject$(Object.assign(new ConfigurationProperty(), {
        name: 'authentication-password.domain.valid',
        values: ['marvel.com'],
      })));
      comp.typeRequest = TYPE_REQUEST_FORGOT;

      comp.ngOnInit();

      comp.form.patchValue({ email: 'valid@email.org' });
>>>>>>> 5d2f63ff
      expect(comp.form.invalid).toBeFalse();
    });
    it('should not accept email with other domain names', () => {
      spyOn(configurationDataService, 'findByPropertyName').and.returnValue(createSuccessfulRemoteDataObject$(Object.assign(new ConfigurationProperty(), {
        name: 'authentication-password.domain.valid',
        values: ['marvel.com'],
      })));
      comp.typeRequest = TYPE_REQUEST_REGISTER;

      comp.ngOnInit();

      comp.form.patchValue({ email: 'valid@email.org' });
      expect(comp.form.invalid).toBeTrue();
    });
    it('should accept email with the given domain name', () => {
      spyOn(configurationDataService, 'findByPropertyName').and.returnValue(createSuccessfulRemoteDataObject$(Object.assign(new ConfigurationProperty(), {
        name: 'authentication-password.domain.valid',
        values: ['marvel.com'],
      })));
      comp.typeRequest = TYPE_REQUEST_REGISTER;

      comp.ngOnInit();

      comp.form.patchValue({ email: 'thor.odinson@marvel.com' });
      expect(comp.form.invalid).toBeFalse();
    });
  });
  describe('register', () => {
    it('should send a registration to the service and on success display a message and return to home', () => {
      comp.form.patchValue({email: 'valid@email.org'});

      comp.register();
      expect(epersonRegistrationService.registerEmail).toHaveBeenCalledWith('valid@email.org', null, null);
      expect(notificationsService.success).toHaveBeenCalled();
      expect(router.navigate).toHaveBeenCalledWith(['/home']);
    });
    it('should send a registration to the service and on error display a message', () => {
      (epersonRegistrationService.registerEmail as jasmine.Spy).and.returnValue(observableOf(new RestResponse(false, 400, 'Bad Request')));

      comp.form.patchValue({email: 'valid@email.org'});

      comp.register();
      expect(epersonRegistrationService.registerEmail).toHaveBeenCalledWith('valid@email.org', null, null);
      expect(notificationsService.error).toHaveBeenCalled();
      expect(router.navigate).not.toHaveBeenCalled();
    });
  });
  describe('register with google recaptcha', () => {
    beforeEach(fakeAsync(() => {
      configurationDataService.findByPropertyName.and.returnValues(confResponse$, confResponse$, confResponse$, confResponse$, confResponse$, confResponse$, confResponse$, confResponse$, confResponse$, confResponse$);
      googleRecaptchaService.captchaVersion$ = captchaVersion$;
      googleRecaptchaService.captchaMode$ = captchaMode$;
      comp.ngOnInit();
      fixture.detectChanges();
    }));

    it('should send a registration to the service and on success display a message and return to home', fakeAsync(() => {
      comp.form.patchValue({email: 'valid@email.org'});
      comp.register();
      tick();
      expect(epersonRegistrationService.registerEmail).toHaveBeenCalledWith('valid@email.org', 'googleRecaptchaToken', null);
      expect(notificationsService.success).toHaveBeenCalled();
      expect(router.navigate).toHaveBeenCalledWith(['/home']);
    }));
    it('should send a registration to the service and on error display a message', fakeAsync(() => {
      (epersonRegistrationService.registerEmail as jasmine.Spy).and.returnValue(observableOf(new RestResponse(false, 400, 'Bad Request')));

      comp.form.patchValue({email: 'valid@email.org'});

      comp.register();
      tick();
      expect(epersonRegistrationService.registerEmail).toHaveBeenCalledWith('valid@email.org', 'googleRecaptchaToken', null);
      expect(notificationsService.error).toHaveBeenCalled();
      expect(router.navigate).not.toHaveBeenCalled();
    }));
  });
});<|MERGE_RESOLUTION|>--- conflicted
+++ resolved
@@ -89,18 +89,6 @@
       const elem = fixture.debugElement.queryAll(By.css('input#email'))[0].nativeElement;
       expect(elem).toBeDefined();
     });
-<<<<<<< HEAD
-
-    it('should not retrieve the validDomains for TYPE_REQUEST_FORGOT', () => {
-      spyOn(configurationDataService, 'findByPropertyName');
-      comp.typeRequest = TYPE_REQUEST_FORGOT;
-
-      comp.ngOnInit();
-
-      expect(configurationDataService.findByPropertyName).not.toHaveBeenCalledWith('authentication-password.domain.valid');
-    });
-=======
->>>>>>> 5d2f63ff
   });
   describe('email validation', () => {
     it('should be invalid when no email is present', () => {
@@ -114,10 +102,6 @@
       comp.form.patchValue({email: 'valid@email.org'});
       expect(comp.form.invalid).toBeFalse();
     });
-<<<<<<< HEAD
-    it('should be valid when uppercase letters are used', () => {
-      comp.form.patchValue({email: 'VALID@email.org'});
-=======
     it('should accept email with other domain names on TYPE_REQUEST_FORGOT form', () => {
       spyOn(configurationDataService, 'findByPropertyName').and.returnValue(createSuccessfulRemoteDataObject$(Object.assign(new ConfigurationProperty(), {
         name: 'authentication-password.domain.valid',
@@ -128,7 +112,10 @@
       comp.ngOnInit();
 
       comp.form.patchValue({ email: 'valid@email.org' });
->>>>>>> 5d2f63ff
+      expect(comp.form.invalid).toBeFalse();
+    });
+    it('should be valid when uppercase letters are used', () => {
+      comp.form.patchValue({email: 'VALID@email.org'});
       expect(comp.form.invalid).toBeFalse();
     });
     it('should not accept email with other domain names', () => {
