--- conflicted
+++ resolved
@@ -1,34 +1,15 @@
 import { CommonModule } from '@angular/common';
-import { CUSTOM_ELEMENTS_SCHEMA } from '@angular/core';
-import {
-  ComponentFixture,
-  fakeAsync,
-  TestBed,
-  tick,
-  waitForAsync,
-} from '@angular/core/testing';
-import {
-  ReactiveFormsModule,
-  UntypedFormBuilder,
-} from '@angular/forms';
+import { NO_ERRORS_SCHEMA } from '@angular/core';
+import { ComponentFixture, fakeAsync, TestBed, tick, waitForAsync, } from '@angular/core/testing';
+import { FormsModule, ReactiveFormsModule, UntypedFormBuilder, } from '@angular/forms';
 import { By } from '@angular/platform-browser';
 import { Router } from '@angular/router';
 import { RouterTestingModule } from '@angular/router/testing';
 import { TranslateModule } from '@ngx-translate/core';
-<<<<<<< HEAD
-import { UntypedFormBuilder, ReactiveFormsModule, FormsModule } from '@angular/forms';
-import { Router } from '@angular/router';
-import { NotificationsService } from '../shared/notifications/notifications.service';
-import { NO_ERRORS_SCHEMA } from '@angular/core';
-=======
-import {
-  of as observableOf,
-  of,
-} from 'rxjs';
+import { of as observableOf, of, } from 'rxjs';
 
 import { RestResponse } from '../core/cache/response.models';
 import { ConfigurationDataService } from '../core/data/configuration-data.service';
->>>>>>> a8f31948
 import { EpersonRegistrationService } from '../core/data/eperson-registration.service';
 import { GoogleRecaptchaService } from '../core/google-recaptcha/google-recaptcha.service';
 import { CookieService } from '../core/services/cookie.service';
@@ -43,17 +24,8 @@
   TYPE_REQUEST_FORGOT,
   TYPE_REQUEST_REGISTER,
 } from './register-email-form.component';
-<<<<<<< HEAD
-import { createSuccessfulRemoteDataObject$ } from '../shared/remote-data.utils';
-import { ConfigurationDataService } from '../core/data/configuration-data.service';
-import { GoogleRecaptchaService } from '../core/google-recaptcha/google-recaptcha.service';
-import { CookieService } from '../core/services/cookie.service';
-import { CookieServiceMock } from '../shared/mocks/cookie.service.mock';
-import { ConfigurationProperty } from '../core/shared/configuration-property.model';
 import { GoogleRecaptchaComponent } from '../shared/google-recaptcha/google-recaptcha.component';
 import { AlertComponent } from '../shared/alert/alert.component';
-=======
->>>>>>> a8f31948
 
 describe('RegisterEmailFormComponent', () => {
 
@@ -92,14 +64,8 @@
     jasmine.getEnv().allowRespy(true);
 
     TestBed.configureTestingModule({
-<<<<<<< HEAD
     imports: [CommonModule, RouterTestingModule.withRoutes([]), TranslateModule.forRoot(), ReactiveFormsModule, RegisterEmailFormComponent, FormsModule],
     providers: [
-=======
-      imports: [CommonModule, RouterTestingModule.withRoutes([]), TranslateModule.forRoot(), ReactiveFormsModule],
-      declarations: [RegisterEmailFormComponent],
-      providers: [
->>>>>>> a8f31948
         { provide: Router, useValue: router },
         { provide: EpersonRegistrationService, useValue: epersonRegistrationService },
         { provide: ConfigurationDataService, useValue: configurationDataService },
@@ -107,18 +73,12 @@
         { provide: NotificationsService, useValue: notificationsService },
         { provide: CookieService, useValue: new CookieServiceMock() },
         { provide: GoogleRecaptchaService, useValue: googleRecaptchaService },
-<<<<<<< HEAD
     ],
     schemas: [NO_ERRORS_SCHEMA]
 }).overrideComponent(RegisterEmailFormComponent, {
   remove: { imports: [GoogleRecaptchaComponent, AlertComponent] }
 })
   .compileComponents();
-=======
-      ],
-      schemas: [CUSTOM_ELEMENTS_SCHEMA],
-    }).compileComponents();
->>>>>>> a8f31948
   }));
   beforeEach(() => {
     fixture = TestBed.createComponent(RegisterEmailFormComponent);
