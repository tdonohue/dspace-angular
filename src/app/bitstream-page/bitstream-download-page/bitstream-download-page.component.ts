import { Component, Inject, OnInit, PLATFORM_ID } from '@angular/core';
import { filter, map, switchMap, take } from 'rxjs/operators';
import { ActivatedRoute, Router } from '@angular/router';
import { hasValue, isNotEmpty } from '../../shared/empty.util';
import { getRemoteDataPayload } from '../../core/shared/operators';
import { Bitstream } from '../../core/shared/bitstream.model';
import { AuthorizationDataService } from '../../core/data/feature-authorization/authorization-data.service';
import { FeatureID } from '../../core/data/feature-authorization/feature-id';
import { AuthService } from '../../core/auth/auth.service';
import { combineLatest as observableCombineLatest, Observable, of as observableOf } from 'rxjs';
import { FileService } from '../../core/shared/file.service';
import { HardRedirectService } from '../../core/services/hard-redirect.service';
import { getForbiddenRoute } from '../../app-routing-paths';
import { RemoteData } from '../../core/data/remote-data';
import { redirectOn4xx } from '../../core/shared/authorized.operators';
<<<<<<< HEAD
import { isPlatformServer, Location } from '@angular/common';
import { SignpostingDataService } from 'src/app/core/data/signposting-data.service';
import { ServerResponseService } from 'src/app/core/services/server-response.service';
import { SignpostingLink } from '../../core/data/signposting-links.model';
=======
import { Location } from '@angular/common';
import { DSONameService } from '../../core/breadcrumbs/dso-name.service';
>>>>>>> d2fa8cda

@Component({
  selector: 'ds-bitstream-download-page',
  templateUrl: './bitstream-download-page.component.html'
})
/**
 * Page component for downloading a bitstream
 */
export class BitstreamDownloadPageComponent implements OnInit {

  bitstream$: Observable<Bitstream>;
  bitstreamRD$: Observable<RemoteData<Bitstream>>;

  constructor(
    private route: ActivatedRoute,
    protected router: Router,
    private authorizationService: AuthorizationDataService,
    private auth: AuthService,
    private fileService: FileService,
    private hardRedirectService: HardRedirectService,
    private location: Location,
<<<<<<< HEAD
    private signpostingDataService: SignpostingDataService,
    private responseService: ServerResponseService,
    @Inject(PLATFORM_ID) protected platformId: string
=======
    public dsoNameService: DSONameService,
>>>>>>> d2fa8cda
  ) {
    this.initPageLinks();
  }

  back(): void {
    this.location.back();
  }

  ngOnInit(): void {

    this.bitstreamRD$ = this.route.data.pipe(
      map((data) => data.bitstream));

    this.bitstream$ = this.bitstreamRD$.pipe(
      redirectOn4xx(this.router, this.auth),
      getRemoteDataPayload()
    );

    this.bitstream$.pipe(
      switchMap((bitstream: Bitstream) => {
        const isAuthorized$ = this.authorizationService.isAuthorized(FeatureID.CanDownload, isNotEmpty(bitstream) ? bitstream.self : undefined);
        const isLoggedIn$ = this.auth.isAuthenticated();
        return observableCombineLatest([isAuthorized$, isLoggedIn$, observableOf(bitstream)]);
      }),
      filter(([isAuthorized, isLoggedIn, bitstream]: [boolean, boolean, Bitstream]) => hasValue(isAuthorized) && hasValue(isLoggedIn)),
      take(1),
      switchMap(([isAuthorized, isLoggedIn, bitstream]: [boolean, boolean, Bitstream]) => {
        if (isAuthorized && isLoggedIn) {
          return this.fileService.retrieveFileDownloadLink(bitstream._links.content.href).pipe(
            filter((fileLink) => hasValue(fileLink)),
            take(1),
            map((fileLink) => {
              return [isAuthorized, isLoggedIn, bitstream, fileLink];
            }));
        } else {
          return [[isAuthorized, isLoggedIn, bitstream, '']];
        }
      })
    ).subscribe(([isAuthorized, isLoggedIn, bitstream, fileLink]: [boolean, boolean, Bitstream, string]) => {
      if (isAuthorized && isLoggedIn && isNotEmpty(fileLink)) {
        this.hardRedirectService.redirect(fileLink);
      } else if (isAuthorized && !isLoggedIn) {
        this.hardRedirectService.redirect(bitstream._links.content.href);
      } else if (!isAuthorized && isLoggedIn) {
        this.router.navigateByUrl(getForbiddenRoute(), {skipLocationChange: true});
      } else if (!isAuthorized && !isLoggedIn) {
        this.auth.setRedirectUrl(this.router.url);
        this.router.navigateByUrl('login');
      }
    });
  }

  /**
   * Create page links if any are retrieved by signposting endpoint
   *
   * @private
   */
  private initPageLinks(): void {
    if (isPlatformServer(this.platformId)) {
      this.route.params.subscribe(params => {
        this.signpostingDataService.getLinks(params.id).pipe(take(1)).subscribe((signpostingLinks: SignpostingLink[]) => {
          let links = '';

          signpostingLinks.forEach((link: SignpostingLink) => {
            links = links + (isNotEmpty(links) ? ', ' : '') + `<${link.href}> ; rel="${link.rel}" ; type="${link.type}" `;
          });

          this.responseService.setHeader('Link', links);
        });
      });
    }
  }
}<|MERGE_RESOLUTION|>--- conflicted
+++ resolved
@@ -13,15 +13,11 @@
 import { getForbiddenRoute } from '../../app-routing-paths';
 import { RemoteData } from '../../core/data/remote-data';
 import { redirectOn4xx } from '../../core/shared/authorized.operators';
-<<<<<<< HEAD
 import { isPlatformServer, Location } from '@angular/common';
-import { SignpostingDataService } from 'src/app/core/data/signposting-data.service';
-import { ServerResponseService } from 'src/app/core/services/server-response.service';
+import { DSONameService } from '../../core/breadcrumbs/dso-name.service';
+import { SignpostingDataService } from '../../core/data/signposting-data.service';
+import { ServerResponseService } from '../../core/services/server-response.service';
 import { SignpostingLink } from '../../core/data/signposting-links.model';
-=======
-import { Location } from '@angular/common';
-import { DSONameService } from '../../core/breadcrumbs/dso-name.service';
->>>>>>> d2fa8cda
 
 @Component({
   selector: 'ds-bitstream-download-page',
@@ -43,13 +39,10 @@
     private fileService: FileService,
     private hardRedirectService: HardRedirectService,
     private location: Location,
-<<<<<<< HEAD
+    public dsoNameService: DSONameService,
     private signpostingDataService: SignpostingDataService,
     private responseService: ServerResponseService,
     @Inject(PLATFORM_ID) protected platformId: string
-=======
-    public dsoNameService: DSONameService,
->>>>>>> d2fa8cda
   ) {
     this.initPageLinks();
   }
