import {
  isPlatformServer,
  Location,
} from '@angular/common';
import {
  Component,
  Inject,
  OnInit,
  PLATFORM_ID,
} from '@angular/core';
import {
  ActivatedRoute,
  Router,
} from '@angular/router';
import {
  combineLatest as observableCombineLatest,
  Observable,
  of as observableOf,
} from 'rxjs';
import {
  filter,
  map,
  switchMap,
  take,
} from 'rxjs/operators';

import { getForbiddenRoute } from '../../app-routing-paths';
import { AuthService } from '../../core/auth/auth.service';
import { DSONameService } from '../../core/breadcrumbs/dso-name.service';
import { AuthorizationDataService } from '../../core/data/feature-authorization/authorization-data.service';
import { FeatureID } from '../../core/data/feature-authorization/feature-id';
import { RemoteData } from '../../core/data/remote-data';
<<<<<<< HEAD
import { redirectOn4xx } from '../../core/shared/authorized.operators';
import { AsyncPipe, isPlatformServer, Location } from '@angular/common';
import { DSONameService } from '../../core/breadcrumbs/dso-name.service';
=======
>>>>>>> a8f31948
import { SignpostingDataService } from '../../core/data/signposting-data.service';
import { SignpostingLink } from '../../core/data/signposting-links.model';
<<<<<<< HEAD
import { TranslateModule } from '@ngx-translate/core';
=======
import { HardRedirectService } from '../../core/services/hard-redirect.service';
import { ServerResponseService } from '../../core/services/server-response.service';
import { redirectOn4xx } from '../../core/shared/authorized.operators';
import { Bitstream } from '../../core/shared/bitstream.model';
import { FileService } from '../../core/shared/file.service';
import { getRemoteDataPayload } from '../../core/shared/operators';
import {
  hasValue,
  isNotEmpty,
} from '../../shared/empty.util';
>>>>>>> a8f31948

@Component({
  selector: 'ds-bitstream-download-page',
  templateUrl: './bitstream-download-page.component.html',
<<<<<<< HEAD
  imports: [
    AsyncPipe,
    TranslateModule
  ],
  standalone: true
=======
>>>>>>> a8f31948
})
/**
 * Page component for downloading a bitstream
 */
export class BitstreamDownloadPageComponent implements OnInit {

  bitstream$: Observable<Bitstream>;
  bitstreamRD$: Observable<RemoteData<Bitstream>>;

  constructor(
    private route: ActivatedRoute,
    protected router: Router,
    private authorizationService: AuthorizationDataService,
    private auth: AuthService,
    private fileService: FileService,
    private hardRedirectService: HardRedirectService,
    private location: Location,
    public dsoNameService: DSONameService,
    private signpostingDataService: SignpostingDataService,
    private responseService: ServerResponseService,
    @Inject(PLATFORM_ID) protected platformId: string,
  ) {
    this.initPageLinks();
  }

  back(): void {
    this.location.back();
  }

  ngOnInit(): void {

    this.bitstreamRD$ = this.route.data.pipe(
      map((data) => data.bitstream));

    this.bitstream$ = this.bitstreamRD$.pipe(
      redirectOn4xx(this.router, this.auth),
      getRemoteDataPayload(),
    );

    this.bitstream$.pipe(
      switchMap((bitstream: Bitstream) => {
        const isAuthorized$ = this.authorizationService.isAuthorized(FeatureID.CanDownload, isNotEmpty(bitstream) ? bitstream.self : undefined);
        const isLoggedIn$ = this.auth.isAuthenticated();
        return observableCombineLatest([isAuthorized$, isLoggedIn$, observableOf(bitstream)]);
      }),
      filter(([isAuthorized, isLoggedIn, bitstream]: [boolean, boolean, Bitstream]) => hasValue(isAuthorized) && hasValue(isLoggedIn)),
      take(1),
      switchMap(([isAuthorized, isLoggedIn, bitstream]: [boolean, boolean, Bitstream]) => {
        if (isAuthorized && isLoggedIn) {
          return this.fileService.retrieveFileDownloadLink(bitstream._links.content.href).pipe(
            filter((fileLink) => hasValue(fileLink)),
            take(1),
            map((fileLink) => {
              return [isAuthorized, isLoggedIn, bitstream, fileLink];
            }));
        } else {
          return [[isAuthorized, isLoggedIn, bitstream, '']];
        }
      }),
    ).subscribe(([isAuthorized, isLoggedIn, bitstream, fileLink]: [boolean, boolean, Bitstream, string]) => {
      if (isAuthorized && isLoggedIn && isNotEmpty(fileLink)) {
        this.hardRedirectService.redirect(fileLink);
      } else if (isAuthorized && !isLoggedIn) {
        this.hardRedirectService.redirect(bitstream._links.content.href);
      } else if (!isAuthorized && isLoggedIn) {
        this.router.navigateByUrl(getForbiddenRoute(), { skipLocationChange: true });
      } else if (!isAuthorized && !isLoggedIn) {
        this.auth.setRedirectUrl(this.router.url);
        this.router.navigateByUrl('login');
      }
    });
  }

  /**
   * Create page links if any are retrieved by signposting endpoint
   *
   * @private
   */
  private initPageLinks(): void {
    if (isPlatformServer(this.platformId)) {
      this.route.params.subscribe(params => {
        this.signpostingDataService.getLinks(params.id).pipe(take(1)).subscribe((signpostingLinks: SignpostingLink[]) => {
          let links = '';

          signpostingLinks.forEach((link: SignpostingLink) => {
            links = links + (isNotEmpty(links) ? ', ' : '') + `<${link.href}> ; rel="${link.rel}"` + (isNotEmpty(link.type) ? ` ; type="${link.type}" ` : ' ');
          });

          this.responseService.setHeader('Link', links);
        });
      });
    }
  }
}<|MERGE_RESOLUTION|>--- conflicted
+++ resolved
@@ -30,19 +30,15 @@
 import { AuthorizationDataService } from '../../core/data/feature-authorization/authorization-data.service';
 import { FeatureID } from '../../core/data/feature-authorization/feature-id';
 import { RemoteData } from '../../core/data/remote-data';
-<<<<<<< HEAD
 import { redirectOn4xx } from '../../core/shared/authorized.operators';
 import { AsyncPipe, isPlatformServer, Location } from '@angular/common';
 import { DSONameService } from '../../core/breadcrumbs/dso-name.service';
-=======
->>>>>>> a8f31948
 import { SignpostingDataService } from '../../core/data/signposting-data.service';
 import { SignpostingLink } from '../../core/data/signposting-links.model';
-<<<<<<< HEAD
-import { TranslateModule } from '@ngx-translate/core';
-=======
 import { HardRedirectService } from '../../core/services/hard-redirect.service';
 import { ServerResponseService } from '../../core/services/server-response.service';
+import { SignpostingLink } from '../../core/data/signposting-links.model';
+import { TranslateModule } from '@ngx-translate/core';
 import { redirectOn4xx } from '../../core/shared/authorized.operators';
 import { Bitstream } from '../../core/shared/bitstream.model';
 import { FileService } from '../../core/shared/file.service';
@@ -51,19 +47,15 @@
   hasValue,
   isNotEmpty,
 } from '../../shared/empty.util';
->>>>>>> a8f31948
 
 @Component({
   selector: 'ds-bitstream-download-page',
   templateUrl: './bitstream-download-page.component.html',
-<<<<<<< HEAD
   imports: [
     AsyncPipe,
     TranslateModule
   ],
   standalone: true
-=======
->>>>>>> a8f31948
 })
 /**
  * Page component for downloading a bitstream
