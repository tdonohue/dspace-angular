--- conflicted
+++ resolved
@@ -19,12 +19,9 @@
 import { Bitstream } from '../../core/shared/bitstream.model';
 import { DSpaceObject } from '../../core/shared/dspace-object.model';
 import { TranslateLoaderMock } from '../../shared/mocks/translate-loader.mock';
-<<<<<<< HEAD
 import { ResourcePoliciesComponent } from '../../shared/resource-policies/resource-policies.component';
-=======
 import { createSuccessfulRemoteDataObject } from '../../shared/remote-data.utils';
 import { BitstreamAuthorizationsComponent } from './bitstream-authorizations.component';
->>>>>>> a8f31948
 
 describe('BitstreamAuthorizationsComponent', () => {
   let comp: BitstreamAuthorizationsComponent<DSpaceObject>;
@@ -58,7 +55,6 @@
     imports: [
         CommonModule,
         TranslateModule.forRoot({
-<<<<<<< HEAD
             loader: {
                 provide: TranslateLoader,
                 useClass: TranslateLoaderMock
@@ -67,16 +63,6 @@
         BitstreamAuthorizationsComponent
     ],
     providers: [
-=======
-          loader: {
-            provide: TranslateLoader,
-            useClass: TranslateLoaderMock,
-          },
-        }),
-      ],
-      declarations: [BitstreamAuthorizationsComponent],
-      providers: [
->>>>>>> a8f31948
         { provide: ActivatedRoute, useValue: routeStub },
         ChangeDetectorRef,
         BitstreamAuthorizationsComponent,
