--- conflicted
+++ resolved
@@ -1,14 +1,8 @@
-<<<<<<< HEAD
-import { Component, OnInit } from '@angular/core';
-import { ActivatedRoute, RouterLink } from '@angular/router';
-
-=======
 import {
   Component,
   OnInit,
 } from '@angular/core';
-import { ActivatedRoute } from '@angular/router';
->>>>>>> a8f31948
+import { ActivatedRoute, RouterLink } from '@angular/router';
 import { Observable } from 'rxjs';
 import {
   first,
