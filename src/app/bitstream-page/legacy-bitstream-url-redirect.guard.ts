import { inject } from '@angular/core';
import {
  ActivatedRouteSnapshot,
  CanActivateFn,
  Router,
  RouterStateSnapshot,
  UrlTree,
} from '@angular/router';
import { Observable } from 'rxjs';
<<<<<<< HEAD
import {
  map,
  tap,
} from 'rxjs/operators';
=======
import { map } from 'rxjs/operators';
>>>>>>> 23644e9e

import { PAGE_NOT_FOUND_PATH } from '../app-routing-paths';
import { BitstreamDataService } from '../core/data/bitstream-data.service';
import { RemoteData } from '../core/data/remote-data';
<<<<<<< HEAD
import { ServerResponseService } from '../core/services/server-response.service';
=======
import { HardRedirectService } from '../core/services/hard-redirect.service';
>>>>>>> 23644e9e
import { Bitstream } from '../core/shared/bitstream.model';
import { getFirstCompletedRemoteData } from '../core/shared/operators';
import { hasNoValue } from '../shared/empty.util';

/**
 * Redirects to a bitstream based on the handle of the item, and the sequence id or the filename of the
 * bitstream. In production mode the status code will also be set the status code to 301 marking it as a permanent URL
 * redirect for bots.
 *
 * @returns Observable<UrlTree> Returns a URL to redirect the user to the new URL format
 */
export const legacyBitstreamURLRedirectGuard: CanActivateFn = (
  route: ActivatedRouteSnapshot,
  state: RouterStateSnapshot,
  bitstreamDataService: BitstreamDataService = inject(BitstreamDataService),
  serverHardRedirectService: HardRedirectService = inject(HardRedirectService),
  router: Router = inject(Router),
): Observable<UrlTree | boolean> => {
  const prefix = route.params.prefix;
  const suffix = route.params.suffix;
  const filename = route.params.filename;
  let sequenceId = route.params.sequence_id;
  if (hasNoValue(sequenceId)) {
    sequenceId = route.queryParams.sequenceId;
  }
  return bitstreamDataService.findByItemHandle(
    `${prefix}/${suffix}`,
    sequenceId,
    filename,
  ).pipe(
    getFirstCompletedRemoteData(),
    map((rd: RemoteData<Bitstream>) => {
      if (rd.hasSucceeded && !rd.hasNoContent) {
        serverHardRedirectService.redirect(new URL(`/bitstreams/${rd.payload.uuid}/download`, serverHardRedirectService.getCurrentOrigin()).href, 301);
        return false;
      } else {
        return router.createUrlTree([PAGE_NOT_FOUND_PATH]);
      }
    }),
  );
};<|MERGE_RESOLUTION|>--- conflicted
+++ resolved
@@ -7,23 +7,12 @@
   UrlTree,
 } from '@angular/router';
 import { Observable } from 'rxjs';
-<<<<<<< HEAD
-import {
-  map,
-  tap,
-} from 'rxjs/operators';
-=======
 import { map } from 'rxjs/operators';
->>>>>>> 23644e9e
 
 import { PAGE_NOT_FOUND_PATH } from '../app-routing-paths';
 import { BitstreamDataService } from '../core/data/bitstream-data.service';
 import { RemoteData } from '../core/data/remote-data';
-<<<<<<< HEAD
-import { ServerResponseService } from '../core/services/server-response.service';
-=======
 import { HardRedirectService } from '../core/services/hard-redirect.service';
->>>>>>> 23644e9e
 import { Bitstream } from '../core/shared/bitstream.model';
 import { getFirstCompletedRemoteData } from '../core/shared/operators';
 import { hasNoValue } from '../shared/empty.util';
@@ -31,9 +20,10 @@
 /**
  * Redirects to a bitstream based on the handle of the item, and the sequence id or the filename of the
  * bitstream. In production mode the status code will also be set the status code to 301 marking it as a permanent URL
- * redirect for bots.
+ * redirect for bots to the regular bitstream download Page.
  *
- * @returns Observable<UrlTree> Returns a URL to redirect the user to the new URL format
+ * @returns Either a {@link UrlTree} to the 404 page when the url isn't a valid format or false in order to make the
+ * user wait until the {@link HardRedirectService#redirect} was performed
  */
 export const legacyBitstreamURLRedirectGuard: CanActivateFn = (
   route: ActivatedRouteSnapshot,
@@ -41,7 +31,7 @@
   bitstreamDataService: BitstreamDataService = inject(BitstreamDataService),
   serverHardRedirectService: HardRedirectService = inject(HardRedirectService),
   router: Router = inject(Router),
-): Observable<UrlTree | boolean> => {
+): Observable<UrlTree | false> => {
   const prefix = route.params.prefix;
   const suffix = route.params.suffix;
   const filename = route.params.filename;
