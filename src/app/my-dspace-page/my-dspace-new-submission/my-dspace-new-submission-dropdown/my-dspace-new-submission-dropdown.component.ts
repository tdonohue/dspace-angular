--- conflicted
+++ resolved
@@ -1,45 +1,22 @@
-<<<<<<< HEAD
 import { Component, OnDestroy, OnInit } from '@angular/core';
 
 import { Observable, of as observableOf, Subscription } from 'rxjs';
 import { map, mergeMap, take } from 'rxjs/operators';
 import { NgbDropdownModule, NgbModal } from '@ng-bootstrap/ng-bootstrap';
-=======
-import {
-  Component,
-  OnDestroy,
-  OnInit,
-} from '@angular/core';
-import { NgbModal } from '@ng-bootstrap/ng-bootstrap';
-import {
-  Observable,
-  of as observableOf,
-  Subscription,
-} from 'rxjs';
-import {
-  map,
-  mergeMap,
-  take,
-} from 'rxjs/operators';
->>>>>>> a8f31948
 
 import { EntityTypeDataService } from '../../../core/data/entity-type-data.service';
 import { FindListOptions } from '../../../core/data/find-list-options.model';
 import { PaginatedList } from '../../../core/data/paginated-list.model';
 import { RemoteData } from '../../../core/data/remote-data';
 import { ItemType } from '../../../core/shared/item-relationships/item-type.model';
-import { CreateItemParentSelectorComponent } from '../../../shared/dso-selector/modal-wrappers/create-item-parent-selector/create-item-parent-selector.component';
-<<<<<<< HEAD
-import { RemoteData } from '../../../core/data/remote-data';
-import { PaginatedList } from '../../../core/data/paginated-list.model';
-import { FindListOptions } from '../../../core/data/find-list-options.model';
+import {
+  CreateItemParentSelectorComponent
+} from '../../../shared/dso-selector/modal-wrappers/create-item-parent-selector/create-item-parent-selector.component';
+import { hasValue } from '../../../shared/empty.util';
 import { EntityDropdownComponent } from '../../../shared/entity-dropdown/entity-dropdown.component';
 import { AsyncPipe, NgIf } from '@angular/common';
 import { TranslateModule } from '@ngx-translate/core';
 import { BrowserOnlyPipe } from '../../../shared/utils/browser-only.pipe';
-=======
-import { hasValue } from '../../../shared/empty.util';
->>>>>>> a8f31948
 
 /**
  * This component represents the new submission dropdown
@@ -48,7 +25,6 @@
   selector: 'ds-my-dspace-new-submission-dropdown',
   styleUrls: ['./my-dspace-new-submission-dropdown.component.scss'],
   templateUrl: './my-dspace-new-submission-dropdown.component.html',
-<<<<<<< HEAD
   imports: [
     EntityDropdownComponent,
     NgbDropdownModule,
@@ -58,8 +34,6 @@
     NgIf
   ],
   standalone: true
-=======
->>>>>>> a8f31948
 })
 export class MyDSpaceNewSubmissionDropdownComponent implements OnInit, OnDestroy {
 
