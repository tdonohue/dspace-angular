<<<<<<< HEAD
  <div class="add" *ngIf="(moreThanOne$ | async) === false">
    <button class="btn btn-lg btn-outline-primary mt-1 ml-2" [disabled]="(initialized$ | async) === false"
=======
  <div class="add" *ngIf="!(moreThanOne$ | async)">
    <button class="btn btn-lg btn-outline-primary mt-1 ml-2"
            [attr.aria-label]="'mydspace.new-submission-external' | translate" [disabled]="!(initialized$|async)"
>>>>>>> 8ba14aa3
            (click)="openPage(singleEntity)" role="button"
            title="{{'mydspace.new-submission-external' | translate}}">
      <i class="fa fa-file-import" aria-hidden="true"></i>
    </button>
  </div>
  <div class="add w-100" display="dynamic" placement="bottom-right"
       ngbDropdown
       *ngIf="(moreThanOne$ | async)">
    <button class="btn btn-lg btn-outline-primary mt-1 ml-2" id="dropdownImport" ngbDropdownToggle
<<<<<<< HEAD
            type="button" [disabled]="(initialized$ | async) === false"
            attr.aria-label="{{'mydspace.new-submission-external' | translate}}"
=======
            type="button" [disabled]="!(initialized$|async)"
            [attr.aria-label]="'mydspace.new-submission-external' | translate"
>>>>>>> 8ba14aa3
            [attr.data-test]="'import-dropdown' | dsBrowserOnly"
            title="{{'mydspace.new-submission-external' | translate}}">
      <i class="fa fa-file-import" aria-hidden="true"></i>
      <span class="caret"></span>
    </button>
    <div ngbDropdownMenu
         class="dropdown-menu"
         id="importControlsDropdownMenu"
         aria-labelledby="dropdownImport">
      <ds-entity-dropdown [isSubmission]="false" (selectionChange)="openPage($event)"></ds-entity-dropdown>
    </div>
  </div><|MERGE_RESOLUTION|>--- conflicted
+++ resolved
@@ -1,11 +1,6 @@
-<<<<<<< HEAD
   <div class="add" *ngIf="(moreThanOne$ | async) === false">
-    <button class="btn btn-lg btn-outline-primary mt-1 ml-2" [disabled]="(initialized$ | async) === false"
-=======
-  <div class="add" *ngIf="!(moreThanOne$ | async)">
     <button class="btn btn-lg btn-outline-primary mt-1 ml-2"
-            [attr.aria-label]="'mydspace.new-submission-external' | translate" [disabled]="!(initialized$|async)"
->>>>>>> 8ba14aa3
+            [attr.aria-label]="'mydspace.new-submission-external' | translate" [disabled]="(initialized$ | async) === false"
             (click)="openPage(singleEntity)" role="button"
             title="{{'mydspace.new-submission-external' | translate}}">
       <i class="fa fa-file-import" aria-hidden="true"></i>
@@ -15,13 +10,8 @@
        ngbDropdown
        *ngIf="(moreThanOne$ | async)">
     <button class="btn btn-lg btn-outline-primary mt-1 ml-2" id="dropdownImport" ngbDropdownToggle
-<<<<<<< HEAD
             type="button" [disabled]="(initialized$ | async) === false"
-            attr.aria-label="{{'mydspace.new-submission-external' | translate}}"
-=======
-            type="button" [disabled]="!(initialized$|async)"
             [attr.aria-label]="'mydspace.new-submission-external' | translate"
->>>>>>> 8ba14aa3
             [attr.data-test]="'import-dropdown' | dsBrowserOnly"
             title="{{'mydspace.new-submission-external' | translate}}">
       <i class="fa fa-file-import" aria-hidden="true"></i>
