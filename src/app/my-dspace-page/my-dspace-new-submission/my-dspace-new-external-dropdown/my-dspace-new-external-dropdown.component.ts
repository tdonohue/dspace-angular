--- conflicted
+++ resolved
@@ -1,19 +1,7 @@
-import {
-  Component,
-  OnDestroy,
-  OnInit,
-} from '@angular/core';
+import { Component, OnDestroy, OnInit, } from '@angular/core';
 import { Router } from '@angular/router';
-import {
-  Observable,
-  of as observableOf,
-  Subscription,
-} from 'rxjs';
-import {
-  map,
-  mergeMap,
-  take,
-} from 'rxjs/operators';
+import { Observable, of as observableOf, Subscription, } from 'rxjs';
+import { map, mergeMap, take, } from 'rxjs/operators';
 
 import { EntityTypeDataService } from '../../../core/data/entity-type-data.service';
 import { FindListOptions } from '../../../core/data/find-list-options.model';
@@ -21,17 +9,11 @@
 import { RemoteData } from '../../../core/data/remote-data';
 import { ItemType } from '../../../core/shared/item-relationships/item-type.model';
 import { hasValue } from '../../../shared/empty.util';
-<<<<<<< HEAD
-import { RemoteData } from '../../../core/data/remote-data';
-import { PaginatedList } from '../../../core/data/paginated-list.model';
-import { FindListOptions } from '../../../core/data/find-list-options.model';
 import { EntityDropdownComponent } from '../../../shared/entity-dropdown/entity-dropdown.component';
 import { NgbDropdownModule } from '@ng-bootstrap/ng-bootstrap';
 import { AsyncPipe, NgIf } from '@angular/common';
 import { TranslateModule } from '@ngx-translate/core';
 import { BrowserOnlyPipe } from '../../../shared/utils/browser-only.pipe';
-=======
->>>>>>> a8f31948
 
 /**
  * This component represents the 'Import metadata from external source' dropdown menu
@@ -40,7 +22,6 @@
   selector: 'ds-my-dspace-new-external-dropdown',
   styleUrls: ['./my-dspace-new-external-dropdown.component.scss'],
   templateUrl: './my-dspace-new-external-dropdown.component.html',
-<<<<<<< HEAD
   imports: [
     EntityDropdownComponent,
     NgbDropdownModule,
@@ -50,8 +31,6 @@
     NgIf
   ],
   standalone: true
-=======
->>>>>>> a8f31948
 })
 export class MyDSpaceNewExternalDropdownComponent implements OnInit, OnDestroy {
 
