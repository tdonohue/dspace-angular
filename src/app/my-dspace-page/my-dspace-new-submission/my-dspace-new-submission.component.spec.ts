--- conflicted
+++ resolved
@@ -53,33 +53,17 @@
     TestBed.configureTestingModule({
     imports: [
         TranslateModule.forRoot({
-<<<<<<< HEAD
             loader: {
                 provide: TranslateLoader,
-                useClass: TranslateLoaderMock
-            }
-        }),
-        NgbModule,
-        RouterTestingModule,
-        MyDSpaceNewSubmissionComponent,
-        TestComponent
-    ],
-    providers: [
-=======
-          loader: {
-            provide: TranslateLoader,
             useClass: TranslateLoaderMock,
           },
         }),
         NgbModule,
         RouterTestingModule,
-      ],
-      declarations: [
         MyDSpaceNewSubmissionComponent,
         TestComponent,
-      ],
-      providers: [
->>>>>>> a8f31948
+    ],
+    providers: [
         { provide: AuthService, useClass: AuthServiceStub },
         { provide: HALEndpointService, useValue: new HALEndpointServiceStub('workspaceitems') },
         { provide: NotificationsService, useValue: new NotificationsServiceStub() },
@@ -92,15 +76,9 @@
         { provide: CookieService, useValue: new CookieServiceMock() },
         { provide: HostWindowService, useValue: new HostWindowServiceStub(800) },
         { provide: EntityTypeDataService, useValue: getMockEntityTypeService() },
-<<<<<<< HEAD
     ],
-    schemas: [NO_ERRORS_SCHEMA]
+      schemas: [NO_ERRORS_SCHEMA],
 }).compileComponents();
-=======
-      ],
-      schemas: [NO_ERRORS_SCHEMA],
-    }).compileComponents();
->>>>>>> a8f31948
   }));
 
   describe('', () => {
@@ -151,16 +129,11 @@
 
 // declare a test component
 @Component({
-<<<<<<< HEAD
     selector: 'ds-test-cmp',
     template: ``,
     standalone: true,
     imports: [NgbModule,
         RouterTestingModule]
-=======
-  selector: 'ds-test-cmp',
-  template: ``,
->>>>>>> a8f31948
 })
 class TestComponent {
 
