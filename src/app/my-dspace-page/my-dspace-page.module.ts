--- conflicted
+++ resolved
@@ -19,7 +19,6 @@
   MyDspaceQaEventsNotificationsComponent
 } from './my-dspace-qa-events-notifications/my-dspace-qa-events-notifications.component';
 import { NotificationsModule } from '../notifications/notifications.module';
-import { MyDspaceQaEventsNotificationsComponent } from './my-dspace-qa-events-notifications/my-dspace-qa-events-notifications.component';
 
 const DECLARATIONS = [
   MyDSpacePageComponent,
@@ -28,23 +27,19 @@
   CollectionSelectorComponent,
   MyDSpaceNewSubmissionDropdownComponent,
   MyDSpaceNewExternalDropdownComponent,
-<<<<<<< HEAD
-  MyDspaceQaEventsNotificationsComponent,
-=======
   MyDspaceQaEventsNotificationsComponent
->>>>>>> 0d63a851
 ];
 
 @NgModule({
-    imports: [
-        CommonModule,
-        SharedModule,
-        SearchModule,
-        MyDspacePageRoutingModule,
-        MyDspaceSearchModule.withEntryComponents(),
-        UploadModule,
-        NotificationsModule,
-    ],
+  imports: [
+    CommonModule,
+    SharedModule,
+    SearchModule,
+    MyDspacePageRoutingModule,
+    MyDspaceSearchModule.withEntryComponents(),
+    UploadModule,
+    NotificationsModule
+  ],
   declarations: DECLARATIONS,
   providers: [
     MyDSpaceGuard,
