import { CommonModule } from '@angular/common';
import { NgModule } from '@angular/core';
<<<<<<< HEAD
import { MyDSpacePageComponent } from './my-dspace-page.component';
import { MyDSpaceNewSubmissionComponent } from './my-dspace-new-submission/my-dspace-new-submission.component';
import { MyDSpaceGuard } from './my-dspace.guard';
import { MyDSpaceConfigurationService } from './my-dspace-configuration.service';
import { CollectionSelectorComponent } from './collection-selector/collection-selector.component';
import {
  MyDSpaceNewSubmissionDropdownComponent
} from './my-dspace-new-submission/my-dspace-new-submission-dropdown/my-dspace-new-submission-dropdown.component';
import {
  MyDSpaceNewExternalDropdownComponent
} from './my-dspace-new-submission/my-dspace-new-external-dropdown/my-dspace-new-external-dropdown.component';
import { ThemedMyDSpacePageComponent } from './themed-my-dspace-page.component';
import { SearchModule } from '../shared/search/search.module';
import { UploadModule } from '../shared/upload/upload.module';
import {
  MyDspaceQaEventsNotificationsComponent
} from './my-dspace-qa-events-notifications/my-dspace-qa-events-notifications.component';
=======

import { NotificationsModule } from '../notifications/notifications.module';
import { SearchModule } from '../shared/search/search.module';
import { SharedModule } from '../shared/shared.module';
import { UploadModule } from '../shared/upload/upload.module';
import { CollectionSelectorComponent } from './collection-selector/collection-selector.component';
import { MyDSpaceGuard } from './my-dspace.guard';
import { MyDSpaceConfigurationService } from './my-dspace-configuration.service';
import { MyDSpaceNewExternalDropdownComponent } from './my-dspace-new-submission/my-dspace-new-external-dropdown/my-dspace-new-external-dropdown.component';
import { MyDSpaceNewSubmissionComponent } from './my-dspace-new-submission/my-dspace-new-submission.component';
import { MyDSpaceNewSubmissionDropdownComponent } from './my-dspace-new-submission/my-dspace-new-submission-dropdown/my-dspace-new-submission-dropdown.component';
import { MyDSpacePageComponent } from './my-dspace-page.component';
import { MyDspacePageRoutingModule } from './my-dspace-page-routing.module';
import { MyDspaceQaEventsNotificationsComponent } from './my-dspace-qa-events-notifications/my-dspace-qa-events-notifications.component';
import { MyDspaceSearchModule } from './my-dspace-search.module';
import { ThemedMyDSpacePageComponent } from './themed-my-dspace-page.component';
>>>>>>> a8f31948

const DECLARATIONS = [
  MyDSpacePageComponent,
  ThemedMyDSpacePageComponent,
  MyDSpaceNewSubmissionComponent,
  CollectionSelectorComponent,
  MyDSpaceNewSubmissionDropdownComponent,
  MyDSpaceNewExternalDropdownComponent,
  MyDspaceQaEventsNotificationsComponent,
];

@NgModule({
<<<<<<< HEAD
    imports: [
        CommonModule,
        SearchModule,
        UploadModule,
        ...DECLARATIONS
    ],
    providers: [
        MyDSpaceGuard,
        MyDSpaceConfigurationService
    ],
    exports: DECLARATIONS
=======
  imports: [
    CommonModule,
    SharedModule,
    SearchModule,
    MyDspacePageRoutingModule,
    MyDspaceSearchModule.withEntryComponents(),
    UploadModule,
    NotificationsModule,
  ],
  declarations: DECLARATIONS,
  providers: [
    MyDSpaceGuard,
    MyDSpaceConfigurationService,
  ],
  exports: DECLARATIONS,
>>>>>>> a8f31948
})

/**
 * This module handles all components that are necessary for the mydspace page
 */
export class MyDSpacePageModule {

}<|MERGE_RESOLUTION|>--- conflicted
+++ resolved
@@ -1,41 +1,22 @@
 import { CommonModule } from '@angular/common';
 import { NgModule } from '@angular/core';
-<<<<<<< HEAD
 import { MyDSpacePageComponent } from './my-dspace-page.component';
 import { MyDSpaceNewSubmissionComponent } from './my-dspace-new-submission/my-dspace-new-submission.component';
+import { SearchModule } from '../shared/search/search.module';
+import { UploadModule } from '../shared/upload/upload.module';
+import { CollectionSelectorComponent } from './collection-selector/collection-selector.component';
 import { MyDSpaceGuard } from './my-dspace.guard';
 import { MyDSpaceConfigurationService } from './my-dspace-configuration.service';
-import { CollectionSelectorComponent } from './collection-selector/collection-selector.component';
 import {
   MyDSpaceNewSubmissionDropdownComponent
 } from './my-dspace-new-submission/my-dspace-new-submission-dropdown/my-dspace-new-submission-dropdown.component';
 import {
   MyDSpaceNewExternalDropdownComponent
 } from './my-dspace-new-submission/my-dspace-new-external-dropdown/my-dspace-new-external-dropdown.component';
-import { ThemedMyDSpacePageComponent } from './themed-my-dspace-page.component';
-import { SearchModule } from '../shared/search/search.module';
-import { UploadModule } from '../shared/upload/upload.module';
 import {
   MyDspaceQaEventsNotificationsComponent
 } from './my-dspace-qa-events-notifications/my-dspace-qa-events-notifications.component';
-=======
-
-import { NotificationsModule } from '../notifications/notifications.module';
-import { SearchModule } from '../shared/search/search.module';
-import { SharedModule } from '../shared/shared.module';
-import { UploadModule } from '../shared/upload/upload.module';
-import { CollectionSelectorComponent } from './collection-selector/collection-selector.component';
-import { MyDSpaceGuard } from './my-dspace.guard';
-import { MyDSpaceConfigurationService } from './my-dspace-configuration.service';
-import { MyDSpaceNewExternalDropdownComponent } from './my-dspace-new-submission/my-dspace-new-external-dropdown/my-dspace-new-external-dropdown.component';
-import { MyDSpaceNewSubmissionComponent } from './my-dspace-new-submission/my-dspace-new-submission.component';
-import { MyDSpaceNewSubmissionDropdownComponent } from './my-dspace-new-submission/my-dspace-new-submission-dropdown/my-dspace-new-submission-dropdown.component';
-import { MyDSpacePageComponent } from './my-dspace-page.component';
-import { MyDspacePageRoutingModule } from './my-dspace-page-routing.module';
-import { MyDspaceQaEventsNotificationsComponent } from './my-dspace-qa-events-notifications/my-dspace-qa-events-notifications.component';
-import { MyDspaceSearchModule } from './my-dspace-search.module';
 import { ThemedMyDSpacePageComponent } from './themed-my-dspace-page.component';
->>>>>>> a8f31948
 
 const DECLARATIONS = [
   MyDSpacePageComponent,
@@ -48,7 +29,6 @@
 ];
 
 @NgModule({
-<<<<<<< HEAD
     imports: [
         CommonModule,
         SearchModule,
@@ -57,26 +37,9 @@
     ],
     providers: [
         MyDSpaceGuard,
-        MyDSpaceConfigurationService
+    MyDSpaceConfigurationService,
     ],
     exports: DECLARATIONS
-=======
-  imports: [
-    CommonModule,
-    SharedModule,
-    SearchModule,
-    MyDspacePageRoutingModule,
-    MyDspaceSearchModule.withEntryComponents(),
-    UploadModule,
-    NotificationsModule,
-  ],
-  declarations: DECLARATIONS,
-  providers: [
-    MyDSpaceGuard,
-    MyDSpaceConfigurationService,
-  ],
-  exports: DECLARATIONS,
->>>>>>> a8f31948
 })
 
 /**
