import { NO_ERRORS_SCHEMA } from '@angular/core';
import { NoopAnimationsModule } from '@angular/platform-browser/animations';
import { NgbCollapseModule } from '@ng-bootstrap/ng-bootstrap';
import { ComponentFixture, fakeAsync, flush, TestBed, waitForAsync } from '@angular/core/testing';
import { RouterTestingModule } from '@angular/router/testing';

import { of as observableOf } from 'rxjs';
import { TranslateModule } from '@ngx-translate/core';
import { cold } from 'jasmine-marbles';

import { MyDSpacePageComponent, SEARCH_CONFIG_SERVICE } from './my-dspace-page.component';
<<<<<<< HEAD
import { SearchConfigurationServiceStub } from '../shared/testing/search-configuration-service.stub';
=======
>>>>>>> c1e69765
import { SearchService } from '../core/shared/search/search.service';
import { MyDSpaceConfigurationService } from './my-dspace-configuration.service';
import { MyDSpaceConfigurationValueType } from './my-dspace-configuration-value-type';
import { Context } from '../core/shared/context.model';
import SpyObj = jasmine.SpyObj;

describe('MyDSpacePageComponent', () => {
  let comp: MyDSpacePageComponent;
  let fixture: ComponentFixture<MyDSpacePageComponent>;

  const searchServiceStub: SpyObj<SearchService> = jasmine.createSpyObj('SearchService', {
    setServiceOptions: jasmine.createSpy('setServiceOptions')
  });

  const myDSpaceConfigurationServiceStub: SpyObj<MyDSpaceConfigurationService> = jasmine.createSpyObj('MyDSpaceConfigurationService', {
    getAvailableConfigurationOptions: jasmine.createSpy('getAvailableConfigurationOptions')
  });

  const configurationList = [
    {
      value: MyDSpaceConfigurationValueType.Workspace,
      label: `mydspace.show.${MyDSpaceConfigurationValueType.Workspace}`,
      context: Context.Workspace
    },
    {
      value: MyDSpaceConfigurationValueType.Workflow,
      label: `mydspace.show.${MyDSpaceConfigurationValueType.Workflow}`,
      context: Context.Workflow
    }
  ];

  beforeEach(waitForAsync(() => {
    TestBed.configureTestingModule({
      imports: [TranslateModule.forRoot(), RouterTestingModule.withRoutes([]), NoopAnimationsModule, NgbCollapseModule],
      declarations: [MyDSpacePageComponent],
      providers: [
        { provide: SearchService, useValue: searchServiceStub },
<<<<<<< HEAD
        {
          provide: CommunityDataService,
          useValue: jasmine.createSpyObj('communityService', ['findById', 'findAll'])
        },
        { provide: ActivatedRoute, useValue: activatedRouteStub },
        {
          provide: Store, useValue: store
        },
        {
          provide: HostWindowService, useValue: jasmine.createSpyObj('hostWindowService',
            {
              isXs: observableOf(true),
              isSm: observableOf(false),
              isXsOrSm: observableOf(true)
            })
        },
        {
          provide: SidebarService,
          useValue: SidebarServiceStub
        },
        {
          provide: SearchFilterService,
          useValue: {}
        },
        {
          provide: SEARCH_CONFIG_SERVICE,
          useFactory: () => new SearchConfigurationServiceStub()
        },
        {
          provide: SearchConfigurationService,
          useFactory: new SearchConfigurationServiceStub()
        },
        {
          provide: RoleService,
          useValue: new RoleServiceMock()
        },
=======
        { provide: MyDSpaceConfigurationService, useValue: myDSpaceConfigurationServiceStub },
>>>>>>> c1e69765
      ],
      schemas: [NO_ERRORS_SCHEMA]
    }).overrideComponent(MyDSpacePageComponent, {
      set: {
<<<<<<< HEAD
        changeDetection: ChangeDetectionStrategy.Default,
        providers: [
          {
            provide: SEARCH_CONFIG_SERVICE,
            useClass: SearchConfigurationServiceStub
          }
        ] }
=======
        providers: [
          {
            provide: SEARCH_CONFIG_SERVICE,
            useValue: myDSpaceConfigurationServiceStub
          }
        ]
      }
>>>>>>> c1e69765
    }).compileComponents();
  }));

  beforeEach(() => {
    fixture = TestBed.createComponent(MyDSpacePageComponent);
    comp = fixture.componentInstance; // SearchPageComponent test instance
    myDSpaceConfigurationServiceStub.getAvailableConfigurationOptions.and.returnValue(observableOf(configurationList));

    fixture.detectChanges();
<<<<<<< HEAD
    searchServiceObject = (comp as any).service;
    searchConfigurationServiceObject = (comp as any).searchConfigService;
    console.log(searchConfigurationServiceObject);
=======

>>>>>>> c1e69765
  });

  afterEach(() => {
    comp = null;
  });

  it('should init properly context and configuration', fakeAsync(() => {

    expect(comp.configurationList$).toBeObservable(cold('(a|)', {
      a: configurationList
    }));

<<<<<<< HEAD
  });

  describe('when the open sidebar button is clicked in mobile view', () => {

    beforeEach(() => {
      spyOn(comp, 'openSidebar');
      const openSidebarButton = fixture.debugElement.query(By.css('.open-sidebar'));
      openSidebarButton.triggerEventHandler('click', null);
    });

    it('should trigger the openSidebar function', () => {
      expect(comp.openSidebar).toHaveBeenCalled();
    });

  });

  describe('when sidebarCollapsed is true in mobile view', () => {
    let menu: HTMLElement;

    beforeEach(() => {
      menu = fixture.debugElement.query(By.css('#search-sidebar-sm')).nativeElement;
      comp.isSidebarCollapsed = () => observableOf(true);
      fixture.detectChanges();
    });

    it('should close the sidebar', () => {
      expect(menu.classList).not.toContain('active');
    });

  });

  describe('when sidebarCollapsed is false in mobile view', () => {
    let menu: HTMLElement;

    beforeEach(() => {
      menu = fixture.debugElement.query(By.css('#search-sidebar-sm')).nativeElement;
      comp.isSidebarCollapsed = () => observableOf(false);
      fixture.detectChanges();
    });

    it('should open the menu', () => {
      expect(menu.classList).toContain('active');
    });

  });

  describe('when stable', () => {

    beforeEach(() => {
      fixture.detectChanges();
    });

    it('should have initialized the sortOptions$ observable', (done) => {
      comp.sortOptions$.subscribe((sortOptions) => {
        expect(sortOptions.length).toEqual(2);
        expect(sortOptions[0]).toEqual(new SortOptions('score', SortDirection.ASC));
        expect(sortOptions[1]).toEqual(new SortOptions('score', SortDirection.DESC));
        done();
      });

    });
=======
    flush();
    expect(comp.configuration).toBe(MyDSpaceConfigurationValueType.Workspace);
    expect(comp.context).toBe(Context.Workspace);
  }));
>>>>>>> c1e69765

});<|MERGE_RESOLUTION|>--- conflicted
+++ resolved
@@ -9,10 +9,6 @@
 import { cold } from 'jasmine-marbles';
 
 import { MyDSpacePageComponent, SEARCH_CONFIG_SERVICE } from './my-dspace-page.component';
-<<<<<<< HEAD
-import { SearchConfigurationServiceStub } from '../shared/testing/search-configuration-service.stub';
-=======
->>>>>>> c1e69765
 import { SearchService } from '../core/shared/search/search.service';
 import { MyDSpaceConfigurationService } from './my-dspace-configuration.service';
 import { MyDSpaceConfigurationValueType } from './my-dspace-configuration-value-type';
@@ -50,59 +46,11 @@
       declarations: [MyDSpacePageComponent],
       providers: [
         { provide: SearchService, useValue: searchServiceStub },
-<<<<<<< HEAD
-        {
-          provide: CommunityDataService,
-          useValue: jasmine.createSpyObj('communityService', ['findById', 'findAll'])
-        },
-        { provide: ActivatedRoute, useValue: activatedRouteStub },
-        {
-          provide: Store, useValue: store
-        },
-        {
-          provide: HostWindowService, useValue: jasmine.createSpyObj('hostWindowService',
-            {
-              isXs: observableOf(true),
-              isSm: observableOf(false),
-              isXsOrSm: observableOf(true)
-            })
-        },
-        {
-          provide: SidebarService,
-          useValue: SidebarServiceStub
-        },
-        {
-          provide: SearchFilterService,
-          useValue: {}
-        },
-        {
-          provide: SEARCH_CONFIG_SERVICE,
-          useFactory: () => new SearchConfigurationServiceStub()
-        },
-        {
-          provide: SearchConfigurationService,
-          useFactory: new SearchConfigurationServiceStub()
-        },
-        {
-          provide: RoleService,
-          useValue: new RoleServiceMock()
-        },
-=======
         { provide: MyDSpaceConfigurationService, useValue: myDSpaceConfigurationServiceStub },
->>>>>>> c1e69765
       ],
       schemas: [NO_ERRORS_SCHEMA]
     }).overrideComponent(MyDSpacePageComponent, {
       set: {
-<<<<<<< HEAD
-        changeDetection: ChangeDetectionStrategy.Default,
-        providers: [
-          {
-            provide: SEARCH_CONFIG_SERVICE,
-            useClass: SearchConfigurationServiceStub
-          }
-        ] }
-=======
         providers: [
           {
             provide: SEARCH_CONFIG_SERVICE,
@@ -110,7 +58,6 @@
           }
         ]
       }
->>>>>>> c1e69765
     }).compileComponents();
   }));
 
@@ -120,13 +67,7 @@
     myDSpaceConfigurationServiceStub.getAvailableConfigurationOptions.and.returnValue(observableOf(configurationList));
 
     fixture.detectChanges();
-<<<<<<< HEAD
-    searchServiceObject = (comp as any).service;
-    searchConfigurationServiceObject = (comp as any).searchConfigService;
-    console.log(searchConfigurationServiceObject);
-=======
 
->>>>>>> c1e69765
   });
 
   afterEach(() => {
@@ -139,73 +80,9 @@
       a: configurationList
     }));
 
-<<<<<<< HEAD
-  });
-
-  describe('when the open sidebar button is clicked in mobile view', () => {
-
-    beforeEach(() => {
-      spyOn(comp, 'openSidebar');
-      const openSidebarButton = fixture.debugElement.query(By.css('.open-sidebar'));
-      openSidebarButton.triggerEventHandler('click', null);
-    });
-
-    it('should trigger the openSidebar function', () => {
-      expect(comp.openSidebar).toHaveBeenCalled();
-    });
-
-  });
-
-  describe('when sidebarCollapsed is true in mobile view', () => {
-    let menu: HTMLElement;
-
-    beforeEach(() => {
-      menu = fixture.debugElement.query(By.css('#search-sidebar-sm')).nativeElement;
-      comp.isSidebarCollapsed = () => observableOf(true);
-      fixture.detectChanges();
-    });
-
-    it('should close the sidebar', () => {
-      expect(menu.classList).not.toContain('active');
-    });
-
-  });
-
-  describe('when sidebarCollapsed is false in mobile view', () => {
-    let menu: HTMLElement;
-
-    beforeEach(() => {
-      menu = fixture.debugElement.query(By.css('#search-sidebar-sm')).nativeElement;
-      comp.isSidebarCollapsed = () => observableOf(false);
-      fixture.detectChanges();
-    });
-
-    it('should open the menu', () => {
-      expect(menu.classList).toContain('active');
-    });
-
-  });
-
-  describe('when stable', () => {
-
-    beforeEach(() => {
-      fixture.detectChanges();
-    });
-
-    it('should have initialized the sortOptions$ observable', (done) => {
-      comp.sortOptions$.subscribe((sortOptions) => {
-        expect(sortOptions.length).toEqual(2);
-        expect(sortOptions[0]).toEqual(new SortOptions('score', SortDirection.ASC));
-        expect(sortOptions[1]).toEqual(new SortOptions('score', SortDirection.DESC));
-        done();
-      });
-
-    });
-=======
     flush();
     expect(comp.configuration).toBe(MyDSpaceConfigurationValueType.Workspace);
     expect(comp.context).toBe(Context.Workspace);
   }));
->>>>>>> c1e69765
 
 });