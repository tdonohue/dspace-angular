import {
  ChangeDetectionStrategy,
  Component,
  OnInit,
} from '@angular/core';
import {
  Observable,
  of,
  tap,
} from 'rxjs';
import { QualityAssuranceSourceObject } from 'src/app/core/notifications/qa/models/quality-assurance-source.model';
import { AsyncPipe, NgForOf, NgIf } from '@angular/common';
import { TranslateModule } from '@ngx-translate/core';
import { RouterLink } from '@angular/router';

import { getNotificatioQualityAssuranceRoute } from '../../admin/admin-routing-paths';
import { QualityAssuranceSourceDataService } from '../../core/notifications/qa/source/quality-assurance-source-data.service';
import {
  getFirstCompletedRemoteData,
  getPaginatedListPayload,
  getRemoteDataPayload,
} from '../../core/shared/operators';

@Component({
  selector: 'ds-my-dspace-qa-events-notifications',
  templateUrl: './my-dspace-qa-events-notifications.component.html',
  styleUrls: ['./my-dspace-qa-events-notifications.component.scss'],
  changeDetection: ChangeDetectionStrategy.OnPush,
<<<<<<< HEAD
  imports: [
    AsyncPipe,
    NgForOf,
    TranslateModule,
    RouterLink,
    NgIf
  ],
  standalone: true
=======
>>>>>>> a8f31948
})
export class MyDspaceQaEventsNotificationsComponent  implements OnInit {

  /**
   * An Observable that emits an array of QualityAssuranceSourceObject.
   */
  sources$: Observable<QualityAssuranceSourceObject[]> = of([]);

  constructor(private qualityAssuranceSourceDataService: QualityAssuranceSourceDataService) { }

  ngOnInit(): void {
    this.getSources();
  }

  /**
   * Retrieves the sources for Quality Assurance.
   * @returns An Observable of the sources for Quality Assurance.
   * @throws An error if the retrieval of Quality Assurance sources fails.
   */
  getSources() {
    this.sources$ = this.qualityAssuranceSourceDataService.getSources()
      .pipe(
        getFirstCompletedRemoteData(),
        tap((rd) => {
          if (rd.hasFailed) {
            throw new Error('Can\'t retrieve Quality Assurance sources');
          }
        }),
        getRemoteDataPayload(),
        getPaginatedListPayload(),
      );
  }

  /**
   * Retrieves the quality assurance route.
   * @returns The quality assurance route.
   */
  getQualityAssuranceRoute(): string {
    return getNotificatioQualityAssuranceRoute();
  }
}<|MERGE_RESOLUTION|>--- conflicted
+++ resolved
@@ -26,7 +26,6 @@
   templateUrl: './my-dspace-qa-events-notifications.component.html',
   styleUrls: ['./my-dspace-qa-events-notifications.component.scss'],
   changeDetection: ChangeDetectionStrategy.OnPush,
-<<<<<<< HEAD
   imports: [
     AsyncPipe,
     NgForOf,
@@ -35,8 +34,6 @@
     NgIf
   ],
   standalone: true
-=======
->>>>>>> a8f31948
 })
 export class MyDspaceQaEventsNotificationsComponent  implements OnInit {
 
