--- conflicted
+++ resolved
@@ -17,7 +17,6 @@
       </div>
     </ng-template>
     <ng-template ngbPanelContent>
-<<<<<<< HEAD
       <div id="bulk-access-browse-panel-content">
         <ul ngbNav #nav="ngbNav" [(activeId)]="activateId" class="nav-pills">
           <li [ngbNavItem]="'search'" role="presentation">
@@ -38,7 +37,6 @@
             <ng-template ngbNavContent>
               <ds-pagination
                 [paginationOptions]="(paginationOptions$ | async)"
-                [pageInfoState]="(objectsSelected$|async)?.payload.pageInfo"
                 [collectionSize]="(objectsSelected$|async)?.payload?.totalElements"
                 [objects]="(objectsSelected$|async)"
                 [showPaginator]="false"
@@ -65,52 +63,6 @@
         </ul>
         <div [ngbNavOutlet]="nav" class="mt-5"></div>
       </div>
-=======
-      <ul ngbNav #nav="ngbNav" [(activeId)]="activateId" class="nav-pills">
-        <li [ngbNavItem]="'search'">
-          <a ngbNavLink>{{'admin.access-control.bulk-access-browse.search.header' | translate}}</a>
-          <ng-template ngbNavContent>
-            <div class="mx-n3">
-              <ds-themed-search [configuration]="'administrativeBulkAccess'"
-                                [selectable]="true"
-                                [selectionConfig]="{ repeatable: true, listId: listId }"
-                                [showThumbnails]="false"></ds-themed-search>
-            </div>
-          </ng-template>
-        </li>
-        <li [ngbNavItem]="'selected'">
-          <a ngbNavLink>
-            {{'admin.access-control.bulk-access-browse.selected.header' | translate: {number: ((objectsSelected$ | async)?.payload?.totalElements) ? (objectsSelected$ | async)?.payload?.totalElements : '0'} }}
-          </a>
-          <ng-template ngbNavContent>
-            <ds-pagination
-              [paginationOptions]="(paginationOptions$ | async)"
-              [collectionSize]="(objectsSelected$|async)?.payload?.totalElements"
-              [objects]="(objectsSelected$|async)"
-              [showPaginator]="false"
-              (prev)="pagePrev()"
-              (next)="pageNext()">
-              <ul *ngIf="(objectsSelected$|async)?.hasSucceeded" class="list-unstyled ml-4">
-                <li *ngFor='let object of (objectsSelected$|async)?.payload?.page | paginate: { itemsPerPage: (paginationOptions$ | async).pageSize,
-                            currentPage: (paginationOptions$ | async).currentPage, totalItems: (objectsSelected$|async)?.payload?.page.length }; let i = index; let last = last '
-                    class="mt-4 mb-4 d-flex"
-                    [attr.data-test]="'list-object' | dsBrowserOnly">
-                  <ds-selectable-list-item-control [index]="i"
-                                                   [object]="object"
-                                                   [selectionConfig]="{ repeatable: true, listId: listId }"></ds-selectable-list-item-control>
-                  <ds-listable-object-component-loader [listID]="listId"
-                                                       [index]="i"
-                                                       [object]="object"
-                                                       [showThumbnails]="false"
-                                                       [viewMode]="'list'"></ds-listable-object-component-loader>
-                </li>
-              </ul>
-            </ds-pagination>
-          </ng-template>
-        </li>
-      </ul>
-      <div [ngbNavOutlet]="nav" class="mt-5"></div>
->>>>>>> 268d2e54
     </ng-template>
   </ngb-panel>
 </ngb-accordion>