--- conflicted
+++ resolved
@@ -1,24 +1,18 @@
 import {
-<<<<<<< HEAD
-  AccessControlFormContainerComponent
-} from '../../../shared/access-control-form-container/access-control-form-container.component';
-import { NgbAccordionModule } from '@ng-bootstrap/ng-bootstrap';
-import { TranslateModule } from '@ngx-translate/core';
-import { NgIf } from '@angular/common';
-=======
   Component,
   ViewChild,
 } from '@angular/core';
 
 import { AccessControlFormContainerComponent } from '../../../shared/access-control-form-container/access-control-form-container.component';
->>>>>>> a8f31948
+import { NgbAccordionModule } from '@ng-bootstrap/ng-bootstrap';
+import { TranslateModule } from '@ngx-translate/core';
+import { NgIf } from '@angular/common';
 
 @Component({
   selector: 'ds-bulk-access-settings',
   templateUrl: 'bulk-access-settings.component.html',
   styleUrls: ['./bulk-access-settings.component.scss'],
   exportAs: 'dsBulkSettings',
-<<<<<<< HEAD
   imports: [
     NgbAccordionModule,
     TranslateModule,
@@ -26,8 +20,6 @@
     AccessControlFormContainerComponent
   ],
   standalone: true
-=======
->>>>>>> a8f31948
 })
 export class BulkAccessSettingsComponent {
 
