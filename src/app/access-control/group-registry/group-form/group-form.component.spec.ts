import { CommonModule } from '@angular/common';
import { HttpClient } from '@angular/common/http';
import { NO_ERRORS_SCHEMA } from '@angular/core';
import {
  ComponentFixture,
  TestBed,
  waitForAsync,
} from '@angular/core/testing';
import {
  FormsModule,
  ReactiveFormsModule,
  UntypedFormControl,
  UntypedFormGroup,
  Validators,
} from '@angular/forms';
import {
  BrowserModule,
  By,
} from '@angular/platform-browser';
import {
  ActivatedRoute,
  Router,
} from '@angular/router';
import { NgbModule } from '@ng-bootstrap/ng-bootstrap';
import { Store } from '@ngrx/store';
import {
  TranslateLoader,
  TranslateModule,
  TranslateService,
} from '@ngx-translate/core';
import { Operation } from 'fast-json-patch';
import {
  Observable,
  of as observableOf,
} from 'rxjs';

import { DSONameService } from '../../../core/breadcrumbs/dso-name.service';
import { RemoteDataBuildService } from '../../../core/cache/builders/remote-data-build.service';
import { ObjectCacheService } from '../../../core/cache/object-cache.service';
import { DSOChangeAnalyzer } from '../../../core/data/dso-change-analyzer.service';
import { DSpaceObjectDataService } from '../../../core/data/dspace-object-data.service';
import { AuthorizationDataService } from '../../../core/data/feature-authorization/authorization-data.service';
import {
  buildPaginatedList,
  PaginatedList,
} from '../../../core/data/paginated-list.model';
import { RemoteData } from '../../../core/data/remote-data';
import { EPersonDataService } from '../../../core/eperson/eperson-data.service';
import { GroupDataService } from '../../../core/eperson/group-data.service';
import { Group } from '../../../core/eperson/models/group.model';
import { DSpaceObject } from '../../../core/shared/dspace-object.model';
import { HALEndpointService } from '../../../core/shared/hal-endpoint.service';
import { NoContent } from '../../../core/shared/NoContent.model';
import { PageInfo } from '../../../core/shared/page-info.model';
import { UUIDService } from '../../../core/shared/uuid.service';
import { FormBuilderService } from '../../../shared/form/builder/form-builder.service';
import { DSONameServiceMock } from '../../../shared/mocks/dso-name.service.mock';
import { getMockFormBuilderService } from '../../../shared/mocks/form-builder-service.mock';
import { RouterMock } from '../../../shared/mocks/router.mock';
import { getMockTranslateService } from '../../../shared/mocks/translate.service.mock';
import { NotificationsService } from '../../../shared/notifications/notifications.service';
import { createSuccessfulRemoteDataObject$ } from '../../../shared/remote-data.utils';
import {
  GroupMock,
  GroupMock2,
} from '../../../shared/testing/group-mock';
import { NotificationsServiceStub } from '../../../shared/testing/notifications-service.stub';
import { TranslateLoaderMock } from '../../../shared/testing/translate-loader.mock';
import { GroupFormComponent } from './group-form.component';
import { ValidateGroupExists } from './validators/group-exists.validator';
<<<<<<< HEAD
import { NoContent } from '../../../core/shared/NoContent.model';
import { DSONameService } from '../../../core/breadcrumbs/dso-name.service';
import { DSONameServiceMock } from '../../../shared/mocks/dso-name.service.mock';
import { FormComponent } from '../../../shared/form/form.component';
import { AlertComponent } from '../../../shared/alert/alert.component';
import { ContextHelpDirective } from '../../../shared/context-help.directive';
import { MembersListComponent } from './members-list/members-list.component';
import { SubgroupsListComponent } from './subgroup-list/subgroups-list.component';
=======
>>>>>>> a8f31948

describe('GroupFormComponent', () => {
  let component: GroupFormComponent;
  let fixture: ComponentFixture<GroupFormComponent>;
  let translateService: TranslateService;
  let builderService: FormBuilderService;
  let ePersonDataServiceStub: any;
  let groupsDataServiceStub: any;
  let dsoDataServiceStub: any;
  let authorizationService: AuthorizationDataService;
  let notificationService: NotificationsServiceStub;
  let router;

  let groups;
  let groupName;
  let groupDescription;
  let expected;

  beforeEach(waitForAsync(() => {
    groups = [GroupMock, GroupMock2];
    groupName = 'testGroupName';
    groupDescription = 'testDescription';
    expected = Object.assign(new Group(), {
      name: groupName,
      metadata: {
        'dc.description': [
          {
            value: groupDescription,
          },
        ],
      },
    });
    ePersonDataServiceStub = {};
    groupsDataServiceStub = {
      allGroups: groups,
      activeGroup: null,
      createdGroup: null,
      getActiveGroup(): Observable<Group> {
        return observableOf(this.activeGroup);
      },
      getGroupRegistryRouterLink(): string {
        return '/access-control/groups';
      },
      editGroup(group: Group) {
        this.activeGroup = group;
      },
      clearGroupsRequests() {
        return null;
      },
      patch(group: Group, operations: Operation[]) {
        return null;
      },
      delete(objectId: string, copyVirtualMetadata?: string[]): Observable<RemoteData<NoContent>> {
        return createSuccessfulRemoteDataObject$({});
      },
      cancelEditGroup(): void {
        this.activeGroup = null;
      },
      findById(id: string) {
        return observableOf({ payload: null, hasSucceeded: true });
      },
      findByHref(href: string) {
        return createSuccessfulRemoteDataObject$(this.createdGroup);
      },
      create(group: Group): Observable<RemoteData<Group>> {
        this.allGroups = [...this.allGroups, group];
        this.createdGroup = Object.assign({}, group, {
          _links: { self: { href: 'group-selflink' } },
        });
        return createSuccessfulRemoteDataObject$(this.createdGroup);
      },
      searchGroups(query: string): Observable<RemoteData<PaginatedList<Group>>> {
        return createSuccessfulRemoteDataObject$(buildPaginatedList(new PageInfo(), []));
      },
      getGroupEditPageRouterLinkWithID(id: string) {
        return `group-edit-page-for-${id}`;
      },
    };
    authorizationService = jasmine.createSpyObj('authorizationService', {
      isAuthorized: observableOf(true),
    });
    dsoDataServiceStub = {
      findByHref(href: string): Observable<RemoteData<DSpaceObject>> {
        return null;
      },
    };
    builderService = Object.assign(getMockFormBuilderService(),{
      createFormGroup(formModel, options = null) {
        const controls = {};
        formModel.forEach( model => {
          model.parent = parent;
          const controlModel = model;
          const controlState = { value: controlModel.value, disabled: controlModel.disabled };
          const controlOptions = this.createAbstractControlOptions(controlModel.validators, controlModel.asyncValidators, controlModel.updateOn);
          controls[model.id] = new UntypedFormControl(controlState, controlOptions);
        });
        return new UntypedFormGroup(controls, options);
      },
      createAbstractControlOptions(validatorsConfig = null, asyncValidatorsConfig = null, updateOn = null) {
        return {
          validators: validatorsConfig !== null ? this.getValidators(validatorsConfig) : null,
        };
      },
      getValidators(validatorsConfig) {
        return this.getValidatorFns(validatorsConfig);
      },
      getValidatorFns(validatorsConfig, validatorsToken = this._NG_VALIDATORS) {
        let validatorFns = [];
        if (this.isObject(validatorsConfig)) {
          validatorFns = Object.keys(validatorsConfig).map(validatorConfigKey => {
            const validatorConfigValue = validatorsConfig[validatorConfigKey];
            if (this.isValidatorDescriptor(validatorConfigValue)) {
              const descriptor = validatorConfigValue;
              return this.getValidatorFn(descriptor.name, descriptor.args, validatorsToken);
            }
            return this.getValidatorFn(validatorConfigKey, validatorConfigValue, validatorsToken);
          });
        }
        return validatorFns;
      },
      getValidatorFn(validatorName, validatorArgs = null, validatorsToken = this._NG_VALIDATORS) {
        let validatorFn;
        if (Validators.hasOwnProperty(validatorName)) { // Built-in Angular Validators
          validatorFn = Validators[validatorName];
        } else { // Custom Validators
          if (this._DYNAMIC_VALIDATORS && this._DYNAMIC_VALIDATORS.has(validatorName)) {
            validatorFn = this._DYNAMIC_VALIDATORS.get(validatorName);
          } else if (validatorsToken) {
            validatorFn = validatorsToken.find(validator => validator.name === validatorName);
          }
        }
        if (validatorFn === undefined) { // throw when no validator could be resolved
          throw new Error(`validator '${validatorName}' is not provided via NG_VALIDATORS, NG_ASYNC_VALIDATORS or DYNAMIC_FORM_VALIDATORS`);
        }
        if (validatorArgs !== null) {
          return validatorFn(validatorArgs);
        }
        return validatorFn;
      },
      isValidatorDescriptor(value) {
        if (this.isObject(value)) {
          return value.hasOwnProperty('name') && value.hasOwnProperty('args');
        }
        return false;
      },
      isObject(value) {
        return typeof value === 'object' && value !== null;
      },
    });
    translateService = getMockTranslateService();
    router = new RouterMock();
    notificationService = new NotificationsServiceStub();
    return TestBed.configureTestingModule({
    imports: [CommonModule, NgbModule, FormsModule, ReactiveFormsModule, BrowserModule,
        TranslateModule.forRoot({
<<<<<<< HEAD
            loader: {
                provide: TranslateLoader,
                useClass: TranslateLoaderMock
            }
        }), GroupFormComponent],
    providers: [
=======
          loader: {
            provide: TranslateLoader,
            useClass: TranslateLoaderMock,
          },
        }),
      ],
      declarations: [GroupFormComponent],
      providers: [
>>>>>>> a8f31948
        { provide: DSONameService, useValue: new DSONameServiceMock() },
        { provide: EPersonDataService, useValue: ePersonDataServiceStub },
        { provide: GroupDataService, useValue: groupsDataServiceStub },
        { provide: DSpaceObjectDataService, useValue: dsoDataServiceStub },
        { provide: NotificationsService, useValue: notificationService },
        { provide: FormBuilderService, useValue: builderService },
        { provide: DSOChangeAnalyzer, useValue: {} },
        { provide: HttpClient, useValue: {} },
        { provide: ObjectCacheService, useValue: {} },
        { provide: UUIDService, useValue: {} },
        { provide: Store, useValue: {} },
        { provide: RemoteDataBuildService, useValue: {} },
        { provide: HALEndpointService, useValue: {} },
        {
<<<<<<< HEAD
            provide: ActivatedRoute,
            useValue: { data: observableOf({ dso: { payload: {} } }), params: observableOf({}) }
        },
        { provide: Router, useValue: router },
        { provide: AuthorizationDataService, useValue: authorizationService },
    ],
    schemas: [NO_ERRORS_SCHEMA]
})
      .overrideComponent(GroupFormComponent, {
        remove: { imports: [
            FormComponent,
            AlertComponent,
            ContextHelpDirective,
            MembersListComponent,
            SubgroupsListComponent
          ]}
      })
      .compileComponents();
=======
          provide: ActivatedRoute,
          useValue: { data: observableOf({ dso: { payload: {} } }), params: observableOf({}) },
        },
        { provide: Router, useValue: router },
        { provide: AuthorizationDataService, useValue: authorizationService },
      ],
      schemas: [NO_ERRORS_SCHEMA],
    }).compileComponents();
>>>>>>> a8f31948
  }));

  beforeEach(() => {
    fixture = TestBed.createComponent(GroupFormComponent);
    component = fixture.componentInstance;
    fixture.detectChanges();
  });

  describe('when submitting the form', () => {
    beforeEach(() => {
      spyOn(component.submitForm, 'emit');
      component.groupName.value = groupName;
      component.groupDescription.value = groupDescription;
    });
    describe('without active Group', () => {
      beforeEach(() => {
        component.onSubmit();
        fixture.detectChanges();
      });

      it('should emit a new group using the correct values', (async () => {
        await fixture.whenStable().then(() => {
          expect(component.submitForm.emit).toHaveBeenCalledWith(expected);
        });
      }));
    });
    describe('with active Group', () => {
      let expected2;
      beforeEach(() => {
        expected2 = Object.assign(new Group(), {
          name: 'newGroupName',
          metadata: {
            'dc.description': [
              {
                value: groupDescription,
              },
            ],
          },
        });
        spyOn(groupsDataServiceStub, 'getActiveGroup').and.returnValue(observableOf(expected));
        spyOn(groupsDataServiceStub, 'patch').and.returnValue(createSuccessfulRemoteDataObject$(expected2));
        component.groupName.value = 'newGroupName';
        component.onSubmit();
        fixture.detectChanges();
      });

      it('should edit with name and description operations', () => {
        const operations = [{
          op: 'add',
          path: '/metadata/dc.description',
          value: 'testDescription',
        }, {
          op: 'replace',
          path: '/name',
          value: 'newGroupName',
        }];
        expect(groupsDataServiceStub.patch).toHaveBeenCalledWith(expected, operations);
      });

      it('should edit with description operations', () => {
        component.groupName.value = null;
        component.onSubmit();
        fixture.detectChanges();
        const operations = [{
          op: 'add',
          path: '/metadata/dc.description',
          value: 'testDescription',
        }];
        expect(groupsDataServiceStub.patch).toHaveBeenCalledWith(expected, operations);
      });

      it('should edit with name operations', () => {
        component.groupDescription.value = null;
        component.onSubmit();
        fixture.detectChanges();
        const operations = [{
          op: 'replace',
          path: '/name',
          value: 'newGroupName',
        }];
        expect(groupsDataServiceStub.patch).toHaveBeenCalledWith(expected, operations);
      });

      it('should emit the existing group using the correct new values', (async () => {
        await fixture.whenStable().then(() => {
          expect(component.submitForm.emit).toHaveBeenCalledWith(expected2);
        });
      }));
      it('should emit success notification', () => {
        expect(notificationService.success).toHaveBeenCalled();
      });
    });
  });

  describe('ngOnDestroy', () => {
    it('does NOT call router.navigate', () => {
      component.ngOnDestroy();
      expect(router.navigate).toHaveBeenCalledTimes(0);
    });
  });


  describe('check form validation', () => {
    let groupCommunity;

    beforeEach(() => {
      groupName = 'testName';
      groupCommunity = 'testgroupCommunity';
      groupDescription = 'testgroupDescription';

      expected = Object.assign(new Group(), {
        name: groupName,
        metadata: {
          'dc.description': [
            {
              value: groupDescription,
            },
          ],
        },
      });
      spyOn(component.submitForm, 'emit');

      fixture.detectChanges();
      component.initialisePage();
      fixture.detectChanges();
    });
    describe('groupName, groupCommunity and groupDescription should be required', () => {
      it('form should be invalid because the groupName is required', waitForAsync(() => {
        fixture.whenStable().then(() => {
          expect(component.formGroup.controls.groupName.valid).toBeFalse();
          expect(component.formGroup.controls.groupName.errors.required).toBeTrue();
        });
      }));
    });

    describe('after inserting information groupName,groupCommunity and groupDescription not required', () => {
      beforeEach(() => {
        component.formGroup.controls.groupName.setValue('test');
        fixture.detectChanges();
      });
      it('groupName should be valid because the groupName is set', waitForAsync(() => {
        fixture.whenStable().then(() => {
          expect(component.formGroup.controls.groupName.valid).toBeTrue();
          expect(component.formGroup.controls.groupName.errors).toBeNull();
        });
      }));
    });

    describe('after already utilized groupName', () => {
      beforeEach(() => {
        const groupsDataServiceStubWithGroup = Object.assign(groupsDataServiceStub,{
          searchGroups(query: string): Observable<RemoteData<PaginatedList<Group>>> {
            return createSuccessfulRemoteDataObject$(buildPaginatedList(new PageInfo(), [expected]));
          },
        });
        component.formGroup.controls.groupName.setValue('testName');
        component.formGroup.controls.groupName.setAsyncValidators(ValidateGroupExists.createValidator(groupsDataServiceStubWithGroup));
        fixture.detectChanges();
      });

      it('groupName should not be valid because groupName is already taken', waitForAsync(() => {
        fixture.whenStable().then(() => {
          expect(component.formGroup.controls.groupName.valid).toBeFalse();
          expect(component.formGroup.controls.groupName.errors.groupExists).toBeTruthy();
        });
      }));
    });
  });

  describe('delete', () => {
    let deleteButton;

    beforeEach(() => {
      component.initialisePage();

      component.canEdit$ = observableOf(true);
      component.groupBeingEdited = {
        permanent: false,
      } as Group;

      fixture.detectChanges();
      deleteButton = fixture.debugElement.query(By.css('.delete-button')).nativeElement;

      spyOn(groupsDataServiceStub, 'delete').and.callThrough();
      spyOn(groupsDataServiceStub, 'getActiveGroup').and.returnValue(observableOf({ id: 'active-group' }));
    });

    describe('if confirmed via modal', () => {
      beforeEach(waitForAsync(() => {
        deleteButton.click();
        fixture.detectChanges();
        (document as any).querySelector('.modal-footer .confirm').click();
      }));

      it('should call GroupDataService.delete', () => {
        expect(groupsDataServiceStub.delete).toHaveBeenCalledWith('active-group');
      });
    });

    describe('if canceled via modal', () => {
      beforeEach(waitForAsync(() => {
        deleteButton.click();
        fixture.detectChanges();
        (document as any).querySelector('.modal-footer .cancel').click();
      }));

      it('should not call GroupDataService.delete', () => {
        expect(groupsDataServiceStub.delete).not.toHaveBeenCalled();
      });
    });
  });
});<|MERGE_RESOLUTION|>--- conflicted
+++ resolved
@@ -1,38 +1,15 @@
 import { CommonModule } from '@angular/common';
 import { HttpClient } from '@angular/common/http';
 import { NO_ERRORS_SCHEMA } from '@angular/core';
-import {
-  ComponentFixture,
-  TestBed,
-  waitForAsync,
-} from '@angular/core/testing';
-import {
-  FormsModule,
-  ReactiveFormsModule,
-  UntypedFormControl,
-  UntypedFormGroup,
-  Validators,
-} from '@angular/forms';
-import {
-  BrowserModule,
-  By,
-} from '@angular/platform-browser';
-import {
-  ActivatedRoute,
-  Router,
-} from '@angular/router';
+import { ComponentFixture, TestBed, waitForAsync, } from '@angular/core/testing';
+import { FormsModule, ReactiveFormsModule, UntypedFormControl, UntypedFormGroup, Validators, } from '@angular/forms';
+import { BrowserModule, By, } from '@angular/platform-browser';
+import { ActivatedRoute, Router, } from '@angular/router';
 import { NgbModule } from '@ng-bootstrap/ng-bootstrap';
 import { Store } from '@ngrx/store';
-import {
-  TranslateLoader,
-  TranslateModule,
-  TranslateService,
-} from '@ngx-translate/core';
+import { TranslateLoader, TranslateModule, TranslateService, } from '@ngx-translate/core';
 import { Operation } from 'fast-json-patch';
-import {
-  Observable,
-  of as observableOf,
-} from 'rxjs';
+import { Observable, of as observableOf, } from 'rxjs';
 
 import { DSONameService } from '../../../core/breadcrumbs/dso-name.service';
 import { RemoteDataBuildService } from '../../../core/cache/builders/remote-data-build.service';
@@ -40,10 +17,7 @@
 import { DSOChangeAnalyzer } from '../../../core/data/dso-change-analyzer.service';
 import { DSpaceObjectDataService } from '../../../core/data/dspace-object-data.service';
 import { AuthorizationDataService } from '../../../core/data/feature-authorization/authorization-data.service';
-import {
-  buildPaginatedList,
-  PaginatedList,
-} from '../../../core/data/paginated-list.model';
+import { buildPaginatedList, PaginatedList, } from '../../../core/data/paginated-list.model';
 import { RemoteData } from '../../../core/data/remote-data';
 import { EPersonDataService } from '../../../core/eperson/eperson-data.service';
 import { GroupDataService } from '../../../core/eperson/group-data.service';
@@ -60,25 +34,16 @@
 import { getMockTranslateService } from '../../../shared/mocks/translate.service.mock';
 import { NotificationsService } from '../../../shared/notifications/notifications.service';
 import { createSuccessfulRemoteDataObject$ } from '../../../shared/remote-data.utils';
-import {
-  GroupMock,
-  GroupMock2,
-} from '../../../shared/testing/group-mock';
+import { GroupMock, GroupMock2, } from '../../../shared/testing/group-mock';
 import { NotificationsServiceStub } from '../../../shared/testing/notifications-service.stub';
 import { TranslateLoaderMock } from '../../../shared/testing/translate-loader.mock';
 import { GroupFormComponent } from './group-form.component';
 import { ValidateGroupExists } from './validators/group-exists.validator';
-<<<<<<< HEAD
-import { NoContent } from '../../../core/shared/NoContent.model';
-import { DSONameService } from '../../../core/breadcrumbs/dso-name.service';
-import { DSONameServiceMock } from '../../../shared/mocks/dso-name.service.mock';
 import { FormComponent } from '../../../shared/form/form.component';
 import { AlertComponent } from '../../../shared/alert/alert.component';
 import { ContextHelpDirective } from '../../../shared/context-help.directive';
 import { MembersListComponent } from './members-list/members-list.component';
 import { SubgroupsListComponent } from './subgroup-list/subgroups-list.component';
-=======
->>>>>>> a8f31948
 
 describe('GroupFormComponent', () => {
   let component: GroupFormComponent;
@@ -234,23 +199,12 @@
     return TestBed.configureTestingModule({
     imports: [CommonModule, NgbModule, FormsModule, ReactiveFormsModule, BrowserModule,
         TranslateModule.forRoot({
-<<<<<<< HEAD
             loader: {
                 provide: TranslateLoader,
-                useClass: TranslateLoaderMock
-            }
+                useClass: TranslateLoaderMock,
+            },
         }), GroupFormComponent],
     providers: [
-=======
-          loader: {
-            provide: TranslateLoader,
-            useClass: TranslateLoaderMock,
-          },
-        }),
-      ],
-      declarations: [GroupFormComponent],
-      providers: [
->>>>>>> a8f31948
         { provide: DSONameService, useValue: new DSONameServiceMock() },
         { provide: EPersonDataService, useValue: ePersonDataServiceStub },
         { provide: GroupDataService, useValue: groupsDataServiceStub },
@@ -265,14 +219,13 @@
         { provide: RemoteDataBuildService, useValue: {} },
         { provide: HALEndpointService, useValue: {} },
         {
-<<<<<<< HEAD
             provide: ActivatedRoute,
-            useValue: { data: observableOf({ dso: { payload: {} } }), params: observableOf({}) }
+          useValue: { data: observableOf({ dso: { payload: {} } }), params: observableOf({}) },
         },
         { provide: Router, useValue: router },
         { provide: AuthorizationDataService, useValue: authorizationService },
     ],
-    schemas: [NO_ERRORS_SCHEMA]
+    schemas: [NO_ERRORS_SCHEMA],
 })
       .overrideComponent(GroupFormComponent, {
         remove: { imports: [
@@ -284,16 +237,6 @@
           ]}
       })
       .compileComponents();
-=======
-          provide: ActivatedRoute,
-          useValue: { data: observableOf({ dso: { payload: {} } }), params: observableOf({}) },
-        },
-        { provide: Router, useValue: router },
-        { provide: AuthorizationDataService, useValue: authorizationService },
-      ],
-      schemas: [NO_ERRORS_SCHEMA],
-    }).compileComponents();
->>>>>>> a8f31948
   }));
 
   beforeEach(() => {
