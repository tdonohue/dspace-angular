--- conflicted
+++ resolved
@@ -1,7 +1,6 @@
 import { CommonModule } from '@angular/common';
 import { HttpClient } from '@angular/common/http';
-<<<<<<< HEAD
-import { NO_ERRORS_SCHEMA } from '@angular/core';
+import { CUSTOM_ELEMENTS_SCHEMA } from '@angular/core';
 import {
   ComponentFixture,
   TestBed,
@@ -24,11 +23,7 @@
 } from '@angular/router';
 import { NgbModule } from '@ng-bootstrap/ng-bootstrap';
 import { Store } from '@ngrx/store';
-import {
-  TranslateLoader,
-  TranslateModule,
-  TranslateService,
-} from '@ngx-translate/core';
+import { TranslateModule } from '@ngx-translate/core';
 import { Operation } from 'fast-json-patch';
 import {
   Observable,
@@ -36,17 +31,6 @@
 } from 'rxjs';
 
 import { DSONameService } from '../../../core/breadcrumbs/dso-name.service';
-=======
-import { CUSTOM_ELEMENTS_SCHEMA } from '@angular/core';
-import { ComponentFixture, TestBed, waitForAsync } from '@angular/core/testing';
-import { UntypedFormControl, UntypedFormGroup, FormsModule, ReactiveFormsModule, Validators } from '@angular/forms';
-import { BrowserModule, By } from '@angular/platform-browser';
-import { ActivatedRoute, Router } from '@angular/router';
-import { NgbModule } from '@ng-bootstrap/ng-bootstrap';
-import { Store } from '@ngrx/store';
-import { TranslateModule } from '@ngx-translate/core';
-import { Observable, of as observableOf } from 'rxjs';
->>>>>>> 5ee721f2
 import { RemoteDataBuildService } from '../../../core/cache/builders/remote-data-build.service';
 import { ObjectCacheService } from '../../../core/cache/object-cache.service';
 import { DSOChangeAnalyzer } from '../../../core/data/dso-change-analyzer.service';
@@ -73,26 +57,18 @@
 import { DSONameServiceMock } from '../../../shared/mocks/dso-name.service.mock';
 import { getMockFormBuilderService } from '../../../shared/mocks/form-builder-service.mock';
 import { RouterMock } from '../../../shared/mocks/router.mock';
-import { getMockTranslateService } from '../../../shared/mocks/translate.service.mock';
 import { NotificationsService } from '../../../shared/notifications/notifications.service';
 import { createSuccessfulRemoteDataObject$ } from '../../../shared/remote-data.utils';
+import { ActivatedRouteStub } from '../../../shared/testing/active-router.stub';
 import {
   GroupMock,
   GroupMock2,
 } from '../../../shared/testing/group-mock';
 import { NotificationsServiceStub } from '../../../shared/testing/notifications-service.stub';
-import { TranslateLoaderMock } from '../../../shared/testing/translate-loader.mock';
 import { GroupFormComponent } from './group-form.component';
 import { MembersListComponent } from './members-list/members-list.component';
 import { SubgroupsListComponent } from './subgroup-list/subgroups-list.component';
 import { ValidateGroupExists } from './validators/group-exists.validator';
-<<<<<<< HEAD
-=======
-import { NoContent } from '../../../core/shared/NoContent.model';
-import { DSONameService } from '../../../core/breadcrumbs/dso-name.service';
-import { DSONameServiceMock } from '../../../shared/mocks/dso-name.service.mock';
-import { ActivatedRouteStub } from '../../../shared/testing/active-router.stub';
->>>>>>> 5ee721f2
 
 describe('GroupFormComponent', () => {
   let component: GroupFormComponent;
@@ -131,7 +107,7 @@
         },
         object: {
           href: 'group-objectlink',
-        }
+        },
       },
     });
     ePersonDataServiceStub = {};
@@ -169,9 +145,6 @@
       create(group: Group): Observable<RemoteData<Group>> {
         this.allGroups = [...this.allGroups, group];
         this.createdGroup = Object.assign({}, group, {
-<<<<<<< HEAD
-          _links: { self: { href: 'group-selflink' } },
-=======
           _links: {
             self: {
               href: 'group-selflink',
@@ -180,7 +153,6 @@
               href: 'group-objectlink',
             },
           },
->>>>>>> 5ee721f2
         });
         return createSuccessfulRemoteDataObject$(this.createdGroup);
       },
@@ -268,18 +240,9 @@
 
     return TestBed.configureTestingModule({
       imports: [CommonModule, NgbModule, FormsModule, ReactiveFormsModule, BrowserModule,
-<<<<<<< HEAD
-        TranslateModule.forRoot({
-          loader: {
-            provide: TranslateLoader,
-            useClass: TranslateLoaderMock,
-          },
-        }), GroupFormComponent],
-=======
         TranslateModule.forRoot(),
+        GroupFormComponent,
       ],
-      declarations: [GroupFormComponent],
->>>>>>> 5ee721f2
       providers: [
         { provide: DSONameService, useValue: new DSONameServiceMock() },
         { provide: EPersonDataService, useValue: ePersonDataServiceStub },
@@ -295,15 +258,11 @@
         { provide: Store, useValue: {} },
         { provide: RemoteDataBuildService, useValue: {} },
         { provide: HALEndpointService, useValue: {} },
-<<<<<<< HEAD
-        {
-          provide: ActivatedRoute,
-          useValue: { data: observableOf({ dso: { payload: {} } }), params: observableOf({}) },
-        },
+        { provide: ActivatedRoute, useValue: route },
         { provide: Router, useValue: router },
         { provide: AuthorizationDataService, useValue: authorizationService },
       ],
-      schemas: [NO_ERRORS_SCHEMA],
+      schemas: [CUSTOM_ELEMENTS_SCHEMA],
     })
       .overrideComponent(GroupFormComponent, {
         remove: { imports: [
@@ -315,14 +274,6 @@
         ] },
       })
       .compileComponents();
-=======
-        { provide: ActivatedRoute, useValue: route },
-        { provide: Router, useValue: router },
-        { provide: AuthorizationDataService, useValue: authorizationService },
-      ],
-      schemas: [CUSTOM_ELEMENTS_SCHEMA],
-    }).compileComponents();
->>>>>>> 5ee721f2
   }));
 
   beforeEach(() => {
@@ -525,14 +476,8 @@
         permanent: false,
       } as Group);
       component.canEdit$ = observableOf(true);
-<<<<<<< HEAD
-      component.groupBeingEdited = {
-        permanent: false,
-      } as Group;
-=======
 
       component.initialisePage();
->>>>>>> 5ee721f2
 
       fixture.detectChanges();
       deleteButton = fixture.debugElement.query(By.css('.delete-button')).nativeElement;
