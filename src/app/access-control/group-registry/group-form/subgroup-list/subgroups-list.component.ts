--- conflicted
+++ resolved
@@ -1,54 +1,25 @@
-<<<<<<< HEAD
-import { Component, Input, OnDestroy, OnInit } from '@angular/core';
+import { Component, Input, OnDestroy, OnInit, } from '@angular/core';
 import { ReactiveFormsModule, UntypedFormBuilder } from '@angular/forms';
 import { Router, RouterLink } from '@angular/router';
 import { TranslateModule, TranslateService } from '@ngx-translate/core';
-import { BehaviorSubject, Observable, Subscription } from 'rxjs';
-import { map, switchMap, take } from 'rxjs/operators';
-=======
-import {
-  Component,
-  Input,
-  OnDestroy,
-  OnInit,
-} from '@angular/core';
-import { UntypedFormBuilder } from '@angular/forms';
-import { Router } from '@angular/router';
-import { TranslateService } from '@ngx-translate/core';
-import {
-  BehaviorSubject,
-  Observable,
-  Subscription,
-} from 'rxjs';
-import {
-  map,
-  switchMap,
-  take,
-} from 'rxjs/operators';
+import { BehaviorSubject, Observable, Subscription, } from 'rxjs';
+import { map, switchMap, take, } from 'rxjs/operators';
 
 import { DSONameService } from '../../../../core/breadcrumbs/dso-name.service';
->>>>>>> a8f31948
 import { PaginatedList } from '../../../../core/data/paginated-list.model';
 import { RemoteData } from '../../../../core/data/remote-data';
 import { GroupDataService } from '../../../../core/eperson/group-data.service';
 import { Group } from '../../../../core/eperson/models/group.model';
 import { PaginationService } from '../../../../core/pagination/pagination.service';
 import { NoContent } from '../../../../core/shared/NoContent.model';
-import {
-  getAllCompletedRemoteData,
-  getFirstCompletedRemoteData,
-} from '../../../../core/shared/operators';
+import { getAllCompletedRemoteData, getFirstCompletedRemoteData, } from '../../../../core/shared/operators';
 import { PageInfo } from '../../../../core/shared/page-info.model';
 import { NotificationsService } from '../../../../shared/notifications/notifications.service';
 import { PaginationComponentOptions } from '../../../../shared/pagination/pagination-component-options.model';
 import { followLink } from '../../../../shared/utils/follow-link-config.model';
-<<<<<<< HEAD
-import { DSONameService } from '../../../../core/breadcrumbs/dso-name.service';
 import { AsyncPipe, NgForOf, NgIf } from '@angular/common';
 import { ContextHelpDirective } from '../../../../shared/context-help.directive';
 import { PaginationComponent } from '../../../../shared/pagination/pagination.component';
-=======
->>>>>>> a8f31948
 
 /**
  * Keys to keep track of specific subscriptions
@@ -62,7 +33,6 @@
 @Component({
   selector: 'ds-subgroups-list',
   templateUrl: './subgroups-list.component.html',
-<<<<<<< HEAD
   imports: [
     RouterLink,
     AsyncPipe,
@@ -74,8 +44,6 @@
     NgIf
   ],
   standalone: true
-=======
->>>>>>> a8f31948
 })
 /**
  * The list of subgroups in the edit group page
