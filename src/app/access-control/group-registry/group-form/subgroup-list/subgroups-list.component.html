<ng-container>
  <h3 class="border-bottom pb-2">{{messagePrefix + '.head' | translate}}</h3>

  <h4>{{messagePrefix + '.headSubgroups' | translate}}</h4>

  <ds-pagination *ngIf="(subGroups$ | async)?.payload?.totalElements > 0"
                 [paginationOptions]="config"
                 [pageInfoState]="(subGroups$ | async)?.payload"
                 [collectionSize]="(subGroups$ | async)?.payload?.totalElements"
                 [hideGear]="true"
                 [hidePagerWhenSinglePage]="true">

    <div class="table-responsive">
      <table id="subgroupsOfGroup" class="table table-striped table-hover table-bordered">
        <thead>
        <tr>
          <th scope="col" class="align-middle">{{messagePrefix + '.table.id' | translate}}</th>
          <th scope="col" class="align-middle">{{messagePrefix + '.table.name' | translate}}</th>
          <th scope="col" class="align-middle">{{messagePrefix + '.table.collectionOrCommunity' | translate}}</th>
          <th>{{messagePrefix + '.table.edit' | translate}}</th>
        </tr>
        </thead>
        <tbody>
        <tr *ngFor="let group of (subGroups$ | async)?.payload?.page">
          <td class="align-middle">{{group.id}}</td>
          <td class="align-middle">
            <a (click)="groupDataService.startEditingNewGroup(group)"
               [routerLink]="[groupDataService.getGroupEditPageRouterLink(group)]">
            {{ dsoNameService.getName(group) }}
          </a>
          </td>
          <td class="align-middle">{{ dsoNameService.getName((group.object | async)?.payload)}}</td>
          <td class="align-middle">
            <div class="btn-group edit-field">
              <button (click)="deleteSubgroupFromGroup(group)"
                      class="btn btn-outline-danger btn-sm deleteButton"
                      title="{{messagePrefix + '.table.edit.buttons.remove' | translate: { name: dsoNameService.getName(group) } }}">
                <i class="fas fa-trash-alt fa-fw"></i>
              </button>
            </div>
          </td>
        </tr>
        </tbody>
      </table>
    </div>
  </ds-pagination>

  <div *ngIf="(subGroups$ | async)?.payload?.totalElements == 0" class="alert alert-info w-100 mb-2"
       role="alert">
    {{messagePrefix + '.no-subgroups-yet' | translate}}
  </div>

  <h4 id="search" class="border-bottom pb-2">
    <span *dsContextHelp="{
            content: 'admin.access-control.groups.form.tooltip.editGroup.addSubgroups',
            id: 'edit-group-add-subgroups',
            iconPlacement: 'right',
            tooltipPlacement: ['top', 'right', 'bottom']
          }"
    >
      {{messagePrefix + '.search.head' | translate}}
    </span>

  </h4>
  <form [formGroup]="searchForm" (ngSubmit)="search(searchForm.value)" class="d-flex justify-content-between">
    <div class="flex-grow-1 mr-3">
      <div class="form-group input-group mr-3">
        <input type="text" name="query" id="query" formControlName="query"
               class="form-control" aria-label="Search input">
        <span class="input-group-append">
            <button type="submit" class="search-button btn btn-primary">
              <i class="fas fa-search"></i> {{ messagePrefix + '.search.button' | translate }}
            </button>
        </span>

      </div>
    </div>
    <div>
      <button (click)="clearFormAndResetResult();" class="btn btn-secondary float-right">
        {{messagePrefix + '.button.see-all' | translate}}
      </button>
    </div>
  </form>

  <ds-pagination *ngIf="(searchResults$ | async)?.payload?.totalElements > 0"
                 [paginationOptions]="configSearch"
                 [pageInfoState]="(searchResults$ | async)?.payload"
                 [collectionSize]="(searchResults$ | async)?.payload?.totalElements"
                 [hideGear]="true"
                 [hidePagerWhenSinglePage]="true">

    <div class="table-responsive">
      <table id="groupsSearch" class="table table-striped table-hover table-bordered">
        <thead>
        <tr>
          <th scope="col" class="align-middle">{{messagePrefix + '.table.id' | translate}}</th>
          <th scope="col" class="align-middle">{{messagePrefix + '.table.name' | translate}}</th>
          <th scope="col" class="align-middle">{{messagePrefix + '.table.collectionOrCommunity' | translate}}</th>
          <th class="align-middle">{{messagePrefix + '.table.edit' | translate}}</th>
        </tr>
        </thead>
        <tbody>
        <tr *ngFor="let group of (searchResults$ | async)?.payload?.page">
          <td class="align-middle">{{group.id}}</td>
          <td class="align-middle">
            <a (click)="groupDataService.startEditingNewGroup(group)"
               [routerLink]="[groupDataService.getGroupEditPageRouterLink(group)]">
              {{ dsoNameService.getName(group) }}
            </a>
          </td>
          <td class="align-middle">{{ dsoNameService.getName((group.object | async)?.payload) }}</td>
          <td class="align-middle">
            <div class="btn-group edit-field">
<<<<<<< HEAD
              <button *ngIf="(isSubgroupOfGroup(group) | async) && (isActiveGroup(group) | async) === false"
                      (click)="deleteSubgroupFromGroup(group)"
                      class="btn btn-outline-danger btn-sm deleteButton"
                      title="{{messagePrefix + '.table.edit.buttons.remove' | translate: { name: dsoNameService.getName(group) } }}">
                <i class="fas fa-trash-alt fa-fw"></i>
              </button>

              <span *ngIf="(isActiveGroup(group) | async)">{{ messagePrefix + '.table.edit.currentGroup' | translate }}</span>

              <button *ngIf="(isSubgroupOfGroup(group)  | async) === false && (isActiveGroup(group) | async) === false"
                      (click)="addSubgroupToGroup(group)"
=======
              <button (click)="addSubgroupToGroup(group)"
>>>>>>> 8ba14aa3
                      class="btn btn-outline-primary btn-sm addButton"
                      title="{{messagePrefix + '.table.edit.buttons.add' | translate: { name: dsoNameService.getName(group) } }}">
                <i class="fas fa-plus fa-fw"></i>
              </button>
            </div>
          </td>
        </tr>
        </tbody>
      </table>
    </div>
  </ds-pagination>

  <div *ngIf="(searchResults$ | async)?.payload?.totalElements === 0 && searchDone" class="alert alert-info w-100 mb-2"
       role="alert">
    {{messagePrefix + '.no-items' | translate}}
  </div>

<<<<<<< HEAD
  <h4>{{messagePrefix + '.headSubgroups' | translate}}</h4>

  <ds-pagination *ngIf="(subGroups$ | async)?.payload?.totalElements > 0"
                 [paginationOptions]="config"
                 [pageInfoState]="subGroupsPageInfoState$"
                 [collectionSize]="(subGroups$ | async)?.payload?.totalElements"
                 [hideGear]="true"
                 [hidePagerWhenSinglePage]="true">

    <div class="table-responsive">
      <table id="subgroupsOfGroup" class="table table-striped table-hover table-bordered">
        <thead>
        <tr>
          <th scope="col" class="align-middle">{{messagePrefix + '.table.id' | translate}}</th>
          <th scope="col" class="align-middle">{{messagePrefix + '.table.name' | translate}}</th>
          <th scope="col" class="align-middle">{{messagePrefix + '.table.collectionOrCommunity' | translate}}</th>
          <th>{{messagePrefix + '.table.edit' | translate}}</th>
        </tr>
        </thead>
        <tbody>
        <tr *ngFor="let group of (subGroups$ | async)?.payload?.page">
          <td class="align-middle">{{group.id}}</td>
          <td class="align-middle">
            <a (click)="groupDataService.startEditingNewGroup(group)"
               [routerLink]="[groupDataService.getGroupEditPageRouterLink(group)]">
            {{ dsoNameService.getName(group) }}
          </a>
          </td>
          <td class="align-middle">{{ dsoNameService.getName((group.object | async)?.payload)}}</td>
          <td class="align-middle">
            <div class="btn-group edit-field">
              <button (click)="deleteSubgroupFromGroup(group)"
                      class="btn btn-outline-danger btn-sm deleteButton"
                      title="{{messagePrefix + '.table.edit.buttons.remove' | translate: { name: dsoNameService.getName(group) } }}">
                <i class="fas fa-trash-alt fa-fw"></i>
              </button>
            </div>
          </td>
        </tr>
        </tbody>
      </table>
    </div>
  </ds-pagination>

  <div *ngIf="(subGroups$ | async)?.payload?.totalElements === 0" class="alert alert-info w-100 mb-2"
       role="alert">
    {{messagePrefix + '.no-subgroups-yet' | translate}}
  </div>

=======
>>>>>>> 8ba14aa3
</ng-container><|MERGE_RESOLUTION|>--- conflicted
+++ resolved
@@ -45,7 +45,7 @@
     </div>
   </ds-pagination>
 
-  <div *ngIf="(subGroups$ | async)?.payload?.totalElements == 0" class="alert alert-info w-100 mb-2"
+  <div *ngIf="(subGroups$ | async)?.payload?.totalElements === 0" class="alert alert-info w-100 mb-2"
        role="alert">
     {{messagePrefix + '.no-subgroups-yet' | translate}}
   </div>
@@ -111,21 +111,7 @@
           <td class="align-middle">{{ dsoNameService.getName((group.object | async)?.payload) }}</td>
           <td class="align-middle">
             <div class="btn-group edit-field">
-<<<<<<< HEAD
-              <button *ngIf="(isSubgroupOfGroup(group) | async) && (isActiveGroup(group) | async) === false"
-                      (click)="deleteSubgroupFromGroup(group)"
-                      class="btn btn-outline-danger btn-sm deleteButton"
-                      title="{{messagePrefix + '.table.edit.buttons.remove' | translate: { name: dsoNameService.getName(group) } }}">
-                <i class="fas fa-trash-alt fa-fw"></i>
-              </button>
-
-              <span *ngIf="(isActiveGroup(group) | async)">{{ messagePrefix + '.table.edit.currentGroup' | translate }}</span>
-
-              <button *ngIf="(isSubgroupOfGroup(group)  | async) === false && (isActiveGroup(group) | async) === false"
-                      (click)="addSubgroupToGroup(group)"
-=======
               <button (click)="addSubgroupToGroup(group)"
->>>>>>> 8ba14aa3
                       class="btn btn-outline-primary btn-sm addButton"
                       title="{{messagePrefix + '.table.edit.buttons.add' | translate: { name: dsoNameService.getName(group) } }}">
                 <i class="fas fa-plus fa-fw"></i>
@@ -143,56 +129,4 @@
     {{messagePrefix + '.no-items' | translate}}
   </div>
 
-<<<<<<< HEAD
-  <h4>{{messagePrefix + '.headSubgroups' | translate}}</h4>
-
-  <ds-pagination *ngIf="(subGroups$ | async)?.payload?.totalElements > 0"
-                 [paginationOptions]="config"
-                 [pageInfoState]="subGroupsPageInfoState$"
-                 [collectionSize]="(subGroups$ | async)?.payload?.totalElements"
-                 [hideGear]="true"
-                 [hidePagerWhenSinglePage]="true">
-
-    <div class="table-responsive">
-      <table id="subgroupsOfGroup" class="table table-striped table-hover table-bordered">
-        <thead>
-        <tr>
-          <th scope="col" class="align-middle">{{messagePrefix + '.table.id' | translate}}</th>
-          <th scope="col" class="align-middle">{{messagePrefix + '.table.name' | translate}}</th>
-          <th scope="col" class="align-middle">{{messagePrefix + '.table.collectionOrCommunity' | translate}}</th>
-          <th>{{messagePrefix + '.table.edit' | translate}}</th>
-        </tr>
-        </thead>
-        <tbody>
-        <tr *ngFor="let group of (subGroups$ | async)?.payload?.page">
-          <td class="align-middle">{{group.id}}</td>
-          <td class="align-middle">
-            <a (click)="groupDataService.startEditingNewGroup(group)"
-               [routerLink]="[groupDataService.getGroupEditPageRouterLink(group)]">
-            {{ dsoNameService.getName(group) }}
-          </a>
-          </td>
-          <td class="align-middle">{{ dsoNameService.getName((group.object | async)?.payload)}}</td>
-          <td class="align-middle">
-            <div class="btn-group edit-field">
-              <button (click)="deleteSubgroupFromGroup(group)"
-                      class="btn btn-outline-danger btn-sm deleteButton"
-                      title="{{messagePrefix + '.table.edit.buttons.remove' | translate: { name: dsoNameService.getName(group) } }}">
-                <i class="fas fa-trash-alt fa-fw"></i>
-              </button>
-            </div>
-          </td>
-        </tr>
-        </tbody>
-      </table>
-    </div>
-  </ds-pagination>
-
-  <div *ngIf="(subGroups$ | async)?.payload?.totalElements === 0" class="alert alert-info w-100 mb-2"
-       role="alert">
-    {{messagePrefix + '.no-subgroups-yet' | translate}}
-  </div>
-
-=======
->>>>>>> 8ba14aa3
 </ng-container>