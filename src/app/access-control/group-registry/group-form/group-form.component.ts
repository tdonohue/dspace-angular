<<<<<<< HEAD
import {
  AsyncPipe,
  NgIf,
} from '@angular/common';
import {
  ChangeDetectorRef,
  Component,
  EventEmitter,
  HostListener,
  OnDestroy,
  OnInit,
  Output,
} from '@angular/core';
import { UntypedFormGroup } from '@angular/forms';
import {
  ActivatedRoute,
  Router,
} from '@angular/router';
=======
import { Component, EventEmitter, HostListener, OnDestroy, OnInit, Output, ChangeDetectorRef } from '@angular/core';
import { UntypedFormGroup, AbstractControl } from '@angular/forms';
import { ActivatedRoute, Router } from '@angular/router';
>>>>>>> f03ed896
import { NgbModal } from '@ng-bootstrap/ng-bootstrap';
import {
  DynamicFormControlModel,
  DynamicFormLayout,
  DynamicInputModel,
  DynamicTextAreaModel,
} from '@ng-dynamic-forms/core';
import {
<<<<<<< HEAD
  TranslateModule,
  TranslateService,
} from '@ngx-translate/core';
import { Operation } from 'fast-json-patch';
import {
  combineLatest as observableCombineLatest,
=======
>>>>>>> f03ed896
  Observable,
  Subscription, combineLatest,
} from 'rxjs';
<<<<<<< HEAD
import {
  catchError,
  debounceTime,
  filter,
  map,
  switchMap,
  take,
} from 'rxjs/operators';

import { environment } from '../../../../environments/environment';
=======
import { map, switchMap, take, debounceTime, startWith, filter } from 'rxjs/operators';
>>>>>>> f03ed896
import { getCollectionEditRolesRoute } from '../../../collection-page/collection-page-routing-paths';
import { getCommunityEditRolesRoute } from '../../../community-page/community-page-routing-paths';
import { DSONameService } from '../../../core/breadcrumbs/dso-name.service';
import { DSpaceObjectDataService } from '../../../core/data/dspace-object-data.service';
import { AuthorizationDataService } from '../../../core/data/feature-authorization/authorization-data.service';
import { FeatureID } from '../../../core/data/feature-authorization/feature-id';
import { PaginatedList } from '../../../core/data/paginated-list.model';
import { RemoteData } from '../../../core/data/remote-data';
import { RequestService } from '../../../core/data/request.service';
import { GroupDataService } from '../../../core/eperson/group-data.service';
import { Group } from '../../../core/eperson/models/group.model';
import { Collection } from '../../../core/shared/collection.model';
import { Community } from '../../../core/shared/community.model';
import { DSpaceObject } from '../../../core/shared/dspace-object.model';
import { NoContent } from '../../../core/shared/NoContent.model';
import {
<<<<<<< HEAD
  getFirstCompletedRemoteData,
  getFirstSucceededRemoteData,
  getFirstSucceededRemoteDataPayload,
  getRemoteDataPayload,
=======
  getAllCompletedRemoteData,
  getRemoteDataPayload,
  getFirstSucceededRemoteData,
  getFirstCompletedRemoteData,
>>>>>>> f03ed896
} from '../../../core/shared/operators';
import { AlertComponent } from '../../../shared/alert/alert.component';
import { AlertType } from '../../../shared/alert/alert-type';
import { ConfirmationModalComponent } from '../../../shared/confirmation-modal/confirmation-modal.component';
<<<<<<< HEAD
import { ContextHelpDirective } from '../../../shared/context-help.directive';
import {
  hasValue,
  hasValueOperator,
  isNotEmpty,
} from '../../../shared/empty.util';
=======
import { hasValue, isNotEmpty, hasValueOperator, hasNoValue } from '../../../shared/empty.util';
>>>>>>> f03ed896
import { FormBuilderService } from '../../../shared/form/builder/form-builder.service';
import { FormComponent } from '../../../shared/form/form.component';
import { NotificationsService } from '../../../shared/notifications/notifications.service';
import { followLink } from '../../../shared/utils/follow-link-config.model';
import {
  getGroupEditRoute,
  getGroupsRoute,
} from '../../access-control-routing-paths';
import { MembersListComponent } from './members-list/members-list.component';
import { SubgroupsListComponent } from './subgroup-list/subgroups-list.component';
import { ValidateGroupExists } from './validators/group-exists.validator';

@Component({
  selector: 'ds-group-form',
  templateUrl: './group-form.component.html',
  imports: [
    FormComponent,
    AlertComponent,
    NgIf,
    AsyncPipe,
    TranslateModule,
    ContextHelpDirective,
    MembersListComponent,
    SubgroupsListComponent,
  ],
  standalone: true,
})
/**
 * A form used for creating and editing groups
 */
export class GroupFormComponent implements OnInit, OnDestroy {

  messagePrefix = 'admin.access-control.groups.form';

  /**
   * A unique id used for ds-form
   */
  formId = 'group-form';

  /**
   * Dynamic models for the inputs of form
   */
  groupName: AbstractControl;
  groupCommunity: AbstractControl;
  groupDescription: AbstractControl;

  /**
   * A list of all dynamic input models
   */
  formModel: DynamicFormControlModel[];

  /**
   * Layout used for structuring the form inputs
   */
  formLayout: DynamicFormLayout = {
    groupName: {
      grid: {
        host: 'row',
      },
    },
    groupDescription: {
      grid: {
        host: 'row',
      },
    },
  };

  /**
   * A FormGroup that combines all inputs
   */
  formGroup: UntypedFormGroup;

  /**
   * An EventEmitter that's fired whenever the form is being submitted
   */
  @Output() submitForm: EventEmitter<any> = new EventEmitter();

  /**
   * An EventEmitter that's fired whenever the form is cancelled
   */
  @Output() cancelForm: EventEmitter<any> = new EventEmitter();

  /**
   * List of subscriptions
   */
  subs: Subscription[] = [];

  /**
   * Observable whether or not the logged in user is allowed to delete the Group & doesn't have a linked object (community / collection linked to workspace group
   */
  canEdit$: Observable<boolean>;

  /**
   * The current {@link Group}
   */
  activeGroup$: Observable<Group>;

  /**
   * The current {@link Group}'s linked {@link Community}/{@link Collection}
   */
  activeGroupLinkedDSO$: Observable<DSpaceObject>;

  /**
   * Link to the current {@link Group}'s {@link Community}/{@link Collection} edit role tab
   */
  linkedEditRolesRoute$: Observable<string>;

  /**
   * The AlertType enumeration
   */
  public readonly AlertType = AlertType;

  /**
   * Subscription to email field value change
   */
  groupNameValueChangeSubscribe: Subscription;


  constructor(
    public groupDataService: GroupDataService,
    protected dSpaceObjectDataService: DSpaceObjectDataService,
    protected formBuilderService: FormBuilderService,
    protected translateService: TranslateService,
    protected notificationsService: NotificationsService,
    protected route: ActivatedRoute,
    protected router: Router,
    protected authorizationService: AuthorizationDataService,
    protected modalService: NgbModal,
    public requestService: RequestService,
    protected changeDetectorRef: ChangeDetectorRef,
    public dsoNameService: DSONameService,
  ) {
  }

  ngOnInit(): void {
    if (this.route.snapshot.params.groupId !== 'newGroup') {
      this.setActiveGroup(this.route.snapshot.params.groupId);
    }
    this.activeGroup$ = this.groupDataService.getActiveGroup();
    this.activeGroupLinkedDSO$ = this.getActiveGroupLinkedDSO();
    this.linkedEditRolesRoute$ = this.getLinkedEditRolesRoute();
    this.canEdit$ = this.activeGroupLinkedDSO$.pipe(
      filter((dso: DSpaceObject) => hasNoValue(dso)),
      switchMap(() => this.activeGroup$),
      hasValueOperator(),
      switchMap((group: Group) => this.authorizationService.isAuthorized(FeatureID.CanDelete, group.self)),
      startWith(false),
    );
    this.initialisePage();
  }

  initialisePage() {
<<<<<<< HEAD
    this.subs.push(this.route.params.subscribe((params) => {
      if (params.groupId !== 'newGroup') {
        this.setActiveGroup(params.groupId);
      }
    }));
    this.canEdit$ = this.groupDataService.getActiveGroup().pipe(
      hasValueOperator(),
      switchMap((group: Group) => {
        return observableCombineLatest([
          this.authorizationService.isAuthorized(FeatureID.CanDelete, isNotEmpty(group) ? group.self : undefined),
          this.hasLinkedDSO(group),
        ]).pipe(
          map(([isAuthorized, hasLinkedDSO]: [boolean, boolean]) => isAuthorized && !hasLinkedDSO),
        );
      }),
    );
    observableCombineLatest([
      this.translateService.get(`${this.messagePrefix}.groupName`),
      this.translateService.get(`${this.messagePrefix}.groupCommunity`),
      this.translateService.get(`${this.messagePrefix}.groupDescription`),
    ]).subscribe(([groupName, groupCommunity, groupDescription]) => {
      this.groupName = new DynamicInputModel({
        id: 'groupName',
        label: groupName,
        name: 'groupName',
        validators: {
          required: null,
        },
        required: true,
      });
      this.groupCommunity = new DynamicInputModel({
        id: 'groupCommunity',
        label: groupCommunity,
        name: 'groupCommunity',
        required: false,
        readOnly: true,
      });
      this.groupDescription = new DynamicTextAreaModel({
        id: 'groupDescription',
        label: groupDescription,
        name: 'groupDescription',
        required: false,
        spellCheck: environment.form.spellCheck,
      });
      this.formModel = [
        this.groupName,
        this.groupDescription,
      ];
      this.formGroup = this.formBuilderService.createFormGroup(this.formModel);

      if (this.formGroup.controls.groupName) {
        this.formGroup.controls.groupName.setAsyncValidators(ValidateGroupExists.createValidator(this.groupDataService));
        this.groupNameValueChangeSubscribe = this.groupName.valueChanges.pipe(debounceTime(300)).subscribe(() => {
          this.changeDetectorRef.detectChanges();
        });
      }

      this.subs.push(
        observableCombineLatest([
          this.groupDataService.getActiveGroup(),
          this.canEdit$,
          this.groupDataService.getActiveGroup()
            .pipe(filter((activeGroup) => hasValue(activeGroup)),switchMap((activeGroup) => this.getLinkedDSO(activeGroup).pipe(getFirstSucceededRemoteDataPayload()))),
        ]).subscribe(([activeGroup, canEdit, linkedObject]) => {

          if (activeGroup != null) {

            // Disable group name exists validator
            this.formGroup.controls.groupName.clearAsyncValidators();

            this.groupBeingEdited = activeGroup;

            if (linkedObject?.name) {
              if (!this.formGroup.controls.groupCommunity) {
                this.formBuilderService.insertFormGroupControl(1, this.formGroup, this.formModel, this.groupCommunity);
                this.formGroup.patchValue({
                  groupName: activeGroup.name,
                  groupCommunity: linkedObject?.name ?? '',
                  groupDescription: activeGroup.firstMetadataValue('dc.description'),
                });
              }
            } else {
              this.formModel = [
                this.groupName,
                this.groupDescription,
              ];
              this.formGroup.patchValue({
                groupName: activeGroup.name,
                groupDescription: activeGroup.firstMetadataValue('dc.description'),
              });
            }
            setTimeout(() => {
              if (!canEdit || activeGroup.permanent) {
                this.formGroup.disable();
              }
            }, 200);
          }
        }),
      );
    });
=======
    const groupNameModel = new DynamicInputModel({
      id: 'groupName',
      label: this.translateService.instant(`${this.messagePrefix}.groupName`),
      name: 'groupName',
      validators: {
        required: null,
      },
      required: true,
    });
    const groupCommunityModel = new DynamicInputModel({
      id: 'groupCommunity',
      label: this.translateService.instant(`${this.messagePrefix}.groupCommunity`),
      name: 'groupCommunity',
      required: false,
      readOnly: true,
    });
    const groupDescriptionModel = new DynamicTextAreaModel({
      id: 'groupDescription',
      label: this.translateService.instant(`${this.messagePrefix}.groupDescription`),
      name: 'groupDescription',
      required: false,
      spellCheck: environment.form.spellCheck,
    });
    this.formModel = [
      groupNameModel,
      groupDescriptionModel,
    ];
    this.formGroup = this.formBuilderService.createFormGroup(this.formModel);
    this.groupName = this.formGroup.get('groupName');
    this.groupDescription = this.formGroup.get('groupDescription');

    if (hasValue(this.groupName)) {
      this.groupName.setAsyncValidators(ValidateGroupExists.createValidator(this.groupDataService));
      this.groupNameValueChangeSubscribe = this.groupName.valueChanges.pipe(debounceTime(300)).subscribe(() => {
        this.changeDetectorRef.detectChanges();
      });
    }

    this.subs.push(
      combineLatest([
        this.activeGroup$,
        this.canEdit$,
        this.activeGroupLinkedDSO$.pipe(take(1)),
      ]).subscribe(([activeGroup, canEdit, linkedObject]) => {

        if (activeGroup != null) {

          // Disable group name exists validator
          this.formGroup.controls.groupName.clearAsyncValidators();

          if (linkedObject?.name) {
            this.formBuilderService.insertFormGroupControl(1, this.formGroup, this.formModel, groupCommunityModel);
            this.groupDescription = this.formGroup.get('groupCommunity');
            this.formGroup.patchValue({
              groupName: activeGroup.name,
              groupCommunity: linkedObject?.name ?? '',
              groupDescription: activeGroup.firstMetadataValue('dc.description'),
            });
          } else {
            this.formGroup.patchValue({
              groupName: activeGroup.name,
              groupDescription: activeGroup.firstMetadataValue('dc.description'),
            });
          }
          setTimeout(() => {
            if (!canEdit || activeGroup.permanent) {
              this.formGroup.disable();
            }
          }, 200);
        }
      })
    );
>>>>>>> f03ed896
  }

  /**
   * Stop editing the currently selected group
   */
  onCancel() {
    this.groupDataService.cancelEditGroup();
    this.cancelForm.emit();
    void this.router.navigate([getGroupsRoute()]);
  }

  /**
   * Submit the form
   * When the eperson has an id attached -> Edit the eperson
   * When the eperson has no id attached -> Create new eperson
   * Emit the updated/created eperson using the EventEmitter submitForm
   */
  onSubmit() {
    this.activeGroup$.pipe(take(1)).subscribe((group: Group) => {
      if (group === null) {
        this.createNewGroup({
          name: this.groupName.value,
          metadata: {
            'dc.description': [
              {
                value: this.groupDescription.value,
              },
            ],
          },
<<<<<<< HEAD
        };
        if (group === null) {
          this.createNewGroup(values);
        } else {
          this.editGroup(group);
        }
      },
    );
=======
        });
      } else {
        this.editGroup(group);
      }
    });
>>>>>>> f03ed896
  }

  /**
   * Creates new Group based on given values from form
   * @param values
   */
  createNewGroup(values) {
    const groupToCreate = Object.assign(new Group(), values);
    this.groupDataService.create(groupToCreate).pipe(
      getFirstCompletedRemoteData(),
    ).subscribe((rd: RemoteData<Group>) => {
      if (rd.hasSucceeded) {
        this.notificationsService.success(this.translateService.get(this.messagePrefix + '.notification.created.success', { name: groupToCreate.name }));
        this.submitForm.emit(groupToCreate);
        if (isNotEmpty(rd.payload)) {
          const groupSelfLink = rd.payload._links.self.href;
          this.setActiveGroupWithLink(groupSelfLink);
          this.groupDataService.clearGroupsRequests();
          void this.router.navigateByUrl(getGroupEditRoute(rd.payload.uuid));
        }
      } else {
        this.notificationsService.error(this.translateService.get(this.messagePrefix + '.notification.created.failure', { name: groupToCreate.name }));
        this.showNotificationIfNameInUse(groupToCreate, 'created');
        this.cancelForm.emit();
      }
    });
  }

  /**
   * Checks for the given group if there is already a group in the system with that group name and shows error if that
   * is the case
   * @param group                 group to check
   * @param notificationSection   whether in create or edit
   */
  private showNotificationIfNameInUse(group: Group, notificationSection: string) {
    // Relevant message for group name in use
    this.subs.push(this.groupDataService.searchGroups(group.name, {
      currentPage: 1,
      elementsPerPage: 0,
    }).pipe(getFirstSucceededRemoteData(), getRemoteDataPayload())
      .subscribe((list: PaginatedList<Group>) => {
        if (list.totalElements > 0) {
          this.notificationsService.error(this.translateService.get(this.messagePrefix + '.notification.' + notificationSection + '.failure.groupNameInUse', {
            name: this.dsoNameService.getName(group),
          }));
        }
      }));
  }

  /**
   * Edit existing Group based on given values from form and old Group
   * @param group   Group to edit and old values contained within
   */
  editGroup(group: Group) {
    let operations: Operation[] = [];

    if (hasValue(this.groupDescription.value)) {
      operations = [...operations, {
        op: 'add',
        path: '/metadata/dc.description',
        value: this.groupDescription.value,
      }];
    }

    if (hasValue(this.groupName.value)) {
      operations = [...operations, {
        op: 'replace',
        path: '/name',
        value: this.groupName.value,
      }];
    }

    this.groupDataService.patch(group, operations).pipe(
      getFirstCompletedRemoteData(),
    ).subscribe((rd: RemoteData<Group>) => {
      if (rd.hasSucceeded) {
        this.notificationsService.success(this.translateService.get(this.messagePrefix + '.notification.edited.success', { name: this.dsoNameService.getName(rd.payload) }));
        this.submitForm.emit(rd.payload);
      } else {
        this.notificationsService.error(this.translateService.get(this.messagePrefix + '.notification.edited.failure', { name: this.dsoNameService.getName(group) }));
        this.cancelForm.emit();
      }
    });
  }

  /**
   * Start editing the selected group
   * @param groupId   ID of group to set as active
   */
  setActiveGroup(groupId: string) {
    this.groupDataService.cancelEditGroup();
    this.groupDataService.findById(groupId)
      .pipe(
        getFirstSucceededRemoteData(),
        getRemoteDataPayload())
      .subscribe((group: Group) => {
        this.groupDataService.editGroup(group);
      });
  }

  /**
   * Start editing the selected group
   * @param groupSelfLink   SelfLink of group to set as active
   */
  setActiveGroupWithLink(groupSelfLink: string) {
    this.activeGroup$.pipe(take(1)).subscribe((activeGroup: Group) => {
      if (activeGroup === null) {
        this.groupDataService.cancelEditGroup();
        this.groupDataService.findByHref(groupSelfLink, false, false, followLink('subgroups'), followLink('epersons'), followLink('object'))
          .pipe(
            getFirstSucceededRemoteData(),
            getRemoteDataPayload())
          .subscribe((group: Group) => {
            this.groupDataService.editGroup(group);
          });
      }
    });
  }

  /**
   * Deletes the Group from the Repository. The Group will be the only that this form is showing.
   * It'll either show a success or error message depending on whether the delete was successful or not.
   */
  delete() {
    this.activeGroup$.pipe(take(1)).subscribe((group: Group) => {
      const modalRef = this.modalService.open(ConfirmationModalComponent);
      modalRef.componentInstance.name = this.dsoNameService.getName(group);
      modalRef.componentInstance.headerLabel = this.messagePrefix + '.delete-group.modal.header';
      modalRef.componentInstance.infoLabel = this.messagePrefix + '.delete-group.modal.info';
      modalRef.componentInstance.cancelLabel = this.messagePrefix + '.delete-group.modal.cancel';
      modalRef.componentInstance.confirmLabel = this.messagePrefix + '.delete-group.modal.confirm';
      modalRef.componentInstance.brandColor = 'danger';
      modalRef.componentInstance.confirmIcon = 'fas fa-trash';
      modalRef.componentInstance.response.pipe(take(1)).subscribe((confirm: boolean) => {
        if (confirm) {
          if (hasValue(group.id)) {
            this.groupDataService.delete(group.id).pipe(getFirstCompletedRemoteData())
              .subscribe((rd: RemoteData<NoContent>) => {
                if (rd.hasSucceeded) {
                  this.notificationsService.success(this.translateService.get(this.messagePrefix + '.notification.deleted.success', { name: this.dsoNameService.getName(group) }));
                  this.onCancel();
                } else {
                  this.notificationsService.error(
                    this.translateService.get(this.messagePrefix + '.notification.deleted.failure.title', { name: this.dsoNameService.getName(group) }),
                    this.translateService.get(this.messagePrefix + '.notification.deleted.failure.content', { cause: rd.errorMessage }));
                }
              });
          }
        }
      });
    });
  }

  /**
   * Cancel the current edit when component is destroyed & unsub all subscriptions
   */
  @HostListener('window:beforeunload')
  ngOnDestroy(): void {
    this.groupDataService.cancelEditGroup();
    this.subs.filter((sub) => hasValue(sub)).forEach((sub) => sub.unsubscribe());

    if ( hasValue(this.groupNameValueChangeSubscribe) ) {
      this.groupNameValueChangeSubscribe.unsubscribe();
    }

  }

  /**
   * Get the active {@link Group}'s linked object if it has one ({@link Community} or {@link Collection} linked to a
   * workflow group)
   */
  getActiveGroupLinkedDSO(): Observable<DSpaceObject> {
    return this.activeGroup$.pipe(
      hasValueOperator(),
      switchMap((group: Group) => {
        if (group.object === undefined) {
          return this.dSpaceObjectDataService.findByHref(group._links.object.href);
        }
        return group.object;
      }),
      getAllCompletedRemoteData(),
      getRemoteDataPayload(),
    );
  }

  /**
   * Get the route to the edit roles tab of the active {@link Group}'s linked object (community or collection linked
   * to a workflow group) if it has one
   */
<<<<<<< HEAD
  getLinkedEditRolesRoute(group: Group): Observable<string> {
    if (hasValue(group) && hasValue(group._links.object.href)) {
      return this.getLinkedDSO(group).pipe(
        map((rd: RemoteData<DSpaceObject>) => {
          if (hasValue(rd) && hasValue(rd.payload)) {
            const dso = rd.payload;
            switch ((dso as any).type) {
              case Community.type.value:
                return getCommunityEditRolesRoute(rd.payload.id);
              case Collection.type.value:
                return getCollectionEditRolesRoute(rd.payload.id);
            }
          }
        }),
      );
    }
=======
  getLinkedEditRolesRoute(): Observable<string> {
    return this.activeGroupLinkedDSO$.pipe(
      map((dso: DSpaceObject) => {
        switch ((dso as any).type) {
          case Community.type.value:
            return getCommunityEditRolesRoute(dso.id);
          case Collection.type.value:
            return getCollectionEditRolesRoute(dso.id);
        }
      })
    );
>>>>>>> f03ed896
  }
}<|MERGE_RESOLUTION|>--- conflicted
+++ resolved
@@ -1,4 +1,3 @@
-<<<<<<< HEAD
 import {
   AsyncPipe,
   NgIf,
@@ -12,16 +11,14 @@
   OnInit,
   Output,
 } from '@angular/core';
-import { UntypedFormGroup } from '@angular/forms';
+import {
+  AbstractControl,
+  UntypedFormGroup,
+} from '@angular/forms';
 import {
   ActivatedRoute,
   Router,
 } from '@angular/router';
-=======
-import { Component, EventEmitter, HostListener, OnDestroy, OnInit, Output, ChangeDetectorRef } from '@angular/core';
-import { UntypedFormGroup, AbstractControl } from '@angular/forms';
-import { ActivatedRoute, Router } from '@angular/router';
->>>>>>> f03ed896
 import { NgbModal } from '@ng-bootstrap/ng-bootstrap';
 import {
   DynamicFormControlModel,
@@ -30,32 +27,25 @@
   DynamicTextAreaModel,
 } from '@ng-dynamic-forms/core';
 import {
-<<<<<<< HEAD
   TranslateModule,
   TranslateService,
 } from '@ngx-translate/core';
 import { Operation } from 'fast-json-patch';
 import {
   combineLatest as observableCombineLatest,
-=======
->>>>>>> f03ed896
   Observable,
-  Subscription, combineLatest,
+  Subscription,
 } from 'rxjs';
-<<<<<<< HEAD
-import {
-  catchError,
+import {
   debounceTime,
   filter,
   map,
+  startWith,
   switchMap,
   take,
 } from 'rxjs/operators';
 
 import { environment } from '../../../../environments/environment';
-=======
-import { map, switchMap, take, debounceTime, startWith, filter } from 'rxjs/operators';
->>>>>>> f03ed896
 import { getCollectionEditRolesRoute } from '../../../collection-page/collection-page-routing-paths';
 import { getCommunityEditRolesRoute } from '../../../community-page/community-page-routing-paths';
 import { DSONameService } from '../../../core/breadcrumbs/dso-name.service';
@@ -72,31 +62,21 @@
 import { DSpaceObject } from '../../../core/shared/dspace-object.model';
 import { NoContent } from '../../../core/shared/NoContent.model';
 import {
-<<<<<<< HEAD
+  getAllCompletedRemoteData,
   getFirstCompletedRemoteData,
   getFirstSucceededRemoteData,
-  getFirstSucceededRemoteDataPayload,
   getRemoteDataPayload,
-=======
-  getAllCompletedRemoteData,
-  getRemoteDataPayload,
-  getFirstSucceededRemoteData,
-  getFirstCompletedRemoteData,
->>>>>>> f03ed896
 } from '../../../core/shared/operators';
 import { AlertComponent } from '../../../shared/alert/alert.component';
 import { AlertType } from '../../../shared/alert/alert-type';
 import { ConfirmationModalComponent } from '../../../shared/confirmation-modal/confirmation-modal.component';
-<<<<<<< HEAD
 import { ContextHelpDirective } from '../../../shared/context-help.directive';
 import {
+  hasNoValue,
   hasValue,
   hasValueOperator,
   isNotEmpty,
 } from '../../../shared/empty.util';
-=======
-import { hasValue, isNotEmpty, hasValueOperator, hasNoValue } from '../../../shared/empty.util';
->>>>>>> f03ed896
 import { FormBuilderService } from '../../../shared/form/builder/form-builder.service';
 import { FormComponent } from '../../../shared/form/form.component';
 import { NotificationsService } from '../../../shared/notifications/notifications.service';
@@ -249,108 +229,6 @@
   }
 
   initialisePage() {
-<<<<<<< HEAD
-    this.subs.push(this.route.params.subscribe((params) => {
-      if (params.groupId !== 'newGroup') {
-        this.setActiveGroup(params.groupId);
-      }
-    }));
-    this.canEdit$ = this.groupDataService.getActiveGroup().pipe(
-      hasValueOperator(),
-      switchMap((group: Group) => {
-        return observableCombineLatest([
-          this.authorizationService.isAuthorized(FeatureID.CanDelete, isNotEmpty(group) ? group.self : undefined),
-          this.hasLinkedDSO(group),
-        ]).pipe(
-          map(([isAuthorized, hasLinkedDSO]: [boolean, boolean]) => isAuthorized && !hasLinkedDSO),
-        );
-      }),
-    );
-    observableCombineLatest([
-      this.translateService.get(`${this.messagePrefix}.groupName`),
-      this.translateService.get(`${this.messagePrefix}.groupCommunity`),
-      this.translateService.get(`${this.messagePrefix}.groupDescription`),
-    ]).subscribe(([groupName, groupCommunity, groupDescription]) => {
-      this.groupName = new DynamicInputModel({
-        id: 'groupName',
-        label: groupName,
-        name: 'groupName',
-        validators: {
-          required: null,
-        },
-        required: true,
-      });
-      this.groupCommunity = new DynamicInputModel({
-        id: 'groupCommunity',
-        label: groupCommunity,
-        name: 'groupCommunity',
-        required: false,
-        readOnly: true,
-      });
-      this.groupDescription = new DynamicTextAreaModel({
-        id: 'groupDescription',
-        label: groupDescription,
-        name: 'groupDescription',
-        required: false,
-        spellCheck: environment.form.spellCheck,
-      });
-      this.formModel = [
-        this.groupName,
-        this.groupDescription,
-      ];
-      this.formGroup = this.formBuilderService.createFormGroup(this.formModel);
-
-      if (this.formGroup.controls.groupName) {
-        this.formGroup.controls.groupName.setAsyncValidators(ValidateGroupExists.createValidator(this.groupDataService));
-        this.groupNameValueChangeSubscribe = this.groupName.valueChanges.pipe(debounceTime(300)).subscribe(() => {
-          this.changeDetectorRef.detectChanges();
-        });
-      }
-
-      this.subs.push(
-        observableCombineLatest([
-          this.groupDataService.getActiveGroup(),
-          this.canEdit$,
-          this.groupDataService.getActiveGroup()
-            .pipe(filter((activeGroup) => hasValue(activeGroup)),switchMap((activeGroup) => this.getLinkedDSO(activeGroup).pipe(getFirstSucceededRemoteDataPayload()))),
-        ]).subscribe(([activeGroup, canEdit, linkedObject]) => {
-
-          if (activeGroup != null) {
-
-            // Disable group name exists validator
-            this.formGroup.controls.groupName.clearAsyncValidators();
-
-            this.groupBeingEdited = activeGroup;
-
-            if (linkedObject?.name) {
-              if (!this.formGroup.controls.groupCommunity) {
-                this.formBuilderService.insertFormGroupControl(1, this.formGroup, this.formModel, this.groupCommunity);
-                this.formGroup.patchValue({
-                  groupName: activeGroup.name,
-                  groupCommunity: linkedObject?.name ?? '',
-                  groupDescription: activeGroup.firstMetadataValue('dc.description'),
-                });
-              }
-            } else {
-              this.formModel = [
-                this.groupName,
-                this.groupDescription,
-              ];
-              this.formGroup.patchValue({
-                groupName: activeGroup.name,
-                groupDescription: activeGroup.firstMetadataValue('dc.description'),
-              });
-            }
-            setTimeout(() => {
-              if (!canEdit || activeGroup.permanent) {
-                this.formGroup.disable();
-              }
-            }, 200);
-          }
-        }),
-      );
-    });
-=======
     const groupNameModel = new DynamicInputModel({
       id: 'groupName',
       label: this.translateService.instant(`${this.messagePrefix}.groupName`),
@@ -390,7 +268,7 @@
     }
 
     this.subs.push(
-      combineLatest([
+      observableCombineLatest([
         this.activeGroup$,
         this.canEdit$,
         this.activeGroupLinkedDSO$.pipe(take(1)),
@@ -400,15 +278,16 @@
 
           // Disable group name exists validator
           this.formGroup.controls.groupName.clearAsyncValidators();
-
           if (linkedObject?.name) {
-            this.formBuilderService.insertFormGroupControl(1, this.formGroup, this.formModel, groupCommunityModel);
-            this.groupDescription = this.formGroup.get('groupCommunity');
-            this.formGroup.patchValue({
-              groupName: activeGroup.name,
-              groupCommunity: linkedObject?.name ?? '',
-              groupDescription: activeGroup.firstMetadataValue('dc.description'),
-            });
+            if (!this.formGroup.controls.groupCommunity) {
+              this.formBuilderService.insertFormGroupControl(1, this.formGroup, this.formModel, groupCommunityModel);
+              this.groupDescription = this.formGroup.get('groupCommunity');
+              this.formGroup.patchValue({
+                groupName: activeGroup.name,
+                groupCommunity: linkedObject?.name ?? '',
+                groupDescription: activeGroup.firstMetadataValue('dc.description'),
+              });
+            }
           } else {
             this.formGroup.patchValue({
               groupName: activeGroup.name,
@@ -421,9 +300,8 @@
             }
           }, 200);
         }
-      })
+      }),
     );
->>>>>>> f03ed896
   }
 
   /**
@@ -453,22 +331,11 @@
               },
             ],
           },
-<<<<<<< HEAD
-        };
-        if (group === null) {
-          this.createNewGroup(values);
-        } else {
-          this.editGroup(group);
-        }
-      },
-    );
-=======
         });
       } else {
         this.editGroup(group);
       }
     });
->>>>>>> f03ed896
   }
 
   /**
@@ -658,24 +525,6 @@
    * Get the route to the edit roles tab of the active {@link Group}'s linked object (community or collection linked
    * to a workflow group) if it has one
    */
-<<<<<<< HEAD
-  getLinkedEditRolesRoute(group: Group): Observable<string> {
-    if (hasValue(group) && hasValue(group._links.object.href)) {
-      return this.getLinkedDSO(group).pipe(
-        map((rd: RemoteData<DSpaceObject>) => {
-          if (hasValue(rd) && hasValue(rd.payload)) {
-            const dso = rd.payload;
-            switch ((dso as any).type) {
-              case Community.type.value:
-                return getCommunityEditRolesRoute(rd.payload.id);
-              case Collection.type.value:
-                return getCollectionEditRolesRoute(rd.payload.id);
-            }
-          }
-        }),
-      );
-    }
-=======
   getLinkedEditRolesRoute(): Observable<string> {
     return this.activeGroupLinkedDSO$.pipe(
       map((dso: DSpaceObject) => {
@@ -685,8 +534,7 @@
           case Collection.type.value:
             return getCollectionEditRolesRoute(dso.id);
         }
-      })
+      }),
     );
->>>>>>> f03ed896
   }
 }