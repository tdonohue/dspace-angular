import {
  ChangeDetectorRef,
  Component,
  EventEmitter,
  HostListener,
  OnDestroy,
  OnInit,
  Output,
} from '@angular/core';
import { UntypedFormGroup } from '@angular/forms';
import {
  ActivatedRoute,
  Router,
} from '@angular/router';
import { NgbModal } from '@ng-bootstrap/ng-bootstrap';
import {
  DynamicFormControlModel,
  DynamicFormLayout,
  DynamicInputModel,
  DynamicTextAreaModel,
} from '@ng-dynamic-forms/core';
<<<<<<< HEAD
import { TranslateModule, TranslateService } from '@ngx-translate/core';
=======
import { TranslateService } from '@ngx-translate/core';
import { Operation } from 'fast-json-patch';
>>>>>>> a8f31948
import {
  combineLatest as observableCombineLatest,
  Observable,
  of as observableOf,
  Subscription,
} from 'rxjs';
import {
  catchError,
  debounceTime,
  filter,
  map,
  switchMap,
  take,
} from 'rxjs/operators';

import { environment } from '../../../../environments/environment';
import { getCollectionEditRolesRoute } from '../../../collection-page/collection-page-routing-paths';
import { getCommunityEditRolesRoute } from '../../../community-page/community-page-routing-paths';
import { DSONameService } from '../../../core/breadcrumbs/dso-name.service';
import { DSpaceObjectDataService } from '../../../core/data/dspace-object-data.service';
import { AuthorizationDataService } from '../../../core/data/feature-authorization/authorization-data.service';
import { FeatureID } from '../../../core/data/feature-authorization/feature-id';
import { PaginatedList } from '../../../core/data/paginated-list.model';
import { RemoteData } from '../../../core/data/remote-data';
import { RequestService } from '../../../core/data/request.service';
import { EPersonDataService } from '../../../core/eperson/eperson-data.service';
import { GroupDataService } from '../../../core/eperson/group-data.service';
import { Group } from '../../../core/eperson/models/group.model';
import { Collection } from '../../../core/shared/collection.model';
import { Community } from '../../../core/shared/community.model';
import { DSpaceObject } from '../../../core/shared/dspace-object.model';
import { NoContent } from '../../../core/shared/NoContent.model';
import {
  getFirstCompletedRemoteData,
  getFirstSucceededRemoteData,
  getFirstSucceededRemoteDataPayload,
  getRemoteDataPayload,
} from '../../../core/shared/operators';
import { AlertType } from '../../../shared/alert/alert-type';
import { ConfirmationModalComponent } from '../../../shared/confirmation-modal/confirmation-modal.component';
import {
  hasValue,
  hasValueOperator,
  isNotEmpty,
} from '../../../shared/empty.util';
import { FormBuilderService } from '../../../shared/form/builder/form-builder.service';
import { NotificationsService } from '../../../shared/notifications/notifications.service';
import { followLink } from '../../../shared/utils/follow-link-config.model';
import {
  getGroupEditRoute,
  getGroupsRoute,
} from '../../access-control-routing-paths';
import { ValidateGroupExists } from './validators/group-exists.validator';
<<<<<<< HEAD
import { DSONameService } from '../../../core/breadcrumbs/dso-name.service';
import { environment } from '../../../../environments/environment';
import { FormComponent } from '../../../shared/form/form.component';
import { AlertComponent } from '../../../shared/alert/alert.component';
import { AsyncPipe, NgIf } from '@angular/common';
import { ContextHelpDirective } from '../../../shared/context-help.directive';
import { MembersListComponent } from './members-list/members-list.component';
import { SubgroupsListComponent } from './subgroup-list/subgroups-list.component';
import { getGroupEditRoute, getGroupsRoute } from '../../access-control-routing-paths';
=======
>>>>>>> a8f31948

@Component({
  selector: 'ds-group-form',
  templateUrl: './group-form.component.html',
<<<<<<< HEAD
  imports: [
    FormComponent,
    AlertComponent,
    NgIf,
    AsyncPipe,
    TranslateModule,
    ContextHelpDirective,
    MembersListComponent,
    SubgroupsListComponent
  ],
  standalone: true
=======
>>>>>>> a8f31948
})
/**
 * A form used for creating and editing groups
 */
export class GroupFormComponent implements OnInit, OnDestroy {

  messagePrefix = 'admin.access-control.groups.form';

  /**
   * A unique id used for ds-form
   */
  formId = 'group-form';

  /**
   * Dynamic models for the inputs of form
   */
  groupName: DynamicInputModel;
  groupCommunity: DynamicInputModel;
  groupDescription: DynamicTextAreaModel;

  /**
   * A list of all dynamic input models
   */
  formModel: DynamicFormControlModel[];

  /**
   * Layout used for structuring the form inputs
   */
  formLayout: DynamicFormLayout = {
    groupName: {
      grid: {
        host: 'row',
      },
    },
    groupDescription: {
      grid: {
        host: 'row',
      },
    },
  };

  /**
   * A FormGroup that combines all inputs
   */
  formGroup: UntypedFormGroup;

  /**
   * An EventEmitter that's fired whenever the form is being submitted
   */
  @Output() submitForm: EventEmitter<any> = new EventEmitter();

  /**
   * An EventEmitter that's fired whenever the form is cancelled
   */
  @Output() cancelForm: EventEmitter<any> = new EventEmitter();

  /**
   * List of subscriptions
   */
  subs: Subscription[] = [];

  /**
   * Group currently being edited
   */
  groupBeingEdited: Group;

  /**
   * Observable whether or not the logged in user is allowed to delete the Group & doesn't have a linked object (community / collection linked to workspace group
   */
  canEdit$: Observable<boolean>;

  /**
   * The AlertType enumeration
   * @type {AlertType}
   */
  public AlertTypeEnum = AlertType;

  /**
   * Subscription to email field value change
   */
  groupNameValueChangeSubscribe: Subscription;


  constructor(
    public groupDataService: GroupDataService,
    private ePersonDataService: EPersonDataService,
    private dSpaceObjectDataService: DSpaceObjectDataService,
    private formBuilderService: FormBuilderService,
    private translateService: TranslateService,
    private notificationsService: NotificationsService,
    private route: ActivatedRoute,
    protected router: Router,
    private authorizationService: AuthorizationDataService,
    private modalService: NgbModal,
    public requestService: RequestService,
    protected changeDetectorRef: ChangeDetectorRef,
    public dsoNameService: DSONameService,
  ) {
  }

  ngOnInit() {
    this.initialisePage();
  }

  initialisePage() {
    this.subs.push(this.route.params.subscribe((params) => {
      if (params.groupId !== 'newGroup') {
        this.setActiveGroup(params.groupId);
      }
    }));
    this.canEdit$ = this.groupDataService.getActiveGroup().pipe(
      hasValueOperator(),
      switchMap((group: Group) => {
        return observableCombineLatest([
          this.authorizationService.isAuthorized(FeatureID.CanDelete, isNotEmpty(group) ? group.self : undefined),
          this.hasLinkedDSO(group),
        ]).pipe(
          map(([isAuthorized, hasLinkedDSO]: [boolean, boolean]) => isAuthorized && !hasLinkedDSO),
        );
      }),
    );
    observableCombineLatest([
      this.translateService.get(`${this.messagePrefix}.groupName`),
      this.translateService.get(`${this.messagePrefix}.groupCommunity`),
      this.translateService.get(`${this.messagePrefix}.groupDescription`),
    ]).subscribe(([groupName, groupCommunity, groupDescription]) => {
      this.groupName = new DynamicInputModel({
        id: 'groupName',
        label: groupName,
        name: 'groupName',
        validators: {
          required: null,
        },
        required: true,
      });
      this.groupCommunity = new DynamicInputModel({
        id: 'groupCommunity',
        label: groupCommunity,
        name: 'groupCommunity',
        required: false,
        readOnly: true,
      });
      this.groupDescription = new DynamicTextAreaModel({
        id: 'groupDescription',
        label: groupDescription,
        name: 'groupDescription',
        required: false,
        spellCheck: environment.form.spellCheck,
      });
      this.formModel = [
        this.groupName,
        this.groupDescription,
      ];
      this.formGroup = this.formBuilderService.createFormGroup(this.formModel);

      if (this.formGroup.controls.groupName) {
        this.formGroup.controls.groupName.setAsyncValidators(ValidateGroupExists.createValidator(this.groupDataService));
        this.groupNameValueChangeSubscribe = this.groupName.valueChanges.pipe(debounceTime(300)).subscribe(() => {
          this.changeDetectorRef.detectChanges();
        });
      }

      this.subs.push(
        observableCombineLatest([
          this.groupDataService.getActiveGroup(),
          this.canEdit$,
          this.groupDataService.getActiveGroup()
            .pipe(filter((activeGroup) => hasValue(activeGroup)),switchMap((activeGroup) => this.getLinkedDSO(activeGroup).pipe(getFirstSucceededRemoteDataPayload()))),
        ]).subscribe(([activeGroup, canEdit, linkedObject]) => {

          if (activeGroup != null) {

            // Disable group name exists validator
            this.formGroup.controls.groupName.clearAsyncValidators();

            this.groupBeingEdited = activeGroup;

            if (linkedObject?.name) {
              if (!this.formGroup.controls.groupCommunity) {
                this.formBuilderService.insertFormGroupControl(1, this.formGroup, this.formModel, this.groupCommunity);
                this.formGroup.patchValue({
                  groupName: activeGroup.name,
                  groupCommunity: linkedObject?.name ?? '',
                  groupDescription: activeGroup.firstMetadataValue('dc.description'),
                });
              }
            } else {
              this.formModel = [
                this.groupName,
                this.groupDescription,
              ];
              this.formGroup.patchValue({
                groupName: activeGroup.name,
                groupDescription: activeGroup.firstMetadataValue('dc.description'),
              });
            }
            setTimeout(() => {
              if (!canEdit || activeGroup.permanent) {
                this.formGroup.disable();
              }
            }, 200);
          }
        }),
      );
    });
  }

  /**
   * Stop editing the currently selected group
   */
  onCancel() {
    this.groupDataService.cancelEditGroup();
    this.cancelForm.emit();
    void this.router.navigate([getGroupsRoute()]);
  }

  /**
   * Submit the form
   * When the eperson has an id attached -> Edit the eperson
   * When the eperson has no id attached -> Create new eperson
   * Emit the updated/created eperson using the EventEmitter submitForm
   */
  onSubmit() {
    this.groupDataService.getActiveGroup().pipe(take(1)).subscribe(
      (group: Group) => {
        const values = {
          name: this.groupName.value,
          metadata: {
            'dc.description': [
              {
                value: this.groupDescription.value,
              },
            ],
          },
        };
        if (group === null) {
          this.createNewGroup(values);
        } else {
          this.editGroup(group);
        }
      },
    );
  }

  /**
   * Creates new Group based on given values from form
   * @param values
   */
  createNewGroup(values) {
    const groupToCreate = Object.assign(new Group(), values);
    this.groupDataService.create(groupToCreate).pipe(
      getFirstCompletedRemoteData(),
    ).subscribe((rd: RemoteData<Group>) => {
      if (rd.hasSucceeded) {
        this.notificationsService.success(this.translateService.get(this.messagePrefix + '.notification.created.success', { name: groupToCreate.name }));
        this.submitForm.emit(groupToCreate);
        if (isNotEmpty(rd.payload)) {
          const groupSelfLink = rd.payload._links.self.href;
          this.setActiveGroupWithLink(groupSelfLink);
          this.groupDataService.clearGroupsRequests();
          void this.router.navigateByUrl(getGroupEditRoute(rd.payload.uuid));
        }
      } else {
        this.notificationsService.error(this.translateService.get(this.messagePrefix + '.notification.created.failure', { name: groupToCreate.name }));
        this.showNotificationIfNameInUse(groupToCreate, 'created');
        this.cancelForm.emit();
      }
    });
  }

  /**
   * Checks for the given group if there is already a group in the system with that group name and shows error if that
   * is the case
   * @param group                 group to check
   * @param notificationSection   whether in create or edit
   */
  private showNotificationIfNameInUse(group: Group, notificationSection: string) {
    // Relevant message for group name in use
    this.subs.push(this.groupDataService.searchGroups(group.name, {
      currentPage: 1,
      elementsPerPage: 0,
    }).pipe(getFirstSucceededRemoteData(), getRemoteDataPayload())
      .subscribe((list: PaginatedList<Group>) => {
        if (list.totalElements > 0) {
          this.notificationsService.error(this.translateService.get(this.messagePrefix + '.notification.' + notificationSection + '.failure.groupNameInUse', {
            name: this.dsoNameService.getName(group),
          }));
        }
      }));
  }

  /**
   * Edit existing Group based on given values from form and old Group
   * @param group   Group to edit and old values contained within
   */
  editGroup(group: Group) {
    let operations: Operation[] = [];

    if (hasValue(this.groupDescription.value)) {
      operations = [...operations, {
        op: 'add',
        path: '/metadata/dc.description',
        value: this.groupDescription.value,
      }];
    }

    if (hasValue(this.groupName.value)) {
      operations = [...operations, {
        op: 'replace',
        path: '/name',
        value: this.groupName.value,
      }];
    }

    this.groupDataService.patch(group, operations).pipe(
      getFirstCompletedRemoteData(),
    ).subscribe((rd: RemoteData<Group>) => {
      if (rd.hasSucceeded) {
        this.notificationsService.success(this.translateService.get(this.messagePrefix + '.notification.edited.success', { name: this.dsoNameService.getName(rd.payload) }));
        this.submitForm.emit(rd.payload);
      } else {
        this.notificationsService.error(this.translateService.get(this.messagePrefix + '.notification.edited.failure', { name: this.dsoNameService.getName(group) }));
        this.cancelForm.emit();
      }
    });
  }

  /**
   * Start editing the selected group
   * @param groupId   ID of group to set as active
   */
  setActiveGroup(groupId: string) {
    this.groupDataService.cancelEditGroup();
    this.groupDataService.findById(groupId)
      .pipe(
        getFirstSucceededRemoteData(),
        getRemoteDataPayload())
      .subscribe((group: Group) => {
        this.groupDataService.editGroup(group);
      });
  }

  /**
   * Start editing the selected group
   * @param groupSelfLink   SelfLink of group to set as active
   */
  setActiveGroupWithLink(groupSelfLink: string) {
    this.groupDataService.getActiveGroup().pipe(take(1)).subscribe((activeGroup: Group) => {
      if (activeGroup === null) {
        this.groupDataService.cancelEditGroup();
        this.groupDataService.findByHref(groupSelfLink, false, false, followLink('subgroups'), followLink('epersons'), followLink('object'))
          .pipe(
            getFirstSucceededRemoteData(),
            getRemoteDataPayload())
          .subscribe((group: Group) => {
            this.groupDataService.editGroup(group);
          });
      }
    });
  }

  /**
   * Deletes the Group from the Repository. The Group will be the only that this form is showing.
   * It'll either show a success or error message depending on whether the delete was successful or not.
   */
  delete() {
    this.groupDataService.getActiveGroup().pipe(take(1)).subscribe((group: Group) => {
      const modalRef = this.modalService.open(ConfirmationModalComponent);
      modalRef.componentInstance.name = this.dsoNameService.getName(group);
      modalRef.componentInstance.headerLabel = this.messagePrefix + '.delete-group.modal.header';
      modalRef.componentInstance.infoLabel = this.messagePrefix + '.delete-group.modal.info';
      modalRef.componentInstance.cancelLabel = this.messagePrefix + '.delete-group.modal.cancel';
      modalRef.componentInstance.confirmLabel = this.messagePrefix + '.delete-group.modal.confirm';
      modalRef.componentInstance.brandColor = 'danger';
      modalRef.componentInstance.confirmIcon = 'fas fa-trash';
      modalRef.componentInstance.response.pipe(take(1)).subscribe((confirm: boolean) => {
        if (confirm) {
          if (hasValue(group.id)) {
            this.groupDataService.delete(group.id).pipe(getFirstCompletedRemoteData())
              .subscribe((rd: RemoteData<NoContent>) => {
                if (rd.hasSucceeded) {
                  this.notificationsService.success(this.translateService.get(this.messagePrefix + '.notification.deleted.success', { name: this.dsoNameService.getName(group) }));
                  this.onCancel();
                } else {
                  this.notificationsService.error(
                    this.translateService.get(this.messagePrefix + '.notification.deleted.failure.title', { name: this.dsoNameService.getName(group) }),
                    this.translateService.get(this.messagePrefix + '.notification.deleted.failure.content', { cause: rd.errorMessage }));
                }
              });
          }
        }
      });
    });
  }

  /**
   * Cancel the current edit when component is destroyed & unsub all subscriptions
   */
  @HostListener('window:beforeunload')
  ngOnDestroy(): void {
    this.groupDataService.cancelEditGroup();
    this.subs.filter((sub) => hasValue(sub)).forEach((sub) => sub.unsubscribe());

    if ( hasValue(this.groupNameValueChangeSubscribe) ) {
      this.groupNameValueChangeSubscribe.unsubscribe();
    }

  }

  /**
   * Check if group has a linked object (community or collection linked to a workflow group)
   * @param group
   */
  hasLinkedDSO(group: Group): Observable<boolean> {
    if (hasValue(group) && hasValue(group._links.object.href)) {
      return this.getLinkedDSO(group).pipe(
        map((rd: RemoteData<DSpaceObject>) => {
          return hasValue(rd) && hasValue(rd.payload);
        }),
        catchError(() => observableOf(false)),
      );
    }
  }

  /**
   * Get group's linked object if it has one (community or collection linked to a workflow group)
   * @param group
   */
  getLinkedDSO(group: Group): Observable<RemoteData<DSpaceObject>> {
    if (hasValue(group) && hasValue(group._links.object.href)) {
      if (group.object === undefined) {
        return this.dSpaceObjectDataService.findByHref(group._links.object.href);
      }
      return group.object;
    }
  }

  /**
   * Get the route to the edit roles tab of the group's linked object (community or collection linked to a workflow group) if it has one
   * @param group
   */
  getLinkedEditRolesRoute(group: Group): Observable<string> {
    if (hasValue(group) && hasValue(group._links.object.href)) {
      return this.getLinkedDSO(group).pipe(
        map((rd: RemoteData<DSpaceObject>) => {
          if (hasValue(rd) && hasValue(rd.payload)) {
            const dso = rd.payload;
            switch ((dso as any).type) {
              case Community.type.value:
                return getCommunityEditRolesRoute(rd.payload.id);
              case Collection.type.value:
                return getCollectionEditRolesRoute(rd.payload.id);
            }
          }
        }),
      );
    }
  }
}<|MERGE_RESOLUTION|>--- conflicted
+++ resolved
@@ -1,17 +1,6 @@
-import {
-  ChangeDetectorRef,
-  Component,
-  EventEmitter,
-  HostListener,
-  OnDestroy,
-  OnInit,
-  Output,
-} from '@angular/core';
+import { ChangeDetectorRef, Component, EventEmitter, HostListener, OnDestroy, OnInit, Output, } from '@angular/core';
 import { UntypedFormGroup } from '@angular/forms';
-import {
-  ActivatedRoute,
-  Router,
-} from '@angular/router';
+import { ActivatedRoute, Router, } from '@angular/router';
 import { NgbModal } from '@ng-bootstrap/ng-bootstrap';
 import {
   DynamicFormControlModel,
@@ -19,26 +8,10 @@
   DynamicInputModel,
   DynamicTextAreaModel,
 } from '@ng-dynamic-forms/core';
-<<<<<<< HEAD
 import { TranslateModule, TranslateService } from '@ngx-translate/core';
-=======
-import { TranslateService } from '@ngx-translate/core';
 import { Operation } from 'fast-json-patch';
->>>>>>> a8f31948
-import {
-  combineLatest as observableCombineLatest,
-  Observable,
-  of as observableOf,
-  Subscription,
-} from 'rxjs';
-import {
-  catchError,
-  debounceTime,
-  filter,
-  map,
-  switchMap,
-  take,
-} from 'rxjs/operators';
+import { combineLatest as observableCombineLatest, Observable, of as observableOf, Subscription, } from 'rxjs';
+import { catchError, debounceTime, filter, map, switchMap, take, } from 'rxjs/operators';
 
 import { environment } from '../../../../environments/environment';
 import { getCollectionEditRolesRoute } from '../../../collection-page/collection-page-routing-paths';
@@ -65,36 +38,22 @@
 } from '../../../core/shared/operators';
 import { AlertType } from '../../../shared/alert/alert-type';
 import { ConfirmationModalComponent } from '../../../shared/confirmation-modal/confirmation-modal.component';
-import {
-  hasValue,
-  hasValueOperator,
-  isNotEmpty,
-} from '../../../shared/empty.util';
+import { hasValue, hasValueOperator, isNotEmpty, } from '../../../shared/empty.util';
 import { FormBuilderService } from '../../../shared/form/builder/form-builder.service';
 import { NotificationsService } from '../../../shared/notifications/notifications.service';
 import { followLink } from '../../../shared/utils/follow-link-config.model';
-import {
-  getGroupEditRoute,
-  getGroupsRoute,
-} from '../../access-control-routing-paths';
+import { getGroupEditRoute, getGroupsRoute, } from '../../access-control-routing-paths';
 import { ValidateGroupExists } from './validators/group-exists.validator';
-<<<<<<< HEAD
-import { DSONameService } from '../../../core/breadcrumbs/dso-name.service';
-import { environment } from '../../../../environments/environment';
 import { FormComponent } from '../../../shared/form/form.component';
 import { AlertComponent } from '../../../shared/alert/alert.component';
 import { AsyncPipe, NgIf } from '@angular/common';
 import { ContextHelpDirective } from '../../../shared/context-help.directive';
 import { MembersListComponent } from './members-list/members-list.component';
 import { SubgroupsListComponent } from './subgroup-list/subgroups-list.component';
-import { getGroupEditRoute, getGroupsRoute } from '../../access-control-routing-paths';
-=======
->>>>>>> a8f31948
 
 @Component({
   selector: 'ds-group-form',
   templateUrl: './group-form.component.html',
-<<<<<<< HEAD
   imports: [
     FormComponent,
     AlertComponent,
@@ -106,8 +65,6 @@
     SubgroupsListComponent
   ],
   standalone: true
-=======
->>>>>>> a8f31948
 })
 /**
  * A form used for creating and editing groups
