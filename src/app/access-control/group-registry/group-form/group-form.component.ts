import {
  AsyncPipe,
  NgIf,
} from '@angular/common';
import {
  ChangeDetectorRef,
  Component,
  EventEmitter,
  HostListener,
  OnDestroy,
  OnInit,
  Output,
} from '@angular/core';
import {
  AbstractControl,
  UntypedFormGroup,
} from '@angular/forms';
import {
  ActivatedRoute,
  Router,
} from '@angular/router';
import { NgbModal } from '@ng-bootstrap/ng-bootstrap';
import {
  DynamicFormControlModel,
  DynamicFormLayout,
  DynamicInputModel,
  DynamicTextAreaModel,
} from '@ng-dynamic-forms/core';
import {
  TranslateModule,
  TranslateService,
} from '@ngx-translate/core';
import { Operation } from 'fast-json-patch';
import {
  combineLatest as observableCombineLatest,
  Observable,
  Subscription,
} from 'rxjs';
<<<<<<< HEAD
import {
  debounceTime,
  filter,
  map,
  startWith,
  switchMap,
  take,
} from 'rxjs/operators';

import { environment } from '../../../../environments/environment';
=======
import { map, switchMap, take, debounceTime } from 'rxjs/operators';
>>>>>>> 59e5f71a
import { getCollectionEditRolesRoute } from '../../../collection-page/collection-page-routing-paths';
import { getCommunityEditRolesRoute } from '../../../community-page/community-page-routing-paths';
import { DSONameService } from '../../../core/breadcrumbs/dso-name.service';
import { DSpaceObjectDataService } from '../../../core/data/dspace-object-data.service';
import { AuthorizationDataService } from '../../../core/data/feature-authorization/authorization-data.service';
import { FeatureID } from '../../../core/data/feature-authorization/feature-id';
import { PaginatedList } from '../../../core/data/paginated-list.model';
import { RemoteData } from '../../../core/data/remote-data';
import { RequestService } from '../../../core/data/request.service';
import { GroupDataService } from '../../../core/eperson/group-data.service';
import { Group } from '../../../core/eperson/models/group.model';
import { Collection } from '../../../core/shared/collection.model';
import { Community } from '../../../core/shared/community.model';
import { DSpaceObject } from '../../../core/shared/dspace-object.model';
import { NoContent } from '../../../core/shared/NoContent.model';
import {
  getAllCompletedRemoteData,
  getFirstCompletedRemoteData,
  getFirstSucceededRemoteData,
  getRemoteDataPayload,
} from '../../../core/shared/operators';
import { AlertComponent } from '../../../shared/alert/alert.component';
import { AlertType } from '../../../shared/alert/alert-type';
import { ConfirmationModalComponent } from '../../../shared/confirmation-modal/confirmation-modal.component';
<<<<<<< HEAD
import { ContextHelpDirective } from '../../../shared/context-help.directive';
import {
  hasNoValue,
  hasValue,
  hasValueOperator,
  isNotEmpty,
} from '../../../shared/empty.util';
=======
import { hasValue, isNotEmpty, hasValueOperator } from '../../../shared/empty.util';
>>>>>>> 59e5f71a
import { FormBuilderService } from '../../../shared/form/builder/form-builder.service';
import { FormComponent } from '../../../shared/form/form.component';
import { NotificationsService } from '../../../shared/notifications/notifications.service';
import { followLink } from '../../../shared/utils/follow-link-config.model';
import {
  getGroupEditRoute,
  getGroupsRoute,
} from '../../access-control-routing-paths';
import { MembersListComponent } from './members-list/members-list.component';
import { SubgroupsListComponent } from './subgroup-list/subgroups-list.component';
import { ValidateGroupExists } from './validators/group-exists.validator';

@Component({
  selector: 'ds-group-form',
  templateUrl: './group-form.component.html',
  imports: [
    FormComponent,
    AlertComponent,
    NgIf,
    AsyncPipe,
    TranslateModule,
    ContextHelpDirective,
    MembersListComponent,
    SubgroupsListComponent,
  ],
  standalone: true,
})
/**
 * A form used for creating and editing groups
 */
export class GroupFormComponent implements OnInit, OnDestroy {

  messagePrefix = 'admin.access-control.groups.form';

  /**
   * A unique id used for ds-form
   */
  formId = 'group-form';

  /**
   * Dynamic models for the inputs of form
   */
  groupName: AbstractControl;
  groupCommunity: AbstractControl;
  groupDescription: AbstractControl;

  /**
   * A list of all dynamic input models
   */
  formModel: DynamicFormControlModel[];

  /**
   * Layout used for structuring the form inputs
   */
  formLayout: DynamicFormLayout = {
    groupName: {
      grid: {
        host: 'row',
      },
    },
    groupDescription: {
      grid: {
        host: 'row',
      },
    },
  };

  /**
   * A FormGroup that combines all inputs
   */
  formGroup: UntypedFormGroup;

  /**
   * An EventEmitter that's fired whenever the form is being submitted
   */
  @Output() submitForm: EventEmitter<any> = new EventEmitter();

  /**
   * An EventEmitter that's fired whenever the form is cancelled
   */
  @Output() cancelForm: EventEmitter<any> = new EventEmitter();

  /**
   * List of subscriptions
   */
  subs: Subscription[] = [];

  /**
   * Observable whether or not the logged in user is allowed to delete the Group & doesn't have a linked object (community / collection linked to workspace group
   */
  canEdit$: Observable<boolean>;

  /**
   * The current {@link Group}
   */
  activeGroup$: Observable<Group>;

  /**
   * The current {@link Group}'s linked {@link Community}/{@link Collection}
   */
  activeGroupLinkedDSO$: Observable<DSpaceObject>;

  /**
   * Link to the current {@link Group}'s {@link Community}/{@link Collection} edit role tab
   */
  linkedEditRolesRoute$: Observable<string>;

  /**
   * The AlertType enumeration
   */
  public readonly AlertType = AlertType;

  /**
   * Subscription to email field value change
   */
  groupNameValueChangeSubscribe: Subscription;


  constructor(
    public groupDataService: GroupDataService,
    protected dSpaceObjectDataService: DSpaceObjectDataService,
    protected formBuilderService: FormBuilderService,
    protected translateService: TranslateService,
    protected notificationsService: NotificationsService,
    protected route: ActivatedRoute,
    protected router: Router,
    protected authorizationService: AuthorizationDataService,
    protected modalService: NgbModal,
    public requestService: RequestService,
    protected changeDetectorRef: ChangeDetectorRef,
    public dsoNameService: DSONameService,
  ) {
  }

  ngOnInit(): void {
    if (this.route.snapshot.params.groupId !== 'newGroup') {
      this.setActiveGroup(this.route.snapshot.params.groupId);
    }
    this.activeGroup$ = this.groupDataService.getActiveGroup();
    this.activeGroupLinkedDSO$ = this.getActiveGroupLinkedDSO();
    this.linkedEditRolesRoute$ = this.getLinkedEditRolesRoute();
    this.canEdit$ = this.activeGroupLinkedDSO$.pipe(
      switchMap((dso: DSpaceObject) => {
        if (hasValue(dso)) {
          return [false];
        } else {
          return this.activeGroup$.pipe(
            hasValueOperator(),
            switchMap((group: Group) => this.authorizationService.isAuthorized(FeatureID.CanDelete, group.self)),
          );
        }
      }),
    );
    this.initialisePage();
  }

  initialisePage() {
    const groupNameModel = new DynamicInputModel({
      id: 'groupName',
      label: this.translateService.instant(`${this.messagePrefix}.groupName`),
      name: 'groupName',
      validators: {
        required: null,
      },
      required: true,
    });
    const groupCommunityModel = new DynamicInputModel({
      id: 'groupCommunity',
      label: this.translateService.instant(`${this.messagePrefix}.groupCommunity`),
      name: 'groupCommunity',
      required: false,
      readOnly: true,
    });
    const groupDescriptionModel = new DynamicTextAreaModel({
      id: 'groupDescription',
      label: this.translateService.instant(`${this.messagePrefix}.groupDescription`),
      name: 'groupDescription',
      required: false,
      spellCheck: environment.form.spellCheck,
    });
    this.formModel = [
      groupNameModel,
      groupDescriptionModel,
    ];
    this.formGroup = this.formBuilderService.createFormGroup(this.formModel);
    this.groupName = this.formGroup.get('groupName');
    this.groupDescription = this.formGroup.get('groupDescription');

    if (hasValue(this.groupName)) {
      this.groupName.setAsyncValidators(ValidateGroupExists.createValidator(this.groupDataService));
      this.groupNameValueChangeSubscribe = this.groupName.valueChanges.pipe(debounceTime(300)).subscribe(() => {
        this.changeDetectorRef.detectChanges();
      });
    }

    this.subs.push(
      observableCombineLatest([
        this.activeGroup$,
        this.canEdit$,
        this.activeGroupLinkedDSO$,
      ]).subscribe(([activeGroup, canEdit, linkedObject]) => {

        if (activeGroup != null) {

          // Disable group name exists validator
          this.formGroup.controls.groupName.clearAsyncValidators();
<<<<<<< HEAD
          if (linkedObject?.name) {
            if (!this.formGroup.controls.groupCommunity) {
              this.formBuilderService.insertFormGroupControl(1, this.formGroup, this.formModel, groupCommunityModel);
              this.groupDescription = this.formGroup.get('groupCommunity');
              this.formGroup.patchValue({
                groupName: activeGroup.name,
                groupCommunity: linkedObject?.name ?? '',
                groupDescription: activeGroup.firstMetadataValue('dc.description'),
              });
            }
=======

          if (isNotEmpty(linkedObject?.name)) {
            if (!this.formGroup.controls.groupCommunity) {
              this.formBuilderService.insertFormGroupControl(1, this.formGroup, this.formModel, groupCommunityModel);
              this.groupDescription = this.formGroup.get('groupCommunity');
            }
            this.formGroup.patchValue({
              groupName: activeGroup.name,
              groupCommunity: linkedObject?.name ?? '',
              groupDescription: activeGroup.firstMetadataValue('dc.description'),
            });
>>>>>>> 59e5f71a
          } else {
            this.formModel = [
              groupNameModel,
              groupDescriptionModel,
            ];
            this.formGroup.patchValue({
              groupName: activeGroup.name,
              groupDescription: activeGroup.firstMetadataValue('dc.description'),
            });
          }
          if (!canEdit || activeGroup.permanent) {
            this.formGroup.disable();
          } else {
            this.formGroup.enable();
          }
        }
      }),
    );
  }

  /**
   * Stop editing the currently selected group
   */
  onCancel() {
    this.groupDataService.cancelEditGroup();
    this.cancelForm.emit();
    void this.router.navigate([getGroupsRoute()]);
  }

  /**
   * Submit the form
   * When the eperson has an id attached -> Edit the eperson
   * When the eperson has no id attached -> Create new eperson
   * Emit the updated/created eperson using the EventEmitter submitForm
   */
  onSubmit() {
    this.activeGroup$.pipe(take(1)).subscribe((group: Group) => {
      if (group === null) {
        this.createNewGroup({
          name: this.groupName.value,
          metadata: {
            'dc.description': [
              {
                value: this.groupDescription.value,
              },
            ],
          },
        });
      } else {
        this.editGroup(group);
      }
    });
  }

  /**
   * Creates new Group based on given values from form
   * @param values
   */
  createNewGroup(values) {
    const groupToCreate = Object.assign(new Group(), values);
    this.groupDataService.create(groupToCreate).pipe(
      getFirstCompletedRemoteData(),
    ).subscribe((rd: RemoteData<Group>) => {
      if (rd.hasSucceeded) {
        this.notificationsService.success(this.translateService.get(this.messagePrefix + '.notification.created.success', { name: groupToCreate.name }));
        this.submitForm.emit(groupToCreate);
        if (isNotEmpty(rd.payload)) {
          const groupSelfLink = rd.payload._links.self.href;
          this.setActiveGroupWithLink(groupSelfLink);
          this.groupDataService.clearGroupsRequests();
          void this.router.navigateByUrl(getGroupEditRoute(rd.payload.uuid));
        }
      } else {
        this.notificationsService.error(this.translateService.get(this.messagePrefix + '.notification.created.failure', { name: groupToCreate.name }));
        this.showNotificationIfNameInUse(groupToCreate, 'created');
        this.cancelForm.emit();
      }
    });
  }

  /**
   * Checks for the given group if there is already a group in the system with that group name and shows error if that
   * is the case
   * @param group                 group to check
   * @param notificationSection   whether in create or edit
   */
  private showNotificationIfNameInUse(group: Group, notificationSection: string) {
    // Relevant message for group name in use
    this.subs.push(this.groupDataService.searchGroups(group.name, {
      currentPage: 1,
      elementsPerPage: 0,
    }).pipe(getFirstSucceededRemoteData(), getRemoteDataPayload())
      .subscribe((list: PaginatedList<Group>) => {
        if (list.totalElements > 0) {
          this.notificationsService.error(this.translateService.get(this.messagePrefix + '.notification.' + notificationSection + '.failure.groupNameInUse', {
            name: this.dsoNameService.getName(group),
          }));
        }
      }));
  }

  /**
   * Edit existing Group based on given values from form and old Group
   * @param group   Group to edit and old values contained within
   */
  editGroup(group: Group) {
    let operations: Operation[] = [];

    if (hasValue(this.groupDescription.value)) {
      operations = [...operations, {
        op: 'add',
        path: '/metadata/dc.description',
        value: this.groupDescription.value,
      }];
    }

    if (hasValue(this.groupName.value)) {
      operations = [...operations, {
        op: 'replace',
        path: '/name',
        value: this.groupName.value,
      }];
    }

    this.groupDataService.patch(group, operations).pipe(
      getFirstCompletedRemoteData(),
    ).subscribe((rd: RemoteData<Group>) => {
      if (rd.hasSucceeded) {
        this.notificationsService.success(this.translateService.get(this.messagePrefix + '.notification.edited.success', { name: this.dsoNameService.getName(rd.payload) }));
        this.submitForm.emit(rd.payload);
      } else {
        this.notificationsService.error(this.translateService.get(this.messagePrefix + '.notification.edited.failure', { name: this.dsoNameService.getName(group) }));
        this.cancelForm.emit();
      }
    });
  }

  /**
   * Start editing the selected group
   * @param groupId   ID of group to set as active
   */
  setActiveGroup(groupId: string) {
    this.groupDataService.cancelEditGroup();
    this.groupDataService.findById(groupId)
      .pipe(
        getFirstSucceededRemoteData(),
        getRemoteDataPayload())
      .subscribe((group: Group) => {
        this.groupDataService.editGroup(group);
      });
  }

  /**
   * Start editing the selected group
   * @param groupSelfLink   SelfLink of group to set as active
   */
  setActiveGroupWithLink(groupSelfLink: string) {
    this.activeGroup$.pipe(take(1)).subscribe((activeGroup: Group) => {
      if (activeGroup === null) {
        this.groupDataService.cancelEditGroup();
        this.groupDataService.findByHref(groupSelfLink, false, false, followLink('subgroups'), followLink('epersons'), followLink('object'))
          .pipe(
            getFirstSucceededRemoteData(),
            getRemoteDataPayload())
          .subscribe((group: Group) => {
            this.groupDataService.editGroup(group);
          });
      }
    });
  }

  /**
   * Deletes the Group from the Repository. The Group will be the only that this form is showing.
   * It'll either show a success or error message depending on whether the delete was successful or not.
   */
  delete() {
    this.activeGroup$.pipe(take(1)).subscribe((group: Group) => {
      const modalRef = this.modalService.open(ConfirmationModalComponent);
      modalRef.componentInstance.name = this.dsoNameService.getName(group);
      modalRef.componentInstance.headerLabel = this.messagePrefix + '.delete-group.modal.header';
      modalRef.componentInstance.infoLabel = this.messagePrefix + '.delete-group.modal.info';
      modalRef.componentInstance.cancelLabel = this.messagePrefix + '.delete-group.modal.cancel';
      modalRef.componentInstance.confirmLabel = this.messagePrefix + '.delete-group.modal.confirm';
      modalRef.componentInstance.brandColor = 'danger';
      modalRef.componentInstance.confirmIcon = 'fas fa-trash';
      modalRef.componentInstance.response.pipe(take(1)).subscribe((confirm: boolean) => {
        if (confirm) {
          if (hasValue(group.id)) {
            this.groupDataService.delete(group.id).pipe(getFirstCompletedRemoteData())
              .subscribe((rd: RemoteData<NoContent>) => {
                if (rd.hasSucceeded) {
                  this.notificationsService.success(this.translateService.get(this.messagePrefix + '.notification.deleted.success', { name: this.dsoNameService.getName(group) }));
                  this.onCancel();
                } else {
                  this.notificationsService.error(
                    this.translateService.get(this.messagePrefix + '.notification.deleted.failure.title', { name: this.dsoNameService.getName(group) }),
                    this.translateService.get(this.messagePrefix + '.notification.deleted.failure.content', { cause: rd.errorMessage }));
                }
              });
          }
        }
      });
    });
  }

  /**
   * Cancel the current edit when component is destroyed & unsub all subscriptions
   */
  @HostListener('window:beforeunload')
  ngOnDestroy(): void {
    this.groupDataService.cancelEditGroup();
    this.subs.filter((sub) => hasValue(sub)).forEach((sub) => sub.unsubscribe());

    if ( hasValue(this.groupNameValueChangeSubscribe) ) {
      this.groupNameValueChangeSubscribe.unsubscribe();
    }

  }

  /**
   * Get the active {@link Group}'s linked object if it has one ({@link Community} or {@link Collection} linked to a
   * workflow group)
   */
  getActiveGroupLinkedDSO(): Observable<DSpaceObject> {
    return this.activeGroup$.pipe(
      hasValueOperator(),
      switchMap((group: Group) => {
        if (group.object === undefined) {
          return this.dSpaceObjectDataService.findByHref(group._links.object.href);
        }
        return group.object;
      }),
      getAllCompletedRemoteData(),
      getRemoteDataPayload(),
    );
  }

  /**
   * Get the route to the edit roles tab of the active {@link Group}'s linked object (community or collection linked
   * to a workflow group) if it has one
   */
  getLinkedEditRolesRoute(): Observable<string> {
    return this.activeGroupLinkedDSO$.pipe(
      hasValueOperator(),
      map((dso: DSpaceObject) => {
        switch ((dso as any).type) {
          case Community.type.value:
            return getCommunityEditRolesRoute(dso.id);
          case Collection.type.value:
            return getCollectionEditRolesRoute(dso.id);
        }
      }),
    );
  }
}<|MERGE_RESOLUTION|>--- conflicted
+++ resolved
@@ -36,20 +36,14 @@
   Observable,
   Subscription,
 } from 'rxjs';
-<<<<<<< HEAD
 import {
   debounceTime,
-  filter,
   map,
-  startWith,
   switchMap,
   take,
 } from 'rxjs/operators';
 
 import { environment } from '../../../../environments/environment';
-=======
-import { map, switchMap, take, debounceTime } from 'rxjs/operators';
->>>>>>> 59e5f71a
 import { getCollectionEditRolesRoute } from '../../../collection-page/collection-page-routing-paths';
 import { getCommunityEditRolesRoute } from '../../../community-page/community-page-routing-paths';
 import { DSONameService } from '../../../core/breadcrumbs/dso-name.service';
@@ -74,17 +68,12 @@
 import { AlertComponent } from '../../../shared/alert/alert.component';
 import { AlertType } from '../../../shared/alert/alert-type';
 import { ConfirmationModalComponent } from '../../../shared/confirmation-modal/confirmation-modal.component';
-<<<<<<< HEAD
 import { ContextHelpDirective } from '../../../shared/context-help.directive';
 import {
-  hasNoValue,
   hasValue,
   hasValueOperator,
   isNotEmpty,
 } from '../../../shared/empty.util';
-=======
-import { hasValue, isNotEmpty, hasValueOperator } from '../../../shared/empty.util';
->>>>>>> 59e5f71a
 import { FormBuilderService } from '../../../shared/form/builder/form-builder.service';
 import { FormComponent } from '../../../shared/form/form.component';
 import { NotificationsService } from '../../../shared/notifications/notifications.service';
@@ -291,18 +280,6 @@
 
           // Disable group name exists validator
           this.formGroup.controls.groupName.clearAsyncValidators();
-<<<<<<< HEAD
-          if (linkedObject?.name) {
-            if (!this.formGroup.controls.groupCommunity) {
-              this.formBuilderService.insertFormGroupControl(1, this.formGroup, this.formModel, groupCommunityModel);
-              this.groupDescription = this.formGroup.get('groupCommunity');
-              this.formGroup.patchValue({
-                groupName: activeGroup.name,
-                groupCommunity: linkedObject?.name ?? '',
-                groupDescription: activeGroup.firstMetadataValue('dc.description'),
-              });
-            }
-=======
 
           if (isNotEmpty(linkedObject?.name)) {
             if (!this.formGroup.controls.groupCommunity) {
@@ -314,7 +291,6 @@
               groupCommunity: linkedObject?.name ?? '',
               groupDescription: activeGroup.firstMetadataValue('dc.description'),
             });
->>>>>>> 59e5f71a
           } else {
             this.formModel = [
               groupNameModel,
