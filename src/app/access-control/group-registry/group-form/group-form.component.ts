--- conflicted
+++ resolved
@@ -1,4 +1,3 @@
-<<<<<<< HEAD
 import {
   AsyncPipe,
   NgIf,
@@ -12,16 +11,14 @@
   OnInit,
   Output,
 } from '@angular/core';
-import { UntypedFormGroup } from '@angular/forms';
+import {
+  AbstractControl,
+  UntypedFormGroup,
+} from '@angular/forms';
 import {
   ActivatedRoute,
   Router,
 } from '@angular/router';
-=======
-import { Component, EventEmitter, HostListener, OnDestroy, OnInit, Output, ChangeDetectorRef } from '@angular/core';
-import { UntypedFormGroup, AbstractControl } from '@angular/forms';
-import { ActivatedRoute, Router } from '@angular/router';
->>>>>>> 5ee721f2
 import { NgbModal } from '@ng-bootstrap/ng-bootstrap';
 import {
   DynamicFormControlModel,
@@ -30,32 +27,23 @@
   DynamicTextAreaModel,
 } from '@ng-dynamic-forms/core';
 import {
-<<<<<<< HEAD
   TranslateModule,
   TranslateService,
 } from '@ngx-translate/core';
 import { Operation } from 'fast-json-patch';
 import {
   combineLatest as observableCombineLatest,
-=======
->>>>>>> 5ee721f2
   Observable,
-  Subscription, combineLatest,
+  Subscription,
 } from 'rxjs';
-<<<<<<< HEAD
-import {
-  catchError,
+import {
   debounceTime,
-  filter,
   map,
   switchMap,
   take,
 } from 'rxjs/operators';
 
 import { environment } from '../../../../environments/environment';
-=======
-import { map, switchMap, take, debounceTime } from 'rxjs/operators';
->>>>>>> 5ee721f2
 import { getCollectionEditRolesRoute } from '../../../collection-page/collection-page-routing-paths';
 import { getCommunityEditRolesRoute } from '../../../community-page/community-page-routing-paths';
 import { DSONameService } from '../../../core/breadcrumbs/dso-name.service';
@@ -72,17 +60,10 @@
 import { DSpaceObject } from '../../../core/shared/dspace-object.model';
 import { NoContent } from '../../../core/shared/NoContent.model';
 import {
-<<<<<<< HEAD
+  getAllCompletedRemoteData,
   getFirstCompletedRemoteData,
   getFirstSucceededRemoteData,
-  getFirstSucceededRemoteDataPayload,
   getRemoteDataPayload,
-=======
-  getAllCompletedRemoteData,
-  getRemoteDataPayload,
-  getFirstSucceededRemoteData,
-  getFirstCompletedRemoteData,
->>>>>>> 5ee721f2
 } from '../../../core/shared/operators';
 import { AlertComponent } from '../../../shared/alert/alert.component';
 import { AlertType } from '../../../shared/alert/alert-type';
@@ -250,72 +231,6 @@
   }
 
   initialisePage() {
-<<<<<<< HEAD
-    this.subs.push(this.route.params.subscribe((params) => {
-      if (params.groupId !== 'newGroup') {
-        this.setActiveGroup(params.groupId);
-      }
-    }));
-    this.canEdit$ = this.groupDataService.getActiveGroup().pipe(
-      hasValueOperator(),
-      switchMap((group: Group) => {
-        return observableCombineLatest([
-          this.authorizationService.isAuthorized(FeatureID.CanDelete, isNotEmpty(group) ? group.self : undefined),
-          this.hasLinkedDSO(group),
-        ]).pipe(
-          map(([isAuthorized, hasLinkedDSO]: [boolean, boolean]) => isAuthorized && !hasLinkedDSO),
-        );
-      }),
-    );
-    observableCombineLatest([
-      this.translateService.get(`${this.messagePrefix}.groupName`),
-      this.translateService.get(`${this.messagePrefix}.groupCommunity`),
-      this.translateService.get(`${this.messagePrefix}.groupDescription`),
-    ]).subscribe(([groupName, groupCommunity, groupDescription]) => {
-      this.groupName = new DynamicInputModel({
-        id: 'groupName',
-        label: groupName,
-        name: 'groupName',
-        validators: {
-          required: null,
-        },
-        required: true,
-      });
-      this.groupCommunity = new DynamicInputModel({
-        id: 'groupCommunity',
-        label: groupCommunity,
-        name: 'groupCommunity',
-        required: false,
-        readOnly: true,
-      });
-      this.groupDescription = new DynamicTextAreaModel({
-        id: 'groupDescription',
-        label: groupDescription,
-        name: 'groupDescription',
-        required: false,
-        spellCheck: environment.form.spellCheck,
-      });
-      this.formModel = [
-        this.groupName,
-        this.groupDescription,
-      ];
-      this.formGroup = this.formBuilderService.createFormGroup(this.formModel);
-
-      if (this.formGroup.controls.groupName) {
-        this.formGroup.controls.groupName.setAsyncValidators(ValidateGroupExists.createValidator(this.groupDataService));
-        this.groupNameValueChangeSubscribe = this.groupName.valueChanges.pipe(debounceTime(300)).subscribe(() => {
-          this.changeDetectorRef.detectChanges();
-        });
-      }
-
-      this.subs.push(
-        observableCombineLatest([
-          this.groupDataService.getActiveGroup(),
-          this.canEdit$,
-          this.groupDataService.getActiveGroup()
-            .pipe(filter((activeGroup) => hasValue(activeGroup)),switchMap((activeGroup) => this.getLinkedDSO(activeGroup).pipe(getFirstSucceededRemoteDataPayload()))),
-        ]).subscribe(([activeGroup, canEdit, linkedObject]) => {
-=======
     const groupNameModel = new DynamicInputModel({
       id: 'groupName',
       label: this.translateService.instant(`${this.messagePrefix}.groupName`),
@@ -353,10 +268,9 @@
         this.changeDetectorRef.detectChanges();
       });
     }
->>>>>>> 5ee721f2
 
     this.subs.push(
-      combineLatest([
+      observableCombineLatest([
         this.activeGroup$,
         this.canEdit$,
         this.activeGroupLinkedDSO$,
@@ -367,31 +281,10 @@
           // Disable group name exists validator
           this.formGroup.controls.groupName.clearAsyncValidators();
 
-<<<<<<< HEAD
-            if (linkedObject?.name) {
-              if (!this.formGroup.controls.groupCommunity) {
-                this.formBuilderService.insertFormGroupControl(1, this.formGroup, this.formModel, this.groupCommunity);
-                this.formGroup.patchValue({
-                  groupName: activeGroup.name,
-                  groupCommunity: linkedObject?.name ?? '',
-                  groupDescription: activeGroup.firstMetadataValue('dc.description'),
-                });
-              }
-            } else {
-              this.formModel = [
-                this.groupName,
-                this.groupDescription,
-              ];
-              this.formGroup.patchValue({
-                groupName: activeGroup.name,
-                groupDescription: activeGroup.firstMetadataValue('dc.description'),
-              });
-=======
           if (isNotEmpty(linkedObject?.name)) {
             if (!this.formGroup.controls.groupCommunity) {
               this.formBuilderService.insertFormGroupControl(1, this.formGroup, this.formModel, groupCommunityModel);
               this.groupDescription = this.formGroup.get('groupCommunity');
->>>>>>> 5ee721f2
             }
             this.formGroup.patchValue({
               groupName: activeGroup.name,
@@ -408,20 +301,14 @@
               groupDescription: activeGroup.firstMetadataValue('dc.description'),
             });
           }
-<<<<<<< HEAD
-        }),
-      );
-    });
-=======
           if (!canEdit || activeGroup.permanent) {
             this.formGroup.disable();
           } else {
             this.formGroup.enable();
           }
         }
-      })
+      }),
     );
->>>>>>> 5ee721f2
   }
 
   /**
@@ -451,22 +338,11 @@
               },
             ],
           },
-<<<<<<< HEAD
-        };
-        if (group === null) {
-          this.createNewGroup(values);
-        } else {
-          this.editGroup(group);
-        }
-      },
-    );
-=======
         });
       } else {
         this.editGroup(group);
       }
     });
->>>>>>> 5ee721f2
   }
 
   /**
@@ -628,7 +504,7 @@
     this.groupDataService.cancelEditGroup();
     this.subs.filter((sub) => hasValue(sub)).forEach((sub) => sub.unsubscribe());
 
-    if ( hasValue(this.groupNameValueChangeSubscribe) ) {
+    if (hasValue(this.groupNameValueChangeSubscribe)) {
       this.groupNameValueChangeSubscribe.unsubscribe();
     }
 
@@ -656,24 +532,6 @@
    * Get the route to the edit roles tab of the active {@link Group}'s linked object (community or collection linked
    * to a workflow group) if it has one
    */
-<<<<<<< HEAD
-  getLinkedEditRolesRoute(group: Group): Observable<string> {
-    if (hasValue(group) && hasValue(group._links.object.href)) {
-      return this.getLinkedDSO(group).pipe(
-        map((rd: RemoteData<DSpaceObject>) => {
-          if (hasValue(rd) && hasValue(rd.payload)) {
-            const dso = rd.payload;
-            switch ((dso as any).type) {
-              case Community.type.value:
-                return getCommunityEditRolesRoute(rd.payload.id);
-              case Collection.type.value:
-                return getCollectionEditRolesRoute(rd.payload.id);
-            }
-          }
-        }),
-      );
-    }
-=======
   getLinkedEditRolesRoute(): Observable<string> {
     return this.activeGroupLinkedDSO$.pipe(
       hasValueOperator(),
@@ -686,6 +544,5 @@
         }
       }),
     );
->>>>>>> 5ee721f2
   }
 }