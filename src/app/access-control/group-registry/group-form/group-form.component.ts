import {
  ChangeDetectorRef,
  Component,
  EventEmitter,
  HostListener,
  OnDestroy,
  OnInit,
  Output,
} from '@angular/core';
import { UntypedFormGroup } from '@angular/forms';
import {
  ActivatedRoute,
  Router,
} from '@angular/router';
import { NgbModal } from '@ng-bootstrap/ng-bootstrap';
import {
  DynamicFormControlModel,
  DynamicFormLayout,
  DynamicInputModel,
  DynamicTextAreaModel,
} from '@ng-dynamic-forms/core';
import { TranslateService } from '@ngx-translate/core';
import { Operation } from 'fast-json-patch';
import {
  combineLatest as observableCombineLatest,
  Observable,
  ObservedValueOf,
  of as observableOf,
  Subscription,
} from 'rxjs';
import {
  catchError,
  debounceTime,
  filter,
  map,
  switchMap,
  take,
} from 'rxjs/operators';

import { environment } from '../../../../environments/environment';
import { getCollectionEditRolesRoute } from '../../../collection-page/collection-page-routing-paths';
import { getCommunityEditRolesRoute } from '../../../community-page/community-page-routing-paths';
import { DSONameService } from '../../../core/breadcrumbs/dso-name.service';
import { DSpaceObjectDataService } from '../../../core/data/dspace-object-data.service';
import { AuthorizationDataService } from '../../../core/data/feature-authorization/authorization-data.service';
import { FeatureID } from '../../../core/data/feature-authorization/feature-id';
import { PaginatedList } from '../../../core/data/paginated-list.model';
import { RemoteData } from '../../../core/data/remote-data';
import { RequestService } from '../../../core/data/request.service';
import { EPersonDataService } from '../../../core/eperson/eperson-data.service';
import { GroupDataService } from '../../../core/eperson/group-data.service';
import { Group } from '../../../core/eperson/models/group.model';
import { Collection } from '../../../core/shared/collection.model';
import { Community } from '../../../core/shared/community.model';
import { DSpaceObject } from '../../../core/shared/dspace-object.model';
import { NoContent } from '../../../core/shared/NoContent.model';
import {
  getFirstCompletedRemoteData,
  getFirstSucceededRemoteData,
  getFirstSucceededRemoteDataPayload,
  getRemoteDataPayload,
} from '../../../core/shared/operators';
import { AlertType } from '../../../shared/alert/alert-type';
import { ConfirmationModalComponent } from '../../../shared/confirmation-modal/confirmation-modal.component';
import {
  hasValue,
  hasValueOperator,
  isNotEmpty,
} from '../../../shared/empty.util';
import { FormBuilderService } from '../../../shared/form/builder/form-builder.service';
import { NotificationsService } from '../../../shared/notifications/notifications.service';
import { followLink } from '../../../shared/utils/follow-link-config.model';
import { ValidateGroupExists } from './validators/group-exists.validator';
<<<<<<< HEAD
=======
import { DSONameService } from '../../../core/breadcrumbs/dso-name.service';
import { environment } from '../../../../environments/environment';
import { getGroupEditRoute, getGroupsRoute } from '../../access-control-routing-paths';
>>>>>>> 8ba14aa3

@Component({
  selector: 'ds-group-form',
  templateUrl: './group-form.component.html',
})
/**
 * A form used for creating and editing groups
 */
export class GroupFormComponent implements OnInit, OnDestroy {

  messagePrefix = 'admin.access-control.groups.form';

  /**
   * A unique id used for ds-form
   */
  formId = 'group-form';

  /**
   * Dynamic models for the inputs of form
   */
  groupName: DynamicInputModel;
  groupCommunity: DynamicInputModel;
  groupDescription: DynamicTextAreaModel;

  /**
   * A list of all dynamic input models
   */
  formModel: DynamicFormControlModel[];

  /**
   * Layout used for structuring the form inputs
   */
  formLayout: DynamicFormLayout = {
    groupName: {
      grid: {
        host: 'row',
      },
    },
    groupDescription: {
      grid: {
        host: 'row',
      },
    },
  };

  /**
   * A FormGroup that combines all inputs
   */
  formGroup: UntypedFormGroup;

  /**
   * An EventEmitter that's fired whenever the form is being submitted
   */
  @Output() submitForm: EventEmitter<any> = new EventEmitter();

  /**
   * An EventEmitter that's fired whenever the form is cancelled
   */
  @Output() cancelForm: EventEmitter<any> = new EventEmitter();

  /**
   * List of subscriptions
   */
  subs: Subscription[] = [];

  /**
   * Group currently being edited
   */
  groupBeingEdited: Group;

  /**
   * Observable whether or not the logged in user is allowed to delete the Group & doesn't have a linked object (community / collection linked to workspace group
   */
  canEdit$: Observable<boolean>;

  /**
   * The AlertType enumeration
   * @type {AlertType}
   */
  public AlertTypeEnum = AlertType;

  /**
   * Subscription to email field value change
   */
  groupNameValueChangeSubscribe: Subscription;


  constructor(
    public groupDataService: GroupDataService,
    private ePersonDataService: EPersonDataService,
    private dSpaceObjectDataService: DSpaceObjectDataService,
    private formBuilderService: FormBuilderService,
    private translateService: TranslateService,
    private notificationsService: NotificationsService,
    private route: ActivatedRoute,
    protected router: Router,
    private authorizationService: AuthorizationDataService,
    private modalService: NgbModal,
    public requestService: RequestService,
    protected changeDetectorRef: ChangeDetectorRef,
    public dsoNameService: DSONameService,
  ) {
  }

  ngOnInit() {
    this.initialisePage();
  }

  initialisePage() {
    this.subs.push(this.route.params.subscribe((params) => {
      if (params.groupId !== 'newGroup') {
        this.setActiveGroup(params.groupId);
      }
    }));
    this.canEdit$ = this.groupDataService.getActiveGroup().pipe(
      hasValueOperator(),
      switchMap((group: Group) => {
        return observableCombineLatest([
          this.authorizationService.isAuthorized(FeatureID.CanDelete, isNotEmpty(group) ? group.self : undefined),
          this.hasLinkedDSO(group),
<<<<<<< HEAD
          (isAuthorized: ObservedValueOf<Observable<boolean>>, hasLinkedDSO: ObservedValueOf<Observable<boolean>>) => {
            return isAuthorized && !hasLinkedDSO;
          });
=======
        ]).pipe(
          map(([isAuthorized, hasLinkedDSO]: [boolean, boolean]) => isAuthorized && !hasLinkedDSO),
        );
>>>>>>> 8ba14aa3
      }),
    );
    observableCombineLatest([
      this.translateService.get(`${this.messagePrefix}.groupName`),
      this.translateService.get(`${this.messagePrefix}.groupCommunity`),
<<<<<<< HEAD
      this.translateService.get(`${this.messagePrefix}.groupDescription`),
    ).subscribe(([groupName, groupCommunity, groupDescription]) => {
=======
      this.translateService.get(`${this.messagePrefix}.groupDescription`)
    ]).subscribe(([groupName, groupCommunity, groupDescription]) => {
>>>>>>> 8ba14aa3
      this.groupName = new DynamicInputModel({
        id: 'groupName',
        label: groupName,
        name: 'groupName',
        validators: {
          required: null,
        },
        required: true,
      });
      this.groupCommunity = new DynamicInputModel({
        id: 'groupCommunity',
        label: groupCommunity,
        name: 'groupCommunity',
        required: false,
        readOnly: true,
      });
      this.groupDescription = new DynamicTextAreaModel({
        id: 'groupDescription',
        label: groupDescription,
        name: 'groupDescription',
        required: false,
        spellCheck: environment.form.spellCheck,
      });
      this.formModel = [
        this.groupName,
        this.groupDescription,
      ];
      this.formGroup = this.formBuilderService.createFormGroup(this.formModel);

      if (this.formGroup.controls.groupName) {
        this.formGroup.controls.groupName.setAsyncValidators(ValidateGroupExists.createValidator(this.groupDataService));
        this.groupNameValueChangeSubscribe = this.groupName.valueChanges.pipe(debounceTime(300)).subscribe(() => {
          this.changeDetectorRef.detectChanges();
        });
      }

      this.subs.push(
        observableCombineLatest([
          this.groupDataService.getActiveGroup(),
          this.canEdit$,
          this.groupDataService.getActiveGroup()
<<<<<<< HEAD
            .pipe(filter((activeGroup) => hasValue(activeGroup)),switchMap((activeGroup) => this.getLinkedDSO(activeGroup).pipe(getFirstSucceededRemoteDataPayload()))),
        ).subscribe(([activeGroup, canEdit, linkedObject]) => {
=======
            .pipe(filter((activeGroup) => hasValue(activeGroup)),switchMap((activeGroup) => this.getLinkedDSO(activeGroup).pipe(getFirstSucceededRemoteDataPayload())))
        ]).subscribe(([activeGroup, canEdit, linkedObject]) => {
>>>>>>> 8ba14aa3

          if (activeGroup != null) {

            // Disable group name exists validator
            this.formGroup.controls.groupName.clearAsyncValidators();

            this.groupBeingEdited = activeGroup;

            if (linkedObject?.name) {
              if (!this.formGroup.controls.groupCommunity) {
                this.formBuilderService.insertFormGroupControl(1, this.formGroup, this.formModel, this.groupCommunity);
                this.formGroup.patchValue({
                  groupName: activeGroup.name,
                  groupCommunity: linkedObject?.name ?? '',
                  groupDescription: activeGroup.firstMetadataValue('dc.description'),
                });
              }
            } else {
              this.formModel = [
                this.groupName,
                this.groupDescription,
              ];
              this.formGroup.patchValue({
                groupName: activeGroup.name,
                groupDescription: activeGroup.firstMetadataValue('dc.description'),
              });
            }
            setTimeout(() => {
              if (!canEdit || activeGroup.permanent) {
                this.formGroup.disable();
              }
            }, 200);
          }
        }),
      );
    });
  }

  /**
   * Stop editing the currently selected group
   */
  onCancel() {
    this.groupDataService.cancelEditGroup();
    this.cancelForm.emit();
    void this.router.navigate([getGroupsRoute()]);
  }

  /**
   * Submit the form
   * When the eperson has an id attached -> Edit the eperson
   * When the eperson has no id attached -> Create new eperson
   * Emit the updated/created eperson using the EventEmitter submitForm
   */
  onSubmit() {
    this.groupDataService.getActiveGroup().pipe(take(1)).subscribe(
      (group: Group) => {
        const values = {
          name: this.groupName.value,
          metadata: {
            'dc.description': [
              {
                value: this.groupDescription.value,
              },
            ],
          },
        };
        if (group === null) {
          this.createNewGroup(values);
        } else {
          this.editGroup(group);
        }
      },
    );
  }

  /**
   * Creates new Group based on given values from form
   * @param values
   */
  createNewGroup(values) {
    const groupToCreate = Object.assign(new Group(), values);
    this.groupDataService.create(groupToCreate).pipe(
      getFirstCompletedRemoteData(),
    ).subscribe((rd: RemoteData<Group>) => {
      if (rd.hasSucceeded) {
        this.notificationsService.success(this.translateService.get(this.messagePrefix + '.notification.created.success', { name: groupToCreate.name }));
        this.submitForm.emit(groupToCreate);
        if (isNotEmpty(rd.payload)) {
          const groupSelfLink = rd.payload._links.self.href;
          this.setActiveGroupWithLink(groupSelfLink);
          this.groupDataService.clearGroupsRequests();
          void this.router.navigateByUrl(getGroupEditRoute(rd.payload.uuid));
        }
      } else {
        this.notificationsService.error(this.translateService.get(this.messagePrefix + '.notification.created.failure', { name: groupToCreate.name }));
        this.showNotificationIfNameInUse(groupToCreate, 'created');
        this.cancelForm.emit();
      }
    });
  }

  /**
   * Checks for the given group if there is already a group in the system with that group name and shows error if that
   * is the case
   * @param group                 group to check
   * @param notificationSection   whether in create or edit
   */
  private showNotificationIfNameInUse(group: Group, notificationSection: string) {
    // Relevant message for group name in use
    this.subs.push(this.groupDataService.searchGroups(group.name, {
      currentPage: 1,
      elementsPerPage: 0,
    }).pipe(getFirstSucceededRemoteData(), getRemoteDataPayload())
      .subscribe((list: PaginatedList<Group>) => {
        if (list.totalElements > 0) {
          this.notificationsService.error(this.translateService.get(this.messagePrefix + '.notification.' + notificationSection + '.failure.groupNameInUse', {
            name: this.dsoNameService.getName(group),
          }));
        }
      }));
  }

  /**
   * Edit existing Group based on given values from form and old Group
   * @param group   Group to edit and old values contained within
   */
  editGroup(group: Group) {
    let operations: Operation[] = [];

    if (hasValue(this.groupDescription.value)) {
      operations = [...operations, {
        op: 'add',
        path: '/metadata/dc.description',
        value: this.groupDescription.value,
      }];
    }

    if (hasValue(this.groupName.value)) {
      operations = [...operations, {
        op: 'replace',
        path: '/name',
        value: this.groupName.value,
      }];
    }

    this.groupDataService.patch(group, operations).pipe(
      getFirstCompletedRemoteData(),
    ).subscribe((rd: RemoteData<Group>) => {
      if (rd.hasSucceeded) {
        this.notificationsService.success(this.translateService.get(this.messagePrefix + '.notification.edited.success', { name: this.dsoNameService.getName(rd.payload) }));
        this.submitForm.emit(rd.payload);
      } else {
        this.notificationsService.error(this.translateService.get(this.messagePrefix + '.notification.edited.failure', { name: this.dsoNameService.getName(group) }));
        this.cancelForm.emit();
      }
    });
  }

  /**
   * Start editing the selected group
   * @param groupId   ID of group to set as active
   */
  setActiveGroup(groupId: string) {
    this.groupDataService.cancelEditGroup();
    this.groupDataService.findById(groupId)
      .pipe(
        getFirstSucceededRemoteData(),
        getRemoteDataPayload())
      .subscribe((group: Group) => {
        this.groupDataService.editGroup(group);
      });
  }

  /**
   * Start editing the selected group
   * @param groupSelfLink   SelfLink of group to set as active
   */
  setActiveGroupWithLink(groupSelfLink: string) {
    this.groupDataService.getActiveGroup().pipe(take(1)).subscribe((activeGroup: Group) => {
      if (activeGroup === null) {
        this.groupDataService.cancelEditGroup();
        this.groupDataService.findByHref(groupSelfLink, false, false, followLink('subgroups'), followLink('epersons'), followLink('object'))
          .pipe(
            getFirstSucceededRemoteData(),
            getRemoteDataPayload())
          .subscribe((group: Group) => {
            this.groupDataService.editGroup(group);
          });
      }
    });
  }

  /**
   * Deletes the Group from the Repository. The Group will be the only that this form is showing.
   * It'll either show a success or error message depending on whether the delete was successful or not.
   */
  delete() {
    this.groupDataService.getActiveGroup().pipe(take(1)).subscribe((group: Group) => {
      const modalRef = this.modalService.open(ConfirmationModalComponent);
      modalRef.componentInstance.dso = group;
      modalRef.componentInstance.headerLabel = this.messagePrefix + '.delete-group.modal.header';
      modalRef.componentInstance.infoLabel = this.messagePrefix + '.delete-group.modal.info';
      modalRef.componentInstance.cancelLabel = this.messagePrefix + '.delete-group.modal.cancel';
      modalRef.componentInstance.confirmLabel = this.messagePrefix + '.delete-group.modal.confirm';
      modalRef.componentInstance.brandColor = 'danger';
      modalRef.componentInstance.confirmIcon = 'fas fa-trash';
      modalRef.componentInstance.response.pipe(take(1)).subscribe((confirm: boolean) => {
        if (confirm) {
          if (hasValue(group.id)) {
            this.groupDataService.delete(group.id).pipe(getFirstCompletedRemoteData())
              .subscribe((rd: RemoteData<NoContent>) => {
                if (rd.hasSucceeded) {
                  this.notificationsService.success(this.translateService.get(this.messagePrefix + '.notification.deleted.success', { name: this.dsoNameService.getName(group) }));
                  this.onCancel();
                } else {
                  this.notificationsService.error(
                    this.translateService.get(this.messagePrefix + '.notification.deleted.failure.title', { name: this.dsoNameService.getName(group) }),
                    this.translateService.get(this.messagePrefix + '.notification.deleted.failure.content', { cause: rd.errorMessage }));
                }
              });
          }
        }
      });
    });
  }

  /**
   * Cancel the current edit when component is destroyed & unsub all subscriptions
   */
  @HostListener('window:beforeunload')
  ngOnDestroy(): void {
    this.groupDataService.cancelEditGroup();
    this.subs.filter((sub) => hasValue(sub)).forEach((sub) => sub.unsubscribe());

    if ( hasValue(this.groupNameValueChangeSubscribe) ) {
      this.groupNameValueChangeSubscribe.unsubscribe();
    }

  }

  /**
   * Check if group has a linked object (community or collection linked to a workflow group)
   * @param group
   */
  hasLinkedDSO(group: Group): Observable<boolean> {
    if (hasValue(group) && hasValue(group._links.object.href)) {
      return this.getLinkedDSO(group).pipe(
        map((rd: RemoteData<DSpaceObject>) => {
          return hasValue(rd) && hasValue(rd.payload);
        }),
        catchError(() => observableOf(false)),
      );
    }
  }

  /**
   * Get group's linked object if it has one (community or collection linked to a workflow group)
   * @param group
   */
  getLinkedDSO(group: Group): Observable<RemoteData<DSpaceObject>> {
    if (hasValue(group) && hasValue(group._links.object.href)) {
      if (group.object === undefined) {
        return this.dSpaceObjectDataService.findByHref(group._links.object.href);
      }
      return group.object;
    }
  }

  /**
   * Get the route to the edit roles tab of the group's linked object (community or collection linked to a workflow group) if it has one
   * @param group
   */
  getLinkedEditRolesRoute(group: Group): Observable<string> {
    if (hasValue(group) && hasValue(group._links.object.href)) {
      return this.getLinkedDSO(group).pipe(
        map((rd: RemoteData<DSpaceObject>) => {
          if (hasValue(rd) && hasValue(rd.payload)) {
            const dso = rd.payload;
            switch ((dso as any).type) {
              case Community.type.value:
                return getCommunityEditRolesRoute(rd.payload.id);
              case Collection.type.value:
                return getCollectionEditRolesRoute(rd.payload.id);
            }
          }
        }),
      );
    }
  }
}<|MERGE_RESOLUTION|>--- conflicted
+++ resolved
@@ -24,7 +24,6 @@
 import {
   combineLatest as observableCombineLatest,
   Observable,
-  ObservedValueOf,
   of as observableOf,
   Subscription,
 } from 'rxjs';
@@ -70,13 +69,11 @@
 import { FormBuilderService } from '../../../shared/form/builder/form-builder.service';
 import { NotificationsService } from '../../../shared/notifications/notifications.service';
 import { followLink } from '../../../shared/utils/follow-link-config.model';
+import {
+  getGroupEditRoute,
+  getGroupsRoute,
+} from '../../access-control-routing-paths';
 import { ValidateGroupExists } from './validators/group-exists.validator';
-<<<<<<< HEAD
-=======
-import { DSONameService } from '../../../core/breadcrumbs/dso-name.service';
-import { environment } from '../../../../environments/environment';
-import { getGroupEditRoute, getGroupsRoute } from '../../access-control-routing-paths';
->>>>>>> 8ba14aa3
 
 @Component({
   selector: 'ds-group-form',
@@ -197,27 +194,16 @@
         return observableCombineLatest([
           this.authorizationService.isAuthorized(FeatureID.CanDelete, isNotEmpty(group) ? group.self : undefined),
           this.hasLinkedDSO(group),
-<<<<<<< HEAD
-          (isAuthorized: ObservedValueOf<Observable<boolean>>, hasLinkedDSO: ObservedValueOf<Observable<boolean>>) => {
-            return isAuthorized && !hasLinkedDSO;
-          });
-=======
         ]).pipe(
           map(([isAuthorized, hasLinkedDSO]: [boolean, boolean]) => isAuthorized && !hasLinkedDSO),
         );
->>>>>>> 8ba14aa3
       }),
     );
     observableCombineLatest([
       this.translateService.get(`${this.messagePrefix}.groupName`),
       this.translateService.get(`${this.messagePrefix}.groupCommunity`),
-<<<<<<< HEAD
       this.translateService.get(`${this.messagePrefix}.groupDescription`),
-    ).subscribe(([groupName, groupCommunity, groupDescription]) => {
-=======
-      this.translateService.get(`${this.messagePrefix}.groupDescription`)
     ]).subscribe(([groupName, groupCommunity, groupDescription]) => {
->>>>>>> 8ba14aa3
       this.groupName = new DynamicInputModel({
         id: 'groupName',
         label: groupName,
@@ -259,13 +245,8 @@
           this.groupDataService.getActiveGroup(),
           this.canEdit$,
           this.groupDataService.getActiveGroup()
-<<<<<<< HEAD
             .pipe(filter((activeGroup) => hasValue(activeGroup)),switchMap((activeGroup) => this.getLinkedDSO(activeGroup).pipe(getFirstSucceededRemoteDataPayload()))),
-        ).subscribe(([activeGroup, canEdit, linkedObject]) => {
-=======
-            .pipe(filter((activeGroup) => hasValue(activeGroup)),switchMap((activeGroup) => this.getLinkedDSO(activeGroup).pipe(getFirstSucceededRemoteDataPayload())))
         ]).subscribe(([activeGroup, canEdit, linkedObject]) => {
->>>>>>> 8ba14aa3
 
           if (activeGroup != null) {
 
