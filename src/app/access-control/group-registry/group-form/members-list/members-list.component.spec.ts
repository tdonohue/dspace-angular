--- conflicted
+++ resolved
@@ -62,6 +62,8 @@
 import { TranslateLoaderMock } from '../../../../shared/testing/translate-loader.mock';
 import { MembersListComponent } from './members-list.component';
 
+// todo: optimize imports
+
 describe('MembersListComponent', () => {
   let component: MembersListComponent;
   let fixture: ComponentFixture<MembersListComponent>;
@@ -99,12 +101,6 @@
       clearLinkRequests() {
         // empty
       },
-<<<<<<< HEAD
-      getEPeoplePageRouterLink(): string {
-        return '/access-control/epeople';
-      },
-=======
->>>>>>> c55d518d
     };
     groupsDataServiceStub = {
       activeGroup: activeGroup,
