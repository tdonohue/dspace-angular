<ng-container>
  <h2 class="border-bottom pb-2">{{messagePrefix + '.head' | translate}}</h2>

  <h3>{{messagePrefix + '.headMembers' | translate}}</h3>

<<<<<<< HEAD
  <ds-pagination *ngIf="(ePeopleMembersOfGroup | async)?.totalElements > 0"
                 [paginationOptions]="config"
                 [pageInfoState]="(ePeopleMembersOfGroup | async)"
                 [collectionSize]="(ePeopleMembersOfGroup | async)?.totalElements"
=======
  <ds-pagination *ngIf="(ePeopleSearchDtos | async)?.totalElements > 0"
                 [paginationOptions]="configSearch"
                 [collectionSize]="(ePeopleSearchDtos | async)?.totalElements"
>>>>>>> 268d2e54
                 [hideGear]="true"
                 [hidePagerWhenSinglePage]="true">

    <div class="table-responsive">
      <table id="ePeopleMembersOfGroup" class="table table-striped table-hover table-bordered">
        <thead>
        <tr>
          <th scope="col" class="align-middle">{{messagePrefix + '.table.id' | translate}}</th>
          <th scope="col" class="align-middle">{{messagePrefix + '.table.name' | translate}}</th>
          <th scope="col" class="align-middle">{{messagePrefix + '.table.identity' | translate}}</th>
          <th class="align-middle">{{messagePrefix + '.table.edit' | translate}}</th>
        </tr>
        </thead>
        <tbody>
        <tr *ngFor="let eperson of (ePeopleMembersOfGroup | async)?.page">
          <td class="align-middle">{{eperson.id}}</td>
          <td class="align-middle">
            <a [routerLink]="getEPersonEditRoute(eperson.id)">
              {{ dsoNameService.getName(eperson) }}
            </a>
          </td>
          <td class="align-middle">
            {{messagePrefix + '.table.email' | translate}}: {{ eperson.email ? eperson.email : '-' }}<br/>
            {{messagePrefix + '.table.netid' | translate}}: {{ eperson.netid ? eperson.netid : '-' }}
          </td>
          <td class="align-middle">
            <div class="btn-group edit-field">
              <button (click)="deleteMemberFromGroup(eperson)"
                      [disabled]="actionConfig.remove.disabled"
                      [ngClass]="['btn btn-sm', actionConfig.remove.css]"
                      title="{{messagePrefix + '.table.edit.buttons.remove' | translate: { name: dsoNameService.getName(eperson) } }}">
                <i [ngClass]="actionConfig.remove.icon"></i>
              </button>
            </div>
          </td>
        </tr>
        </tbody>
      </table>
    </div>

  </ds-pagination>

  <div *ngIf="(ePeopleMembersOfGroup | async) == undefined || (ePeopleMembersOfGroup | async)?.totalElements == 0" class="alert alert-info w-100 mb-2"
       role="alert">
    {{messagePrefix + '.no-members-yet' | translate}}
  </div>

  <h3 id="search" class="border-bottom pb-2">
    <span
      *dsContextHelp="{
        content: 'admin.access-control.groups.form.tooltip.editGroup.addEpeople',
        id: 'edit-group-add-epeople',
        iconPlacement: 'right',
        tooltipPlacement: ['top', 'right', 'bottom']
      }"
    >
      {{messagePrefix + '.search.head' | translate}}
    </span>
  </h3>

<<<<<<< HEAD
  <form [formGroup]="searchForm" (ngSubmit)="search(searchForm.value)" class="d-flex justify-content-between">
    <div class="flex-grow-1 mr-3">
      <div class="form-group input-group mr-3">
        <input type="text" name="query" id="query" formControlName="query"
               class="form-control" aria-label="Search input">
        <span class="input-group-append">
            <button type="submit" class="search-button btn btn-primary">
              <i class="fas fa-search"></i> {{ messagePrefix + '.search.button' | translate }}</button>
        </span>
      </div>
    </div>
    <div>
      <button (click)="clearFormAndResetResult();"
              class="btn btn-secondary">{{messagePrefix + '.button.see-all' | translate}}</button>
    </div>
  </form>

  <ds-pagination *ngIf="(ePeopleSearch | async)?.totalElements > 0"
                 [paginationOptions]="configSearch"
                 [pageInfoState]="(ePeopleSearch | async)"
                 [collectionSize]="(ePeopleSearch | async)?.totalElements"
=======
  <ds-pagination *ngIf="(ePeopleMembersOfGroupDtos | async)?.totalElements > 0"
                 [paginationOptions]="config"
                 [collectionSize]="(ePeopleMembersOfGroupDtos | async)?.totalElements"
>>>>>>> 268d2e54
                 [hideGear]="true"
                 [hidePagerWhenSinglePage]="true">

    <div class="table-responsive">
      <table id="epersonsSearch" class="table table-striped table-hover table-bordered">
        <thead>
        <tr>
          <th scope="col" class="align-middle">{{messagePrefix + '.table.id' | translate}}</th>
          <th scope="col" class="align-middle">{{messagePrefix + '.table.name' | translate}}</th>
          <th scope="col" class="align-middle">{{messagePrefix + '.table.identity' | translate}}</th>
          <th class="align-middle">{{messagePrefix + '.table.edit' | translate}}</th>
        </tr>
        </thead>
        <tbody>
        <tr *ngFor="let eperson of (ePeopleSearch | async)?.page">
          <td class="align-middle">{{eperson.id}}</td>
          <td class="align-middle">
            <a [routerLink]="getEPersonEditRoute(eperson.id)">
              {{ dsoNameService.getName(eperson) }}
            </a>
          </td>
          <td class="align-middle">
            {{messagePrefix + '.table.email' | translate}}: {{ eperson.email ? eperson.email : '-' }}<br/>
            {{messagePrefix + '.table.netid' | translate}}: {{ eperson.netid ? eperson.netid : '-' }}
          </td>
          <td class="align-middle">
            <div class="btn-group edit-field">
              <button (click)="addMemberToGroup(eperson)"
                      [disabled]="actionConfig.add.disabled"
                      [ngClass]="['btn btn-sm', actionConfig.add.css]"
                      title="{{messagePrefix + '.table.edit.buttons.add' | translate: { name: dsoNameService.getName(eperson) } }}">
                <i [ngClass]="actionConfig.add.icon"></i>
              </button>
            </div>
          </td>
        </tr>
        </tbody>
      </table>
    </div>

  </ds-pagination>

  <div *ngIf="(ePeopleSearch | async)?.totalElements == 0 && searchDone"
       class="alert alert-info w-100 mb-2"
       role="alert">
    {{messagePrefix + '.no-items' | translate}}
  </div>

</ng-container><|MERGE_RESOLUTION|>--- conflicted
+++ resolved
@@ -3,16 +3,9 @@
 
   <h3>{{messagePrefix + '.headMembers' | translate}}</h3>
 
-<<<<<<< HEAD
   <ds-pagination *ngIf="(ePeopleMembersOfGroup | async)?.totalElements > 0"
                  [paginationOptions]="config"
-                 [pageInfoState]="(ePeopleMembersOfGroup | async)"
                  [collectionSize]="(ePeopleMembersOfGroup | async)?.totalElements"
-=======
-  <ds-pagination *ngIf="(ePeopleSearchDtos | async)?.totalElements > 0"
-                 [paginationOptions]="configSearch"
-                 [collectionSize]="(ePeopleSearchDtos | async)?.totalElements"
->>>>>>> 268d2e54
                  [hideGear]="true"
                  [hidePagerWhenSinglePage]="true">
 
@@ -73,7 +66,6 @@
     </span>
   </h3>
 
-<<<<<<< HEAD
   <form [formGroup]="searchForm" (ngSubmit)="search(searchForm.value)" class="d-flex justify-content-between">
     <div class="flex-grow-1 mr-3">
       <div class="form-group input-group mr-3">
@@ -93,13 +85,7 @@
 
   <ds-pagination *ngIf="(ePeopleSearch | async)?.totalElements > 0"
                  [paginationOptions]="configSearch"
-                 [pageInfoState]="(ePeopleSearch | async)"
                  [collectionSize]="(ePeopleSearch | async)?.totalElements"
-=======
-  <ds-pagination *ngIf="(ePeopleMembersOfGroupDtos | async)?.totalElements > 0"
-                 [paginationOptions]="config"
-                 [collectionSize]="(ePeopleMembersOfGroupDtos | async)?.totalElements"
->>>>>>> 268d2e54
                  [hideGear]="true"
                  [hidePagerWhenSinglePage]="true">
 
