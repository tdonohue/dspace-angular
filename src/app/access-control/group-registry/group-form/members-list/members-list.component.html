--- conflicted
+++ resolved
@@ -71,30 +71,18 @@
             <div class="btn-group edit-field">
               <button *ngIf="ePerson.memberOfGroup"
                       (click)="deleteMemberFromGroup(ePerson)"
-<<<<<<< HEAD
-                      class="btn btn-outline-danger btn-sm"
-                      title="{{messagePrefix + '.table.edit.buttons.remove' | translate: { name: dsoNameService.getName(ePerson.eperson) } }}">
-                <i class="fas fa-trash-alt fa-fw"></i>
-=======
                       [disabled]="actionConfig.remove.disabled"
                       [ngClass]="['btn btn-sm', actionConfig.remove.css]"
-                      title="{{messagePrefix + '.table.edit.buttons.remove' | translate: {name: ePerson.eperson.name} }}">
+                      title="{{messagePrefix + '.table.edit.buttons.remove' | translate: { name: dsoNameService.getName(ePerson.eperson) } }}">
                 <i [ngClass]="actionConfig.remove.icon"></i>
->>>>>>> 1d58910d
               </button>
 
               <button *ngIf="!ePerson.memberOfGroup"
                       (click)="addMemberToGroup(ePerson)"
-<<<<<<< HEAD
-                      class="btn btn-outline-primary btn-sm"
-                      title="{{messagePrefix + '.table.edit.buttons.add' | translate: { name: dsoNameService.getName(ePerson.eperson) } }}">
-                <i class="fas fa-plus fa-fw"></i>
-=======
                       [disabled]="actionConfig.add.disabled"
                       [ngClass]="['btn btn-sm', actionConfig.add.css]"
-                      title="{{messagePrefix + '.table.edit.buttons.add' | translate: {name: ePerson.eperson.name} }}">
+                      title="{{messagePrefix + '.table.edit.buttons.add' | translate: { name: dsoNameService.getName(ePerson.eperson) } }}">
                 <i [ngClass]="actionConfig.add.icon"></i>
->>>>>>> 1d58910d
               </button>
             </div>
           </td>
@@ -145,26 +133,19 @@
           </td>
           <td class="align-middle">
             <div class="btn-group edit-field">
-<<<<<<< HEAD
-              <button (click)="deleteMemberFromGroup(ePerson)"
-                      class="btn btn-outline-danger btn-sm"
-                      title="{{messagePrefix + '.table.edit.buttons.remove' | translate: { name: dsoNameService.getName(ePerson.eperson) } }}">
-                <i class="fas fa-trash-alt fa-fw"></i>
-=======
               <button *ngIf="ePerson.memberOfGroup"
                       (click)="deleteMemberFromGroup(ePerson)"
                       [disabled]="actionConfig.remove.disabled"
                       [ngClass]="['btn btn-sm', actionConfig.remove.css]"
-                      title="{{messagePrefix + '.table.edit.buttons.remove' | translate: {name: ePerson.eperson.name} }}">
+                      title="{{messagePrefix + '.table.edit.buttons.remove' | translate: { name: dsoNameService.getName(ePerson.eperson) } }}">
                 <i [ngClass]="actionConfig.remove.icon"></i>
               </button>
               <button *ngIf="!ePerson.memberOfGroup"
                       (click)="addMemberToGroup(ePerson)"
                       [disabled]="actionConfig.add.disabled"
                       [ngClass]="['btn btn-sm', actionConfig.add.css]"
-                      title="{{messagePrefix + '.table.edit.buttons.add' | translate: {name: ePerson.eperson.name} }}">
+                      title="{{messagePrefix + '.table.edit.buttons.add' | translate: { name: dsoNameService.getName(ePerson.eperson) } }}">
                 <i [ngClass]="actionConfig.add.icon"></i>
->>>>>>> 1d58910d
               </button>
             </div>
           </td>
