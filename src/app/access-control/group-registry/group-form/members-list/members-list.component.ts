--- conflicted
+++ resolved
@@ -1,33 +1,11 @@
-<<<<<<< HEAD
 import { Component, Input, OnDestroy, OnInit } from '@angular/core';
 import { ReactiveFormsModule, UntypedFormBuilder } from '@angular/forms';
 import { Router, RouterLink } from '@angular/router';
 import { TranslateModule, TranslateService } from '@ngx-translate/core';
 import { BehaviorSubject, Observable, Subscription } from 'rxjs';
 import { map, switchMap, take } from 'rxjs/operators';
-=======
-import {
-  Component,
-  Input,
-  OnDestroy,
-  OnInit,
-} from '@angular/core';
-import { UntypedFormBuilder } from '@angular/forms';
-import { Router } from '@angular/router';
-import { TranslateService } from '@ngx-translate/core';
-import {
-  BehaviorSubject,
-  Observable,
-  Subscription,
-} from 'rxjs';
-import {
-  map,
-  switchMap,
-  take,
-} from 'rxjs/operators';
 
 import { DSONameService } from '../../../../core/breadcrumbs/dso-name.service';
->>>>>>> a8f31948
 import { PaginatedList } from '../../../../core/data/paginated-list.model';
 import { RemoteData } from '../../../../core/data/remote-data';
 import { EPersonDataService } from '../../../../core/eperson/eperson-data.service';
@@ -38,22 +16,13 @@
 import {
   getAllCompletedRemoteData,
   getFirstCompletedRemoteData,
-<<<<<<< HEAD
-  getRemoteDataPayload
-} from '../../../../core/shared/operators';
-import { NotificationsService } from '../../../../shared/notifications/notifications.service';
-import { PaginationComponentOptions } from '../../../../shared/pagination/pagination-component-options.model';
-import { PaginationService } from '../../../../core/pagination/pagination.service';
-import { DSONameService } from '../../../../core/breadcrumbs/dso-name.service';
-import { ContextHelpDirective } from '../../../../shared/context-help.directive';
-import { PaginationComponent } from '../../../../shared/pagination/pagination.component';
-import { AsyncPipe, NgClass, NgForOf, NgIf } from '@angular/common';
-=======
   getRemoteDataPayload,
 } from '../../../../core/shared/operators';
 import { NotificationsService } from '../../../../shared/notifications/notifications.service';
 import { PaginationComponentOptions } from '../../../../shared/pagination/pagination-component-options.model';
->>>>>>> a8f31948
+import { ContextHelpDirective } from '../../../../shared/context-help.directive';
+import { PaginationComponent } from '../../../../shared/pagination/pagination.component';
+import { AsyncPipe, NgClass, NgForOf, NgIf } from '@angular/common';
 import { getEPersonEditRoute } from '../../../access-control-routing-paths';
 
 // todo: optimize imports
@@ -99,7 +68,6 @@
 @Component({
   selector: 'ds-members-list',
   templateUrl: './members-list.component.html',
-<<<<<<< HEAD
   imports: [
     TranslateModule,
     ContextHelpDirective,
@@ -112,8 +80,6 @@
     NgForOf
   ],
   standalone: true
-=======
->>>>>>> a8f31948
 })
 /**
  * The list of members in the edit group page
