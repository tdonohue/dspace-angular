--- conflicted
+++ resolved
@@ -8,59 +8,31 @@
 import { Router } from '@angular/router';
 import { TranslateService } from '@ngx-translate/core';
 import {
-<<<<<<< HEAD
   BehaviorSubject,
-  combineLatest as observableCombineLatest,
   Observable,
-  ObservedValueOf,
-  of as observableOf,
   Subscription,
 } from 'rxjs';
 import {
-  defaultIfEmpty,
   map,
-  mergeMap,
   switchMap,
   take,
 } from 'rxjs/operators';
 
 import { DSONameService } from '../../../../core/breadcrumbs/dso-name.service';
-import {
-  buildPaginatedList,
-  PaginatedList,
-} from '../../../../core/data/paginated-list.model';
-=======
-  Observable,
-  Subscription,
-  BehaviorSubject
-} from 'rxjs';
-import { map, switchMap, take } from 'rxjs/operators';
 import { PaginatedList } from '../../../../core/data/paginated-list.model';
->>>>>>> 8ba14aa3
 import { RemoteData } from '../../../../core/data/remote-data';
 import { EPersonDataService } from '../../../../core/eperson/eperson-data.service';
 import { GroupDataService } from '../../../../core/eperson/group-data.service';
 import { EPerson } from '../../../../core/eperson/models/eperson.model';
-import { EpersonDtoModel } from '../../../../core/eperson/models/eperson-dto.model';
 import { Group } from '../../../../core/eperson/models/group.model';
 import { PaginationService } from '../../../../core/pagination/pagination.service';
 import {
-<<<<<<< HEAD
-=======
-  getFirstCompletedRemoteData,
->>>>>>> 8ba14aa3
   getAllCompletedRemoteData,
   getFirstCompletedRemoteData,
-  getFirstSucceededRemoteData,
   getRemoteDataPayload,
 } from '../../../../core/shared/operators';
 import { NotificationsService } from '../../../../shared/notifications/notifications.service';
 import { PaginationComponentOptions } from '../../../../shared/pagination/pagination-component-options.model';
-<<<<<<< HEAD
-=======
-import { PaginationService } from '../../../../core/pagination/pagination.service';
-import { DSONameService } from '../../../../core/breadcrumbs/dso-name.service';
->>>>>>> 8ba14aa3
 
 /**
  * Keys to keep track of specific subscriptions
@@ -190,7 +162,7 @@
       if (activeGroup != null) {
         this.groupBeingEdited = activeGroup;
         this.retrieveMembers(this.config.currentPage);
-        this.search({query: ''});
+        this.search({ query: '' });
       }
     }));
   }
@@ -227,32 +199,6 @@
   }
 
   /**
-<<<<<<< HEAD
-   * Whether the given ePerson is a member of the group currently being edited
-   * @param possibleMember  EPerson that is a possible member (being tested) of the group currently being edited
-   */
-  isMemberOfGroup(possibleMember: EPerson): Observable<boolean> {
-    return this.groupDataService.getActiveGroup().pipe(take(1),
-      mergeMap((group: Group) => {
-        if (group != null) {
-          return this.ePersonDataService.findListByHref(group._links.epersons.href, {
-            currentPage: 1,
-            elementsPerPage: 9999,
-          })
-            .pipe(
-              getFirstSucceededRemoteData(),
-              getRemoteDataPayload(),
-              map((listEPeopleInGroup: PaginatedList<EPerson>) => listEPeopleInGroup.page.filter((ePersonInList: EPerson) => ePersonInList.id === possibleMember.id)),
-              map((epeople: EPerson[]) => epeople.length > 0));
-        } else {
-          return observableOf(false);
-        }
-      }));
-  }
-
-  /**
-=======
->>>>>>> 8ba14aa3
    * Unsubscribe from a subscription if it's still subscribed, and remove it from the map of
    * active subscriptions
    *
@@ -278,7 +224,7 @@
         // Reload search results (if there is an active query).
         // This will potentially add this deleted subgroup into the list of search results.
         if (this.currentSearchQuery != null) {
-          this.search({query: this.currentSearchQuery});
+          this.search({ query: this.currentSearchQuery });
         }
       } else {
         this.notificationsService.error(this.translateService.get(this.messagePrefix + '.notification.failure.noActiveGroup'));
@@ -298,7 +244,7 @@
         // Reload search results (if there is an active query).
         // This will potentially add this deleted subgroup into the list of search results.
         if (this.currentSearchQuery != null) {
-          this.search({query: this.currentSearchQuery});
+          this.search({ query: this.currentSearchQuery });
         }
       } else {
         this.notificationsService.error(this.translateService.get(this.messagePrefix + '.notification.failure.noActiveGroup'));
@@ -317,36 +263,15 @@
         switchMap((paginationOptions) => {
           const query: string = data.query;
           if (query != null && this.currentSearchQuery !== query && this.groupBeingEdited) {
-<<<<<<< HEAD
-            this.router.navigate([], {
-              queryParamsHandling: 'merge',
-            });
             this.currentSearchQuery = query;
             this.paginationService.resetPage(this.configSearch.id);
           }
-          if (scope != null && this.currentSearchScope !== scope && this.groupBeingEdited) {
-            this.router.navigate([], {
-              queryParamsHandling: 'merge',
-            });
-            this.currentSearchScope = scope;
-            this.paginationService.resetPage(this.configSearch.id);
-          }
-=======
-            this.currentSearchQuery = query;
-            this.paginationService.resetPage(this.configSearch.id);
-          }
->>>>>>> 8ba14aa3
           this.searchDone = true;
 
           return this.ePersonDataService.searchNonMembers(this.currentSearchQuery, this.groupBeingEdited.id, {
             currentPage: paginationOptions.currentPage,
-<<<<<<< HEAD
             elementsPerPage: paginationOptions.pageSize,
-          });
-=======
-            elementsPerPage: paginationOptions.pageSize
           }, false, true);
->>>>>>> 8ba14aa3
         }),
         getAllCompletedRemoteData(),
         map((rd: RemoteData<any>) => {
