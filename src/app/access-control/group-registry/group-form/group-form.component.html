--- conflicted
+++ resolved
@@ -39,14 +39,8 @@
           <button (click)="onCancel()" type="button"
                   class="btn btn-outline-secondary"><i class="fas fa-arrow-left"></i> {{messagePrefix + '.return' | translate}}</button>
         </div>
-<<<<<<< HEAD
-        <div after *ngIf="groupBeingEdited !== undefined" class="btn-group">
-          <button class="btn btn-danger delete-button" [disabled]="(canEdit$ | async) === false || groupBeingEdited?.permanent"
-                  (click)="delete()">
-=======
         <div after *ngIf="(canEdit$ | async) && !groupBeingEdited?.permanent" class="btn-group">
           <button (click)="delete()" class="btn btn-danger delete-button" type="button">
->>>>>>> 8ba14aa3
             <i class="fa fa-trash"></i> {{ messagePrefix + '.actions.delete' | translate}}
           </button>
         </div>
