--- conflicted
+++ resolved
@@ -9,11 +9,7 @@
       </ng-template>
 
       <ng-template #editHeader>
-<<<<<<< HEAD
-        <h2 class="border-bottom pb-2">
-=======
         <h1 class="border-bottom pb-2">
->>>>>>> 92a10ce9
           <span
             *dsContextHelp="{
               content: 'admin.access-control.groups.form.tooltip.editGroupPage',
@@ -43,14 +39,8 @@
           <button (click)="onCancel()" type="button"
                   class="btn btn-outline-secondary"><i class="fas fa-arrow-left"></i> {{messagePrefix + '.return' | translate}}</button>
         </div>
-<<<<<<< HEAD
-        <div after *ngIf="(canEdit$ | async) && !groupBeingEdited.permanent" class="btn-group">
-          <button class="btn btn-danger delete-button" [disabled]="!(canEdit$ | async) || groupBeingEdited.permanent"
-                  (click)="delete()" type="button">
-=======
         <div after *ngIf="(canEdit$ | async) && !groupBeingEdited?.permanent" class="btn-group">
           <button (click)="delete()" class="btn btn-danger delete-button" type="button">
->>>>>>> 92a10ce9
             <i class="fa fa-trash"></i> {{ messagePrefix + '.actions.delete' | translate}}
           </button>
         </div>
