<div class="container">
  <div class="group-form row">
    <div class="col-12">

<<<<<<< HEAD
      <div *ngIf="groupDataService.getActiveGroup() | async; then editHeader; else createHeader"></div>
=======
      <div *ngIf="activeGroup$ | async; then editheader; else createHeader"></div>
>>>>>>> 8849f140

      <ng-template #createHeader>
        <h1 class="border-bottom pb-2">{{messagePrefix + '.head.create' | translate}}</h1>
      </ng-template>

      <ng-template #editHeader>
        <h1 class="border-bottom pb-2">
          <span
            *dsContextHelp="{
              content: 'admin.access-control.groups.form.tooltip.editGroupPage',
              id: 'edit-group-page',
              iconPlacement: 'right',
              tooltipPlacement: ['right', 'bottom']
            }"
          >
            {{messagePrefix + '.head.edit' | translate}}
          </span>
        </h1>
      </ng-template>

      <ng-container *ngIf="(activeGroup$ | async) as groupBeingEdited">
        <ds-alert *ngIf="groupBeingEdited?.permanent" [type]="AlertType.Warning"
                  [content]="messagePrefix + '.alert.permanent'"></ds-alert>
        <ng-container *ngIf="(activeGroupLinkedDSO$ | async) as activeGroupLinkedDSO">
          <ds-alert *ngIf="!(canEdit$ | async)" [type]="AlertType.Warning"
                    [content]="(messagePrefix + '.alert.workflowGroup' | translate:{ name: dsoNameService.getName(activeGroupLinkedDSO), comcol: activeGroupLinkedDSO.type, comcolEditRolesRoute: (linkedEditRolesRoute$ | async) })">
          </ds-alert>
        </ng-container>
      </ng-container>

      <ds-form [formId]="formId"
               [formModel]="formModel"
               [formGroup]="formGroup"
               [formLayout]="formLayout"
               [displayCancel]="false"
               (submitForm)="onSubmit()">
        <div before class="btn-group">
          <button (click)="onCancel()" type="button"
                  class="btn btn-outline-secondary"><i class="fas fa-arrow-left"></i> {{messagePrefix + '.return' | translate}}</button>
        </div>
<<<<<<< HEAD
        <div after *ngIf="(canEdit$ | async) && !groupBeingEdited?.permanent" class="btn-group">
          <button (click)="delete()" class="btn btn-danger delete-button" type="button">
=======
        <div after *ngIf="(activeGroup$ | async) as groupBeingEdited" class="btn-group">
          <button class="btn btn-danger delete-button" [disabled]="!(canEdit$ | async) || groupBeingEdited.permanent"
                  (click)="delete()">
>>>>>>> 8849f140
            <i class="fa fa-trash"></i> {{ messagePrefix + '.actions.delete' | translate}}
          </button>
        </div>
      </ds-form>

      <ng-container *ngIf="(activeGroup$ | async) as groupBeingEdited">
        <div class="mb-5">
          <ds-members-list *ngIf="groupBeingEdited != null"
                           [messagePrefix]="messagePrefix + '.members-list'"></ds-members-list>
        </div>
        <ds-subgroups-list *ngIf="groupBeingEdited != null"
                           [messagePrefix]="messagePrefix + '.subgroups-list'"></ds-subgroups-list>
      </ng-container>
    </div>
  </div>
</div><|MERGE_RESOLUTION|>--- conflicted
+++ resolved
@@ -2,11 +2,7 @@
   <div class="group-form row">
     <div class="col-12">
 
-<<<<<<< HEAD
-      <div *ngIf="groupDataService.getActiveGroup() | async; then editHeader; else createHeader"></div>
-=======
-      <div *ngIf="activeGroup$ | async; then editheader; else createHeader"></div>
->>>>>>> 8849f140
+      <div *ngIf="activeGroup$ | async; then editHeader; else createHeader"></div>
 
       <ng-template #createHeader>
         <h1 class="border-bottom pb-2">{{messagePrefix + '.head.create' | translate}}</h1>
@@ -47,14 +43,8 @@
           <button (click)="onCancel()" type="button"
                   class="btn btn-outline-secondary"><i class="fas fa-arrow-left"></i> {{messagePrefix + '.return' | translate}}</button>
         </div>
-<<<<<<< HEAD
-        <div after *ngIf="(canEdit$ | async) && !groupBeingEdited?.permanent" class="btn-group">
+        <div after *ngIf="(canEdit$ | async) && !(activeGroup$ | async)?.permanent" class="btn-group">
           <button (click)="delete()" class="btn btn-danger delete-button" type="button">
-=======
-        <div after *ngIf="(activeGroup$ | async) as groupBeingEdited" class="btn-group">
-          <button class="btn btn-danger delete-button" [disabled]="!(canEdit$ | async) || groupBeingEdited.permanent"
-                  (click)="delete()">
->>>>>>> 8849f140
             <i class="fa fa-trash"></i> {{ messagePrefix + '.actions.delete' | translate}}
           </button>
         </div>
