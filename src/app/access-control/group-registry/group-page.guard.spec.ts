<<<<<<< HEAD
import {
  ActivatedRouteSnapshot,
  Router,
} from '@angular/router';
import { of as observableOf } from 'rxjs';

import { AuthService } from '../../core/auth/auth.service';
import { AuthorizationDataService } from '../../core/data/feature-authorization/authorization-data.service';
import { FeatureID } from '../../core/data/feature-authorization/feature-id';
import { HALEndpointService } from '../../core/shared/hal-endpoint.service';
import { GroupPageGuard } from './group-page.guard';
=======
import { HALEndpointService } from '../../core/shared/hal-endpoint.service';
import { AuthorizationDataService } from '../../core/data/feature-authorization/authorization-data.service';
import { ActivatedRouteSnapshot, Router, UrlTree } from '@angular/router';
import { of as observableOf, Observable } from 'rxjs';
import { AuthService } from '../../core/auth/auth.service';
import { TestBed, waitForAsync } from '@angular/core/testing';
import { groupPageGuard } from './group-page.guard';
import { FeatureID } from '../../core/data/feature-authorization/feature-id';
jasmine.DEFAULT_TIMEOUT_INTERVAL = 10000; // Increase timeout to 10 seconds
>>>>>>> 4658ac8a

describe('GroupPageGuard', () => {
  const groupsEndpointUrl = 'https://test.org/api/eperson/groups';
  const groupUuid = '0d6f89df-f95a-4829-943c-f21f434fb892';
  const groupEndpointUrl = `${groupsEndpointUrl}/${groupUuid}`;
  const routeSnapshotWithGroupId = {
    params: {
      groupId: groupUuid,
    },
  } as unknown as ActivatedRouteSnapshot;

  let halEndpointService: HALEndpointService;
  let authorizationService: AuthorizationDataService;
  let router: Router;
  let authService: AuthService;

  function init() {
    halEndpointService = jasmine.createSpyObj(['getEndpoint']);
    ( halEndpointService as any ).getEndpoint.and.returnValue(observableOf(groupsEndpointUrl));

    authorizationService = jasmine.createSpyObj(['isAuthorized']);
    // NOTE: value is set in beforeEach

    router = jasmine.createSpyObj(['parseUrl']);
    ( router as any ).parseUrl.and.returnValue = {};

    authService = jasmine.createSpyObj(['isAuthenticated']);
    ( authService as any ).isAuthenticated.and.returnValue(observableOf(true));

    TestBed.configureTestingModule({
      providers: [
        { provide: AuthorizationDataService, useValue: authorizationService },
        { provide: Router, useValue: router },
        { provide: AuthService, useValue: authService },
        { provide: HALEndpointService, useValue: halEndpointService },
      ]
    });
  }

  beforeEach(waitForAsync(() => {
    init();
  }));

  it('should be created', () => {
    expect(groupPageGuard).toBeTruthy();
  });

  describe('canActivate', () => {
    describe('when the current user can manage the group', () => {
      beforeEach(() => {
        ( authorizationService as any ).isAuthorized.and.returnValue(observableOf(true));
      });

      it('should return true', (done) => {
<<<<<<< HEAD
        guard.canActivate(
          routeSnapshotWithGroupId, { url: 'current-url' } as any,
        ).subscribe((result) => {
=======
        const result$ = TestBed.runInInjectionContext(() => {
          return groupPageGuard()(routeSnapshotWithGroupId, { url: 'current-url' } as any);
        }) as Observable<boolean | UrlTree>;

        result$.subscribe((result) => {
>>>>>>> 4658ac8a
          expect(authorizationService.isAuthorized).toHaveBeenCalledWith(
            FeatureID.CanManageGroup, groupEndpointUrl, undefined,
          );
          expect(result).toBeTrue();
          done();
        });
      });
    });

    describe('when the current user can not manage the group', () => {
      beforeEach(() => {
        (authorizationService as any).isAuthorized.and.returnValue(observableOf(false));
      });

      it('should not return true', (done) => {
<<<<<<< HEAD
        guard.canActivate(
          routeSnapshotWithGroupId, { url: 'current-url' } as any,
        ).subscribe((result) => {
=======
        const result$ = TestBed.runInInjectionContext(() => {
          return groupPageGuard()(routeSnapshotWithGroupId, { url: 'current-url' } as any);
        }) as Observable<boolean | UrlTree>;

        result$.subscribe((result) => {
>>>>>>> 4658ac8a
          expect(authorizationService.isAuthorized).toHaveBeenCalledWith(
            FeatureID.CanManageGroup, groupEndpointUrl, undefined,
          );
          expect(result).not.toBeTrue();
          done();
        });

      });
    });
  });

});<|MERGE_RESOLUTION|>--- conflicted
+++ resolved
@@ -1,16 +1,3 @@
-<<<<<<< HEAD
-import {
-  ActivatedRouteSnapshot,
-  Router,
-} from '@angular/router';
-import { of as observableOf } from 'rxjs';
-
-import { AuthService } from '../../core/auth/auth.service';
-import { AuthorizationDataService } from '../../core/data/feature-authorization/authorization-data.service';
-import { FeatureID } from '../../core/data/feature-authorization/feature-id';
-import { HALEndpointService } from '../../core/shared/hal-endpoint.service';
-import { GroupPageGuard } from './group-page.guard';
-=======
 import { HALEndpointService } from '../../core/shared/hal-endpoint.service';
 import { AuthorizationDataService } from '../../core/data/feature-authorization/authorization-data.service';
 import { ActivatedRouteSnapshot, Router, UrlTree } from '@angular/router';
@@ -20,7 +7,6 @@
 import { groupPageGuard } from './group-page.guard';
 import { FeatureID } from '../../core/data/feature-authorization/feature-id';
 jasmine.DEFAULT_TIMEOUT_INTERVAL = 10000; // Increase timeout to 10 seconds
->>>>>>> 4658ac8a
 
 describe('GroupPageGuard', () => {
   const groupsEndpointUrl = 'https://test.org/api/eperson/groups';
@@ -29,7 +15,7 @@
   const routeSnapshotWithGroupId = {
     params: {
       groupId: groupUuid,
-    },
+    }
   } as unknown as ActivatedRouteSnapshot;
 
   let halEndpointService: HALEndpointService;
@@ -75,19 +61,13 @@
       });
 
       it('should return true', (done) => {
-<<<<<<< HEAD
-        guard.canActivate(
-          routeSnapshotWithGroupId, { url: 'current-url' } as any,
-        ).subscribe((result) => {
-=======
         const result$ = TestBed.runInInjectionContext(() => {
           return groupPageGuard()(routeSnapshotWithGroupId, { url: 'current-url' } as any);
         }) as Observable<boolean | UrlTree>;
 
         result$.subscribe((result) => {
->>>>>>> 4658ac8a
           expect(authorizationService.isAuthorized).toHaveBeenCalledWith(
-            FeatureID.CanManageGroup, groupEndpointUrl, undefined,
+            FeatureID.CanManageGroup, groupEndpointUrl, undefined
           );
           expect(result).toBeTrue();
           done();
@@ -101,19 +81,13 @@
       });
 
       it('should not return true', (done) => {
-<<<<<<< HEAD
-        guard.canActivate(
-          routeSnapshotWithGroupId, { url: 'current-url' } as any,
-        ).subscribe((result) => {
-=======
         const result$ = TestBed.runInInjectionContext(() => {
           return groupPageGuard()(routeSnapshotWithGroupId, { url: 'current-url' } as any);
         }) as Observable<boolean | UrlTree>;
 
         result$.subscribe((result) => {
->>>>>>> 4658ac8a
           expect(authorizationService.isAuthorized).toHaveBeenCalledWith(
-            FeatureID.CanManageGroup, groupEndpointUrl, undefined,
+            FeatureID.CanManageGroup, groupEndpointUrl, undefined
           );
           expect(result).not.toBeTrue();
           done();
