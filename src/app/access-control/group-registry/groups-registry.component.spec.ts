--- conflicted
+++ resolved
@@ -69,16 +69,9 @@
 } from '../../shared/testing/group-mock';
 import { NotificationsServiceStub } from '../../shared/testing/notifications-service.stub';
 import { PaginationServiceStub } from '../../shared/testing/pagination-service.stub';
-<<<<<<< HEAD
 import { routeServiceStub } from '../../shared/testing/route-service.stub';
 import { GroupsRegistryComponent } from './groups-registry.component';
-=======
-import { FeatureID } from '../../core/data/feature-authorization/feature-id';
-import { NoContent } from '../../core/shared/NoContent.model';
-import { DSONameService } from '../../core/breadcrumbs/dso-name.service';
-import { DSONameServiceMock, UNDEFINED_NAME } from '../../shared/mocks/dso-name.service.mock';
 import {DisabledDirective} from '../../shared/disabled-directive';
->>>>>>> 2d48cc0f
 
 describe('GroupsRegistryComponent', () => {
   let component: GroupsRegistryComponent;
@@ -216,11 +209,8 @@
       imports: [CommonModule, NgbModule, FormsModule, ReactiveFormsModule, BrowserModule,
         TranslateModule.forRoot(),
         GroupsRegistryComponent,
+        DisabledDirective
       ],
-<<<<<<< HEAD
-=======
-      declarations: [GroupsRegistryComponent, DisabledDirective],
->>>>>>> 2d48cc0f
       providers: [GroupsRegistryComponent,
         { provide: DSONameService, useValue: new DSONameServiceMock() },
         { provide: EPersonDataService, useValue: ePersonDataServiceStub },
