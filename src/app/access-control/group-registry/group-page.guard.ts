--- conflicted
+++ resolved
@@ -1,46 +1,3 @@
-<<<<<<< HEAD
-import { Injectable } from '@angular/core';
-import {
-  ActivatedRouteSnapshot,
-  Router,
-  RouterStateSnapshot,
-} from '@angular/router';
-import {
-  Observable,
-  of as observableOf,
-} from 'rxjs';
-import { map } from 'rxjs/operators';
-
-import { AuthService } from '../../core/auth/auth.service';
-import { AuthorizationDataService } from '../../core/data/feature-authorization/authorization-data.service';
-import { SomeFeatureAuthorizationGuard } from '../../core/data/feature-authorization/feature-authorization-guard/some-feature-authorization.guard';
-import { FeatureID } from '../../core/data/feature-authorization/feature-id';
-import { HALEndpointService } from '../../core/shared/hal-endpoint.service';
-
-@Injectable({
-  providedIn: 'root',
-})
-export class GroupPageGuard extends SomeFeatureAuthorizationGuard {
-
-  protected groupsEndpoint = 'groups';
-
-  constructor(protected halEndpointService: HALEndpointService,
-              protected authorizationService: AuthorizationDataService,
-              protected router: Router,
-              protected authService: AuthService) {
-    super(authorizationService, router, authService);
-  }
-
-  getFeatureIDs(route: ActivatedRouteSnapshot, state: RouterStateSnapshot): Observable<FeatureID[]> {
-    return observableOf([FeatureID.CanManageGroup]);
-  }
-
-  getObjectUrl(route: ActivatedRouteSnapshot, state: RouterStateSnapshot): Observable<string> {
-    return this.halEndpointService.getEndpoint(this.groupsEndpoint).pipe(
-      map(groupsUrl => `${groupsUrl}/${route?.params?.groupId}`),
-    );
-  }
-=======
 import { CanActivateFn, ActivatedRouteSnapshot, RouterStateSnapshot } from '@angular/router';
 import { Observable, of as observableOf } from 'rxjs';
 import { inject } from '@angular/core';
@@ -62,7 +19,6 @@
     map(groupsUrl => `${groupsUrl}/${route?.params?.groupId}`)
   );
 };
->>>>>>> 4658ac8a
 
 export const groupPageGuard = (
   getObjectUrl = defaultGroupPageGetObjectUrl,
