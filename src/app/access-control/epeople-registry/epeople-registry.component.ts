import {
  Component,
  OnDestroy,
  OnInit,
} from '@angular/core';
import { UntypedFormBuilder } from '@angular/forms';
import { Router } from '@angular/router';
import { NgbModal } from '@ng-bootstrap/ng-bootstrap';
import { TranslateService } from '@ngx-translate/core';
import {
  BehaviorSubject,
  combineLatest,
  Observable,
  Subscription,
} from 'rxjs';
import {
  map,
  switchMap,
  take,
} from 'rxjs/operators';

import { DSONameService } from '../../core/breadcrumbs/dso-name.service';
import { AuthorizationDataService } from '../../core/data/feature-authorization/authorization-data.service';
import { FeatureID } from '../../core/data/feature-authorization/feature-id';
import {
  buildPaginatedList,
  PaginatedList,
} from '../../core/data/paginated-list.model';
import { RemoteData } from '../../core/data/remote-data';
import { RequestService } from '../../core/data/request.service';
import { EPersonDataService } from '../../core/eperson/eperson-data.service';
import { EPerson } from '../../core/eperson/models/eperson.model';
import { EpersonDtoModel } from '../../core/eperson/models/eperson-dto.model';
import { PaginationService } from '../../core/pagination/pagination.service';
import { NoContent } from '../../core/shared/NoContent.model';
import {
  getAllSucceededRemoteData,
  getFirstCompletedRemoteData,
} from '../../core/shared/operators';
import { PageInfo } from '../../core/shared/page-info.model';
import { ConfirmationModalComponent } from '../../shared/confirmation-modal/confirmation-modal.component';
import { hasValue } from '../../shared/empty.util';
import { NotificationsService } from '../../shared/notifications/notifications.service';
import { PaginationComponentOptions } from '../../shared/pagination/pagination-component-options.model';
<<<<<<< HEAD
=======
import { EpersonDtoModel } from '../../core/eperson/models/eperson-dto.model';
import { FeatureID } from '../../core/data/feature-authorization/feature-id';
import { AuthorizationDataService } from '../../core/data/feature-authorization/authorization-data.service';
import { getAllSucceededRemoteData, getFirstCompletedRemoteData } from '../../core/shared/operators';
import { ConfirmationModalComponent } from '../../shared/confirmation-modal/confirmation-modal.component';
import { NgbModal } from '@ng-bootstrap/ng-bootstrap';
import { RequestService } from '../../core/data/request.service';
import { PageInfo } from '../../core/shared/page-info.model';
import { NoContent } from '../../core/shared/NoContent.model';
import { PaginationService } from '../../core/pagination/pagination.service';
import { DSONameService } from '../../core/breadcrumbs/dso-name.service';
import { getEPersonEditRoute, getEPersonsRoute } from '../access-control-routing-paths';
>>>>>>> 8ba14aa3

@Component({
  selector: 'ds-epeople-registry',
  templateUrl: './epeople-registry.component.html',
})
/**
 * A component used for managing all existing epeople within the repository.
 * The admin can create, edit or delete epeople here.
 */
export class EPeopleRegistryComponent implements OnInit, OnDestroy {

  labelPrefix = 'admin.access-control.epeople.';

  /**
   * A list of all the current EPeople within the repository or the result of the search
   */
  ePeople$: BehaviorSubject<PaginatedList<EPerson>> = new BehaviorSubject(buildPaginatedList<EPerson>(new PageInfo(), []));
  /**
   * A BehaviorSubject with the list of EpersonDtoModel objects made from the EPeople in the repository or
   * as the result of the search
   */
  ePeopleDto$: BehaviorSubject<PaginatedList<EpersonDtoModel>> = new BehaviorSubject<PaginatedList<EpersonDtoModel>>({} as any);

  /**
   * An observable for the pageInfo, needed to pass to the pagination component
   */
  pageInfoState$: BehaviorSubject<PageInfo> = new BehaviorSubject<PageInfo>(undefined);

  /**
   * A boolean representing if a search is pending
   */
  searching$: BehaviorSubject<boolean> = new BehaviorSubject<boolean>(false);

  /**
   * Pagination config used to display the list of epeople
   */
  config: PaginationComponentOptions = Object.assign(new PaginationComponentOptions(), {
    id: 'elp',
    pageSize: 5,
    currentPage: 1,
  });

  // The search form
  searchForm;

  // Current search in epersons registry
  currentSearchQuery: string;
  currentSearchScope: string;

  /**
   * FindListOptions
   */
  findListOptionsSub: Subscription;

  /**
   * List of subscriptions
   */
  subs: Subscription[] = [];

  constructor(private epersonService: EPersonDataService,
              private translateService: TranslateService,
              private notificationsService: NotificationsService,
              private authorizationService: AuthorizationDataService,
              private formBuilder: UntypedFormBuilder,
              private router: Router,
              private modalService: NgbModal,
              private paginationService: PaginationService,
              public requestService: RequestService,
              public dsoNameService: DSONameService,
  ) {
    this.currentSearchQuery = '';
    this.currentSearchScope = 'metadata';
    this.searchForm = this.formBuilder.group(({
      scope: 'metadata',
      query: '',
    }));
  }

  ngOnInit() {
    this.initialisePage();
  }

  /**
   * This method will initialise the page
   */
  initialisePage() {
    this.searching$.next(true);
<<<<<<< HEAD
    this.isEPersonFormShown = false;
    this.search({ scope: this.currentSearchScope, query: this.currentSearchQuery });
    this.subs.push(this.epersonService.getActiveEPerson().subscribe((eperson: EPerson) => {
      if (eperson != null && eperson.id) {
        this.isEPersonFormShown = true;
      }
    }));
=======
    this.search({scope: this.currentSearchScope, query: this.currentSearchQuery});
>>>>>>> 8ba14aa3
    this.subs.push(this.ePeople$.pipe(
      switchMap((epeople: PaginatedList<EPerson>) => {
        if (epeople.pageInfo.totalElements > 0) {
          return combineLatest(epeople.page.map((eperson: EPerson) => {
            return this.authorizationService.isAuthorized(FeatureID.CanDelete, hasValue(eperson) ? eperson.self : undefined).pipe(
              map((authorized) => {
                const epersonDtoModel: EpersonDtoModel = new EpersonDtoModel();
                epersonDtoModel.ableToDelete = authorized;
                epersonDtoModel.eperson = eperson;
                return epersonDtoModel;
              }),
            );
          })).pipe(map((dtos: EpersonDtoModel[]) => {
            return buildPaginatedList(epeople.pageInfo, dtos);
          }));
        } else {
          // if it's empty, simply forward the empty list
          return [epeople];
        }
      })).subscribe((value: PaginatedList<EpersonDtoModel>) => {
      this.searching$.next(false);this.ePeopleDto$.next(value);
      this.pageInfoState$.next(value.pageInfo);
    }));
  }

  /**
   * Search in the EPeople by metadata (default) or email
   * @param data  Contains scope and query param
   */
  search(data: any) {
    this.searching$.next(true);
    if (hasValue(this.findListOptionsSub)) {
      this.findListOptionsSub.unsubscribe();
    }
    this.findListOptionsSub = this.paginationService.getCurrentPagination(this.config.id, this.config).pipe(
      switchMap((findListOptions) => {
<<<<<<< HEAD
        const query: string = data.query;
        const scope: string = data.scope;
        if (query != null && this.currentSearchQuery !== query) {
          this.router.navigate([this.epersonService.getEPeoplePageRouterLink()], {
            queryParamsHandling: 'merge',
=======
          const query: string = data.query;
          const scope: string = data.scope;
          if (query != null && this.currentSearchQuery !== query) {
            void this.router.navigate([getEPersonsRoute()], {
              queryParamsHandling: 'merge'
            });
            this.currentSearchQuery = query;
            this.paginationService.resetPage(this.config.id);
          }
          if (scope != null && this.currentSearchScope !== scope) {
            void this.router.navigate([getEPersonsRoute()], {
              queryParamsHandling: 'merge'
            });
            this.currentSearchScope = scope;
            this.paginationService.resetPage(this.config.id);

          }
          return this.epersonService.searchByScope(this.currentSearchScope, this.currentSearchQuery, {
            currentPage: findListOptions.currentPage,
            elementsPerPage: findListOptions.pageSize
>>>>>>> 8ba14aa3
          });
          this.currentSearchQuery = query;
          this.paginationService.resetPage(this.config.id);
        }
        if (scope != null && this.currentSearchScope !== scope) {
          this.router.navigate([this.epersonService.getEPeoplePageRouterLink()], {
            queryParamsHandling: 'merge',
          });
          this.currentSearchScope = scope;
          this.paginationService.resetPage(this.config.id);

        }
        return this.epersonService.searchByScope(this.currentSearchScope, this.currentSearchQuery, {
          currentPage: findListOptions.currentPage,
          elementsPerPage: findListOptions.pageSize,
        });
      },
      ),
      getAllSucceededRemoteData(),
    ).subscribe((peopleRD) => {
      this.ePeople$.next(peopleRD.payload);
      this.pageInfoState$.next(peopleRD.payload.pageInfo);
    },
    );
  }

  /**
   * Checks whether the given EPerson is active (being edited)
   * @param eperson
   */
  isActive(eperson: EPerson): Observable<boolean> {
    return this.getActiveEPerson().pipe(
      map((activeEPerson) => eperson === activeEPerson),
    );
  }

  /**
   * Gets the active eperson (being edited)
   */
  getActiveEPerson(): Observable<EPerson> {
    return this.epersonService.getActiveEPerson();
  }

  /**
   * Deletes EPerson, show notification on success/failure & updates EPeople list
   */
  deleteEPerson(ePerson: EPerson) {
    if (hasValue(ePerson.id)) {
      const modalRef = this.modalService.open(ConfirmationModalComponent);
      modalRef.componentInstance.dso = ePerson;
      modalRef.componentInstance.headerLabel = 'confirmation-modal.delete-eperson.header';
      modalRef.componentInstance.infoLabel = 'confirmation-modal.delete-eperson.info';
      modalRef.componentInstance.cancelLabel = 'confirmation-modal.delete-eperson.cancel';
      modalRef.componentInstance.confirmLabel = 'confirmation-modal.delete-eperson.confirm';
      modalRef.componentInstance.brandColor = 'danger';
      modalRef.componentInstance.confirmIcon = 'fas fa-trash';
      modalRef.componentInstance.response.pipe(take(1)).subscribe((confirm: boolean) => {
        if (confirm) {
          if (hasValue(ePerson.id)) {
            this.epersonService.deleteEPerson(ePerson).pipe(getFirstCompletedRemoteData()).subscribe((restResponse: RemoteData<NoContent>) => {
              if (restResponse.hasSucceeded) {
                this.notificationsService.success(this.translateService.get(this.labelPrefix + 'notification.deleted.success', { name: this.dsoNameService.getName(ePerson) }));
              } else {
                this.notificationsService.error(this.translateService.get(this.labelPrefix + 'notification.deleted.success', { id: ePerson.id, statusCode: restResponse.statusCode, errorMessage: restResponse.errorMessage }));
              }
            });
          }
        }
      });
    }
  }

  /**
   * Unsub all subscriptions
   */
  ngOnDestroy(): void {
    this.cleanupSubscribes();
    this.paginationService.clearPagination(this.config.id);
  }


  cleanupSubscribes() {
    this.subs.filter((sub) => hasValue(sub)).forEach((sub) => sub.unsubscribe());
  }

  /**
   * Reset all input-fields to be empty and search all search
   */
  clearFormAndResetResult() {
    this.searchForm.patchValue({
      query: '',
    });
    this.search({ query: '' });
  }

<<<<<<< HEAD
  /**
   * This method will set everything to stale, which will cause the lists on this page to update.
   */
  reset(): void {
    this.epersonService.getBrowseEndpoint().pipe(
      take(1),
      switchMap((href: string) => {
        return this.requestService.setStaleByHrefSubstring(href).pipe(
          take(1),
        );
      }),
    ).subscribe(()=>{
      this.epersonService.cancelEditEPerson();
      this.isEPersonFormShown = false;
    });
=======
  getEditEPeoplePage(id: string): string {
    return getEPersonEditRoute(id);
>>>>>>> 8ba14aa3
  }
}<|MERGE_RESOLUTION|>--- conflicted
+++ resolved
@@ -42,21 +42,10 @@
 import { hasValue } from '../../shared/empty.util';
 import { NotificationsService } from '../../shared/notifications/notifications.service';
 import { PaginationComponentOptions } from '../../shared/pagination/pagination-component-options.model';
-<<<<<<< HEAD
-=======
-import { EpersonDtoModel } from '../../core/eperson/models/eperson-dto.model';
-import { FeatureID } from '../../core/data/feature-authorization/feature-id';
-import { AuthorizationDataService } from '../../core/data/feature-authorization/authorization-data.service';
-import { getAllSucceededRemoteData, getFirstCompletedRemoteData } from '../../core/shared/operators';
-import { ConfirmationModalComponent } from '../../shared/confirmation-modal/confirmation-modal.component';
-import { NgbModal } from '@ng-bootstrap/ng-bootstrap';
-import { RequestService } from '../../core/data/request.service';
-import { PageInfo } from '../../core/shared/page-info.model';
-import { NoContent } from '../../core/shared/NoContent.model';
-import { PaginationService } from '../../core/pagination/pagination.service';
-import { DSONameService } from '../../core/breadcrumbs/dso-name.service';
-import { getEPersonEditRoute, getEPersonsRoute } from '../access-control-routing-paths';
->>>>>>> 8ba14aa3
+import {
+  getEPersonEditRoute,
+  getEPersonsRoute,
+} from '../access-control-routing-paths';
 
 @Component({
   selector: 'ds-epeople-registry',
@@ -144,17 +133,7 @@
    */
   initialisePage() {
     this.searching$.next(true);
-<<<<<<< HEAD
-    this.isEPersonFormShown = false;
     this.search({ scope: this.currentSearchScope, query: this.currentSearchQuery });
-    this.subs.push(this.epersonService.getActiveEPerson().subscribe((eperson: EPerson) => {
-      if (eperson != null && eperson.id) {
-        this.isEPersonFormShown = true;
-      }
-    }));
-=======
-    this.search({scope: this.currentSearchScope, query: this.currentSearchQuery});
->>>>>>> 8ba14aa3
     this.subs.push(this.ePeople$.pipe(
       switchMap((epeople: PaginatedList<EPerson>) => {
         if (epeople.pageInfo.totalElements > 0) {
@@ -191,40 +170,17 @@
     }
     this.findListOptionsSub = this.paginationService.getCurrentPagination(this.config.id, this.config).pipe(
       switchMap((findListOptions) => {
-<<<<<<< HEAD
         const query: string = data.query;
         const scope: string = data.scope;
         if (query != null && this.currentSearchQuery !== query) {
-          this.router.navigate([this.epersonService.getEPeoplePageRouterLink()], {
+          void this.router.navigate([getEPersonsRoute()], {
             queryParamsHandling: 'merge',
-=======
-          const query: string = data.query;
-          const scope: string = data.scope;
-          if (query != null && this.currentSearchQuery !== query) {
-            void this.router.navigate([getEPersonsRoute()], {
-              queryParamsHandling: 'merge'
-            });
-            this.currentSearchQuery = query;
-            this.paginationService.resetPage(this.config.id);
-          }
-          if (scope != null && this.currentSearchScope !== scope) {
-            void this.router.navigate([getEPersonsRoute()], {
-              queryParamsHandling: 'merge'
-            });
-            this.currentSearchScope = scope;
-            this.paginationService.resetPage(this.config.id);
-
-          }
-          return this.epersonService.searchByScope(this.currentSearchScope, this.currentSearchQuery, {
-            currentPage: findListOptions.currentPage,
-            elementsPerPage: findListOptions.pageSize
->>>>>>> 8ba14aa3
           });
           this.currentSearchQuery = query;
           this.paginationService.resetPage(this.config.id);
         }
         if (scope != null && this.currentSearchScope !== scope) {
-          this.router.navigate([this.epersonService.getEPeoplePageRouterLink()], {
+          void this.router.navigate([getEPersonsRoute()], {
             queryParamsHandling: 'merge',
           });
           this.currentSearchScope = scope;
@@ -314,25 +270,7 @@
     this.search({ query: '' });
   }
 
-<<<<<<< HEAD
-  /**
-   * This method will set everything to stale, which will cause the lists on this page to update.
-   */
-  reset(): void {
-    this.epersonService.getBrowseEndpoint().pipe(
-      take(1),
-      switchMap((href: string) => {
-        return this.requestService.setStaleByHrefSubstring(href).pipe(
-          take(1),
-        );
-      }),
-    ).subscribe(()=>{
-      this.epersonService.cancelEditEPerson();
-      this.isEPersonFormShown = false;
-    });
-=======
   getEditEPeoplePage(id: string): string {
     return getEPersonEditRoute(id);
->>>>>>> 8ba14aa3
   }
 }