import { CommonModule } from '@angular/common';
import {
  DebugElement,
  NO_ERRORS_SCHEMA,
} from '@angular/core';
import {
  ComponentFixture,
  fakeAsync,
  TestBed,
  tick,
  waitForAsync,
} from '@angular/core/testing';
import {
  FormsModule,
  ReactiveFormsModule,
} from '@angular/forms';
import {
  BrowserModule,
  By,
} from '@angular/platform-browser';
import { Router } from '@angular/router';
import { RouterTestingModule } from '@angular/router/testing';
import {
  NgbModal,
  NgbModule,
} from '@ng-bootstrap/ng-bootstrap';
import { TranslateModule } from '@ngx-translate/core';
import {
  Observable,
  of as observableOf,
} from 'rxjs';

import { AuthorizationDataService } from '../../core/data/feature-authorization/authorization-data.service';
import { FindListOptions } from '../../core/data/find-list-options.model';
import {
  buildPaginatedList,
  PaginatedList,
} from '../../core/data/paginated-list.model';
import { RemoteData } from '../../core/data/remote-data';
import { RequestService } from '../../core/data/request.service';
import { EPersonDataService } from '../../core/eperson/eperson-data.service';
import { EPerson } from '../../core/eperson/models/eperson.model';
import { PaginationService } from '../../core/pagination/pagination.service';
import { PageInfo } from '../../core/shared/page-info.model';
import { FormBuilderService } from '../../shared/form/builder/form-builder.service';
import { ThemedLoadingComponent } from '../../shared/loading/themed-loading.component';
import { getMockFormBuilderService } from '../../shared/mocks/form-builder-service.mock';
import { RouterMock } from '../../shared/mocks/router.mock';
import { NotificationsService } from '../../shared/notifications/notifications.service';
import { PaginationComponent } from '../../shared/pagination/pagination.component';
import { createSuccessfulRemoteDataObject$ } from '../../shared/remote-data.utils';
import {
  EPersonMock,
  EPersonMock2,
} from '../../shared/testing/eperson.mock';
import { NotificationsServiceStub } from '../../shared/testing/notifications-service.stub';
import { PaginationServiceStub } from '../../shared/testing/pagination-service.stub';
<<<<<<< HEAD
import { EPeopleRegistryComponent } from './epeople-registry.component';
import { EPersonFormComponent } from './eperson-form/eperson-form.component';
=======
import { FindListOptions } from '../../core/data/find-list-options.model';
import {DisabledDirective} from '../../shared/disabled-directive';
>>>>>>> 2d48cc0f

describe('EPeopleRegistryComponent', () => {
  let component: EPeopleRegistryComponent;
  let fixture: ComponentFixture<EPeopleRegistryComponent>;
  let builderService: FormBuilderService;

  let mockEPeople: EPerson[];
  let ePersonDataServiceStub: any;
  let authorizationService: AuthorizationDataService;
  let modalService: NgbModal;
  let paginationService: PaginationServiceStub;

  beforeEach(waitForAsync(async () => {
    jasmine.getEnv().allowRespy(true);
    mockEPeople = [EPersonMock, EPersonMock2];
    ePersonDataServiceStub = {
      activeEPerson: null,
      allEpeople: mockEPeople,
      getEPeople(): Observable<RemoteData<PaginatedList<EPerson>>> {
        return createSuccessfulRemoteDataObject$(buildPaginatedList(new PageInfo({
          elementsPerPage: this.allEpeople.length,
          totalElements: this.allEpeople.length,
          totalPages: 1,
          currentPage: 1,
        }), this.allEpeople));
      },
      getActiveEPerson(): Observable<EPerson> {
        return observableOf(this.activeEPerson);
      },
      searchByScope(scope: string, query: string, options: FindListOptions = {}): Observable<RemoteData<PaginatedList<EPerson>>> {
        if (scope === 'email') {
          const result = this.allEpeople.find((ePerson: EPerson) => {
            return ePerson.email === query;
          });
          return createSuccessfulRemoteDataObject$(buildPaginatedList(new PageInfo({
            elementsPerPage: [result].length,
            totalElements: [result].length,
            totalPages: 1,
            currentPage: 1,
          }), [result]));
        }
        if (scope === 'metadata') {
          if (query === '') {
            return createSuccessfulRemoteDataObject$(buildPaginatedList(new PageInfo({
              elementsPerPage: this.allEpeople.length,
              totalElements: this.allEpeople.length,
              totalPages: 1,
              currentPage: 1,
            }), this.allEpeople));
          }
          const result = this.allEpeople.find((ePerson: EPerson) => {
            return (ePerson.name.includes(query) || ePerson.email.includes(query));
          });
          return createSuccessfulRemoteDataObject$(buildPaginatedList(new PageInfo({
            elementsPerPage: [result].length,
            totalElements: [result].length,
            totalPages: 1,
            currentPage: 1,
          }), [result]));
        }
        return createSuccessfulRemoteDataObject$(buildPaginatedList(new PageInfo({
          elementsPerPage: this.allEpeople.length,
          totalElements: this.allEpeople.length,
          totalPages: 1,
          currentPage: 1,
        }), this.allEpeople));
      },
      deleteEPerson(ePerson: EPerson): Observable<boolean> {
        this.allEpeople = this.allEpeople.filter((ePerson2: EPerson) => {
          return (ePerson2.uuid !== ePerson.uuid);
        });
        return observableOf(true);
      },
      editEPerson(ePerson: EPerson) {
        this.activeEPerson = ePerson;
      },
      cancelEditEPerson() {
        this.activeEPerson = null;
      },
      clearEPersonRequests(): void {
        // empty
      },
      getEPeoplePageRouterLink(): string {
        return '/access-control/epeople';
      },
    };
    authorizationService = jasmine.createSpyObj('authorizationService', {
      isAuthorized: observableOf(true),
    });
    builderService = getMockFormBuilderService();

    paginationService = new PaginationServiceStub();
    TestBed.configureTestingModule({
<<<<<<< HEAD
      imports: [CommonModule, NgbModule, FormsModule, ReactiveFormsModule, BrowserModule, RouterTestingModule.withRoutes([]),
        TranslateModule.forRoot(), EPeopleRegistryComponent],
=======
      imports: [CommonModule, NgbModule, FormsModule, ReactiveFormsModule, BrowserModule,
        TranslateModule.forRoot({
          loader: {
            provide: TranslateLoader,
            useClass: TranslateLoaderMock
          }
        }),
      ],
      declarations: [EPeopleRegistryComponent, DisabledDirective],
>>>>>>> 2d48cc0f
      providers: [
        { provide: EPersonDataService, useValue: ePersonDataServiceStub },
        { provide: NotificationsService, useValue: new NotificationsServiceStub() },
        { provide: AuthorizationDataService, useValue: authorizationService },
        { provide: FormBuilderService, useValue: builderService },
        { provide: Router, useValue: new RouterMock() },
        { provide: RequestService, useValue: jasmine.createSpyObj('requestService', ['removeByHrefSubstring']) },
        { provide: PaginationService, useValue: paginationService },
      ],
      schemas: [NO_ERRORS_SCHEMA],
    })
      .overrideComponent(EPeopleRegistryComponent, {
        remove: {
          imports: [
            EPersonFormComponent,
            ThemedLoadingComponent,
            PaginationComponent,
          ],
        },
      })
      .compileComponents();
  }));

  beforeEach(() => {
    fixture = TestBed.createComponent(EPeopleRegistryComponent);
    component = fixture.componentInstance;
    modalService = TestBed.inject(NgbModal);
    spyOn(modalService, 'open').and.returnValue(Object.assign({ componentInstance: Object.assign({ response: observableOf(true) }) }));
    fixture.detectChanges();
  });

  it('should create EPeopleRegistryComponent', () => {
    expect(component).toBeDefined();
  });

  it('should display list of ePeople', () => {
    const ePeopleIdsFound: DebugElement[] = fixture.debugElement.queryAll(By.css('#epeople tr td:first-child'));
    expect(ePeopleIdsFound.length).toEqual(2);
    mockEPeople.map((ePerson: EPerson) => {
      expect(ePeopleIdsFound.find((foundEl: DebugElement) => {
        return (foundEl.nativeElement.textContent.trim() === ePerson.uuid);
      })).toBeTruthy();
    });
  });

  describe('search', () => {
    describe('when searching with scope/query (scope metadata)', () => {
      let ePeopleIdsFound: DebugElement[];
      beforeEach(fakeAsync(() => {
        component.search({ scope: 'metadata', query: EPersonMock2.name });
        tick();
        fixture.detectChanges();
        ePeopleIdsFound = fixture.debugElement.queryAll(By.css('#epeople tr td:first-child'));
      }));

      it('should display search result', () => {
        expect(ePeopleIdsFound.length).toEqual(1);
        expect(ePeopleIdsFound.find((foundEl: DebugElement) => {
          return (foundEl.nativeElement.textContent.trim() === EPersonMock2.uuid);
        })).toBeTruthy();
      });
    });

    describe('when searching with scope/query (scope email)', () => {
      let ePeopleIdsFound: DebugElement[];
      beforeEach(fakeAsync(() => {
        component.search({ scope: 'email', query: EPersonMock.email });
        tick();
        fixture.detectChanges();
        ePeopleIdsFound = fixture.debugElement.queryAll(By.css('#epeople tr td:first-child'));
      }));

      it('should display search result', () => {
        expect(ePeopleIdsFound.length).toEqual(1);
        expect(ePeopleIdsFound.find((foundEl: DebugElement) => {
          return (foundEl.nativeElement.textContent.trim() === EPersonMock.uuid);
        })).toBeTruthy();
      });
    });
  });

  describe('deleteEPerson', () => {
    describe('when you click on first delete eperson button', () => {
      let ePeopleIdsFoundBeforeDelete;
      let ePeopleIdsFoundAfterDelete;
      beforeEach(fakeAsync(() => {
        ePeopleIdsFoundBeforeDelete = fixture.debugElement.queryAll(By.css('#epeople tr td:first-child'));
        const deleteButtons = fixture.debugElement.queryAll(By.css('.access-control-deleteEPersonButton'));
        deleteButtons[0].triggerEventHandler('click', {
          preventDefault: () => {/**/
          },
        });
        tick();
        fixture.detectChanges();
        ePeopleIdsFoundAfterDelete = fixture.debugElement.queryAll(By.css('#epeople tr td:first-child'));
      }));

      it('first ePerson is deleted', () => {
        expect(ePeopleIdsFoundBeforeDelete.length === ePeopleIdsFoundAfterDelete + 1);
        ePeopleIdsFoundAfterDelete.forEach((epersonElement) => {
          expect(epersonElement !== ePeopleIdsFoundBeforeDelete[0].nativeElement.textContent).toBeTrue();
        });
      });
    });
  });


<<<<<<< HEAD
  it('should hide delete EPerson button when the isAuthorized returns false', () => {
    spyOn(authorizationService, 'isAuthorized').and.returnValue(observableOf(false));
    component.initialisePage();
    fixture.detectChanges();

    expect(fixture.debugElement.query(By.css('#epeople tr td div button.delete-button'))).toBeNull();
=======
    it('should be disabled', () => {
      ePeopleDeleteButton = fixture.debugElement.queryAll(By.css('#epeople tr td div button.delete-button'));
      ePeopleDeleteButton.forEach((deleteButton: DebugElement) => {
        expect(deleteButton.nativeElement.getAttribute('aria-disabled')).toBe('true');
        expect(deleteButton.nativeElement.classList.contains('disabled')).toBeTrue();
      });
    });
>>>>>>> 2d48cc0f
  });
});<|MERGE_RESOLUTION|>--- conflicted
+++ resolved
@@ -55,13 +55,9 @@
 } from '../../shared/testing/eperson.mock';
 import { NotificationsServiceStub } from '../../shared/testing/notifications-service.stub';
 import { PaginationServiceStub } from '../../shared/testing/pagination-service.stub';
-<<<<<<< HEAD
 import { EPeopleRegistryComponent } from './epeople-registry.component';
 import { EPersonFormComponent } from './eperson-form/eperson-form.component';
-=======
-import { FindListOptions } from '../../core/data/find-list-options.model';
 import {DisabledDirective} from '../../shared/disabled-directive';
->>>>>>> 2d48cc0f
 
 describe('EPeopleRegistryComponent', () => {
   let component: EPeopleRegistryComponent;
@@ -155,20 +151,8 @@
 
     paginationService = new PaginationServiceStub();
     TestBed.configureTestingModule({
-<<<<<<< HEAD
       imports: [CommonModule, NgbModule, FormsModule, ReactiveFormsModule, BrowserModule, RouterTestingModule.withRoutes([]),
-        TranslateModule.forRoot(), EPeopleRegistryComponent],
-=======
-      imports: [CommonModule, NgbModule, FormsModule, ReactiveFormsModule, BrowserModule,
-        TranslateModule.forRoot({
-          loader: {
-            provide: TranslateLoader,
-            useClass: TranslateLoaderMock
-          }
-        }),
-      ],
-      declarations: [EPeopleRegistryComponent, DisabledDirective],
->>>>>>> 2d48cc0f
+        TranslateModule.forRoot(), EPeopleRegistryComponent, DisabledDirective],
       providers: [
         { provide: EPersonDataService, useValue: ePersonDataServiceStub },
         { provide: NotificationsService, useValue: new NotificationsServiceStub() },
@@ -276,21 +260,11 @@
   });
 
 
-<<<<<<< HEAD
   it('should hide delete EPerson button when the isAuthorized returns false', () => {
     spyOn(authorizationService, 'isAuthorized').and.returnValue(observableOf(false));
     component.initialisePage();
     fixture.detectChanges();
 
     expect(fixture.debugElement.query(By.css('#epeople tr td div button.delete-button'))).toBeNull();
-=======
-    it('should be disabled', () => {
-      ePeopleDeleteButton = fixture.debugElement.queryAll(By.css('#epeople tr td div button.delete-button'));
-      ePeopleDeleteButton.forEach((deleteButton: DebugElement) => {
-        expect(deleteButton.nativeElement.getAttribute('aria-disabled')).toBe('true');
-        expect(deleteButton.nativeElement.classList.contains('disabled')).toBeTrue();
-      });
-    });
->>>>>>> 2d48cc0f
   });
 });