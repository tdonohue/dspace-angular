--- conflicted
+++ resolved
@@ -50,22 +50,17 @@
   EPersonMock2,
 } from '../../shared/testing/eperson.mock';
 import { NotificationsServiceStub } from '../../shared/testing/notifications-service.stub';
-<<<<<<< HEAD
 import { AuthorizationDataService } from '../../core/data/feature-authorization/authorization-data.service';
 import { RequestService } from '../../core/data/request.service';
 import { PaginationService } from '../../core/pagination/pagination.service';
 import { PaginationServiceStub } from '../../shared/testing/pagination-service.stub';
-import { FindListOptions } from '../../core/data/find-list-options.model';
+import { RouterStub } from '../../shared/testing/router.stub';
+import { EPeopleRegistryComponent } from './epeople-registry.component';
 import { EPersonFormComponent } from './eperson-form/eperson-form.component';
 import { ThemedLoadingComponent } from '../../shared/loading/themed-loading.component';
 import { PaginationComponent } from '../../shared/pagination/pagination.component';
 import { RouterTestingModule } from '@angular/router/testing';
 import { RouterMock } from '../../shared/mocks/router.mock';
-=======
-import { PaginationServiceStub } from '../../shared/testing/pagination-service.stub';
-import { RouterStub } from '../../shared/testing/router.stub';
-import { EPeopleRegistryComponent } from './epeople-registry.component';
->>>>>>> a8f31948
 
 describe('EPeopleRegistryComponent', () => {
   let component: EPeopleRegistryComponent;
@@ -158,15 +153,9 @@
     builderService = getMockFormBuilderService();
 
     paginationService = new PaginationServiceStub();
-<<<<<<< HEAD
-    TestBed.configureTestingModule({
+    awaitTestBed.configureTestingModule({
     imports: [CommonModule, NgbModule, FormsModule, ReactiveFormsModule, BrowserModule, RouterTestingModule.withRoutes([]),
-        TranslateModule.forRoot({
-            loader: {
-                provide: TranslateLoader,
-                useClass: TranslateLoaderMock
-            }
-        }), EPeopleRegistryComponent],
+        TranslateModule.forRoot(), EPeopleRegistryComponent],
       providers: [
         {provide: EPersonDataService, useValue: ePersonDataServiceStub},
         {provide: NotificationsService, useValue: new NotificationsServiceStub()},
@@ -174,9 +163,9 @@
         {provide: FormBuilderService, useValue: builderService},
         {provide: Router, useValue: new RouterMock()},
         {provide: RequestService, useValue: jasmine.createSpyObj('requestService', ['removeByHrefSubstring'])},
-        {provide: PaginationService, useValue: paginationService}
+        { provide: PaginationService, useValue: paginationService },
       ],
-      schemas: [NO_ERRORS_SCHEMA]
+      schemas: [NO_ERRORS_SCHEMA],
     })
       .overrideComponent(EPeopleRegistryComponent, {
         remove: {
@@ -188,24 +177,6 @@
         }
       })
       .compileComponents();
-=======
-    await TestBed.configureTestingModule({
-      imports: [CommonModule, NgbModule, FormsModule, ReactiveFormsModule, BrowserModule,
-        TranslateModule.forRoot(),
-      ],
-      declarations: [EPeopleRegistryComponent],
-      providers: [
-        { provide: EPersonDataService, useValue: ePersonDataServiceStub },
-        { provide: NotificationsService, useValue: new NotificationsServiceStub() },
-        { provide: AuthorizationDataService, useValue: authorizationService },
-        { provide: FormBuilderService, useValue: builderService },
-        { provide: Router, useValue: new RouterStub() },
-        { provide: RequestService, useValue: jasmine.createSpyObj('requestService', ['removeByHrefSubstring']) },
-        { provide: PaginationService, useValue: paginationService },
-      ],
-      schemas: [NO_ERRORS_SCHEMA],
-    }).compileComponents();
->>>>>>> a8f31948
   }));
 
   beforeEach(() => {
