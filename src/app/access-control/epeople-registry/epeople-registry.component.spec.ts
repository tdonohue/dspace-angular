--- conflicted
+++ resolved
@@ -232,39 +232,6 @@
     });
   });
 
-<<<<<<< HEAD
-  describe('toggleEditEPerson', () => {
-    describe('when you click on first edit eperson button', () => {
-      beforeEach(fakeAsync(() => {
-        const editButtons = fixture.debugElement.queryAll(By.css('.access-control-editEPersonButton'));
-        editButtons[0].triggerEventHandler('click', {
-          preventDefault: () => {/**/
-          },
-        });
-        tick();
-        fixture.detectChanges();
-      }));
-
-      it('editEPerson form is toggled', () => {
-        const ePeopleIds = fixture.debugElement.queryAll(By.css('#epeople tr td:first-child'));
-        ePersonDataServiceStub.getActiveEPerson().subscribe((activeEPerson: EPerson) => {
-          if (ePeopleIds[0] && activeEPerson === ePeopleIds[0].nativeElement.textContent) {
-            expect(component.isEPersonFormShown).toEqual(false);
-          } else {
-            expect(component.isEPersonFormShown).toEqual(true);
-          }
-
-        });
-      });
-
-      it('EPerson search section is hidden', () => {
-        expect(fixture.debugElement.query(By.css('#search'))).toBeNull();
-      });
-    });
-  });
-
-=======
->>>>>>> 8ba14aa3
   describe('deleteEPerson', () => {
     describe('when you click on first delete eperson button', () => {
       let ePeopleIdsFoundBeforeDelete;
