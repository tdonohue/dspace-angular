<div class="container">
  <div class="epeople-registry row">
    <div class="col-12">
      <div class="d-flex justify-content-between border-bottom mb-3">
        <h1 id="header" class="pb-2">{{labelPrefix + 'head' | translate}}</h1>

        <div>
          <button class="mr-auto btn btn-success addEPerson-button"
                  [routerLink]="'create'">
            <i class="fas fa-plus"></i>
            <span class="d-none d-sm-inline ml-1">{{labelPrefix + 'button.add' | translate}}</span>
          </button>
        </div>
      </div>

<<<<<<< HEAD
      <h3 id="search" class="border-bottom pb-2">{{labelPrefix + 'search.head' | translate}}

      </h3>
=======
      <h2 id="search" class="border-bottom pb-2">
        {{labelPrefix + 'search.head' | translate}}
      </h2>
>>>>>>> 92a10ce9
      <form [formGroup]="searchForm" (ngSubmit)="search(searchForm.value)" class="d-flex justify-content-between">
        <div>
          <select name="scope" id="scope" formControlName="scope" class="form-control" aria-label="Search scope">
            <option value="metadata">{{labelPrefix + 'search.scope.metadata' | translate}}</option>
            <option value="email">{{labelPrefix + 'search.scope.email' | translate}}</option>
          </select>
        </div>
        <div class="flex-grow-1 mr-3 ml-3">
          <div class="form-group input-group">
            <input type="text" name="query" id="query" formControlName="query"
                   class="form-control" [attr.aria-label]="labelPrefix + 'search.placeholder' | translate"
                   [placeholder]="(labelPrefix + 'search.placeholder' | translate)">
            <span class="input-group-append">
                <button type="submit" class="search-button btn btn-primary">
                  <i class="fas fa-search"></i> {{ labelPrefix + 'search.button' | translate }}
                </button>
              </span>
          </div>
        </div>
        <div>
          <button (click)="clearFormAndResetResult();"
                  class="search-button btn btn-secondary">{{labelPrefix + 'button.see-all' | translate}}</button>
        </div>
      </form>

      <ds-themed-loading *ngIf="searching$ | async"></ds-themed-loading>
      <ds-pagination
        *ngIf="(pageInfoState$ | async)?.totalElements > 0 && !(searching$ | async)"
        [paginationOptions]="config"
        [pageInfoState]="pageInfoState$"
        [collectionSize]="(pageInfoState$ | async)?.totalElements"
        [hideGear]="true"
        [hidePagerWhenSinglePage]="true">

        <div class="table-responsive">
          <table id="epeople" class="table table-striped table-hover table-bordered">
            <thead>
            <tr>
              <th scope="col">{{labelPrefix + 'table.id' | translate}}</th>
              <th scope="col">{{labelPrefix + 'table.name' | translate}}</th>
              <th scope="col">{{labelPrefix + 'table.email' | translate}}</th>
              <th>{{labelPrefix + 'table.edit' | translate}}</th>
            </tr>
            </thead>
            <tbody>
            <tr *ngFor="let epersonDto of (ePeopleDto$ | async)?.page"
                [ngClass]="{'table-primary' : isActive(epersonDto.eperson) | async}">
              <td>{{epersonDto.eperson.id}}</td>
              <td>{{ dsoNameService.getName(epersonDto.eperson) }}</td>
              <td>{{epersonDto.eperson.email}}</td>
              <td>
                <div class="btn-group edit-field">
                  <button [routerLink]="getEditEPeoplePage(epersonDto.eperson.id)"
                          class="btn btn-outline-primary btn-sm access-control-editEPersonButton"
                          title="{{labelPrefix + 'table.edit.buttons.edit' | translate: { name: dsoNameService.getName(epersonDto.eperson) } }}">
                    <i class="fas fa-edit fa-fw"></i>
                  </button>
                  <button *ngIf="epersonDto.ableToDelete" (click)="deleteEPerson(epersonDto.eperson)"
                          class="delete-button btn btn-outline-danger btn-sm access-control-deleteEPersonButton"
                          title="{{labelPrefix + 'table.edit.buttons.remove' | translate: { name: dsoNameService.getName(epersonDto.eperson) } }}">
                    <i class="fas fa-trash-alt fa-fw"></i>
                  </button>
                </div>
              </td>
            </tr>
            </tbody>
          </table>
        </div>

      </ds-pagination>

      <div *ngIf="(pageInfoState$ | async)?.totalElements == 0" class="alert alert-info w-100 mb-2" role="alert">
        {{labelPrefix + 'no-items' | translate}}
      </div>
    </div>
  </div>
</div><|MERGE_RESOLUTION|>--- conflicted
+++ resolved
@@ -13,15 +13,9 @@
         </div>
       </div>
 
-<<<<<<< HEAD
-      <h3 id="search" class="border-bottom pb-2">{{labelPrefix + 'search.head' | translate}}
-
-      </h3>
-=======
       <h2 id="search" class="border-bottom pb-2">
         {{labelPrefix + 'search.head' | translate}}
       </h2>
->>>>>>> 92a10ce9
       <form [formGroup]="searchForm" (ngSubmit)="search(searchForm.value)" class="d-flex justify-content-between">
         <div>
           <select name="scope" id="scope" formControlName="scope" class="form-control" aria-label="Search scope">
