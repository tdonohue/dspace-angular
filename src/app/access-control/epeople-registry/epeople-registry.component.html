<div class="container">
  <div class="epeople-registry row">
    <div class="col-12">
      <div class="d-flex justify-content-between border-bottom mb-3">
        <h1 id="header" class="pb-2">{{labelPrefix + 'head' | translate}}</h1>

        <div>
          <button class="mr-auto btn btn-success addEPerson-button"
                  [routerLink]="'create'">
            <i class="fas fa-plus"></i>
            <span class="d-none d-sm-inline ml-1">{{labelPrefix + 'button.add' | translate}}</span>
          </button>
        </div>
      </div>

      <h2 id="search" class="border-bottom pb-2">
        {{labelPrefix + 'search.head' | translate}}
      </h2>
      <form [formGroup]="searchForm" (ngSubmit)="search(searchForm.value)" class="d-flex justify-content-between">
        <div>
          <select name="scope" id="scope" formControlName="scope" class="form-control" aria-label="Search scope">
            <option value="metadata">{{labelPrefix + 'search.scope.metadata' | translate}}</option>
            <option value="email">{{labelPrefix + 'search.scope.email' | translate}}</option>
          </select>
        </div>
        <div class="flex-grow-1 mr-3 ml-3">
          <div class="form-group input-group">
            <input type="text" name="query" id="query" formControlName="query"
                   class="form-control" [attr.aria-label]="labelPrefix + 'search.placeholder' | translate"
                   [placeholder]="(labelPrefix + 'search.placeholder' | translate)">
            <span class="input-group-append">
                <button type="submit" class="search-button btn btn-primary">
                  <i class="fas fa-search"></i> {{ labelPrefix + 'search.button' | translate }}
                </button>
              </span>
          </div>
        </div>
        <div>
          <button (click)="clearFormAndResetResult();"
                  class="search-button btn btn-secondary">{{labelPrefix + 'button.see-all' | translate}}</button>
        </div>
      </form>

      <ds-themed-loading *ngIf="searching$ | async"></ds-themed-loading>
      <ds-pagination
        *ngIf="(pageInfoState$ | async)?.totalElements > 0 && !(searching$ | async)"
        [paginationOptions]="config"
        [collectionSize]="(pageInfoState$ | async)?.totalElements"
        [hideGear]="true"
        [hidePagerWhenSinglePage]="true">

<<<<<<< HEAD
        <div class="table-responsive">
          <table id="epeople" class="table table-striped table-hover table-bordered">
            <thead>
            <tr>
              <th scope="col">{{labelPrefix + 'table.id' | translate}}</th>
              <th scope="col">{{labelPrefix + 'table.name' | translate}}</th>
              <th scope="col">{{labelPrefix + 'table.email' | translate}}</th>
              <th>{{labelPrefix + 'table.edit' | translate}}</th>
            </tr>
            </thead>
            <tbody>
            <tr *ngFor="let epersonDto of (ePeopleDto$ | async)?.page"
                [ngClass]="{'table-primary' : isActive(epersonDto.eperson) | async}">
              <td>{{epersonDto.eperson.id}}</td>
              <td>{{ dsoNameService.getName(epersonDto.eperson) }}</td>
              <td>{{epersonDto.eperson.email}}</td>
              <td>
                <div class="btn-group edit-field">
                  <button [routerLink]="getEditEPeoplePage(epersonDto.eperson.id)"
                          class="btn btn-outline-primary btn-sm access-control-editEPersonButton"
                          title="{{labelPrefix + 'table.edit.buttons.edit' | translate: { name: dsoNameService.getName(epersonDto.eperson) } }}">
                    <i class="fas fa-edit fa-fw"></i>
                  </button>
                  <button *ngIf="epersonDto.ableToDelete" (click)="deleteEPerson(epersonDto.eperson)"
                          class="delete-button btn btn-outline-danger btn-sm access-control-deleteEPersonButton"
                          title="{{labelPrefix + 'table.edit.buttons.remove' | translate: { name: dsoNameService.getName(epersonDto.eperson) } }}">
                    <i class="fas fa-trash-alt fa-fw"></i>
                  </button>
                </div>
              </td>
            </tr>
            </tbody>
          </table>
        </div>
=======
          <div class="table-responsive">
            <table id="epeople" class="table table-striped table-hover table-bordered">
              <thead>
              <tr>
                <th scope="col">{{labelPrefix + 'table.id' | translate}}</th>
                <th scope="col">{{labelPrefix + 'table.name' | translate}}</th>
                <th scope="col">{{labelPrefix + 'table.email' | translate}}</th>
                <th>{{labelPrefix + 'table.edit' | translate}}</th>
              </tr>
              </thead>
              <tbody>
              <tr *ngFor="let epersonDto of (ePeopleDto$ | async)?.page"
                  [ngClass]="{'table-primary' : (activeEPerson$ | async) === epersonDto.eperson}">
                <td>{{epersonDto.eperson.id}}</td>
                <td>{{ dsoNameService.getName(epersonDto.eperson) }}</td>
                <td>{{epersonDto.eperson.email}}</td>
                <td>
                  <div class="btn-group edit-field">
                    <button (click)="toggleEditEPerson(epersonDto.eperson)"
                            class="btn btn-outline-primary btn-sm access-control-editEPersonButton"
                            title="{{labelPrefix + 'table.edit.buttons.edit' | translate: { name: dsoNameService.getName(epersonDto.eperson) } }}">
                      <i class="fas fa-edit fa-fw"></i>
                    </button>
                    <button [disabled]="!epersonDto.ableToDelete" (click)="deleteEPerson(epersonDto.eperson)"
                            class="delete-button btn btn-outline-danger btn-sm access-control-deleteEPersonButton"
                            title="{{labelPrefix + 'table.edit.buttons.remove' | translate: { name: dsoNameService.getName(epersonDto.eperson) } }}">
                      <i class="fas fa-trash-alt fa-fw"></i>
                    </button>
                  </div>
                </td>
              </tr>
              </tbody>
            </table>
          </div>
>>>>>>> 8849f140

      </ds-pagination>

      <div *ngIf="(pageInfoState$ | async)?.totalElements == 0" class="alert alert-info w-100 mb-2" role="alert">
        {{labelPrefix + 'no-items' | translate}}
      </div>
    </div>
  </div>
</div><|MERGE_RESOLUTION|>--- conflicted
+++ resolved
@@ -49,7 +49,6 @@
         [hideGear]="true"
         [hidePagerWhenSinglePage]="true">
 
-<<<<<<< HEAD
         <div class="table-responsive">
           <table id="epeople" class="table table-striped table-hover table-bordered">
             <thead>
@@ -62,7 +61,7 @@
             </thead>
             <tbody>
             <tr *ngFor="let epersonDto of (ePeopleDto$ | async)?.page"
-                [ngClass]="{'table-primary' : isActive(epersonDto.eperson) | async}">
+                [ngClass]="{'table-primary' : (activeEPerson$ | async) === epersonDto.eperson}">
               <td>{{epersonDto.eperson.id}}</td>
               <td>{{ dsoNameService.getName(epersonDto.eperson) }}</td>
               <td>{{epersonDto.eperson.email}}</td>
@@ -84,42 +83,6 @@
             </tbody>
           </table>
         </div>
-=======
-          <div class="table-responsive">
-            <table id="epeople" class="table table-striped table-hover table-bordered">
-              <thead>
-              <tr>
-                <th scope="col">{{labelPrefix + 'table.id' | translate}}</th>
-                <th scope="col">{{labelPrefix + 'table.name' | translate}}</th>
-                <th scope="col">{{labelPrefix + 'table.email' | translate}}</th>
-                <th>{{labelPrefix + 'table.edit' | translate}}</th>
-              </tr>
-              </thead>
-              <tbody>
-              <tr *ngFor="let epersonDto of (ePeopleDto$ | async)?.page"
-                  [ngClass]="{'table-primary' : (activeEPerson$ | async) === epersonDto.eperson}">
-                <td>{{epersonDto.eperson.id}}</td>
-                <td>{{ dsoNameService.getName(epersonDto.eperson) }}</td>
-                <td>{{epersonDto.eperson.email}}</td>
-                <td>
-                  <div class="btn-group edit-field">
-                    <button (click)="toggleEditEPerson(epersonDto.eperson)"
-                            class="btn btn-outline-primary btn-sm access-control-editEPersonButton"
-                            title="{{labelPrefix + 'table.edit.buttons.edit' | translate: { name: dsoNameService.getName(epersonDto.eperson) } }}">
-                      <i class="fas fa-edit fa-fw"></i>
-                    </button>
-                    <button [disabled]="!epersonDto.ableToDelete" (click)="deleteEPerson(epersonDto.eperson)"
-                            class="delete-button btn btn-outline-danger btn-sm access-control-deleteEPersonButton"
-                            title="{{labelPrefix + 'table.edit.buttons.remove' | translate: { name: dsoNameService.getName(epersonDto.eperson) } }}">
-                      <i class="fas fa-trash-alt fa-fw"></i>
-                    </button>
-                  </div>
-                </td>
-              </tr>
-              </tbody>
-            </table>
-          </div>
->>>>>>> 8849f140
 
       </ds-pagination>
 
