<div class="container">
  <div class="group-form row">
    <div class="col-12">

      <div *ngIf="epersonService.getActiveEPerson() | async; then editHeader; else createHeader"></div>

      <ng-template #createHeader>
        <h1 class="border-bottom pb-2">{{messagePrefix + '.create' | translate}}</h1>
      </ng-template>

      <ng-template #editHeader>
        <h1 class="border-bottom pb-2">{{messagePrefix + '.edit' | translate}}</h1>
      </ng-template>

      <ds-form [formId]="formId"
               [formModel]="formModel"
               [formGroup]="formGroup"
               [formLayout]="formLayout"
               [displayCancel]="false"
               [submitLabel]="submitLabel"
               (submitForm)="onSubmit()">
        <div before class="btn-group">
          <button (click)="onCancel()" type="button" class="btn btn-outline-secondary">
            <i class="fas fa-arrow-left"></i> {{messagePrefix + '.return' | translate}}
          </button>
        </div>
        <div *ngIf="displayResetPassword" between class="btn-group">
          <button class="btn btn-primary" [disabled]="!(canReset$ | async)" type="button" (click)="resetPassword()">
            <i class="fa fa-key"></i> {{'admin.access-control.epeople.actions.reset' | translate}}
          </button>
        </div>
        <div *ngIf="canImpersonate$ | async" between class="btn-group">
          <button *ngIf="!isImpersonated" class="btn btn-primary" type="button" (click)="impersonate()">
            <i class="fa fa-user-secret"></i> {{'admin.access-control.epeople.actions.impersonate' | translate}}
          </button>
          <button *ngIf="isImpersonated" class="btn btn-primary" type="button" (click)="stopImpersonating()">
            <i class="fa fa-user-secret"></i> {{'admin.access-control.epeople.actions.stop-impersonating' | translate}}
          </button>
        </div>
        <button *ngIf="canDelete$ | async" after class="btn btn-danger delete-button" type="button" (click)="delete()">
          <i class="fas fa-trash"></i> {{'admin.access-control.epeople.actions.delete' | translate}}
        </button>
      </ds-form>

      <ds-themed-loading [showMessage]="false" *ngIf="!formGroup"></ds-themed-loading>

      <div *ngIf="epersonService.getActiveEPerson() | async">
        <h2>{{messagePrefix + '.groupsEPersonIsMemberOf' | translate}}</h2>

<<<<<<< HEAD
        <ds-themed-loading [showMessage]="false" *ngIf="!(groups | async)"></ds-themed-loading>
=======
  <ds-pagination
    *ngIf="(groups | async)?.payload?.totalElements > 0"
    [paginationOptions]="config"
    [collectionSize]="(groups | async)?.payload?.totalElements"
    [hideGear]="true"
    [hidePagerWhenSinglePage]="true"
    (pageChange)="onPageChange($event)">
>>>>>>> 268d2e54

        <ds-pagination
          *ngIf="(groups | async)?.payload?.totalElements > 0"
          [paginationOptions]="config"
          [pageInfoState]="(groups | async)?.payload"
          [collectionSize]="(groups | async)?.payload?.totalElements"
          [hideGear]="true"
          [hidePagerWhenSinglePage]="true"
          (pageChange)="onPageChange($event)">

          <div class="table-responsive">
            <table id="groups" class="table table-striped table-hover table-bordered">
              <thead>
              <tr>
                <th scope="col" class="align-middle">{{messagePrefix + '.table.id' | translate}}</th>
                <th scope="col" class="align-middle">{{messagePrefix + '.table.name' | translate}}</th>
                <th scope="col" class="align-middle">{{messagePrefix + '.table.collectionOrCommunity' | translate}}</th>
              </tr>
              </thead>
              <tbody>
              <tr *ngFor="let group of (groups | async)?.payload?.page">
                <td class="align-middle">{{group.id}}</td>
                <td class="align-middle">
                  <a (click)="groupsDataService.startEditingNewGroup(group)"
                     [routerLink]="[groupsDataService.getGroupEditPageRouterLink(group)]">
                    {{ dsoNameService.getName(group) }}
                  </a>
                </td>
                <td class="align-middle">{{ dsoNameService.getName(undefined) }}</td>
              </tr>
              </tbody>
            </table>
          </div>

        </ds-pagination>

        <div *ngIf="(groups | async)?.payload?.totalElements == 0" class="alert alert-info w-100 mb-2" role="alert">
          <div>{{messagePrefix + '.memberOfNoGroups' | translate}}</div>
          <div>
            <button [routerLink]="[groupsDataService.getGroupRegistryRouterLink()]"
                    class="btn btn-primary">{{messagePrefix + '.goToGroups' | translate}}</button>
          </div>
        </div>
      </div>
    </div>
  </div>
</div><|MERGE_RESOLUTION|>--- conflicted
+++ resolved
@@ -47,22 +47,11 @@
       <div *ngIf="epersonService.getActiveEPerson() | async">
         <h2>{{messagePrefix + '.groupsEPersonIsMemberOf' | translate}}</h2>
 
-<<<<<<< HEAD
         <ds-themed-loading [showMessage]="false" *ngIf="!(groups | async)"></ds-themed-loading>
-=======
-  <ds-pagination
-    *ngIf="(groups | async)?.payload?.totalElements > 0"
-    [paginationOptions]="config"
-    [collectionSize]="(groups | async)?.payload?.totalElements"
-    [hideGear]="true"
-    [hidePagerWhenSinglePage]="true"
-    (pageChange)="onPageChange($event)">
->>>>>>> 268d2e54
 
         <ds-pagination
           *ngIf="(groups | async)?.payload?.totalElements > 0"
           [paginationOptions]="config"
-          [pageInfoState]="(groups | async)?.payload"
           [collectionSize]="(groups | async)?.payload?.totalElements"
           [hideGear]="true"
           [hidePagerWhenSinglePage]="true"
