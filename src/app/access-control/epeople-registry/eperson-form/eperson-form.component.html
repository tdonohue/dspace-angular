<div class="container">
  <div class="group-form row">
    <div class="col-12">

      <div *ngIf="epersonService.getActiveEPerson() | async; then editHeader; else createHeader"></div>

      <ng-template #createHeader>
        <h1 class="border-bottom pb-2">{{messagePrefix + '.create' | translate}}</h1>
      </ng-template>

<<<<<<< HEAD
<ds-form [formId]="formId"
         [formModel]="formModel"
         [formGroup]="formGroup"
         [formLayout]="formLayout"
         [displayCancel]="false"
         [submitLabel]="submitLabel"
         (submitForm)="onSubmit()">
  <div before class="btn-group">
    <button (click)="onCancel()"
            class="btn btn-outline-secondary"><i class="fas fa-arrow-left"></i> {{messagePrefix + '.return' | translate}}</button>
  </div>
  <div *ngIf="displayResetPassword" between class="btn-group">
    <button class="btn btn-primary" [disabled]="(canReset$ | async) === false" (click)="resetPassword()">
      <i class="fa fa-key"></i> {{'admin.access-control.epeople.actions.reset' | translate}}
    </button>
  </div>
  <div between class="btn-group ml-1">
    <button *ngIf="!isImpersonated" class="btn btn-primary" [ngClass]="{'d-none' : (canImpersonate$ | async) === false}" (click)="impersonate()">
      <i class="fa fa-user-secret"></i> {{'admin.access-control.epeople.actions.impersonate' | translate}}
    </button>
    <button *ngIf="isImpersonated" class="btn btn-primary" (click)="stopImpersonating()">
      <i class="fa fa-user-secret"></i> {{'admin.access-control.epeople.actions.stop-impersonating' | translate}}
    </button>
  </div>
  <button after class="btn btn-danger delete-button" [disabled]="(canDelete$ | async) === false" (click)="delete()">
    <i class="fas fa-trash"></i> {{'admin.access-control.epeople.actions.delete' | translate}}
  </button>
</ds-form>
=======
      <ng-template #editHeader>
        <h1 class="border-bottom pb-2">{{messagePrefix + '.edit' | translate}}</h1>
      </ng-template>
>>>>>>> 8ba14aa3

      <ds-form [formId]="formId"
               [formModel]="formModel"
               [formGroup]="formGroup"
               [formLayout]="formLayout"
               [displayCancel]="false"
               [submitLabel]="submitLabel"
               (submitForm)="onSubmit()">
        <div before class="btn-group">
          <button (click)="onCancel()" type="button" class="btn btn-outline-secondary">
            <i class="fas fa-arrow-left"></i> {{messagePrefix + '.return' | translate}}
          </button>
        </div>
        <div *ngIf="displayResetPassword" between class="btn-group">
          <button class="btn btn-primary" [disabled]="!(canReset$ | async)" type="button" (click)="resetPassword()">
            <i class="fa fa-key"></i> {{'admin.access-control.epeople.actions.reset' | translate}}
          </button>
        </div>
        <div *ngIf="canImpersonate$ | async" between class="btn-group">
          <button *ngIf="!isImpersonated" class="btn btn-primary" type="button" (click)="impersonate()">
            <i class="fa fa-user-secret"></i> {{'admin.access-control.epeople.actions.impersonate' | translate}}
          </button>
          <button *ngIf="isImpersonated" class="btn btn-primary" type="button" (click)="stopImpersonating()">
            <i class="fa fa-user-secret"></i> {{'admin.access-control.epeople.actions.stop-impersonating' | translate}}
          </button>
        </div>
        <button *ngIf="canDelete$ | async" after class="btn btn-danger delete-button" type="button" (click)="delete()">
          <i class="fas fa-trash"></i> {{'admin.access-control.epeople.actions.delete' | translate}}
        </button>
      </ds-form>

      <ds-themed-loading [showMessage]="false" *ngIf="!formGroup"></ds-themed-loading>

<<<<<<< HEAD
  <ds-themed-loading [showMessage]="false" *ngIf="(groups$ | async) === undefined"></ds-themed-loading>

  <ds-pagination
    *ngIf="(groups$ | async)?.payload?.totalElements > 0"
    [paginationOptions]="config"
    [pageInfoState]="groupsPageInfoState$"
    [collectionSize]="(groups$ | async)?.payload?.totalElements"
    [hideGear]="true"
    [hidePagerWhenSinglePage]="true"
    (pageChange)="onPageChange($event)">

    <div class="table-responsive">
      <table id="groups" class="table table-striped table-hover table-bordered">
        <thead>
        <tr>
          <th scope="col" class="align-middle">{{messagePrefix + '.table.id' | translate}}</th>
          <th scope="col" class="align-middle">{{messagePrefix + '.table.name' | translate}}</th>
          <th scope="col" class="align-middle">{{messagePrefix + '.table.collectionOrCommunity' | translate}}</th>
        </tr>
        </thead>
        <tbody>
        <tr *ngFor="let group of (groups$ | async)?.payload?.page">
          <td class="align-middle">{{group.id}}</td>
          <td class="align-middle">
            <a (click)="groupsDataService.startEditingNewGroup(group)"
               [routerLink]="[groupsDataService.getGroupEditPageRouterLink(group)]">
            {{ dsoNameService.getName(group) }}
          </a>
          </td>
          <td class="align-middle">{{ dsoNameService.getName(undefined) }}</td>
        </tr>
        </tbody>
      </table>
    </div>
=======
      <div *ngIf="epersonService.getActiveEPerson() | async">
        <h2>{{messagePrefix + '.groupsEPersonIsMemberOf' | translate}}</h2>

        <ds-themed-loading [showMessage]="false" *ngIf="!(groups | async)"></ds-themed-loading>

        <ds-pagination
          *ngIf="(groups | async)?.payload?.totalElements > 0"
          [paginationOptions]="config"
          [pageInfoState]="(groups | async)?.payload"
          [collectionSize]="(groups | async)?.payload?.totalElements"
          [hideGear]="true"
          [hidePagerWhenSinglePage]="true"
          (pageChange)="onPageChange($event)">

          <div class="table-responsive">
            <table id="groups" class="table table-striped table-hover table-bordered">
              <thead>
              <tr>
                <th scope="col" class="align-middle">{{messagePrefix + '.table.id' | translate}}</th>
                <th scope="col" class="align-middle">{{messagePrefix + '.table.name' | translate}}</th>
                <th scope="col" class="align-middle">{{messagePrefix + '.table.collectionOrCommunity' | translate}}</th>
              </tr>
              </thead>
              <tbody>
              <tr *ngFor="let group of (groups | async)?.payload?.page">
                <td class="align-middle">{{group.id}}</td>
                <td class="align-middle">
                  <a (click)="groupsDataService.startEditingNewGroup(group)"
                     [routerLink]="[groupsDataService.getGroupEditPageRouterLink(group)]">
                    {{ dsoNameService.getName(group) }}
                  </a>
                </td>
                <td class="align-middle">{{ dsoNameService.getName(undefined) }}</td>
              </tr>
              </tbody>
            </table>
          </div>
>>>>>>> 8ba14aa3

        </ds-pagination>

<<<<<<< HEAD
  <div *ngIf="(groups$ | async)?.payload?.totalElements === 0" class="alert alert-info w-100 mb-2" role="alert">
    <div>{{messagePrefix + '.memberOfNoGroups' | translate}}</div>
    <div>
      <button [routerLink]="[groupsDataService.getGroupRegistryRouterLink()]"
              class="btn btn-primary">{{messagePrefix + '.goToGroups' | translate}}</button>
=======
        <div *ngIf="(groups | async)?.payload?.totalElements == 0" class="alert alert-info w-100 mb-2" role="alert">
          <div>{{messagePrefix + '.memberOfNoGroups' | translate}}</div>
          <div>
            <button [routerLink]="[groupsDataService.getGroupRegistryRouterLink()]"
                    class="btn btn-primary">{{messagePrefix + '.goToGroups' | translate}}</button>
          </div>
        </div>
      </div>
>>>>>>> 8ba14aa3
    </div>
  </div>
</div><|MERGE_RESOLUTION|>--- conflicted
+++ resolved
@@ -8,40 +8,9 @@
         <h1 class="border-bottom pb-2">{{messagePrefix + '.create' | translate}}</h1>
       </ng-template>
 
-<<<<<<< HEAD
-<ds-form [formId]="formId"
-         [formModel]="formModel"
-         [formGroup]="formGroup"
-         [formLayout]="formLayout"
-         [displayCancel]="false"
-         [submitLabel]="submitLabel"
-         (submitForm)="onSubmit()">
-  <div before class="btn-group">
-    <button (click)="onCancel()"
-            class="btn btn-outline-secondary"><i class="fas fa-arrow-left"></i> {{messagePrefix + '.return' | translate}}</button>
-  </div>
-  <div *ngIf="displayResetPassword" between class="btn-group">
-    <button class="btn btn-primary" [disabled]="(canReset$ | async) === false" (click)="resetPassword()">
-      <i class="fa fa-key"></i> {{'admin.access-control.epeople.actions.reset' | translate}}
-    </button>
-  </div>
-  <div between class="btn-group ml-1">
-    <button *ngIf="!isImpersonated" class="btn btn-primary" [ngClass]="{'d-none' : (canImpersonate$ | async) === false}" (click)="impersonate()">
-      <i class="fa fa-user-secret"></i> {{'admin.access-control.epeople.actions.impersonate' | translate}}
-    </button>
-    <button *ngIf="isImpersonated" class="btn btn-primary" (click)="stopImpersonating()">
-      <i class="fa fa-user-secret"></i> {{'admin.access-control.epeople.actions.stop-impersonating' | translate}}
-    </button>
-  </div>
-  <button after class="btn btn-danger delete-button" [disabled]="(canDelete$ | async) === false" (click)="delete()">
-    <i class="fas fa-trash"></i> {{'admin.access-control.epeople.actions.delete' | translate}}
-  </button>
-</ds-form>
-=======
       <ng-template #editHeader>
         <h1 class="border-bottom pb-2">{{messagePrefix + '.edit' | translate}}</h1>
       </ng-template>
->>>>>>> 8ba14aa3
 
       <ds-form [formId]="formId"
                [formModel]="formModel"
@@ -56,7 +25,7 @@
           </button>
         </div>
         <div *ngIf="displayResetPassword" between class="btn-group">
-          <button class="btn btn-primary" [disabled]="!(canReset$ | async)" type="button" (click)="resetPassword()">
+          <button class="btn btn-primary" [disabled]="(canReset$ | async) === false" type="button" (click)="resetPassword()">
             <i class="fa fa-key"></i> {{'admin.access-control.epeople.actions.reset' | translate}}
           </button>
         </div>
@@ -75,52 +44,16 @@
 
       <ds-themed-loading [showMessage]="false" *ngIf="!formGroup"></ds-themed-loading>
 
-<<<<<<< HEAD
-  <ds-themed-loading [showMessage]="false" *ngIf="(groups$ | async) === undefined"></ds-themed-loading>
-
-  <ds-pagination
-    *ngIf="(groups$ | async)?.payload?.totalElements > 0"
-    [paginationOptions]="config"
-    [pageInfoState]="groupsPageInfoState$"
-    [collectionSize]="(groups$ | async)?.payload?.totalElements"
-    [hideGear]="true"
-    [hidePagerWhenSinglePage]="true"
-    (pageChange)="onPageChange($event)">
-
-    <div class="table-responsive">
-      <table id="groups" class="table table-striped table-hover table-bordered">
-        <thead>
-        <tr>
-          <th scope="col" class="align-middle">{{messagePrefix + '.table.id' | translate}}</th>
-          <th scope="col" class="align-middle">{{messagePrefix + '.table.name' | translate}}</th>
-          <th scope="col" class="align-middle">{{messagePrefix + '.table.collectionOrCommunity' | translate}}</th>
-        </tr>
-        </thead>
-        <tbody>
-        <tr *ngFor="let group of (groups$ | async)?.payload?.page">
-          <td class="align-middle">{{group.id}}</td>
-          <td class="align-middle">
-            <a (click)="groupsDataService.startEditingNewGroup(group)"
-               [routerLink]="[groupsDataService.getGroupEditPageRouterLink(group)]">
-            {{ dsoNameService.getName(group) }}
-          </a>
-          </td>
-          <td class="align-middle">{{ dsoNameService.getName(undefined) }}</td>
-        </tr>
-        </tbody>
-      </table>
-    </div>
-=======
       <div *ngIf="epersonService.getActiveEPerson() | async">
         <h2>{{messagePrefix + '.groupsEPersonIsMemberOf' | translate}}</h2>
 
-        <ds-themed-loading [showMessage]="false" *ngIf="!(groups | async)"></ds-themed-loading>
+        <ds-themed-loading [showMessage]="false" *ngIf="(groups$ | async) === undefined"></ds-themed-loading>
 
         <ds-pagination
-          *ngIf="(groups | async)?.payload?.totalElements > 0"
+          *ngIf="(groups$ | async)?.payload?.totalElements > 0"
           [paginationOptions]="config"
-          [pageInfoState]="(groups | async)?.payload"
-          [collectionSize]="(groups | async)?.payload?.totalElements"
+          [pageInfoState]="groupsPageInfoState$"
+          [collectionSize]="(groups$ | async)?.payload?.totalElements"
           [hideGear]="true"
           [hidePagerWhenSinglePage]="true"
           (pageChange)="onPageChange($event)">
@@ -135,7 +68,7 @@
               </tr>
               </thead>
               <tbody>
-              <tr *ngFor="let group of (groups | async)?.payload?.page">
+              <tr *ngFor="let group of (groups$ | async)?.payload?.page">
                 <td class="align-middle">{{group.id}}</td>
                 <td class="align-middle">
                   <a (click)="groupsDataService.startEditingNewGroup(group)"
@@ -148,18 +81,10 @@
               </tbody>
             </table>
           </div>
->>>>>>> 8ba14aa3
 
         </ds-pagination>
 
-<<<<<<< HEAD
-  <div *ngIf="(groups$ | async)?.payload?.totalElements === 0" class="alert alert-info w-100 mb-2" role="alert">
-    <div>{{messagePrefix + '.memberOfNoGroups' | translate}}</div>
-    <div>
-      <button [routerLink]="[groupsDataService.getGroupRegistryRouterLink()]"
-              class="btn btn-primary">{{messagePrefix + '.goToGroups' | translate}}</button>
-=======
-        <div *ngIf="(groups | async)?.payload?.totalElements == 0" class="alert alert-info w-100 mb-2" role="alert">
+        <div *ngIf="(groups$ | async)?.payload?.totalElements === 0" class="alert alert-info w-100 mb-2" role="alert">
           <div>{{messagePrefix + '.memberOfNoGroups' | translate}}</div>
           <div>
             <button [routerLink]="[groupsDataService.getGroupRegistryRouterLink()]"
@@ -167,7 +92,6 @@
           </div>
         </div>
       </div>
->>>>>>> 8ba14aa3
     </div>
   </div>
 </div>