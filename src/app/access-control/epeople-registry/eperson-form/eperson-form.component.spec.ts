import { CommonModule } from '@angular/common';
<<<<<<< HEAD
import { NO_ERRORS_SCHEMA } from '@angular/core';
import {
  ComponentFixture,
  TestBed,
  waitForAsync,
} from '@angular/core/testing';
import {
  FormsModule,
  ReactiveFormsModule,
  UntypedFormControl,
  UntypedFormGroup,
  Validators,
} from '@angular/forms';
import {
  BrowserModule,
  By,
} from '@angular/platform-browser';
import {
  ActivatedRoute,
  Router,
} from '@angular/router';
import { NgbModule } from '@ng-bootstrap/ng-bootstrap';
import {
  TranslateLoader,
  TranslateModule,
} from '@ngx-translate/core';
import {
  Observable,
  of as observableOf,
} from 'rxjs';

import { AuthService } from '../../../core/auth/auth.service';
import { EpersonRegistrationService } from '../../../core/data/eperson-registration.service';
import { AuthorizationDataService } from '../../../core/data/feature-authorization/authorization-data.service';
import { FindListOptions } from '../../../core/data/find-list-options.model';
import {
  buildPaginatedList,
  PaginatedList,
} from '../../../core/data/paginated-list.model';
=======
import { CUSTOM_ELEMENTS_SCHEMA } from '@angular/core';
import { ComponentFixture, TestBed, waitForAsync } from '@angular/core/testing';
import { UntypedFormControl, UntypedFormGroup, FormsModule, ReactiveFormsModule, Validators } from '@angular/forms';
import { BrowserModule, By } from '@angular/platform-browser';
import { NgbModule } from '@ng-bootstrap/ng-bootstrap';
import { TranslateModule } from '@ngx-translate/core';
import { buildPaginatedList, PaginatedList } from '../../../core/data/paginated-list.model';
>>>>>>> f03ed896
import { RemoteData } from '../../../core/data/remote-data';
import { RequestService } from '../../../core/data/request.service';
import { EPersonDataService } from '../../../core/eperson/eperson-data.service';
import { GroupDataService } from '../../../core/eperson/group-data.service';
import { EPerson } from '../../../core/eperson/models/eperson.model';
import { PaginationService } from '../../../core/pagination/pagination.service';
import { PageInfo } from '../../../core/shared/page-info.model';
import { FormBuilderService } from '../../../shared/form/builder/form-builder.service';
import { FormComponent } from '../../../shared/form/form.component';
import { ThemedLoadingComponent } from '../../../shared/loading/themed-loading.component';
import { getMockFormBuilderService } from '../../../shared/mocks/form-builder-service.mock';
<<<<<<< HEAD
import { TranslateLoaderMock } from '../../../shared/mocks/translate-loader.mock';
import { NotificationsService } from '../../../shared/notifications/notifications.service';
import { PaginationComponent } from '../../../shared/pagination/pagination.component';
import { createSuccessfulRemoteDataObject$ } from '../../../shared/remote-data.utils';
import { ActivatedRouteStub } from '../../../shared/testing/active-router.stub';
=======
import { NotificationsServiceStub } from '../../../shared/testing/notifications-service.stub';
import { AuthService } from '../../../core/auth/auth.service';
>>>>>>> f03ed896
import { AuthServiceStub } from '../../../shared/testing/auth-service.stub';
import {
  EPersonMock,
  EPersonMock2,
} from '../../../shared/testing/eperson.mock';
import { NotificationsServiceStub } from '../../../shared/testing/notifications-service.stub';
import { PaginationServiceStub } from '../../../shared/testing/pagination-service.stub';
import { RouterStub } from '../../../shared/testing/router.stub';
import { createPaginatedList } from '../../../shared/testing/utils.test';
import { FollowLinkConfig } from '../../../shared/utils/follow-link-config.model';
import { HasNoValuePipe } from '../../../shared/utils/has-no-value.pipe';
import { EPeopleRegistryComponent } from '../epeople-registry.component';
import { EPersonFormComponent } from './eperson-form.component';
import { ValidateEmailNotTaken } from './validators/email-taken.validator';
<<<<<<< HEAD
=======
import { EpersonRegistrationService } from '../../../core/data/eperson-registration.service';
import { RouterTestingModule } from '@angular/router/testing';
>>>>>>> f03ed896

describe('EPersonFormComponent', () => {
  let component: EPersonFormComponent;
  let fixture: ComponentFixture<EPersonFormComponent>;
  let builderService: FormBuilderService;

  let mockEPeople;
  let ePersonDataServiceStub: any;
  let authService: AuthServiceStub;
  let authorizationService: AuthorizationDataService;
  let groupsDataService: GroupDataService;
  let epersonRegistrationService: EpersonRegistrationService;
  let route: ActivatedRouteStub;
  let router: RouterStub;

  let paginationService;



  beforeEach(waitForAsync(() => {
    mockEPeople = [EPersonMock, EPersonMock2];
    ePersonDataServiceStub = {
      activeEPerson: null,
      allEpeople: mockEPeople,
      getActiveEPerson(): Observable<EPerson> {
        return observableOf(this.activeEPerson);
      },
      searchByScope(scope: string, query: string, options: FindListOptions = {}): Observable<RemoteData<PaginatedList<EPerson>>> {
        if (scope === 'email') {
          const result = this.allEpeople.find((ePerson: EPerson) => {
            return ePerson.email === query;
          });
          return createSuccessfulRemoteDataObject$(buildPaginatedList(new PageInfo(), [result]));
        }
        if (scope === 'metadata') {
          if (query === '') {
            return createSuccessfulRemoteDataObject$(buildPaginatedList(null, this.allEpeople));
          }
          const result = this.allEpeople.find((ePerson: EPerson) => {
            return (ePerson.name.includes(query) || ePerson.email.includes(query));
          });
          return createSuccessfulRemoteDataObject$(buildPaginatedList(new PageInfo(), [result]));
        }
        return createSuccessfulRemoteDataObject$(buildPaginatedList(null, this.allEpeople));
      },
      deleteEPerson(ePerson: EPerson): Observable<boolean> {
        this.allEpeople = this.allEpeople.filter((ePerson2: EPerson) => {
          return (ePerson2.uuid !== ePerson.uuid);
        });
        return observableOf(true);
      },
      create(ePerson: EPerson): Observable<RemoteData<EPerson>> {
        this.allEpeople = [...this.allEpeople, ePerson];
        return createSuccessfulRemoteDataObject$(ePerson);
      },
      editEPerson(ePerson: EPerson) {
        this.activeEPerson = ePerson;
      },
      cancelEditEPerson() {
        this.activeEPerson = null;
      },
      clearEPersonRequests(): void {
        // empty
      },
      updateEPerson(ePerson: EPerson): Observable<RemoteData<EPerson>> {
        this.allEpeople.forEach((ePersonInList: EPerson, i: number) => {
          if (ePersonInList.id === ePerson.id) {
            this.allEpeople[i] = ePerson;
          }
        });
        return createSuccessfulRemoteDataObject$(ePerson);
      },
      getEPersonByEmail(email): Observable<RemoteData<EPerson>> {
        return createSuccessfulRemoteDataObject$(null);
      },
      findById(_id: string, _useCachedVersionIfAvailable = true, _reRequestOnStale = true, ..._linksToFollow: FollowLinkConfig<EPerson>[]): Observable<RemoteData<EPerson>> {
        return createSuccessfulRemoteDataObject$(null);
      },
    };
    builderService = Object.assign(getMockFormBuilderService(),{
      createFormGroup(formModel, options = null) {
        const controls = {};
        formModel.forEach( model => {
          model.parent = parent;
          const controlModel = model;
          const controlState = { value: controlModel.value, disabled: controlModel.disabled };
          const controlOptions = this.createAbstractControlOptions(controlModel.validators, controlModel.asyncValidators, controlModel.updateOn);
          controls[model.id] = new UntypedFormControl(controlState, controlOptions);
        });
        return new UntypedFormGroup(controls, options);
      },
      createAbstractControlOptions(validatorsConfig = null, asyncValidatorsConfig = null, updateOn = null) {
        return {
          validators: validatorsConfig !== null ? this.getValidators(validatorsConfig) : null,
        };
      },
      getValidators(validatorsConfig) {
        return this.getValidatorFns(validatorsConfig);
      },
      getValidatorFns(validatorsConfig, validatorsToken = this._NG_VALIDATORS) {
        let validatorFns = [];
        if (this.isObject(validatorsConfig)) {
          validatorFns = Object.keys(validatorsConfig).map(validatorConfigKey => {
            const validatorConfigValue = validatorsConfig[validatorConfigKey];
            if (this.isValidatorDescriptor(validatorConfigValue)) {
              const descriptor = validatorConfigValue;
              return this.getValidatorFn(descriptor.name, descriptor.args, validatorsToken);
            }
            return this.getValidatorFn(validatorConfigKey, validatorConfigValue, validatorsToken);
          });
        }
        return validatorFns;
      },
      getValidatorFn(validatorName, validatorArgs = null, validatorsToken = this._NG_VALIDATORS) {
        let validatorFn;
        if (Validators.hasOwnProperty(validatorName)) { // Built-in Angular Validators
          validatorFn = Validators[validatorName];
        } else { // Custom Validators
          if (this._DYNAMIC_VALIDATORS && this._DYNAMIC_VALIDATORS.has(validatorName)) {
            validatorFn = this._DYNAMIC_VALIDATORS.get(validatorName);
          } else if (validatorsToken) {
            validatorFn = validatorsToken.find(validator => validator.name === validatorName);
          }
        }
        if (validatorFn === undefined) { // throw when no validator could be resolved
          throw new Error(`validator '${validatorName}' is not provided via NG_VALIDATORS, NG_ASYNC_VALIDATORS or DYNAMIC_FORM_VALIDATORS`);
        }
        if (validatorArgs !== null) {
          return validatorFn(validatorArgs);
        }
        return validatorFn;
      },
      isValidatorDescriptor(value) {
        if (this.isObject(value)) {
          return value.hasOwnProperty('name') && value.hasOwnProperty('args');
        }
        return false;
      },
      isObject(value) {
        return typeof value === 'object' && value !== null;
      },
    });
    authService = new AuthServiceStub();
    authorizationService = jasmine.createSpyObj('authorizationService', {
      isAuthorized: observableOf(true),

    });
    groupsDataService = jasmine.createSpyObj('groupsDataService', {
      findListByHref: createSuccessfulRemoteDataObject$(createPaginatedList([])),
      getGroupRegistryRouterLink: '',
    });

    paginationService = new PaginationServiceStub();
    route = new ActivatedRouteStub();
    router = new RouterStub();
    TestBed.configureTestingModule({
      imports: [CommonModule, NgbModule, FormsModule, ReactiveFormsModule, BrowserModule,
<<<<<<< HEAD
        TranslateModule.forRoot({
          loader: {
            provide: TranslateLoader,
            useClass: TranslateLoaderMock,
          },
        }),
        EPersonFormComponent,
        HasNoValuePipe,
=======
        RouterTestingModule,
        TranslateModule.forRoot(),
>>>>>>> f03ed896
      ],
      providers: [
        { provide: EPersonDataService, useValue: ePersonDataServiceStub },
        { provide: GroupDataService, useValue: groupsDataService },
        { provide: FormBuilderService, useValue: builderService },
        { provide: NotificationsService, useValue: new NotificationsServiceStub() },
        { provide: AuthService, useValue: authService },
        { provide: AuthorizationDataService, useValue: authorizationService },
        { provide: PaginationService, useValue: paginationService },
        { provide: RequestService, useValue: jasmine.createSpyObj('requestService', ['removeByHrefSubstring']) },
        { provide: EpersonRegistrationService, useValue: epersonRegistrationService },
        { provide: ActivatedRoute, useValue: route },
        { provide: Router, useValue: router },
        EPeopleRegistryComponent,
      ],
<<<<<<< HEAD
      schemas: [NO_ERRORS_SCHEMA],
    })
      .overrideComponent(EPersonFormComponent, {
        remove: { imports: [    ThemedLoadingComponent, PaginationComponent,FormComponent] },
      })
      .compileComponents();
=======
      schemas: [CUSTOM_ELEMENTS_SCHEMA],
    }).compileComponents();
>>>>>>> f03ed896
  }));

  epersonRegistrationService = jasmine.createSpyObj('epersonRegistrationService', {
    registerEmail: createSuccessfulRemoteDataObject$(null),
  });

  beforeEach(() => {
    fixture = TestBed.createComponent(EPersonFormComponent);
    component = fixture.componentInstance;
    fixture.detectChanges();
  });

  it('should create EPersonFormComponent', () => {
    expect(component).toBeDefined();
  });

  describe('check form validation', () => {
    let canLogIn: boolean;
    let requireCertificate: boolean;

    beforeEach(() => {
      canLogIn = false;
      requireCertificate = false;

<<<<<<< HEAD
      expected = Object.assign(new EPerson(), {
        metadata: {
          'eperson.firstname': [
            {
              value: firstName,
            },
          ],
          'eperson.lastname': [
            {
              value: lastName,
            },
          ],
        },
        email: email,
        canLogIn: canLogIn,
        requireCertificate: requireCertificate,
      });
=======
>>>>>>> f03ed896
      spyOn(component.submitForm, 'emit');
      component.canLogIn.value = canLogIn;
      component.requireCertificate.value = requireCertificate;

      fixture.detectChanges();
      component.initialisePage();
      fixture.detectChanges();
    });
    describe('firstName, lastName and email should be required', () => {
      it('form should be invalid because the firstName is required', () => {
        expect(component.formGroup.controls.firstName.valid).toBeFalse();
        expect(component.formGroup.controls.firstName.errors.required).toBeTrue();
      });
      it('form should be invalid because the lastName is required', () => {
        expect(component.formGroup.controls.lastName.valid).toBeFalse();
        expect(component.formGroup.controls.lastName.errors.required).toBeTrue();
      });
      it('form should be invalid because the email is required', () => {
        expect(component.formGroup.controls.email.valid).toBeFalse();
        expect(component.formGroup.controls.email.errors.required).toBeTrue();
      });
    });

    describe('after inserting information firstName,lastName and email not required', () => {
      beforeEach(() => {
        component.formGroup.controls.firstName.setValue('test');
        component.formGroup.controls.lastName.setValue('test');
        component.formGroup.controls.email.setValue('test@test.com');
        fixture.detectChanges();
      });
      it('firstName should be valid because the firstName is set', () => {
        expect(component.formGroup.controls.firstName.valid).toBeTrue();
        expect(component.formGroup.controls.firstName.errors).toBeNull();
      });
      it('lastName should be valid because the lastName is set', () => {
        expect(component.formGroup.controls.lastName.valid).toBeTrue();
        expect(component.formGroup.controls.lastName.errors).toBeNull();
      });
      it('email should be valid because the email is set', () => {
        expect(component.formGroup.controls.email.valid).toBeTrue();
        expect(component.formGroup.controls.email.errors).toBeNull();
      });
    });


    describe('after inserting email wrong should show pattern validation error', () => {
      beforeEach(() => {
        component.formGroup.controls.email.setValue('test@test');
        fixture.detectChanges();
      });
      it('email should not be valid because the email pattern', () => {
        expect(component.formGroup.controls.email.valid).toBeFalse();
        expect(component.formGroup.controls.email.errors.pattern).toBeTruthy();
      });
    });

    describe('after already utilized email', () => {
      beforeEach(() => {
        const ePersonServiceWithEperson = Object.assign(ePersonDataServiceStub,{
          getEPersonByEmail(): Observable<RemoteData<EPerson>> {
            return createSuccessfulRemoteDataObject$(EPersonMock);
          },
        });
        component.formGroup.controls.email.setValue('test@test.com');
        component.formGroup.controls.email.setAsyncValidators(ValidateEmailNotTaken.createValidator(ePersonServiceWithEperson));
        fixture.detectChanges();
      });

      it('email should not be valid because email is already taken', () => {
        expect(component.formGroup.controls.email.valid).toBeFalse();
        expect(component.formGroup.controls.email.errors.emailTaken).toBeTruthy();
      });
    });
  });

  describe('when submitting the form', () => {
    let firstName;
    let lastName;
    let email;
    let canLogIn: boolean;
    let requireCertificate;

    let expected;
    beforeEach(() => {
      firstName = 'testName';
      lastName = 'testLastName';
      email = 'testEmail@test.com';
      canLogIn = false;
      requireCertificate = false;

      expected = Object.assign(new EPerson(), {
        metadata: {
          'eperson.firstname': [
            {
              value: firstName,
            },
          ],
          'eperson.lastname': [
            {
              value: lastName,
            },
          ],
        },
        email: email,
        canLogIn: canLogIn,
        requireCertificate: requireCertificate,
      });
      spyOn(component.submitForm, 'emit');
      component.ngOnInit();
      component.firstName.value = firstName;
      component.lastName.value = lastName;
      component.email.value = email;
      component.canLogIn.value = canLogIn;
      component.requireCertificate.value = requireCertificate;
    });
    describe('without active EPerson', () => {
      beforeEach(() => {
        spyOn(ePersonDataServiceStub, 'getActiveEPerson').and.returnValue(observableOf(undefined));
        component.onSubmit();
        fixture.detectChanges();
      });

      it('should emit a new eperson using the correct values', () => {
        expect(component.submitForm.emit).toHaveBeenCalledWith(expected);
      });
    });

    describe('with an active eperson', () => {
      let expectedWithId;

      beforeEach(() => {
        expectedWithId = Object.assign(new EPerson(), {
          id: 'id',
          metadata: {
            'eperson.firstname': [
              {
                value: firstName,
              },
            ],
            'eperson.lastname': [
              {
                value: lastName,
              },
            ],
          },
          email: email,
          canLogIn: canLogIn,
          requireCertificate: requireCertificate,
<<<<<<< HEAD
          _links: undefined,
=======
          _links: {
            groups: {
              href: '',
            },
            self: {
              href: '',
            },
          },
>>>>>>> f03ed896
        });
        spyOn(ePersonDataServiceStub, 'getActiveEPerson').and.returnValue(observableOf(expectedWithId));
        component.ngOnInit();
        component.onSubmit();
        fixture.detectChanges();
      });

      it('should emit the existing eperson using the correct values', () => {
        expect(component.submitForm.emit).toHaveBeenCalledWith(expectedWithId);
      });
    });
  });

  describe('impersonate', () => {
    let ePersonId;

    beforeEach(() => {
      spyOn(authService, 'impersonate').and.callThrough();
      ePersonId = 'testEPersonId';
      component.epersonInitial = Object.assign(new EPerson(), {
        id: ePersonId,
      });
      component.impersonate();
    });

    it('should call authService.impersonate', () => {
      expect(authService.impersonate).toHaveBeenCalledWith(ePersonId);
    });

    it('should set isImpersonated to true', () => {
      expect(component.isImpersonated).toBe(true);
    });
  });

  describe('stopImpersonating', () => {
    beforeEach(() => {
      spyOn(authService, 'stopImpersonatingAndRefresh').and.callThrough();
      component.stopImpersonating();
    });

    it('should call authService.stopImpersonatingAndRefresh', () => {
      expect(authService.stopImpersonatingAndRefresh).toHaveBeenCalled();
    });

    it('should set isImpersonated to false', () => {
      expect(component.isImpersonated).toBe(false);
    });
  });

  describe('delete', () => {
    let eperson: EPerson;
    let modalService;

    beforeEach(() => {
      spyOn(authService, 'impersonate').and.callThrough();
      eperson = EPersonMock;
      component.epersonInitial = eperson;
      component.canDelete$ = observableOf(true);
      spyOn(component.epersonService, 'getActiveEPerson').and.returnValue(observableOf(eperson));
      modalService = (component as any).modalService;
      spyOn(modalService, 'open').and.returnValue(Object.assign({ componentInstance: Object.assign({ response: observableOf(true) }) }));
      component.ngOnInit();
      fixture.detectChanges();
    });

    it('the delete button should be visible if the ePerson can be deleted', () => {
      const deleteButton = fixture.debugElement.query(By.css('.delete-button'));
      expect(deleteButton).not.toBeNull();
    });

    it('the delete button should be hidden if the ePerson cannot be deleted', () => {
      component.canDelete$ = observableOf(false);
      fixture.detectChanges();
      const deleteButton = fixture.debugElement.query(By.css('.delete-button'));
      expect(deleteButton).toBeNull();
    });

    it('should call the epersonFormComponent delete when clicked on the button', () => {
      spyOn(component, 'delete').and.stub();
      spyOn(component.epersonService, 'deleteEPerson').and.returnValue(createSuccessfulRemoteDataObject$('No Content', 204));
      const deleteButton = fixture.debugElement.query(By.css('.delete-button'));
      deleteButton.triggerEventHandler('click', null);
      expect(component.delete).toHaveBeenCalled();
    });

    it('should call the epersonService delete when clicked on the button', () => {
      // ePersonDataServiceStub.activeEPerson = eperson;
      spyOn(component.epersonService, 'deleteEPerson').and.returnValue(createSuccessfulRemoteDataObject$('No Content', 204));
      const deleteButton = fixture.debugElement.query(By.css('.delete-button'));
      expect(deleteButton.nativeElement.disabled).toBe(false);
      deleteButton.triggerEventHandler('click', null);
      fixture.detectChanges();
      expect(component.epersonService.deleteEPerson).toHaveBeenCalledWith(eperson);
    });
  });

  describe('Reset Password', () => {
    let ePersonId;
    let ePersonEmail;

    beforeEach(() => {
      ePersonId = 'testEPersonId';
      ePersonEmail = 'person.email@4science.it';
      component.epersonInitial = Object.assign(new EPerson(), {
        id: ePersonId,
        email: ePersonEmail,
      });
      component.resetPassword();
    });

    it('should call epersonRegistrationService.registerEmail', () => {
      expect(epersonRegistrationService.registerEmail).toHaveBeenCalledWith(ePersonEmail, null, 'forgot');
    });
  });
});<|MERGE_RESOLUTION|>--- conflicted
+++ resolved
@@ -1,6 +1,5 @@
 import { CommonModule } from '@angular/common';
-<<<<<<< HEAD
-import { NO_ERRORS_SCHEMA } from '@angular/core';
+import { CUSTOM_ELEMENTS_SCHEMA } from '@angular/core';
 import {
   ComponentFixture,
   TestBed,
@@ -20,12 +19,10 @@
 import {
   ActivatedRoute,
   Router,
+  RouterModule,
 } from '@angular/router';
 import { NgbModule } from '@ng-bootstrap/ng-bootstrap';
-import {
-  TranslateLoader,
-  TranslateModule,
-} from '@ngx-translate/core';
+import { TranslateModule } from '@ngx-translate/core';
 import {
   Observable,
   of as observableOf,
@@ -39,15 +36,6 @@
   buildPaginatedList,
   PaginatedList,
 } from '../../../core/data/paginated-list.model';
-=======
-import { CUSTOM_ELEMENTS_SCHEMA } from '@angular/core';
-import { ComponentFixture, TestBed, waitForAsync } from '@angular/core/testing';
-import { UntypedFormControl, UntypedFormGroup, FormsModule, ReactiveFormsModule, Validators } from '@angular/forms';
-import { BrowserModule, By } from '@angular/platform-browser';
-import { NgbModule } from '@ng-bootstrap/ng-bootstrap';
-import { TranslateModule } from '@ngx-translate/core';
-import { buildPaginatedList, PaginatedList } from '../../../core/data/paginated-list.model';
->>>>>>> f03ed896
 import { RemoteData } from '../../../core/data/remote-data';
 import { RequestService } from '../../../core/data/request.service';
 import { EPersonDataService } from '../../../core/eperson/eperson-data.service';
@@ -59,16 +47,10 @@
 import { FormComponent } from '../../../shared/form/form.component';
 import { ThemedLoadingComponent } from '../../../shared/loading/themed-loading.component';
 import { getMockFormBuilderService } from '../../../shared/mocks/form-builder-service.mock';
-<<<<<<< HEAD
-import { TranslateLoaderMock } from '../../../shared/mocks/translate-loader.mock';
 import { NotificationsService } from '../../../shared/notifications/notifications.service';
 import { PaginationComponent } from '../../../shared/pagination/pagination.component';
 import { createSuccessfulRemoteDataObject$ } from '../../../shared/remote-data.utils';
 import { ActivatedRouteStub } from '../../../shared/testing/active-router.stub';
-=======
-import { NotificationsServiceStub } from '../../../shared/testing/notifications-service.stub';
-import { AuthService } from '../../../core/auth/auth.service';
->>>>>>> f03ed896
 import { AuthServiceStub } from '../../../shared/testing/auth-service.stub';
 import {
   EPersonMock,
@@ -83,11 +65,6 @@
 import { EPeopleRegistryComponent } from '../epeople-registry.component';
 import { EPersonFormComponent } from './eperson-form.component';
 import { ValidateEmailNotTaken } from './validators/email-taken.validator';
-<<<<<<< HEAD
-=======
-import { EpersonRegistrationService } from '../../../core/data/eperson-registration.service';
-import { RouterTestingModule } from '@angular/router/testing';
->>>>>>> f03ed896
 
 describe('EPersonFormComponent', () => {
   let component: EPersonFormComponent;
@@ -245,19 +222,10 @@
     router = new RouterStub();
     TestBed.configureTestingModule({
       imports: [CommonModule, NgbModule, FormsModule, ReactiveFormsModule, BrowserModule,
-<<<<<<< HEAD
-        TranslateModule.forRoot({
-          loader: {
-            provide: TranslateLoader,
-            useClass: TranslateLoaderMock,
-          },
-        }),
+        RouterModule.forRoot([]),
+        TranslateModule.forRoot(),
         EPersonFormComponent,
         HasNoValuePipe,
-=======
-        RouterTestingModule,
-        TranslateModule.forRoot(),
->>>>>>> f03ed896
       ],
       providers: [
         { provide: EPersonDataService, useValue: ePersonDataServiceStub },
@@ -273,17 +241,12 @@
         { provide: Router, useValue: router },
         EPeopleRegistryComponent,
       ],
-<<<<<<< HEAD
-      schemas: [NO_ERRORS_SCHEMA],
+      schemas: [CUSTOM_ELEMENTS_SCHEMA],
     })
       .overrideComponent(EPersonFormComponent, {
         remove: { imports: [    ThemedLoadingComponent, PaginationComponent,FormComponent] },
       })
       .compileComponents();
-=======
-      schemas: [CUSTOM_ELEMENTS_SCHEMA],
-    }).compileComponents();
->>>>>>> f03ed896
   }));
 
   epersonRegistrationService = jasmine.createSpyObj('epersonRegistrationService', {
@@ -308,26 +271,6 @@
       canLogIn = false;
       requireCertificate = false;
 
-<<<<<<< HEAD
-      expected = Object.assign(new EPerson(), {
-        metadata: {
-          'eperson.firstname': [
-            {
-              value: firstName,
-            },
-          ],
-          'eperson.lastname': [
-            {
-              value: lastName,
-            },
-          ],
-        },
-        email: email,
-        canLogIn: canLogIn,
-        requireCertificate: requireCertificate,
-      });
-=======
->>>>>>> f03ed896
       spyOn(component.submitForm, 'emit');
       component.canLogIn.value = canLogIn;
       component.requireCertificate.value = requireCertificate;
@@ -476,9 +419,6 @@
           email: email,
           canLogIn: canLogIn,
           requireCertificate: requireCertificate,
-<<<<<<< HEAD
-          _links: undefined,
-=======
           _links: {
             groups: {
               href: '',
@@ -487,7 +427,6 @@
               href: '',
             },
           },
->>>>>>> f03ed896
         });
         spyOn(ePersonDataServiceStub, 'getActiveEPerson').and.returnValue(observableOf(expectedWithId));
         component.ngOnInit();
