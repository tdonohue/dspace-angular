--- conflicted
+++ resolved
@@ -68,11 +68,7 @@
 import { EPeopleRegistryComponent } from '../epeople-registry.component';
 import { EPersonFormComponent } from './eperson-form.component';
 import { ValidateEmailNotTaken } from './validators/email-taken.validator';
-<<<<<<< HEAD
-=======
-import { EpersonRegistrationService } from '../../../core/data/eperson-registration.service';
 import {DisabledDirective} from '../../../shared/disabled-directive';
->>>>>>> 2d48cc0f
 
 describe('EPersonFormComponent', () => {
   let component: EPersonFormComponent;
@@ -232,7 +228,7 @@
     route = new ActivatedRouteStub();
     router = new RouterStub();
     TestBed.configureTestingModule({
-      imports: [CommonModule, NgbModule, FormsModule, ReactiveFormsModule, BrowserModule,
+      imports: [CommonModule, NgbModule, FormsModule, ReactiveFormsModule, DisabledDirective, BrowserModule,
         TranslateModule.forRoot({
           loader: {
             provide: TranslateLoader,
@@ -242,10 +238,6 @@
         EPersonFormComponent,
         HasNoValuePipe,
       ],
-<<<<<<< HEAD
-=======
-      declarations: [EPersonFormComponent, DisabledDirective],
->>>>>>> 2d48cc0f
       providers: [
         { provide: EPersonDataService, useValue: ePersonDataServiceStub },
         { provide: GroupDataService, useValue: groupsDataService },
@@ -533,24 +525,14 @@
 
     it('the delete button should be visible if the ePerson can be deleted', () => {
       const deleteButton = fixture.debugElement.query(By.css('.delete-button'));
-<<<<<<< HEAD
       expect(deleteButton).not.toBeNull();
-=======
-      expect(deleteButton.nativeElement.getAttribute('aria-disabled')).toBe('false');
-      expect(deleteButton.nativeElement.classList.contains('disabled')).toBeFalse();
->>>>>>> 2d48cc0f
     });
 
     it('the delete button should be hidden if the ePerson cannot be deleted', () => {
       component.canDelete$ = observableOf(false);
       fixture.detectChanges();
       const deleteButton = fixture.debugElement.query(By.css('.delete-button'));
-<<<<<<< HEAD
       expect(deleteButton).toBeNull();
-=======
-      expect(deleteButton.nativeElement.getAttribute('aria-disabled')).toBe('true');
-      expect(deleteButton.nativeElement.classList.contains('disabled')).toBeTrue();
->>>>>>> 2d48cc0f
     });
 
     it('should call the epersonFormComponent delete when clicked on the button', () => {
