--- conflicted
+++ resolved
@@ -223,36 +223,9 @@
    * This method will initialise the page
    */
   initialisePage() {
-<<<<<<< HEAD
     this.subs.push(this.epersonService.findById(this.route.snapshot.params.id).subscribe((ePersonRD: RemoteData<EPerson>) => {
       this.epersonService.editEPerson(ePersonRD.payload);
     }));
-    observableCombineLatest([
-      this.translateService.get(`${this.messagePrefix}.firstName`),
-      this.translateService.get(`${this.messagePrefix}.lastName`),
-      this.translateService.get(`${this.messagePrefix}.email`),
-      this.translateService.get(`${this.messagePrefix}.canLogIn`),
-      this.translateService.get(`${this.messagePrefix}.requireCertificate`),
-      this.translateService.get(`${this.messagePrefix}.emailHint`),
-    ]).subscribe(([firstName, lastName, email, canLogIn, requireCertificate, emailHint]) => {
-      this.firstName = new DynamicInputModel({
-        id: 'firstName',
-        label: firstName,
-        name: 'firstName',
-        validators: {
-          required: null,
-        },
-        required: true,
-      });
-      this.lastName = new DynamicInputModel({
-        id: 'lastName',
-        label: lastName,
-        name: 'lastName',
-        validators: {
-          required: null,
-        },
-        required: true,
-=======
     this.firstName = new DynamicInputModel({
       id: 'firstName',
       label: this.translateService.instant(`${this.messagePrefix}.firstName`),
@@ -292,7 +265,6 @@
         label: this.translateService.instant(`${this.messagePrefix}.canLogIn`),
         name: 'canLogIn',
         value: (this.epersonInitial != null ? this.epersonInitial.canLogIn : true)
->>>>>>> 8849f140
       });
     this.requireCertificate = new DynamicCheckboxModel(
       {
@@ -576,19 +548,6 @@
   }
 
   /**
-<<<<<<< HEAD
-=======
-   * This method will ensure that the page gets reset and that the cache is cleared
-   */
-  reset() {
-    this.activeEPerson$.pipe(take(1)).subscribe((eperson: EPerson) => {
-      this.requestService.removeByHrefSubstring(eperson.self);
-    });
-    this.initialisePage();
-  }
-
-  /**
->>>>>>> 8849f140
    * Checks for the given ePerson if there is already an ePerson in the system with that email
    * and shows notification if this is the case
    * @param ePerson               ePerson values to check
