--- conflicted
+++ resolved
@@ -1,14 +1,8 @@
 import { Injectable } from '@angular/core';
-<<<<<<< HEAD
-import { ActivatedRouteSnapshot, RouterStateSnapshot } from '@angular/router';
-=======
-import {
-  ActivatedRouteSnapshot,
-  Resolve,
+import { ActivatedRouteSnapshot,
   RouterStateSnapshot,
 } from '@angular/router';
 import { Store } from '@ngrx/store';
->>>>>>> 5fc2ed92
 import { Observable } from 'rxjs';
 
 import { RemoteData } from '../../core/data/remote-data';
