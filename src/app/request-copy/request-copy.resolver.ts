--- conflicted
+++ resolved
@@ -1,15 +1,7 @@
-<<<<<<< HEAD
-import { ActivatedRouteSnapshot, RouterStateSnapshot } from '@angular/router';
-import { RemoteData } from '../core/data/remote-data';
-import { ItemRequest } from '../core/shared/item-request.model';
-=======
 import { Injectable } from '@angular/core';
-import {
-  ActivatedRouteSnapshot,
-  Resolve,
+import {ActivatedRouteSnapshot,
   RouterStateSnapshot,
 } from '@angular/router';
->>>>>>> 5fc2ed92
 import { Observable } from 'rxjs';
 
 import { ItemRequestDataService } from '../core/data/item-request-data.service';
@@ -20,13 +12,8 @@
 /**
  * Resolves an {@link ItemRequest} from the token found in the route's parameters
  */
-<<<<<<< HEAD
-@Injectable()
+@Injectable({ providedIn: 'root' })
 export class RequestCopyResolver  {
-=======
-@Injectable({ providedIn: 'root' })
-export class RequestCopyResolver implements Resolve<RemoteData<ItemRequest>> {
->>>>>>> 5fc2ed92
 
   constructor(
     private itemRequestDataService: ItemRequestDataService,
