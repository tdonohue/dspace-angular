--- conflicted
+++ resolved
@@ -31,13 +31,9 @@
 } from '../../shared/remote-data.utils';
 import { VarDirective } from '../../shared/utils/var.directive';
 import { RequestCopyEmail } from '../email-request-copy/request-copy-email.model';
-<<<<<<< HEAD
-import { DSONameServiceMock } from '../../shared/mocks/dso-name.service.mock';
+import { DenyRequestCopyComponent } from './deny-request-copy.component';
 import { ThemeService } from '../../shared/theme-support/theme.service';
 import { getMockThemeService } from '../../shared/mocks/theme-service.mock';
-=======
-import { DenyRequestCopyComponent } from './deny-request-copy.component';
->>>>>>> a8f31948
 
 describe('DenyRequestCopyComponent', () => {
   let component: DenyRequestCopyComponent;
@@ -125,16 +121,10 @@
         { provide: DSONameService, useValue: new DSONameServiceMock() },
         { provide: ItemRequestDataService, useValue: itemRequestService },
         { provide: NotificationsService, useValue: notificationsService },
-<<<<<<< HEAD
         { provide: ThemeService, useValue: getMockThemeService() },
     ],
-    schemas: [NO_ERRORS_SCHEMA]
+      schemas: [NO_ERRORS_SCHEMA],
 }).compileComponents();
-=======
-      ],
-      schemas: [NO_ERRORS_SCHEMA],
-    }).compileComponents();
->>>>>>> a8f31948
   }));
 
   beforeEach(() => {
