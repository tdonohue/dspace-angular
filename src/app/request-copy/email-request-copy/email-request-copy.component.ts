--- conflicted
+++ resolved
@@ -1,17 +1,8 @@
-<<<<<<< HEAD
 import { Component, EventEmitter, Input, Output } from '@angular/core';
 import { RequestCopyEmail } from './request-copy-email.model';
 import { Location, NgClass, NgIf } from '@angular/common';
 import { TranslateModule } from '@ngx-translate/core';
 import { FormsModule } from '@angular/forms';
-
-@Component({
-    selector: 'ds-email-request-copy',
-    styleUrls: ['./email-request-copy.component.scss'],
-    templateUrl: './email-request-copy.component.html',
-    standalone: true,
-    imports: [FormsModule, NgClass, NgIf, TranslateModule]
-=======
 import { Location } from '@angular/common';
 import {
   Component,
@@ -23,10 +14,11 @@
 import { RequestCopyEmail } from './request-copy-email.model';
 
 @Component({
-  selector: 'ds-email-request-copy',
-  styleUrls: ['./email-request-copy.component.scss'],
-  templateUrl: './email-request-copy.component.html',
->>>>>>> a8f31948
+    selector: 'ds-email-request-copy',
+    styleUrls: ['./email-request-copy.component.scss'],
+    templateUrl: './email-request-copy.component.html',
+    standalone: true,
+    imports: [FormsModule, NgClass, NgIf, TranslateModule]
 })
 /**
  * A form component for an email to send back to the user requesting an item
