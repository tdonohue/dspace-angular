--- conflicted
+++ resolved
@@ -1,18 +1,8 @@
 import { NO_ERRORS_SCHEMA } from '@angular/core';
-import {
-  ComponentFixture,
-  TestBed,
-  waitForAsync,
-} from '@angular/core/testing';
-import {
-  ActivatedRoute,
-  Router,
-} from '@angular/router';
+import { ComponentFixture, TestBed, waitForAsync, } from '@angular/core/testing';
+import { ActivatedRoute, Router, } from '@angular/router';
 import { RouterTestingModule } from '@angular/router/testing';
-import {
-  TranslateModule,
-  TranslateService,
-} from '@ngx-translate/core';
+import { TranslateModule, TranslateService, } from '@ngx-translate/core';
 import { of as observableOf } from 'rxjs';
 
 import { AuthService } from '../../core/auth/auth.service';
@@ -32,12 +22,8 @@
 import { VarDirective } from '../../shared/utils/var.directive';
 import { RequestCopyEmail } from '../email-request-copy/request-copy-email.model';
 import { GrantRequestCopyComponent } from './grant-request-copy.component';
-<<<<<<< HEAD
-import { DSONameServiceMock } from '../../shared/mocks/dso-name.service.mock';
 import { getMockThemeService } from '../../shared/mocks/theme-service.mock';
 import { ThemeService } from '../../shared/theme-support/theme.service';
-=======
->>>>>>> a8f31948
 
 describe('GrantRequestCopyComponent', () => {
   let component: GrantRequestCopyComponent;
@@ -125,16 +111,10 @@
         { provide: DSONameService, useValue: new DSONameServiceMock() },
         { provide: ItemRequestDataService, useValue: itemRequestService },
         { provide: NotificationsService, useValue: notificationsService },
-<<<<<<< HEAD
         { provide: ThemeService, useValue: getMockThemeService() },
     ],
-    schemas: [NO_ERRORS_SCHEMA]
+      schemas: [NO_ERRORS_SCHEMA],
 }).compileComponents();
-=======
-      ],
-      schemas: [NO_ERRORS_SCHEMA],
-    }).compileComponents();
->>>>>>> a8f31948
   }));
 
   beforeEach(() => {
