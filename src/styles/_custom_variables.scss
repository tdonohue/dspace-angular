--- conflicted
+++ resolved
@@ -103,11 +103,9 @@
   --ds-dso-edit-actions-width: 173px;
   --ds-dso-edit-virtual-tooltip-min-width: 300px;
 
-<<<<<<< HEAD
+  --ds-comcol-logo-max-width: 500px;
+  --ds-comcol-logo-max-height: 500px;
+
   --ds-item-page-img-field-default-inline-height: 24px;
 
-=======
-  --ds-comcol-logo-max-width: 500px;
-  --ds-comcol-logo-max-height: 500px;
->>>>>>> 645024d6
 }