html {
    position: relative;
    min-height: 100%;
}

body {
    overflow-x: hidden;
}

// Sticky Footer
.outer-wrapper {
    display: flex;
    margin: 0;
}

.inner-wrapper {
    flex: 1 1 auto;
    flex-flow: column nowrap;
    display: flex;
    min-height: 100vh;
    flex-direction: column;
    width: 100%;
    position: relative;
}

.main-content {
    z-index: var(--ds-main-z-index);
    flex: 1 1 100%;
    margin-top: var(--ds-content-spacing);
    margin-bottom: var(--ds-content-spacing);
}

.alert.hide {
    padding: 0;
    margin: 0;
}

ds-admin-sidebar {
    position: fixed;
    z-index: var(--ds-sidebar-z-index);
}

.sticky-top {
    z-index: 0;
}

.media-viewer
.change-gallery
.ngx-gallery
ngx-gallery-preview.ngx-gallery-active {
    right: 0;
    left: auto;
    width: calc(100% - 53px);
}

.ds-submission-reorder-dragging {
    .ds-hint,
    button {
        display: none;
    }
}

ngb-modal-backdrop {
    // ng-bootsrap animates opacity, causing the fully opaque background to flash briefly before the transition starts
    // animating background-color between transparent & a RGBA color instead looks smoother
    &.fade {
        opacity: 1 !important;
        background-color: transparent;
        transition: background-color 0.15s linear;

        &.show {
            background-color: rgba(0, 0, 0, 0.5);
        }
    }
}

.dont-break-out {
    /* These are technically the same, but use both */
    overflow-wrap: break-word;
    word-wrap: break-word;

    -ms-word-break: break-all;
    /* This is the dangerous one in WebKit, as it breaks things wherever */
    word-break: break-all;
    /* Instead use this non-standard one: */
    word-break: break-word;

    /* Adds a hyphen where the word breaks, if supported (No Blink) */
    -ms-hyphens: auto;
    -moz-hyphens: auto;
    -webkit-hyphens: auto;
    hyphens: auto;

}

.researcher-profile-switch button:focus {
    outline: none !important;
}

.researcher-profile-switch .switch.checked {
    color: #fff;
}

/* Replicate default spacing look ~ preserveWhitespace=true
   To be used e.g. on a div containing buttons that should have a bit of spacing in between
 */
.space-children-mr > :not(:last-child) {
    margin-right: var(--ds-gap);
}

/* Complement .space-children-mr when spaced elements are not on the same level */
.mr-gap {
    margin-right: var(--ds-gap);
}

.ml-gap {
    margin-left: var(--ds-gap);
}

.custom-accordion .card-header button {
    -webkit-box-shadow: none !important;
    box-shadow: none !important;
    width: 100%;
}

.custom-accordion .card:first-of-type {
    border-bottom: var(--bs-card-border-width) solid var(--bs-card-border-color) !important;
    border-bottom-left-radius: var(--bs-card-border-radius) !important;
    border-bottom-right-radius: var(--bs-card-border-radius) !important;
}

ds-dynamic-form-control-container.d-none {
    /* Ensures that form-control containers hidden and disabled by type binding collapse and let other fields in
       the same row expand accordingly
     */
    visibility: collapse;
}

/* Used for dso administrative functionality */
.btn-dark {
    background-color: var(--ds-admin-sidebar-bg);
}

.preserve-line-breaks {
    white-space: pre-line;
}

/* Thumbnail styles */
.hide-placeholder-text {
    .thumbnail-placeholder {
        color: transparent !important;
    }
}

/* Used to hide the thumbnail column in modals. */
.hide-modal-thumbnail-column {
    .modal-body ds-listable-object-component-loader div.row > div:first-child {
        display: none;
    }

    .modal-body ds-listable-object-component-loader div.row > div:nth-child(2) {
        flex: 0 0 100%;
        max-width: 100%;
    }
}

/* The font sizes used in "no thumbnail" placeholder */
.thumb-font-0 {
    .thumbnail-placeholder {
        @media screen and (max-width: map-get($grid-breakpoints, lg)) {
            font-size: 0.7rem;
            padding: 0.2rem;
        }
        @media screen and (max-width: map-get($grid-breakpoints, sm)) {
            font-size: 0.6rem;
            padding: 0.1rem;
        }
        font-size: 0.4rem;
        padding: 0.1rem;
    }
}

.thumb-font-1 {
    .thumbnail-placeholder {
        @media screen and (max-width: map-get($grid-breakpoints, sm)) {
            font-size: 0.9rem;
            padding: 0.1rem;
        }
        @media screen and (max-width: 950px) {
            font-size: 0.4rem;
            padding: 0.1rem;
        }
        font-size: 0.5rem;
        padding: 0.125rem;
    }
}

.thumb-font-2 {
    .thumbnail-placeholder {
        font-size: 0.9rem;
        padding: 0.125rem;
    }
}

.thumb-font-3 {
    .thumbnail-placeholder {
        font-size: 1.25rem;
        padding: 0.5rem;
    }
}

<<<<<<< HEAD
.btn.btn-link.btn-link-inline {
    display: inline;
    padding: 0;

    &:not(:disabled){
        &:hover, &:focus {
            box-shadow: none;
        }
    }

=======


.badge-validation {
  background-color: #{map-get($theme-colors, warning)};
}

.badge-waiting-controller {
  background-color: #{map-get($theme-colors, info)};
}

.badge-workspace {
  background-color: #{map-get($theme-colors, primary)};
}

.badge-archived {
  background-color: #{map-get($theme-colors, success)};
}

.badge-workflow {
  background-color: #{map-get($theme-colors, info)};
}

.badge-item-type {
  background-color: #{map-get($theme-colors, info)};
}

.visually-hidden {
  position: absolute !important;
  width: 1px !important;
  height: 1px !important;
  padding: 0 !important;
  margin: -1px !important;
  overflow: hidden !important;
  clip: rect(0, 0, 0, 0) !important;
  white-space: nowrap !important;
  border: 0 !important;
}

ul.dso-edit-menu-dropdown > li .nav-item.nav-link {
  // ensure that links in DSO edit menu dropdowns are unstyled (li elements are styled instead to support icons)
  padding: 0;
  display: inline;
}

.table th,
.table td {
  vertical-align: middle;
>>>>>>> 8c8fad75
}<|MERGE_RESOLUTION|>--- conflicted
+++ resolved
@@ -209,7 +209,6 @@
     }
 }
 
-<<<<<<< HEAD
 .btn.btn-link.btn-link-inline {
     display: inline;
     padding: 0;
@@ -220,8 +219,7 @@
         }
     }
 
-=======
-
+}
 
 .badge-validation {
   background-color: #{map-get($theme-colors, warning)};
@@ -268,5 +266,4 @@
 .table th,
 .table td {
   vertical-align: middle;
->>>>>>> 8c8fad75
 }