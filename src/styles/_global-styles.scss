html {
    position: relative;
    min-height: 100%;
}

body {
    overflow-x: hidden;
}

// Sticky Footer
.outer-wrapper {
    display: flex;
    margin: 0;
}

.inner-wrapper {
    flex: 1 1 auto;
    flex-flow: column nowrap;
    display: flex;
    min-height: 100vh;
    flex-direction: column;
    width: 100%;
    position: relative;
}

#main-content {
    z-index: var(--ds-main-z-index);
    flex: 1 1 100%;
}

.alert.hide {
    padding: 0;
    margin: 0;
}

.sticky-top {
    z-index: 0;
}

.klaro
.cookie-notice {
  .cn-buttons {
    .cm-btn.cm-btn-success {
      color: var(--button-text-color-cookie);
      background-color: var(--green1);
      font-weight: 600;
    }
  }
}

.klaro .cookie-modal .cm-btn.cm-btn-success.cm-btn-accept-all {
  color: var(--button-text-color-cookie);
  background-color: var(--green1);
  font-weight: 600;
}

.klaro .cookie-modal a,
.klaro .context-notice a,
.klaro .cookie-notice a {
  color: var(--green1);
  text-decoration: underline !important;
}

.klaro .cookie-modal .cm-modal .cm-body span,
.klaro
  .cookie-modal
  .cm-modal
  .cm-body
  ul.cm-purposes
  li.cm-purpose
  span.cm-required,
p.purposes,
.klaro .cookie-modal .cm-modal .cm-footer .cm-powered-by a {
  color: var(--bs-light) !important;
}

.klaro .cookie-modal .cm-btn.cm-btn-info {
  background-color: var(--very-dark-cyan) !important;
}

.media-viewer
.change-gallery
.ngx-gallery
ngx-gallery-preview.ngx-gallery-active {
    right: 0;
    left: auto;
    width: calc(100% - 53px);
}

.ds-submission-reorder-dragging {
    .ds-hint,
    button {
        display: none;
    }
}

ngb-modal-backdrop {
    // ng-bootsrap animates opacity, causing the fully opaque background to flash briefly before the transition starts
    // animating background-color between transparent & a RGBA color instead looks smoother
    &.fade {
        opacity: 1 !important;
        background-color: transparent;
        transition: background-color 0.15s linear;

        &.show {
            background-color: rgba(0, 0, 0, 0.5);
        }
    }
}

.dont-break-out {
    /* These are technically the same, but use both */
    overflow-wrap: break-word;
    word-wrap: break-word;

    -ms-word-break: break-all;
    /* This is the dangerous one in WebKit, as it breaks things wherever */
    word-break: break-all;
    /* Instead use this non-standard one: */
    word-break: break-word;

    /* Adds a hyphen where the word breaks, if supported (No Blink) */
    -ms-hyphens: auto;
    -moz-hyphens: auto;
    -webkit-hyphens: auto;
    hyphens: auto;

}

.researcher-profile-switch button:focus {
    outline: none !important;
}

.researcher-profile-switch .switch.checked {
    color: #fff;
}

/* Replicate default spacing look ~ preserveWhitespace=true
   To be used e.g. on a div containing buttons that should have a bit of spacing in between
 */
.space-children-mr > :not(:last-child) {
    margin-right: var(--ds-gap);
}

/* Complement .space-children-mr when spaced elements are not on the same level */
.mr-gap {
    margin-right: var(--ds-gap);
}

.ml-gap {
    margin-left: var(--ds-gap);
}

.custom-accordion .card-header button {
    -webkit-box-shadow: none !important;
    box-shadow: none !important;
    width: 100%;
}

.custom-accordion .card:first-of-type {
    border-bottom: var(--bs-card-border-width) solid var(--bs-card-border-color) !important;
    border-bottom-left-radius: var(--bs-card-border-radius) !important;
    border-bottom-right-radius: var(--bs-card-border-radius) !important;
}

ds-dynamic-form-control-container.d-none {
    /* Ensures that form-control containers hidden and disabled by type binding collapse and let other fields in
       the same row expand accordingly
     */
    visibility: collapse;
}

/* Used for dso administrative functionality */
.btn-dark {
    background-color: var(--ds-admin-sidebar-bg);
}

.preserve-line-breaks {
    white-space: pre-line;
}

/* Thumbnail styles */
.hide-placeholder-text {
    .thumbnail-placeholder {
        color: transparent !important;
    }
}

/* Used to hide the thumbnail column in modals. */
.hide-modal-thumbnail-column {
    .modal-body ds-listable-object-component-loader div.row > div:first-child {
        display: none;
    }

    .modal-body ds-listable-object-component-loader div.row > div:nth-child(2) {
        flex: 0 0 100%;
        max-width: 100%;
    }
}

/* The font sizes used in "no thumbnail" placeholder */
.thumb-font-0 {
    .thumbnail-placeholder {
        @media screen and (max-width: map-get($grid-breakpoints, lg)) {
            font-size: 0.7rem;
            padding: 0.2rem;
        }
        @media screen and (max-width: map-get($grid-breakpoints, sm)) {
            font-size: 0.6rem;
            padding: 0.1rem;
        }
        font-size: 0.4rem;
        padding: 0.1rem;
    }
}

.thumb-font-1 {
    .thumbnail-placeholder {
        @media screen and (max-width: map-get($grid-breakpoints, sm)) {
            font-size: 0.9rem;
            padding: 0.1rem;
        }
        @media screen and (max-width: 950px) {
            font-size: 0.4rem;
            padding: 0.1rem;
        }
        font-size: 0.5rem;
        padding: 0.125rem;
    }
}

.thumb-font-2 {
    .thumbnail-placeholder {
        font-size: 0.9rem;
        padding: 0.125rem;
    }
}

.thumb-font-3 {
    .thumbnail-placeholder {
        font-size: 1.25rem;
        padding: 0.5rem;
    }
}

.btn.btn-link.btn-link-inline {
    display: inline;
    padding: 0;

    &:not(:disabled){
        &:hover, &:focus {
            box-shadow: none;
        }
    }

}

.badge-validation {
    background-color: #{map-get($theme-colors, warning)};
}

.badge-waiting-controller {
    background-color: #{map-get($theme-colors, info)};
}

.badge-workspace {
    background-color: #{map-get($theme-colors, primary)};
}

.badge-archived {
    background-color: darken($green, 25);
}

.badge-workflow {
    background-color: #{map-get($theme-colors, info)};
}

.badge-item-type {
    background-color: #{map-get($theme-colors, info)};
}

.visually-hidden {
    position: absolute !important;
    width: 1px !important;
    height: 1px !important;
    padding: 0 !important;
    margin: -1px !important;
    overflow: hidden !important;
    clip: rect(0, 0, 0, 0) !important;
    white-space: nowrap !important;
    border: 0 !important;
}

ul.dso-edit-menu-dropdown>li .nav-item.nav-link {
    // ensure that links in DSO edit menu dropdowns are unstyled (li elements are styled instead to support icons)
    padding: 0;
    display: inline;
}

.table th,
.table td {
    vertical-align: middle;
}

/* Flexbox gap */

.gap-0 { gap: 0; }
.gap-1 { gap: calc(#{$spacer} * .25); }
.gap-2 { gap: calc(#{$spacer} * .5); }
.gap-3 { gap: #{$spacer}; }
.gap-4 { gap: calc(#{$spacer} * 1.5); }
.gap-5 { gap: calc(#{$spacer} * 3); }

.gapx-0 { column-gap: 0; }
.gapx-1 { column-gap: calc(#{$spacer} * .25); }
.gapx-2 { column-gap: calc(#{$spacer} * .5); }
.gapx-3 { column-gap: #{$spacer}; }
.gapx-4 { column-gap: calc(#{$spacer} * 1.5); }
.gapx-5 { column-gap: calc(#{$spacer} * 3); }

.gapy-0 { row-gap: 0; }
.gapy-1 { row-gap: calc(#{$spacer} * .25); }
.gapy-2 { row-gap: calc(#{$spacer} * .5); }
.gapy-3 { row-gap: #{$spacer}; }
.gapy-4 { row-gap: calc(#{$spacer} * 1.5); }
.gapy-5 { row-gap: calc(#{$spacer} * 3); }


.pt-0\.5 {
    padding-top: 0.125rem !important;
}

.pr-0\.5 {
    padding-right: 0.125rem !important;
}

.pb-0\.5 {
    padding-bottom: 0.125rem !important;
}

.pl-0\.5 {
    padding-left: 0.125rem !important;
}

.px-0\.5 {
    padding-left: 0.125rem !important;
    padding-right: 0.125rem !important;
}

.py-0\.5 {
    padding-top: 0.125rem !important;
    padding-bottom: 0.125rem !important;
}

.btn {
    &:focus {
        outline-offset: 2px !important;
        outline-style: solid !important;
        outline-width: 2px !important;
        box-shadow: none !important;
    }
    &:disabled {
        opacity: 0.7;
    }
    &.btn-success {
        background-color: darken($success, 20%);
        border-color: darken($success, 20%);
        &:hover {
            background-color: darken($success, 30%);
            border-color: darken($success, 30%);
        }
        &:focus {
            outline-color: darken($success, 20%);
        }
    }
    &.btn-outline-success {
        border-color: darken($success, 20%);
        color: darken($success, 20%);

        &:hover {
            background-color: darken($success, 30%);
            color: $white;
        }
        &:focus {
            outline-color: darken($success, 20%);
        }
    }
    &.btn-warning {
        background-color: darken($warning, 20%);
        &:hover {
            background-color: darken($warning, 30%);
        }
        &:disabled {
            background-color: transparent;
        }
        &:focus {
            outline-color: darken($warning, 22%);
        }
    }

    &.btn-outline-warning {
        border-color: darken($warning, 20%);
        color: darken($warning, 20%);
        &:hover {
            background-color: darken($warning, 30%);
            color: $white;
        }
        &:disabled {
            background-color: transparent;

            &:hover {
                color: darken($warning, 20%);
            }
        }
        :focus {
            outline-color: darken($warning, 22%);
        }
        &:not(:disabled):hover {
            background-color: darken($warning, 22%);
        }
    }

    &.btn-secondary {
        &:focus {
            outline-color: darken($secondary, 20%);
        }
    }

    &.btn-danger:focus, &.btn-outline-danger:focus {
        outline-color: darken($danger, 20%);
    }

    &.btn-primary:focus, &.btn-outline-primary:focus {
        outline-color: darken($primary, 5%);
    }
}

dynamic-ng-bootstrap-checkbox .custom-control-input:focus ~ .custom-control-label::before {
    outline: 2px solid $gray-700 !important;
    box-shadow: none !important;
    outline-offset: 2px !important;
}

dynamic-ng-bootstrap-checkbox .custom-control-label::before {
    border-color: $gray-700;
}

.text-warning {
    color: darken($warning, 10%) !important;
}

.text-success {
    color: darken($success, 11%) !important;
}

ngb-accordion {
    a.close {
        opacity: 0.75;
    }
    a.close:not(:disabled):not(.disabled):hover {
        opacity: 0.9;
    }
}

.form-control, .page-link {
    &:disabled::placeholder {
        color: lighten($gray-700, 10%);
    }
    &:focus {
        box-shadow: none;
        outline: 2px solid lighten($gray-700, 10%);
        outline-offset: 2px !important;
    }
}

.alert-success {
    color: darken($success, 22%);
}

.alert-danger {
    color: darken($danger, 22%);
}

// Margin utility classes based on DSpace content spacing
.mt-cs { margin-top: var(--ds-content-spacing); }
.mb-cs { margin-bottom: var(--ds-content-spacing); }
.my-cs { margin-top: var(--ds-content-spacing); margin-bottom: var(--ds-content-spacing); }
.mt-ncs { margin-top: calc(var(--ds-content-spacing) * -1); }
.mb-ncs { margin-bottom: calc(var(--ds-content-spacing) * -1); }
.my-ncs { margin-top: calc(var(--ds-content-spacing) * -1); margin-bottom: calc(var(--ds-content-spacing) * -1); }

<<<<<<< HEAD
// An element that is disabled should not have focus styles to avoid confusion
// It however is still focusable for screen readers and keyboard navigation
.disabled {
    pointer-events: none;
}

.disabled:focus {
    outline: none;
    box-shadow: none;
=======

.link-contrast {
  // Rules for accessibility to meet minimum contrast and have an identifiable link between other texts
  color: darken($link-color, 5%);
  // We use underline to discern link from text as we can't make color lighter on a white bg
  text-decoration: underline;
>>>>>>> f0976525
}<|MERGE_RESOLUTION|>--- conflicted
+++ resolved
@@ -489,22 +489,21 @@
 .mb-ncs { margin-bottom: calc(var(--ds-content-spacing) * -1); }
 .my-ncs { margin-top: calc(var(--ds-content-spacing) * -1); margin-bottom: calc(var(--ds-content-spacing) * -1); }
 
-<<<<<<< HEAD
-// An element that is disabled should not have focus styles to avoid confusion
-// It however is still focusable for screen readers and keyboard navigation
-.disabled {
-    pointer-events: none;
-}
-
-.disabled:focus {
-    outline: none;
-    box-shadow: none;
-=======
 
 .link-contrast {
   // Rules for accessibility to meet minimum contrast and have an identifiable link between other texts
   color: darken($link-color, 5%);
   // We use underline to discern link from text as we can't make color lighter on a white bg
   text-decoration: underline;
->>>>>>> f0976525
+}
+
+// An element that is disabled should not have focus styles to avoid confusion
+// It however is still focusable for screen readers and keyboard navigation
+.disabled {
+    pointer-events: none;
+}
+
+.disabled:focus {
+    outline: none;
+    box-shadow: none;
 }