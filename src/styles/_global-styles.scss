html {
  position: relative;
  min-height: 100%;
}

body {
  overflow-x: hidden;
}

// Sticky Footer
.outer-wrapper {
  display: flex;
  margin: 0;
}

.inner-wrapper {
  flex: 1 1 auto;
  flex-flow: column nowrap;
  display: flex;
  min-height: 100vh;
  flex-direction: column;
  width: 100%;
  position: relative;
}

.main-content {
  z-index: var(--ds-main-z-index);
  flex: 1 1 100%;
  margin-top: var(--ds-content-spacing);
  margin-bottom: var(--ds-content-spacing);
}

.alert.hide {
  padding: 0;
  margin: 0;
}

ds-admin-sidebar {
  position: fixed;
  z-index: var(--ds-sidebar-z-index);
}

.sticky-top {
  z-index: 0;
}

.media-viewer
  .change-gallery
  .ngx-gallery
  ngx-gallery-preview.ngx-gallery-active {
  right: 0;
  left: auto;
  width: calc(100% - 53px);
}

.ds-submission-reorder-dragging {
  .ds-hint,
  button {
    display: none;
  }
}

ngb-modal-backdrop {
  // ng-bootsrap animates opacity, causing the fully opaque background to flash briefly before the transition starts
  // animating background-color between transparent & a RGBA color instead looks smoother
  &.fade {
    opacity: 1 !important;
    background-color: transparent;
    transition: background-color 0.15s linear;

    &.show {
      background-color: rgba(0, 0, 0, 0.5);
    }
  }
}

.dont-break-out {
  /* These are technically the same, but use both */
  overflow-wrap: break-word;
  word-wrap: break-word;

  -ms-word-break: break-all;
  /* This is the dangerous one in WebKit, as it breaks things wherever */
  word-break: break-all;
  /* Instead use this non-standard one: */
  word-break: break-word;

  /* Adds a hyphen where the word breaks, if supported (No Blink) */
  -ms-hyphens: auto;
  -moz-hyphens: auto;
  -webkit-hyphens: auto;
  hyphens: auto;

}

.researcher-profile-switch button:focus{
  outline: none !important;
}
.researcher-profile-switch .switch.checked{
  color: #fff;
}

<<<<<<< HEAD
/* Replicate default spacing look ~ preserveWhitespace=true
   To be used e.g. on a div containing buttons that should have a bit of spacing in between
 */
.space-children-mr > :not(:last-child) {
  margin-right: var(--ds-gap);
}

/* Complement .space-children-mr when spaced elements are not on the same level */
.mr-gap {
  margin-right: var(--ds-gap);
}

.ml-gap {
  margin-left: var(--ds-gap);
=======
.custom-accordion .card-header button {
  -webkit-box-shadow: none!important;
  box-shadow: none!important;
  width: 100%;
}
.custom-accordion .card:first-of-type {
  border-bottom: var(--bs-card-border-width) solid var(--bs-card-border-color)!important;
  border-bottom-left-radius: var(--bs-card-border-radius)!important;
  border-bottom-right-radius: var(--bs-card-border-radius)!important;
>>>>>>> cc08a282
}<|MERGE_RESOLUTION|>--- conflicted
+++ resolved
@@ -100,7 +100,6 @@
   color: #fff;
 }
 
-<<<<<<< HEAD
 /* Replicate default spacing look ~ preserveWhitespace=true
    To be used e.g. on a div containing buttons that should have a bit of spacing in between
  */
@@ -115,7 +114,8 @@
 
 .ml-gap {
   margin-left: var(--ds-gap);
-=======
+}
+
 .custom-accordion .card-header button {
   -webkit-box-shadow: none!important;
   box-shadow: none!important;
@@ -125,5 +125,4 @@
   border-bottom: var(--bs-card-border-width) solid var(--bs-card-border-color)!important;
   border-bottom-left-radius: var(--bs-card-border-radius)!important;
   border-bottom-right-radius: var(--bs-card-border-radius)!important;
->>>>>>> cc08a282
 }