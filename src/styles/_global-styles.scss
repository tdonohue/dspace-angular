html {
  position: relative;
  min-height: 100%;
}

body {
  overflow-x: hidden;
}

// Sticky Footer
.outer-wrapper {
  display: flex;
  margin: 0;
}

.inner-wrapper {
  flex: 1 1 auto;
  flex-flow: column nowrap;
  display: flex;
  min-height: 100vh;
  flex-direction: column;
  width: 100%;
  position: relative;
}

.main-content {
  z-index: var(--ds-main-z-index);
  flex: 1 1 100%;
  margin-top: var(--ds-content-spacing);
  margin-bottom: var(--ds-content-spacing);
}

.alert.hide {
  padding: 0;
  margin: 0;
}

ds-admin-sidebar {
  position: fixed;
  z-index: var(--ds-sidebar-z-index);
}

.sticky-top {
  z-index: 0;
}

.media-viewer
  .change-gallery
  .ngx-gallery
  ngx-gallery-preview.ngx-gallery-active {
  right: 0;
  left: auto;
  width: calc(100% - 53px);
}

.ds-submission-reorder-dragging {
  .ds-hint,
  button {
    display: none;
  }
}

ngb-modal-backdrop {
  // ng-bootsrap animates opacity, causing the fully opaque background to flash briefly before the transition starts
  // animating background-color between transparent & a RGBA color instead looks smoother
  &.fade {
    opacity: 1 !important;
    background-color: transparent;
    transition: background-color 0.15s linear;

    &.show {
      background-color: rgba(0, 0, 0, 0.5);
    }
  }
}

.dont-break-out {
  /* These are technically the same, but use both */
  overflow-wrap: break-word;
  word-wrap: break-word;

  -ms-word-break: break-all;
  /* This is the dangerous one in WebKit, as it breaks things wherever */
  word-break: break-all;
  /* Instead use this non-standard one: */
  word-break: break-word;

  /* Adds a hyphen where the word breaks, if supported (No Blink) */
  -ms-hyphens: auto;
  -moz-hyphens: auto;
  -webkit-hyphens: auto;
  hyphens: auto;

}

<<<<<<< HEAD
.researcher-profile-switch button:focus{
  outline: none !important;
}
.researcher-profile-switch .switch.checked{
  color: #fff;
}

/* Replicate default spacing look ~ preserveWhitespace=true
   To be used e.g. on a div containing buttons that should have a bit of spacing in between
 */
.space-children-mr > :not(:last-child) {
  margin-right: var(--ds-gap);
}

/* Complement .space-children-mr when spaced elements are not on the same level */
.mr-gap {
  margin-right: var(--ds-gap);
}

.ml-gap {
  margin-left: var(--ds-gap);
}

.custom-accordion .card-header button {
  -webkit-box-shadow: none!important;
  box-shadow: none!important;
  width: 100%;
}
.custom-accordion .card:first-of-type {
  border-bottom: var(--bs-card-border-width) solid var(--bs-card-border-color) !important;
  border-bottom-left-radius: var(--bs-card-border-radius) !important;
  border-bottom-right-radius: var(--bs-card-border-radius) !important;
}

ds-dynamic-form-control-container.d-none {
  /* Ensures that form-control containers hidden and disabled by type binding collapse and let other fields in
     the same row expand accordingly
   */
  visibility: collapse;
}

/* Used for dso administrative functionality */
.btn-dark {
  background-color: var(--ds-admin-sidebar-bg);
}
/* The font sizes used in "no thumbnail" placeholder */
.thumb-font-0 {
  .thumbnail-placeholder {
    @media screen and (max-width: map-get($grid-breakpoints, lg)) {
      font-size: 0.7rem;
      padding: 0.2rem;
    }
    @media screen and (max-width: map-get($grid-breakpoints, sm)) {
      font-size: 0.6rem;
      padding: 0.1rem;
    }
    font-size: 0.4rem;
    padding: 0.1rem;
  }
}

.hide-placeholder-text {
  .thumbnail-placeholder {
    color: transparent !important;
  }
}

.thumb-font-1 {
  .thumbnail-placeholder {
    @media screen and (max-width: map-get($grid-breakpoints, sm)) {
      font-size: 0.9rem;
      padding: 0.1rem;
    }
    @media screen and (max-width: 950px) {
      font-size: 0.4rem;
      padding: 0.1rem;
    }
    font-size: 0.6rem;
    padding: 0.125rem;
  }
}
.thumb-font-2 {
  .thumbnail-placeholder {
    font-size: 0.9rem;
    padding: 0.125rem;
  }
}
.thumb-font-3 {
  .thumbnail-placeholder {
    font-size: 1.25rem;
    padding: 0.5rem;
  }
=======
ul.dso-edit-menu-dropdown > li .nav-item.nav-link {
  // ensure that links in DSO edit menu dropdowns are unstyled (li elements are styled instead to support icons)
  padding: 0;
  display: inline;
>>>>>>> 785e4085
}<|MERGE_RESOLUTION|>--- conflicted
+++ resolved
@@ -93,7 +93,6 @@
 
 }
 
-<<<<<<< HEAD
 .researcher-profile-switch button:focus{
   outline: none !important;
 }
@@ -186,10 +185,10 @@
     font-size: 1.25rem;
     padding: 0.5rem;
   }
-=======
+}
+
 ul.dso-edit-menu-dropdown > li .nav-item.nav-link {
   // ensure that links in DSO edit menu dropdowns are unstyled (li elements are styled instead to support icons)
   padding: 0;
   display: inline;
->>>>>>> 785e4085
 }