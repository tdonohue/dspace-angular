html {
  position: relative;
  min-height: 100%;
}

body {
  overflow-x: hidden;
}

// Sticky Footer
.outer-wrapper {
  display: flex;
  margin: 0;
}

.inner-wrapper {
  flex: 1 1 auto;
  flex-flow: column nowrap;
  display: flex;
  min-height: 100vh;
  flex-direction: column;
  width: 100%;
  position: relative;
}

.main-content {
  z-index: var(--ds-main-z-index);
  flex: 1 1 100%;
  margin-top: var(--ds-content-spacing);
  margin-bottom: var(--ds-content-spacing);
}

.alert.hide {
  padding: 0;
  margin: 0;
}

ds-admin-sidebar {
  position: fixed;
  z-index: var(--ds-sidebar-z-index);
}

.ds-full-screen-loader {
  height: 100vh;
}

<<<<<<< HEAD
.ds-submission-reorder-dragging {
  .ds-hint,
  button {
    display: none;
  }
=======
.sticky-top {
  z-index: 0;
}

.media-viewer
  .change-gallery
  .ngx-gallery
  ngx-gallery-preview.ngx-gallery-active {
  right: 0;
  left: auto;
  width: calc(100% - 53px);
>>>>>>> cfbf5871
}<|MERGE_RESOLUTION|>--- conflicted
+++ resolved
@@ -44,13 +44,6 @@
   height: 100vh;
 }
 
-<<<<<<< HEAD
-.ds-submission-reorder-dragging {
-  .ds-hint,
-  button {
-    display: none;
-  }
-=======
 .sticky-top {
   z-index: 0;
 }
@@ -62,5 +55,11 @@
   right: 0;
   left: auto;
   width: calc(100% - 53px);
->>>>>>> cfbf5871
+}
+
+.ds-submission-reorder-dragging {
+  .ds-hint,
+  button {
+    display: none;
+  }
 }