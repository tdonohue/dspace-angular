html {
    position: relative;
    min-height: 100%;
}

body {
    overflow-x: hidden;
}

// Sticky Footer
.outer-wrapper {
    display: flex;
    margin: 0;
}

.inner-wrapper {
    flex: 1 1 auto;
    flex-flow: column nowrap;
    display: flex;
    min-height: 100vh;
    flex-direction: column;
    width: 100%;
    position: relative;
}

#main-content {
    z-index: var(--ds-main-z-index);
    flex: 1 1 100%;
}

.alert.hide {
    padding: 0;
    margin: 0;
}

.sticky-top {
    z-index: 0;
}

.klaro
.cookie-notice {
  .cn-buttons {
    .cm-btn.cm-btn-success {
      color: var(--button-text-color-cookie);
      background-color: var(--green1);
    }
    .cm-btn.cm-btn-success.cm-btn-accept-all {
      color: var(--button-text-color-cookie);
      background-color: var(--green1);
    }
  }
}

.klaro .cookie-modal a, .klaro .context-notice a, .klaro .cookie-notice a
{
  color: var(--green1);
}

.media-viewer
.change-gallery
.ngx-gallery
ngx-gallery-preview.ngx-gallery-active {
    right: 0;
    left: auto;
    width: calc(100% - 53px);
}

.ds-submission-reorder-dragging {
    .ds-hint,
    button {
        display: none;
    }
}

ngb-modal-backdrop {
    // ng-bootsrap animates opacity, causing the fully opaque background to flash briefly before the transition starts
    // animating background-color between transparent & a RGBA color instead looks smoother
    &.fade {
        opacity: 1 !important;
        background-color: transparent;
        transition: background-color 0.15s linear;

        &.show {
            background-color: rgba(0, 0, 0, 0.5);
        }
    }
}

.dont-break-out {
    /* These are technically the same, but use both */
    overflow-wrap: break-word;
    word-wrap: break-word;

    -ms-word-break: break-all;
    /* This is the dangerous one in WebKit, as it breaks things wherever */
    word-break: break-all;
    /* Instead use this non-standard one: */
    word-break: break-word;

    /* Adds a hyphen where the word breaks, if supported (No Blink) */
    -ms-hyphens: auto;
    -moz-hyphens: auto;
    -webkit-hyphens: auto;
    hyphens: auto;

}

.researcher-profile-switch button:focus {
    outline: none !important;
}

.researcher-profile-switch .switch.checked {
    color: #fff;
}

/* Replicate default spacing look ~ preserveWhitespace=true
   To be used e.g. on a div containing buttons that should have a bit of spacing in between
 */
.space-children-mr > :not(:last-child) {
    margin-right: var(--ds-gap);
}

/* Complement .space-children-mr when spaced elements are not on the same level */
.mr-gap {
    margin-right: var(--ds-gap);
}

.ml-gap {
    margin-left: var(--ds-gap);
}

.custom-accordion .card-header button {
    -webkit-box-shadow: none !important;
    box-shadow: none !important;
    width: 100%;
}

.custom-accordion .card:first-of-type {
    border-bottom: var(--bs-card-border-width) solid var(--bs-card-border-color) !important;
    border-bottom-left-radius: var(--bs-card-border-radius) !important;
    border-bottom-right-radius: var(--bs-card-border-radius) !important;
}

ds-dynamic-form-control-container.d-none {
    /* Ensures that form-control containers hidden and disabled by type binding collapse and let other fields in
       the same row expand accordingly
     */
    visibility: collapse;
}

/* Used for dso administrative functionality */
.btn-dark {
    background-color: var(--ds-admin-sidebar-bg);
}

.preserve-line-breaks {
    white-space: pre-line;
}

/* Thumbnail styles */
.hide-placeholder-text {
    .thumbnail-placeholder {
        color: transparent !important;
    }
}

/* Used to hide the thumbnail column in modals. */
.hide-modal-thumbnail-column {
    .modal-body ds-listable-object-component-loader div.row > div:first-child {
        display: none;
    }

    .modal-body ds-listable-object-component-loader div.row > div:nth-child(2) {
        flex: 0 0 100%;
        max-width: 100%;
    }
}

/* The font sizes used in "no thumbnail" placeholder */
.thumb-font-0 {
    .thumbnail-placeholder {
        @media screen and (max-width: map-get($grid-breakpoints, lg)) {
            font-size: 0.7rem;
            padding: 0.2rem;
        }
        @media screen and (max-width: map-get($grid-breakpoints, sm)) {
            font-size: 0.6rem;
            padding: 0.1rem;
        }
        font-size: 0.4rem;
        padding: 0.1rem;
    }
}

.thumb-font-1 {
    .thumbnail-placeholder {
        @media screen and (max-width: map-get($grid-breakpoints, sm)) {
            font-size: 0.9rem;
            padding: 0.1rem;
        }
        @media screen and (max-width: 950px) {
            font-size: 0.4rem;
            padding: 0.1rem;
        }
        font-size: 0.5rem;
        padding: 0.125rem;
    }
}

.thumb-font-2 {
    .thumbnail-placeholder {
        font-size: 0.9rem;
        padding: 0.125rem;
    }
}

.thumb-font-3 {
    .thumbnail-placeholder {
        font-size: 1.25rem;
        padding: 0.5rem;
    }
}

.btn.btn-link.btn-link-inline {
    display: inline;
    padding: 0;

    &:not(:disabled){
        &:hover, &:focus {
            box-shadow: none;
        }
    }

}

.badge-validation {
    background-color: #{map-get($theme-colors, warning)};
}

.badge-waiting-controller {
    background-color: #{map-get($theme-colors, info)};
}

.badge-workspace {
    background-color: #{map-get($theme-colors, primary)};
}

.badge-archived {
    background-color: darken($green, 25);
}

.badge-workflow {
    background-color: #{map-get($theme-colors, info)};
}

.badge-item-type {
    background-color: #{map-get($theme-colors, info)};
}

.visually-hidden {
    position: absolute !important;
    width: 1px !important;
    height: 1px !important;
    padding: 0 !important;
    margin: -1px !important;
    overflow: hidden !important;
    clip: rect(0, 0, 0, 0) !important;
    white-space: nowrap !important;
    border: 0 !important;
}

ul.dso-edit-menu-dropdown>li .nav-item.nav-link {
    // ensure that links in DSO edit menu dropdowns are unstyled (li elements are styled instead to support icons)
    padding: 0;
    display: inline;
}

.table th,
.table td {
<<<<<<< HEAD
    vertical-align: middle;
}

/* Flexbox gap */

.gap-0 { gap: 0; }
.gap-1 { gap: calc(#{$spacer} * .25); }
.gap-2 { gap: calc(#{$spacer} * .5); }
.gap-3 { gap: #{$spacer}; }
.gap-4 { gap: calc(#{$spacer} * 1.5); }
.gap-5 { gap: calc(#{$spacer} * 3); }

.gapx-0 { column-gap: 0; }
.gapx-1 { column-gap: calc(#{$spacer} * .25); }
.gapx-2 { column-gap: calc(#{$spacer} * .5); }
.gapx-3 { column-gap: #{$spacer}; }
.gapx-4 { column-gap: calc(#{$spacer} * 1.5); }
.gapx-5 { column-gap: calc(#{$spacer} * 3); }

.gapy-0 { row-gap: 0; }
.gapy-1 { row-gap: calc(#{$spacer} * .25); }
.gapy-2 { row-gap: calc(#{$spacer} * .5); }
.gapy-3 { row-gap: #{$spacer}; }
.gapy-4 { row-gap: calc(#{$spacer} * 1.5); }
.gapy-5 { row-gap: calc(#{$spacer} * 3); }


.pt-0\.5 {
    padding-top: 0.125rem !important;
}

.pr-0\.5 {
    padding-right: 0.125rem !important;
}

.pb-0\.5 {
    padding-bottom: 0.125rem !important;
}

.pl-0\.5 {
    padding-left: 0.125rem !important;
}

.px-0\.5 {
    padding-left: 0.125rem !important;
    padding-right: 0.125rem !important;
}

.py-0\.5 {
    padding-top: 0.125rem !important;
    padding-bottom: 0.125rem !important;
}

.btn {
    &:focus {
        outline-offset: 2px !important;
        outline-style: solid !important;
        outline-width: 2px !important;
        box-shadow: none !important;
    }
    &:disabled {
        opacity: 0.7;
    }
    &.btn-success {
        background-color: darken($success, 20%);
        border-color: darken($success, 20%);
        &:hover {
            background-color: darken($success, 30%);
            border-color: darken($success, 30%);
        }
        &:focus {
            outline-color: darken($success, 20%);
        }
    }
    &.btn-outline-success {
        border-color: darken($success, 20%);
        color: darken($success, 20%);

        &:hover {
            background-color: darken($success, 30%);
            color: $white;
        }
        &:focus {
            outline-color: darken($success, 20%);
        }
    }
    &.btn-warning {
        background-color: darken($warning, 20%);
        &:hover {
            background-color: darken($warning, 30%);
        }
        &:disabled {
            background-color: transparent;
        }
        &:focus {
            outline-color: darken($warning, 22%);
        }
    }

    &.btn-outline-warning {
        border-color: darken($warning, 20%);
        color: darken($warning, 20%);
        &:hover {
            background-color: darken($warning, 30%);
            color: $white;
        }
        &:disabled {
            background-color: transparent;

            &:hover {
                color: darken($warning, 20%);
            }
        }
        :focus {
            outline-color: darken($warning, 22%);
        }
        &:not(:disabled):hover {
            background-color: darken($warning, 22%);
        }
    }

    &.btn-secondary {
        &:focus {
            outline-color: darken($secondary, 20%);
        }
    }

    &.btn-danger:focus, &.btn-outline-danger:focus {
        outline-color: darken($danger, 20%);
    }

    &.btn-primary:focus, &.btn-outline-primary:focus {
        outline-color: darken($primary, 5%);
    }
}

dynamic-ng-bootstrap-checkbox .custom-control-input:focus ~ .custom-control-label::before {
    outline: 2px solid $gray-700 !important;
    box-shadow: none !important;
    outline-offset: 2px !important;
}

dynamic-ng-bootstrap-checkbox .custom-control-label::before {
    border-color: $gray-700;
}

.text-warning {
    color: darken($warning, 10%) !important;
}

.text-success {
    color: darken($success, 11%) !important;
}

ngb-accordion {
    a.close {
        opacity: 0.75;
    }
    a.close:not(:disabled):not(.disabled):hover {
        opacity: 0.9;
    }
}

.form-control, .page-link {
    &:disabled::placeholder {
        color: lighten($gray-700, 10%);
    }
    &:focus {
        box-shadow: none;
        outline: 2px solid lighten($gray-700, 10%);
        outline-offset: 2px !important;
    }
}

.alert-success {
    color: darken($success, 22%);
}

.alert-danger {
    color: darken($danger, 22%);
}

// Margin utility classes based on DSpace content spacing
.mt-cs { margin-top: var(--ds-content-spacing); }
.mb-cs { margin-bottom: var(--ds-content-spacing); }
.my-cs { margin-top: var(--ds-content-spacing); margin-bottom: var(--ds-content-spacing); }
.mt-ncs { margin-top: calc(var(--ds-content-spacing) * -1); }
.mb-ncs { margin-bottom: calc(var(--ds-content-spacing) * -1); }
.my-ncs { margin-top: calc(var(--ds-content-spacing) * -1); margin-bottom: calc(var(--ds-content-spacing) * -1); }
=======
  vertical-align: middle;
}

// An element that is disabled should not have focus styles to avoid confusion
// It however is still focusable for screen readers and keyboard navigation
.disabled {
    pointer-events: none;
}

.disabled:focus {
    outline: none;
    box-shadow: none;
}
>>>>>>> 2d48cc0f
<|MERGE_RESOLUTION|>--- conflicted
+++ resolved
@@ -277,7 +277,6 @@
 
 .table th,
 .table td {
-<<<<<<< HEAD
     vertical-align: middle;
 }
 
@@ -460,25 +459,21 @@
     color: darken($danger, 22%);
 }
 
+// An element that is disabled should not have focus styles to avoid confusion
+// It however is still focusable for screen readers and keyboard navigation
+.disabled {
+    pointer-events: none;
+}
+
+.disabled:focus {
+    outline: none;
+    box-shadow: none;
+}
+
 // Margin utility classes based on DSpace content spacing
 .mt-cs { margin-top: var(--ds-content-spacing); }
 .mb-cs { margin-bottom: var(--ds-content-spacing); }
 .my-cs { margin-top: var(--ds-content-spacing); margin-bottom: var(--ds-content-spacing); }
 .mt-ncs { margin-top: calc(var(--ds-content-spacing) * -1); }
 .mb-ncs { margin-bottom: calc(var(--ds-content-spacing) * -1); }
-.my-ncs { margin-top: calc(var(--ds-content-spacing) * -1); margin-bottom: calc(var(--ds-content-spacing) * -1); }
-=======
-  vertical-align: middle;
-}
-
-// An element that is disabled should not have focus styles to avoid confusion
-// It however is still focusable for screen readers and keyboard navigation
-.disabled {
-    pointer-events: none;
-}
-
-.disabled:focus {
-    outline: none;
-    box-shadow: none;
-}
->>>>>>> 2d48cc0f
+.my-ncs { margin-top: calc(var(--ds-content-spacing) * -1); margin-bottom: calc(var(--ds-content-spacing) * -1); }