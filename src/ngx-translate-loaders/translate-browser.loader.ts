import { HttpClient } from '@angular/common/http';
<<<<<<< HEAD
import { TransferState } from '@angular/core';
import { NGX_TRANSLATE_STATE, NgxTranslateState } from './ngx-translate-state';
import { hasValue } from '../app/shared/empty.util';
=======
import { TransferState } from '@angular/platform-browser';
import { TranslateLoader } from '@ngx-translate/core';
import {
  Observable,
  of as observableOf,
} from 'rxjs';
>>>>>>> 5fc2ed92
import { map } from 'rxjs/operators';

import { hasValue } from '../app/shared/empty.util';
import { environment } from '../environments/environment';
import {
  NGX_TRANSLATE_STATE,
  NgxTranslateState,
} from './ngx-translate-state';

/**
 * A TranslateLoader for ngx-translate to retrieve i18n messages from the TransferState, or download
 * them if they're not available there
 */
export class TranslateBrowserLoader implements TranslateLoader {
  constructor(
    protected transferState: TransferState,
    protected http: HttpClient,
    protected prefix?: string,
    protected suffix?: string,
  ) {
  }

  /**
   * Return the i18n messages for a given language, first try to find them in the TransferState
   * retrieve them using HttpClient if they're not available there
   *
   * @param lang the language code
   */
  getTranslation(lang: string): Observable<any> {
    // Get the ngx-translate messages from the transfer state, to speed up the initial page load
    // client side
    const state = this.transferState.get<NgxTranslateState>(NGX_TRANSLATE_STATE, {});
    const messages = state[lang];
    if (hasValue(messages)) {
      return observableOf(messages);
    } else {
      const translationHash: string = environment.production ? `.${(process.env.languageHashes as any)[lang + '.json5']}` : '';
      // If they're not available on the transfer state (e.g. when running in dev mode), retrieve
      // them using HttpClient
      return this.http.get(`${this.prefix}${lang}${translationHash}${this.suffix}`, { responseType: 'text' }).pipe(
        map((json: any) => JSON.parse(json)),
      );
    }
  }
}<|MERGE_RESOLUTION|>--- conflicted
+++ resolved
@@ -1,16 +1,10 @@
 import { HttpClient } from '@angular/common/http';
-<<<<<<< HEAD
 import { TransferState } from '@angular/core';
-import { NGX_TRANSLATE_STATE, NgxTranslateState } from './ngx-translate-state';
-import { hasValue } from '../app/shared/empty.util';
-=======
-import { TransferState } from '@angular/platform-browser';
 import { TranslateLoader } from '@ngx-translate/core';
 import {
   Observable,
   of as observableOf,
 } from 'rxjs';
->>>>>>> 5fc2ed92
 import { map } from 'rxjs/operators';
 
 import { hasValue } from '../app/shared/empty.util';
