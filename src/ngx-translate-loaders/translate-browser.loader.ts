import { HttpClient } from '@angular/common/http';
import { TransferState } from '@angular/platform-browser';
import { TranslateLoader } from '@ngx-translate/core';
import {
  Observable,
  of as observableOf,
} from 'rxjs';
import { map } from 'rxjs/operators';
<<<<<<< HEAD

import { hasValue } from '../app/shared/empty.util';
import {
  NGX_TRANSLATE_STATE,
  NgxTranslateState,
} from './ngx-translate-state';
=======
import { of as observableOf, Observable } from 'rxjs';
import { environment } from '../environments/environment';
>>>>>>> 8ba14aa3

/**
 * A TranslateLoader for ngx-translate to retrieve i18n messages from the TransferState, or download
 * them if they're not available there
 */
export class TranslateBrowserLoader implements TranslateLoader {
  constructor(
    protected transferState: TransferState,
    protected http: HttpClient,
    protected prefix?: string,
    protected suffix?: string,
  ) {
  }

  /**
   * Return the i18n messages for a given language, first try to find them in the TransferState
   * retrieve them using HttpClient if they're not available there
   *
   * @param lang the language code
   */
  getTranslation(lang: string): Observable<any> {
    // Get the ngx-translate messages from the transfer state, to speed up the initial page load
    // client side
    const state = this.transferState.get<NgxTranslateState>(NGX_TRANSLATE_STATE, {});
    const messages = state[lang];
    if (hasValue(messages)) {
      return observableOf(messages);
    } else {
      const translationHash: string = environment.production ? `.${(process.env.languageHashes as any)[lang + '.json5']}` : '';
      // If they're not available on the transfer state (e.g. when running in dev mode), retrieve
      // them using HttpClient
<<<<<<< HEAD
      return this.http.get('' + this.prefix + lang + this.suffix, { responseType: 'text' }).pipe(
        map((json: any) => JSON.parse(json)),
=======
      return this.http.get(`${this.prefix}${lang}${translationHash}${this.suffix}`, { responseType: 'text' }).pipe(
        map((json: any) => JSON.parse(json))
>>>>>>> 8ba14aa3
      );
    }
  }
}<|MERGE_RESOLUTION|>--- conflicted
+++ resolved
@@ -6,17 +6,13 @@
   of as observableOf,
 } from 'rxjs';
 import { map } from 'rxjs/operators';
-<<<<<<< HEAD
 
 import { hasValue } from '../app/shared/empty.util';
+import { environment } from '../environments/environment';
 import {
   NGX_TRANSLATE_STATE,
   NgxTranslateState,
 } from './ngx-translate-state';
-=======
-import { of as observableOf, Observable } from 'rxjs';
-import { environment } from '../environments/environment';
->>>>>>> 8ba14aa3
 
 /**
  * A TranslateLoader for ngx-translate to retrieve i18n messages from the TransferState, or download
@@ -48,13 +44,8 @@
       const translationHash: string = environment.production ? `.${(process.env.languageHashes as any)[lang + '.json5']}` : '';
       // If they're not available on the transfer state (e.g. when running in dev mode), retrieve
       // them using HttpClient
-<<<<<<< HEAD
-      return this.http.get('' + this.prefix + lang + this.suffix, { responseType: 'text' }).pipe(
+      return this.http.get(`${this.prefix}${lang}${translationHash}${this.suffix}`, { responseType: 'text' }).pipe(
         map((json: any) => JSON.parse(json)),
-=======
-      return this.http.get(`${this.prefix}${lang}${translationHash}${this.suffix}`, { responseType: 'text' }).pipe(
-        map((json: any) => JSON.parse(json))
->>>>>>> 8ba14aa3
       );
     }
   }
