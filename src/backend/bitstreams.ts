--- conflicted
+++ resolved
@@ -22,7 +22,6 @@
       "format": "Adobe PDF",
       "mimetype": "application/pdf"
     },
-<<<<<<< HEAD
     {
       "_links": {
         "self": { "href": "/bitstreams/8842" },
@@ -44,81 +43,40 @@
       ],
       "format": "JPEG",
       "mimetype": "image/jpeg"
-    }
+    },
+    {
+      "_links": {
+        "self": { "href": "/bitstreams/8934" },
+        "bundle": { "href": "/bundles/99f78e5e-3677-43b0-aaef-cddaa1a49092" },
+        "retrieve": { "href": "/rest/bitstreams/ba7d24f2-8fc7-4b8e-b7b6-6c32be1c12a6/retrieve" }
+      },
+      "id": "8934",
+      "uuid": "ba7d24f2-8fc7-4b8e-b7b6-6c32be1c12a6",
+      "name": "license.txt",
+      "size": 41183,
+      "checksum": {
+        "value": "8ad416e8a39e645020e13e06f1427814",
+        "algorithm": "MD5"
+      },
+      "metadata": [
+        { "key": "dc.title", "value": "license.txt", "language": null },
+        { "key": "dc.description", "value": "License", "language": "en" }
+      ],
+      "format": "Text",
+      "mimetype": "text/plain"
+    },
+    {
+      "_links": {
+        "self": { "href": "/bitstreams/4688" },
+      },
+      "id": "4688",
+      "uuid": "1bb1be24-c934-41e3-a0fb-ca7a71ab0e71",
+      "type": "bitstream",
+      "name": "collection-5179-logo.png",
+      "size": 299832,
+      "url": "/bitstreams/1bb1be24-c934-41e3-a0fb-ca7a71ab0e71/retrieve",
+      "format": "PNG",
+      "mimetype": "image/png"
+    },
   ]
-};
-=======
-    "id": "3678",
-    "uuid": "43c57c2b-206f-4645-8c8f-5f10c84b09fa",
-    "type": "bitstream",
-    "name": "do_open_access_CRL.pdf",
-    "size": 636626,
-    "checksum": {
-      "value": "063dfbbbac873aa3fca479b878eccff3",
-      "algorithm": "MD5"
-    },
-    "metadata": [
-      { "key": "dc.title", "value": "do_open_access_CRL.pdf", "language": null },
-      { "key": "dc.description", "value": "Conference Paper", "language": "en" }
-    ],
-    "format": "Adobe PDF",
-    "mimetype": "application/pdf"
-  },
-  {
-    "_links": {
-      "self": { "href": "/bitstreams/8842" },
-      "bundle": { "href": "/bundles/a469c57a-abcf-45c3-83e4-b187ebd708fd" },
-      "retrieve": { "href": "/rest/bitstreams/1a013ecc-fb25-4689-a44f-f1383ad26632/retrieve" }
-    },
-    "id": "8842",
-    "uuid": "1a013ecc-fb25-4689-a44f-f1383ad26632",
-    "type": "bitstream",
-    "name": "do_open_access_CRL.pdf.jpg",
-    "size": 41183,
-    "checksum": {
-      "value": "a8ad475e86f9645c60e13e06f1427814",
-      "algorithm": "MD5"
-    },
-    "metadata": [
-      { "key": "dc.title", "value": "do_open_access_CRL.pdf.jpg", "language": null },
-      { "key": "dc.description", "value": "Generated Thumbnail", "language": "en" }
-    ],
-    "format": "JPEG",
-    "mimetype": "image/jpeg"
-  },
-  {
-    "_links": {
-      "self": { "href": "/bitstreams/8934" },
-      "bundle": { "href": "/bundles/99f78e5e-3677-43b0-aaef-cddaa1a49092" },
-      "retrieve": { "href": "/rest/bitstreams/ba7d24f2-8fc7-4b8e-b7b6-6c32be1c12a6/retrieve" }
-    },
-    "id": "8934",
-    "uuid": "ba7d24f2-8fc7-4b8e-b7b6-6c32be1c12a6",
-    "name": "license.txt",
-    "size": 41183,
-    "checksum": {
-      "value": "8ad416e8a39e645020e13e06f1427814",
-      "algorithm": "MD5"
-    },
-    "metadata": [
-      { "key": "dc.title", "value": "license.txt", "language": null },
-      { "key": "dc.description", "value": "License", "language": "en" }
-    ],
-    "format": "Text",
-    "mimetype": "text/plain"
-  },
-  {
-    "_links": {
-      "self": { "href": "/bitstreams/4688" },
-    },
-    "id": "4688",
-    "uuid": "1bb1be24-c934-41e3-a0fb-ca7a71ab0e71",
-    "type": "bitstream",
-    "name": "collection-5179-logo.png",
-    "size": 299832,
-    "url": "/bitstreams/1bb1be24-c934-41e3-a0fb-ca7a71ab0e71/retrieve",
-    "format": "PNG",
-    "mimetype": "image/png"
-  },
-];
->>>>>>> d4b7f5f9
+};