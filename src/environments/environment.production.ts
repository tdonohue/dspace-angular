--- conflicted
+++ resolved
@@ -8,10 +8,6 @@
     preboot: true,
     async: true,
     time: false,
-<<<<<<< HEAD
     inlineCriticalCss: true,
-  }
-=======
   },
->>>>>>> a8f31948
 };