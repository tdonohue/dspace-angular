// This configuration is only used for unit tests, end-to-end tests use environment.production.ts
import { BuildConfig } from 'src/config/build-config.interface';
import { RestRequestMethod } from '../app/core/data/rest-request-method';
import { NotificationAnimationsType } from '../app/shared/notifications/models/notification-animations-type';

export const environment: BuildConfig = {
  production: false,

  // Angular Universal settings
  universal: {
    preboot: true,
    async: true,
    time: false
  },

  // Angular Universal server settings.
  ui: {
    ssl: false,
    host: 'dspace.com',
    port: 80,
    // NOTE: Space is capitalized because 'namespace' is a reserved string in TypeScript
    nameSpace: '/angular-dspace',
    baseUrl: 'http://dspace.com/angular-dspace',
    // The rateLimiter settings limit each IP to a 'max' of 500 requests per 'windowMs' (1 minute).
    rateLimiter: {
      windowMs: 1 * 60 * 1000, // 1 minute
      max: 500 // limit each IP to 500 requests per windowMs
    },
    useProxies: true,
  },

  // The REST API server settings.
  rest: {
    ssl: true,
    host: 'rest.com',
    port: 443,
    // NOTE: Space is capitalized because 'namespace' is a reserved string in TypeScript
    nameSpace: '/api',
    baseUrl: 'https://rest.com/api'
  },

  actuators: {
    endpointPath: '/actuator/health'
  },

  // Caching settings
  cache: {
    // NOTE: how long should objects be cached for by default
    msToLive: {
      default: 15 * 60 * 1000, // 15 minutes
    },
    // msToLive: 1000, // 15 minutes
    control: 'max-age=60',
    autoSync: {
      defaultTime: 0,
      maxBufferSize: 100,
      timePerMethod: { [RestRequestMethod.PATCH]: 3 } as any // time in seconds
    }
  },

  // Authentication settings
  auth: {
    // Authentication UI settings
    ui: {
      // the amount of time before the idle warning is shown
      timeUntilIdle: 20000,

      // the amount of time the user has to react after the idle warning is shown before they are logged out.
      idleGracePeriod: 20000, // 20 sec
    },
    // Authentication REST settings
    rest: {
      // If the rest token expires in less than this amount of time, it will be refreshed automatically.
      // This is independent from the idle warning.
      timeLeftBeforeTokenRefresh: 20000, // 20 sec
    },
  },

  // Form settings
  form: {
    // NOTE: Map server-side validators to comparative Angular form validators
    validatorMap: {
      required: 'required',
      regex: 'pattern'
    }
  },

  // Notifications
  notifications: {
    rtl: false,
    position: ['top', 'right'],
    maxStack: 8,
    // NOTE: after how many seconds notification is closed automatically. If set to zero notifications are not closed automatically
    timeOut: 5000,
    clickToClose: true,
    // NOTE: 'fade' | 'fromTop' | 'fromRight' | 'fromBottom' | 'fromLeft' | 'rotate' | 'scale'
    animate: NotificationAnimationsType.Scale
  },

  // Submission settings
  submission: {
    autosave: {
      // NOTE: which metadata trigger an autosave
      metadata: ['dc.title', 'dc.identifier.doi', 'dc.identifier.pmid', 'dc.identifier.arxiv'],
      // NOTE: every how many minutes submission is saved automatically
      timer: 5
    },
    typeBind: {
      field: 'dc.type'
    },
    icons: {
      metadata: [
        {
          name: 'mainField',
          style: 'fas fa-user'
        },
        {
          name: 'relatedField',
          style: 'fas fa-university'
        },
        {
          name: 'otherRelatedField',
          style: 'fas fa-circle'
        },
        {
          name: 'default',
          style: ''
        }
      ],
      authority: {
        confidence: [
          {
            value: 600,
            style: 'text-success'
          },
          {
            value: 500,
            style: 'text-info'
          },
          {
            value: 400,
            style: 'text-warning'
          },
          {
            value: 'default',
            style: 'text-muted'
          },
        ]
      }
    }
  },

  // NOTE: will log all redux actions and transfers in console
  debug: false,

  // Default Language in which the UI will be rendered if the user's browser language is not an active language
  defaultLanguage: 'en',

  // Languages. DSpace Angular holds a message catalog for each of the following languages.
  // When set to active, users will be able to switch to the use of this language in the user interface.
  languages: [{
    code: 'en',
    label: 'English',
    active: true,
  }, {
    code: 'de',
    label: 'Deutsch',
    active: true,
  }, {
    code: 'cs',
    label: 'Čeština',
    active: true,
  }, {
    code: 'nl',
    label: 'Nederlands',
    active: true,
  }, {
    code: 'pt',
    label: 'Português',
    active: true,
  }, {
    code: 'fr',
    label: 'Français',
    active: true,
  }, {
    code: 'lv',
    label: 'Latviešu',
    active: true,
  }, {
    code: 'bn',
    label: 'বাংলা',
    active: true,
  }, {
    code: 'el',
    label: 'Ελληνικά',
    active: true,
  }],

  // Browse-By Pages
  browseBy: {
    // Amount of years to display using jumps of one year (current year - oneYearLimit)
    oneYearLimit: 10,
    // Limit for years to display using jumps of five years (current year - fiveYearLimit)
    fiveYearLimit: 30,
    // The absolute lowest year to display in the dropdown (only used when no lowest date can be found for all items)
    defaultLowerLimit: 1900,
    // Whether to add item thumbnail images to BOTH browse and search result lists.
    showThumbnails: true,
    // The number of entries in a paginated browse results list.
    // Rounded to the nearest size in the list of selectable sizes on the
    // settings menu.  See pageSizeOptions in 'pagination-component-options.model.ts'.
    pageSize: 20,
  },
  communityList: {
    pageSize: 20
  },
  homePage: {
    recentSubmissions: {
      pageSize: 5,
      //sort record of recent submission
      sortField: 'dc.date.accessioned',
    },
    topLevelCommunityList: {
      pageSize: 5
    }
  },
  item: {
    edit: {
      undoTimeout: 10000 // 10 seconds
    },
    // Show the item access status label in items lists
    showAccessStatuses: false
  },
  collection: {
    edit: {
      undoTimeout: 10000 // 10 seconds
    }
  },
  themes: [
    {
      name: 'full-item-page-theme',
      regex: 'items/aa6c6c83-3a83-4953-95d1-2bc2e67854d2/full'
    },
    {
      name: 'error-theme',
      regex: 'collections/aaaa.*'
    },
    {
      name: 'handle-theme',
      handle: '10673/1233'
    },
    {
      name: 'regex-theme',
      regex: 'collections\/e8043bc2.*'
    },
    {
      name: 'uuid-theme',
      uuid: '0958c910-2037-42a9-81c7-dca80e3892b4'
    },
    {
      name: 'base',
    },
  ],
  bundle: {
    standardBundles: ['ORIGINAL', 'THUMBNAIL', 'LICENSE'],
  },
  mediaViewer: {
    image: true,
    video: true
  },
<<<<<<< HEAD

  vocabularies: [
    {
      filter: 'subject',
      vocabulary: 'srsc',
      enabled: true
    }
  ]
=======
  info: {
    enableEndUserAgreement: true,
    enablePrivacyStatement: true,
  },
  markdown: {
    enabled: false,
    mathjax: false,
  },
>>>>>>> 7d39f5de
};<|MERGE_RESOLUTION|>--- conflicted
+++ resolved
@@ -268,7 +268,14 @@
     image: true,
     video: true
   },
-<<<<<<< HEAD
+  info: {
+    enableEndUserAgreement: true,
+    enablePrivacyStatement: true,
+  },
+  markdown: {
+    enabled: false,
+    mathjax: false,
+  },
 
   vocabularies: [
     {
@@ -277,14 +284,4 @@
       enabled: true
     }
   ]
-=======
-  info: {
-    enableEndUserAgreement: true,
-    enablePrivacyStatement: true,
-  },
-  markdown: {
-    enabled: false,
-    mathjax: false,
-  },
->>>>>>> 7d39f5de
 };