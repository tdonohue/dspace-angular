--- conflicted
+++ resolved
@@ -326,13 +326,11 @@
     isVisible: false,
   },
 
-<<<<<<< HEAD
+  search: {
+    filterPlaceholdersCount: 5
+  },
+
   accessibility: {
     cookieExpirationDuration: 7,
   },
-=======
-  search: {
-    filterPlaceholdersCount: 5
-  }
->>>>>>> 885c52ed
 };