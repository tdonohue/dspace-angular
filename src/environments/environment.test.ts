--- conflicted
+++ resolved
@@ -335,7 +335,6 @@
     {
       filter: 'subject',
       vocabulary: 'srsc',
-<<<<<<< HEAD
       enabled: true,
     },
   ],
@@ -423,14 +422,9 @@
       ],
     },
   ],
-=======
-      enabled: true
-    }
-  ],
 
   liveRegion: {
     messageTimeOutDurationMs: 30000,
     isVisible: false,
   },
->>>>>>> 35d29c84
 };