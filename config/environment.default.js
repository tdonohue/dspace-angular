module.exports = {
  // Angular Universal server settings.
  ui: {
    ssl: false,
    host: 'localhost',
    port: 3000,
    // NOTE: Space is capitalized because 'namespace' is a reserved string in TypeScript
    nameSpace: '/'
  },
  // The REST API server settings.
  rest: {
    ssl: true,
    host: 'dspace7.4science.cloud',
    port: 443,
    // NOTE: Space is capitalized because 'namespace' is a reserved string in TypeScript
    nameSpace: '/server/api'
  },
  // Caching settings
  cache: {
    // NOTE: how long should objects be cached for by default
    msToLive: {
      default: 15 * 60 * 1000, // 15 minutes
    },
    // msToLive: 1000, // 15 minutes
    control: 'max-age=60', // revalidate browser
    autoSync: {
      defaultTime: 0,
      maxBufferSize: 100,
      timePerMethod: {'PATCH': 3} //time in seconds
    }
  },
  // Form settings
  form: {
    // NOTE: Map server-side validators to comparative Angular form validators
    validatorMap: {
      required: 'required',
      regex: 'pattern'
    }
  },
  // Notifications
  notifications: {
    rtl: false,
    position: ['top', 'right'],
    maxStack: 8,
    // NOTE: after how many seconds notification is closed automatically. If set to zero notifications are not closed automatically
    timeOut: 5000, // 5 second
    clickToClose: true,
    // NOTE: 'fade' | 'fromTop' | 'fromRight' | 'fromBottom' | 'fromLeft' | 'rotate' | 'scale'
    animate: 'scale'
  },
  // Submission settings
  submission: {
    autosave: {
      // NOTE: which metadata trigger an autosave
      metadata: ['dc.title', 'dc.identifier.doi', 'dc.identifier.pmid', 'dc.identifier.arxiv'],
      // NOTE: every how many minutes submission is saved automatically
      timer: 5
    },
    icons: {
      metadata: [
        /**
         * NOTE: example of configuration
         * {
         *    // NOTE: metadata name
         *    name: 'dc.author',
         *    // NOTE: fontawesome (v5.x) icon classes and bootstrap utility classes can be used
         *    style: 'fa-user'
         * }
         */
        {
          name: 'dc.author',
          style: 'fas fa-user'
        },
        // default configuration
        {
          name: 'default',
          style: ''
        }
      ],
      authority: {
        confidence: [
          /**
           * NOTE: example of configuration
           * {
           *    // NOTE: confidence value
           *    value: 'dc.author',
           *    // NOTE: fontawesome (v4.x) icon classes and bootstrap utility classes can be used
           *    style: 'fa-user'
           * }
           */
          {
            value: 600,
            style: 'text-success'
          },
          {
            value: 500,
            style: 'text-info'
          },
          {
            value: 400,
            style: 'text-warning'
          },
          // default configuration
          {
            value: 'default',
            style: 'text-muted'
          },

        ]
      }
    }
  },
  // Angular Universal settings
  universal: {
    preboot: true,
    async: true,
    time: false
  },
  // Google Analytics tracking id
  gaTrackingId: '',
  // Log directory
  logDirectory: '.',
  // NOTE: will log all redux actions and transfers in console
  debug: false,
  // Default Language in which the UI will be rendered if the user's browser language is not an active language
  defaultLanguage: 'en',
  // Languages. DSpace Angular holds a message catalog for each of the following languages. When set to active, users will be able to switch to the use of this language in the user interface.
  languages: [{
    code: 'en',
    label: 'English',
    active: true,
  }, {
    code: 'de',
    label: 'Deutsch',
    active: true,
  }, {
    code: 'cs',
    label: 'Čeština',
    active: true,
  }, {
    code: 'nl',
    label: 'Nederlands',
    active: false,
  }],
  // Browse-By Pages
  browseBy: {
    // Amount of years to display using jumps of one year (current year - oneYearLimit)
    oneYearLimit: 10,
    // Limit for years to display using jumps of five years (current year - fiveYearLimit)
    fiveYearLimit: 30,
    // The absolute lowest year to display in the dropdown (only used when no lowest date can be found for all items)
    defaultLowerLimit: 1900,
    // List of all the active Browse-By types
    // Adding a type will activate their Browse-By page and add them to the global navigation menu, as well as community and collection pages
    // Allowed fields and their purpose:
    //    id:             The browse id to use for fetching info from the rest api
    //    type:           The type of Browse-By page to display
    //    metadataField:  The metadata-field used to create starts-with options (only necessary when the type is set to 'date')
    types: [
      {
        id: 'title',
        type: 'title'
      },
      {
        id: 'dateissued',
        type: 'date',
        metadataField: 'dc.date.issued'
      },
      {
        id: 'author',
        type: 'metadata'
      },
      {
        id: 'subject',
        type: 'metadata'
      }
    ]
  },
  item: {
    edit: {
      undoTimeout: 10000 // 10 seconds
    }
  },
<<<<<<< HEAD
  collection: {
    edit: {
      undoTimeout: 10000 // 10 seconds
    }
=======
  theme: {
    name: 'default',
>>>>>>> 0ad505ba
  }
};<|MERGE_RESOLUTION|>--- conflicted
+++ resolved
@@ -181,14 +181,12 @@
       undoTimeout: 10000 // 10 seconds
     }
   },
-<<<<<<< HEAD
   collection: {
     edit: {
       undoTimeout: 10000 // 10 seconds
     }
-=======
+  },
   theme: {
     name: 'default',
->>>>>>> 0ad505ba
   }
 };