# NOTE: will log all redux actions and transfers in console
debug: false

# Angular Universal server settings
# NOTE: these settings define where Node.js will start your UI application. Therefore, these
# "ui" settings usually specify a localhost port/URL which is later proxied to a public URL (using Apache or similar)
ui:
  ssl: false
  host: localhost
  port: 4000
  # NOTE: Space is capitalized because 'namespace' is a reserved string in TypeScript
  nameSpace: /
  # The rateLimiter settings limit each IP to a 'max' of 500 requests per 'windowMs' (1 minute).
  rateLimiter:
    windowMs: 60000 # 1 minute
    max: 500 # limit each IP to 500 requests per windowMs

# The REST API server settings
# NOTE: these settings define which (publicly available) REST API to use. They are usually
# 'synced' with the 'dspace.server.url' setting in your backend's local.cfg.
rest:
  ssl: true
  host: api7.dspace.org
  port: 443
  # NOTE: Space is capitalized because 'namespace' is a reserved string in TypeScript
  nameSpace: /server

# Caching settings
cache:
  # NOTE: how long should objects be cached for by default
  msToLive:
    default: 900000 # 15 minutes
  control: max-age=60 # revalidate browser
  autoSync:
    defaultTime: 0
    maxBufferSize: 100
    timePerMethod:
      PATCH: 3 # time in seconds

# Authentication settings
auth:
  # Authentication UI settings
  ui:
    # the amount of time before the idle warning is shown
    timeUntilIdle: 900000 # 15 minutes
    # the amount of time the user has to react after the idle warning is shown before they are logged out.
    idleGracePeriod: 300000 # 5 minutes
  # Authentication REST settings
  rest:
    # If the rest token expires in less than this amount of time, it will be refreshed automatically.
    # This is independent from the idle warning.
    timeLeftBeforeTokenRefresh: 120000 # 2 minutes

# Form settings
form:
  # NOTE: Map server-side validators to comparative Angular form validators
  validatorMap:
    required: required
    regex: pattern

# Notification settings
notifications:
  rtl: false
  position:
    - top
    - right
  maxStack: 8
  # NOTE: after how many seconds notification is closed automatically. If set to zero notifications are not closed automatically
  timeOut: 5000 # 5 second
  clickToClose: true
  # NOTE: 'fade' | 'fromTop' | 'fromRight' | 'fromBottom' | 'fromLeft' | 'rotate' | 'scale'
  animate: scale

# Submission settings
submission:
  autosave:
    # NOTE: which metadata trigger an autosave
    metadata: []
    # NOTE: after how many time (milliseconds) submission is saved automatically
    # eg. timer: 5 * (1000 * 60); // 5 minutes
    timer: 0
  icons:
    metadata:
      # NOTE: example of configuration
      #   # NOTE: metadata name
      # - name: dc.author
      #   # NOTE: fontawesome (v5.x) icon classes and bootstrap utility classes can be used
      #   style: fas fa-user
      - name: dc.author
        style: fas fa-user
      # default configuration
      - name: default
        style: ''
    authority:
      confidence:
        # NOTE: example of configuration
        #   # NOTE: confidence value
        # - name: dc.author
        #   # NOTE: fontawesome (v5.x) icon classes and bootstrap utility classes can be used
        #   style: fa-user
        - value: 600
          style: text-success
        - value: 500
          style: text-info
        - value: 400
          style: text-warning
        # default configuration
        - value: default
          style: text-muted

#  Default Language in which the UI will be rendered if the user's browser language is not an active language
defaultLanguage: en

# Languages. DSpace Angular holds a message catalog for each of the following languages.
# When set to active, users will be able to switch to the use of this language in the user interface.
languages:
  - code: en
    label: English
    active: true
  - code: cs
    label: Čeština
    active: true
  - code: de
    label: Deutsch
    active: true
  - code: es
    label: Español
    active: true
  - code: fr
    label: Français
    active: true
  - code: gd
    label: Gàidhlig
    active: true
  - code: lv
    label: Latviešu
    active: true
  - code: hu
    label: Magyar
    active: true
  - code: nl
    label: Nederlands
    active: true
  - code: pt-PT
    label: Português
    active: true
  - code: pt-BR
    label: Português do Brasil
    active: true
  - code: fi
    label: Suomi
    active: true
  - code: sv
    label: Svenska
    active: true
  - code: tr
    label: Türkçe
    active: true
  - code: kk
    label: Қазақ
    active: true
  - code: bn
    label: বাংলা
    active: true
  - code: el
    label: Ελληνικά
    active: true

# Browse-By Pages
browseBy:
  # Amount of years to display using jumps of one year (current year - oneYearLimit)
  oneYearLimit: 10
  # Limit for years to display using jumps of five years (current year - fiveYearLimit)
  fiveYearLimit: 30
  # The absolute lowest year to display in the dropdown (only used when no lowest date can be found for all items)
  defaultLowerLimit: 1900
<<<<<<< HEAD
  # If true, thumbnail images for items will be added to BOTH search and browse result lists.
  showThumbnails: true
=======
  # The number of entries in a paginated browse results list.
  # Rounded to the nearest size in the list of selectable sizes on the
  # settings menu.
  pageSize: 20
>>>>>>> c76bae78

communityList:
  # No. of communities to list per expansion (show more)
  pageSize: 20

homePage:
  recentSubmissions:
    # The number of item showing in recent submission components
    pageSize: 5
    # Sort record of recent submission
    sortField: 'dc.date.accessioned'
  topLevelCommunityList:
    # No. of communities to list per page on the home page
    # This will always round to the nearest number from the list of page sizes. e.g. if you set it to 7 it'll use 10
    pageSize: 5

# Item Config
item:
  edit:
    undoTimeout: 10000 # 10 seconds
  # Show the item access status label in items lists
  showAccessStatuses: false

# Collection Page Config
collection:
  edit:
    undoTimeout: 10000 # 10 seconds

# Theme Config
themes:
  # Add additional themes here. In the case where multiple themes match a route, the first one
  # in this list will get priority. It is advisable to always have a theme that matches
  # every route as the last one
  #
  # # A theme with a handle property will match the community, collection or item with the given
  # # handle, and all collections and/or items within it
  # - name: 'custom',
  #   handle: '10673/1233'
  #
  # # A theme with a regex property will match the route using a regular expression. If it
  # # matches the route for a community or collection it will also apply to all collections
  # # and/or items within it
  # - name: 'custom',
  #   regex: 'collections\/e8043bc2.*'
  #
  # # A theme with a uuid property will match the community, collection or item with the given
  # # ID, and all collections and/or items within it
  # - name: 'custom',
  #   uuid: '0958c910-2037-42a9-81c7-dca80e3892b4'
  #
  # # The extends property specifies an ancestor theme (by name). Whenever a themed component is not found
  # # in the current theme, its ancestor theme(s) will be checked recursively before falling back to default.
  # - name: 'custom-A',
  #   extends: 'custom-B',
  #   # Any of the matching properties above can be used
  #   handle: '10673/34'
  #
  # - name: 'custom-B',
  #   extends: 'custom',
  #   handle: '10673/12'
  #
  # # A theme with only a name will match every route
  # name: 'custom'
  #
  # # This theme will use the default bootstrap styling for DSpace components
  # - name: BASE_THEME_NAME
  #
  - name: dspace
    headTags:
    - tagName: link
      attributes:
        rel: icon
        href: assets/dspace/images/favicons/favicon.ico
        sizes: any
    - tagName: link
      attributes:
        rel: icon
        href: assets/dspace/images/favicons/favicon.svg
        type: image/svg+xml
    - tagName: link
      attributes:
        rel: apple-touch-icon
        href: assets/dspace/images/favicons/apple-touch-icon.png
    - tagName: link
      attributes:
        rel: manifest
        href: assets/dspace/images/favicons/manifest.webmanifest

# The default bundles that should always be displayed as suggestions when you upload a new bundle
bundle:
  - standardBundles: [ ORIGINAL, THUMBNAIL, LICENSE ]

# Whether to enable media viewer for image and/or video Bitstreams (i.e. Bitstreams whose MIME type starts with 'image' or 'video').
# For images, this enables a gallery viewer where you can zoom or page through images.
# For videos, this enables embedded video streaming
mediaViewer:
  image: false
  video: false

# Whether the end user agreement is required before users use the repository.
# If enabled, the user will be required to accept the agreement before they can use the repository.
# And whether the privacy statement should exist or not.
info:
  enableEndUserAgreement: true
  enablePrivacyStatement: true<|MERGE_RESOLUTION|>--- conflicted
+++ resolved
@@ -174,15 +174,12 @@
   fiveYearLimit: 30
   # The absolute lowest year to display in the dropdown (only used when no lowest date can be found for all items)
   defaultLowerLimit: 1900
-<<<<<<< HEAD
   # If true, thumbnail images for items will be added to BOTH search and browse result lists.
   showThumbnails: true
-=======
   # The number of entries in a paginated browse results list.
   # Rounded to the nearest size in the list of selectable sizes on the
   # settings menu.
   pageSize: 20
->>>>>>> c76bae78
 
 communityList:
   # No. of communities to list per expansion (show more)
