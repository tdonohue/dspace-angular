# NOTE: will log all redux actions and transfers in console
debug: false

# Angular Universal server settings
# NOTE: these settings define where Node.js will start your UI application. Therefore, these
# "ui" settings usually specify a localhost port/URL which is later proxied to a public URL (using Apache or similar)
ui:
  ssl: false
  host: localhost
  port: 4000
  # NOTE: Space is capitalized because 'namespace' is a reserved string in TypeScript
  nameSpace: /
  # The rateLimiter settings limit each IP to a 'max' of 500 requests per 'windowMs' (1 minute).
  rateLimiter:
    windowMs: 60000 # 1 minute
    max: 500 # limit each IP to 500 requests per windowMs
  # Trust X-FORWARDED-* headers from proxies (default = true)
  useProxies: true

# The REST API server settings
# NOTE: these settings define which (publicly available) REST API to use. They are usually
# 'synced' with the 'dspace.server.url' setting in your backend's local.cfg.
rest:
  ssl: true
  host: sandbox.dspace.org
  port: 443
  # NOTE: Space is capitalized because 'namespace' is a reserved string in TypeScript
  nameSpace: /server

# Caching settings
cache:
  # NOTE: how long should objects be cached for by default
  msToLive:
    default: 900000 # 15 minutes
  # Default 'Cache-Control' HTTP Header to set for all static content (including compiled *.js files)
  # Defaults to max-age=604,800 seconds (one week). This lets a user's browser know that it can cache these
  # files for one week, after which they will be "stale" and need to be redownloaded.
  # NOTE: When updates are made to compiled *.js files, it will automatically bypass this browser cache, because
  # all compiled *.js files include a unique hash in their name which updates when content is modified.
  control: max-age=604800 # revalidate browser
  autoSync:
    defaultTime: 0
    maxBufferSize: 100
    timePerMethod:
      PATCH: 3 # time in seconds
  # In-memory cache(s) of server-side rendered pages. These caches will store the most recently accessed public pages.
  # Pages are automatically added/dropped from these caches based on how recently they have been used.
  # Restarting the app clears all page caches.
  # NOTE: To control the cache size, use the "max" setting. Keep in mind, individual cached pages are usually small (<100KB).
  # Enabling *both* caches will mean that a page may be cached twice, once in each cache (but may expire at different times via timeToLive).
  serverSide:
    # Set to true to see all cache hits/misses/refreshes in your console logs. Useful for debugging SSR caching issues.
    debug: false
    # When enabled (i.e. max > 0), known bots will be sent pages from a server side cache specific for bots.
    # (Keep in mind, bot detection cannot be guarranteed. It is possible some bots will bypass this cache.)
    botCache:
      # Maximum number of pages to cache for known bots. Set to zero (0) to disable server side caching for bots.
      # Default is 1000, which means the 1000 most recently accessed public pages will be cached.
      # As all pages are cached in server memory, increasing this value will increase memory needs.
      # Individual cached pages are usually small (<100KB), so max=1000 should only require ~100MB of memory.
      max: 1000
      # Amount of time after which cached pages are considered stale (in ms). After becoming stale, the cached
      # copy is automatically refreshed on the next request.
      # NOTE: For the bot cache, this setting may impact how quickly search engine bots will index new content on your site.
      # For example, setting this to one week may mean that search engine bots may not find all new content for one week.
      timeToLive: 86400000 # 1 day
      # When set to true, after timeToLive expires, the next request will receive the *cached* page & then re-render the page
      # behind the scenes to update the cache. This ensures users primarily interact with the cache, but may receive stale pages (older than timeToLive).
      # When set to false, after timeToLive expires, the next request will wait on SSR to complete & receive a fresh page (which is then saved to cache).
      # This ensures stale pages (older than timeToLive) are never returned from the cache, but some users will wait on SSR.
      allowStale: true
    # When enabled (i.e. max > 0), all anonymous users will be sent pages from a server side cache.
    # This allows anonymous users to interact more quickly with the site, but also means they may see slightly
    # outdated content (based on timeToLive)
    anonymousCache:
      # Maximum number of pages to cache. Default is zero (0) which means anonymous user cache is disabled.
      # As all pages are cached in server memory, increasing this value will increase memory needs.
      # Individual cached pages are usually small (<100KB), so a value of max=1000 would only require ~100MB of memory.
      max: 0
      # Amount of time after which cached pages are considered stale (in ms). After becoming stale, the cached
      # copy is automatically refreshed on the next request.
      # NOTE: For the anonymous cache, it is recommended to keep this value low to avoid anonymous users seeing outdated content.
      timeToLive: 10000 # 10 seconds
      # When set to true, after timeToLive expires, the next request will receive the *cached* page & then re-render the page
      # behind the scenes to update the cache. This ensures users primarily interact with the cache, but may receive stale pages (older than timeToLive).
      # When set to false, after timeToLive expires, the next request will wait on SSR to complete & receive a fresh page (which is then saved to cache).
      # This ensures stale pages (older than timeToLive) are never returned from the cache, but some users will wait on SSR.
      allowStale: true

# Authentication settings
auth:
  # Authentication UI settings
  ui:
    # the amount of time before the idle warning is shown
    timeUntilIdle: 900000 # 15 minutes
    # the amount of time the user has to react after the idle warning is shown before they are logged out.
    idleGracePeriod: 300000 # 5 minutes
  # Authentication REST settings
  rest:
    # If the rest token expires in less than this amount of time, it will be refreshed automatically.
    # This is independent from the idle warning.
    timeLeftBeforeTokenRefresh: 120000 # 2 minutes

# Form settings
form:
  # Sets the spellcheck textarea attribute value
  spellCheck: true
  # NOTE: Map server-side validators to comparative Angular form validators
  validatorMap:
    required: required
    regex: pattern

# Notification settings
notifications:
  rtl: false
  position:
    - top
    - right
  maxStack: 8
  # NOTE: after how many seconds notification is closed automatically. If set to zero notifications are not closed automatically
  timeOut: 5000 # 5 second
  clickToClose: true
  # NOTE: 'fade' | 'fromTop' | 'fromRight' | 'fromBottom' | 'fromLeft' | 'rotate' | 'scale'
  animate: scale

# Submission settings
submission:
  autosave:
    # NOTE: which metadata trigger an autosave
    metadata: []
    # NOTE: after how many time (milliseconds) submission is saved automatically
    # eg. timer: 5 * (1000 * 60); // 5 minutes
    timer: 0
  icons:
    metadata:
      # NOTE: example of configuration
      #   # NOTE: metadata name
      # - name: dc.author
      #   # NOTE: fontawesome (v5.x) icon classes and bootstrap utility classes can be used
      #   style: fas fa-user
      - name: dc.author
        style: fas fa-user
      # default configuration
      - name: default
        style: ''
    authority:
      confidence:
        # NOTE: example of configuration
        #   # NOTE: confidence value
        # - name: dc.author
        #   # NOTE: fontawesome (v5.x) icon classes and bootstrap utility classes can be used
        #   style: fa-user
        - value: 600
          style: text-success
        - value: 500
          style: text-info
        - value: 400
          style: text-warning
        # default configuration
        - value: default
          style: text-muted

#  Default Language in which the UI will be rendered if the user's browser language is not an active language
defaultLanguage: en

# Languages. DSpace Angular holds a message catalog for each of the following languages.
# When set to active, users will be able to switch to the use of this language in the user interface.
languages:
  - code: en
    label: English
    active: true
  - code: ca
    label: Català
    active: true
  - code: cs
    label: Čeština
    active: true
  - code: de
    label: Deutsch
    active: true
  - code: es
    label: Español
    active: true
  - code: fr
    label: Français
    active: true
  - code: gd
    label: Gàidhlig
    active: true
  - code: it
    label: Italiano
    active: true
  - code: lv
    label: Latviešu
    active: true
  - code: hu
    label: Magyar
    active: true
  - code: nl
    label: Nederlands
    active: true
  - code: pl
    label: Polski
    active: true
  - code: pt-PT
    label: Português
    active: true
  - code: pt-BR
    label: Português do Brasil
    active: true
  - code: sr-lat
    label: Srpski (lat)
    active: true
  - code: fi
    label: Suomi
    active: true
  - code: sv
    label: Svenska
    active: true
  - code: tr
    label: Türkçe
    active: true
  - code: vi
    label: Tiếng Việt
    active: true
  - code: kk
    label: Қазақ
    active: true
  - code: bn
    label: বাংলা
    active: true
  - code: hi
    label: हिंदी
    active: true
  - code: el
    label: Ελληνικά
    active: true
  - code: sr-cyr
    label: Српски
    active: true
  - code: uk
    label: Yкраї́нська
    active: true


# Browse-By Pages
browseBy:
  # Amount of years to display using jumps of one year (current year - oneYearLimit)
  oneYearLimit: 10
  # Limit for years to display using jumps of five years (current year - fiveYearLimit)
  fiveYearLimit: 30
  # The absolute lowest year to display in the dropdown (only used when no lowest date can be found for all items)
  defaultLowerLimit: 1900
  # If true, thumbnail images for items will be added to BOTH search and browse result lists.
  showThumbnails: true
  # The number of entries in a paginated browse results list.
  # Rounded to the nearest size in the list of selectable sizes on the
  # settings menu.
  pageSize: 20

communityList:
  # No. of communities to list per expansion (show more)
  pageSize: 20

homePage:
  recentSubmissions:
    # The number of item showing in recent submission components
    pageSize: 5
    # Sort record of recent submission
    sortField: 'dc.date.accessioned'
  topLevelCommunityList:
    # No. of communities to list per page on the home page
    # This will always round to the nearest number from the list of page sizes. e.g. if you set it to 7 it'll use 10
    pageSize: 5

# Item Config
item:
  edit:
    undoTimeout: 10000 # 10 seconds
  # Show the item access status label in items lists
  showAccessStatuses: false
  bitstream:
    # Number of entries in the bitstream list in the item view page.
    # Rounded to the nearest size in the list of selectable sizes on the
    # settings menu.  See pageSizeOptions in 'pagination-component-options.model.ts'.
    pageSize: 5

# Community Page Config
community:
  # Search tab config
  searchSection:
    showSidebar: true

# Collection Page Config
collection:
  # Search tab config
  searchSection:
    showSidebar: true
  edit:
    undoTimeout: 10000 # 10 seconds

# Theme Config
themes:
  # Add additional themes here. In the case where multiple themes match a route, the first one
  # in this list will get priority. It is advisable to always have a theme that matches
  # every route as the last one
  #
  # # A theme with a handle property will match the community, collection or item with the given
  # # handle, and all collections and/or items within it
  # - name: custom
  #   handle: 10673/1233
  #
  # # A theme with a regex property will match the route using a regular expression. If it
  # # matches the route for a community or collection it will also apply to all collections
  # # and/or items within it
  # - name: custom
  #   regex: collections\/e8043bc2.*
  #
  # # A theme with a uuid property will match the community, collection or item with the given
  # # ID, and all collections and/or items within it
  # - name: custom
  #   uuid: 0958c910-2037-42a9-81c7-dca80e3892b4
  #
  # # The extends property specifies an ancestor theme (by name). Whenever a themed component is not found
  # # in the current theme, its ancestor theme(s) will be checked recursively before falling back to default.
  # - name: custom-A
  #   extends: custom-B
  #   # Any of the matching properties above can be used
  #   handle: 10673/34
  #
  # - name: custom-B
  #   extends: custom
  #   handle: 10673/12
  #
  # # A theme with only a name will match every route
  # name: custom
  #
  # # This theme will use the default bootstrap styling for DSpace components
  # - name: BASE_THEME_NAME
  #
  - name: dspace
    headTags:
    - tagName: link
      attributes:
        rel: icon
        href: assets/dspace/images/favicons/favicon.ico
        sizes: any
    - tagName: link
      attributes:
        rel: icon
        href: assets/dspace/images/favicons/favicon.svg
        type: image/svg+xml
    - tagName: link
      attributes:
        rel: apple-touch-icon
        href: assets/dspace/images/favicons/apple-touch-icon.png
    - tagName: link
      attributes:
        rel: manifest
        href: assets/dspace/images/favicons/manifest.webmanifest

# The default bundles that should always be displayed as suggestions when you upload a new bundle
bundle:
  standardBundles: [ ORIGINAL, THUMBNAIL, LICENSE ]

# Whether to enable media viewer for image and/or video Bitstreams (i.e. Bitstreams whose MIME type starts with 'image' or 'video').
# For images, this enables a gallery viewer where you can zoom or page through images.
# For videos, this enables embedded video streaming
mediaViewer:
  image: false
  video: false

# Whether the end user agreement is required before users use the repository.
# If enabled, the user will be required to accept the agreement before they can use the repository.
# And whether the privacy statement should exist or not.
info:
  enableEndUserAgreement: true
  enablePrivacyStatement: true

# Whether to enable Markdown (https://commonmark.org/) and MathJax (https://www.mathjax.org/)
# display in supported metadata fields. By default, only dc.description.abstract is supported.
markdown:
  enabled: false
  mathjax: false

# Which vocabularies should be used for which search filters
# and whether to show the filter in the search sidebar
# Take a look at the filter-vocabulary-config.ts file for documentation on how the options are obtained
vocabularies:
  - filter: 'subject'
    vocabulary: 'srsc'
    enabled: true

# Default collection/community sorting order at Advanced search, Create/update community and collection when there are not a query.
comcolSelectionSort:
  sortField: 'dc.title'
  sortDirection: 'ASC'

# Example of fallback collection for suggestions import
# suggestion:
  # - collectionId: 8f7df5ca-f9c2-47a4-81ec-8a6393d6e5af
<<<<<<< HEAD
    # source: "openaire"
=======
    # source: "openaire"
>>>>>>> 45650c1a
<|MERGE_RESOLUTION|>--- conflicted
+++ resolved
@@ -399,8 +399,4 @@
 # Example of fallback collection for suggestions import
 # suggestion:
   # - collectionId: 8f7df5ca-f9c2-47a4-81ec-8a6393d6e5af
-<<<<<<< HEAD
-    # source: "openaire"
-=======
-    # source: "openaire"
->>>>>>> 45650c1a
+    # source: "openaire"