# NOTE: will log all redux actions and transfers in console
debug: false

# Angular User Inteface settings
# NOTE: these settings define where Node.js will start your UI application. Therefore, these
# "ui" settings usually specify a localhost port/URL which is later proxied to a public URL (using Apache or similar)
ui:
  ssl: false
  host: localhost
  port: 4000
  # NOTE: Space is capitalized because 'namespace' is a reserved string in TypeScript
  nameSpace: /
  # The rateLimiter settings limit each IP to a 'max' of 500 requests per 'windowMs' (1 minute).
  rateLimiter:
    windowMs: 60000 # 1 minute
    max: 500 # limit each IP to 500 requests per windowMs
  # Trust X-FORWARDED-* headers from proxies (default = true)
  useProxies: true

# Angular Server Side Rendering (SSR) settings
ssr:
  # Enable request performance profiling data collection and printing the results in the server console.
  # Defaults to false. Enabling in production is NOT recommended
  enablePerformanceProfiler: false
  # Whether to tell Angular to inline "critical" styles into the server-side rendered HTML.
  # Determining which styles are critical is a relatively expensive operation; this option is
  # disabled (false) by default to boost server performance at the expense of loading smoothness.
  inlineCriticalCss: false
  # Path prefixes to enable SSR for. By default these are limited to paths of primary DSpace objects.
  paths: [ '/home', '/items/', '/entities/', '/collections/', '/communities/', '/bitstream/', '/bitstreams/', '/handle/' ]
  # Whether to enable rendering of Search component on SSR.
  # If set to true the component will be included in the HTML returned from the server side rendering.
  # If set to false the component will not be included in the HTML returned from the server side rendering.
  enableSearchComponent: false
  # Whether to enable rendering of Browse component on SSR.
  # If set to true the component will be included in the HTML returned from the server side rendering.
  # If set to false the component will not be included in the HTML returned from the server side rendering.
<<<<<<< HEAD
  enableBrowseComponent: false,
  # Enable state transfer from the server-side application to the client-side application.
  # Defaults to true.
  # Note: When using an external application cache layer, it's recommended not to transfer the state to avoid caching it.
  # Disabling it ensures that dynamic state information is not inadvertently cached, which can improve security and
  # ensure that users always use the most up-to-date state.
  transferState: true
  # When a different REST base URL is used for the server-side application, the generated state contains references to
  # REST resources with the internal URL configured. By default, these internal URLs are replaced with public URLs.
  # Disable this setting to avoid URL replacement during SSR. In this the state is not transferred to avoid security issues.
  replaceRestUrl: true
=======
  enableBrowseComponent: false
>>>>>>> bdac58d7

# The REST API server settings
# NOTE: these settings define which (publicly available) REST API to use. They are usually
# 'synced' with the 'dspace.server.url' setting in your backend's local.cfg.
rest:
  ssl: true
  host: sandbox.dspace.org
  port: 443
  # NOTE: Space is capitalized because 'namespace' is a reserved string in TypeScript
  nameSpace: /server
  # Provide a different REST url to be used during SSR execution. It must contain the whole url including protocol, server port and
  # server namespace (uncomment to use it).
  #ssrBaseUrl: http://localhost:8080/server

# Caching settings
cache:
  # NOTE: how long should objects be cached for by default
  msToLive:
    default: 900000 # 15 minutes
  # Default 'Cache-Control' HTTP Header to set for all static content (including compiled *.js files)
  # Defaults to max-age=604,800 seconds (one week). This lets a user's browser know that it can cache these
  # files for one week, after which they will be "stale" and need to be redownloaded.
  # NOTE: When updates are made to compiled *.js files, it will automatically bypass this browser cache, because
  # all compiled *.js files include a unique hash in their name which updates when content is modified.
  control: max-age=604800 # revalidate browser
  autoSync:
    defaultTime: 0
    maxBufferSize: 100
    timePerMethod:
      PATCH: 3 # time in seconds
  # In-memory cache(s) of server-side rendered pages. These caches will store the most recently accessed public pages.
  # Pages are automatically added/dropped from these caches based on how recently they have been used.
  # Restarting the app clears all page caches.
  # NOTE: To control the cache size, use the "max" setting. Keep in mind, individual cached pages are usually small (<100KB).
  # Enabling *both* caches will mean that a page may be cached twice, once in each cache (but may expire at different times via timeToLive).
  serverSide:
    # Set to true to see all cache hits/misses/refreshes in your console logs. Useful for debugging SSR caching issues.
    debug: false
    # When enabled (i.e. max > 0), known bots will be sent pages from a server side cache specific for bots.
    # (Keep in mind, bot detection cannot be guaranteed. It is possible some bots will bypass this cache.)
    botCache:
      # Maximum number of pages to cache for known bots. Set to zero (0) to disable server side caching for bots.
      # Default is 1000, which means the 1000 most recently accessed public pages will be cached.
      # As all pages are cached in server memory, increasing this value will increase memory needs.
      # Individual cached pages are usually small (<100KB), so max=1000 should only require ~100MB of memory.
      max: 1000
      # Amount of time after which cached pages are considered stale (in ms). After becoming stale, the cached
      # copy is automatically refreshed on the next request.
      # NOTE: For the bot cache, this setting may impact how quickly search engine bots will index new content on your site.
      # For example, setting this to one week may mean that search engine bots may not find all new content for one week.
      timeToLive: 86400000 # 1 day
      # When set to true, after timeToLive expires, the next request will receive the *cached* page & then re-render the page
      # behind the scenes to update the cache. This ensures users primarily interact with the cache, but may receive stale pages (older than timeToLive).
      # When set to false, after timeToLive expires, the next request will wait on SSR to complete & receive a fresh page (which is then saved to cache).
      # This ensures stale pages (older than timeToLive) are never returned from the cache, but some users will wait on SSR.
      allowStale: true
    # When enabled (i.e. max > 0), all anonymous users will be sent pages from a server side cache.
    # This allows anonymous users to interact more quickly with the site, but also means they may see slightly
    # outdated content (based on timeToLive)
    anonymousCache:
      # Maximum number of pages to cache. Default is zero (0) which means anonymous user cache is disabled.
      # As all pages are cached in server memory, increasing this value will increase memory needs.
      # Individual cached pages are usually small (<100KB), so a value of max=1000 would only require ~100MB of memory.
      max: 0
      # Amount of time after which cached pages are considered stale (in ms). After becoming stale, the cached
      # copy is automatically refreshed on the next request.
      # NOTE: For the anonymous cache, it is recommended to keep this value low to avoid anonymous users seeing outdated content.
      timeToLive: 10000 # 10 seconds
      # When set to true, after timeToLive expires, the next request will receive the *cached* page & then re-render the page
      # behind the scenes to update the cache. This ensures users primarily interact with the cache, but may receive stale pages (older than timeToLive).
      # When set to false, after timeToLive expires, the next request will wait on SSR to complete & receive a fresh page (which is then saved to cache).
      # This ensures stale pages (older than timeToLive) are never returned from the cache, but some users will wait on SSR.
      allowStale: true

# Authentication settings
auth:
  # Authentication UI settings
  ui:
    # the amount of time before the idle warning is shown
    timeUntilIdle: 900000 # 15 minutes
    # the amount of time the user has to react after the idle warning is shown before they are logged out.
    idleGracePeriod: 300000 # 5 minutes
  # Authentication REST settings
  rest:
    # If the rest token expires in less than this amount of time, it will be refreshed automatically.
    # This is independent from the idle warning.
    timeLeftBeforeTokenRefresh: 120000 # 2 minutes

# Form settings
form:
  # Sets the spellcheck textarea attribute value
  spellCheck: true
  # NOTE: Map server-side validators to comparative Angular form validators
  validatorMap:
    required: required
    regex: pattern

# Notification settings
notifications:
  rtl: false
  position:
    - top
    - right
  maxStack: 8
  # NOTE: after how many seconds notification is closed automatically. If set to zero notifications are not closed automatically
  timeOut: 5000 # 5 second
  clickToClose: true
  # NOTE: 'fade' | 'fromTop' | 'fromRight' | 'fromBottom' | 'fromLeft' | 'rotate' | 'scale'
  animate: scale

# Submission settings
submission:
  autosave:
    # NOTE: which metadata trigger an autosave
    metadata: []
    # NOTE: after how many time (milliseconds) submission is saved automatically
    # eg. timer: 5 * (1000 * 60); // 5 minutes
    timer: 0
  # Always show the duplicate detection section if enabled, even if there are no potential duplicates detected
  # (a message will be displayed to indicate no matches were found)
  duplicateDetection:
    alwaysShowSection: false
  icons:
    metadata:
      # NOTE: example of configuration
      #   # NOTE: metadata name
      # - name: dc.author
      #   # NOTE: fontawesome (v6.x) icon classes and bootstrap utility classes can be used
      #   style: fas fa-user
      - name: dc.author
        style: fas fa-user
      # default configuration
      - name: default
        style: ''
    authority:
      confidence:
        # NOTE: example of configuration
        #   # NOTE: confidence value
        # - value: 600
        #   # NOTE: fontawesome (v6.x) icon classes and bootstrap utility classes can be used
        #   style: text-success
        #   icon: fa-circle-check
        #   # NOTE: the class configured in property style is used by default, the icon property could be used in component
        #           configured to use a 'icon mode' display (mainly in edit-item page)
        - value: 600
          style: text-success
          icon: fa-circle-check
        - value: 500
          style: text-info
          icon: fa-gear
        - value: 400
          style: text-warning
          icon: fa-circle-question
        - value: 300
          style: text-muted
          icon: fa-thumbs-down
        - value: 200
          style: text-muted
          icon: fa-circle-exclamation
        - value: 100
          style: text-muted
          icon: fa-circle-stop
        - value: 0
          style: text-muted
          icon: fa-ban
        - value: -1
          style: text-muted
          icon: fa-circle-xmark
        # default configuration
        - value: default
          style: text-muted
          icon: fa-circle-xmark

#  Default Language in which the UI will be rendered if the user's browser language is not an active language
defaultLanguage: en

# Languages. DSpace Angular holds a message catalog for each of the following languages.
# When set to active, users will be able to switch to the use of this language in the user interface.
languages:
  - code: en
    label: English
    active: true
  - code: ar
    label: العربية
    active: true
  - code: bn
    label: বাংলা
    active: true
  - code: ca
    label: Català
    active: true
  - code: cs
    label: Čeština
    active: true
  - code: de
    label: Deutsch
    active: true
  - code: el
    label: Ελληνικά
    active: true
  - code: es
    label: Español
    active: true
  - code: fi
    label: Suomi
    active: true
  - code: fr
    label: Français
    active: true
  - code: gd
    label: Gàidhlig
    active: true
  - code: hi
    label: हिंदी
    active: true
  - code: hu
    label: Magyar
    active: true
  - code: it
    label: Italiano
    active: true
  - code: kk
    label: Қазақ
    active: true
  - code: lv
    label: Latviešu
    active: true
  - code: nl
    label: Nederlands
    active: true
  - code: pl
    label: Polski
    active: true
  - code: pt-PT
    label: Português
    active: true
  - code: pt-BR
    label: Português do Brasil
    active: true
  - code: sr-lat
    label: Srpski (lat)
    active: true
  - code: sr-cyr
    label: Српски
    active: true
  - code: sv
    label: Svenska
    active: true
  - code: tr
    label: Türkçe
    active: true
  - code: uk
    label: Yкраї́нська
    active: true
  - code: vi
    label: Tiếng Việt
    active: true


# Browse-By Pages
browseBy:
  # Amount of years to display using jumps of one year (current year - oneYearLimit)
  oneYearLimit: 10
  # Limit for years to display using jumps of five years (current year - fiveYearLimit)
  fiveYearLimit: 30
  # The absolute lowest year to display in the dropdown (only used when no lowest date can be found for all items)
  defaultLowerLimit: 1900
  # If true, thumbnail images for items will be added to BOTH search and browse result lists.
  showThumbnails: true
  # The number of entries in a paginated browse results list.
  # Rounded to the nearest size in the list of selectable sizes on the
  # settings menu.
  pageSize: 20

communityList:
  # No. of communities to list per expansion (show more)
  pageSize: 20

homePage:
  recentSubmissions:
    # The number of item showing in recent submission components
    pageSize: 5
    # Sort record of recent submission
    sortField: 'dc.date.accessioned'
  topLevelCommunityList:
    # No. of communities to list per page on the home page
    # This will always round to the nearest number from the list of page sizes. e.g. if you set it to 7 it'll use 10
    pageSize: 5
  # Enable or disable the Discover filters on the homepage
  showDiscoverFilters: false

# Item Config
item:
  edit:
    undoTimeout: 10000 # 10 seconds
  # Show the item access status label in items lists
  showAccessStatuses: false
  bitstream:
    # Number of entries in the bitstream list in the item view page.
    # Rounded to the nearest size in the list of selectable sizes on the
    # settings menu.  See pageSizeOptions in 'pagination-component-options.model.ts'.
    pageSize: 5

# Community Page Config
community:
  # Search tab config
  searchSection:
    showSidebar: true

# Collection Page Config
collection:
  # Search tab config
  searchSection:
    showSidebar: true
  edit:
    undoTimeout: 10000 # 10 seconds

# Theme Config
themes:
  # Add additional themes here. In the case where multiple themes match a route, the first one
  # in this list will get priority. It is advisable to always have a theme that matches
  # every route as the last one
  #
  # # A theme with a handle property will match the community, collection or item with the given
  # # handle, and all collections and/or items within it
  # - name: custom
  #   handle: 10673/1233
  #
  # # A theme with a regex property will match the route using a regular expression. If it
  # # matches the route for a community or collection it will also apply to all collections
  # # and/or items within it
  # - name: custom
  #   regex: collections\/e8043bc2.*
  #
  # # A theme with a uuid property will match the community, collection or item with the given
  # # ID, and all collections and/or items within it
  # - name: custom
  #   uuid: 0958c910-2037-42a9-81c7-dca80e3892b4
  #
  # # The extends property specifies an ancestor theme (by name). Whenever a themed component is not found
  # # in the current theme, its ancestor theme(s) will be checked recursively before falling back to default.
  # - name: custom-A
  #   extends: custom-B
  #   # Any of the matching properties above can be used
  #   handle: 10673/34
  #
  # - name: custom-B
  #   extends: custom
  #   handle: 10673/12
  #
  # # A theme with only a name will match every route
  # name: custom
  #
  # # This theme will use the default bootstrap styling for DSpace components
  # - name: BASE_THEME_NAME
  #
  - name: dspace
    headTags:
    - tagName: link
      attributes:
        rel: icon
        href: assets/dspace/images/favicons/favicon.ico
        sizes: any
    - tagName: link
      attributes:
        rel: icon
        href: assets/dspace/images/favicons/favicon.svg
        type: image/svg+xml
    - tagName: link
      attributes:
        rel: apple-touch-icon
        href: assets/dspace/images/favicons/apple-touch-icon.png
    - tagName: link
      attributes:
        rel: manifest
        href: assets/dspace/images/favicons/manifest.webmanifest

# The default bundles that should always be displayed as suggestions when you upload a new bundle
bundle:
  standardBundles: [ ORIGINAL, THUMBNAIL, LICENSE ]

# Whether to enable media viewer for image and/or video Bitstreams (i.e. Bitstreams whose MIME type starts with 'image' or 'video').
# For images, this enables a gallery viewer where you can zoom or page through images.
# For videos, this enables embedded video streaming
mediaViewer:
  image: false
  video: false

# Whether the end user agreement is required before users use the repository.
# If enabled, the user will be required to accept the agreement before they can use the repository.
# And whether the privacy statement/COAR notify support page should exist or not.
info:
  enableEndUserAgreement: true
  enablePrivacyStatement: true
  enableCOARNotifySupport: true

# Whether to enable Markdown (https://commonmark.org/) and MathJax (https://www.mathjax.org/)
# display in supported metadata fields. By default, only dc.description.abstract is supported.
markdown:
  enabled: false
  mathjax: false

# Which vocabularies should be used for which search filters
# and whether to show the filter in the search sidebar
# Take a look at the filter-vocabulary-config.ts file for documentation on how the options are obtained
vocabularies:
  - filter: 'subject'
    vocabulary: 'srsc'
    enabled: true

# Default collection/community sorting order at Advanced search, Create/update community and collection when there are not a query.
comcolSelectionSort:
  sortField: 'dc.title'
  sortDirection: 'ASC'

# Example of fallback collection for suggestions import
# suggestion:
  # - collectionId: 8f7df5ca-f9c2-47a4-81ec-8a6393d6e5af
    # source: "openaire"


# Search settings
search:
  # Settings to enable/disable or configure advanced search filters.
  advancedFilters:
    enabled: false
    # List of filters to enable in "Advanced Search" dropdown
    filter: [ 'title', 'author', 'subject', 'entityType' ]
  #
  # Number used to render n UI elements called loading skeletons that act as placeholders.
  # These elements indicate that some content will be loaded in their stead.
  # Since we don't know how many filters will be loaded before we receive a response from the server we use this parameter for the skeletons count.
  # e.g. If we set 5 then 5 loading skeletons will be visualized before the actual filters are retrieved.
  defaultFiltersCount: 5


# Notify metrics
# Configuration for Notify Admin Dashboard for metrics visualization
notifyMetrics:
  # Configuration for received messages
- title: 'admin-notify-dashboard.received-ldn'
  boxes:
  - color: '#B8DAFF'
    title: 'admin-notify-dashboard.NOTIFY.incoming.accepted'
    config: 'NOTIFY.incoming.accepted'
    description: 'admin-notify-dashboard.NOTIFY.incoming.accepted.description'
  - color: '#D4EDDA'
    title: 'admin-notify-dashboard.NOTIFY.incoming.processed'
    config: 'NOTIFY.incoming.processed'
    description: 'admin-notify-dashboard.NOTIFY.incoming.processed.description'
  - color: '#FDBBC7'
    title: 'admin-notify-dashboard.NOTIFY.incoming.failure'
    config: 'NOTIFY.incoming.failure'
    description: 'admin-notify-dashboard.NOTIFY.incoming.failure.description'
  - color: '#FDBBC7'
    title: 'admin-notify-dashboard.NOTIFY.incoming.untrusted'
    config: 'NOTIFY.incoming.untrusted'
    description: 'admin-notify-dashboard.NOTIFY.incoming.untrusted.description'
  - color: '#43515F'
    title: 'admin-notify-dashboard.NOTIFY.incoming.involvedItems'
    textColor: '#fff'
    config: 'NOTIFY.incoming.involvedItems'
    description: 'admin-notify-dashboard.NOTIFY.incoming.involvedItems.description'
# Configuration for outgoing messages
- title: 'admin-notify-dashboard.generated-ldn'
  boxes:
  - color: '#B8DAFF'
    title: 'admin-notify-dashboard.NOTIFY.outgoing.queued'
    config: 'NOTIFY.outgoing.queued'
    description: 'admin-notify-dashboard.NOTIFY.outgoing.queued.description'
  - color: '#FDEEBB'
    title: 'admin-notify-dashboard.NOTIFY.outgoing.queued_for_retry'
    config: 'NOTIFY.outgoing.queued_for_retry'
    description: 'admin-notify-dashboard.NOTIFY.outgoing.queued_for_retry.description'
  - color: '#FDBBC7'
    title: 'admin-notify-dashboard.NOTIFY.outgoing.failure'
    config: 'NOTIFY.outgoing.failure'
    description: 'admin-notify-dashboard.NOTIFY.outgoing.failure.description'
  - color: '#43515F'
    title: 'admin-notify-dashboard.NOTIFY.outgoing.involvedItems'
    textColor: '#fff'
    config: 'NOTIFY.outgoing.involvedItems'
    description: 'admin-notify-dashboard.NOTIFY.outgoing.involvedItems.description'
  - color: '#D4EDDA'
    title: 'admin-notify-dashboard.NOTIFY.outgoing.delivered'
    config: 'NOTIFY.outgoing.delivered'
    description: 'admin-notify-dashboard.NOTIFY.outgoing.delivered.description'


# Live Region configuration
# Live Region as defined by w3c, https://www.w3.org/TR/wai-aria-1.1/#terms:
# Live regions are perceivable regions of a web page that are typically updated as a
# result of an external event when user focus may be elsewhere.
#
# The DSpace live region is a component present at the bottom of all pages that is invisible by default, but is useful
# for screen readers. Any message pushed to the live region will be announced by the screen reader. These messages
# usually contain information about changes on the page that might not be in focus.
liveRegion:
  # The duration after which messages disappear from the live region in milliseconds
  messageTimeOutDurationMs: 30000
  # The visibility of the live region. Setting this to true is only useful for debugging purposes.
  isVisible: false<|MERGE_RESOLUTION|>--- conflicted
+++ resolved
@@ -35,8 +35,7 @@
   # Whether to enable rendering of Browse component on SSR.
   # If set to true the component will be included in the HTML returned from the server side rendering.
   # If set to false the component will not be included in the HTML returned from the server side rendering.
-<<<<<<< HEAD
-  enableBrowseComponent: false,
+  enableBrowseComponent: false
   # Enable state transfer from the server-side application to the client-side application.
   # Defaults to true.
   # Note: When using an external application cache layer, it's recommended not to transfer the state to avoid caching it.
@@ -47,9 +46,6 @@
   # REST resources with the internal URL configured. By default, these internal URLs are replaced with public URLs.
   # Disable this setting to avoid URL replacement during SSR. In this the state is not transferred to avoid security issues.
   replaceRestUrl: true
-=======
-  enableBrowseComponent: false
->>>>>>> bdac58d7
 
 # The REST API server settings
 # NOTE: these settings define which (publicly available) REST API to use. They are usually
